--- conflicted
+++ resolved
@@ -141,11 +141,8 @@
     distBal project(path: ':ballerina-jwt', configuration: 'baloImplementation')
     distBal project(path: ':ballerina-ldap', configuration: 'baloImplementation')
     distBal project(path: ':ballerina-oauth2', configuration: 'baloImplementation')
-<<<<<<< HEAD
     distBal project(path: ':ballerina-xmlutils', configuration: 'baloImplementation')
-=======
     distBal project(path: ':ballerina-jsonutils', configuration: 'baloImplementation')
->>>>>>> 55c4cee5
 
     // Lang libs
     distBal project(path: ':ballerina-lang:internal', configuration: 'baloImplementation')
@@ -201,11 +198,8 @@
     balSource project(path: ':ballerina-jwt', configuration: 'balSource')
     balSource project(path: ':ballerina-ldap', configuration: 'balSource')
     balSource project(path: ':ballerina-oauth2', configuration: 'balSource')
-<<<<<<< HEAD
     balSource project(path: ':ballerina-xmlutils', configuration: 'balSource')
-=======
     balSource project(path: ':ballerina-jsonutils', configuration: 'balSource')
->>>>>>> 55c4cee5
 
     // Lang Libs
     balSource project(path: ':ballerina-lang:internal', configuration: 'balSource')
@@ -269,11 +263,8 @@
     dist project(':ballerina-jwt')
     dist project(':ballerina-ldap')
     dist project(':ballerina-oauth2')
-<<<<<<< HEAD
     dist project(':ballerina-xmlutils')
-=======
     dist project(':ballerina-jsonutils')
->>>>>>> 55c4cee5
 
     // Lang libs
     dist project(':ballerina-lang:internal')
