/*
 * Copyright (c) 2019, WSO2 Inc. (http://www.wso2.org) All Rights Reserved.
 *
 * Licensed under the Apache License, Version 2.0 (the "License");
 * you may not use this file except in compliance with the License.
 * You may obtain a copy of the License at
 *
 * http://www.apache.org/licenses/LICENSE-2.0
 *
 * Unless required by applicable law or agreed to in writing, software
 * distributed under the License is distributed on an "AS IS" BASIS,
 * WITHOUT WARRANTIES OR CONDITIONS OF ANY KIND, either express or implied.
 * See the License for the specific language governing permissions and
 * limitations under the License.
 *
 */

plugins {
    id 'base'
}

apply from: "$rootDir/gradle/repositories.gradle"

configurations.all {
    resolutionStrategy.preferProjectModules()
}

configurations {
    dist {
      transitive false
    }
    distBal {
        transitive false
    }
    langserverLib {
        transitive false
    }
    datamapperLib {
        transitive false
    }
    ballerinaZip {
        transitive false
    }
    debugAdapterLauncher {
        transitive false
    }
    debugAdapterDistribution {
        transitive false
    }
    composerDistribution {
        transitive false
    }
    composerFonts {
        transitive false
    }
    docerina
    bin
    bir
    birJar
    balSource
    balDoc
    balxSource
    balxBir {
        transitive false
    }
    zip
    balo
    resourceFiles
    staticFiles
    balx
    unzipped
    syntaxHighlighter {
        transitive false
    }

    htmlTemplateResources {
        transitive false
    }
}

dependencies {
    dist 'org.bytedeco:javacpp:1.4.2'
    dist 'com.fasterxml.jackson.core:jackson-databind:2.8.6'
    dist 'com.fasterxml.jackson.core:jackson-core:2.8.6'
    dist 'com.fasterxml.jackson.core:jackson-annotations:2.8.0'
    dist 'com.fasterxml.jackson.dataformat:jackson-dataformat-yaml:2.8.8'
    // dist 'org.ow2.asm:asm:6.2.1'
    dist 'org.codehaus.woodstox:woodstox-core-asl:4.2.0'
    dist 'org.codehaus.woodstox:stax2-api:3.1.1'
    dist 'org.apache.commons:commons-compress:1.18'
    dist 'me.tongfei:progressbar:0.7.4'
    dist 'org.jline:jline:3.11.0'

    // Following dependencies are required for kraal library
    dist 'org.jetbrains.kotlin:kotlin-stdlib:1.3.31'
    dist 'org.jetbrains.kotlin:kotlin-stdlib-common:1.3.31'
    dist 'org.ow2.asm:asm:7.1'
    dist 'org.ow2.asm:asm-analysis:7.1'
    dist 'org.ow2.asm:asm-tree:7.1'
    dist 'org.ow2.asm:asm-util:7.1'
    dist 'com.fasterxml.jackson.datatype:jackson-datatype-jsr310:2.9.5'

    dist project(':ballerina-parser')
    dist project(':ballerina-cli-utils')
    dist project(':ballerina-tool')
    dist project(':ballerina-cli-module')
    dist project(':ballerina-rt')
    dist project(':ballerina-choreo-extension-rt')

    dist project(':testerina:testerina-core')
    dist project(':formatter:formatter-core')
    dist project(':formatter:formatter-cli')
    dist project(':ballerina-bindgen')
    dist project(':maven-resolver')
    dist project(':language-server:language-server-compiler')
    dist project(':language-server:language-server-commons')
    dist project(':ballerina-packerina')
    dist project(':openapi-ballerina:ballerina-to-openapi-generator')
    dist project(':openapi-ballerina:openapi-to-ballerina-generator')
    dist project(':openapi-ballerina:openapi-validator')
    dist project(':openapi-ballerina:ballerina-client-generator')
    dist project(':docerina')
    dist project(':observerability-symbol-collector')
    dist project(':testerina:testerina-runtime')
    docerina project(':docerina-gradle-plugin')

    datamapperLib project(':ballerinalang-data-mapper')

    langserverLib project(path: ':language-server:language-server-core', configuration: 'libs')
    langserverLib project(':language-server:language-server-stdio-launcher')
    langserverLib project(':language-server:language-server-cli')
    langserverLib project(':language-server:language-server-core')
    debugAdapterDistribution project(':debug-adapter:debug-adapter-core')
    debugAdapterDistribution project(':debug-adapter:debug-adapter-cli')

    balSource project(path: ':jballerina', configuration: 'source')

    balxSource project(path: ':jballerina', configuration: 'sourceBalx')
    distBal project(path: ':jballerina', configuration: 'balo')
    dist project(path: ':jballerina', configuration: 'jar')
    bin project(path: ':jballerina', configuration: 'bin')
    staticFiles project(path: ':jballerina', configuration: 'staticFiles')
    resourceFiles project(path: ':jballerina', configuration: 'resourceFiles')
    composerDistribution project(path: ':composer-library', configuration: 'composer')
    composerFonts project(path: ':composer-library', configuration: 'fonts')

//    distBal project(path: ':testerina:testerina-core', configuration: 'baloImplementation')
    balSource project(path: ':testerina:testerina-core', configuration: 'balSource')

<<<<<<< HEAD
//    distBal project(path: ':testerina:testerina-core', configuration: 'baloImplementation')

=======
>>>>>>> ffcb52ac
    birJar project(path: ':metrics-extensions:ballerina-prometheus-extension', configuration: 'prometheusJar')

    // ballerinax module cache
    balxBir project(path: ':ballerina-java', configuration: 'bir')

    balDoc project(path: ':ballerina-observability', configuration: 'balDoc')
    balDoc project(path: ':ballerina-openapi', configuration: 'balDoc')
    balDoc project(path: ':ballerina-transactions', configuration: 'balDoc')

    // Lang Libs
    balDoc project(path: ':ballerina-lang:internal', configuration: 'balDoc')
    balDoc project(path: ':ballerina-lang:annotations', configuration: 'balDoc')
    balDoc project(path: ':ballerina-lang:array', configuration: 'balDoc')
    balDoc project(path: ':ballerina-lang:decimal', configuration: 'balDoc')
    balDoc project(path: ':ballerina-lang:error', configuration: 'balDoc')
    balDoc project(path: ':ballerina-lang:floatingpoint', configuration: 'balDoc')
    balDoc project(path: ':ballerina-lang:future', configuration: 'balDoc')
    balDoc project(path: ':ballerina-lang:integer', configuration: 'balDoc')
    balDoc project(path: ':ballerina-lang:map', configuration: 'balDoc')
    balDoc project(path: ':ballerina-lang:object', configuration: 'balDoc')
    balDoc project(path: ':ballerina-lang:stream', configuration: 'balDoc')
    balDoc project(path: ':ballerina-lang:table', configuration: 'balDoc')
    balDoc project(path: ':ballerina-lang:string', configuration: 'balDoc')
    balDoc project(path: ':ballerina-lang:typedesc', configuration: 'balDoc')
    balDoc project(path: ':ballerina-lang:value', configuration: 'balDoc')
    balDoc project(path: ':ballerina-lang:xml', configuration: 'balDoc')
    balDoc project(path: ':ballerina-lang:bool', configuration: 'balDoc')
    balDoc project(path: ':ballerina-lang:query', configuration: 'balDoc')
    balDoc project(path: ':ballerina-lang:transaction', configuration: 'balDoc')

    // ballerinax modules
    balDoc project(path: ':ballerina-java', configuration: 'balDoc')

    // testerina modules
    balDoc project(path: ':testerina:testerina-core', configuration: 'balDoc')

    syntaxHighlighter project(path: ':docerina', configuration: 'syntaxHighlighter')
    htmlTemplateResources project(path: ':docerina', configuration: 'htmlTemplateResources')

}


task configured {
    configurations.distBal.allDependencies.withType(ProjectDependency) {
        def path = it.getDependencyProject().path
        dependencies.add("bir", dependencies.project(path: path, configuration: 'bir'))
        dependencies.add("birJar", dependencies.project(path: path, configuration: 'birJar'))
    }

}

def copyJarSpec = {
    base -> copySpec {
        from configurations.dist
        into(base + 'bre/lib')
    }
}

def copyBaloSpec = {
    path -> copySpec {
        from configurations.distBal
        into(path + 'lib')
        fileMode 0644
    }
}

def copyBirSpec = {
    path -> copySpec {
        from configurations.bir
        into(path + 'bir-cache')
    }
}

def copyBirJarSpec = {
    path -> copySpec {
        from configurations.birJar
        into(path + 'bre/lib')
    }
}

def copyBalxSpec = {
    path -> copySpec {
        from configurations.balx
        into(path + 'lib/balx')
    }
}

def copyStaticSpec = {
    path -> copySpec {
        from configurations.staticFiles
        into(path)
    }
}

def copyTemplatesSpec = {
    path -> copySpec {
        from project(':docerina').file('src/main/resources/template/html')
        into(path + 'lib/templates')
    }
}

def copyResourceSpec = {
    path -> copySpec {
        from configurations.resourceFiles
        into("$path/bre")
    }
}

//def copySrcBaloSpec = {
//    path -> copySpec {
//        from configurations.balSource.files
//        into("$path/src")
//    }
//}

def copyBinSpec = {
    path -> copySpec {
        from configurations.bin
        filter { line -> line.replace('${project.version}', "$project.version") }
        into(path + 'bin')
    }
}

def copyKraalLib = {
    path -> copySpec {
        from('lib')
        into("$path/bre/lib")
    }
}

def copyJaCoCoAgent = {
    path -> copySpec {
        from('jacoco/jacocoagent.jar')
        into("$path/bre/lib")
    }
}

def copyLangServerBinSpec = {
    path -> copySpec {
        from('resources/language-server-launcher.sh')
        from('resources/language-server-launcher.bat')
        into(path + 'lib/tools/lang-server/launcher')
    }
}
def copyDebugAdapterLauncher = {
    path -> copySpec {
        from('resources/debug-adapter-launcher.sh')
        from('resources/debug-adapter-launcher.bat')
        into(path + 'lib/tools/debug-adapter/launcher')
    }
}

def copydebugAdapterDistributionSpec = {
    path -> copySpec {
        from configurations.debugAdapterDistribution
        into(path + 'lib/tools/debug-adapter/lib')
     }
}

def copyBallerinaZipSpec = {
    path -> copySpec {
        configurations.ballerinaZip.asFileTree.each {
            from(zipTree(it)) { includeEmptyDirs false }
            eachFile { f ->
                f.path = f.path.replaceFirst("ballerina-${project.version}/", '')
            }
        }
        into(path)
    }
}

def copyLangServerLibsSpec = {
    path -> copySpec {
        from configurations.langserverLib
        into(path + 'lib/tools/lang-server/lib')
    }
}

def copyDataMapperLibsSpec = {
    path -> copySpec {
        from configurations.datamapperLib
        into(path + 'lib/tools/lang-server/lib')
    }
}

def copyComposerDistributionSpec = {
    path -> copySpec {
        from(configurations.composerDistribution)
        into(path + 'lib/tools/composer-library')
        exclude('**/*.d.ts')
        exclude('**/*.map')
    }
}

def copyComposerFontsSpec = {
    path -> copySpec {
        from configurations.composerFonts
        into(path + 'lib/tools/composer-library')
        exclude('**/*.d.ts')
        exclude('**/*.map')
    }
}

def apiDocsSpec = {
    path -> copySpec {
        from generateDocs.outputs.files
        into("$path/docs")
    }
}

task extractBalxBirs(type: Copy) {
    def path = "$buildDir/bir-cache"
    from configurations.balxBir.files
    into path
}

// Fix for windows class path too long issue
task pathingJar(type: Jar) {
    appendix = "pathing"
    doFirst {
        manifest {
            attributes "Class-Path": configurations.docerina.files.collect {
                it.toURL().toString().replaceFirst("file:/", "/")
            }.join(' ')
        }
    }
}

task copyApiDocs(type: Copy) {
    dependsOn configurations.balDoc
    from configurations.balDoc.files
    into "$buildDir/api-docs";
    exclude "index.html"
    exclude "html-template-resources"
    exclude "syntax-highlighter"
}

task copyHighlighter(type: Copy) {
    dependsOn configurations.syntaxHighlighter
    from configurations.syntaxHighlighter
    into "$buildDir/api-docs/syntax-highlighter";
}

task copyHtmlTemplateResources(type: Copy) {
    dependsOn configurations.htmlTemplateResources
    from configurations.htmlTemplateResources
    into "$buildDir/api-docs/html-template-resources";
}

task generateDocs(type: JavaExec) {
    dependsOn pathingJar
    dependsOn copyApiDocs
    dependsOn copyHighlighter
    dependsOn copyHtmlTemplateResources
    dependsOn ':docerina-gradle-plugin:build'
    outputs.dir("$buildDir/api-docs")
    outputs.cacheIf { true }
    systemProperty("ballerina.home", "$buildDir")
    classpath = files(pathingJar.archivePath)
    main = 'org.ballerinalang.plugin.gradle.doc.DocerinaGen'
    args("$buildDir/api-docs")
}

task createApiDocsZip(type: Zip) {
    from generateDocs.outputs.files
    archiveName "ballerina-api-docs-${project.version}.zip"
}

task createZip(type: Zip) {
    def basePath = '/' + project.name + '-' + project.version + '/'
    with copyJarSpec(basePath)
    with copyBirSpec(basePath)
    with copyBirJarSpec(basePath)
    with copyBaloSpec(basePath)
    with copyBalxSpec(basePath)
    with copyBinSpec(basePath)
    with copyLangServerLibsSpec(basePath)
    with copyDataMapperLibsSpec(basePath)
    with copyLangServerBinSpec(basePath)
    with copyComposerDistributionSpec(basePath)
    with copyComposerFontsSpec(basePath)
    with copyBallerinaZipSpec(basePath)
    with copydebugAdapterDistributionSpec(basePath)
    with copyDebugAdapterLauncher(basePath)
    with apiDocsSpec(basePath)
    with copyStaticSpec(basePath)
    with copyTemplatesSpec(basePath)
    with copyResourceSpec(basePath)
//    with copySrcBaloSpec(basePath)
    with copyKraalLib(basePath)
    with copyJaCoCoAgent(basePath)
}

task updateBalHome(type: Copy) {
    def installDir = ""
    with copyJarSpec(installDir)
    with copyBirSpec(installDir)
    with copyBirJarSpec(installDir)
    with copyBaloSpec(installDir)
    with copyBalxSpec(installDir)
    with copyBinSpec(installDir)
    with copyLangServerLibsSpec(installDir)
    with copyDataMapperLibsSpec(installDir)
    with copyLangServerBinSpec(installDir)
    with copyComposerDistributionSpec(installDir)
    with copyComposerFontsSpec(installDir)
    with copyBallerinaZipSpec(installDir)
    with copydebugAdapterDistributionSpec(installDir)
    with copyDebugAdapterLauncher(installDir)
    with apiDocsSpec(installDir)
    with copyStaticSpec(installDir)
    with copyTemplatesSpec(installDir)
    with copyResourceSpec(installDir)
    with copyKraalLib(installDir)
    with copyJaCoCoAgent(installDir)
//    with copySrcBaloSpec(installDir)
    into System.getenv('BAL_HOME')
}

task createDistribution(type: Copy) {
    mustRunAfter(':language-server:language-server-core:createZip')
    def filePath = "$buildDir/extracted-distributions/${project.name}-${project.version}"
    file(filePath).mkdirs()
    with copyJarSpec("")
    with copyBirSpec("")
    with copyBirJarSpec("")
    with copyBaloSpec("")
    with copyBalxSpec("")
    with copyBinSpec("")
    with copyLangServerLibsSpec("")
    with copyDataMapperLibsSpec("")
    with copyLangServerBinSpec("")
    with copyComposerDistributionSpec("")
    with copyComposerFontsSpec("")
    with copyBallerinaZipSpec("")
    with copydebugAdapterDistributionSpec("")
    with copyDebugAdapterLauncher("")
    with apiDocsSpec("")
    with copyStaticSpec("")
    with copyTemplatesSpec("")
    with copyResourceSpec("")
//    with copySrcBaloSpec("")
    with copyKraalLib("")
    with copyJaCoCoAgent("")
    destinationDir=file(filePath)
}

build {
    dependsOn createZip
    dependsOn createDistribution
    // finalizedBy ':ballerina-tools-integration-test:test'
}

artifacts {
    balo configurations.distBal.files
    zip file: file("$buildDir/distributions/${project.name}-${project.version}.zip"), builtBy: createZip
    unzipped file: file("$buildDir/extracted-distributions/${project.name}-${project.version}"), builtBy: createDistribution
}

// This section makes sure that checkstyle/spotbug runs when dist is build.
project.afterEvaluate {
    configurations.dist.dependencies
        .findAll { it instanceof ProjectDependency }
        .each {
            it.dependencyProject.afterEvaluate {
                def dependencyCheck = it.tasks.find { it.name == 'check' }
                check.dependsOn dependencyCheck
            }
        }
}

publishing {
    publications {
        mavenJava(MavenPublication) {
            artifact source: createZip, extension: 'zip'
        }
    }
}<|MERGE_RESOLUTION|>--- conflicted
+++ resolved
@@ -144,14 +144,9 @@
     composerDistribution project(path: ':composer-library', configuration: 'composer')
     composerFonts project(path: ':composer-library', configuration: 'fonts')
 
-//    distBal project(path: ':testerina:testerina-core', configuration: 'baloImplementation')
+    distBal project(path: ':testerina:testerina-core', configuration: 'baloImplementation')
     balSource project(path: ':testerina:testerina-core', configuration: 'balSource')
 
-<<<<<<< HEAD
-//    distBal project(path: ':testerina:testerina-core', configuration: 'baloImplementation')
-
-=======
->>>>>>> ffcb52ac
     birJar project(path: ':metrics-extensions:ballerina-prometheus-extension', configuration: 'prometheusJar')
 
     // ballerinax module cache
