--- conflicted
+++ resolved
@@ -155,13 +155,6 @@
     balxBir project(path: ':ballerina-java', configuration: 'bir')
     balxBir project(path: ':ballerina-java-arrays', configuration: 'bir')
 
-
-<<<<<<< HEAD
-    balDoc project(path: ':ballerina-auth', configuration: 'balDoc')
-    balDoc project(path: ':ballerina-config-api', configuration: 'balDoc')
-=======
-    balDoc project(path: ':ballerina-cache', configuration: 'balDoc')
->>>>>>> e4462326
     balDoc project(path: ':ballerina-crypto', configuration: 'balDoc')
     balDoc project(path: ':ballerina-email', configuration: 'balDoc')
     balDoc project(path: ':ballerina-file', configuration: 'balDoc')
