plugins {
    id 'base'
}

apply from: "$rootDir/gradle/repositories.gradle"

configurations {
    dist {
      transitive false
    }
    distBal {
        transitive false
    }
    tools {
        transitive false
    }
    toolsZip {
        transitive false
    }
    ballerinaZip {
        transitive false
    }
    docerina
    bin
    balSource
    zip
    balo
    resourceFiles
    staticFiles
}

dependencies {
    dist 'org.bytedeco.javacpp-presets:llvm-platform:6.0.1-1.4.2'
    dist 'org.bytedeco.javacpp-presets:llvm:6.0.1-1.4.2'
    dist 'org.bytedeco:javacpp:1.4.2'
    dist 'com.fasterxml.jackson.core:jackson-databind:2.8.6'
    dist 'com.fasterxml.jackson.core:jackson-core:2.8.6'
    dist 'com.fasterxml.jackson.core:jackson-annotations:2.8.0'
    dist 'com.fasterxml.jackson.dataformat:jackson-dataformat-yaml:2.8.8'
    dist 'org.ow2.asm:asm:6.2.1'

    dist project(':ballerina-cli-utils')
    dist project(':ballerina-llvm')
    dist project(':ballerina-jvm')
    dist project(':ballerina-encoding')
    dist project(':ballerina-bir')
    dist project(':ballerina-utils')
    dist project(':ballerina-runtime')

    dist project(':testerina:testerina-core')
    
    dist project(':openapi-ballerina:openapi-to-ballerina-generator')
    dist project(':ballerina-backend-llvm')
    dist project(':ballerina-backend-jvm')
    dist project(':language-server:language-server-compiler')
    dist project(':ballerina-packerina')
    dist project(':protobuf-ballerina')
<<<<<<< HEAD
    dist project(':swagger-ballerina:swagger-to-ballerina-generator')
    docerina project(':docerina-gradle-plugin')

    toolsZip project(path: ':language-server:language-server-core', configuration: 'dist')
    tools project(':language-server:language-server-stdio-launcher')
    tools project(':language-server:language-server-core')
    balSource project(path: ':ballerina', configuration: 'source')
    distBal project(path: ':ballerina', configuration: 'balo')
    dist project(path: ':ballerina', configuration: 'jar')
    bin project(path: ':ballerina', configuration: 'bin')
    staticFiles project(path: ':ballerina', configuration: 'staticFiles')
    resourceFiles project(path: ':ballerina', configuration: 'resourceFiles')

    distBal project(path: ':testerina:testerina-core', configuration: 'baloImplementation')
    balSource project(path: ':testerina:testerina-core', configuration: 'balSource')

    distBal project(path: ':testerina:testerina-core', configuration: 'baloImplementation')
=======
    dist project(':openapi-ballerina:openapi-to-ballerina-generator');
    docerina project(':docerina-gradle-plugin');

    toolsZip project(path: ':language-server:language-server-core', configuration: 'dist');
    tools project(':language-server:language-server-stdio-launcher');
    tools project(':language-server:language-server-core');
    balSource project(path: ':ballerina', configuration: 'source');
    distBal project(path: ':ballerina', configuration: 'balo');
    dist project(path: ':ballerina', configuration: 'jar');
    bin project(path: ':ballerina', configuration: 'bin');

>>>>>>> b8976746
    distBal project(path: ':ballerina-jvm', configuration: 'baloImplementation')
    distBal project(path: ':ballerina-bir', configuration: 'baloImplementation')
    distBal project(path: ':ballerina-encoding', configuration: 'baloImplementation')
    distBal project(path: ':ballerina-utils', configuration: 'baloImplementation')

    balSource project(path: ':ballerina-bir', configuration: 'balSource')
    balSource project(path: ':ballerina-jvm', configuration: 'balSource')
    balSource project(path: ':ballerina-llvm', configuration: 'balSource')
}

def basePath = '/' + project.name + '-' + project.version

CopySpec copyJarSpec = copySpec {
    from configurations.dist
    into(basePath + '/bre/lib')
}

CopySpec copyBaloSpec = copySpec {
    from configurations.distBal
    into(basePath + '/lib')
}

CopySpec copyBinSpec = copySpec {
    from configurations.bin
    filter { line -> line.replace('${project.version}', "$project.version") }
    into(basePath + '/bin')
}

CopySpec copyStaticSpec = copySpec {
    from configurations.staticFiles
    into(basePath)
}

CopySpec copyToolsBin = copySpec {
    from files('resources')
    into(basePath + '/lib/tools/lang-server/launcher')
}

CopySpec copyToolsZipSpec = copySpec {
    configurations.toolsZip.asFileTree.each {
        from(zipTree(it))
    }
    into(basePath + '/lib/tools/lang-server')
}

CopySpec copyResourceSpec = copySpec {
    from configurations.resourceFiles.files
    into(basePath + '/bre')
}

CopySpec copyBallerinaZipSpec = copySpec {
    configurations.ballerinaZip.asFileTree.each {
        from(zipTree(it))  { includeEmptyDirs false }
	    eachFile { f ->
			f.path = f.path.replaceFirst("ballerina-${project.version}/", '')
        }
    }
    into(basePath)
}

CopySpec copyToolsSpec = copySpec {
    from configurations.tools
    into(basePath + '/lib/tools/lang-server/lib')
}

CopySpec examplesSpec = copySpec {
    from fileTree(project.rootDir.path + '/examples');
    into(basePath + '/examples')
}

task extractLibs(type: Copy) {
    def path = "$buildDir/ballerina";
    from configurations.balSource.files
    into path
}

task generateDocs(type: JavaExec) {
    dependsOn extractLibs
    inputs.dir("$buildDir/ballerina/");
    outputs.dir("$buildDir/api-docs")

    systemProperty("BALLERINA_DEV_COMPILE_BALLERINA_ORG", true)
    systemProperty("BALLERINA_DEV_LOAD_BUILTIN_FROM_SOURCE", true)

    classpath = configurations.docerina
    main = 'org.ballerinalang.plugin.gradle.doc.DocerinaGen'

    def libs = "$buildDir/ballerina/"
    args("$libs", "$buildDir/api-docs")
}

CopySpec apiDocsSpec = copySpec {
    from generateDocs.outputs.files
    into("$basePath/docs/ballerina")
}

CopySpec copySrcBaloSpec = copySpec {
    from configurations.balSource.files
    into("$basePath/src")
}

task createApiDocsZip(type: Zip) {
    from generateDocs.outputs.files
    archiveName "ballerina-api-docs-${project.version}.zip"
}

task createZip(type: Zip) {
    with copyJarSpec
    with copyBaloSpec
    with copyBinSpec
    with copyToolsSpec
    with copyToolsZipSpec
    with copyToolsBin
    with copyBallerinaZipSpec
    with examplesSpec
    with apiDocsSpec
    with copySrcBaloSpec
    with copyStaticSpec
    with copyResourceSpec
}

build {
    dependsOn createZip
}

artifacts {
    balo configurations.distBal.files
    zip file: file("$buildDir/distributions/${basePath}.zip"), builtBy: createZip
}

// This section makes sure that checkstyle/spotbug runs when dist is build.
project.afterEvaluate {
    configurations.dist.dependencies
        .findAll { it instanceof ProjectDependency }
        .each {
            it.dependencyProject.afterEvaluate {
                def dependencyCheck = it.tasks.find { it.name == 'check' }
                check.dependsOn dependencyCheck
            }
        }
}<|MERGE_RESOLUTION|>--- conflicted
+++ resolved
@@ -55,8 +55,7 @@
     dist project(':language-server:language-server-compiler')
     dist project(':ballerina-packerina')
     dist project(':protobuf-ballerina')
-<<<<<<< HEAD
-    dist project(':swagger-ballerina:swagger-to-ballerina-generator')
+    dist project(':openapi-ballerina:openapi-to-ballerina-generator')
     docerina project(':docerina-gradle-plugin')
 
     toolsZip project(path: ':language-server:language-server-core', configuration: 'dist')
@@ -73,19 +72,6 @@
     balSource project(path: ':testerina:testerina-core', configuration: 'balSource')
 
     distBal project(path: ':testerina:testerina-core', configuration: 'baloImplementation')
-=======
-    dist project(':openapi-ballerina:openapi-to-ballerina-generator');
-    docerina project(':docerina-gradle-plugin');
-
-    toolsZip project(path: ':language-server:language-server-core', configuration: 'dist');
-    tools project(':language-server:language-server-stdio-launcher');
-    tools project(':language-server:language-server-core');
-    balSource project(path: ':ballerina', configuration: 'source');
-    distBal project(path: ':ballerina', configuration: 'balo');
-    dist project(path: ':ballerina', configuration: 'jar');
-    bin project(path: ':ballerina', configuration: 'bin');
-
->>>>>>> b8976746
     distBal project(path: ':ballerina-jvm', configuration: 'baloImplementation')
     distBal project(path: ':ballerina-bir', configuration: 'baloImplementation')
     distBal project(path: ':ballerina-encoding', configuration: 'baloImplementation')
