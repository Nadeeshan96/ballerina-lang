--- conflicted
+++ resolved
@@ -1,12 +1,7 @@
 import ballerina.lang.messages;
 import ballerina.net.http;
 import ballerina.lang.system;
-<<<<<<< HEAD
-import ballerina.lang.jsonutils;
-=======
 import ballerina.lang.jsons;
-
->>>>>>> 1b35b92d
 @http:BasePath ("/ABCBank")
 service ATMLocator {
     
@@ -17,24 +12,14 @@
         http:ClientConnector branchLocatorService = create http:ClientConnector("http://localhost:9090/branchlocator");
         message backendServiceReq = {};
         json jsonLocatorReq = messages:getJsonPayload(m);
-<<<<<<< HEAD
-        string zipCode = jsonutils:getString(jsonLocatorReq, "$.ATMLocator.ZipCode");
-=======
-
         string zipCode = jsons:getString(jsonLocatorReq, "$.ATMLocator.ZipCode");
->>>>>>> 1b35b92d
         system:println("Zip Code " + zipCode);
         json branchLocatorReq = `{"BranchLocator": {"ZipCode":""}}`;
         jsons:set(branchLocatorReq, "$.BranchLocator.ZipCode", zipCode);
         messages:setJsonPayload(backendServiceReq, branchLocatorReq);
         message response = http:ClientConnector.post(branchLocatorService, "", backendServiceReq);
         json branchLocatorRes = messages:getJsonPayload(response);
-<<<<<<< HEAD
-        string branchCode = jsonutils:getString(branchLocatorRes, "$.ABCBank.BranchCode");
-=======
-
         string branchCode = jsons:getString(branchLocatorRes, "$.ABCBank.BranchCode");
->>>>>>> 1b35b92d
         system:println("Branch Code " + branchCode);
         json bankInfoReq = `{"BranchInfo": {"BranchCode":""}}`;
         jsons:set(bankInfoReq, "$.BranchInfo.BranchCode", branchCode);
@@ -52,12 +37,7 @@
     resource product (message m) {
         message response = {};
         json jsonRequest = messages:getJsonPayload(m);
-<<<<<<< HEAD
-        string zipCode = jsonutils:getString(jsonRequest, "$.BranchLocator.ZipCode");
-=======
         string zipCode = jsons:getString(jsonRequest, "$.BranchLocator.ZipCode");
-
->>>>>>> 1b35b92d
         json payload = {};
         if (zipCode == "95999") {
             payload = `{"ABCBank": {"BranchCode":"123"}}`;
@@ -80,12 +60,7 @@
     resource product (message m) {
         message response = {};
         json jsonRequest = messages:getJsonPayload(m);
-<<<<<<< HEAD
-        string branchCode = jsonutils:getString(jsonRequest, "$.BranchInfo.BranchCode");
-=======
         string branchCode = jsons:getString(jsonRequest, "$.BranchInfo.BranchCode");
-
->>>>>>> 1b35b92d
         json payload = {};
         if (branchCode == "123") {
             payload = `{"ABC Bank": {"Address": "111 River Oaks Pkwy, San Jose, CA 95999"}}`;
