package samples.passthrough;

<<<<<<< HEAD
import ballerina.lang.message;
import ballerina.net.http;
import ballerina.lang.json;


@BasePath ("/stock")
@Source (interface="passthroughinterface")
@Service(title = "NYSEService", description = "NYSE service")

actor HttpEndpoint nyse_ep = new HttpEndpoint ("http://localhost:8080/exchange/");
=======
import ballerina.net.http;

@BasePath ("/PassthroughService")
@Service(title = "NYSEService", description = "NYSE service")
service PassthroughService;
>>>>>>> 9fffc0b1


@GET
@PUT
@POST
<<<<<<< HEAD
@Path ("/passthrough")
resource passthrough (message m) {
  var  message response;
    try {
        response = sendPost (nyse_ep, m, "/*"); // need to discuss
    } catch (exception e) {
        response = new message();
        setHeader(m, HTTP.StatusCode, 500);// need to discuss
        var json error = `{"error":"backend failed"}`;
        setPayload(m, error);
    }
    reply response;
=======
@Path("/stocks")
resource echoResource (message m) {
    actor HttpEndpoint nyse_ep =  new HttpEndpoint ("http://localhost:6060/nyse");
    var message r = http.sendPost (nyse_ep, m, "/*");
    reply r;
>>>>>>> 9fffc0b1
}
<|MERGE_RESOLUTION|>--- conflicted
+++ resolved
@@ -1,6 +1,5 @@
 package samples.passthrough;
 
-<<<<<<< HEAD
 import ballerina.lang.message;
 import ballerina.net.http;
 import ballerina.lang.json;
@@ -11,24 +10,16 @@
 @Service(title = "NYSEService", description = "NYSE service")
 
 actor HttpEndpoint nyse_ep = new HttpEndpoint ("http://localhost:8080/exchange/");
-=======
-import ballerina.net.http;
-
-@BasePath ("/PassthroughService")
-@Service(title = "NYSEService", description = "NYSE service")
-service PassthroughService;
->>>>>>> 9fffc0b1
 
 
 @GET
 @PUT
 @POST
-<<<<<<< HEAD
 @Path ("/passthrough")
 resource passthrough (message m) {
   var  message response;
     try {
-        response = sendPost (nyse_ep, m, "/*"); // need to discuss
+        response = http.sendPost (nyse_ep, m, "/*"); // need to discuss
     } catch (exception e) {
         response = new message();
         setHeader(m, HTTP.StatusCode, 500);// need to discuss
@@ -36,11 +27,5 @@
         setPayload(m, error);
     }
     reply response;
-=======
-@Path("/stocks")
-resource echoResource (message m) {
-    actor HttpEndpoint nyse_ep =  new HttpEndpoint ("http://localhost:6060/nyse");
-    var message r = http.sendPost (nyse_ep, m, "/*");
-    reply r;
->>>>>>> 9fffc0b1
+
 }
