--- conflicted
+++ resolved
@@ -78,46 +78,27 @@
             http:Response res = new;
             res.setPayload("Hello World!!!");
             caller->respond(res) but {
-<<<<<<< HEAD
-                error e => log:printError("Error sending response from mock service",
-                                          err = e)
-            };
-=======
                     error e => log:printError(
                         "Error sending response from mock service", err = e)
                     };
->>>>>>> 08e074e2
         } else if (counter % 5 == 3) {
             counter = counter + 1;
             http:Response res = new;
             res.statusCode = 500;
-<<<<<<< HEAD
-            res.setPayload("Internal error occurred while processing the request.");
-            caller->respond(res) but {
-                error e => log:printError("Error sending response from mock service",
-                                           err = e)
-            };
-=======
             res.setPayload(
                    "Internal error occurred while processing the request.");
             caller->respond(res) but {
                         error e => log:printError(
                             "Error sending response from mock service", err = e)
                         };
->>>>>>> 08e074e2
         } else {
             counter = counter + 1;
             http:Response res = new;
             res.setPayload("Hello World!!!");
             caller->respond(res) but {
-<<<<<<< HEAD
-                error e => log:printError("Error sending response from mock service",
-                                           err = e) };
-=======
                         error e => log:printError(
                             "Error sending response from mock service", err = e)
                         };
->>>>>>> 08e074e2
         }
     }
 }