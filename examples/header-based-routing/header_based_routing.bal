--- conflicted
+++ resolved
@@ -31,12 +31,7 @@
             json errMsg = { "error": "'x-type' header is not found" };
             errorResponse.setPayload(errMsg);
             caller->respond(errorResponse) but {
-<<<<<<< HEAD
-                error e => log:printError("Error sending response", err = e)
-            };
-=======
                 error e => log:printError("Error sending response", err = e) };
->>>>>>> 18ff0974
             done;
         }
         //`getHeader()` returns header value of a specified header name.
@@ -47,12 +42,6 @@
             //`post()` represent the POST action of HTTP connector. Route payload to relevant service.
             response = locationEP->post("/v2/5adddd66300000bd2a4b2912",
                                         request = newRequest);
-<<<<<<< HEAD
-        } else {
-            //`get()` action can be used to make http GET call.
-            response = weatherEP->get("/data/2.5/weather?lat=35&lon=139&appid=b1b1",
-                                      request = newRequest);
-=======
 
         } else {
             //`get()` action can be used to make http GET call.
@@ -60,36 +49,23 @@
                 weatherEP->get("/data/2.5/weather?lat=35&lon=139&appid=b1b1",
                                 request = newRequest);
 
->>>>>>> 18ff0974
         }
 
         match response {
             http:Response clientResponse => {
                 //`respond()` sends back the inbound clientResponse to the caller if no any error is found.
-<<<<<<< HEAD
-                caller->respond(clientResponse) but {
-                    error e => log:printError("Error sending response", err = e)
-                };
-=======
                 caller->respond(clientResponse)
                     but { error e => log:printError(
                                  "Error sending response", err = e) };
 
->>>>>>> 18ff0974
             }
             error err => {
                 http:Response errorResponse = new;
                 errorResponse.statusCode = 500;
                 errorResponse.setPayload(err.message);
-<<<<<<< HEAD
-                caller->respond(errorResponse) but {
-                    error e => log:printError("Error sending response", err = e)
-                };
-=======
                 caller->respond(errorResponse)
                     but { error e => log:printError(
                                  "Error sending response", err = e) };
->>>>>>> 18ff0974
             }
         }
     }
