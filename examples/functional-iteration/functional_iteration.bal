--- conflicted
+++ resolved
@@ -1,16 +1,6 @@
 import ballerina/io;
 
 public function main() {
-<<<<<<< HEAD
-    map<string> words = { a: "ant", b: "bear", c: "cat", d: "dear",
-                  e: "elephant" };
-    // The `count` operation returns the number of elements in any collection type.
-    io:println("Total words count: " + words.count());
-
-    // The `map` operation applies the given function to each item of the iterable collection and returns a new iterable
-    // collection of equal length. The result of the `map` operation is assigned to a `string[]` as it returns a
-    // collection of `string` variables.
-=======
     // Define a `map` of `string` values.
     map<string> words = {
         a: "ant",
@@ -26,21 +16,14 @@
     // The `map()` operation applies the given function to each item of the iterable collection and returns a new
     // iterable collection of equal length. The result of the map operation is assigned to a `string[]` as it returns a
     // collection of string variables.
->>>>>>> 109004cb
     string[] animals = words.map(toUpper);
     io:println(animals);
 
     // Define an `array` of `int` values.
     int[] numbers = [-5, -3, 2, 7, 12];
-<<<<<<< HEAD
-    // The `filter` operation returns a collection of all the elements that satisfy the input predicate function.
-    // The `average` operation returns the average of the int/float collection. Other support operations are `max()`, `min()`,
-    // and `sum()`.
-=======
     // The `filter()` operation returns a collection of all the elements that satisfy the input predicate function.
     // The `average()` operation returns the average of an `int`/`float` collection.
     // Other supported operations are `max()`, `min()`, and `sum()`.
->>>>>>> 109004cb
     float avg = numbers.filter(function (int i) returns boolean {
                                   return i >= 0;
                               }).average();
