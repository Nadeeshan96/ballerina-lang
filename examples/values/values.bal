--- conflicted
+++ resolved
@@ -13,7 +13,6 @@
     float f = 20.0;
     io:println(f);
 
-<<<<<<< HEAD
     // `isNaN()`, `isInfinite()` and `isFinite()` builtin functions are supported for the `float` type.
     // `isNaN()` will return true if the `float` value is neither finite nor infinite.
     float nanVal = 0.0/0.0;
@@ -26,12 +25,11 @@
     // `isFinite()` will return true if the `float` value is neither NaN nor infinite.
     float finiteVal = 6.0/3.0;
     io:println(finiteVal.isFinite());
-=======
+
     // The `decimal` type represents the set of 128-bits IEEE 754R decimal floating point numbers.
     // The implicit initial value of the `decimal` type is `+0.0.`
     decimal d = 27.5;
     io:println(d);
->>>>>>> 4cc65b66
 
     // The `byte` type represents the set of 8-bit unsigned integers.
     // The implicit initial value of the `byte` type is `0`. Value space for `byte` is 0-255 both inclusive.
