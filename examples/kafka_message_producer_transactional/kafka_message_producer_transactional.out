--- conflicted
+++ resolved
@@ -1,14 +1,10 @@
 # For this example to work properly, an active Kafka broker should be present.
 # To run this sample, navigate to the directory that contains the
 # `.bal` file, and execute the `ballerina run` command.
-<<<<<<< HEAD
-$ ballerina run --experimental kafka_message_producer_transactional.bal
-=======
 $ ballerina run --experimental kafka_message_producer_transactional.bal
 
 # If the producer successfully sent the message, the following will be printed
 # in the Console.
 2020-03-26 13:57:29,129 INFO  [ballerina/transactions] - Created transaction: 6cfac3a7-a8a2-4220-944e-dfbd6d27910f
 2020-03-26 13:57:29,184 INFO  [ballerina/transactions] - Running 2-phase commit for transaction: 6cfac3a7-a8a2-4220-944e-dfbd6d27910f:$anon$.$0
-Transaction committed
->>>>>>> 596a4651
+Transaction committed