import ballerina/config;
import ballerina/http;
import ballerina/log;

<<<<<<< HEAD
// Using the Ballerina config API, you can look up values from config files,
// CLI parameters and environment variables. The precedence order for config
// resolution is as follows:
//
// * CLI parameters
//
// * Environment variables
//
// * Config files
//
//
// If a particular config defined in the file is also defined as an environment
// variable, the environment variable takes precedence. Similarly, if the same
// is set as a CLI parameter, it replaces the environment variable value.
//
// The configs are simply arbitrary key/value pairs with slight structure to it.
endpoint http:Listener helloWorldEP {
    // The config API is particularly useful for configuring services. In this
    // example, the port and keystore password are read through the config API,
    // instead of hard coding it in the source file. The configuration APIs accept
    // a key and an optional default value. In case there isn't a mapping for the
    // specified key, the default value is returned as the config value. The
    // default values of these optional default configs are the respective
    // default values of the types the functions return.
=======
// The Ballerina config API allows you to look up values from configuration files, CLI parameters and
// environment variables. The precedence order for configuration resolution is as follows: <br>
// * CLI parameters <br>
// * Environment variables <br>
// * Configuration files <br><br>
// If a specific configuration defined in the file is also defined as an environment variable, the environment
// variable takes precedence. Similarly, if the same is set as a CLI parameter, it replaces the environment
// variable value. <br>
// The configurations are arbitrary key/value pairs with structure.
endpoint http:Listener helloWorldEP {
    // The configuration API is particularly useful for configuring services. In this example, the port and keystore password
    // are read through the configuration API instead of hard coding it in the source file. The configuration APIs accept
    // a key and an optional default value. If a mapping does not exist for the specified key, the default value
    // is returned as the configuration value. The default values of these optional configurations are the
    // default values of the return types of the functions.
>>>>>>> a2fbb7d2
    port:config: getAsInt("hello.http.port", default = 9095),
    secureSocket: {
        keyStore: {
            path: "${ballerina.home}/bre/security/ballerinaKeystore.p12",
            password: config:getAsString("hello.keystore.password")
        }
    }
};

@http:ServiceConfig {
    basePath: "/hello"
}
service helloWorld bind helloWorldEP {

    @http:ResourceConfig {
        methods: ["GET"],
        path: "/"
    }
    sayHello(endpoint caller, http:Request req) {
        http:Response res = new;
        res.setPayload("Hello World!");
        caller->respond(res)
                but { error e =>
                    log:printError("Failed to respond to the caller", err = e) };
    }
}<|MERGE_RESOLUTION|>--- conflicted
+++ resolved
@@ -2,32 +2,6 @@
 import ballerina/http;
 import ballerina/log;
 
-<<<<<<< HEAD
-// Using the Ballerina config API, you can look up values from config files,
-// CLI parameters and environment variables. The precedence order for config
-// resolution is as follows:
-//
-// * CLI parameters
-//
-// * Environment variables
-//
-// * Config files
-//
-//
-// If a particular config defined in the file is also defined as an environment
-// variable, the environment variable takes precedence. Similarly, if the same
-// is set as a CLI parameter, it replaces the environment variable value.
-//
-// The configs are simply arbitrary key/value pairs with slight structure to it.
-endpoint http:Listener helloWorldEP {
-    // The config API is particularly useful for configuring services. In this
-    // example, the port and keystore password are read through the config API,
-    // instead of hard coding it in the source file. The configuration APIs accept
-    // a key and an optional default value. In case there isn't a mapping for the
-    // specified key, the default value is returned as the config value. The
-    // default values of these optional default configs are the respective
-    // default values of the types the functions return.
-=======
 // The Ballerina config API allows you to look up values from configuration files, CLI parameters and
 // environment variables. The precedence order for configuration resolution is as follows: <br>
 // * CLI parameters <br>
@@ -43,7 +17,6 @@
     // a key and an optional default value. If a mapping does not exist for the specified key, the default value
     // is returned as the configuration value. The default values of these optional configurations are the
     // default values of the return types of the functions.
->>>>>>> a2fbb7d2
     port:config: getAsInt("hello.http.port", default = 9095),
     secureSocket: {
         keyStore: {
