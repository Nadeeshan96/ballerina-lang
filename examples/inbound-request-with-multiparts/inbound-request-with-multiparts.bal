import ballerina/http;
import ballerina/mime;
import ballerina/io;

// Creating a listener for the service.
endpoint http:Listener multipartEP {
    port:9090
};

// Binding the listener to the service.
@http:ServiceConfig {basePath:"/multiparts"}
service<http:Service> test bind multipartEP {
    @http:ResourceConfig {
        methods:["POST"],
        path:"/decode_in_request"
    }
    // This resource accepts multipart requests.
    receiveMultiparts (endpoint conn, http:Request request) {
        http:Response response = new;
<<<<<<< HEAD
        match request.getBodyParts() {
=======
        // Extract the bodyparts from the request.
        match request.getMultiparts() {
        // Setting the error response in case of an error
>>>>>>> 3fe3f74c
            mime:EntityError err => {
                io:println(err);
                response.setStringPayload("Error in decoding multiparts!");
                response.statusCode = 500;
            }
            // Iterate through the body parts.
            mime:Entity[] bodyParts => {
                int i = 0;
                io:println("Body Parts Detected!");
                while (i < lengthof bodyParts) {
                    mime:Entity part = bodyParts[i];
                    handleContent(part);
                    i = i + 1;
                }
                response.setStringPayload("Multiparts Received!");
            }
        }
        _ = conn -> respond(response);
    }
}

@Description {value:"The content logic that handles the body parts vary based on your requirement."}
function handleContent (mime:Entity bodyPart) {
    string contentType = bodyPart.contentType.toString();
    if (mime:APPLICATION_XML == contentType || mime:TEXT_XML == contentType) {
        //Extract the xml data from the body part and print it.
        var payload = bodyPart.getXml();
        match payload {
            mime:EntityError err => io:println("Error in getting xml payload");
            xml xmlContent => io:println(xmlContent);
        }
    } else if (mime:APPLICATION_JSON == contentType) {
        //Extract the json data from the body part and print it.
        var payload = bodyPart.getJson();
        match payload {
            mime:EntityError err => io:println("Error in getting json payload");
            json jsonContent => io:println(jsonContent);
        }
    } else if (mime:TEXT_PLAIN == contentType) {
        //Extract the text data from the body part and print it.
        var payload = bodyPart.getText();
        match payload {
            mime:EntityError err => io:println("Error in getting string payload");
            string textContent => io:println(textContent);
        }
    }
}<|MERGE_RESOLUTION|>--- conflicted
+++ resolved
@@ -17,13 +17,9 @@
     // This resource accepts multipart requests.
     receiveMultiparts (endpoint conn, http:Request request) {
         http:Response response = new;
-<<<<<<< HEAD
+        // Extract the bodyparts from the request.
         match request.getBodyParts() {
-=======
-        // Extract the bodyparts from the request.
-        match request.getMultiparts() {
         // Setting the error response in case of an error
->>>>>>> 3fe3f74c
             mime:EntityError err => {
                 io:println(err);
                 response.setStringPayload("Error in decoding multiparts!");
