--- conflicted
+++ resolved
@@ -13,13 +13,8 @@
         path:"/decode_in_request"
     }
     receiveMultiparts (endpoint conn, http:Request request) {
-<<<<<<< HEAD
         http:Response response = {};
         match request.getBodyParts() {
-=======
-        http:Response response = new;
-        match request.getMultiparts() {
->>>>>>> 57c374e6
             mime:EntityError err => {
                 io:println(err);
                 response.setStringPayload("Error in decoding multiparts!");
