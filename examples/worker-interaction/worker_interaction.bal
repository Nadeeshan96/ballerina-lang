import ballerina/io;
import ballerina/runtime;

// Workers interact with each other by sending and receiving messages. 
// Ballerina validates every worker interactions (send and receive) in order to
// avoid deadlocks.
public function main() {
    worker w1 {
        int i = 100;
        float k = 2.34;

        // Send messages asynchronously to worker `w2`. This message contains a
        // tuple value with member types of `int` and `float`.
        (i, k) -> w2;
        io:println("[w1 -> w2] i: ", i, " k: ", k);

        // Receive a message from worker `w2`. This message contains a `json`
        // typed value.
        json j = {};
        j = <- w2;
        string jStr = j.toString();
        io:println("[w1 <- w2] j: ", jStr);
        io:println("[w1 ->> w2] i: ", i);

        // Send messages synchronously to worker `w2`. Worker `w1` will wait
        // until worker `w2` receives the message.
        () send = i ->> w2;
<<<<<<< HEAD
        // Synchronous send returns `nil` for successful send or returns error or panic based on receiving worker's state.
=======

        // Synchronous send returns nil if the message is sent successfully or
        // returns an error or panics based on the receiving worker's state.
>>>>>>> 109004cb
        io:println("[w1 ->> w2] successful!!");

        // Send messages asynchronously to worker `w3`.
        io:println("[w1 -> w3] k: ", k);
        k -> w3;
        k -> w3;
        k -> w3;

        io:println("Waiting for worker w3 to fetch messages..");

        // Flush all messages sent asynchronously to worker `w3`. The worker
        // will halt here until all messages are sent or until worker `w3`
        // fails.
        error? flushResult = flush w3;
        io:println("[w1 -> w3] Flushed!!");
    }

    worker w2 {
        // Receive a message from worker `w1`.
        int iw;
        float kw;
        (int, float) vW1 = (0, 1.0);
        vW1 = <- w1;
        (iw, kw) = vW1;
        io:println("[w2 <- w1] iw: " + iw + " kw: " + kw);

        // Send a message asynchronously to worker `w1`.
        json jw = { "name": "Ballerina" };
        io:println("[w2 -> w1] jw: ", jw);
        jw -> w1;

        // Receive the message sent synchronously from the worker `w1`
        int lw;
        runtime:sleep(5);
        lw = <- w1;
        io:println("[w2 <- w1] lw: " + lw);
    }

    worker w3 {
        float mw;

        // Receive messages from worker `w1` after a certain time.
        runtime:sleep(50);
        mw = <- w1;
        mw = <- w1;
        mw = <- w1;
        io:println("[w3 <- w1] mw: ", mw);
    }

    // Wait for worker `w1`to finish.
    wait w1;
}<|MERGE_RESOLUTION|>--- conflicted
+++ resolved
@@ -25,13 +25,9 @@
         // Send messages synchronously to worker `w2`. Worker `w1` will wait
         // until worker `w2` receives the message.
         () send = i ->> w2;
-<<<<<<< HEAD
-        // Synchronous send returns `nil` for successful send or returns error or panic based on receiving worker's state.
-=======
 
-        // Synchronous send returns nil if the message is sent successfully or
+        // Synchronous send returns `nil` if the message is sent successfully or
         // returns an error or panics based on the receiving worker's state.
->>>>>>> 109004cb
         io:println("[w1 ->> w2] successful!!");
 
         // Send messages asynchronously to worker `w3`.
