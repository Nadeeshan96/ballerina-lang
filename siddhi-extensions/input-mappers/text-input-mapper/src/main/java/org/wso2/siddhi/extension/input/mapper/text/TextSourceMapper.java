--- conflicted
+++ resolved
@@ -24,11 +24,7 @@
 import org.wso2.siddhi.core.exception.ExecutionPlanRuntimeException;
 import org.wso2.siddhi.core.query.output.callback.OutputCallback;
 import org.wso2.siddhi.core.stream.AttributeMapping;
-<<<<<<< HEAD
-import org.wso2.siddhi.core.stream.input.InputHandler;
-=======
 import org.wso2.siddhi.core.stream.input.InputEventHandler;
->>>>>>> 85bc4ffc
 import org.wso2.siddhi.core.stream.input.source.Source;
 import org.wso2.siddhi.core.stream.input.source.SourceMapper;
 import org.wso2.siddhi.core.util.AttributeConverter;
@@ -61,10 +57,7 @@
      * Default regex assumes that the attributes in the text are separated by comma in order.
      */
     public static final String DEFAULT_MAPPING_REGEX = "([^,;]+)";
-    /**
-     * Logger to log the events.
-     */
-    private static final Logger log = Logger.getLogger(TextInputMapper.class);
+
     /**
      * Output StreamDefinition of the input mapper.
      */
