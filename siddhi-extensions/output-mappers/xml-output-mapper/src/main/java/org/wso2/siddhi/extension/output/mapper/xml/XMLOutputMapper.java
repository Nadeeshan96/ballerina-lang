/*
 * Copyright (c)  2017, WSO2 Inc. (http://www.wso2.org) All Rights Reserved.
 *
 * WSO2 Inc. licenses this file to you under the Apache License,
 * Version 2.0 (the "License"); you may not use this file except
 * in compliance with the License.
 * You may obtain a copy of the License at
 *
 *     http://www.apache.org/licenses/LICENSE-2.0
 *
 * Unless required by applicable law or agreed to in writing,
 * software distributed under the License is distributed on an
 * "AS IS" BASIS, WITHOUT WARRANTIES OR CONDITIONS OF ANY
 * KIND, either express or implied. See the License for the
 * specific language governing permissions and limitations
 * under the License.
 */
package org.wso2.siddhi.extension.output.mapper.xml;

import org.apache.axiom.om.OMAbstractFactory;
import org.apache.axiom.om.OMElement;
import org.apache.axiom.om.OMFactory;
import org.wso2.siddhi.annotation.Extension;
import org.wso2.siddhi.core.event.Event;
import org.wso2.siddhi.core.stream.output.sink.OutputMapper;
import org.wso2.siddhi.core.util.transport.TemplateBuilder;
import org.wso2.siddhi.core.util.transport.OptionHolder;
import org.wso2.siddhi.query.api.definition.StreamDefinition;

import javax.xml.namespace.QName;
import java.util.Map;

@Extension(
        name = "xml",
        namespace = "outputmapper",
        description = ""
)
public class XMLOutputMapper extends OutputMapper {
    private StreamDefinition streamDefinition;
    private static final String EVENTS_PARENT_TAG = "events";
    private static final String EVENT_PARENT_TAG = "event";
    private static final String EVENT_ARBITRARY_DATA_MAP_TAG = "arbitraryDataMap";
    private static final String EVENT_ATTRIBUTE_SEPARATOR = ",";

    /**
     * Initialize the mapper and the mapping configurations.
     *  @param streamDefinition The stream definition
     * @param optionHolder     Unmapped dynamic options
     * @param payloadTemplateBuilder
     */
    @Override
    public void init(StreamDefinition streamDefinition, OptionHolder optionHolder, TemplateBuilder payloadTemplateBuilder) {
        this.streamDefinition = streamDefinition;
    }

    /**
     * Convert the given Event mapping to XML string
     *
     * @param event         Event object
     * @param mappedPayload mapped Payload if any
     * @return the mapped XML string
     */
    @Override
    public Object mapEvent(Event event, String mappedPayload) {
        if (mappedPayload != null) {
            return mappedPayload;
        } else {
            return constructDefaultMapping(event);
        }
    }

    /**
     * Convert the given {@link Event} to XML string
     *
<<<<<<< HEAD
     * @param event          Event object
     * @param dynamicOptions Dynamic options
     * @return the constructed XML string in following format:
     * <events><event><AttributeName>AttributeValue</AttributeName></event></events>
     */
    //todo should we support namespaces for output mapping?
    @Override
    public Object convertToTypedInputEvent(Event event, Map<String, String> dynamicOptions) {
=======
     * @param event Event object
     * @return the constructed XML string
     */
    private Object constructDefaultMapping(Event event) {
>>>>>>> e7a73294
        Object[] data = event.getData();
        OMFactory factory = OMAbstractFactory.getOMFactory();
        OMElement compositeEventElement = factory.createOMElement(new QName(
                EVENTS_PARENT_TAG));

        OMElement templateEventElement = factory.createOMElement(new QName(EVENT_PARENT_TAG));
        compositeEventElement.addChild(templateEventElement);

        for (int i = 0; i < data.length; i++) {
            String attributeName = streamDefinition.getAttributeNameArray()[i];
            Object attributeValue = data[i];

            OMElement propertyElement = factory.createOMElement(new QName(attributeName));
            propertyElement.setText(attributeValue.toString());
            templateEventElement.addChild(propertyElement);
        }

        // Get arbitrary data from event
        Map<String, Object> arbitraryDataMap = event.getArbitraryDataMap();
        if (arbitraryDataMap != null && !arbitraryDataMap.isEmpty()) {
            // Add arbitrary data map to the default template
            OMElement parentPropertyElement = factory.createOMElement(new QName(EVENT_ARBITRARY_DATA_MAP_TAG));

            for (Map.Entry<String, Object> entry : arbitraryDataMap.entrySet()) {
                OMElement propertyElement = factory.createOMElement(new QName(entry.getKey()));
                propertyElement.setText(entry.getValue().toString());
                parentPropertyElement.addChild(propertyElement);
            }
            compositeEventElement.getFirstElement().addChild(parentPropertyElement);
        }

        return compositeEventElement.toString();
    }


}<|MERGE_RESOLUTION|>--- conflicted
+++ resolved
@@ -72,21 +72,10 @@
     /**
      * Convert the given {@link Event} to XML string
      *
-<<<<<<< HEAD
-     * @param event          Event object
-     * @param dynamicOptions Dynamic options
-     * @return the constructed XML string in following format:
-     * <events><event><AttributeName>AttributeValue</AttributeName></event></events>
-     */
-    //todo should we support namespaces for output mapping?
-    @Override
-    public Object convertToTypedInputEvent(Event event, Map<String, String> dynamicOptions) {
-=======
      * @param event Event object
      * @return the constructed XML string
      */
     private Object constructDefaultMapping(Event event) {
->>>>>>> e7a73294
         Object[] data = event.getData();
         OMFactory factory = OMAbstractFactory.getOMFactory();
         OMElement compositeEventElement = factory.createOMElement(new QName(
