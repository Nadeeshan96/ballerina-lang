/*
 * Copyright (c)  2017, WSO2 Inc. (http://www.wso2.org) All Rights Reserved.
 *
 * WSO2 Inc. licenses this file to you under the Apache License,
 * Version 2.0 (the "License"); you may not use this file except
 * in compliance with the License.
 * You may obtain a copy of the License at
 *
 *     http://www.apache.org/licenses/LICENSE-2.0
 *
 * Unless required by applicable law or agreed to in writing,
 * software distributed under the License is distributed on an
 * "AS IS" BASIS, WITHOUT WARRANTIES OR CONDITIONS OF ANY
 * KIND, either express or implied. See the License for the
 * specific language governing permissions and limitations
 * under the License.
 */
package org.wso2.siddhi.extension.output.mapper.json;

import com.google.gson.Gson;
import com.google.gson.JsonArray;
import com.google.gson.JsonObject;
import org.apache.log4j.Logger;
import org.wso2.siddhi.annotation.Example;
import org.wso2.siddhi.annotation.Extension;
import org.wso2.siddhi.annotation.Parameter;
import org.wso2.siddhi.annotation.util.DataType;
import org.wso2.siddhi.core.config.SiddhiAppContext;
import org.wso2.siddhi.core.event.Event;
import org.wso2.siddhi.core.stream.output.sink.SinkListener;
import org.wso2.siddhi.core.stream.output.sink.SinkMapper;
import org.wso2.siddhi.core.util.config.ConfigReader;
import org.wso2.siddhi.core.util.transport.OptionHolder;
import org.wso2.siddhi.core.util.transport.TemplateBuilder;
import org.wso2.siddhi.query.api.definition.StreamDefinition;

import java.util.Map;

/**
 * Mapper class to convert a Siddhi message to a JSON message. User can provide a JSON template or else we will be
 * using a predefined JSON message format. In some instances
 * coding best practices have been compensated for performance concerns.
 */

@Extension(
        name = "json",
        namespace = "sinkMapper",
        description = "Event to JSON output mapper. Transports which publish  messages can utilize this extension"
                + "to convert the Siddhi event to JSON message. Users can either send a pre-defined JSON "
                + "format or a custom JSON message.",
        parameters = {
                @Parameter(name = "validate.json",
                        description = "This property will enable JSON validation for generated JSON message. By "
                                + "default value of the property will be false. When enabled DAS will validate the "
                                + "generated JSON message and drop the message if it does not adhere to proper JSON "
                                + "standards. ",
                        type = {DataType.BOOL}),
                @Parameter(name = "enclosing.element",
                        description =
                                "Used to specify the enclosing element in case of sending multiple events in same "
                                        + "JSON message. WSO2 DAS will treat the child element of given enclosing "
                                        + "element as events"
                                        + " and execute json expressions on child elements. If enclosing.element "
                                        + "is not provided "
                                        + "multiple event scenario is disregarded and json path will be evaluated "
                                        + "with respect to "
                                        + "root element.",
                        type = {DataType.STRING})
        },
        examples = {
                @Example(
                        syntax = "@sink(type='inMemory', topic='stock', @map(type='json'))\n"
                                + "define stream FooStream (symbol string, price float, volume long);\n",
                        description = "Above configuration will do a default JSON input mapping which will "
                                + "generate below "
                                + "output"
                                + "{\n"
                                + "    \"event\":{\n"
                                + "        \"symbol\":WSO2,\n"
                                + "        \"price\":55.6,\n"
                                + "        \"volume\":100\n"
                                + "    }\n"
                                + "}\n"),
                @Example(
                        syntax = "@sink(type='inMemory', topic='{{symbol}}', @map(type='json', enclosing"
                                + ".element='$.portfolio', validate.json='true', @payload( "
                                + "\"{\"StockData\":{\"Symbol\":\"{{symbol}}\",\"Price\":{{price}}}\")))\n"
                                + "define stream BarStream (symbol string, price float, volume long);",
                        description = "Above configuration will perform a custom JSON mapping which will "
                                + "produce below "
                                + "output JSON message"
                                + "{"
                                + "\"portfolio\":{\n"
                                + "    \"StockData\":{\n"
                                + "        \"Symbol\":WSO2,\n"
                                + "        \"Price\":55.6\n"
                                + "      }\n"
                                + "  }\n"
                                + "}")
        }
)

public class JsonSinkMapper extends SinkMapper {
    private static final Logger log = Logger.getLogger(JsonSinkMapper.class);
    private static final String EVENT_PARENT_TAG = "event";
    private static final String ENCLOSING_ELEMENT_IDENTIFIER = "enclosing.element";
    private static final String DEFAULT_ENCLOSING_ELEMENT = "$";
    private static final String JSON_VALIDATION_IDENTIFIER = "validate.json";
    private static final String JSON_EVENT_SEPERATOR = ",";
    private static final String JSON_KEYVALUE_SEPERATOR = ":";
    private static final String JSON_ARRAY_START_SYMBOL = "[";
    private static final String JSON_ARRAY_END_SYMBOL = "]";
    private static final String JSON_EVENT_START_SYMBOL = "{";
    private static final String JSON_EVENT_END_SYMBOL = "}";
    private static final String UNDEFINED = "undefined";

    private String[] attributeNameArray;
    private String enclosingElement = null;
    private boolean isJsonValidationEnabled = false;

    private static boolean isValidJson(String jsonInString) {
        try {
            new Gson().fromJson(jsonInString, Object.class);
            return true;
        } catch (com.google.gson.JsonSyntaxException ex) {
            return false;
        }
    }

    @Override
    public String[] getSupportedDynamicOptions() {
        return new String[0];
    }

    /**
     * Initialize the mapper and the mapping configurations.
     *  @param streamDefinition       The stream definition
     * @param optionHolder           Option holder containing static and dynamic options
     * @param payloadTemplateBuilder Unmapped payload for reference
     * @param siddhiAppContext
     */
    @Override
    public void init(StreamDefinition streamDefinition, OptionHolder optionHolder,
                     TemplateBuilder payloadTemplateBuilder, ConfigReader mapperConfigReader, SiddhiAppContext
                                 siddhiAppContext) {
        attributeNameArray = streamDefinition.getAttributeNameArray();
        enclosingElement = optionHolder.validateAndGetStaticValue(ENCLOSING_ELEMENT_IDENTIFIER, null);
        isJsonValidationEnabled = Boolean.parseBoolean(optionHolder
                .validateAndGetStaticValue(JSON_VALIDATION_IDENTIFIER, "false"));
    }

    @Override
    public void mapAndSend(Event[] events, OptionHolder optionHolder, TemplateBuilder payloadTemplateBuilder,
<<<<<<< HEAD
                           SinkListener sinkListener)
            throws ConnectionUnavailableException {
=======
                           SinkListener sinkListener, DynamicOptions dynamicOptions) {
>>>>>>> 75294c9c
        StringBuilder sb = new StringBuilder();
        if (payloadTemplateBuilder == null) {
            String jsonString = constructJsonForDefaultMapping(events);
            sb.append(jsonString);
        } else {
            sb.append(constructJsonForCustomMapping(events, payloadTemplateBuilder));
        }

        if (!isJsonValidationEnabled) {
<<<<<<< HEAD
            sinkListener.publish(sb.toString());
        } else if (isValidJson(sb.toString())) {
            sinkListener.publish(sb.toString());
=======
            sinkListener.publishEvents(sb.toString(), dynamicOptions);
        } else if (isValidJson(sb.toString())) {
            sinkListener.publishEvents(sb.toString(), dynamicOptions);
>>>>>>> 75294c9c
        } else {
            log.error("Invalid json string : " + sb.toString() + ". Hence dropping the message.");
        }
    }

    @Override
    public void mapAndSend(Event event, OptionHolder optionHolder, TemplateBuilder payloadTemplateBuilder,
<<<<<<< HEAD
                           SinkListener sinkListener)
            throws ConnectionUnavailableException {
=======
                           SinkListener sinkListener, DynamicOptions dynamicOptions) {
>>>>>>> 75294c9c
        StringBuilder sb = null;
        if (payloadTemplateBuilder == null) {
            String jsonString = constructJsonForDefaultMapping(event);
            if (jsonString != null) {
                sb = new StringBuilder();
                sb.append(jsonString);
            }
        } else {
            sb = new StringBuilder();
            sb.append(constructJsonForCustomMapping(event, payloadTemplateBuilder));
        }

        if (sb != null) {
            if (!isJsonValidationEnabled) {
<<<<<<< HEAD
                sinkListener.publish(sb.toString());
            } else if (isValidJson(sb.toString())) {
                sinkListener.publish(sb.toString());
=======
                sinkListener.publishEvents(sb.toString(), dynamicOptions);
            } else if (isValidJson(sb.toString())) {
                sinkListener.publishEvents(sb.toString(), dynamicOptions);
>>>>>>> 75294c9c
            } else {
                log.error("Invalid json string : " + sb.toString() + ". Hence dropping the message.");
            }
        }
    }

    private String constructJsonForDefaultMapping(Object eventObj) {
        StringBuilder sb = new StringBuilder();
        int numberOfOuterObjects;
        if (enclosingElement != null) {
            String[] nodeNames = enclosingElement.split("\\.");
            if (DEFAULT_ENCLOSING_ELEMENT.equals(nodeNames[0])) {
                numberOfOuterObjects = nodeNames.length - 1;
            } else {
                numberOfOuterObjects = nodeNames.length;
            }
            for (String nodeName : nodeNames) {
                if (!DEFAULT_ENCLOSING_ELEMENT.equals(nodeName)) {
                    sb.append(JSON_EVENT_START_SYMBOL).append("\"").append(nodeName).append("\"")
                            .append(JSON_KEYVALUE_SEPERATOR);
                }
            }
            if (eventObj instanceof Event) {
                Event event = (Event) eventObj;
                JsonObject jsonEvent = constructSingleEventForDefaultMapping(doPartialProcessing(event));
                sb.append(jsonEvent);
            } else if (eventObj instanceof Event[]) {
                JsonArray eventArray = new JsonArray();
                for (Event event : (Event[]) eventObj) {
                    eventArray.add(constructSingleEventForDefaultMapping(doPartialProcessing(event)));
                }
                sb.append(eventArray.toString());
            } else {
                log.error("Invalid object type. " + eventObj.toString() +
                        " cannot be converted to an event or event array. Hence dropping message.");
                return null;
            }
            for (int i = 0; i < numberOfOuterObjects; i++) {
                sb.append(JSON_EVENT_END_SYMBOL);
            }
            return sb.toString();
        } else {
            if (eventObj instanceof Event) {
                Event event = (Event) eventObj;
                JsonObject jsonEvent = constructSingleEventForDefaultMapping(doPartialProcessing(event));
                return jsonEvent.toString();
            } else if (eventObj instanceof Event[]) {
                JsonArray eventArray = new JsonArray();
                for (Event event : (Event[]) eventObj) {
                    eventArray.add(constructSingleEventForDefaultMapping(doPartialProcessing(event)));
                }
                return (eventArray.toString());
            } else {
                log.error("Invalid object type. " + eventObj.toString() +
                        " cannot be converted to an event or event array.");
                return null;
            }
        }
    }

    private String constructJsonForCustomMapping(Object eventObj, TemplateBuilder payloadTemplateBuilder) {
        StringBuilder sb = new StringBuilder();
        int numberOfOuterObjects = 0;
        if (enclosingElement != null) {
            String[] nodeNames = enclosingElement.split("\\.");
            if (DEFAULT_ENCLOSING_ELEMENT.equals(nodeNames[0])) {
                numberOfOuterObjects = nodeNames.length - 1;
            } else {
                numberOfOuterObjects = nodeNames.length;
            }
            for (String nodeName : nodeNames) {
                if (!DEFAULT_ENCLOSING_ELEMENT.equals(nodeName)) {
                    sb.append(JSON_EVENT_START_SYMBOL).append("\"").append(nodeName).append("\"")
                            .append(JSON_KEYVALUE_SEPERATOR);
                }
            }
            if (eventObj instanceof Event) {
                Event event = doPartialProcessing((Event) eventObj);
                sb.append(payloadTemplateBuilder.build(event));
            } else if (eventObj instanceof Event[]) {
                String jsonEvent;
                sb.append(JSON_ARRAY_START_SYMBOL);
                for (Event e : (Event[]) eventObj) {
                    jsonEvent = payloadTemplateBuilder.build(doPartialProcessing(e));
                    if (jsonEvent != null) {
                        sb.append(jsonEvent).append(JSON_EVENT_SEPERATOR).append("\n");
                    }
                }
                sb.delete(sb.length() - 2, sb.length());
                sb.append(JSON_ARRAY_END_SYMBOL);
            } else {
                log.error("Invalid object type. " + eventObj.toString() +
                        " cannot be converted to an event or event array. Hence dropping message.");
                return null;
            }
            for (int i = 0; i < numberOfOuterObjects; i++) {
                sb.append(JSON_EVENT_END_SYMBOL);
            }
            return sb.toString();
        } else {
            if (eventObj.getClass() == Event.class) {
                return payloadTemplateBuilder.build(doPartialProcessing((Event) eventObj));
            } else if (eventObj.getClass() == Event[].class) {
                String jsonEvent;
                sb.append(JSON_ARRAY_START_SYMBOL);
                for (Event event : (Event[]) eventObj) {
                    jsonEvent = payloadTemplateBuilder.build(doPartialProcessing(event));
                    if (jsonEvent != null) {
                        sb.append(jsonEvent).append(JSON_EVENT_SEPERATOR).append("\n");
                    }
                }
                sb.delete(sb.length() - 2, sb.length());
                sb.append(JSON_ARRAY_END_SYMBOL);
                return sb.toString();
            } else {
                log.error("Invalid object type. " + eventObj.toString() +
                        " cannot be converted to an event or event array. Hence dropping message.");
                return null;
            }
        }
    }

    private JsonObject constructSingleEventForDefaultMapping(Event event) {
        Object[] data = event.getData();
        JsonObject jsonEventObject = new JsonObject();
        JsonObject innerParentObject = new JsonObject();
        String attributeName;
        Object attributeValue;
        Gson gson = new Gson();
        for (int i = 0; i < data.length; i++) {
            attributeName = attributeNameArray[i];
            attributeValue = data[i];
            if (attributeValue != null) {
                if (attributeValue.getClass() == String.class) {
                    innerParentObject.addProperty(attributeName, attributeValue.toString());
                } else if (attributeValue instanceof Number) {
                    innerParentObject.addProperty(attributeName, (Number) attributeValue);
                } else if (attributeValue instanceof Boolean) {
                    innerParentObject.addProperty(attributeName, (Boolean) attributeValue);
                } else if (attributeValue instanceof Map) {
                    if (!((Map) attributeValue).isEmpty()) {
                        innerParentObject.add(attributeName, gson.toJsonTree(attributeValue));
                    }
                }
            }
        }
        jsonEventObject.add(EVENT_PARENT_TAG, innerParentObject);
        return jsonEventObject;
    }

    private Event doPartialProcessing(Event event) {
        Object[] data = event.getData();
        for (int i = 0; i < data.length; i++) {
            if (data[i] == null) {
                data[i] = UNDEFINED;
            }
        }
        return event;
    }
}<|MERGE_RESOLUTION|>--- conflicted
+++ resolved
@@ -151,12 +151,7 @@
 
     @Override
     public void mapAndSend(Event[] events, OptionHolder optionHolder, TemplateBuilder payloadTemplateBuilder,
-<<<<<<< HEAD
-                           SinkListener sinkListener)
-            throws ConnectionUnavailableException {
-=======
-                           SinkListener sinkListener, DynamicOptions dynamicOptions) {
->>>>>>> 75294c9c
+                           SinkListener sinkListener) {
         StringBuilder sb = new StringBuilder();
         if (payloadTemplateBuilder == null) {
             String jsonString = constructJsonForDefaultMapping(events);
@@ -166,15 +161,9 @@
         }
 
         if (!isJsonValidationEnabled) {
-<<<<<<< HEAD
-            sinkListener.publish(sb.toString());
+            sinkListener.publishEvents(sb.toString());
         } else if (isValidJson(sb.toString())) {
-            sinkListener.publish(sb.toString());
-=======
-            sinkListener.publishEvents(sb.toString(), dynamicOptions);
-        } else if (isValidJson(sb.toString())) {
-            sinkListener.publishEvents(sb.toString(), dynamicOptions);
->>>>>>> 75294c9c
+            sinkListener.publishEvents(sb.toString());
         } else {
             log.error("Invalid json string : " + sb.toString() + ". Hence dropping the message.");
         }
@@ -182,12 +171,7 @@
 
     @Override
     public void mapAndSend(Event event, OptionHolder optionHolder, TemplateBuilder payloadTemplateBuilder,
-<<<<<<< HEAD
-                           SinkListener sinkListener)
-            throws ConnectionUnavailableException {
-=======
-                           SinkListener sinkListener, DynamicOptions dynamicOptions) {
->>>>>>> 75294c9c
+                           SinkListener sinkListener) {
         StringBuilder sb = null;
         if (payloadTemplateBuilder == null) {
             String jsonString = constructJsonForDefaultMapping(event);
@@ -202,15 +186,9 @@
 
         if (sb != null) {
             if (!isJsonValidationEnabled) {
-<<<<<<< HEAD
-                sinkListener.publish(sb.toString());
+                sinkListener.publishEvents(sb.toString());
             } else if (isValidJson(sb.toString())) {
-                sinkListener.publish(sb.toString());
-=======
-                sinkListener.publishEvents(sb.toString(), dynamicOptions);
-            } else if (isValidJson(sb.toString())) {
-                sinkListener.publishEvents(sb.toString(), dynamicOptions);
->>>>>>> 75294c9c
+                sinkListener.publishEvents(sb.toString());
             } else {
                 log.error("Invalid json string : " + sb.toString() + ". Hence dropping the message.");
             }
