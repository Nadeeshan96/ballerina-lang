<?xml version="1.0" encoding="UTF-8"?>

<!--
  ~ Copyright (c) 2016, WSO2 Inc. (http://www.wso2.org) All Rights Reserved.
  ~
  ~ WSO2 Inc. licenses this file to you under the Apache License,
  ~ Version 2.0 (the "License"); you may not use this file except
  ~ in compliance with the License.
  ~ You may obtain a copy of the License at
  ~
  ~     http://www.apache.org/licenses/LICENSE-2.0
  ~
  ~ Unless required by applicable law or agreed to in writing,
  ~ software distributed under the License is distributed on an
  ~ "AS IS" BASIS, WITHOUT WARRANTIES OR CONDITIONS OF ANY
  ~ KIND, either express or implied. See the License for the
  ~ specific language governing permissions and limitations
  ~ under the License.
  -->
<project xmlns:xsi="http://www.w3.org/2001/XMLSchema-instance" xmlns="http://maven.apache.org/POM/4.0.0"
         xsi:schemaLocation="http://maven.apache.org/POM/4.0.0 http://maven.apache.org/xsd/maven-4.0.0.xsd">
    <parent>
        <artifactId>siddhi</artifactId>
        <groupId>org.wso2.siddhi</groupId>
        <version>4.0.0-SNAPSHOT</version>
        <relativePath>../../pom.xml</relativePath>
    </parent>
    <modelVersion>4.0.0</modelVersion>
    <packaging>pom</packaging>

    <artifactId>siddhi-extensions</artifactId>
    <name>Siddhi Extensions</name>

    <modules>
        <!--<module>eval-script</module>-->
<<<<<<< HEAD
        <module>event-table</module>
        <module>table</module>
=======
        <!--todo : enable event-table after fix the annotation issues-->
        <!--<module>event-table</module>-->
>>>>>>> 493fb1db
        <!--<module>output-transports/test-output-transport</module>-->
        <!--<module>output-transports/http-output-transport</module>-->
        <!--todo : enable output-transports/kafka-output-transport after fix the annotation issues-->
        <!--<module>output-transports/kafka-output-transport</module>-->
        <!--todo : enable output-transports/tcp-output-transport after fix the annotation issues-->
        <!--<module>output-transports/tcp-output-transport</module>-->
        <!--todo : enable output-transports/jms-output-transport after fix the annotation issues-->
        <!--<module>output-transports/jms-output-transport</module>-->
        <!--todo : enable output-mappers/text-output-mapper after fix the annotation issues-->
        <!--<module>output-mappers/text-output-mapper</module>-->
        <!--<module>output-mappers/json-output-mapper</module>-->
        <!--<module>output-mappers/keyvalue-output-mapper</module>-->
        <!--todo : enable output-mappers/xml-output-mapper after fix the annotation issues-->
        <module>output-mappers/xml-output-mapper</module>
        <!--<module>output-mappers/wso2event-output-mapper</module>-->
        <!--todo : enable input-mappers/text-input-mapper after fix the annotation issues-->
        <!--<module>input-mappers/text-input-mapper</module>-->
        <!--<module>input-mappers/json-input-mapper</module>-->
        <!--<module>input-mappers/map-input-mapper</module>-->
        <!--todo : enable input-mappers/xml-input-mapper after fix the annotation issues-->
        <module>input-mappers/xml-input-mapper</module>
        <!--todo : enable input-transports/kafka-input-transport after fix the annotation issues-->
        <!--<module>input-transports/kafka-input-transport</module>-->
        <!--todo : enable input-transports/tcp-input-transport after fix the annotation issues-->
        <!--<module>input-transports/tcp-input-transport</module>-->
        <!--todo : enable input-transports/jms-input-transport after fix the annotation issues-->
        <!--<module>input-transports/jms-input-transport</module>-->
        <!--todo : enable transport/tcp-transport after fix the annotation issues-->
        <!--<module>transport/tcp-transport</module>-->
    </modules>

</project><|MERGE_RESOLUTION|>--- conflicted
+++ resolved
@@ -33,13 +33,9 @@
 
     <modules>
         <!--<module>eval-script</module>-->
-<<<<<<< HEAD
-        <module>event-table</module>
-        <module>table</module>
-=======
         <!--todo : enable event-table after fix the annotation issues-->
         <!--<module>event-table</module>-->
->>>>>>> 493fb1db
+        <module>table</module>
         <!--<module>output-transports/test-output-transport</module>-->
         <!--<module>output-transports/http-output-transport</module>-->
         <!--todo : enable output-transports/kafka-output-transport after fix the annotation issues-->
