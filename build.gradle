/*
 *  Copyright (c) 2017, WSO2 Inc. (http://www.wso2.org) All Rights Reserved.
 *
 *  Licensed under the Apache License, Version 2.0 (the "License");
 *  you may not use this file except in compliance with the License.
 *  You may obtain a copy of the License at
 *
 *  http://www.apache.org/licenses/LICENSE-2.0
 *
 *  Unless required by applicable law or agreed to in writing, software
 *  distributed under the License is distributed on an "AS IS" BASIS,
 *  WITHOUT WARRANTIES OR CONDITIONS OF ANY KIND, either express or implied.
 *  See the License for the specific language governing permissions and
 *  limitations under the License.
 */

buildscript {
    repositories {
        maven { url 'http://dl.bintray.com/jetbrains/intellij-plugin-service' }
    }
}

plugins {
    id "org.jetbrains.intellij" version "0.2.5"
}

repositories {
    mavenCentral()
}

<<<<<<< HEAD
=======
dependencies {
    compile group: 'com.fasterxml.jackson.core', name: 'jackson-databind', version: '2.8.6'
}

>>>>>>> aa5fe59c
apply plugin: 'java'
sourceSets {
    main {
        java {
            srcDirs = ['src/main/java', 'adaptor/src']
        }
    }
}

apply plugin: 'org.jetbrains.intellij'
intellij {
    //For a full list of IntelliJ IDEA releases, please see https://www.jetbrains.com/intellij-repository/releases.
    version 'IC-2017.1.4'
    pluginName 'Ballerina-IntelliJ-Plugin'
    updateSinceUntilBuild false
    plugins 'coverage' //Bundled plugin dependencies
}

apply plugin: 'antlr'
dependencies {
    antlr "org.antlr:antlr4:4.6"
}

apply plugin: "jacoco"
jacocoTestReport {
    reports {
        xml.enabled false
        csv.enabled false
        html.destination "${buildDir}/jacocoHtml"
    }
}<|MERGE_RESOLUTION|>--- conflicted
+++ resolved
@@ -28,13 +28,6 @@
     mavenCentral()
 }
 
-<<<<<<< HEAD
-=======
-dependencies {
-    compile group: 'com.fasterxml.jackson.core', name: 'jackson-databind', version: '2.8.6'
-}
-
->>>>>>> aa5fe59c
 apply plugin: 'java'
 sourceSets {
     main {
