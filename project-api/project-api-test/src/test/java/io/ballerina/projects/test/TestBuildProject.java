--- conflicted
+++ resolved
@@ -2098,11 +2098,7 @@
         Assert.assertFalse(compilation.diagnosticResult().hasErrors());
         // Call `JBallerinaBackend`
         JBallerinaBackend.from(compilation, JvmTarget.JAVA_11);
-<<<<<<< HEAD
-        // Check bir is generated for default module
-=======
         // BIR is not expected to be generated since the enable-cache option is not set
->>>>>>> 99baf095
         Assert.assertFalse(project.targetDir().resolve(CACHES_DIR_NAME).resolve("sameera").resolve("myproject")
                 .resolve("0.1.0").resolve(REPO_BIR_CACHE_NAME).resolve("myproject.bir").toFile().exists());
 
