--- conflicted
+++ resolved
@@ -76,13 +76,10 @@
 
 import static io.ballerina.projects.test.TestUtils.isWindows;
 import static io.ballerina.projects.test.TestUtils.resetPermissions;
-<<<<<<< HEAD
+import static io.ballerina.projects.util.ProjectConstants.BUILD_FILE;
 import static io.ballerina.projects.util.ProjectConstants.DEPENDENCIES_TOML;
-=======
-import static io.ballerina.projects.util.ProjectConstants.BUILD_FILE;
 import static io.ballerina.projects.util.ProjectConstants.TARGET_DIR_NAME;
 import static io.ballerina.projects.util.ProjectUtils.readBuildJson;
->>>>>>> 7a29bcef
 import static org.testng.Assert.assertEquals;
 
 /**
@@ -1399,7 +1396,59 @@
         Assert.assertFalse(project.currentPackage().compilationOptions().offlineBuild());
     }
 
-<<<<<<< HEAD
+    @Test(description = "test auto updating dependencies using build file")
+    public void testAutoUpdateWithBuildFile() {
+        Path projectPath = RESOURCE_DIRECTORY.resolve("myproject");
+
+        // 1) Initialize the project instance
+        BuildProject project = null;
+        try {
+            project = BuildProject.load(projectPath);
+            project.save();
+        } catch (Exception e) {
+            Assert.fail(e.getMessage());
+        }
+        Assert.assertEquals(project.currentPackage().packageName().toString(), "myproject");
+        Path buildFile = project.sourceRoot().resolve(TARGET_DIR_NAME).resolve(BUILD_FILE);
+        Assert.assertTrue(buildFile.toFile().exists());
+        BuildJson initialBuildJson = readBuildJson(buildFile);
+        Assert.assertTrue(initialBuildJson.lastBuildTime() > 0);
+        Assert.assertTrue(initialBuildJson.lastUpdateTime() > 0);
+        Assert.assertFalse(initialBuildJson.isExpiredLastUpdateTime());
+
+        // 2) Build project again with build file
+        BuildProject projectSecondBuild = null;
+        try {
+            projectSecondBuild = BuildProject.load(projectPath);
+            projectSecondBuild.save();
+        } catch (Exception e) {
+            Assert.fail(e.getMessage());
+        }
+        Assert.assertTrue(buildFile.toFile().exists());
+        BuildJson secondBuildJson = readBuildJson(buildFile);
+        Assert.assertTrue(secondBuildJson.lastBuildTime() > initialBuildJson.lastBuildTime());
+        assertEquals(initialBuildJson.lastUpdateTime(), secondBuildJson.lastUpdateTime());
+        Assert.assertFalse(secondBuildJson.isExpiredLastUpdateTime());
+        Assert.assertFalse(projectSecondBuild.currentPackage().getResolution().autoUpdate());
+
+        // 3) Change `last_update-time` in `build` file to a timestamp older than one day and build the project again
+        secondBuildJson.setLastUpdateTime(secondBuildJson.lastUpdateTime() - (24 * 60 * 60 * 1000 + 1));
+        ProjectUtils.writeBuildFile(buildFile, secondBuildJson);
+        BuildProject projectThirdBuild = null;
+        try {
+            projectThirdBuild = BuildProject.load(projectPath);
+            Assert.assertTrue(projectThirdBuild.currentPackage().getResolution().autoUpdate());
+            projectThirdBuild.save();
+        } catch (Exception e) {
+            Assert.fail(e.getMessage());
+        }
+        Assert.assertTrue(buildFile.toFile().exists());
+        BuildJson thirdBuildJson = readBuildJson(buildFile);
+        Assert.assertTrue(thirdBuildJson.lastBuildTime() > initialBuildJson.lastBuildTime());
+        Assert.assertTrue(thirdBuildJson.lastUpdateTime() > initialBuildJson.lastUpdateTime());
+        Assert.assertFalse(thirdBuildJson.isExpiredLastUpdateTime());
+    }
+
     @Test(description = "test build package without dependencies")
     public void testPackageWithoutDependencies() throws IOException {
         Path projectPath = RESOURCE_DIRECTORY.resolve("project_wo_deps");
@@ -1407,11 +1456,6 @@
         if (projectPath.resolve(DEPENDENCIES_TOML).toFile().exists()) {
             Files.delete(projectPath.resolve(DEPENDENCIES_TOML));
         }
-=======
-    @Test(description = "test auto updating dependencies using build file")
-    public void testAutoUpdateWithBuildFile() {
-        Path projectPath = RESOURCE_DIRECTORY.resolve("myproject");
->>>>>>> 7a29bcef
 
         // 1) Initialize the project instance
         BuildProject project = null;
@@ -1421,14 +1465,17 @@
         } catch (Exception e) {
             Assert.fail(e.getMessage());
         }
-<<<<<<< HEAD
         Assert.assertEquals(project.currentPackage().packageName().toString(), "project_wo_deps");
         // Dependencies.toml should not be created when there is no package dependencies
+        // build file should be deleted, since if not we are not trying to update Dependencies.toml
         Path dependenciesTomlPath = project.sourceRoot().resolve(DEPENDENCIES_TOML);
+        Path buildFilePath = project.sourceRoot().resolve(TARGET_DIR_NAME).resolve(BUILD_FILE);
         Assert.assertFalse(dependenciesTomlPath.toFile().exists());
 
         // 2) Add an Dependencies.toml to the project load and save project again
         Files.createFile(dependenciesTomlPath);
+        Files.deleteIfExists(buildFilePath);
+        Assert.assertFalse(buildFilePath.toFile().exists());
         try {
             project = BuildProject.load(projectPath);
             project.save();
@@ -1442,47 +1489,6 @@
                 + "dependencies-toml-version = \"2\"";
         String actual = Files.readString(projectPath.resolve(DEPENDENCIES_TOML));
         Assert.assertTrue(actual.contains(expected));
-=======
-        Assert.assertEquals(project.currentPackage().packageName().toString(), "myproject");
-        Path buildFile = project.sourceRoot().resolve(TARGET_DIR_NAME).resolve(BUILD_FILE);
-        Assert.assertTrue(buildFile.toFile().exists());
-        BuildJson initialBuildJson = readBuildJson(buildFile);
-        Assert.assertTrue(initialBuildJson.lastBuildTime() > 0);
-        Assert.assertTrue(initialBuildJson.lastUpdateTime() > 0);
-        Assert.assertFalse(initialBuildJson.isExpiredLastUpdateTime());
-
-        // 2) Build project again with build file
-        BuildProject projectSecondBuild = null;
-        try {
-            projectSecondBuild = BuildProject.load(projectPath);
-            projectSecondBuild.save();
-        } catch (Exception e) {
-            Assert.fail(e.getMessage());
-        }
-        Assert.assertTrue(buildFile.toFile().exists());
-        BuildJson secondBuildJson = readBuildJson(buildFile);
-        Assert.assertTrue(secondBuildJson.lastBuildTime() > initialBuildJson.lastBuildTime());
-        assertEquals(initialBuildJson.lastUpdateTime(), secondBuildJson.lastUpdateTime());
-        Assert.assertFalse(secondBuildJson.isExpiredLastUpdateTime());
-        Assert.assertFalse(projectSecondBuild.currentPackage().getResolution().autoUpdate());
-
-        // 3) Change `last_update-time` in `build` file to a timestamp older than one day and build the project again
-        secondBuildJson.setLastUpdateTime(secondBuildJson.lastUpdateTime() - (24 * 60 * 60 * 1000 + 1));
-        ProjectUtils.writeBuildFile(buildFile, secondBuildJson);
-        BuildProject projectThirdBuild = null;
-        try {
-            projectThirdBuild = BuildProject.load(projectPath);
-            Assert.assertTrue(projectThirdBuild.currentPackage().getResolution().autoUpdate());
-            projectThirdBuild.save();
-        } catch (Exception e) {
-            Assert.fail(e.getMessage());
-        }
-        Assert.assertTrue(buildFile.toFile().exists());
-        BuildJson thirdBuildJson = readBuildJson(buildFile);
-        Assert.assertTrue(thirdBuildJson.lastBuildTime() > initialBuildJson.lastBuildTime());
-        Assert.assertTrue(thirdBuildJson.lastUpdateTime() > initialBuildJson.lastUpdateTime());
-        Assert.assertFalse(thirdBuildJson.isExpiredLastUpdateTime());
->>>>>>> 7a29bcef
     }
 
     @AfterClass (alwaysRun = true)
