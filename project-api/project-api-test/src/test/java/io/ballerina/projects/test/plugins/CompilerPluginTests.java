/*
 *  Copyright (c) 2021, WSO2 Inc. (http://www.wso2.org) All Rights Reserved.
 *
 *  WSO2 Inc. licenses this file to you under the Apache License,
 *  Version 2.0 (the "License"); you may not use this file except
 *  in compliance with the License.
 *  You may obtain a copy of the License at
 *
 *    http://www.apache.org/licenses/LICENSE-2.0
 *
 *  Unless required by applicable law or agreed to in writing,
 *  software distributed under the License is distributed on an
 *  "AS IS" BASIS, WITHOUT WARRANTIES OR CONDITIONS OF ANY
 *  KIND, either express or implied.  See the License for the
 *  specific language governing permissions and limitations
 *  under the License.
 */
package io.ballerina.projects.test.plugins;

import io.ballerina.projects.CodeGeneratorResult;
import io.ballerina.projects.CodeModifierResult;
import io.ballerina.projects.DiagnosticResult;
import io.ballerina.projects.Document;
import io.ballerina.projects.DocumentId;
import io.ballerina.projects.Module;
import io.ballerina.projects.ModuleId;
import io.ballerina.projects.Package;
import io.ballerina.projects.PackageCompilation;
import io.ballerina.projects.Project;
import io.ballerina.projects.Resource;
import io.ballerina.projects.directory.BuildProject;
import io.ballerina.projects.directory.SingleFileProject;
import io.ballerina.projects.test.TestUtils;
import io.ballerina.tools.diagnostics.Diagnostic;
import io.ballerina.tools.diagnostics.DiagnosticSeverity;
import org.ballerinalang.test.BAssertUtil;
import org.ballerinalang.test.BCompileUtil;
import org.ballerinalang.test.CompileResult;
import org.testng.Assert;
import org.testng.annotations.BeforeSuite;
import org.testng.annotations.Test;

import java.io.IOException;
import java.io.PrintStream;
import java.nio.charset.Charset;
import java.nio.file.Files;
import java.nio.file.Path;
import java.nio.file.Paths;
import java.util.Comparator;
import java.util.Iterator;
import java.util.List;
import java.util.stream.Collectors;

/**
 * Contains cases to test compiler plugin loading and running.
 *
 * @since 2.0.0
 */
public class CompilerPluginTests {

    private static final Path RESOURCE_DIRECTORY = Paths.get(
            "src/test/resources/compiler_plugin_tests").toAbsolutePath();
    private static final PrintStream OUT = System.out;

    @BeforeSuite
    public void init() {
        BCompileUtil.compileAndCacheBala("compiler_plugin_tests/package_comp_plugin_1");
        BCompileUtil.compileAndCacheBala(
                "compiler_plugin_tests/package_comp_plugin_with_one_java_dependency");
        BCompileUtil.compileAndCacheBala(
                "compiler_plugin_tests/package_comp_plugin_with_two_java_dependencies");
        BCompileUtil.compileAndCacheBala(
                "compiler_plugin_tests/package_comp_plugin_with_func_node_analyzer");
        BCompileUtil.compileAndCacheBala(
                "compiler_plugin_tests/package_comp_plugin_lifecycle_listener");
        BCompileUtil.compileAndCacheBala(
                "compiler_plugin_tests/package_comp_plugin_with_codeactions");
        BCompileUtil.compileAndCacheBala(
                "compiler_plugin_tests/package_comp_plugin_codegen_init_function");
        BCompileUtil.compileAndCacheBala(
<<<<<<< HEAD
                "compiler_plugin_tests/package_comp_plugin_diagnostic_init_function");
=======
                "compiler_plugin_tests/package_comp_plugin_code_modify_add_function");
>>>>>>> ec703cc9
    }

    @Test
    public void testCompilerPluginBasic() {
        Package currentPackage = loadPackage("package_plugin_user_1");
        PackageCompilation compilation = currentPackage.getCompilation();

        // TODO Use diagnostics to check test the execution of compiler plugins

        // Check whether there are any diagnostics
        DiagnosticResult diagnosticResult = compilation.diagnosticResult();
        diagnosticResult.diagnostics().forEach(OUT::println);
        Assert.assertEquals(diagnosticResult.diagnosticCount(), 0, "Unexpected compilation diagnostics");

        // Check direct package dependencies
        Assert.assertEquals(currentPackage.packageDependencies().size(), 1,
                "Unexpected number of dependencies");
    }

    @Test
    public void testCompilerPluginWithOneJavaLibDependency() {
        assertDiagnostics(loadPackage("package_plugin_user_2"));
    }

    @Test
    public void testCompilerPluginWithTwoJavaLibDependencies() {
        Package currentPackage = loadPackage("package_plugin_user_3");
        // Check whether there are any diagnostics
        DiagnosticResult diagnosticResult = currentPackage.getCompilation().diagnosticResult();
        Assert.assertEquals(diagnosticResult.diagnosticCount(), 5,
                "Unexpected number of compilation diagnostics");

        Assert.assertEquals(diagnosticResult.errorCount(), 1);
        Assert.assertEquals(diagnosticResult.warningCount(), 4);
    }

    @Test
    public void testFunctionNodeAnalyzerCompilerPlugin() {
        Package currentPackage = loadPackage("package_plugin_user_4");
        // Check whether there are any diagnostics
        DiagnosticResult diagnosticResult = currentPackage.getCompilation().diagnosticResult();
        Assert.assertEquals(diagnosticResult.diagnosticCount(), 6,
                "Unexpected number of compilation diagnostics");

        Assert.assertEquals(diagnosticResult.errorCount(), 3);
        Assert.assertEquals(diagnosticResult.warningCount(), 3);
    }

    @Test
    public void testTheExistenceOfMultipleCompilerPlugins() {
        Package currentPackage = loadPackage("package_plugin_user_5");
        // Check whether there are any diagnostics
        DiagnosticResult diagnosticResult = currentPackage.getCompilation().diagnosticResult();
        Assert.assertEquals(diagnosticResult.diagnosticCount(), 16,
                "Unexpected number of compilation diagnostics");

        Assert.assertEquals(diagnosticResult.errorCount(), 7);
        Assert.assertEquals(diagnosticResult.warningCount(), 9);
    }

    @Test
    public void testCodeGenerationCompletedPlugin() {
        String path = RESOURCE_DIRECTORY.resolve("package_plugin_user_6").toString();
        CompileResult result = BCompileUtil.compileAndCacheBala(path);
        Assert.assertEquals(result.getWarnCount(), 1);
        BAssertUtil.validateWarning(result, 0, "End of codegen", 1, 1);
    }

    @Test
    public void testInBuiltCompilerPluginBuildProject() throws IOException {
        Package currentPackage = loadPackage("package_test_inbuilt_plugin");
        // Check whether there are any diagnostics
        DiagnosticResult diagnosticResult = currentPackage.getCompilation().diagnosticResult();
        Assert.assertEquals(diagnosticResult.diagnosticCount(), 2,
                "Unexpected number of compilation diagnostics");
        Assert.assertEquals(diagnosticResult.errorCount(), 1);
        Assert.assertEquals(diagnosticResult.warningCount(), 1);

        Path logFilePath = Paths.get("build/logs/diagnostics.log");
        Assert.assertTrue(Files.exists(logFilePath));
        String logFileContent = Files.readString(logFilePath, Charset.defaultCharset());
        Assert.assertTrue(logFileContent.contains(diagnosticResult.warnings().stream().findFirst().get().toString()));
        Assert.assertTrue(logFileContent.contains(diagnosticResult.errors().stream().findFirst().get().toString()));
    }

    @Test
    public void testInBuiltCompilerPluginSingleFile() throws IOException {
        Path projectDirPath = RESOURCE_DIRECTORY.resolve("package_test_inbuilt_plugin/single-file/main.bal");
        Package currentPackage = TestUtils.loadSingleFileProject(projectDirPath).currentPackage();
        // Check whether there are any diagnostics
        DiagnosticResult diagnosticResult = currentPackage.getCompilation().diagnosticResult();
        Assert.assertEquals(diagnosticResult.diagnosticCount(), 2,
                "Unexpected number of compilation diagnostics");
        Assert.assertEquals(diagnosticResult.errorCount(), 1);
        Assert.assertEquals(diagnosticResult.warningCount(), 1);

        Path logFilePath = Paths.get("build/logs/single-file/diagnostics.log");
        Assert.assertTrue(Files.exists(logFilePath));
        String logFileContent = Files.readString(logFilePath, Charset.defaultCharset());
        Assert.assertTrue(logFileContent.contains(diagnosticResult.warnings().stream().findFirst().get().toString()));
        Assert.assertTrue(logFileContent.contains(diagnosticResult.errors().stream().findFirst().get().toString()));
    }

    @Test(description = "Test `package-semantic-analyzer` compiler plugin by checking invalid export "
            + "modules in `Ballerina.toml`")
    public void testPkgInvalidExportedModule() {
        Package currentPackage = loadPackage("package_invalid_exported_modules");
        DiagnosticResult diagnosticResult = currentPackage.getCompilation().diagnosticResult();
        Assert.assertEquals(diagnosticResult.diagnosticCount(), 3, "Unexpected number of compilation diagnostics");
        Iterator<Diagnostic> diagnosticIterator = diagnosticResult.diagnostics().iterator();
        Assert.assertEquals(diagnosticIterator.next().toString(), "ERROR [Ballerina.toml:(8:1,8:65)] "
                + "could not locate dependency path '../libs/ballerina-runtime-api-2.0.0-beta.2-SNAPSHOT.jar'");
        Assert.assertEquals(diagnosticIterator.next().toString(), "ERROR [Ballerina.toml:(5:11,5:16)] "
                + "exported module 'abc' is not a module of the package");
        Assert.assertEquals(diagnosticIterator.next().toString(), "ERROR [Ballerina.toml:(5:18,5:23)] "
                + "exported module 'xyz' is not a module of the package");
    }

    @Test(description = "Test `package-toml-semantic-analyzer` compiler plugin by checking valid export "
            + "modules in `Ballerina.toml`")
    public void testPkgValidExportedModule() {
        Package currentPackage = loadPackage("package_valid_exported_modules");
        DiagnosticResult diagnosticResult = currentPackage.getCompilation().diagnosticResult();
        Assert.assertEquals(diagnosticResult.diagnosticCount(), 0, "Unexpected diagnostics exists");
    }

    @Test
    public void testCompilerPluginWithNoCodeGenerators() {
        Package currentPackage = loadPackage("package_plugin_user_1");

        // Check the document count in the current package
        Assert.assertEquals(1, currentPackage.getDefaultModule().documentIds().size());

        //  Running the compilation
        currentPackage.getCompilation();

        // Running the code generation
        CodeGeneratorResult codeGeneratorResult = currentPackage.runCodeGeneratorPlugins();

        // Compiling the new package
        Package newPackage = codeGeneratorResult.updatedPackage().orElse(null);
        Assert.assertNull(newPackage, "Should be null, because there exist no code generators");
    }

    @Test
    public void testCompilerPluginCodegenBasic() {
        Package currentPackage = loadPackage("package_plugin_codegen_user_1");
        // Check the document count in the current package
        Assert.assertEquals(1, currentPackage.getDefaultModule().documentIds().size());

        //  Running the compilation
        currentPackage.getCompilation();

        // Check direct package dependencies
        Assert.assertEquals(currentPackage.packageDependencies().size(), 1,
                "Unexpected number of dependencies");

        // Running the code generation
        CodeGeneratorResult codeGeneratorResult = currentPackage.runCodeGeneratorPlugins();

        // Compiling the new package
        Project project = currentPackage.project();
        Package newPackage = codeGeneratorResult.updatedPackage().orElse(null);
        Assert.assertNotNull(newPackage, "Cannot be null, because there exist code generators");
        Assert.assertSame(newPackage.project(), project);
        Assert.assertSame(newPackage, project.currentPackage());

        // The code generator produce 4 files. 3 files for three functions and one file importing another package.
        Assert.assertEquals(5, newPackage.getDefaultModule().documentIds().size());
        PackageCompilation compilation = newPackage.getCompilation();

        // Check whether there are any diagnostics
        DiagnosticResult diagnosticResult = compilation.diagnosticResult();
        diagnosticResult.diagnostics().forEach(OUT::println);
        Assert.assertEquals(diagnosticResult.diagnosticCount(), 6, "Unexpected compilation diagnostics");

        // Check direct package dependencies
        // Code generator produces a file that has an import.
        // This import causes the dependencies count to be updated to 2.
        Assert.assertEquals(newPackage.packageDependencies().size(), 2,
                "Unexpected number of dependencies");

        // Check resources
        for (ModuleId moduleId : project.currentPackage().moduleIds()) {
            Module module = project.currentPackage().module(moduleId);
            if (!module.isDefaultModule()) {
                Assert.assertEquals(module.resourceIds().size(), 0);
                continue;
            }
            Assert.assertEquals(module.resourceIds().size(), 1);
            Resource resource = module.resource(module.resourceIds().stream().findFirst().orElseThrow());
            Assert.assertEquals(resource.name(), "openapi-spec.yaml");
            Assert.assertEquals(resource.content(), "".getBytes());
            Assert.assertEquals(resource.module(), module);
        }

    }

<<<<<<< HEAD
    @Test
    public void testCodeAnalyzerCompilerPluginForTestSources() {
        Package currentPackage = loadPackage("package_plugin_diagnostic_user_1");
        // Check whether there are any diagnostics
        DiagnosticResult diagnosticResult = currentPackage.getCompilation().diagnosticResult();
        diagnosticResult.diagnostics().forEach(OUT::println);
        Assert.assertEquals(diagnosticResult.diagnosticCount(), 5,
                "Unexpected number of compilation diagnostics");

        Iterator<Diagnostic> diagnosticIterator = diagnosticResult.diagnostics().iterator();
        Assert.assertEquals(diagnosticIterator.next().toString(),
                "INFO [main.bal:(3:8,3:16)] main");
        Assert.assertEquals(diagnosticIterator.next().toString(),
                "INFO [main.bal:(6:1,6:9)] foo");
        Assert.assertEquals(diagnosticIterator.next().toString(),
                "INFO [main.bal:(9:1,9:9)] bar");
        Assert.assertEquals(diagnosticIterator.next().toString(),
                "INFO [tests/test.bal:(3:1,3:9)] testFoo");
        Assert.assertEquals(diagnosticIterator.next().toString(),
                "INFO [tests/test.bal:(6:1,6:9)] testYee");
=======
    @Test(description = "Test basic package code modify using code modifier plugin")
    public void testCompilerPluginCodeModifyBasic() {
        Package currentPackage = loadPackage("package_plugin_code_modify_user_1");
        // Check the document count in the current package
        Assert.assertEquals(currentPackage.getDefaultModule().documentIds().size(), 2);

        //  Running the compilation
        currentPackage.getCompilation();

        // Check direct package dependencies
        Assert.assertEquals(currentPackage.packageDependencies().size(), 1,
                "Unexpected number of dependencies");

        // Running the code generation
        CodeModifierResult codeModifierResult = currentPackage.runCodeModifierPlugins();

        // Compiling the new package
        Project project = currentPackage.project();
        Package newPackage = codeModifierResult.updatedPackage().orElse(null);
        Assert.assertNotNull(newPackage, "Cannot be null, because there exist code modifiers");
        Assert.assertSame(newPackage.project(), project);
        Assert.assertSame(newPackage, project.currentPackage());

        Assert.assertEquals(newPackage.getDefaultModule().documentIds().size(), 2);
        for (DocumentId documentId : newPackage.getDefaultModule().documentIds()) {
            Document document = newPackage.getDefaultModule().document(documentId);
            // The code generator adds specific function to the end of every source file.
            String specificFunction = "public function newFunctionByCodeModifier"
                    + document.name().replace(".bal", "")
                    + "(string params) returns error? {\n}";
            Assert.assertTrue(document.syntaxTree().toSourceCode().contains(specificFunction));
        }

        PackageCompilation compilation = newPackage.getCompilation();
        // Check whether there are any diagnostics
        DiagnosticResult diagnosticResult = compilation.diagnosticResult();
        diagnosticResult.diagnostics().forEach(OUT::println);
        Assert.assertFalse(diagnosticResult.hasErrors(), "Unexpected errors in compilation");
        Assert.assertEquals(diagnosticResult.diagnosticCount(), 6, "Unexpected compilation diagnostics");

        // Check direct package dependencies count is 1
        Assert.assertEquals(newPackage.packageDependencies().size(), 1, "Unexpected number of dependencies");
    }

    @Test(description = "Test basic single bal file code modify using code modifier plugin")
    public void testCompilerPluginSingleBalFileCodeModifyBasic() {
        Path projectDirPath = RESOURCE_DIRECTORY.resolve("single_bal_plugin_code_modify_user_1").resolve("main.bal");
        SingleFileProject singleFileProject = TestUtils.loadSingleFileProject(projectDirPath);
        Package currentPackage = singleFileProject.currentPackage();

        // Check the document count in the current package
        Assert.assertEquals(currentPackage.getDefaultModule().documentIds().size(), 1);

        //  Running the compilation
        currentPackage.getCompilation();

        // Check direct package dependencies
        Assert.assertEquals(currentPackage.packageDependencies().size(), 1,
                "Unexpected number of dependencies");

        // Running the code generation
        CodeModifierResult codeModifierResult = currentPackage.runCodeModifierPlugins();

        // Compiling the new package
        Project project = currentPackage.project();
        Package newPackage = codeModifierResult.updatedPackage().orElse(null);
        Assert.assertNotNull(newPackage, "Cannot be null, because there exist code modifiers");
        Assert.assertSame(newPackage.project(), project);
        Assert.assertSame(newPackage, project.currentPackage());

        Assert.assertEquals(newPackage.getDefaultModule().documentIds().size(), 1);
        for (DocumentId documentId : newPackage.getDefaultModule().documentIds()) {
            Document document = newPackage.getDefaultModule().document(documentId);
            // The code generator adds specific function to the end of every source file.
            String specificFunction = "public function newFunctionByCodeModifier"
                    + document.name().replace(".bal", "")
                    + "(string params) returns error? {\n}";
            Assert.assertTrue(document.syntaxTree().toSourceCode().contains(specificFunction));
        }

        PackageCompilation compilation = newPackage.getCompilation();
        // Check whether there are any diagnostics
        DiagnosticResult diagnosticResult = compilation.diagnosticResult();
        diagnosticResult.diagnostics().forEach(OUT::println);
        Assert.assertFalse(diagnosticResult.hasErrors(), "Unexpected errors in compilation");
        Assert.assertEquals(diagnosticResult.diagnosticCount(), 4, "Unexpected compilation diagnostics");

        // Check direct package dependencies count is 1
        Assert.assertEquals(newPackage.packageDependencies().size(), 1, "Unexpected number of dependencies");
>>>>>>> ec703cc9
    }

    public void assertDiagnostics(Package currentPackage) {
        // Check whether there are any diagnostics
        DiagnosticResult diagnosticResult = currentPackage.getCompilation().diagnosticResult();
        Assert.assertEquals(diagnosticResult.diagnosticCount(), 2,
                "Unexpected number of compilation diagnostics");

        // Sort diagnostics based on the message
        List<Diagnostic> reportedDiagnostics = diagnosticResult.diagnostics()
                .stream()
                .sorted(Comparator.comparing(Diagnostic::message))
                .collect(Collectors.toList());

        Assert.assertEquals(reportedDiagnostics.get(0).diagnosticInfo().severity(), DiagnosticSeverity.ERROR);
        Assert.assertEquals(reportedDiagnostics.get(1).diagnosticInfo().severity(), DiagnosticSeverity.WARNING);

        // Check direct package dependencies
        Assert.assertEquals(currentPackage.packageDependencies().size(), 1,
                "Unexpected number of dependencies");
    }

    private Package loadPackage(String path) {
        Path projectDirPath = RESOURCE_DIRECTORY.resolve(path);
        BuildProject buildProject = TestUtils.loadBuildProject(projectDirPath);
        return buildProject.currentPackage();
    }
}<|MERGE_RESOLUTION|>--- conflicted
+++ resolved
@@ -78,11 +78,9 @@
         BCompileUtil.compileAndCacheBala(
                 "compiler_plugin_tests/package_comp_plugin_codegen_init_function");
         BCompileUtil.compileAndCacheBala(
-<<<<<<< HEAD
+                "compiler_plugin_tests/package_comp_plugin_code_modify_add_function");
+        BCompileUtil.compileAndCacheBala(
                 "compiler_plugin_tests/package_comp_plugin_diagnostic_init_function");
-=======
-                "compiler_plugin_tests/package_comp_plugin_code_modify_add_function");
->>>>>>> ec703cc9
     }
 
     @Test
@@ -281,7 +279,97 @@
 
     }
 
-<<<<<<< HEAD
+    @Test(description = "Test basic package code modify using code modifier plugin")
+    public void testCompilerPluginCodeModifyBasic() {
+        Package currentPackage = loadPackage("package_plugin_code_modify_user_1");
+        // Check the document count in the current package
+        Assert.assertEquals(currentPackage.getDefaultModule().documentIds().size(), 2);
+
+        //  Running the compilation
+        currentPackage.getCompilation();
+
+        // Check direct package dependencies
+        Assert.assertEquals(currentPackage.packageDependencies().size(), 1,
+                "Unexpected number of dependencies");
+
+        // Running the code generation
+        CodeModifierResult codeModifierResult = currentPackage.runCodeModifierPlugins();
+
+        // Compiling the new package
+        Project project = currentPackage.project();
+        Package newPackage = codeModifierResult.updatedPackage().orElse(null);
+        Assert.assertNotNull(newPackage, "Cannot be null, because there exist code modifiers");
+        Assert.assertSame(newPackage.project(), project);
+        Assert.assertSame(newPackage, project.currentPackage());
+
+        Assert.assertEquals(newPackage.getDefaultModule().documentIds().size(), 2);
+        for (DocumentId documentId : newPackage.getDefaultModule().documentIds()) {
+            Document document = newPackage.getDefaultModule().document(documentId);
+            // The code generator adds specific function to the end of every source file.
+            String specificFunction = "public function newFunctionByCodeModifier"
+                    + document.name().replace(".bal", "")
+                    + "(string params) returns error? {\n}";
+            Assert.assertTrue(document.syntaxTree().toSourceCode().contains(specificFunction));
+        }
+
+        PackageCompilation compilation = newPackage.getCompilation();
+        // Check whether there are any diagnostics
+        DiagnosticResult diagnosticResult = compilation.diagnosticResult();
+        diagnosticResult.diagnostics().forEach(OUT::println);
+        Assert.assertFalse(diagnosticResult.hasErrors(), "Unexpected errors in compilation");
+        Assert.assertEquals(diagnosticResult.diagnosticCount(), 6, "Unexpected compilation diagnostics");
+
+        // Check direct package dependencies count is 1
+        Assert.assertEquals(newPackage.packageDependencies().size(), 1, "Unexpected number of dependencies");
+    }
+
+    @Test(description = "Test basic single bal file code modify using code modifier plugin")
+    public void testCompilerPluginSingleBalFileCodeModifyBasic() {
+        Path projectDirPath = RESOURCE_DIRECTORY.resolve("single_bal_plugin_code_modify_user_1").resolve("main.bal");
+        SingleFileProject singleFileProject = TestUtils.loadSingleFileProject(projectDirPath);
+        Package currentPackage = singleFileProject.currentPackage();
+
+        // Check the document count in the current package
+        Assert.assertEquals(currentPackage.getDefaultModule().documentIds().size(), 1);
+
+        //  Running the compilation
+        currentPackage.getCompilation();
+
+        // Check direct package dependencies
+        Assert.assertEquals(currentPackage.packageDependencies().size(), 1,
+                "Unexpected number of dependencies");
+
+        // Running the code generation
+        CodeModifierResult codeModifierResult = currentPackage.runCodeModifierPlugins();
+
+        // Compiling the new package
+        Project project = currentPackage.project();
+        Package newPackage = codeModifierResult.updatedPackage().orElse(null);
+        Assert.assertNotNull(newPackage, "Cannot be null, because there exist code modifiers");
+        Assert.assertSame(newPackage.project(), project);
+        Assert.assertSame(newPackage, project.currentPackage());
+
+        Assert.assertEquals(newPackage.getDefaultModule().documentIds().size(), 1);
+        for (DocumentId documentId : newPackage.getDefaultModule().documentIds()) {
+            Document document = newPackage.getDefaultModule().document(documentId);
+            // The code generator adds specific function to the end of every source file.
+            String specificFunction = "public function newFunctionByCodeModifier"
+                    + document.name().replace(".bal", "")
+                    + "(string params) returns error? {\n}";
+            Assert.assertTrue(document.syntaxTree().toSourceCode().contains(specificFunction));
+        }
+
+        PackageCompilation compilation = newPackage.getCompilation();
+        // Check whether there are any diagnostics
+        DiagnosticResult diagnosticResult = compilation.diagnosticResult();
+        diagnosticResult.diagnostics().forEach(OUT::println);
+        Assert.assertFalse(diagnosticResult.hasErrors(), "Unexpected errors in compilation");
+        Assert.assertEquals(diagnosticResult.diagnosticCount(), 4, "Unexpected compilation diagnostics");
+
+        // Check direct package dependencies count is 1
+        Assert.assertEquals(newPackage.packageDependencies().size(), 1, "Unexpected number of dependencies");
+    }
+
     @Test
     public void testCodeAnalyzerCompilerPluginForTestSources() {
         Package currentPackage = loadPackage("package_plugin_diagnostic_user_1");
@@ -302,97 +390,6 @@
                 "INFO [tests/test.bal:(3:1,3:9)] testFoo");
         Assert.assertEquals(diagnosticIterator.next().toString(),
                 "INFO [tests/test.bal:(6:1,6:9)] testYee");
-=======
-    @Test(description = "Test basic package code modify using code modifier plugin")
-    public void testCompilerPluginCodeModifyBasic() {
-        Package currentPackage = loadPackage("package_plugin_code_modify_user_1");
-        // Check the document count in the current package
-        Assert.assertEquals(currentPackage.getDefaultModule().documentIds().size(), 2);
-
-        //  Running the compilation
-        currentPackage.getCompilation();
-
-        // Check direct package dependencies
-        Assert.assertEquals(currentPackage.packageDependencies().size(), 1,
-                "Unexpected number of dependencies");
-
-        // Running the code generation
-        CodeModifierResult codeModifierResult = currentPackage.runCodeModifierPlugins();
-
-        // Compiling the new package
-        Project project = currentPackage.project();
-        Package newPackage = codeModifierResult.updatedPackage().orElse(null);
-        Assert.assertNotNull(newPackage, "Cannot be null, because there exist code modifiers");
-        Assert.assertSame(newPackage.project(), project);
-        Assert.assertSame(newPackage, project.currentPackage());
-
-        Assert.assertEquals(newPackage.getDefaultModule().documentIds().size(), 2);
-        for (DocumentId documentId : newPackage.getDefaultModule().documentIds()) {
-            Document document = newPackage.getDefaultModule().document(documentId);
-            // The code generator adds specific function to the end of every source file.
-            String specificFunction = "public function newFunctionByCodeModifier"
-                    + document.name().replace(".bal", "")
-                    + "(string params) returns error? {\n}";
-            Assert.assertTrue(document.syntaxTree().toSourceCode().contains(specificFunction));
-        }
-
-        PackageCompilation compilation = newPackage.getCompilation();
-        // Check whether there are any diagnostics
-        DiagnosticResult diagnosticResult = compilation.diagnosticResult();
-        diagnosticResult.diagnostics().forEach(OUT::println);
-        Assert.assertFalse(diagnosticResult.hasErrors(), "Unexpected errors in compilation");
-        Assert.assertEquals(diagnosticResult.diagnosticCount(), 6, "Unexpected compilation diagnostics");
-
-        // Check direct package dependencies count is 1
-        Assert.assertEquals(newPackage.packageDependencies().size(), 1, "Unexpected number of dependencies");
-    }
-
-    @Test(description = "Test basic single bal file code modify using code modifier plugin")
-    public void testCompilerPluginSingleBalFileCodeModifyBasic() {
-        Path projectDirPath = RESOURCE_DIRECTORY.resolve("single_bal_plugin_code_modify_user_1").resolve("main.bal");
-        SingleFileProject singleFileProject = TestUtils.loadSingleFileProject(projectDirPath);
-        Package currentPackage = singleFileProject.currentPackage();
-
-        // Check the document count in the current package
-        Assert.assertEquals(currentPackage.getDefaultModule().documentIds().size(), 1);
-
-        //  Running the compilation
-        currentPackage.getCompilation();
-
-        // Check direct package dependencies
-        Assert.assertEquals(currentPackage.packageDependencies().size(), 1,
-                "Unexpected number of dependencies");
-
-        // Running the code generation
-        CodeModifierResult codeModifierResult = currentPackage.runCodeModifierPlugins();
-
-        // Compiling the new package
-        Project project = currentPackage.project();
-        Package newPackage = codeModifierResult.updatedPackage().orElse(null);
-        Assert.assertNotNull(newPackage, "Cannot be null, because there exist code modifiers");
-        Assert.assertSame(newPackage.project(), project);
-        Assert.assertSame(newPackage, project.currentPackage());
-
-        Assert.assertEquals(newPackage.getDefaultModule().documentIds().size(), 1);
-        for (DocumentId documentId : newPackage.getDefaultModule().documentIds()) {
-            Document document = newPackage.getDefaultModule().document(documentId);
-            // The code generator adds specific function to the end of every source file.
-            String specificFunction = "public function newFunctionByCodeModifier"
-                    + document.name().replace(".bal", "")
-                    + "(string params) returns error? {\n}";
-            Assert.assertTrue(document.syntaxTree().toSourceCode().contains(specificFunction));
-        }
-
-        PackageCompilation compilation = newPackage.getCompilation();
-        // Check whether there are any diagnostics
-        DiagnosticResult diagnosticResult = compilation.diagnosticResult();
-        diagnosticResult.diagnostics().forEach(OUT::println);
-        Assert.assertFalse(diagnosticResult.hasErrors(), "Unexpected errors in compilation");
-        Assert.assertEquals(diagnosticResult.diagnosticCount(), 4, "Unexpected compilation diagnostics");
-
-        // Check direct package dependencies count is 1
-        Assert.assertEquals(newPackage.packageDependencies().size(), 1, "Unexpected number of dependencies");
->>>>>>> ec703cc9
     }
 
     public void assertDiagnostics(Package currentPackage) {
