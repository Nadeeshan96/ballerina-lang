--- conflicted
+++ resolved
@@ -83,11 +83,9 @@
         BCompileUtil.compileAndCacheBala(
                 "compiler_plugin_tests/package_comp_plugin_code_modify_add_function");
         BCompileUtil.compileAndCacheBala(
-<<<<<<< HEAD
+                "compiler_plugin_tests/package_comp_plugin_diagnostic_init_function");
+        BCompileUtil.compileAndCacheBala(
                 "compiler_plugin_tests/immutable_type_definition_with_code_modifier_test/records");
-=======
-                "compiler_plugin_tests/package_comp_plugin_diagnostic_init_function");
->>>>>>> ef4c1be9
     }
 
     @Test
