/*
 * Copyright (c) 2020, WSO2 Inc. (http://www.wso2.org) All Rights Reserved.
 *
 * Licensed under the Apache License, Version 2.0 (the "License");
 * you may not use this file except in compliance with the License.
 * You may obtain a copy of the License at
 *
 * http://www.apache.org/licenses/LICENSE-2.0
 *
 * Unless required by applicable law or agreed to in writing, software
 * distributed under the License is distributed on an "AS IS" BASIS,
 * WITHOUT WARRANTIES OR CONDITIONS OF ANY KIND, either express or implied.
 * See the License for the specific language governing permissions and
 * limitations under the License.
 *
 */

apply from: "$rootDir/gradle/javaProject.gradle"

dependencies {
    implementation project(':ballerina-parser')
    implementation project(':ballerina-lang')
<<<<<<< HEAD
    implementation 'com.moandjiezana.toml:toml4j'
    testImplementation 'org.testng:testng'
    testCompile 'org.powermock:powermock-mockito-release-full'
    testCompile 'org.powermock:powermock-module-testng-common'
=======
    testCompile 'org.testng:testng'
>>>>>>> ab9ece7d
}

description = 'Ballerina - Projects'

test {
    useTestNG() {
        suites 'src/test/resources/testng.xml'
    }
}<|MERGE_RESOLUTION|>--- conflicted
+++ resolved
@@ -20,14 +20,11 @@
 dependencies {
     implementation project(':ballerina-parser')
     implementation project(':ballerina-lang')
-<<<<<<< HEAD
     implementation 'com.moandjiezana.toml:toml4j'
     testImplementation 'org.testng:testng'
     testCompile 'org.powermock:powermock-mockito-release-full'
     testCompile 'org.powermock:powermock-module-testng-common'
-=======
     testCompile 'org.testng:testng'
->>>>>>> ab9ece7d
 }
 
 description = 'Ballerina - Projects'
