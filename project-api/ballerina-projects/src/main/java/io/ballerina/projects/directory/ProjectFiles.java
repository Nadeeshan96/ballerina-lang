/*
 *  Copyright (c) 2020, WSO2 Inc. (http://www.wso2.org) All Rights Reserved.
 *
 *  WSO2 Inc. licenses this file to you under the Apache License,
 *  Version 2.0 (the "License"); you may not use this file except
 *  in compliance with the License.
 *  You may obtain a copy of the License at
 *
 *    http://www.apache.org/licenses/LICENSE-2.0
 *
 *  Unless required by applicable law or agreed to in writing,
 *  software distributed under the License is distributed on an
 *  "AS IS" BASIS, WITHOUT WARRANTIES OR CONDITIONS OF ANY
 *  KIND, either express or implied.  See the License for the
 *  specific language governing permissions and limitations
 *  under the License.
 */
package io.ballerina.projects.directory;

<<<<<<< HEAD
import io.ballerina.projects.model.BallerinaToml;
import io.ballerina.projects.model.BallerinaTomlProcessor;
import org.ballerinalang.toml.exceptions.TomlException;

=======
import org.wso2.ballerinalang.compiler.util.ProjectDirConstants;
import org.wso2.ballerinalang.util.RepoUtils;

import java.io.File;
>>>>>>> ab9ece7d
import java.io.IOException;
import java.nio.file.FileSystems;
import java.nio.file.Files;
import java.nio.file.Path;
import java.nio.file.PathMatcher;
import java.nio.file.Paths;
import java.util.Collections;
import java.util.Comparator;
import java.util.List;
import java.util.stream.Collectors;
import java.util.stream.Stream;

/**
 * Contains a set of utility methods that create an in-memory representation of a Ballerina project directory.
 *
 * @since 2.0.0
 */
public class ProjectFiles {
    private static final PathMatcher matcher = FileSystems.getDefault().getPathMatcher("glob:**.bal");

    private ProjectFiles() {
    }

    protected static PackageData loadPackageData(String filePath, boolean singleFileProject) {
        // Handle single file project
        if (singleFileProject) {
            DocumentData documentData = loadDocument(Paths.get(filePath));
            ModuleData defaultModule = ModuleData.from(Paths.get(filePath), Collections.singletonList(documentData),
                    Collections.emptyList());
            return PackageData.from(Paths.get(filePath), defaultModule, Collections.emptyList());
        }

        // Handle build project

        if (filePath == null) {
            throw new IllegalArgumentException("packageDir cannot be null");
        }

        // Check whether the directory exists
        Path packageDirPath = Paths.get(filePath).toAbsolutePath();
        if (!packageDirPath.toFile().canRead()
                || !packageDirPath.toFile().canWrite() || !packageDirPath.toFile().canExecute()) {
            throw new RuntimeException("insufficient privileges to path: " + packageDirPath);
        }
        if (!Files.exists(packageDirPath)) {
            // TODO handle the error
            // TODO use a custom runtime error
            throw new RuntimeException("directory does not exists: " + filePath);
        }

        if (!Files.isDirectory(packageDirPath)) {
            throw new RuntimeException("Not a directory: " + filePath);
        }

//        // Check whether this is a project: Ballerina.toml file has to be there
//        Path ballerinaTomlPath = packageDirPath.resolve("Ballerina.toml");
//        if (!Files.exists(ballerinaTomlPath)) {
//            // TODO handle the error
//            // TODO use a custom runtime error
//            throw new RuntimeException("Not a package directory: " + filePath);
//        }

        // Load Ballerina.toml
        BallerinaToml ballerinaToml;
        try {
            ballerinaToml = BallerinaTomlProcessor.parse(packageDirPath.resolve("Ballerina.toml"));
        } catch (IOException | TomlException e) {
            throw new RuntimeException(e.getMessage(), e);
        }
        // Load default module
        // load other modules
        ModuleData defaultModule = loadModule(packageDirPath);
        List<ModuleData> otherModules = loadOtherModules(packageDirPath);
        return PackageData.from(packageDirPath, defaultModule, otherModules, ballerinaToml);
    }

    private static List<ModuleData> loadOtherModules(Path packageDirPath) {
        Path modulesDirPath = packageDirPath.resolve("modules");
        if (!Files.isDirectory(modulesDirPath)) {
            return Collections.emptyList();
        }

        try (Stream<Path> pathStream = Files.walk(modulesDirPath, 1)) {
            return pathStream
                    .filter(path -> !path.equals(modulesDirPath))
                    .filter(Files::isDirectory)
                    .map(ProjectFiles::loadModule)
                    .collect(Collectors.toList());
        } catch (IOException e) {
            throw new RuntimeException(e);
        }
    }

    private static ModuleData loadModule(Path moduleDirPath) {
        // validate moduleName
        if (!RepoUtils.validateModuleName(moduleDirPath.getFileName().toString())) {
            throw new RuntimeException("Invalid module name : '" + moduleDirPath.getFileName() + "' :\n" +
                    "Module name can only contain alphanumerics, underscores and periods " +
                    "and the maximum length is 256 characters");
        }
        List<DocumentData> srcDocs = loadDocuments(moduleDirPath);
        List<DocumentData> testSrcDocs;
        Path testDirPath = moduleDirPath.resolve("tests");
        if (Files.isDirectory(testDirPath)) {
            testSrcDocs = loadDocuments(testDirPath);
        } else {
            testSrcDocs = Collections.emptyList();
        }
        // TODO Read Module.md file. Do we need to? Balo creator may need to package Module.md
        return ModuleData.from(moduleDirPath, srcDocs, testSrcDocs);
    }

    private static List<DocumentData> loadDocuments(Path dirPath) {
        try (Stream<Path> pathStream = Files.walk(dirPath, 1)) {
            return pathStream
                    .filter(matcher::matches)
                    .map(ProjectFiles::loadDocument)
                    .collect(Collectors.toList());
        } catch (IOException e) {
            throw new RuntimeException(e);
        }
    }

    private static DocumentData loadDocument(Path documentFilePath) {
        Path fileNamePath = documentFilePath.getFileName();
        // IMO, fileNamePath cannot be null in this case.
        String name = fileNamePath != null ? fileNamePath.toString() : "";
        return DocumentData.from(name, documentFilePath);
    }

    static Path createTargetDirectoryStructure(Path projectPath) {
        Path targetDir;
        try {
            targetDir = projectPath.resolve(ProjectDirConstants.TARGET_DIR_NAME);
            if (targetDir.toFile().exists()) {
                Files.walk(targetDir)
                        .sorted(Comparator.reverseOrder())
                        .map(Path::toFile)
                        .forEach(File::delete);
            }
            Files.createDirectories(targetDir.resolve(ProjectDirConstants.CACHES_DIR_NAME));
            Files.createDirectory(targetDir.resolve(ProjectDirConstants.TARGET_BALO_DIRECTORY));
            Files.createDirectory(targetDir.resolve(ProjectDirConstants.BIN_DIR_NAME));
        } catch (IOException e) {
            throw new RuntimeException("error while creating target directory " + e);
        }
        return targetDir;
    }
}<|MERGE_RESOLUTION|>--- conflicted
+++ resolved
@@ -17,17 +17,10 @@
  */
 package io.ballerina.projects.directory;
 
-<<<<<<< HEAD
-import io.ballerina.projects.model.BallerinaToml;
-import io.ballerina.projects.model.BallerinaTomlProcessor;
-import org.ballerinalang.toml.exceptions.TomlException;
-
-=======
 import org.wso2.ballerinalang.compiler.util.ProjectDirConstants;
 import org.wso2.ballerinalang.util.RepoUtils;
 
 import java.io.File;
->>>>>>> ab9ece7d
 import java.io.IOException;
 import java.nio.file.FileSystems;
 import java.nio.file.Files;
@@ -91,17 +84,11 @@
 //        }
 
         // Load Ballerina.toml
-        BallerinaToml ballerinaToml;
-        try {
-            ballerinaToml = BallerinaTomlProcessor.parse(packageDirPath.resolve("Ballerina.toml"));
-        } catch (IOException | TomlException e) {
-            throw new RuntimeException(e.getMessage(), e);
-        }
         // Load default module
         // load other modules
         ModuleData defaultModule = loadModule(packageDirPath);
         List<ModuleData> otherModules = loadOtherModules(packageDirPath);
-        return PackageData.from(packageDirPath, defaultModule, otherModules, ballerinaToml);
+        return PackageData.from(packageDirPath, defaultModule, otherModules);
     }
 
     private static List<ModuleData> loadOtherModules(Path packageDirPath) {
