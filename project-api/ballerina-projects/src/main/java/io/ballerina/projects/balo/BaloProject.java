--- conflicted
+++ resolved
@@ -66,13 +66,9 @@
      * @param baloPath balo path
      */
     private void addPackage(String baloPath, Repository repo) {
-<<<<<<< HEAD
         PackageDescriptor packageDescriptor = BaloFiles.createPackageDescriptor(Paths.get(baloPath, PACKAGE_JSON));
-        PackageConfig packageConfig = BaloPackageLoader.loadPackage(baloPath, packageDescriptor);
+        PackageConfig packageConfig = BaloPackageLoader.loadPackage(baloPath, repo, packageDescriptor);
         packageConfig.setRepository(Optional.ofNullable(repo));
-=======
-        PackageConfig packageConfig = BaloPackageLoader.loadPackage(baloPath, repo);
->>>>>>> fbb3360c
         this.addPackage(packageConfig);
     }
 }