--- conflicted
+++ resolved
@@ -49,9 +49,6 @@
     public static final String JAR_CACHE_DIR_NAME = "jar_cache";
     public static final String JSON_CACHE_DIR_NAME = "json_cache";
     public static final String TEST_DIR_NAME = "tests";
-<<<<<<< HEAD
-    public static final String RESOURCE_DIR_NAME = "resources";
-=======
 
     public static final String BLANG_COMPILED_PKG_BINARY_EXT = ".balo";
     public static final String BLANG_COMPILED_PKG_BIR_EXT = ".bir";
@@ -60,5 +57,4 @@
 
     public static final String BALLERINA_VERSION = "ballerina.version";
     public static final String PROPERTIES_FILE = "/META-INF/tool.properties";
->>>>>>> 03311cbd
 }