/*
 * Copyright (c) 2021, WSO2 Inc. (http://www.wso2.org) All Rights Reserved.
 *
 * WSO2 Inc. licenses this file to you under the Apache License,
 * Version 2.0 (the "License"); you may not use this file except
 * in compliance with the License.
 * You may obtain a copy of the License at
 *
 *    http://www.apache.org/licenses/LICENSE-2.0
 *
 * Unless required by applicable law or agreed to in writing,
 * software distributed under the License is distributed on an
 * "AS IS" BASIS, WITHOUT WARRANTIES OR CONDITIONS OF ANY
 * KIND, either express or implied.  See the License for the
 * specific language governing permissions and limitations
 * under the License.
 */

package io.ballerina.shell.test.unit;

import io.ballerina.projects.PackageCompilation;
import io.ballerina.shell.Evaluator;
import io.ballerina.shell.EvaluatorBuilder;
import io.ballerina.shell.ShellCompilation;
import io.ballerina.shell.exceptions.BallerinaShellException;
import io.ballerina.shell.test.TestUtils;
import org.testng.Assert;
import org.testng.annotations.Test;

import java.util.HashSet;
import java.util.List;
import java.util.Optional;
import java.util.Set;
import java.util.stream.Collectors;

/**
 * Misc functionality testing of evaluator.
 *
 * @since 2.0.0
 */
public class EvaluatorMiscTest {
    @Test
    public void testInitialization() throws BallerinaShellException {
        Evaluator evaluator = new EvaluatorBuilder()
                .treeParser(TestUtils.getTestTreeParser())
                .build();
        evaluator.initialize();
        Assert.assertFalse(evaluator.hasErrors());
    }

    @Test
    public void testEvaluatorReset() throws BallerinaShellException {
        Evaluator evaluator = new EvaluatorBuilder()
                .treeParser(TestUtils.getTestTreeParser())
                .build();
        Assert.assertTrue(evaluator.diagnostics().isEmpty());
        evaluator.initialize();
        String assignment = evaluate("int i = 4;", evaluator);
        String result = evaluate("i", evaluator);
        Assert.assertEquals(result, "4");
        Assert.assertFalse(evaluator.diagnostics().isEmpty());
        evaluator.reset();
        Assert.assertTrue(evaluator.diagnostics().isEmpty());
    }

    @Test
    public void testEvaluatorImportList() throws BallerinaShellException {
        Evaluator evaluator = new EvaluatorBuilder()
                .treeParser(TestUtils.getTestTreeParser())
                .build();
        evaluator.initialize();
        evaluate("import ballerina/jballerina.java", evaluator);
        evaluate("import ballerina/lang.'int as prefix", evaluator);
        evaluate("import ballerina/lang.'float as prefix2", evaluator);
        Assert.assertEquals(new HashSet<>(evaluator.availableImports()),
                Set.of(
                        "(java) import ballerina/jballerina.java;",
                        "(prefix) import ballerina/lang.'int as prefix;",
                        "(prefix2) import ballerina/lang.'float as prefix2;"
                )
        );
        Assert.assertTrue(evaluator.availableVariables().isEmpty());
        Assert.assertEquals(evaluator.availableImports().size(), 3);
        Assert.assertTrue(evaluator.availableModuleDeclarations().isEmpty());
    }

    @Test
    public void testEvaluatorLangImportList() throws BallerinaShellException {
        Evaluator evaluator = new EvaluatorBuilder()
                .treeParser(TestUtils.getTestTreeParser())
                .build();
        evaluator.initialize();
        evaluate("import ballerina/lang.'int", evaluator);
        evaluate("import ballerina/lang.'float", evaluator);
        evaluate("import ballerina/lang.'object", evaluator);
        evaluate("import ballerina/lang.'boolean", evaluator);
        Assert.assertEquals(new HashSet<>(evaluator.availableImports()),
                Set.of(
                        "('int) import ballerina/lang.'int;",
                        "('float) import ballerina/lang.'float;",
                        "('object) import ballerina/lang.'object;",
                        "('boolean) import ballerina/lang.'boolean;"
                )
        );
        Assert.assertTrue(evaluator.availableVariables().isEmpty());
        Assert.assertEquals(evaluator.availableImports().size(), 4);
        Assert.assertTrue(evaluator.availableModuleDeclarations().isEmpty());
    }

    @Test
    public void testEvaluatorVarDclns() throws BallerinaShellException {
        Evaluator evaluator = new EvaluatorBuilder()
                .treeParser(TestUtils.getTestTreeParser())
                .build();
        evaluator.initialize();
        evaluate("int i = 23", evaluator);
        evaluate("string? k = ()", evaluator);
        evaluate("string t = \"Hello\"", evaluator);
        evaluate("var f = function () returns int {return 1;}", evaluator);
        evaluate("int a = 1; string b = \"World\"", evaluator);
        evaluate("string 'unicode_\\u{2324} = \"Jane doe\"", evaluator);
        evaluate("string 'unicode_\\u{1F600} = \"John doe\"", evaluator);
        evaluate("string 'unicode_\\u{1F600}\\u{2324} = \"John\"", evaluator);
<<<<<<< HEAD
        Assert.assertEquals(new HashSet<>(evaluator.availableVariables()),
=======
        Assert.assertEquals(new HashSet<>(filterAvailableVariables(evaluator)),
>>>>>>> 91e5352e
                Set.of(
                        "(a) int a = 1",
                        "(k) string? k = ()",
                        "(t) string t = \"Hello\"",
                        "(f) function () returns int f = function isolated function () returns (int)",
                        "(i) int i = 23",
                        "(b) string b = \"World\"",
                        "('unicode_⌤) string 'unicode_⌤ = \"Jane doe\"",
                        "('unicode_😀) string 'unicode_😀 = \"John doe\"",
                        "('unicode_😀⌤) string 'unicode_😀⌤ = \"John\""
                )
        );
        Assert.assertEquals(evaluator.availableImports().size(), 0);
        Assert.assertTrue(evaluator.availableModuleDeclarations().isEmpty());
    }

    @Test
    public void testEvaluatorModuleDclns() throws BallerinaShellException {
        Evaluator evaluator = new EvaluatorBuilder()
                .treeParser(TestUtils.getTestTreeParser())
                .build();
        evaluator.initialize();
        evaluate("function a() {}", evaluator);
        evaluate("const t = 100", evaluator);
        evaluate("class A{}", evaluator);
        evaluate("enum B{C, D}", evaluator);
        Assert.assertEquals(new HashSet<>(evaluator.availableModuleDeclarations()),
                Set.of(
                        "(a) function a() {}",
                        "(A) class A{}",
                        "(B) enum B{C, D}"
                )
        );
        Assert.assertEquals(evaluator.availableImports().size(), 0);
        Assert.assertFalse(evaluator.availableVariables().isEmpty());
    }

    private String evaluate(String source, Evaluator evaluator) throws  BallerinaShellException {
        ShellCompilation shellCompilation = evaluator.getCompilation(source);
        Optional<PackageCompilation> compilation = shellCompilation.getPackageCompilation();
        return evaluator.getValue(compilation).get().getResult();
    }

    private List<String> filterAvailableVariables(Evaluator evaluator) {
        return evaluator.availableVariables().stream().filter(s -> !s.equals("Variable declarations")
                                                                && !s.equals("Final variable declarations")
                                                                && !s.equals("Constant Variable Declarations"))
                                                                .collect(Collectors.toList());
    }
}<|MERGE_RESOLUTION|>--- conflicted
+++ resolved
@@ -121,11 +121,7 @@
         evaluate("string 'unicode_\\u{2324} = \"Jane doe\"", evaluator);
         evaluate("string 'unicode_\\u{1F600} = \"John doe\"", evaluator);
         evaluate("string 'unicode_\\u{1F600}\\u{2324} = \"John\"", evaluator);
-<<<<<<< HEAD
-        Assert.assertEquals(new HashSet<>(evaluator.availableVariables()),
-=======
         Assert.assertEquals(new HashSet<>(filterAvailableVariables(evaluator)),
->>>>>>> 91e5352e
                 Set.of(
                         "(a) int a = 1",
                         "(k) string? k = ()",
