/*
 * Copyright (c) 2021, WSO2 Inc. (http://www.wso2.org) All Rights Reserved.
 *
 * WSO2 Inc. licenses this file to you under the Apache License,
 * Version 2.0 (the "License"); you may not use this file except
 * in compliance with the License.
 * You may obtain a copy of the License at
 *
 *    http://www.apache.org/licenses/LICENSE-2.0
 *
 * Unless required by applicable law or agreed to in writing,
 * software distributed under the License is distributed on an
 * "AS IS" BASIS, WITHOUT WARRANTIES OR CONDITIONS OF ANY
 * KIND, either express or implied.  See the License for the
 * specific language governing permissions and limitations
 * under the License.
 */

package io.ballerina.shell.invoker.classload;

import io.ballerina.compiler.api.symbols.FunctionSymbol;
import io.ballerina.compiler.api.symbols.FunctionTypeSymbol;
import io.ballerina.compiler.api.symbols.TypeSymbol;
import io.ballerina.compiler.api.symbols.VariableSymbol;
<<<<<<< HEAD
import io.ballerina.projects.BuildOptions;
import io.ballerina.projects.BuildOptionsBuilder;
=======
import io.ballerina.compiler.syntax.tree.FunctionBodyBlockNode;
import io.ballerina.compiler.syntax.tree.FunctionBodyNode;
import io.ballerina.compiler.syntax.tree.FunctionDefinitionNode;
import io.ballerina.compiler.syntax.tree.ModuleMemberDeclarationNode;
import io.ballerina.compiler.syntax.tree.ModulePartNode;
import io.ballerina.compiler.syntax.tree.NodeList;
import io.ballerina.projects.Document;
import io.ballerina.projects.DocumentId;
>>>>>>> b6b2c260
import io.ballerina.projects.JBallerinaBackend;
import io.ballerina.projects.JvmTarget;
import io.ballerina.projects.ModuleId;
import io.ballerina.projects.PackageCompilation;
import io.ballerina.projects.Project;
import io.ballerina.projects.directory.SingleFileProject;
import io.ballerina.runtime.api.PredefinedTypes;
import io.ballerina.runtime.api.values.BFuture;
import io.ballerina.runtime.internal.scheduling.Scheduler;
import io.ballerina.runtime.internal.scheduling.Strand;
import io.ballerina.shell.Diagnostic;
import io.ballerina.shell.exceptions.InvokerException;
import io.ballerina.shell.exceptions.InvokerPanicException;
import io.ballerina.shell.invoker.Invoker;
import io.ballerina.shell.invoker.classload.context.ClassLoadContext;
import io.ballerina.shell.invoker.classload.context.StatementContext;
import io.ballerina.shell.invoker.classload.context.VariableContext;
import io.ballerina.shell.invoker.classload.visitors.TypeSignatureTransformer;
import io.ballerina.shell.rt.InvokerMemory;
import io.ballerina.shell.snippet.Snippet;
import io.ballerina.shell.snippet.types.DeclarationSnippet;
import io.ballerina.shell.snippet.types.ExecutableSnippet;
import io.ballerina.shell.snippet.types.ImportDeclarationSnippet;
import io.ballerina.shell.snippet.types.ModuleMemberDeclarationSnippet;
import io.ballerina.shell.snippet.types.VariableDeclarationSnippet;
import io.ballerina.shell.utils.StringUtils;
import io.ballerina.shell.utils.timeit.InvokerTimeIt;
import io.ballerina.shell.utils.timeit.TimedOperation;

<<<<<<< HEAD
import java.io.File;
import java.io.IOException;
import java.io.PrintStream;
import java.io.StringWriter;
import java.lang.reflect.InvocationTargetException;
import java.lang.reflect.Method;
=======
>>>>>>> b6b2c260
import java.util.ArrayList;
import java.util.Collection;
import java.util.HashMap;
import java.util.HashSet;
import java.util.List;
import java.util.Map;
import java.util.Objects;
import java.util.Optional;
import java.util.Set;
import java.util.UUID;
import java.util.concurrent.atomic.AtomicBoolean;
import java.util.concurrent.atomic.AtomicInteger;
import java.util.function.Function;
import java.util.stream.Collectors;

/**
 * Executes the snippet given.
 * This invoker will save all the variable values in a static class and
 * load them into the generated class effectively managing any side-effects.
 *
 * @since 2.0.0
 */
public class ClassLoadInvoker extends Invoker implements ImportProcessor {
<<<<<<< HEAD
    // Context related information
    public static final String CONTEXT_EXPR_VAR_NAME = "__last__";
    // Main class and method names to invoke
    public static final String MODULE_NOT_FOUND_CODE = "BCE2003";
    protected static final String MODULE_INIT_CLASS_NAME = "$_init";
    protected static final String MODULE_INIT_METHOD_NAME = "$moduleInit";
    protected static final String MODULE_RUN_METHOD_NAME = "run";
    protected static final String DOLLAR = "$";
    // Punctuations
=======
    public static final String CONTEXT_EXPR_VAR_NAME = "expr";
    private static final String DOLLAR = "$";
>>>>>>> b6b2c260
    private static final String DECLARATION_TEMPLATE_FILE = "template.declaration.mustache";
    private static final String EXECUTION_TEMPLATE_FILE = "template.execution.mustache";

    private static final AtomicInteger importIndex = new AtomicInteger(0);
    private static final AtomicInteger unnamedModuleNameIndex = new AtomicInteger(0);

    /**
     * Set of identifiers that are known or seen at the initialization.
     * These can't be overridden.
     */
    protected final Set<QuotedIdentifier> initialIdentifiers;
    /**
     * List of imports done.
     * These are imported to the read generated code as necessary.
     */
    protected final HashedImports imports;
    /**
     * List of module level declarations such as functions, classes, etc...
     * The snippets are saved as is.
     */
    protected final Map<QuotedIdentifier, String> moduleDclns;
    /**
     * List of global variables used in the code.
     * This is a map of variable name to its type.
     * The variable name must be a quoted identifier.
     */
    protected final Map<QuotedIdentifier, GlobalVariable> globalVars;
    /**
     * Flag to keep track of whether the invoker is initialized.
     */
    protected final AtomicBoolean initialized;
    /**
     * Id of the current invoker context.
     */
    protected final String contextId;

    /**
     * Stores all the newly found implicit imports.
     * Persisted at the end of iteration to `mustImportPrefixes`.
     * Key is the source snippet name (variable name/dcln name), value is the prefix.
     */
    private final Map<QuotedIdentifier, Set<QuotedIdentifier>> newImports;

    /**
     * Scheduler used to run the init and main methods
     * of the generated classes.
     */
    private final Scheduler scheduler;

    /**
     * Type symbol of ANY. This is found at initialization.
     * This is used to check is a type symbol can be assigned to any.
     */
    private TypeSymbol anyTypeSymbol;

    /**
     * Creates a class load invoker from the given ballerina home.
     * Ballerina home should be tha path that contains repo directory.
     * It is expected that the runtime is added in the class path.
     */
    public ClassLoadInvoker() {
        this.scheduler = new Scheduler(false);
        this.initialized = new AtomicBoolean(false);
        this.contextId = UUID.randomUUID().toString();
        this.moduleDclns = new HashMap<>();
        this.globalVars = new HashMap<>();
        this.newImports = new HashMap<>();
        this.initialIdentifiers = new HashSet<>();
        this.imports = new HashedImports();
    }

    /**
     * Creates an empty context and loads the project.
     * This will allow compiler to cache necessary data so that
     * subsequent runs will be much more faster.
     * This must be called before calling execute.
     *
     * @throws InvokerException If initialization failed.
     */
    @Override
    public void initialize() throws InvokerException {
        ClassLoadContext emptyContext = new ClassLoadContext(contextId, imports.getUsedImports());
        SingleFileProject project = getProject(emptyContext, DECLARATION_TEMPLATE_FILE);
        PackageCompilation compilation = compile(project);
        // Remember all the visible var symbols
        // Also use this to cache ANY type symbol
        QuotedIdentifier runFunctionName = new QuotedIdentifier(MODULE_RUN_METHOD_NAME);
        for (GlobalVariableSymbol symbol : globalVariableSymbols(project, compilation)) {
            initialIdentifiers.add(symbol.getName());
            if (symbol.getName().equals(runFunctionName)) {
                assert symbol.getTypeSymbol() instanceof FunctionTypeSymbol;
                FunctionTypeSymbol runFunctionType = (FunctionTypeSymbol) symbol.getTypeSymbol();
                anyTypeSymbol = runFunctionType.returnTypeDescriptor().orElseThrow();
            }
        }
        JBallerinaBackend.from(compilation, JvmTarget.JAVA_11);
        this.initialized.set(true);
        addDiagnostic(Diagnostic.debug("Added initial identifiers: " + initialIdentifiers));
    }

    @Override
    public void reset() {
        // Clear everything in memory
        // data wrt the memory context is also removed.
        this.moduleDclns.clear();
        this.globalVars.clear();
        InvokerMemory.forgetAll(contextId);
        this.initialIdentifiers.clear();
        this.initialized.set(false);
        this.imports.reset();
    }

    @Override
    public void delete(Set<String> declarationNames) throws InvokerException {
        Map<QuotedIdentifier, GlobalVariable> queuedGlobalVars = new HashMap<>();
        Map<QuotedIdentifier, String> queuedModuleDclns = new HashMap<>();
        for (String declarationName : declarationNames) {
            QuotedIdentifier identifier = new QuotedIdentifier(declarationName);
            if (globalVars.containsKey(identifier)) {
                queuedGlobalVars.put(identifier, globalVars.get(identifier));
            } else if (moduleDclns.containsKey(identifier)) {
                queuedModuleDclns.put(identifier, moduleDclns.get(identifier));
            } else {
                addDiagnostic(Diagnostic.error(declarationName + " is not defined.\n" +
                        "Please enter names of declarations that are already defined."));
                throw new InvokerException();
            }
        }

        try {
            queuedGlobalVars.keySet().forEach(globalVars::remove);
            queuedModuleDclns.keySet().forEach(moduleDclns::remove);
            processCurrentState();
        } catch (InvokerException e) {
            globalVars.putAll(queuedGlobalVars);
            moduleDclns.putAll(queuedModuleDclns);
        }
    }

    @Override
    public Optional<Object> execute(Snippet newSnippet) throws InvokerException {
        if (!this.initialized.get()) {
            throw new IllegalStateException("Invoker execution not initialized.");
        }

        newImports.clear();

        // TODO: Fix the closure bug. Following will not work with isolated functions.
        // newSnippet.modify(new GlobalLoadModifier(globalVars));

        switch (newSnippet.getKind()) {
            case IMPORT_DECLARATION:
                // Only compilation to find import validity and exit.
                assert newSnippet instanceof ImportDeclarationSnippet;
                ImportDeclarationSnippet importDcln = (ImportDeclarationSnippet) newSnippet;
                QuotedIdentifier importPrefix = timedOperation("processing import", () -> processImport(importDcln));
                Objects.requireNonNull(importPrefix, "Import prefix identification failed.");
                addDiagnostic(Diagnostic.debug("Import prefix identified as: " + importPrefix));
                return Optional.empty();

            case MODULE_MEMBER_DECLARATION:
                // Only compilation to find dcln validity and exit.
                assert newSnippet instanceof ModuleMemberDeclarationSnippet;
                ModuleMemberDeclarationSnippet moduleDcln = (ModuleMemberDeclarationSnippet) newSnippet;
                Map.Entry<QuotedIdentifier, String> newModuleDcln = timedOperation("processing module dcln",
                        () -> processModuleDcln(moduleDcln));
                this.newImports.forEach(imports::storeImportUsages);
                this.moduleDclns.put(newModuleDcln.getKey(), newModuleDcln.getValue());
                addDiagnostic(Diagnostic.debug("Module dcln name: " + newModuleDcln.getKey()));
                addDiagnostic(Diagnostic.debug("Module dcln code: " + newModuleDcln.getValue()));
                addDiagnostic(Diagnostic.debug("Implicit imports added: " + this.newImports));
                return Optional.empty();

            case VARIABLE_DECLARATION:
            case STATEMENT:
            case EXPRESSION:
                assert newSnippet instanceof ExecutableSnippet;
                Map<QuotedIdentifier, GlobalVariable> newVariables = new HashMap<>();
                if (newSnippet.isVariableDeclaration()) {
                    assert newSnippet instanceof VariableDeclarationSnippet;
                    VariableDeclarationSnippet varDcln = (VariableDeclarationSnippet) newSnippet;
                    newVariables = timedOperation("processing var dcln", () -> processVarDcln(varDcln));
                }

                // Compile and execute the real program.
                ClassLoadContext context = createExecutionContext((ExecutableSnippet) newSnippet, newVariables);
                SingleFileProject project = timedOperation("building project",
                        () -> getProject(context, EXECUTION_TEMPLATE_FILE));
                PackageCompilation compilation = timedOperation("compilation",
                        () -> compile(project));
                JBallerinaBackend jBallerinaBackend = timedOperation("backend fetch",
                        () -> JBallerinaBackend.from(compilation, JvmTarget.JAVA_11));
                boolean isExecutionSuccessful = timedOperation("project execution",
                        () -> executeProject(jBallerinaBackend));

                if (!isExecutionSuccessful) {
                    addDiagnostic(Diagnostic.error("Unhandled Runtime Error."));
                    throw new InvokerException();
                }

                // Save required data if execution was successful
                Object executionResult = InvokerMemory.recall(contextId, CONTEXT_EXPR_VAR_NAME);
                if (newSnippet.isVariableDeclaration()) {
                    globalVars.putAll(newVariables);
                    newImports.forEach(imports::storeImportUsages);
                }
                addDiagnostic(Diagnostic.debug("Found new variables: " + newVariables));
                addDiagnostic(Diagnostic.debug("Implicit imports added: " + this.newImports));
                return Optional.ofNullable(executionResult);

            default:
                addDiagnostic(Diagnostic.error("Unexpected snippet type."));
                throw new UnsupportedOperationException();
        }
    }

    @Override
    public Object executeDeclarations(Collection<DeclarationSnippet> newSnippets) throws InvokerException {
        // TODO: Implement a more better way to run all snippets at once
        for (DeclarationSnippet newSnippet : newSnippets) {
            execute(newSnippet);
        }
        return null;
    }

    @Override
    public QuotedIdentifier processImplicitImport(String moduleName, String defaultPrefix)
            throws InvokerException {
        if (imports.moduleImported(moduleName)) {
            // If this module is already imported, use a previous prefix.
            return imports.prefix(moduleName);
        }

        // Try to find an available prefix
        QuotedIdentifier quotedPrefix = new QuotedIdentifier(defaultPrefix);
        while (imports.containsPrefix(quotedPrefix)) {
            quotedPrefix = new QuotedIdentifier("prefix" + importIndex.incrementAndGet());
        }

        // Check if import is successful.
        compileImportStatement(String.format("import %s as %s;", moduleName, quotedPrefix));
        return imports.storeImport(quotedPrefix, moduleName);
    }

    /* Process Snippets */

    /**
     * This is an import. A test import is done to check for errors.
     * It should not give 'module not found' error.
     * Only compilation is done to verify package resolution.
     *
     * @param importSnippet New import snippet string.
     * @return Imported prefix name.
     * @throws InvokerException If importing failed.
     */
    public QuotedIdentifier processImport(ImportDeclarationSnippet importSnippet) throws InvokerException {
        String moduleName = importSnippet.getImportedModule();
        QuotedIdentifier quotedPrefix = new QuotedIdentifier(importSnippet.getPrefix());

        if (imports.moduleImported(moduleName) && imports.prefix(moduleName).equals(quotedPrefix)) {
            // Same module with same prefix. No need to check.
            return quotedPrefix;
        } else if (imports.containsPrefix(quotedPrefix)) {
            // Prefix is already used. (Not for the same module - checked above)
            addDiagnostic(Diagnostic.error("The import prefix was already used by another import."));
            throw new InvokerException();
        }

        compileImportStatement(importSnippet.toString());
        return imports.storeImport(importSnippet);
    }

    /**
     * Processes a variable declaration snippet.
     * We need to know all the variable types.
     * Some types (var) are determined at compile time.
     * So we have to compile once and know the names and types of variables.
     * Only compilation is done.
     *
     * @param newSnippet New variable declaration snippet.
     * @return Exported found variable information (name and type)
     * @throws InvokerException If type/name inferring failed.
     */
    private Map<QuotedIdentifier, GlobalVariable> processVarDcln(VariableDeclarationSnippet newSnippet)
            throws InvokerException {
        Set<QuotedIdentifier> definedVariables = newSnippet.names().stream()
                .map(QuotedIdentifier::new).collect(Collectors.toSet());

        // No matter the approach, compile. This will confirm that syntax is valid.
        ClassLoadContext varTypeInferContext = createVarTypeInferContext(newSnippet, definedVariables);
        SingleFileProject project = getProject(varTypeInferContext, DECLARATION_TEMPLATE_FILE);
        PackageCompilation compilation = compile(project);
        Collection<GlobalVariableSymbol> globalVariableSymbols = globalVariableSymbols(project, compilation);

        String qualifiersAndMetadata = newSnippet.qualifiersAndMetadata();
        Map<QuotedIdentifier, GlobalVariable> foundVariables = new HashMap<>();
        addDiagnostic(Diagnostic.debug("Found variables: " + definedVariables));

        for (GlobalVariableSymbol globalVariableSymbol : globalVariableSymbols) {
            QuotedIdentifier variableName = globalVariableSymbol.getName();
            TypeSymbol typeSymbol = globalVariableSymbol.getTypeSymbol();
            if (initialIdentifiers.contains(variableName)) {
                continue;
            }
            if (!(definedVariables.contains(variableName))) {
                continue;
            }

            boolean isAssignableToAny = typeSymbol.assignableTo(anyTypeSymbol);

            TypeSignatureTransformer signatureTransformer = new TypeSignatureTransformer(this);
            String variableType = signatureTransformer.transformType(typeSymbol);
            this.newImports.put(variableName, signatureTransformer.getImplicitImportPrefixes());

            GlobalVariable globalVariable = new GlobalVariable(variableType, variableName,
                    isAssignableToAny, qualifiersAndMetadata);
            foundVariables.put(variableName, globalVariable);
        }

        return foundVariables;
    }

    /**
     * Processes a variable declaration snippet. Only compilation is done.
     * TODO: Support enums.
     *
     * @param newSnippet New snippet to process.
     * @return The newly found type name and its declaration.
     * @throws InvokerException If module dcln is invalid.
     */
    private Map.Entry<QuotedIdentifier, String> processModuleDcln(ModuleMemberDeclarationSnippet newSnippet)
            throws InvokerException {
        Optional<String> moduleDeclarationNameOp = newSnippet.name();
        QuotedIdentifier moduleDeclarationName = moduleDeclarationNameOp.map(QuotedIdentifier::new)
                .orElseGet(() -> new QuotedIdentifier(DOLLAR + unnamedModuleNameIndex.getAndIncrement()));

        Set<QuotedIdentifier> usedPrefixes = new HashSet<>();
        newSnippet.usedImports().forEach(p -> usedPrefixes.add(new QuotedIdentifier(p)));
        this.newImports.put(moduleDeclarationName, usedPrefixes);

        ClassLoadContext varTypeInferContext = createModuleDclnNameInferContext(moduleDeclarationName, newSnippet);
        SingleFileProject project = getProject(varTypeInferContext, DECLARATION_TEMPLATE_FILE);
        compile(project);
        return Map.entry(moduleDeclarationName, newSnippet.toString());
    }

    /**
     * Processes current state by compiling. Throws an error if compilation fails.
     *
     * @throws InvokerException If state is invalid.
     */
    private void processCurrentState() throws InvokerException {
        Set<String> importStrings = getRequiredImportStatements();
        ClassLoadContext context = new ClassLoadContext(this.contextId, importStrings,
                moduleDclns.values(), globalVariableContexts().values(), null);
        Project project = getProject(context, DECLARATION_TEMPLATE_FILE);
        compile(project);
    }

    /* Context Creation */

    /**
     * Creates a context which can be used to check import validation.
     *
     * @param importString Import declaration snippet string.
     * @return Context with import checking code.
     */
    protected ClassLoadContext createImportInferContext(String importString) {
        return new ClassLoadContext(this.contextId, List.of(importString));
    }

    /**
     * Creates a context which can be used to identify new variables.
     *
     * @param newSnippet       New snippet. Must be a var dcln.
     * @param newVariableNames Variable names in newSnippet.
     * @return Context with type information inferring code.
     */
    protected ClassLoadContext createVarTypeInferContext(VariableDeclarationSnippet newSnippet,
                                                         Collection<QuotedIdentifier> newVariableNames) {
        Map<QuotedIdentifier, VariableContext> varDclnsMap = globalVariableContexts();
        newVariableNames.forEach(varDclnsMap::remove);
        Collection<VariableContext> varDclns = varDclnsMap.values();

        List<String> moduleDclnStrings = new ArrayList<>(moduleDclns.values());
        Set<String> importStrings = getRequiredImportStatements(newSnippet);
        String lastVarDclnString = newSnippet.toString();

        return new ClassLoadContext(this.contextId, importStrings, moduleDclnStrings, varDclns, lastVarDclnString);
    }

    /**
     * Creates a context which can be used to find declaration name.
     *
     * @param newSnippet New snippet. Must be a module member dcln.
     * @return Context to infer dcln name.
     */
    protected ClassLoadContext createModuleDclnNameInferContext(QuotedIdentifier moduleDeclarationName,
                                                                ModuleMemberDeclarationSnippet newSnippet) {
        Collection<VariableContext> varDclns = globalVariableContexts().values();
        Map<QuotedIdentifier, String> moduleDclnStringsMap = new HashMap<>(moduleDclns);
        moduleDclnStringsMap.put(moduleDeclarationName, newSnippet.toString());

        ArrayList<String> moduleDclnStrings = new ArrayList<>(moduleDclnStringsMap.values());
        Set<String> importStrings = getRequiredImportStatements(newSnippet);

        return new ClassLoadContext(this.contextId, importStrings, moduleDclnStrings, varDclns, null);
    }

    /**
     * Creates the context object to be passed to template.
     * The new snippets are not added here. Instead they are added to copies.
     * Only executable snippets are processed.
     *
     * @param newSnippet   New snippet from user.
     * @param newVariables Newly defined variables. Must be set if snippet is a var dcln.
     * @return Created context.
     */
    protected ClassLoadContext createExecutionContext(ExecutableSnippet newSnippet,
                                                      Map<QuotedIdentifier, GlobalVariable> newVariables) {
        Map<QuotedIdentifier, VariableContext> varDclnsMap = globalVariableContexts();
        Set<String> importStrings = getRequiredImportStatements(newSnippet);

        if (newSnippet.isVariableDeclaration()) {
            newVariables.forEach((k, v) -> varDclnsMap.put(k, VariableContext.newVar(v)));
            return new ClassLoadContext(this.contextId, importStrings, moduleDclns.values(),
                    varDclnsMap.values(), newSnippet.toString(), null);
        } else {
            StatementContext lastStatement = new StatementContext(newSnippet);
            return new ClassLoadContext(this.contextId, importStrings, moduleDclns.values(),
                    varDclnsMap.values(), null, lastStatement);
        }
    }

    /**
     * Global variables as required by contexts.
     *
     * @return Global variable declarations map.
     */
    private Map<QuotedIdentifier, VariableContext> globalVariableContexts() {
        Map<QuotedIdentifier, VariableContext> varDclns = new HashMap<>();
        globalVars.forEach((k, v) -> varDclns.put(k, VariableContext.oldVar(v)));
        return varDclns;
    }

<<<<<<< HEAD
    /**
     * Get the project with the context data.
     *
     * @param context      Context to create the ballerina file.
     * @param templateFile Template file to load.
     * @return Created ballerina project.
     * @throws InvokerException If file writing failed.
     */
    protected SingleFileProject getProject(Object context, String templateFile) throws InvokerException {
        Mustache template = super.getTemplate(templateFile);
        try (StringWriter stringWriter = new StringWriter()) {
            template.execute(stringWriter, context);
            return getProject(stringWriter.toString());
        } catch (IOException e) {
            addDiagnostic(Diagnostic.error("File generation failed: " + e.getMessage()));
            throw new InvokerException(e);
        }
    }

    /**
     * Get the project with the context data.
     *
     * @param source Source to use for generating project.
     * @return Created ballerina project.
     * @throws InvokerException If file writing failed.
     */
    protected SingleFileProject getProject(String source) throws InvokerException {
        try {
            File mainBal = writeToFile(source);
            BuildOptions buildOptions = new BuildOptionsBuilder().offline(true).build();
            return SingleFileProject.load(mainBal.toPath(), buildOptions);
        } catch (IOException e) {
            addDiagnostic(Diagnostic.error("File writing failed: " + e.getMessage()));
            throw new InvokerException(e);
        }
    }

    /**
     * Executes a compiled project.
     * It is expected that the project had no compiler errors.
     * The process is run and the stdout is collected and printed.
     *
     * @param jBallerinaBackend Backed to use.
     * @return Whether process execution was successful.
     * @throws InvokerException If execution failed.
     */
    protected boolean executeProject(JBallerinaBackend jBallerinaBackend) throws InvokerException {
        PrintStream errorStream = getErrorStream();
        try {
            JarResolver jarResolver = jBallerinaBackend.jarResolver();
            ClassLoader classLoader = jarResolver.getClassLoaderWithRequiredJarFilesForExecution();
            // First initialize the module
            invokeMethod(classLoader, MODULE_INIT_CLASS_NAME, MODULE_INIT_METHOD_NAME);
            // Then call main method
            Object failError = invokeMethod(classLoader, getMethodClassName(), MODULE_RUN_METHOD_NAME);
            if (failError != null) {
                errorStream.println("Fail: " + failError);
            }
            return true;
        } catch (InvokerPanicException panicError) {
            Throwable panicCause = panicError.getCause();
            errorStream.println("Panic: " + panicCause.getMessage());
            addDiagnostic(Diagnostic.error("Unhandled Runtime Error."));
            throw panicError;
        }
    }

    /**
     * Invokes a method that is in the given class.
     * The method must be a static method accepting only one parameter, a {@link Strand}.
     *
     * @param classLoader Class loader to find the class.
     * @param className   Class name with the method.
     * @param methodName  Method name to invoke.
     * @throws InvokerException If invocation failed.
     */
    protected Object invokeMethod(ClassLoader classLoader, String className, String methodName)
            throws InvokerException {
        try {
            // Get class and method references
            Class<?> clazz = classLoader.loadClass(className);
            Method method = clazz.getDeclaredMethod(methodName, Strand.class);
            Function<Object[], Object> methodInvocation = createInvokerCallback(method);

            // Schedule and run the function and return if result is valid
            BFuture out = scheduler.schedule(new Object[1], methodInvocation, null, null, null,
                    PredefinedTypes.TYPE_ANY, null, null);
            scheduler.start();

            Object result = out.getResult();
            Throwable panic = out.getPanic();
            if (panic != null) {
                // Unexpected runtime error
                throw new InvokerPanicException(panic);
            }
            if (result instanceof Throwable) {
                // Function returned error (panic)
                throw new InvokerPanicException((Throwable) result);
            }
            return result;
        } catch (ClassNotFoundException e) {
            addDiagnostic(Diagnostic.error(className + " class not found: " + e.getMessage()));
            throw new InvokerException(e);
        } catch (NoSuchMethodException e) {
            addDiagnostic(Diagnostic.error(methodName + " method not found: " + e.getMessage()));
            throw new InvokerException(e);
        } catch (RuntimeException e) {
            addDiagnostic(Diagnostic.error("Unexpected error: " + e.getMessage()));
            throw new InvokerException(e);
        }
    }

    /**
     * Creates a callback to the method to directly call it with given params.
     *
     * @param method Method to create invocation.
     * @return Created callback.
     */
    private Function<Object[], Object> createInvokerCallback(Method method) {
        return (params) -> {
            try {
                return method.invoke(null, params);
            } catch (InvocationTargetException e) {
                return e.getTargetException();
            } catch (IllegalAccessException e) {
                throw new RuntimeException("Error while invoking function.", e);
            }
        };
    }

    /**
     * Tries to import using the given statement.
     *
     * @param importStatement Import statement to use.
     * @return Whether import is valid.
     * @throws InvokerException If import file writing failed.
     */
    private boolean isImportStatementValid(String importStatement) throws InvokerException {
        ClassLoadContext importCheckingContext = createImportInferContext(importStatement);
        SingleFileProject project = getProject(importCheckingContext, IMPORT_TEMPLATE_FILE);
        PackageCompilation compilation = project.currentPackage().getCompilation();

        // Detect if import is valid.
        for (io.ballerina.tools.diagnostics.Diagnostic diagnostic : compilation.diagnosticResult().diagnostics()) {
            if (diagnostic.diagnosticInfo().code().equals(MODULE_NOT_FOUND_CODE)) {
                addDiagnostic(Diagnostic.error("Import resolution failed. Module not found."));
                return false;
            }
        }
        return true;
    }
=======
    /* Util methods */

>>>>>>> b6b2c260

    /**
     * Gets the symbols that are visible globally.
     * Returns only function symbols and variable symbols.
     *
     * @param project     Project to get symbols.
     * @param compilation Compilation object.
     * @return All the visible symbols.
     */
    protected Collection<GlobalVariableSymbol> globalVariableSymbols(Project project, PackageCompilation compilation) {
        // Get the document associated with project
        ModuleId moduleId = project.currentPackage().getDefaultModule().moduleId();
        return compilation.getSemanticModel(moduleId).moduleSymbols().stream()
                .filter(s -> s instanceof VariableSymbol || s instanceof FunctionSymbol)
                .map(GlobalVariableSymbol::fromSymbol)
                .collect(Collectors.toList());
    }

    /**
     * Return import strings used by this snippet.
     *
     * @param snippet Snippet to check.
     * @return List of imports.
     */
    protected Set<String> getRequiredImportStatements(Snippet snippet) {
        Set<String> importStrings = getRequiredImportStatements();
        // Add all used imports in this snippet
        snippet.usedImports().stream()
                .map(QuotedIdentifier::new)
                .map(imports::getImport).filter(Objects::nonNull)
                .forEach(importStrings::add);
        return importStrings;
    }

<<<<<<< HEAD
    /**
     * Return import strings used.
     *
     * @return List of imports.
     */
    protected Set<String> getRequiredImportStatements() {
        Set<String> importStrings = new HashSet<>(imports.getUsedImports()); // Anon imports
        importStrings.addAll(imports.getUsedImports(globalVars.keySet())); // Imports from vars
        importStrings.addAll(imports.getUsedImports(moduleDclns.keySet())); // Imports from module dclns
        return importStrings;
    }

    // Available statements
=======
    /* Available statements */
>>>>>>> b6b2c260

    @Override
    public List<String> availableImports() {
        // Imports with prefixes
        List<String> importStrings = new ArrayList<>();
        for (QuotedIdentifier prefix : imports.prefixes()) {
            importStrings.add(String.format("(%s) %s", prefix, imports.getImport(prefix)));
        }
        return importStrings;
    }

    @Override
    public List<String> availableVariables() {
        // Available variables and values as string.
        List<String> varStrings = new ArrayList<>();
        for (GlobalVariable entry : globalVars) {
            Object obj = InvokerMemory.recall(contextId, entry.getVariableName());
            String objStr = StringUtils.getExpressionStringValue(obj);
            String value = StringUtils.shortenedString(objStr);
            String varString = String.format("(%s) %s %s = %s",
                    entry.getVariableName(), entry.getType(), entry.getVariableName(), value);
            varStrings.add(varString);
        }
        return varStrings;
    }

    @Override
    public List<String> availableModuleDeclarations() {
        // Module level dclns.
        List<String> moduleDclnStrings = new ArrayList<>();
        for (Map.Entry<QuotedIdentifier, String> entry : moduleDclns.entrySet()) {
            String varString = String.format("(%s) %s", entry.getKey(),
                    StringUtils.shortenedString(entry.getValue()));
            moduleDclnStrings.add(varString);
        }
        return moduleDclnStrings;
    }

    /**
     * Time the operation and add diagnostics to {@link ClassLoadInvoker}.
     *
     * @param category  Category to add diagnostics. Should be unique per operation.
     * @param operation Operation to perform.
     * @param <T>       operation return type.
     * @return Return value of operation.
     * @throws InvokerException If operation failed.
     */
    private <T> T timedOperation(String category, TimedOperation<T> operation) throws InvokerException {
        return InvokerTimeIt.timeIt(category, this, operation);
    }
}<|MERGE_RESOLUTION|>--- conflicted
+++ resolved
@@ -22,32 +22,14 @@
 import io.ballerina.compiler.api.symbols.FunctionTypeSymbol;
 import io.ballerina.compiler.api.symbols.TypeSymbol;
 import io.ballerina.compiler.api.symbols.VariableSymbol;
-<<<<<<< HEAD
-import io.ballerina.projects.BuildOptions;
-import io.ballerina.projects.BuildOptionsBuilder;
-=======
-import io.ballerina.compiler.syntax.tree.FunctionBodyBlockNode;
-import io.ballerina.compiler.syntax.tree.FunctionBodyNode;
-import io.ballerina.compiler.syntax.tree.FunctionDefinitionNode;
-import io.ballerina.compiler.syntax.tree.ModuleMemberDeclarationNode;
-import io.ballerina.compiler.syntax.tree.ModulePartNode;
-import io.ballerina.compiler.syntax.tree.NodeList;
-import io.ballerina.projects.Document;
-import io.ballerina.projects.DocumentId;
->>>>>>> b6b2c260
 import io.ballerina.projects.JBallerinaBackend;
 import io.ballerina.projects.JvmTarget;
 import io.ballerina.projects.ModuleId;
 import io.ballerina.projects.PackageCompilation;
 import io.ballerina.projects.Project;
 import io.ballerina.projects.directory.SingleFileProject;
-import io.ballerina.runtime.api.PredefinedTypes;
-import io.ballerina.runtime.api.values.BFuture;
-import io.ballerina.runtime.internal.scheduling.Scheduler;
-import io.ballerina.runtime.internal.scheduling.Strand;
 import io.ballerina.shell.Diagnostic;
 import io.ballerina.shell.exceptions.InvokerException;
-import io.ballerina.shell.exceptions.InvokerPanicException;
 import io.ballerina.shell.invoker.Invoker;
 import io.ballerina.shell.invoker.classload.context.ClassLoadContext;
 import io.ballerina.shell.invoker.classload.context.StatementContext;
@@ -64,15 +46,6 @@
 import io.ballerina.shell.utils.timeit.InvokerTimeIt;
 import io.ballerina.shell.utils.timeit.TimedOperation;
 
-<<<<<<< HEAD
-import java.io.File;
-import java.io.IOException;
-import java.io.PrintStream;
-import java.io.StringWriter;
-import java.lang.reflect.InvocationTargetException;
-import java.lang.reflect.Method;
-=======
->>>>>>> b6b2c260
 import java.util.ArrayList;
 import java.util.Collection;
 import java.util.HashMap;
@@ -85,7 +58,6 @@
 import java.util.UUID;
 import java.util.concurrent.atomic.AtomicBoolean;
 import java.util.concurrent.atomic.AtomicInteger;
-import java.util.function.Function;
 import java.util.stream.Collectors;
 
 /**
@@ -96,20 +68,10 @@
  * @since 2.0.0
  */
 public class ClassLoadInvoker extends Invoker implements ImportProcessor {
-<<<<<<< HEAD
     // Context related information
     public static final String CONTEXT_EXPR_VAR_NAME = "__last__";
-    // Main class and method names to invoke
-    public static final String MODULE_NOT_FOUND_CODE = "BCE2003";
-    protected static final String MODULE_INIT_CLASS_NAME = "$_init";
-    protected static final String MODULE_INIT_METHOD_NAME = "$moduleInit";
-    protected static final String MODULE_RUN_METHOD_NAME = "run";
+    // Punctuations
     protected static final String DOLLAR = "$";
-    // Punctuations
-=======
-    public static final String CONTEXT_EXPR_VAR_NAME = "expr";
-    private static final String DOLLAR = "$";
->>>>>>> b6b2c260
     private static final String DECLARATION_TEMPLATE_FILE = "template.declaration.mustache";
     private static final String EXECUTION_TEMPLATE_FILE = "template.execution.mustache";
 
@@ -154,12 +116,6 @@
     private final Map<QuotedIdentifier, Set<QuotedIdentifier>> newImports;
 
     /**
-     * Scheduler used to run the init and main methods
-     * of the generated classes.
-     */
-    private final Scheduler scheduler;
-
-    /**
      * Type symbol of ANY. This is found at initialization.
      * This is used to check is a type symbol can be assigned to any.
      */
@@ -171,7 +127,6 @@
      * It is expected that the runtime is added in the class path.
      */
     public ClassLoadInvoker() {
-        this.scheduler = new Scheduler(false);
         this.initialized = new AtomicBoolean(false);
         this.contextId = UUID.randomUUID().toString();
         this.moduleDclns = new HashMap<>();
@@ -555,163 +510,6 @@
         return varDclns;
     }
 
-<<<<<<< HEAD
-    /**
-     * Get the project with the context data.
-     *
-     * @param context      Context to create the ballerina file.
-     * @param templateFile Template file to load.
-     * @return Created ballerina project.
-     * @throws InvokerException If file writing failed.
-     */
-    protected SingleFileProject getProject(Object context, String templateFile) throws InvokerException {
-        Mustache template = super.getTemplate(templateFile);
-        try (StringWriter stringWriter = new StringWriter()) {
-            template.execute(stringWriter, context);
-            return getProject(stringWriter.toString());
-        } catch (IOException e) {
-            addDiagnostic(Diagnostic.error("File generation failed: " + e.getMessage()));
-            throw new InvokerException(e);
-        }
-    }
-
-    /**
-     * Get the project with the context data.
-     *
-     * @param source Source to use for generating project.
-     * @return Created ballerina project.
-     * @throws InvokerException If file writing failed.
-     */
-    protected SingleFileProject getProject(String source) throws InvokerException {
-        try {
-            File mainBal = writeToFile(source);
-            BuildOptions buildOptions = new BuildOptionsBuilder().offline(true).build();
-            return SingleFileProject.load(mainBal.toPath(), buildOptions);
-        } catch (IOException e) {
-            addDiagnostic(Diagnostic.error("File writing failed: " + e.getMessage()));
-            throw new InvokerException(e);
-        }
-    }
-
-    /**
-     * Executes a compiled project.
-     * It is expected that the project had no compiler errors.
-     * The process is run and the stdout is collected and printed.
-     *
-     * @param jBallerinaBackend Backed to use.
-     * @return Whether process execution was successful.
-     * @throws InvokerException If execution failed.
-     */
-    protected boolean executeProject(JBallerinaBackend jBallerinaBackend) throws InvokerException {
-        PrintStream errorStream = getErrorStream();
-        try {
-            JarResolver jarResolver = jBallerinaBackend.jarResolver();
-            ClassLoader classLoader = jarResolver.getClassLoaderWithRequiredJarFilesForExecution();
-            // First initialize the module
-            invokeMethod(classLoader, MODULE_INIT_CLASS_NAME, MODULE_INIT_METHOD_NAME);
-            // Then call main method
-            Object failError = invokeMethod(classLoader, getMethodClassName(), MODULE_RUN_METHOD_NAME);
-            if (failError != null) {
-                errorStream.println("Fail: " + failError);
-            }
-            return true;
-        } catch (InvokerPanicException panicError) {
-            Throwable panicCause = panicError.getCause();
-            errorStream.println("Panic: " + panicCause.getMessage());
-            addDiagnostic(Diagnostic.error("Unhandled Runtime Error."));
-            throw panicError;
-        }
-    }
-
-    /**
-     * Invokes a method that is in the given class.
-     * The method must be a static method accepting only one parameter, a {@link Strand}.
-     *
-     * @param classLoader Class loader to find the class.
-     * @param className   Class name with the method.
-     * @param methodName  Method name to invoke.
-     * @throws InvokerException If invocation failed.
-     */
-    protected Object invokeMethod(ClassLoader classLoader, String className, String methodName)
-            throws InvokerException {
-        try {
-            // Get class and method references
-            Class<?> clazz = classLoader.loadClass(className);
-            Method method = clazz.getDeclaredMethod(methodName, Strand.class);
-            Function<Object[], Object> methodInvocation = createInvokerCallback(method);
-
-            // Schedule and run the function and return if result is valid
-            BFuture out = scheduler.schedule(new Object[1], methodInvocation, null, null, null,
-                    PredefinedTypes.TYPE_ANY, null, null);
-            scheduler.start();
-
-            Object result = out.getResult();
-            Throwable panic = out.getPanic();
-            if (panic != null) {
-                // Unexpected runtime error
-                throw new InvokerPanicException(panic);
-            }
-            if (result instanceof Throwable) {
-                // Function returned error (panic)
-                throw new InvokerPanicException((Throwable) result);
-            }
-            return result;
-        } catch (ClassNotFoundException e) {
-            addDiagnostic(Diagnostic.error(className + " class not found: " + e.getMessage()));
-            throw new InvokerException(e);
-        } catch (NoSuchMethodException e) {
-            addDiagnostic(Diagnostic.error(methodName + " method not found: " + e.getMessage()));
-            throw new InvokerException(e);
-        } catch (RuntimeException e) {
-            addDiagnostic(Diagnostic.error("Unexpected error: " + e.getMessage()));
-            throw new InvokerException(e);
-        }
-    }
-
-    /**
-     * Creates a callback to the method to directly call it with given params.
-     *
-     * @param method Method to create invocation.
-     * @return Created callback.
-     */
-    private Function<Object[], Object> createInvokerCallback(Method method) {
-        return (params) -> {
-            try {
-                return method.invoke(null, params);
-            } catch (InvocationTargetException e) {
-                return e.getTargetException();
-            } catch (IllegalAccessException e) {
-                throw new RuntimeException("Error while invoking function.", e);
-            }
-        };
-    }
-
-    /**
-     * Tries to import using the given statement.
-     *
-     * @param importStatement Import statement to use.
-     * @return Whether import is valid.
-     * @throws InvokerException If import file writing failed.
-     */
-    private boolean isImportStatementValid(String importStatement) throws InvokerException {
-        ClassLoadContext importCheckingContext = createImportInferContext(importStatement);
-        SingleFileProject project = getProject(importCheckingContext, IMPORT_TEMPLATE_FILE);
-        PackageCompilation compilation = project.currentPackage().getCompilation();
-
-        // Detect if import is valid.
-        for (io.ballerina.tools.diagnostics.Diagnostic diagnostic : compilation.diagnosticResult().diagnostics()) {
-            if (diagnostic.diagnosticInfo().code().equals(MODULE_NOT_FOUND_CODE)) {
-                addDiagnostic(Diagnostic.error("Import resolution failed. Module not found."));
-                return false;
-            }
-        }
-        return true;
-    }
-=======
-    /* Util methods */
-
->>>>>>> b6b2c260
-
     /**
      * Gets the symbols that are visible globally.
      * Returns only function symbols and variable symbols.
@@ -745,7 +543,6 @@
         return importStrings;
     }
 
-<<<<<<< HEAD
     /**
      * Return import strings used.
      *
@@ -758,10 +555,7 @@
         return importStrings;
     }
 
-    // Available statements
-=======
     /* Available statements */
->>>>>>> b6b2c260
 
     @Override
     public List<String> availableImports() {
@@ -777,8 +571,8 @@
     public List<String> availableVariables() {
         // Available variables and values as string.
         List<String> varStrings = new ArrayList<>();
-        for (GlobalVariable entry : globalVars) {
-            Object obj = InvokerMemory.recall(contextId, entry.getVariableName());
+        for (GlobalVariable entry : globalVars.values()) {
+            Object obj = InvokerMemory.recall(contextId, entry.getVariableName().getName());
             String objStr = StringUtils.getExpressionStringValue(obj);
             String value = StringUtils.shortenedString(objStr);
             String varString = String.format("(%s) %s %s = %s",
