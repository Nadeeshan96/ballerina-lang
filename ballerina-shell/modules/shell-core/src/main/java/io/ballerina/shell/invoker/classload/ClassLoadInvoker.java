--- conflicted
+++ resolved
@@ -331,15 +331,10 @@
      */
     private Map<QuotedIdentifier, GlobalVariable> processVarDcln(VariableDeclarationSnippet newSnippet)
             throws InvokerException {
-<<<<<<< HEAD
-        Optional<Map<String, VariableDeclarationSnippet.TypeInfo>> definedTypes = newSnippet.types();
-        Set<QuotedIdentifier> definedVariables = newSnippet.names().stream()
-                .map(QuotedIdentifier::new).collect(Collectors.toSet());
+        Optional<Map<QuotedIdentifier, VariableDeclarationSnippet.TypeInfo>> definedTypes = newSnippet.types();
+        Set<QuotedIdentifier> definedVariables = newSnippet.names();
         addDiagnostic(Diagnostic.debug("Found types: " + definedTypes));
         addDiagnostic(Diagnostic.debug("Found variables: " + definedVariables));
-=======
-        Set<QuotedIdentifier> definedVariables = newSnippet.names();
->>>>>>> 088abb27
 
         // No matter the approach, compile. This will confirm that syntax is valid.
         ClassLoadContext varTypeInferContext = createVarTypeInferContext(newSnippet, definedVariables);
@@ -367,7 +362,7 @@
             String variableType;
             if (definedTypes.isPresent()) {
                 // We can use syntax tree, add required imports
-                VariableDeclarationSnippet.TypeInfo typeInfo = definedTypes.get().get(variableName.getName());
+                VariableDeclarationSnippet.TypeInfo typeInfo = definedTypes.get().get(variableName);
                 variableType = typeInfo.getType();
                 Set<QuotedIdentifier> importPrefixes = typeInfo.getImports()
                         .stream().map(QuotedIdentifier::new).collect(Collectors.toSet());
