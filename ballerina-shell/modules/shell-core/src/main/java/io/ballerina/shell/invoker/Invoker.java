/*
 * Copyright (c) 2021, WSO2 Inc. (http://www.wso2.org) All Rights Reserved.
 *
 * WSO2 Inc. licenses this file to you under the Apache License,
 * Version 2.0 (the "License"); you may not use this file except
 * in compliance with the License.
 * You may obtain a copy of the License at
 *
 *    http://www.apache.org/licenses/LICENSE-2.0
 *
 * Unless required by applicable law or agreed to in writing,
 * software distributed under the License is distributed on an
 * "AS IS" BASIS, WITHOUT WARRANTIES OR CONDITIONS OF ANY
 * KIND, either express or implied.  See the License for the
 * specific language governing permissions and limitations
 * under the License.
 */

package io.ballerina.shell.invoker;

import com.github.mustachejava.DefaultMustacheFactory;
import com.github.mustachejava.Mustache;
import com.github.mustachejava.MustacheFactory;
import io.ballerina.projects.BuildOptions;
import io.ballerina.projects.BuildOptionsBuilder;
import io.ballerina.projects.DiagnosticResult;
import io.ballerina.projects.Document;
import io.ballerina.projects.DocumentId;
import io.ballerina.projects.JBallerinaBackend;
import io.ballerina.projects.JarResolver;
import io.ballerina.projects.Module;
import io.ballerina.projects.PackageCompilation;
import io.ballerina.projects.Project;
import io.ballerina.projects.directory.SingleFileProject;
import io.ballerina.runtime.api.PredefinedTypes;
import io.ballerina.runtime.api.values.BFuture;
import io.ballerina.runtime.internal.scheduling.Scheduler;
import io.ballerina.runtime.internal.scheduling.Strand;
import io.ballerina.shell.Diagnostic;
import io.ballerina.shell.DiagnosticReporter;
import io.ballerina.shell.exceptions.InvokerException;
import io.ballerina.shell.snippet.Snippet;
import io.ballerina.shell.snippet.types.DeclarationSnippet;
import io.ballerina.tools.diagnostics.DiagnosticSeverity;

import java.io.File;
import java.io.FileWriter;
import java.io.IOException;
<<<<<<< HEAD
import java.io.PrintStream;
import java.nio.charset.Charset;
import java.util.Collection;
import java.util.List;
import java.util.Optional;
import java.util.Set;
=======
import java.io.StringWriter;
import java.lang.reflect.InvocationTargetException;
import java.lang.reflect.Method;
import java.nio.charset.Charset;
import java.nio.file.Path;
import java.nio.file.Paths;
import java.util.List;
import java.util.Optional;
import java.util.function.Function;

>>>>>>> b6b2c260

/**
 * Invoker that invokes a command to evaluate a list of snippets.
 * <p>
 * State of an invoker persists all the information required.
 * {@code reset} function will clear the invoker state.
 * <p>
 * Context of an invoker is the context that will be used to
 * fill the template. This should be a logic-less as much as possible.
 * Invoker and its context may be tightly coupled.
 *
 * @since 2.0.0
 */
public abstract class Invoker extends DiagnosticReporter {
    public static final String MODULE_NOT_FOUND_CODE = "BCE2003";
    // TODO: After configurables can be supported, change this to that file location
    private static final Path CONFIG_PATH = Paths.get(System.getProperty("user.dir"), "Config.toml");
    /* Constants related to execution */
    private static final String MODULE_INIT_CLASS_NAME = "$_init";
    private static final String CONFIGURE_INIT_CLASS_NAME = "$ConfigurationMapper";
    private static final String MODULE_INIT_METHOD_NAME = "$moduleInit";
    private static final String CONFIGURE_INIT_METHOD_NAME = "$configureInit";
    private static final String MODULE_MAIN_METHOD_NAME = "main";
    /* Constants related to temp files */
    private static final String TEMP_FILE_PREFIX = "main-";
    private static final String TEMP_FILE_SUFFIX = ".bal";
    private static final String NON_ACCESSIBLE_TYPE_CODE = "BCE2037";

    /**
     * Scheduler used to run the init and main methods
     * of the generated classes.
     */
    private final Scheduler scheduler;
    /**
     * File object that is used to create projects and write.
     * Depending on USE_TEMP_FILE flag, this may be either a file in cwd
     * or a temp file.
     */
    private File bufferFile;

    protected Invoker() {
        this.scheduler = new Scheduler(false);
    }

    /**
     * Initializes the invoker. This can be used to load required files
     * and create caches. Calling this is not a requirement.
     * <p>
     * Runs so that a demo file is loaded and compiled
     * so the required caches will be ready once the user gives input.
     * Any error is an indication of a failure in template of base compilation.
     * Throw if that happens.
     *
     * @throws InvokerException If initialization failed.
     */
    public abstract void initialize() throws InvokerException;

    /**
     * Reset executor state so that the execution can be start over.
     */
    public abstract void reset();

    /**
     * Deletes a collection of names from the evaluator state.
     * If any of the names did not exist, this will throw an error.
     * A compilation will be done to make sure that no new errors are there.
     */
    public abstract void delete(Set<String> declarationNames) throws InvokerException;

    /**
     * Executes a snippet and returns the output lines.
     * Snippets parameter should only include newly added snippets.
     * Old snippets should be managed as necessary by the implementation.
     * TODO: Support executing multiple snippets at once.
     *
     * @param newSnippet New snippet to execute.
     * @return Execution output result.
     */
    public abstract Optional<Object> execute(Snippet newSnippet) throws InvokerException;


    /**
     * Load all the declarations given.
     * If any declaration is skipped, a warning is emitted.
     *
     * @param newSnippets Declarations to load.
     * @throws InvokerException If loading failed.
     */
    public abstract Object executeDeclarations(Collection<DeclarationSnippet> newSnippets) throws InvokerException;

    /**
     * Returns available imports in the module.
     *
     * @return Available imports as a list of string.
     */
    public abstract List<String> availableImports();

    /**
     * Returns available variables in the module.
     *
     * @return Available variables as a list of string.
     */
    public abstract List<String> availableVariables();

    /**
     * Returns available declarations in the module.
     *
     * @return Available declarations as a list of string.
     */
    public abstract List<String> availableModuleDeclarations();

    /* Template methods */

    /**
     * Helper method that creates the template reference.
     *
     * @param templateName Name of the template.
     * @return Created template
     */
    protected Mustache getTemplate(String templateName) {
        MustacheFactory mf = new DefaultMustacheFactory();
        return mf.compile(templateName);
    }

    /* Project creation methods */

    /**
     * Get the project with the context data.
     *
     * @param context      Context to create the ballerina file.
     * @param templateFile Template file to load.
     * @return Created ballerina project.
     * @throws InvokerException If file writing failed.
     */
    protected SingleFileProject getProject(Object context, String templateFile) throws InvokerException {
        Mustache template = getTemplate(templateFile);
        try (StringWriter stringWriter = new StringWriter()) {
            template.execute(stringWriter, context);
            return getProject(stringWriter.toString());
        } catch (IOException e) {
            addDiagnostic(Diagnostic.error("File generation failed: " + e.getMessage()));
            throw new InvokerException(e);
        }
    }

    /**
     * Get the project with the context data.
     *
     * @param source Source to use for generating project.
     * @return Created ballerina project.
     * @throws InvokerException If file writing failed.
     */
    protected SingleFileProject getProject(String source) throws InvokerException {
        try {
            File mainBal = writeToFile(source);
            BuildOptions buildOptions = new BuildOptionsBuilder().offline(true).build();
            return SingleFileProject.load(mainBal.toPath(), buildOptions);
        } catch (IOException e) {
            addDiagnostic(Diagnostic.error("File writing failed: " + e.getMessage()));
            throw new InvokerException(e);
        }
    }

    /* Compilation methods */

    /**
     * Helper method to compile a project and report any errors.
     * No code generation is done.
     *
     * @param project Project to compile.
     * @return Compilation data.
     * @throws InvokerException If compilation failed.
     */
    protected PackageCompilation compile(Project project) throws InvokerException {
        try {
            Module module = project.currentPackage().getDefaultModule();
            PackageCompilation packageCompilation = project.currentPackage().getCompilation();
            DiagnosticResult diagnosticResult = packageCompilation.diagnosticResult();

            for (io.ballerina.tools.diagnostics.Diagnostic diagnostic : diagnosticResult.diagnostics()) {
                DiagnosticSeverity severity = diagnostic.diagnosticInfo().severity();
                if (severity == DiagnosticSeverity.ERROR) {
                    addDiagnostic(Diagnostic.error(highlightedDiagnostic(module, diagnostic)));
                    addDiagnostic(Diagnostic.error("Compilation aborted because of errors."));
                    throw new InvokerException();
                } else if (severity == DiagnosticSeverity.WARNING) {
                    addDiagnostic(Diagnostic.warn(highlightedDiagnostic(module, diagnostic)));
                } else {
                    addDiagnostic(Diagnostic.debug(diagnostic.message()));
                }
            }

            return packageCompilation;
        } catch (InvokerException e) {
            throw e;
        } catch (Exception e) {
            addDiagnostic(Diagnostic.error("Something went wrong: " + e));
            throw new InvokerException(e);
        } catch (Error e) {
            addDiagnostic(Diagnostic.error("Something severely went wrong: " + e));
            throw new InvokerException(e);
        }
    }


    /**
     * Tries to import using the given statement.
     *
     * @param importStatement Import statement to use.
     * @throws InvokerException If import cannot be resolved.
     */
    protected void compileImportStatement(String importStatement) throws InvokerException {
        SingleFileProject project = getProject(importStatement);
        PackageCompilation compilation = project.currentPackage().getCompilation();

        // Detect if import is valid.
        for (io.ballerina.tools.diagnostics.Diagnostic diagnostic : compilation.diagnosticResult().diagnostics()) {
            if (diagnostic.diagnosticInfo().code().equals(MODULE_NOT_FOUND_CODE)) {
                addDiagnostic(Diagnostic.error("Import resolution failed. Module not found."));
                throw new InvokerException();
            }
        }
    }

    /* Execution methods */

    /**
     * Executes a compiled project.
     * It is expected that the project had no compiler errors.
     * The process is run and the stdout is collected and printed.
     *
     * @param jBallerinaBackend Backed to use.
     * @return Whether process execution was successful.
     * @throws InvokerException If execution failed.
     */
    protected boolean executeProject(JBallerinaBackend jBallerinaBackend) throws InvokerException {
        if (bufferFile == null) {
            throw new UnsupportedOperationException("Buffer file must be set before execution");
        }

        // Main method class name is file name without extension
        String fileName = bufferFile.getName();
        String mainMethodClassName = fileName.substring(0, fileName.length() - TEMP_FILE_SUFFIX.length());

        JarResolver jarResolver = jBallerinaBackend.jarResolver();
        ClassLoader classLoader = jarResolver.getClassLoaderWithRequiredJarFilesForExecution();
        // First run configure initialization
        invokeDirectMethod(classLoader, CONFIGURE_INIT_CLASS_NAME, CONFIGURE_INIT_METHOD_NAME,
                new Class[]{Path.class}, new Object[]{CONFIG_PATH});
        // Initialize the module
        invokeScheduledMethod(classLoader, MODULE_INIT_CLASS_NAME, MODULE_INIT_METHOD_NAME);
        // Then call main method
        Object result = invokeScheduledMethod(classLoader, mainMethodClassName, MODULE_MAIN_METHOD_NAME);
        addDiagnostic(Diagnostic.debug("Result: " + result));
        return result == null;
    }

    /* Invocation methods */

    /**
     * Invokes a method that is in the given class.
     * The method must be a static method accepting only one parameter, a {@link Strand}.
     *
     * @param classLoader Class loader to find the class.
     * @param className   Class name with the method.
     * @param methodName  Method name to invoke.
     * @return The result of the invocation.
     * @throws InvokerException If invocation failed.
     */
    protected Object invokeScheduledMethod(ClassLoader classLoader, String className, String methodName)
            throws InvokerException {
        try {
            addDiagnostic(Diagnostic.debug(String.format("Running %s.%s on schedule", className, methodName)));

            // Get class and method references
            Class<?> clazz = classLoader.loadClass(className);
            Method method = clazz.getDeclaredMethod(methodName, Strand.class);
            Function<Object[], Object> methodInvocation = createInvokerCallback(method);

            // Schedule and run the function and return if result is valid
            BFuture out = scheduler.schedule(new Object[1], methodInvocation, null, null, null,
                    PredefinedTypes.TYPE_ERROR, null, null);
            scheduler.start();

            Object result = out.getResult();
            Throwable panic = out.getPanic();
            addDiagnostic(Diagnostic.debug("Panic: " + panic));
            addDiagnostic(Diagnostic.debug("Result: " + result));

            if (panic != null) {
                throw new InvokerException(panic);
            }
            return result;
        } catch (ClassNotFoundException e) {
            addDiagnostic(Diagnostic.error(className + " class not found: " + e.getMessage()));
            throw new InvokerException(e);
        } catch (NoSuchMethodException e) {
            addDiagnostic(Diagnostic.error(methodName + " method not found: " + e.getMessage()));
            throw new InvokerException(e);
        } catch (RuntimeException e) {
            addDiagnostic(Diagnostic.error("Unexpected error: " + e.getMessage()));
            throw new InvokerException(e);
        }
    }

    /**
     * Invokes a method that is in the given class.
     * This is directly invoked without scheduling.
     * The method must be a static method accepting the given parameters.
     *
     * @param classLoader Class loader to find the class.
     * @param className   Class name with the method.
     * @param methodName  Method name to invoke.
     * @param argTypes    Types of arguments.
     * @param args        Arguments to provide.
     * @return The result of the invocation.
     * @throws InvokerException If invocation failed.
     */
    protected Object invokeDirectMethod(ClassLoader classLoader, String className, String methodName,
                                        Class<?>[] argTypes, Object[] args) throws InvokerException {
        try {
            // Get class and method references
            addDiagnostic(Diagnostic.debug(String.format("Running %s.%s directly", className, methodName)));
            Class<?> clazz = classLoader.loadClass(className);
            Method method = clazz.getDeclaredMethod(methodName, argTypes);
            Object result = method.invoke(null, args);
            addDiagnostic(Diagnostic.debug("Result: " + result));
            return result;
        } catch (ClassNotFoundException e) {
            addDiagnostic(Diagnostic.error(className + " class not found: " + e.getMessage()));
            throw new InvokerException(e);
        } catch (NoSuchMethodException e) {
            addDiagnostic(Diagnostic.error(methodName + " method not found: " + e.getMessage()));
            throw new InvokerException(e);
        } catch (IllegalAccessException e) {
            addDiagnostic(Diagnostic.error(methodName + " illegal access: " + e.getMessage()));
            throw new InvokerException(e);
        } catch (InvocationTargetException e) {
            addDiagnostic(Diagnostic.error(methodName + " exception at target: " + e.getTargetException()));
            throw new InvokerException(e);
        } catch (RuntimeException e) {
            addDiagnostic(Diagnostic.error("Unexpected error: " + e.getMessage()));
            throw new InvokerException(e);
        }
    }

    /**
     * Creates a callback to the method to directly call it with given params.
     *
     * @param method Method to create invocation.
     * @return Created callback.
     */
    private Function<Object[], Object> createInvokerCallback(Method method) {
        return (params) -> {
            try {
                return method.invoke(null, params);
            } catch (InvocationTargetException e) {
                return e.getTargetException();
            } catch (IllegalAccessException e) {
                throw new RuntimeException("Error while invoking function.", e);
            }
        };
    }

    /* Util methods */

    /**
     * Highlight and show the error position.
     *
     * @param module     Module object. This should be a single document module.
     * @param diagnostic Diagnostic to show.
     * @return The string with position highlighted.
     */
    private String highlightedDiagnostic(Module module, io.ballerina.tools.diagnostics.Diagnostic diagnostic) {
        // Get the source code
        Optional<DocumentId> documentId = module.documentIds().stream().findFirst();
        assert documentId.isPresent();
        Document document = module.document(documentId.get());
        if (diagnostic.diagnosticInfo().code().equals(NON_ACCESSIBLE_TYPE_CODE)) {
            return "Error: " + diagnostic.message() + "\n" +
                    "The initializer returns a non-accessible symbol. " +
                    "This is currently not supported in REPL. " +
                    "Please explicitly state the type.";
        }
        return Diagnostic.highlightDiagnostic(document.textDocument(), diagnostic);
    }

    /**
     * Helper method to write a string source to a file.
     *
     * @param source Content to write to the file.
     * @return The created temp file.
     * @throws IOException If writing was unsuccessful.
     */
    protected File writeToFile(String source) throws IOException {
        File createdFile = getBufferFile();
        try (FileWriter fileWriter = new FileWriter(createdFile, Charset.defaultCharset())) {
            fileWriter.write(source);
        }
        return createdFile;
    }

    /**
     * Get the file that would be used as the buffer for loading project.
     *
     * @return File to use.
     * @throws IOException If file open failed.
     */
    private File getBufferFile() throws IOException {
        if (this.bufferFile == null) {
            this.bufferFile = File.createTempFile(TEMP_FILE_PREFIX, TEMP_FILE_SUFFIX);
            this.bufferFile.deleteOnExit();
        }
        return this.bufferFile;
    }

    /**
     * @return the class name that contains all top level functions.
     * This is always equal to the name of the file.
     */
    protected String getMethodClassName() throws InvokerException {
        try {
            String fileName = getBufferFile().getName();
            // File name without the extension
            return fileName.substring(0, fileName.length() - 4);
        } catch (IOException e) {
            addDiagnostic(Diagnostic.error("Temp File reading failed: " + e.getMessage()));
            throw new InvokerException(e);
        }
    }

    /**
     * @return Error stream to print out error messages.
     */
    protected PrintStream getErrorStream() {
        return System.err;
    }
}<|MERGE_RESOLUTION|>--- conflicted
+++ resolved
@@ -39,6 +39,7 @@
 import io.ballerina.shell.Diagnostic;
 import io.ballerina.shell.DiagnosticReporter;
 import io.ballerina.shell.exceptions.InvokerException;
+import io.ballerina.shell.exceptions.InvokerPanicException;
 import io.ballerina.shell.snippet.Snippet;
 import io.ballerina.shell.snippet.types.DeclarationSnippet;
 import io.ballerina.tools.diagnostics.DiagnosticSeverity;
@@ -46,25 +47,19 @@
 import java.io.File;
 import java.io.FileWriter;
 import java.io.IOException;
-<<<<<<< HEAD
 import java.io.PrintStream;
-import java.nio.charset.Charset;
-import java.util.Collection;
-import java.util.List;
-import java.util.Optional;
-import java.util.Set;
-=======
 import java.io.StringWriter;
 import java.lang.reflect.InvocationTargetException;
 import java.lang.reflect.Method;
 import java.nio.charset.Charset;
 import java.nio.file.Path;
 import java.nio.file.Paths;
+import java.util.Collection;
 import java.util.List;
 import java.util.Optional;
+import java.util.Set;
 import java.util.function.Function;
 
->>>>>>> b6b2c260
 
 /**
  * Invoker that invokes a command to evaluate a list of snippets.
@@ -79,19 +74,20 @@
  * @since 2.0.0
  */
 public abstract class Invoker extends DiagnosticReporter {
-    public static final String MODULE_NOT_FOUND_CODE = "BCE2003";
-    // TODO: After configurables can be supported, change this to that file location
-    private static final Path CONFIG_PATH = Paths.get(System.getProperty("user.dir"), "Config.toml");
     /* Constants related to execution */
+    protected static final String MODULE_RUN_METHOD_NAME = "run";
     private static final String MODULE_INIT_CLASS_NAME = "$_init";
     private static final String CONFIGURE_INIT_CLASS_NAME = "$ConfigurationMapper";
     private static final String MODULE_INIT_METHOD_NAME = "$moduleInit";
     private static final String CONFIGURE_INIT_METHOD_NAME = "$configureInit";
-    private static final String MODULE_MAIN_METHOD_NAME = "main";
+    // TODO: After configurables can be supported, change this to that file location
+    private static final Path CONFIG_PATH = Paths.get(System.getProperty("user.dir"), "Config.toml");
     /* Constants related to temp files */
     private static final String TEMP_FILE_PREFIX = "main-";
     private static final String TEMP_FILE_SUFFIX = ".bal";
+    /* Error type codes */
     private static final String NON_ACCESSIBLE_TYPE_CODE = "BCE2037";
+    private static final String MODULE_NOT_FOUND_CODE = "BCE2003";
 
     /**
      * Scheduler used to run the init and main methods
@@ -305,21 +301,31 @@
             throw new UnsupportedOperationException("Buffer file must be set before execution");
         }
 
-        // Main method class name is file name without extension
-        String fileName = bufferFile.getName();
-        String mainMethodClassName = fileName.substring(0, fileName.length() - TEMP_FILE_SUFFIX.length());
-
-        JarResolver jarResolver = jBallerinaBackend.jarResolver();
-        ClassLoader classLoader = jarResolver.getClassLoaderWithRequiredJarFilesForExecution();
-        // First run configure initialization
-        invokeDirectMethod(classLoader, CONFIGURE_INIT_CLASS_NAME, CONFIGURE_INIT_METHOD_NAME,
-                new Class[]{Path.class}, new Object[]{CONFIG_PATH});
-        // Initialize the module
-        invokeScheduledMethod(classLoader, MODULE_INIT_CLASS_NAME, MODULE_INIT_METHOD_NAME);
-        // Then call main method
-        Object result = invokeScheduledMethod(classLoader, mainMethodClassName, MODULE_MAIN_METHOD_NAME);
-        addDiagnostic(Diagnostic.debug("Result: " + result));
-        return result == null;
+        PrintStream errorStream = getErrorStream();
+        try {
+            // Main method class name is file name without extension
+            String fileName = bufferFile.getName();
+            String mainMethodClassName = fileName.substring(0, fileName.length() - TEMP_FILE_SUFFIX.length());
+
+            JarResolver jarResolver = jBallerinaBackend.jarResolver();
+            ClassLoader classLoader = jarResolver.getClassLoaderWithRequiredJarFilesForExecution();
+            // First run configure initialization
+            invokeDirectMethod(classLoader, CONFIGURE_INIT_CLASS_NAME, CONFIGURE_INIT_METHOD_NAME,
+                    new Class[]{Path.class}, new Object[]{CONFIG_PATH});
+            // Initialize the module
+            invokeScheduledMethod(classLoader, MODULE_INIT_CLASS_NAME, MODULE_INIT_METHOD_NAME);
+            // Then call run method
+            Object failError = invokeScheduledMethod(classLoader, mainMethodClassName, MODULE_RUN_METHOD_NAME);
+            if (failError != null) {
+                errorStream.println("Fail: " + failError);
+            }
+            return true;
+        } catch (InvokerPanicException panicError) {
+            Throwable panicCause = panicError.getCause();
+            errorStream.println("Panic: " + panicCause.getMessage());
+            addDiagnostic(Diagnostic.error("Unhandled Runtime Error."));
+            throw panicError;
+        }
     }
 
     /* Invocation methods */
@@ -355,7 +361,12 @@
             addDiagnostic(Diagnostic.debug("Result: " + result));
 
             if (panic != null) {
-                throw new InvokerException(panic);
+                // Unexpected runtime error
+                throw new InvokerPanicException(panic);
+            }
+            if (result instanceof Throwable) {
+                // Function returned error (panic)
+                throw new InvokerPanicException((Throwable) result);
             }
             return result;
         } catch (ClassNotFoundException e) {
