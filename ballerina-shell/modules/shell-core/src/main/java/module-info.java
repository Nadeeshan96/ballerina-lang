module io.ballerina.shell {
    requires io.ballerina.shell.rt;
    requires io.ballerina.parser;
    requires io.ballerina.tools.api;
    requires io.ballerina.lang;
<<<<<<< HEAD
    requires compiler;
=======
    requires io.ballerina.runtime;
    requires freemarker;
>>>>>>> f0ca457b

    exports io.ballerina.shell.exceptions;
    exports io.ballerina.shell.invoker;
    exports io.ballerina.shell.invoker.classload;
    exports io.ballerina.shell.invoker.classload.context;
    exports io.ballerina.shell.parser;
    exports io.ballerina.shell.parser.trials;
    exports io.ballerina.shell.preprocessor;
    exports io.ballerina.shell.snippet;
    exports io.ballerina.shell.snippet.factory;
    exports io.ballerina.shell.snippet.types;
    exports io.ballerina.shell.utils;
    exports io.ballerina.shell;
}<|MERGE_RESOLUTION|>--- conflicted
+++ resolved
@@ -3,12 +3,8 @@
     requires io.ballerina.parser;
     requires io.ballerina.tools.api;
     requires io.ballerina.lang;
-<<<<<<< HEAD
+    requires io.ballerina.runtime;
     requires compiler;
-=======
-    requires io.ballerina.runtime;
-    requires freemarker;
->>>>>>> f0ca457b
 
     exports io.ballerina.shell.exceptions;
     exports io.ballerina.shell.invoker;
