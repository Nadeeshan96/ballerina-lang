/*
 * Copyright (c) 2021, WSO2 Inc. (http://www.wso2.org) All Rights Reserved.
 *
 * WSO2 Inc. licenses this file to you under the Apache License,
 * Version 2.0 (the "License"); you may not use this file except
 * in compliance with the License.
 * You may obtain a copy of the License at
 *
 *    http://www.apache.org/licenses/LICENSE-2.0
 *
 * Unless required by applicable law or agreed to in writing,
 * software distributed under the License is distributed on an
 * "AS IS" BASIS, WITHOUT WARRANTIES OR CONDITIONS OF ANY
 * KIND, either express or implied.  See the License for the
 * specific language governing permissions and limitations
 * under the License.
 */

package io.ballerina.shell.cli.test.base;

import io.ballerina.shell.cli.PropertiesLoader;
import org.testng.Assert;

import java.io.BufferedReader;
import java.io.ByteArrayOutputStream;
import java.io.IOException;
import java.io.InputStream;
import java.io.InputStreamReader;
import java.io.OutputStream;
import java.io.PrintStream;
import java.nio.charset.Charset;
import java.nio.charset.StandardCharsets;
import java.util.Arrays;
import java.util.List;
import java.util.Objects;

import static io.ballerina.shell.cli.PropertiesLoader.REPL_PROMPT;

/**
 * Class that will integrate tests with the shell
 * by piping input/output streams.
 *
 * @since 2.0.0
 */
public class TestIntegrator extends Thread {
    private static final String[] SPECIAL_CONTROL_STRINGS = {"\\x1B>", "\\x1B=", "\\x08", "\r"};
    private final InputStream inputStream;
    private final OutputStream outputStream;
    private final ByteArrayOutputStream stdoutStream;
    private final List<TestCase> testCases;
    private final String shellPrompt;

    public TestIntegrator(InputStream inputStream, OutputStream outputStream, ByteArrayOutputStream stdoutStream,
                          List<TestCase> testCases) {
        this.shellPrompt = PropertiesLoader.getProperty(REPL_PROMPT);
        this.inputStream = inputStream;
        this.outputStream = outputStream;
        this.stdoutStream = stdoutStream;
        this.testCases = testCases;
    }

    @Override
    public void run() {
        try {
            PrintStream testPrint = new PrintStream(outputStream, true, Charset.defaultCharset());
            InputStreamReader inStreamReader = new InputStreamReader(inputStream, Charset.defaultCharset());
            BufferedReader testReader = new BufferedReader(inStreamReader);

<<<<<<< HEAD
=======
            // The response here is not testable because it can change.
            // The first readResponse is to read and ignore all the initial
            // output from the CLI. (header text, etc...)
            // The second readResponse is to read and ignore any response to the
            // first request.
>>>>>>> 2fb529d3
            sendRequest(testPrint, "");
            readResponse(testReader);
            readResponse(testReader);

            for (TestCase testCase : testCases) {
                sendRequest(testPrint, testCase.getCode());

                // Read input (ignore till first shell prompt)
                String exprResponse = readResponse(testReader);
                exprResponse = exprResponse.substring(exprResponse.indexOf(shellPrompt));

                // Expected format: [PROMPT][INPUT]\n\n[OUTPUT]\n\n[PROMPT]\n
                String expectedExprResponse = String.format("%s%s%n%n%s%n%s%n",
                        shellPrompt, testCase.getCode(), testCase.getExpr(), shellPrompt);

                // Remove special sequences
                exprResponse = filteredString(exprResponse);
                expectedExprResponse = filteredString(expectedExprResponse);

                Assert.assertEquals(exprResponse, expectedExprResponse,
                        errorMessage(exprResponse, expectedExprResponse, testCase.getDescription()));
                Assert.assertEquals(stdoutStream.toString(), testCase.getStdout(),
                        testCase.getDescription());
                stdoutStream.reset();
            }
        } catch (IOException | InterruptedException ignored) {
        }
    }

    /**
     * Reads data from the stream specified until if finds shell prompt as the EOL.
     */
    private String readResponse(BufferedReader stream) throws IOException {
        String line = "";
        StringBuilder data = new StringBuilder();
        while (!line.endsWith(shellPrompt)) {
            line = Objects.requireNonNull(stream.readLine());
            data.append(line).append(System.lineSeparator());
        }
        return data.toString();
    }

    /**
     * Send the data given to the specific stream.
     */
    private void sendRequest(PrintStream stream, String string) throws InterruptedException {
        stream.append(string);
        stream.println(System.lineSeparator());
        stream.flush();
    }

    /**
     * Remove invisible characters from the string.
     * The removed characters are ansi characters that are added by jline.
     */
    private String filteredString(String string) {
        // Remove all ANSI codes
        string = string.replaceAll("(\\x9B|\\x1B\\[)[0-?]*[ -/]*[@-~]", "");
        // Disable ANSI escape characters and Backspace character
        string = string
                .replaceAll("\\x9B", "\\\\x9B")
                .replaceAll("\\x1B", "\\\\x1B")
                .replaceAll("\\x08", "\\\\x08");
        // Remove any special sequences known
        for (String controlString : SPECIAL_CONTROL_STRINGS) {
            string = string.replace(controlString, "");
        }
        // Remove new lines because new lines can vary
        return string.replace("\n", "");
    }

    private String errorMessage(String original, String expected, String description) {
        return description + " failed because " +
                Arrays.toString(original.getBytes(StandardCharsets.UTF_8)) + "!=" +
                Arrays.toString(expected.getBytes(StandardCharsets.UTF_8));
    }
}<|MERGE_RESOLUTION|>--- conflicted
+++ resolved
@@ -66,14 +66,11 @@
             InputStreamReader inStreamReader = new InputStreamReader(inputStream, Charset.defaultCharset());
             BufferedReader testReader = new BufferedReader(inStreamReader);
 
-<<<<<<< HEAD
-=======
             // The response here is not testable because it can change.
             // The first readResponse is to read and ignore all the initial
             // output from the CLI. (header text, etc...)
             // The second readResponse is to read and ignore any response to the
             // first request.
->>>>>>> 2fb529d3
             sendRequest(testPrint, "");
             readResponse(testReader);
             readResponse(testReader);
