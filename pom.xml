<?xml version="1.0" encoding="UTF-8"?>
<!--
  ~ /*
  ~ * Copyright (c) 2017, WSO2 Inc. (http://www.wso2.org) All Rights Reserved.
  ~ *
  ~ * Licensed under the Apache License, Version 2.0 (the "License");
  ~ * you may not use this file except in compliance with the License.
  ~ * You may obtain a copy of the License at
  ~ *
  ~ * http://www.apache.org/licenses/LICENSE-2.0
  ~ *
  ~ * Unless required by applicable law or agreed to in writing, software
  ~ * distributed under the License is distributed on an "AS IS" BASIS,
  ~ * WITHOUT WARRANTIES OR CONDITIONS OF ANY KIND, either express or implied.
  ~ * See the License for the specific language governing permissions and
  ~ * limitations under the License.
  ~ */
  -->
<project xmlns="http://maven.apache.org/POM/4.0.0"
         xmlns:xsi="http://www.w3.org/2001/XMLSchema-instance"
         xsi:schemaLocation="http://maven.apache.org/POM/4.0.0 http://maven.apache.org/xsd/maven-4.0.0.xsd">

    <parent>
        <groupId>org.ballerinalang</groupId>
        <artifactId>ballerinalang</artifactId>
        <version>1.0.0-SNAPSHOT</version>
    </parent>

    <modelVersion>4.0.0</modelVersion>
    <groupId>org.ballerinalang.tools</groupId>
    <artifactId>ballerina-tools</artifactId>
    <packaging>pom</packaging>
    <version>0.8.3-SNAPSHOT</version>
    <name>Ballerina - Tools</name>
    <description>Ballerina - Tools</description>

    <scm>
        <url>//github.com/ballerinalang/distribution.git</url>
        <developerConnection>scm:git:https://github.com/ballerinalang/distribution.git
        </developerConnection>
        <connection>scm:git:https://github.com/ballerinalang/distribution.git</connection>
        <tag>HEAD</tag>
    </scm>

    <dependencyManagement>
        <dependencies>
            <dependency>
                <groupId>org.ballerinalang</groupId>
                <artifactId>ballerina-core</artifactId>
                <version>${ballerina.runtime.version}</version>
            </dependency>
            <dependency>
                <groupId>org.ballerinalang</groupId>
                <artifactId>ballerina-native</artifactId>
                <version>${ballerina.runtime.version}</version>
            </dependency>
            <dependency>
                <groupId>org.ballerinalang</groupId>
                <artifactId>ballerina-launcher</artifactId>
                <version>${ballerina.runtime.version}</version>
            </dependency>
            <dependency>
                <groupId>org.ballerinalang</groupId>
                <artifactId>ballerina-samples</artifactId>
                <version>${ballerina.runtime.version}</version>
                <type>zip</type>
            </dependency>
            <dependency>
                <groupId>org.ballerinalang</groupId>
                <artifactId>workspace-service</artifactId>
                <version>${ballerina.composer.version}</version>
            </dependency>
            <dependency>
                <groupId>org.ballerinalang</groupId>
                <artifactId>ballerina-composer-web</artifactId>
                <version>${ballerina.composer.version}</version>
                <type>zip</type>
            </dependency>
            <dependency>
                <groupId>org.ballerinalang</groupId>
                <artifactId>testerina-core</artifactId>
                <version>${testerina.version}</version>
            </dependency>
            <dependency>
                <groupId>org.ballerinalang</groupId>
                <artifactId>swagger-ballerina-generator</artifactId>
                <version>${tool.swagger.version}</version>
            </dependency>
            <dependency>
                <groupId>org.ballerinalang</groupId>
                <artifactId>ballerina-container-support</artifactId>
                <version>${ballerina.container.version}</version>
            </dependency>
            <dependency>
                <groupId>org.ballerinalang</groupId>
                <artifactId>docerina</artifactId>
                <version>${docerina.version}</version>
            </dependency>
            <dependency>
                <groupId>org.wso2.ballerina.connectors</groupId>
                <artifactId>connectors</artifactId>
                <version>${ballerina.connectors.version}</version>
            </dependency>
        </dependencies>
    </dependencyManagement>

    <modules>
        <module>modules/ballerina-run-time</module>
        <module>modules/ballerina-tooling</module>
    </modules>

    <properties>
<<<<<<< HEAD
        <ballerina.runtime.version>0.8.3-SNAPSHOT</ballerina.runtime.version>
        <ballerina.composer.version>0.8.15-SNAPSHOT</ballerina.composer.version>
        <testerina.version>0.8.2-SNAPSHOT</testerina.version>
=======
        <ballerina.runtime.version>0.8.1</ballerina.runtime.version>
        <ballerina.composer.version>0.8.15-SNAPSHOT</ballerina.composer.version>
        <testerina.version>0.8.1</testerina.version>
>>>>>>> 6292e3a4
        <tool.swagger.version>0.8.1</tool.swagger.version>
        <ballerina.container.version>0.8.1-SNAPSHOT</ballerina.container.version>
        <docerina.version>0.8.2-SNAPSHOT</docerina.version>
        <docerina.maven.plugin.version>0.8.2-SNAPSHOT</docerina.maven.plugin.version>
        <ballerina.connectors.version>0.8.3-SNAPSHOT</ballerina.connectors.version>
    </properties>
</project><|MERGE_RESOLUTION|>--- conflicted
+++ resolved
@@ -110,15 +110,9 @@
     </modules>
 
     <properties>
-<<<<<<< HEAD
         <ballerina.runtime.version>0.8.3-SNAPSHOT</ballerina.runtime.version>
         <ballerina.composer.version>0.8.15-SNAPSHOT</ballerina.composer.version>
         <testerina.version>0.8.2-SNAPSHOT</testerina.version>
-=======
-        <ballerina.runtime.version>0.8.1</ballerina.runtime.version>
-        <ballerina.composer.version>0.8.15-SNAPSHOT</ballerina.composer.version>
-        <testerina.version>0.8.1</testerina.version>
->>>>>>> 6292e3a4
         <tool.swagger.version>0.8.1</tool.swagger.version>
         <ballerina.container.version>0.8.1-SNAPSHOT</ballerina.container.version>
         <docerina.version>0.8.2-SNAPSHOT</docerina.version>
