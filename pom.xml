<!--
  ~ Copyright (c) 2016, WSO2 Inc. (http://www.wso2.org) All Rights Reserved.
  ~
  ~ WSO2 Inc. licenses this file to you under the Apache License,
  ~ Version 2.0 (the "License"); you may not use this file except
  ~ in compliance with the License.
  ~ You may obtain a copy of the License at
  ~
  ~    http://www.apache.org/licenses/LICENSE-2.0
  ~
  ~ Unless required by applicable law or agreed to in writing,
  ~ software distributed under the License is distributed on an
  ~ "AS IS" BASIS, WITHOUT WARRANTIES OR CONDITIONS OF ANY
  ~ KIND, either express or implied.  See the License for the
  ~ specific language governing permissions and limitations
  ~ under the License.
  -->

<project xmlns="http://maven.apache.org/POM/4.0.0" xmlns:xsi="http://www.w3.org/2001/XMLSchema-instance"
         xsi:schemaLocation="http://maven.apache.org/POM/4.0.0 http://maven.apache.org/maven-v4_0_0.xsd">

    <parent>
        <groupId>org.wso2</groupId>
        <artifactId>wso2</artifactId>
        <version>5</version>
    </parent>

    <modelVersion>4.0.0</modelVersion>
    <groupId>org.wso2.ballerina</groupId>
    <artifactId>ballerina</artifactId>
    <packaging>pom</packaging>
    <version>0.8.0-SNAPSHOT</version>
    <name>WSO2 Ballerina - Parent</name>

    <url>http://wso2.org</url>

    <scm>
        <url>https://github.com/wso2/ballerina.git</url>
        <developerConnection>scm:git:https://github.com/wso2/ballerina.git</developerConnection>
        <connection>scm:git:https://github.com/wso2/ballerina.git</connection>
        <tag>HEAD</tag>
    </scm>

    <dependencyManagement>
        <dependencies>
            <dependency>
                <groupId>org.wso2.carbon</groupId>
                <artifactId>org.wso2.carbon.core</artifactId>
                <version>${carbon.kernel.version}</version>
            </dependency>
            <!--<dependency>-->
                <!--<groupId>org.wso2.carbon</groupId>-->
                <!--<artifactId>org.wso2.carbon.kernel.feature</artifactId>-->
                <!--<version>${carbon.kernel.version}</version>-->
                <!--<type>zip</type>-->
            <!--</dependency>-->
            <!--<dependency>-->
                <!--<groupId>org.wso2.carbon</groupId>-->
                <!--<artifactId>org.wso2.carbon.runtime.feature</artifactId>-->
                <!--<version>${carbon.kernel.version}</version>-->
                <!--<type>zip</type>-->
            <!--</dependency>-->
            <dependency>
                <groupId>org.wso2.ballerina</groupId>
                <artifactId>ballerina-core</artifactId>
                <version>${ballerina.version}</version>
            </dependency>
            <dependency>
                <groupId>org.wso2.ballerina</groupId>
                <artifactId>ballerina-launcher</artifactId>
                <version>${ballerina.version}</version>
            </dependency>
            <dependency>
                <groupId>org.wso2.ballerina</groupId>
                <artifactId>ballerina-native</artifactId>
                <version>${ballerina.version}</version>
            </dependency>
            <dependency>
                <groupId>org.wso2.ballerina</groupId>
                <artifactId>annotation-processor</artifactId>
                <version>${ballerina.version}</version>
            </dependency>
            <dependency>
                <groupId>org.wso2.ballerina</groupId>
                <artifactId>ballerina-core-feature</artifactId>
                <version>${ballerina.version}</version>
                <type>zip</type>
            </dependency>
            <dependency>
                <groupId>org.testng</groupId>
                <artifactId>testng</artifactId>
                <version>${testng.version}</version>
                <scope>test</scope>
            </dependency>
            <dependency>
                <groupId>org.wso2.carbon.transport</groupId>
                <artifactId>org.wso2.carbon.transport.http.netty</artifactId>
                <version>${carbon.transport.version}</version>
            </dependency>
            <dependency>
                <groupId>org.wso2.carbon.transport</groupId>
                <artifactId>org.wso2.carbon.transport.http.netty.feature</artifactId>
                <version>${carbon.transport.version}</version>
                <type>zip</type>
            </dependency>
            <dependency>
                <groupId>org.wso2.carbon.transport</groupId>
                <artifactId>org.wso2.carbon.connector.framework</artifactId>
                <version>${carbon.transport.version}</version>
            </dependency>
            <dependency>
                <groupId>org.wso2.carbon.messaging</groupId>
                <artifactId>org.wso2.carbon.messaging</artifactId>
                <version>${carbon.messaging.version}</version>
            </dependency>
            <dependency>
                <groupId>org.wso2.carbon.messaging</groupId>
                <artifactId>org.wso2.carbon.messaging.feature</artifactId>
                <version>${carbon.messaging.version}</version>
                <type>zip</type>
            </dependency>
            <dependency>
                <groupId>org.wso2.carbon.deployment</groupId>
                <artifactId>org.wso2.carbon.deployment.engine</artifactId>
                <version>${carbon.deployment.version}</version>
            </dependency>
            <dependency>
                <groupId>org.wso2.orbit.org.antlr</groupId>
                <artifactId>antlr4-runtime</artifactId>
                <version>${antlr4.runtime.version}</version>
            </dependency>
            <dependency>
                <groupId>org.apache.ws.commons.axiom</groupId>
                <artifactId>axiom-api</artifactId>
                <version>${orbit.version.axiom}</version>
            </dependency>
            <dependency>
                <groupId>org.apache.ws.commons.axiom</groupId>
                <artifactId>axiom-impl</artifactId>
                <version>${orbit.version.axiom}</version>
            </dependency>
            <dependency>
                <groupId>jaxen</groupId>
                <artifactId>jaxen</artifactId>
                <version>${jaxen.version}</version>
            </dependency>
            <dependency>
                <groupId>commons-logging</groupId>
                <artifactId>commons-logging</artifactId>
                <version>${commons.logging.version}</version>
            </dependency>
            <dependency>
                <groupId>org.apache.geronimo.specs</groupId>
                <artifactId>geronimo-activation_1.1_spec</artifactId>
                <version>${geronimo.activation}</version>
            </dependency>
            <dependency>
                <groupId>org.apache.geronimo.specs</groupId>
                <artifactId>geronimo-stax-api_1.0_spec</artifactId>
                <version>${geronimo.stax}</version>
            </dependency>
            <dependency>
                <groupId>org.wso2.staxon</groupId>
                <artifactId>staxon-core</artifactId>
                <version>${staxon.version}</version>
            </dependency>
            <dependency>
                <groupId>org.apache.james</groupId>
                <artifactId>apache-mime4j-core</artifactId>
                <version>${mime4j.version}</version>
            </dependency>

            <dependency>
                <groupId>org.wso2.orbit.net.sf.saxon</groupId>
                <artifactId>Saxon-HE</artifactId>
                <version>${saxon.wso2.version}</version>
            </dependency>
             <dependency>
                <groupId>org.osgi</groupId>
                <artifactId>org.osgi.core</artifactId>
                <version>${osgi.api.version}</version>
            </dependency>
            <dependency>
                <groupId>org.wso2.eclipse.osgi</groupId>
                <artifactId>org.eclipse.osgi</artifactId>
                <version>${equinox.osgi.version}</version>
            </dependency>
            <dependency>
                <groupId>org.wso2.eclipse.osgi</groupId>
                <artifactId>org.eclipse.osgi.services</artifactId>
                <version>${equinox.osgi.services.version}</version>
            </dependency>
            <dependency>
                <groupId>org.slf4j</groupId>
                <artifactId>slf4j-api</artifactId>
                <version>${slf4j.version}</version>
            </dependency>
            <dependency>
                <groupId>org.slf4j</groupId>
                <artifactId>slf4j-log4j12</artifactId>
                <version>${slf4j.version}</version>
            </dependency>
            <dependency>
                <groupId>org.slf4j</groupId>
                <artifactId>slf4j-nop</artifactId>
                <version>${slf4j.version}</version>
            </dependency>
            <dependency>
                <groupId>org.apache.commons</groupId>
                <artifactId>commons-lang3</artifactId>
                <version>${commons.lang3.version}</version>
            </dependency>

            <!--WebSocket Java Api-->
            <dependency>
                <groupId>javax.websocket</groupId>
                <artifactId>javax.websocket-api</artifactId>
                <version>${javax.websocket.version}</version>
            </dependency>

            <!-- JSON dependencies -->
            <dependency>
                <groupId>com.google.code.gson</groupId>
                <artifactId>gson</artifactId>
                <version>${gson.version}</version>
            </dependency>
            <dependency>
                <groupId>com.jayway.jsonpath</groupId>
                <artifactId>json-path</artifactId>
                <version>${jayway.jsonpath.version}</version>
            </dependency>
            <dependency>
                <groupId>org.wso2.orbit.org.apache.tapestry</groupId>
                <artifactId>tapestry-json</artifactId>
                <version>${tapestry.json.orbit.version}</version>
            </dependency>

            <dependency>
                <groupId>org.mockito</groupId>
                <artifactId>mockito-all</artifactId>
                <version>${mockito.version}</version>
            </dependency>
            <dependency>
                <groupId>org.wso2.ballerina</groupId>
                <artifactId>gson-fragment</artifactId>
                <version>${ballerina.version}</version>
            </dependency>
            <dependency>
                <groupId>com.beust</groupId>
                <artifactId>jcommander</artifactId>
                <version>${jcommander.version}</version>
            </dependency>

            <dependency>
                <groupId>io.netty</groupId>
                <artifactId>netty-common</artifactId>
                <version>${netty.version}</version>
            </dependency>
            <dependency>
                <groupId>io.netty</groupId>
                <artifactId>netty-buffer</artifactId>
                <version>${netty.version}</version>
            </dependency>
            <dependency>
                <groupId>io.netty</groupId>
                <artifactId>netty-transport</artifactId>
                <version>${netty.version}</version>
            </dependency>
            <dependency>
                <groupId>io.netty</groupId>
                <artifactId>netty-handler</artifactId>
                <version>${netty.version}</version>
            </dependency>
            <dependency>
                <groupId>io.netty</groupId>
                <artifactId>netty-codec</artifactId>
                <version>${netty.version}</version>
            </dependency>
            <dependency>
                <groupId>io.netty</groupId>
                <artifactId>netty-codec-http</artifactId>
                <version>${netty.version}</version>
            </dependency>
            <dependency>
                <groupId>io.netty</groupId>
                <artifactId>netty-codec-http2</artifactId>
                <version>${netty.version}</version>
            </dependency>
            <dependency>
                <groupId>io.netty</groupId>
                <artifactId>netty-resolver</artifactId>
                <version>${netty.version}</version>
            </dependency>
            <dependency>
                <groupId>commons-pool.wso2</groupId>
                <artifactId>commons-pool</artifactId>
                <version>${commons.pool.version}</version>
            </dependency>
            <dependency>
                <groupId>org.wso2.orbit.org.yaml</groupId>
                <artifactId>snakeyaml</artifactId>
                <version>${org.snakeyaml.version}</version>
            </dependency>
        </dependencies>
    </dependencyManagement>

    <build>
        <plugins>
            <plugin>
                <groupId>org.apache.maven.plugins</groupId>
                <artifactId>maven-surefire-plugin</artifactId>
                <!-- <inherited>false</inherited> -->
                <configuration>
                    <argLine>-Dfile.encoding=UTF-8</argLine>
                    <environmentVariables>
                        <testEnvironmentVariable>EnvironmentVariable</testEnvironmentVariable>
                    </environmentVariables>
                    <suiteXmlFiles>
                        <suiteXmlFile>src/test/resources/testng.xml</suiteXmlFile>
                    </suiteXmlFiles>
                </configuration>
            </plugin>
        </plugins>

        <pluginManagement>
            <plugins>
                <plugin><!-- Overridden from parent pom to exclude generated sources -->
                    <groupId>org.codehaus.mojo</groupId>
                    <artifactId>findbugs-maven-plugin</artifactId>
                    <configuration>
                        <effort>Max</effort>
                        <threshold>Low</threshold>
                        <xmlOutput>true</xmlOutput>
                        <findbugsXmlOutputDirectory>${project.build.directory}/findbugs
                        </findbugsXmlOutputDirectory>
                        <excludeFilterFile>${maven.findbugsplugin.version.exclude}</excludeFilterFile>
                        <!--Exclude generated sources-->
                    </configuration>
                    <version>${maven.findbugsplugin.version}</version>
                    <executions>
                        <execution>
                            <id>analyze-compile</id>
                            <phase>compile</phase>
                            <goals>
                                <goal>check</goal>
                            </goals>
                        </execution>
                    </executions>
                </plugin>
                <plugin><!-- Overridden from parent pom to exclude generated sources -->
                    <groupId>org.apache.maven.plugins</groupId>
                    <artifactId>maven-checkstyle-plugin</artifactId>
                    <executions>
                        <execution>
                            <id>validate</id>
                            <phase>validate</phase>
                            <configuration>
                                <configLocation>
                                    https://raw.githubusercontent.com/wso2/code-quality-tools/master/checkstyle/checkstyle.xml
                                </configLocation>
                                <suppressionsLocation>
                                    https://raw.githubusercontent.com/wso2/code-quality-tools/master/checkstyle/suppressions.xml
                                </suppressionsLocation>
                                <encoding>UTF-8</encoding>
                                <consoleOutput>true</consoleOutput>
                                <failsOnError>true</failsOnError>
                                <includeTestSourceDirectory>true</includeTestSourceDirectory>
                                <!--Exclude generated sources-->
                                <excludes>**/parser/*,**/${native.constructs.provider.class}.java</excludes>
                            </configuration>
                            <goals>
                                <goal>check</goal>
                            </goals>
                        </execution>
                    </executions>
                </plugin>
                <!-- ANTLR Plugin -->
                <plugin>
                    <groupId>org.antlr</groupId>
                    <artifactId>antlr4-maven-plugin</artifactId>
                    <version>4.5.1</version>
                    <executions>
                        <execution>
                            <goals>
                                <goal>antlr4</goal>
                            </goals>
                            <configuration>
                                <listener>true</listener>
                                <visitor>false</visitor>
                                <encoding>${file.encoding}</encoding>
                            </configuration>
                        </execution>
                    </executions>
                </plugin>
            </plugins>
        </pluginManagement>
    </build>

    <properties>
        <ballerina.version>0.8.0-SNAPSHOT</ballerina.version>
        <ballerina.package.export.version>0.8.0</ballerina.package.export.version>

        <!-- Maven plugins -->
        <!--Bundle Plugin - Overridden from parent due to a bug in latest version related to capability providers-->
        <maven.bundle.plugin.version>2.5.4</maven.bundle.plugin.version>
        <maven.findbugsplugin.version.exclude>findbugs-exclude.xml</maven.findbugsplugin.version.exclude>

        <carbon.p2.plugin.version>1.5.4</carbon.p2.plugin.version>
        <carbon.feature.plugin.version>2.0.0</carbon.feature.plugin.version>

        <testng.version>6.9.4</testng.version>
        <plugin.version.antlr>4.5.1</plugin.version.antlr>

        <!-- OSGI -->
        <osgi.api.version>6.0.0</osgi.api.version>
        <equinox.osgi.version>3.10.2.v20150203-1939</equinox.osgi.version>
        <equinox.osgi.services.version>3.4.0.v20140312-2051</equinox.osgi.services.version>

        <osgi.framework.import.version.range>[1.8.0, 2.0.0)</osgi.framework.import.version.range>
        <osgi.service.tracker.import.version.range>[1.5.1, 2.0.0)</osgi.service.tracker.import.version.range>

        <!-- Dependencies -->
        <carbon.kernel.version>5.1.0</carbon.kernel.version>
        <carbon.kernel.package.import.version.range>[5.0.0, 6.0.0)</carbon.kernel.package.import.version.range>
        <carbon.kernel.pax.version>5.2.0-m2</carbon.kernel.pax.version>

<<<<<<< HEAD
        <carbon.transport.version>4.2.2-SNAPSHOT</carbon.transport.version>
=======
        <carbon.transport.version>4.2.2</carbon.transport.version>
>>>>>>> 8aa269b0
        <carbon.transport.package.import.version.range>[4.0.0, 5.0.0)</carbon.transport.package.import.version.range>

        <carbon.messaging.version>2.2.1</carbon.messaging.version>
        <carbon.messaging.package.import.version.range>[2.0.0, 3.0.0)</carbon.messaging.package.import.version.range>

        <carbon.deployment.version>5.0.0</carbon.deployment.version>
        <carbon.deployment.export.version>5.0.0</carbon.deployment.export.version>

        <slf4j.version>1.7.22</slf4j.version>
        <slf4j.logging.package.import.version.range>[1.7.1, 2.0.0)
        </slf4j.logging.package.import.version.range>

        <antlr4.runtime.version>4.5.1.wso2v1</antlr4.runtime.version>
        <commons.lang3.version>3.5</commons.lang3.version>
        <javax.websocket.version>1.1</javax.websocket.version>
        <javax.websocket.version.range>[1.1, 1.2)</javax.websocket.version.range>

        <!-- json dependencies -->
        <gson.version>2.7</gson.version>
        <gson.import.version.range>[2.7, 2.8.0)</gson.import.version.range>
        <jayway.jsonpath.version>2.2.0</jayway.jsonpath.version>
        <jayway.jsonpath.import.version.range>[2.2.0,2.3.0)</jayway.jsonpath.import.version.range>
        <tapestry.json.orbit.version>5.4.1.wso2v1</tapestry.json.orbit.version>
        
        <!-- xml depependencies -->
        <orbit.version.axiom>1.2.20</orbit.version.axiom>
        <saxon.wso2.version>9.7.0.wso2v1</saxon.wso2.version>
        <saxon.import.version.range>[9.7.0.wso2v1,9.8.0)</saxon.import.version.range>
        <javax.mail.version>1.4</javax.mail.version>
        <jaxen.version>1.1.6</jaxen.version>
        <jaxen.import.version.range>[1.1.6,1.2.0)</jaxen.import.version.range>
        <commons.logging.version>1.2</commons.logging.version>
        <geronimo.activation>1.1</geronimo.activation>
        <geronimo.stax>1.0.1</geronimo.stax>
        <mime4j.version>0.7.2</mime4j.version>
        <staxon.version>1.2.0.wso2v2</staxon.version>

        <!--pax-exam dependencies-->
        <javax.inject.version>1</javax.inject.version>
        <pax.exam.version>4.6.0</pax.exam.version>
        <pax.exam.testng.version>4.6.0</pax.exam.testng.version>
        <pax.exam.link.mvn.version>4.6.0</pax.exam.link.mvn.version>
        <ow2.jta.spec.version>1.0.12</ow2.jta.spec.version>
        <jacoco.version>0.7.5.201505241946</jacoco.version>
        <cobertura.version>2.7</cobertura.version>
        <maven.paxexam.plugin.version>1.2.4</maven.paxexam.plugin.version>
        <mockito.version>1.9.0</mockito.version>

        <!-- netty version -->
        <netty.version>4.1.7.Final</netty.version>

        <commons.pool.version>1.5.6.wso2v1</commons.pool.version>
        <org.snakeyaml.version>1.16.0.wso2v1</org.snakeyaml.version>
        <jcommander.version>1.60</jcommander.version>

        <native.constructs.provider.package>org.wso2.ballerina.nativeimpl</native.constructs.provider.package>
        <native.constructs.provider.class>BallerinaNativeConstructsProvider</native.constructs.provider.class>
        <mvn.processor.plugin.version>2.2.4</mvn.processor.plugin.version>
        <mvn.exec.plugin.version>1.1.1</mvn.exec.plugin.version>
    </properties>

    <modules>
        <module>modules/ballerina-core</module>
        <module>modules/launcher</module>
        <module>modules/ballerina-native</module>
        <module>modules/annotation-processor</module>
        <!--<module>modules/gson-fragment</module>-->
        <!--<module>modules/features</module>-->
        <module>modules/distribution</module>
        <!--<module>modules/tests</module>-->
        <module>modules/tests/test-integration</module>
    </modules>

</project><|MERGE_RESOLUTION|>--- conflicted
+++ resolved
@@ -424,11 +424,7 @@
         <carbon.kernel.package.import.version.range>[5.0.0, 6.0.0)</carbon.kernel.package.import.version.range>
         <carbon.kernel.pax.version>5.2.0-m2</carbon.kernel.pax.version>
 
-<<<<<<< HEAD
-        <carbon.transport.version>4.2.2-SNAPSHOT</carbon.transport.version>
-=======
         <carbon.transport.version>4.2.2</carbon.transport.version>
->>>>>>> 8aa269b0
         <carbon.transport.package.import.version.range>[4.0.0, 5.0.0)</carbon.transport.package.import.version.range>
 
         <carbon.messaging.version>2.2.1</carbon.messaging.version>
