grammar Ballerina;

//todo comment statment
//todo revisit blockStatement

// starting point for parsing a bal file
compilationUnit
    :   packageDeclaration?
        importDeclaration*
        (annotationAttachment* definition)*
        EOF
    ;

packageDeclaration
    :   'package' packageName ';'
    ;

packageName
    :   Identifier ('.' Identifier)*
    ;

importDeclaration
    :   'import' packageName ('as' Identifier)? ';'
    ;

definition
    :   serviceDefinition
    |   functionDefinition
    |   connectorDefinition
    |   structDefinition
    |   typeMapperDefinition
    |   constantDefinition
    |   annotationDefinition
    ;

serviceDefinition
    :   'service' Identifier serviceBody
    ;

serviceBody
    :   '{' variableDefinitionStatement* resourceDefinition* '}'
    ;

resourceDefinition
    :   annotationAttachment* 'resource' Identifier '(' parameterList ')' callableUnitBody
    ;

callableUnitBody
    : '{' workerDeclaration* statement* '}'
    ;

functionDefinition
    :   'native' 'function'  callableUnitSignature ';'
    |   'function' callableUnitSignature callableUnitBody
    ;

callableUnitSignature
    :   Identifier '(' parameterList? ')' returnParameters? ('throws' Identifier)?
    ;

connectorDefinition
    :   'connector' Identifier '(' parameterList? ')' connectorBody
    ;

connectorBody
    :   '{' variableDefinitionStatement* actionDefinition* '}'
    ;

actionDefinition
    :   annotationAttachment* 'native' 'action'  callableUnitSignature ';'
    |   annotationAttachment* 'action' callableUnitSignature callableUnitBody
    ;

structDefinition
    :   'struct' Identifier structBody
    ;

structBody
    :   '{' fieldDefinition* '}'
    ;

annotationDefinition
    : 'annotation' Identifier ('attach' attachmentPoint (',' attachmentPoint)*)? annotationBody
    ;

attachmentPoint
     : 'service'
     | 'resource'
     | 'connector'
     | 'action'
     | 'function'
     | 'typemapper'
     | 'struct'
     | 'const'
     | 'parameter'
     ;

annotationBody
    :  '{' fieldDefinition* '}'
    ;

typeMapperDefinition
    :   'native' typeMapperSignature ';'
    |   typeMapperSignature typeMapperBody
    ;

typeMapperSignature
    :   'typemapper' Identifier '(' parameter ')' '('typeName')'
    ;

typeMapperBody
    :   '{' statement* '}'
    ;

constantDefinition
    :   'const' valueTypeName Identifier '=' simpleLiteral ';'
    ;

workerDeclaration
    :   'worker' Identifier '(' 'message' Identifier ')'  '{' statement* '}'
    ;

typeName
    :   'any'
    |   valueTypeName
    |   referenceTypeName
    |   typeName ('[' ']')+
    ;

referenceTypeName
    :   builtInReferenceTypeName
    |   nameReference
    ;

valueTypeName
    :   'boolean'
    |   'int'
    |   'float'
    |   'string'
    ;

builtInReferenceTypeName
    :   'message'
    |   'map' ('<' typeName '>')?
    |   'exception'
    |   'xml' ('<' ('{' xmlNamespaceName '}')? xmlLocalName '>')?
    |   'xmlDocument' ('<' ('{' xmlNamespaceName '}')? xmlLocalName '>')?
    |   'json' ('<' '{' QuotedStringLiteral '}' '>')?
    |   'datatable'
    ;

xmlNamespaceName
    :   QuotedStringLiteral
    ;

xmlLocalName
    :   Identifier
    ;

<<<<<<< HEAD
simpleTypeArray
    :   Identifier '[]'+
    ;

simpleTypeIterate
    : Identifier '~'
    ;

withFullSchemaType
	:	Identifier '<' '{' QuotedStringLiteral '}' Identifier '>'
	;

withFullSchemaTypeArray
	:	Identifier '<' '{' QuotedStringLiteral '}' Identifier '>' '[]'
	;

withFullSchemaTypeIterate
	:	Identifier '<' '{' QuotedStringLiteral '}' Identifier '>' '~'
	;

withScheamURLType
	:	Identifier '<' '{' QuotedStringLiteral '}' '>'
	;

withSchemaURLTypeArray
	:	Identifier '<' '{' QuotedStringLiteral '}' '>' '[]'
	;

withSchemaURLTypeIterate
	:	Identifier '<' '{' QuotedStringLiteral '}' '>' '~'
	;

withSchemaIdType
	:	Identifier '<' Identifier '>'
	;

withScheamIdTypeArray
	:	Identifier '<' Identifier '>' '[]'
	;

withScheamIdTypeIterate
	:	Identifier '<' Identifier '>' '~'
	;

typeName
    :   unqualifiedTypeName
    |   qualifiedTypeName
    ;

parameterList
    :   parameter (',' parameter)*
    ;

parameter
    :   annotation* typeName Identifier
    ;

packageName
    :   Identifier ('.' Identifier)*
    ;

literalValue
    :   IntegerLiteral
    |   FloatingPointLiteral
    |   QuotedStringLiteral
    |   BooleanLiteral
    |   NullLiteral
    ;
 //============================================================================================================
 // ANNOTATIONS

 annotation
     :   '@' annotationName ( '(' ( elementValuePairs | elementValue )? ')' )?
=======
 annotationAttachment
     :   '@' nameReference '{' annotationAttributeList? '}'
>>>>>>> 4b096b70
     ;

 annotationAttributeList
     :   annotationAttribute (',' annotationAttribute)*
     ;

 annotationAttribute
     :    Identifier ':' annotationAttributeValue
     ;

 annotationAttributeValue
     :   simpleLiteral
     |   annotationAttachment
     |   annotationAttributeArray
     ;

 annotationAttributeArray
     :   '[' (annotationAttributeValue (',' annotationAttributeValue)*)? ']'
     ;

 //============================================================================================================
// STATEMENTS / BLOCKS

statement
    :   variableDefinitionStatement
    |   assignmentStatement
    |   ifElseStatement
    |   iterateStatement
    |   whileStatement
    |   continueStatement
    |   breakStatement
    |   forkJoinStatement
    |   tryCatchStatement
    |   throwStatement
    |   returnStatement
    |   replyStatement
    |   workerInteractionStatement
    |   commentStatement
    |   actionInvocationStatement
    |   functionInvocationStatement
    ;

variableDefinitionStatement
    :   typeName Identifier ('=' (connectorInitExpression | actionInvocation | expression) )? ';'
    ;

mapStructLiteral
    :   '{' (mapStructKeyValue (',' mapStructKeyValue)*)? '}'
    ;

mapStructKeyValue
    :   expression ':' expression
    ;

arrayLiteral
    :   '[' expressionList? ']'
    ;

connectorInitExpression
    :   'create' nameReference '(' expressionList? ')'
    ;

assignmentStatement
    :   variableReferenceList '=' (connectorInitExpression | actionInvocation | expression) ';'
    ;

variableReferenceList
    :   variableReference (',' variableReference)*
    ;

ifElseStatement
    :  ifClause elseIfClause* elseClause?
    ;

ifClause
    :   'if' '(' expression ')' '{' statement* '}'
    ;

elseIfClause
    :   'else' 'if' '(' expression ')' '{' statement* '}'
    ;

elseClause
    :   'else' '{' statement*'}'
    ;

//todo replace with 'foreach'
iterateStatement
    :   'iterate' '(' typeName Identifier ':' expression ')' '{' statement* '}'
    ;

whileStatement
    :   'while' '(' expression ')' '{' statement* '}'
    ;

continueStatement
    :   'continue' ';'
    ;

breakStatement
    :   'break' ';'
    ;

// typeName is only message
forkJoinStatement
    : 'fork' '(' variableReference ')' '{' workerDeclaration* '}' joinClause? timeoutClause?
    ;

// below typeName is only 'message[]'
joinClause
    :   'join' ('(' joinConditions ')')? '(' typeName Identifier ')' '{' statement* '}'
    ;

joinConditions
    : 'some' IntegerLiteral (Identifier (',' Identifier)*)? 	# anyJoinCondition
    | 'all' (Identifier (',' Identifier)*)? 		            # allJoinCondition
    ;

// below typeName is only 'message[]'
timeoutClause
    :   'timeout' '(' expression ')' '(' typeName Identifier ')'  '{' statement* '}'
    ;

tryCatchStatement
    :   'try' '{' statement* '}' catchClause
    ;

catchClause
    :   'catch' '(' 'exception' Identifier ')' '{' statement* '}'
    ;

throwStatement
    :   'throw' expression ';'
    ;

returnStatement
    :   'return' expressionList? ';'
    ;

// below Identifier is only a type of 'message'
replyStatement
    :   'reply' expression ';'
    ;

workerInteractionStatement
    :   triggerWorker
    |   workerReply
    ;

// below left Identifier is of type 'message' and the right Identifier is of type 'worker'
triggerWorker
    :   Identifier '->' Identifier ';'
    ;

// below left Identifier is of type 'worker' and the right Identifier is of type 'message'
workerReply
    :   Identifier '<-' Identifier ';'
    ;

commentStatement
    :   LINE_COMMENT
    ;

variableReference
    :   Identifier                                  # simpleVariableIdentifier// simple identifier
    |   Identifier ('['expression']')+              # mapArrayVariableIdentifier// arrays and map reference
    |   variableReference ('.' variableReference)+  # structFieldIdentifier// struct field reference
    ;

expressionList
    :   expression (',' expression)*
    ;

functionInvocationStatement
    :   nameReference '(' expressionList? ')' ';'
    ;

actionInvocationStatement
    :   actionInvocation ';'
    |   variableReferenceList '=' actionInvocation ';'
    ;

actionInvocation
    :   nameReference '.' Identifier '(' expressionList? ')'
    ;

backtickString
    :   BacktickStringLiteral
    ;

expression
    :   simpleLiteral                                   # simpleLiteralExpression
    |   arrayLiteral                                    # arrayLiteralExpression
    |   mapStructLiteral                                # mapStructLiteralExpression
    |   valueTypeName '.' Identifier                    # valueTypeTypeExpression
    |   builtInReferenceTypeName '.' Identifier         # builtInReferenceTypeTypeExpression
    |   variableReference                               # variableReferenceExpression
    |   backtickString                                  # templateExpression
    |   nameReference '(' expressionList? ')'           # functionInvocationExpression
    |   '(' typeName ')' expression                     # typeCastingExpression
    |   ('+' | '-' | '!') expression                    # unaryExpression
    |   '(' expression ')'                              # bracedExpression
    |   expression '^' expression                       # binaryPowExpression
    |   expression ('/' | '*' | '%') expression         # binaryDivMulModExpression
    |   expression ('+' | '-') expression               # binaryAddSubExpression
    |   expression ('<=' | '>=' | '>' | '<') expression # binaryCompareExpression
    |   expression ('==' | '!=') expression             # binaryEqualExpression
    |   expression '&&' expression                      # binaryAndExpression
    |   expression '||' expression                      # binaryOrExpression
<<<<<<< HEAD
    |   '[]'+                                           # arrayInitExpression
    |   ('[' expressionList ']')+                       # arrayInitExpression // couldn't match empty arrays with:  '[' expressionList? ']' hence writing in two branches
    |   '{' mapStructInitKeyValueList? '}'              # refTypeInitExpression
    |   'create' typeName argumentList                  # connectorInitExpression
=======
>>>>>>> 4b096b70
    ;

//reusable productions

nameReference
    :   (Identifier ':')? Identifier
    ;

returnParameters
    : '(' (parameterList | returnTypeList) ')'
    ;

returnTypeList
    :   typeName (',' typeName)*
    ;

parameterList
    :   parameter (',' parameter)*
    ;

parameter
    :   annotationAttachment* typeName Identifier
    ;

fieldDefinition
    :   typeName Identifier ('=' simpleLiteral)? ';'
    ;

simpleLiteral
    :   IntegerLiteral
    |   FloatingPointLiteral
    |   QuotedStringLiteral
    |   BooleanLiteral
    |   NullLiteral
    ;

// LEXER

// §3.10.1 Integer Literals
IntegerLiteral
    :   DecimalIntegerLiteral
    |   HexIntegerLiteral
    |   OctalIntegerLiteral
    |   BinaryIntegerLiteral
    ;

fragment
DecimalIntegerLiteral
    :   DecimalNumeral IntegerTypeSuffix?
    ;

fragment
HexIntegerLiteral
    :   HexNumeral IntegerTypeSuffix?
    ;

fragment
OctalIntegerLiteral
    :   OctalNumeral IntegerTypeSuffix?
    ;

fragment
BinaryIntegerLiteral
    :   BinaryNumeral IntegerTypeSuffix?
    ;

fragment
IntegerTypeSuffix
    :   [lL]
    ;

fragment
DecimalNumeral
    :   '0'
    |   NonZeroDigit (Digits? | Underscores Digits)
    ;

fragment
Digits
    :   Digit (DigitOrUnderscore* Digit)?
    ;

fragment
Digit
    :   '0'
    |   NonZeroDigit
    ;

fragment
NonZeroDigit
    :   [1-9]
    ;

fragment
DigitOrUnderscore
    :   Digit
    |   '_'
    ;

fragment
Underscores
    :   '_'+
    ;

fragment
HexNumeral
    :   '0' [xX] HexDigits
    ;

fragment
HexDigits
    :   HexDigit (HexDigitOrUnderscore* HexDigit)?
    ;

fragment
HexDigit
    :   [0-9a-fA-F]
    ;

fragment
HexDigitOrUnderscore
    :   HexDigit
    |   '_'
    ;

fragment
OctalNumeral
    :   '0' Underscores? OctalDigits
    ;

fragment
OctalDigits
    :   OctalDigit (OctalDigitOrUnderscore* OctalDigit)?
    ;

fragment
OctalDigit
    :   [0-7]
    ;

fragment
OctalDigitOrUnderscore
    :   OctalDigit
    |   '_'
    ;

fragment
BinaryNumeral
    :   '0' [bB] BinaryDigits
    ;

fragment
BinaryDigits
    :   BinaryDigit (BinaryDigitOrUnderscore* BinaryDigit)?
    ;

fragment
BinaryDigit
    :   [01]
    ;

fragment
BinaryDigitOrUnderscore
    :   BinaryDigit
    |   '_'
    ;

// §3.10.2 Floating-Point Literals

FloatingPointLiteral
    :   DecimalFloatingPointLiteral
    |   HexadecimalFloatingPointLiteral
    ;

fragment
DecimalFloatingPointLiteral
    :   Digits '.' Digits? ExponentPart? FloatTypeSuffix?
    |   '.' Digits ExponentPart? FloatTypeSuffix?
    |   Digits ExponentPart FloatTypeSuffix?
    |   Digits FloatTypeSuffix
    ;

fragment
ExponentPart
    :   ExponentIndicator SignedInteger
    ;

fragment
ExponentIndicator
    :   [eE]
    ;

fragment
SignedInteger
    :   Sign? Digits
    ;

fragment
Sign
    :   [+-]
    ;

fragment
FloatTypeSuffix
    :   [fFdD]
    ;

fragment
HexadecimalFloatingPointLiteral
    :   HexSignificand BinaryExponent FloatTypeSuffix?
    ;

fragment
HexSignificand
    :   HexNumeral '.'?
    |   '0' [xX] HexDigits? '.' HexDigits
    ;

fragment
BinaryExponent
    :   BinaryExponentIndicator SignedInteger
    ;

fragment
BinaryExponentIndicator
    :   [pP]
    ;

// §3.10.3 Boolean Literals

BooleanLiteral
    :   'true'
    |   'false'
    ;

// §3.10.5 String Literals

QuotedStringLiteral
    :   '"' StringCharacters? '"'
    ;

BacktickStringLiteral
   :   '`' ValidBackTickStringCharacters '`'
   ;
fragment
ValidBackTickStringCharacters
   :     ValidBackTickStringCharacter+
   ;

fragment
ValidBackTickStringCharacter
   :   ~[`]
   |   '\\' [btnfr\\]
   |   OctalEscape
   |   UnicodeEscape
   ;

fragment
StringCharacters
    :   StringCharacter+
    ;

fragment
StringCharacter
    :   ~["\\]
    |   EscapeSequence
    ;

// §3.10.6 Escape Sequences for Character and String Literals

fragment
EscapeSequence
    :   '\\' [btnfr"'\\]
    |   OctalEscape
    |   UnicodeEscape
    ;

fragment
OctalEscape
    :   '\\' OctalDigit
    |   '\\' OctalDigit OctalDigit
    |   '\\' ZeroToThree OctalDigit OctalDigit
    ;

fragment
UnicodeEscape
    :   '\\' 'u' HexDigit HexDigit HexDigit HexDigit
    ;

fragment
ZeroToThree
    :   [0-3]
    ;

// §3.10.7 The Null Literal

NullLiteral
    :   'null'
    ;

Identifier
    :   Letter LetterOrDigit*
    ;

fragment
Letter
    :   [a-zA-Z$_] // these are the "letters" below 0x7F
    |   // covers all characters above 0x7F which are not a surrogate
        ~[\u0000-\u007F\uD800-\uDBFF]
    |   // covers UTF-16 surrogate pairs encodings for U+10000 to U+10FFFF
        [\uD800-\uDBFF] [\uDC00-\uDFFF]
    ;

fragment
LetterOrDigit
    :   [a-zA-Z0-9$_] // these are the "letters or digits" below 0x7F
    |   // covers all characters above 0x7F which are not a surrogate
        ~[\u0000-\u007F\uD800-\uDBFF]
    |   // covers UTF-16 surrogate pairs encodings for U+10000 to U+10FFFF
        [\uD800-\uDBFF] [\uDC00-\uDFFF]
    ;

//
// Whitespace and comments
//

WS  :  [ \t\r\n\u000C]+ -> skip
    ;

LINE_COMMENT
    :   '//' ~[\r\n]*
    ;<|MERGE_RESOLUTION|>--- conflicted
+++ resolved
@@ -157,84 +157,8 @@
     :   Identifier
     ;
 
-<<<<<<< HEAD
-simpleTypeArray
-    :   Identifier '[]'+
-    ;
-
-simpleTypeIterate
-    : Identifier '~'
-    ;
-
-withFullSchemaType
-	:	Identifier '<' '{' QuotedStringLiteral '}' Identifier '>'
-	;
-
-withFullSchemaTypeArray
-	:	Identifier '<' '{' QuotedStringLiteral '}' Identifier '>' '[]'
-	;
-
-withFullSchemaTypeIterate
-	:	Identifier '<' '{' QuotedStringLiteral '}' Identifier '>' '~'
-	;
-
-withScheamURLType
-	:	Identifier '<' '{' QuotedStringLiteral '}' '>'
-	;
-
-withSchemaURLTypeArray
-	:	Identifier '<' '{' QuotedStringLiteral '}' '>' '[]'
-	;
-
-withSchemaURLTypeIterate
-	:	Identifier '<' '{' QuotedStringLiteral '}' '>' '~'
-	;
-
-withSchemaIdType
-	:	Identifier '<' Identifier '>'
-	;
-
-withScheamIdTypeArray
-	:	Identifier '<' Identifier '>' '[]'
-	;
-
-withScheamIdTypeIterate
-	:	Identifier '<' Identifier '>' '~'
-	;
-
-typeName
-    :   unqualifiedTypeName
-    |   qualifiedTypeName
-    ;
-
-parameterList
-    :   parameter (',' parameter)*
-    ;
-
-parameter
-    :   annotation* typeName Identifier
-    ;
-
-packageName
-    :   Identifier ('.' Identifier)*
-    ;
-
-literalValue
-    :   IntegerLiteral
-    |   FloatingPointLiteral
-    |   QuotedStringLiteral
-    |   BooleanLiteral
-    |   NullLiteral
-    ;
- //============================================================================================================
- // ANNOTATIONS
-
- annotation
-     :   '@' annotationName ( '(' ( elementValuePairs | elementValue )? ')' )?
-=======
  annotationAttachment
      :   '@' nameReference '{' annotationAttributeList? '}'
->>>>>>> 4b096b70
      ;
 
  annotationAttributeList
@@ -444,13 +368,6 @@
     |   expression ('==' | '!=') expression             # binaryEqualExpression
     |   expression '&&' expression                      # binaryAndExpression
     |   expression '||' expression                      # binaryOrExpression
-<<<<<<< HEAD
-    |   '[]'+                                           # arrayInitExpression
-    |   ('[' expressionList ']')+                       # arrayInitExpression // couldn't match empty arrays with:  '[' expressionList? ']' hence writing in two branches
-    |   '{' mapStructInitKeyValueList? '}'              # refTypeInitExpression
-    |   'create' typeName argumentList                  # connectorInitExpression
-=======
->>>>>>> 4b096b70
     ;
 
 //reusable productions
