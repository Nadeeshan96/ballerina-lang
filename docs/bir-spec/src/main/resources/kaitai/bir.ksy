--- conflicted
+++ resolved
@@ -632,7 +632,12 @@
         type: taint_table
       - id: doc
         type: markdown
-<<<<<<< HEAD
+      - id: dependent_global_var_length
+        type: s4
+      - id: dependent_global_var_cp_entry
+        type: s4
+        repeat: expr
+        repeat-expr: dependent_global_var_length
       - id: scope_table_length
         type: s8
       - id: scope_entry_count
@@ -641,14 +646,6 @@
         type: scope_entry
         repeat: expr
         repeat-expr: scope_entry_count
-=======
-      - id: dependent_global_var_length
-        type: s4
-      - id: dependent_global_var_cp_entry
-        type: s4
-        repeat: expr
-        repeat-expr: dependent_global_var_length
->>>>>>> 20eb40d8
       - id: function_body_length
         type: s8
       - id: function_body
