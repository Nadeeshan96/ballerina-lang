// Copyright (c) 2020 WSO2 Inc. (http://www.wso2.org) All Rights Reserved.
//
// WSO2 Inc. licenses this file to you under the Apache License,
// Version 2.0 (the "License"); you may not use this file except
// in compliance with the License.
// You may obtain a copy of the License at
//
// http://www.apache.org/licenses/LICENSE-2.0
//
// Unless required by applicable law or agreed to in writing,
// software distributed under the License is distributed on an
// "AS IS" BASIS, WITHOUT WARRANTIES OR CONDITIONS OF ANY
// KIND, either express or implied.  See the License for the
// specific language governing permissions and limitations
// under the License.

const int aInt = 4;
const str = "Hello";
const nameWithoutType = "Ballerina";
const string nameWithType = "Ballerina";
const int CAI = 10 + 5;
const float CAF = 10.0 + 5;
const decimal CAD = 11.5 + 4;
const string CAS = "hello" + "world";
const map<string> aStringMap = { name : "anObject", value : "10", sub : "Science"};
final int status = 1;

type Address record {
    string country;
    string city;
    string street;
};

type Person record {
    string name;
    Address address;
    int age;

};

type Employee record {
    readonly int id;
    int age;
    decimal salary;
    string name;
    boolean married;
};

type Address1 record {|
    string country;
    string city;
    json...;
|};

function testToJsonString() returns map<string> {
    json aNil = ();
    json aString = "aString";
    json aNumber = 10;
    json aFloatNumber = 10.5;
    json anArray = ["hello", "world"];
    map<string> aStringMap = { name : "anObject", value : "10", sub : "Science"};
    map<()|int|float|boolean|string| map<json>> anotherMap = { name : "anObject", value : "10", sub : "Science",
        intVal: 2324, boolVal: true, floatVal: 45.4, nestedMap: {xx: "XXStr", n: 343, nilVal: ()}};
    json anObject = { name : "anObject", value : 10, sub : { subName : "subObject", subValue : 10 }};
    map<()|int|float|boolean|string| map<json>>[] aArr =
        [{ name : "anObject", value : "10", sub : "Science", intVal: 2324, boolVal: true, floatVal: 45.4, nestedMap:
        {xx: "XXStr", n: 343, nilVal: ()}}, { name : "anObject", value : "10", sub : "Science"}];
    Address1 addr1 = {country: "x", city: "y", "street": "z", "no": 3};
    map<string> result = {};
    byte[] bArr = [0, 1, 255];
    int[] iArr = bArr;

    result["aNil"] = aNil.toJsonString();
    result["aString"] = aString.toJsonString();
    result["aNumber"] = aNumber.toJsonString();
    result["aFloatNumber"] = aFloatNumber.toJsonString();
    result["anArray"] = anArray.toJsonString();
    result["anObject"] = anObject.toJsonString();
    result["aStringMap"] = aStringMap.toJsonString();
    result["anotherMap"] = anotherMap.toJsonString();
    result["aArr"] = aArr.toJsonString();
    result["iArr"] = iArr.toJsonString();
    result["arr1"] = addr1.toJsonString();
    return result;
}

type Pooh record {
    int id;
    xml x;
};

function testToJsonStringForNonJsonTypes() {
    () aNil = ();
    string aString = "aString";
    int aNumber = 10;
    float aFloatNumber = 10.5;
    string[] anStringArray = ["hello", "world"];
    int[] anIntArray = [1, 2];
    Address aRecord = {country: "A", city: "Aa", street: "Aaa"};
    Pooh aRecordWithXML = {id: 1, x: xml `<book>DJ</book>`};
    anydata anAnyData = 10.23;
    map<string> result = {};

    result["aNil"] = aNil.toJsonString();
    result["aString"] = aString.toJsonString();
    result["aNumber"] = aNumber.toJsonString();
    result["aFloatNumber"] = aFloatNumber.toJsonString();
    result["anStringArray"] = anStringArray.toJsonString();
    result["anIntArray"] = anIntArray.toJsonString();
    result["aRecord"] = aRecord.toJsonString();
    result["aRecordWithXML"] = aRecordWithXML.toJsonString();
    result["anAnyData"] = anAnyData.toJsonString();

    assert(result["aNil"], "null");
    assert(result["aString"], "aString");
    assert(result["aNumber"], "10");
    assert(result["aFloatNumber"], "10.5");
    assert(result["anStringArray"], "[\"hello\", \"world\"]");
    assert(result["anIntArray"], "[1, 2]");
    assert(result["aRecord"], "{\"country\":\"A\", \"city\":\"Aa\", \"street\":\"Aaa\"}");
    assert(result["aRecordWithXML"], "{\"id\":1, \"x\":\"<book>DJ</book>\"}");
    assert(result["anAnyData"], "10.23");
}

function testFromJsonString() returns map<json|error> {
    string aNil = "()";
    string aNull = "null";
    string aString = "\"aString\"";
    string aNumber = "10";
    //string aFloatNumber = "10.5";
    string anArray = "[\"hello\", \"world\"]";
    string anObject = "{\"name\":\"anObject\", \"value\":10, \"sub\":{\"subName\":\"subObject\", \"subValue\":10}}";
    string anInvalid = "{\"name\":\"anObject\",";
    map<json|error> result = {};

    result["aNil"] = aNil.fromJsonString();
    result["aNull"] = aNull.fromJsonString();
    result["aString"] = aString.fromJsonString();
    result["aNumber"] = aNumber.fromJsonString();
    //result["aFloatNumber"] = aFloatNumber.fromJsonString();
    result["anArray"] = anArray.fromJsonString();
    result["anObject"] = anObject.fromJsonString();
    result["anInvalid"] = anInvalid.fromJsonString();
    return result;
}

function testToStringMethod() returns [string, string, string, string] {
    int a = 4;
    anydata b = a;
    any c = b;
    var d = c.toString();
    return [a.toString(), b.toString(), c.toString(), d];
}

const MERGE_JSON_ERROR_REASON = "{ballerina/lang.value}MergeJsonError";
const MESSAGE = "message";

function testNilAndNonNilJsonMerge() returns boolean {
    json j1 = ();
    json j2 = { one: "hello", two: 2 };
    json j3 = 5;

    json|error mj1 = j1.mergeJson(j2);
    json|error mj2 = j2.mergeJson(j1);

    json|error mj3 = j1.mergeJson(j3);
    json|error mj4 = j3.mergeJson(j1);

    return mj1 is json && mj1 === j2 && mj2 is json && mj2 === j2 && mj3 is json && mj3 == j3 &&
        mj4 is json && mj4 == j3;
}

function testNonNilNonMappingJsonMerge() returns boolean {
    json j1 = 34.5;
    json j2 = ["hello", "world"];

    json|error mj = j1.mergeJson(j2);
    return mj is error && mj.message() == MERGE_JSON_ERROR_REASON &&
        <string> checkpanic mj.detail()[MESSAGE] == "Cannot merge JSON values of types 'float' and 'json[]'";
}

function testMappingJsonAndNonMappingJsonMerge1() returns boolean {
    json j1 = { one: "hello", two: "world", three: 1 };
    json j2 = "string value";

    json|error mj = j1.mergeJson(j2);
    return mj is error && mj.message() == MERGE_JSON_ERROR_REASON &&
        <string> checkpanic mj.detail()[MESSAGE] == "Cannot merge JSON values of types 'map<json>' and 'string'";
}

function testMappingJsonAndNonMappingJsonMerge2() returns boolean {
    json j1 = { one: "hello", two: "world", three: 1 };
    json[] j2 = [1, 2];

    json|error mj = j1.mergeJson(j2);
    return mj is error && mj.message() == MERGE_JSON_ERROR_REASON &&
        <string> checkpanic mj.detail()[MESSAGE] == "Cannot merge JSON values of types 'map<json>' and 'json[]'";
}

function testMappingJsonNoIntersectionMergeSuccess() returns boolean {
    json j1 = { one: "hello", two: "world", three: 1 };
    map<json> j2 = { x: 12.0, y: "test value" };

    json|error mje = j1.mergeJson(j2);

    if (!(mje is map<json>) || mje.length() != 5) {
        return false;
    }

    json mj = <json> (checkpanic mje);
    return mj.one === "hello" && mj.two === "world" && mj.three === 1 && mj.x === 12.0 && mj.y === "test value";
}

function testMappingJsonWithIntersectionMergeFailure1() returns boolean {
    json j1 = { one: "hello", two: "world", three: 1 };
    json j2 = { two: 1, y: "test value" };

    json j1Clone = j1.clone();
    json j2Clone = j2.clone();

    json|error mj = j1.mergeJson(j2);

    if (!(mj is error) || mj.message() != MERGE_JSON_ERROR_REASON ||
            <string> checkpanic mj.detail()[MESSAGE] != "JSON Merge failed for key 'two'") {
        return false;
    }

    error err = <error> mj;
    error cause = <error> err.detail()["cause"];
    return cause.message() == MERGE_JSON_ERROR_REASON &&
            <string> checkpanic cause.detail()[MESSAGE] == "Cannot merge JSON values of types 'string' and 'int'" &&
            j1 == j1Clone && j2 == j2Clone;
}

function testMappingJsonWithIntersectionMergeFailure2() returns boolean {
    json j1 = { one: { a: "one", b: 2 }, three: 1 };
    json j2 = { two: "test value", one: true };

    json j1Clone = j1.clone();
    json j2Clone = j2.clone();

    json|error mj = j1.mergeJson(j2);

    if (!(mj is error) || mj.message() != MERGE_JSON_ERROR_REASON ||
            <string> checkpanic mj.detail()[MESSAGE] != "JSON Merge failed for key 'one'") {
        return false;
    }

    error err = <error> mj;
    error cause = <error> err.detail()["cause"];
    return cause.message() == MERGE_JSON_ERROR_REASON && <string> checkpanic
            cause.detail()[MESSAGE] == "Cannot merge JSON values of types 'map<json>' and 'boolean'" &&
            j1 == j1Clone && j2 == j2Clone;
}

function testMappingJsonWithIntersectionMergeSuccess() returns boolean {
    json j1 = { one: "hello", two: (), three: 1, four: { a: (), b: "test", c: "value" } };
    json j2 = { four: { a: "strings", b: () }, one: (), two: "world", five: 5  };

    json j2Clone = j2.clone();
    json|error mj = j1.mergeJson(j2);

    if (mj is error) {
        return false;
    } else {
        map<json> expMap = { a: "strings", b: "test", c: "value" };
        map<json> mj4 = <map<json>> (checkpanic mj.four);
        return mj === j1 && mj.one === "hello" && mj.two === "world" && mj.three === 1 &&
            mj4 == expMap && mj.five === 5 && j2 == j2Clone;
    }
}

function testMergeJsonSuccessForValuesWithNonIntersectingCyclicRefererences() returns boolean {
    map<json> j1 = { x: { a: 1 } };
    j1["z"] = j1;
    map<json> j2 = { x: { b: 2 } };
    j2["p"] = j2;
    var result = j1.mergeJson(j2);
<<<<<<< HEAD
    return result === j1 && j1.x == <json> { a: 1, b: 2 } && j1.z === j1 && j2.p === j2;
=======
    return (checkpanic j1.x) == <json> { a: 1, b: 2 } && j1.z === j1 && j2.p === j2;
>>>>>>> 95026a5f
}

function testMergeJsonFailureForValuesWithIntersectingCyclicRefererences() returns boolean {
    map<json> j1 = { x: { a: 1 } };
    j1["z"] = j1;
    map<json> j2 = { x: { b: 2 } };
    j2["z"] = j2;

    var result = j1.mergeJson(j2);
    if (result is json || <string> checkpanic result.detail()["message"] != "JSON Merge failed for key 'z'") {
        return false;
    } else {
        error? cause = <error?>result.detail()["cause"];
        if (cause is () || <string> checkpanic cause.detail()["message"] !=
            "Cannot merge JSON values withcyclic references") {
            return false;
        }
    }
    return (checkpanic j1.x) == <json> { a: 1 } && (checkpanic j2.x) == <json> { b: 2 }
        && (checkpanic j1.z) == j1 && (checkpanic j2.z) == j2;
}

public type AnotherDetail record {
    string message;
    error cause?;
};

public const REASON_1 = "Reason1";
public type FirstError distinct error<AnotherDetail>;

public class Student {

    string name;
    string school;

    public function init(string name, string school) {
        self.name = name;
        self.school = school;
    }

    public function getDetails() returns string {
        return self.name + " from " + self.school;
    }
}

public class Teacher {

    string name;
    string school;

    public function init(string name, string school) {
        self.name = name;
        self.school = school;
    }

    public function getDetails() returns string {
        return self.name + " from " + self.school;
    }

    public function toString() returns string {
        return self.getDetails();
    }
}

function testToString() returns string[] {
    int varInt = 6;
    float varFloat = 6.0;
    string varStr = "toString";
    () varNil = ();
    Address addr = {country : "Sri Lanka", city: "Colombo", street: "Palm Grove"};
    Person p = {name : "Gima", address: addr, age: 12};
    boolean varBool = true;
    decimal varDecimal = 345.2425341;
    map<any|error> varMap = {};
    json varJson = {a: "STRING", b: 12, c: 12.4, d: true, e: {x:"x", y: ()}};
    any[] varArr = ["str", 23, 23.4, true];
    FirstError varErr = error FirstError(REASON_1, message = "Test passing error union to a function");
    Student varObj = new("Alaa", "MMV");
    Teacher varObj2 = new("Rola", "MMV");
    any[] varObjArr = [varObj, varObj2];
    xml varXml = xml `<CATALOG><CD><TITLE>Empire Burlesque</TITLE><ARTIST>Bob Dylan</ARTIST></CD><CD><TITLE>Hide your heart</TITLE><ARTIST>Bonnie Tyler</ARTIST></CD><CD><TITLE>Greatest Hits</TITLE><ARTIST>Dolly Parton</ARTIST></CD></CATALOG>`;

    varMap["varInt"] = varInt;
    varMap["varFloat"] = varFloat;
    varMap["varStr"] = varStr;
    varMap["varNil"] = varNil;
    varMap["varBool"] = varBool;
    varMap["varDecimal"] = varDecimal;
    varMap["varjson"] = varJson;
    varMap["varXml"] = varXml;
    varMap["varArr"] = varArr;
    varMap["varErr"] = varErr;
    varMap["varObj"] = varObj;
    varMap["varObj2"] = varObj2;
    varMap["varObjArr"] = varObjArr;
    varMap["varRecord"] = p;

    return [varInt.toString(), varFloat.toString(), varStr.toString(), varNil.toString(), varBool.toString(),
            varDecimal.toString(), varJson.toString(), varXml.toString(), varArr.toString(), varErr.toString(),
            varObj.toString(), varObj2.toString(), varObjArr.toString(), p.toString(), varMap.toString()];
}

function testToStringMethodForTable() {
    table<Employee> employeeTable = table key(id) [
            { id: 1, age: 30,  salary: 300.5, name: "Mary", married: true },
            { id: 2, age: 20,  salary: 300.5, name: "John", married: true }
        ];

    assertEquality("id=1 age=30 salary=300.5 name=Mary married=true\nid=2 age=20 salary=300.5 name=John married=true", employeeTable.toString());
}

public function xmlSequenceFragmentToString() returns string {
   xml x = xml `<abc><def>DEF</def><ghi>1</ghi></abc>`;

   return (x/*).toString();
}

type AssertionError distinct error;

const ASSERTION_ERROR_REASON = "AssertionError";

function assertEquality(any|error expected, any|error actual) {
    if expected is anydata && actual is anydata && expected == actual {
        return;
    }

    if expected === actual {
        return;
    }

    string expectedValAsString = expected is error ? expected.toString() : expected.toString();
    string actualValAsString = actual is error ? actual.toString() : actual.toString();

    panic error AssertionError(ASSERTION_ERROR_REASON,
            message = "expected '" + expectedValAsString + "', found '" + actualValAsString + "'");
}

type Person2 record {
    string name;
    int age;
};

function testCloneWithTypeJsonRec1() {
    Person2  p = {name: "N", age: 3};
    json|error ss = p.cloneWithType(json);
    assert(ss is json, true);

    json j = <json> checkpanic ss;
    assert(j.toJsonString(), "{\"name\":\"N\", \"age\":3}");
}

function testCloneWithTypeJsonRec2() {
   json pj = { name : "tom", age: 2};
   Person2|error pe = pj.cloneWithType(Person2);
   assert(pe is Person2, true);

   Person2 p = <Person2> checkpanic pe;
   assert(p.name, "tom");
   assert(p.age, 2);

   Person2 s = { name : "bob", age: 4};
   json|error ss = s.cloneWithType(json);
   assert(ss is json, true);

   json j = <json> checkpanic ss;
   assert(j.toJsonString(), "{\"name\":\"bob\", \"age\":4}");
}

type BRec record {
    int i;
};

type CRec record {
    int i?;
};

public function testCloneWithTypeOptionalFieldToMandotoryField() {
    CRec c = {  };
    var b = c.cloneWithType(BRec);
    assert(b is error, true);

    error bbe = <error> b;
    assert(bbe.message(), "{ballerina/lang.typedesc}ConversionError");
    assert(<string> checkpanic bbe.detail()["message"], "'CRec' value cannot be converted to 'BRec'");
}

type Foo record {
    string s;
};

type Bar record {|
    float f?;
    string s;
|};

type Baz record {|
    int i?;
    string s;
|};

type BarOrBaz typedesc<Bar|Baz>;
function testCloneWithTypeAmbiguousTargetType() {
    Foo f = { s: "test string" };
    Bar|Baz|error bb = f.cloneWithType(BarOrBaz);
    assert(bb is error, true);

    error bbe = <error> bb;
    assert(bbe.message(), "{ballerina/lang.typedesc}ConversionError");
    assert(<string> checkpanic bbe.detail()["message"],
        "'Foo' value cannot be converted to 'Bar|Baz': ambiguous target type");
}

type StringOrNull string?;
function testCloneWithTypeForNilPositive() {
    anydata a = ();
    string|error? c1 = a.cloneWithType(StringOrNull);
    json|error c2 = a.cloneWithType(json);
    assert(c1 is (), true);
    assert(c2 is (), true);
}

type FooOrBar typedesc<Foo|Bar>;
type StringOrInt string|int;
function testCloneWithTypeForNilNegative() {
    anydata a = ();
    string|int|error c1 = a.cloneWithType(StringOrInt);
    Foo|Bar|error c2 = a.cloneWithType(FooOrBar);
    assert(c1 is error, true);
    assert(c2 is error, true);

    error c1e = <error> c1;
    assert(<string> checkpanic c1e.detail()["message"], "cannot convert '()' to type 'string|int'");
}

function testCloneWithTypeNumeric1() {
    int a = 1234;
    float|error b = a.cloneWithType(float);
    assert(b is float, true);
    assert(<float> checkpanic b, 1234.0);
}

function testCloneWithTypeNumeric2() {
    anydata a = 1234.6;
    int|error b = a.cloneWithType(int);
    assert(b is int, true);
    assert(<int> checkpanic b, 1235);
}

type X record {
    int a;
    string b;
    float c;
};

type Y record {|
    float a;
    string b;
    decimal...;
|};

function testCloneWithTypeNumeric3() {
    X x = { a: 21, b: "Alice", c : 1000.5 };
    Y|error ye = x.cloneWithType(Y);
    assert(ye is Y, true);

    Y y = <Y> checkpanic ye;
    assert(y.a, 21.0);
    assert(y.b, "Alice");
    assert(y["c"], <decimal> 1000.5);
}

function testCloneWithTypeNumeric4() {
    json j = { a: 21.3, b: "Alice", c : 1000 };
    X|error xe = j.cloneWithType(X);
    assert(xe is X, true);

    X x = <X> checkpanic xe;
    assert(x.a, 21);
    assert(x.b, "Alice");
    assert(x.c, 1000.0);
}

type FloatArray float[];
type FloatOrBooleanArray (float|boolean)[];
function testCloneWithTypeNumeric5() {
    int[] i = [1, 2];
    float[]|error j = i.cloneWithType(FloatArray);
    (float|boolean)[]|error j2 = i.cloneWithType(FloatOrBooleanArray);
    assert(j is float[], true);

    float[] jf = <float[]> checkpanic j;
    assert(jf.length(), i.length());
    assert(jf[0], 1.0);
    assert(jf[1], 2.0);
    assert(jf, <(float|boolean)[]> checkpanic j2);
}

type IntMap map<int>;
type IntOrStringMap map<string|int>;
function testCloneWithTypeNumeric6() {
    map<float> m = { a: 1.2, b: 2.7 };
    map<int>|error m2 = m.cloneWithType(IntMap);
    map<string|int>|error m3 = m.cloneWithType(IntOrStringMap);
    assert(m2 is map<int>, true);

    map<int> m2m = <map<int>> checkpanic m2;
    assert(m2m.length(), m.length());
    assert(m2m["a"], 1);
    assert(m2m["b"], 3);
    assert(m2m, <map<string|int>> checkpanic m3);
}

type DecimalArray decimal[];
function testCloneWithTypeNumeric7() {
    int[] a1 = [1, 2, 3];
    decimal[]|error a2 = a1.cloneWithType(DecimalArray);
    assert(a2 is decimal[], true);

    decimal[] a2d = <decimal[]> checkpanic a2;
    assert(a2d.length(), a1.length());
    assert(a2d[0], <decimal> 1);
    assert(a2d[1], <decimal> 2);
    assert(a2d[2], <decimal> 3);
}

type StringArray string[];
function testCloneWithTypeStringArray() {
   string anArray = "[\"hello\", \"world\"]";
   json j = <json> checkpanic anArray.fromJsonString();
    string[]|error cloned = j.cloneWithType(StringArray);
    assert(cloned is string[], true);
    string[]  clonedArr= <string[]> checkpanic cloned;
    assert(clonedArr[0], "hello");
    assert(clonedArr[1], "world");
}

type Student2 record {
    string name;
    int age;
};

function testFromJsonWIthTypeNegative() {
    string s = "foobar";
    int|error zz = s.fromJsonWithType(int);
    assert(zz is error, true);
}

function testFromJsonWithTypeRecord1() {
    string str = "{\"name\":\"Name\", \"age\":35}";
    json j = <json> checkpanic str.fromJsonString();
    Student2|error p = j.fromJsonWithType(Student2);

    assert(p is Student2, true);
    assert(p is error ? p.toString() : p.toString(), "name=Name age=35");
}

type Student3 record {
    string name;
    int age?;
};

type Foo2 record {|
    int x2 = 1;
    int y3 = 2;
|};

type Foo3 record {
    string x3;
    int y3;
};

type Foo4 record {
    string x3;
    int y3 = 1;
};

type Foo5 record {
    string x3;
    int y3?;
};

type Foo6 record {
    string x3;
};

function testFromJsonWithTypeRecord2() {
    string str = "{\"name\":\"Name\", \"age\":35}";
    json j = <json> checkpanic str.fromJsonString();
    Student3|error p = j.fromJsonWithType(Student3);

    assert(p is Student3, true);
    assert(p is error ? p.toString() : p.toString(), "name=Name age=35");
}

function testFromJsonWithTypeRecord3() {
    json j = {x3: "Chat"};

    Foo2|error f2 = j.fromJsonWithType(Foo2);
    assert(f2 is error, true);

    Foo3|error f3 = j.fromJsonWithType(Foo3);
    assert(f2 is error, true);

    Foo4|error f4 = j.fromJsonWithType(Foo4);
    assert(f4 is Foo4, true);

    Foo5|error f5 = j.fromJsonWithType(Foo5);
    assert(f5 is Foo5, true);
}

type Student2Or3 Student2|Student3;

function testFromJsonWithTypeAmbiguousTargetType() {
    string str = "{\"name\":\"Name\", \"age\":35}";
    json j = <json> checkpanic str.fromJsonString();
    Student3|error p = j.fromJsonWithType(Student2Or3);
    assert(p is error, true);
}

function testFromJsonWithTypeXML() {
    string s1 = "<test>name</test>";
    xml|error x1 = s1.fromJsonWithType(xml);
    assert(x1 is xml, true);
    xml x11 = <xml> checkpanic x1;
    json|error j = x11.toJson();
    assert(<json> checkpanic j, s1);
}

type Student4 record {
    int id;
    xml x;
};

function testFromJsonWithTypeRecordWithXMLField() {
    Student4 student = {id: 1, x: xml `<book>DJ</book>`};
    json j = <json> student.toJson();
    Student4|error ss = j.fromJsonWithType(Student4);
    assert(ss is Student4, true);
}

type MapOfAnyData map<anydata>;

function testFromJsonWithTypeMap() {
    json movie = {
        title: "Some",
        year: 2010
    };
    map<anydata>|error movieMap = movie.fromJsonWithType(MapOfAnyData);
    map<anydata> movieMap2 = <map<anydata>> checkpanic movieMap;
    assert(movieMap2["title"], "Some");
    assert(movieMap2["year"], 2010);
}

function testFromJsonWithTypeStringArray() {
    json j = ["Hello", "World"];
    string[]|error a = j.fromJsonWithType(StringArray);
    string[] a2 = <string[]> checkpanic a;
    assert(a2.length(), 2);
    assert(a2[0], "Hello");
}

function testFromJsonWithTypeArrayNegative() {
    json j = [1, 2];
    string[]|error s = j.fromJsonWithType(StringArray);
    assert(s is error, true);
}

type IntArray int[];

function testFromJsonWithTypeIntArray() {
    json j = [1, 2];
    int[]|error arr = j.fromJsonWithType(IntArray);
    int[] intArr = <int[]> checkpanic arr;
    assert(intArr[0], 1);
    assert(intArr[1], 2);
}

type TableFoo2 table<Foo2>;
type TableFoo3 table<Foo3>;
type TableFoo4 table<Foo4>;
type TableFoo5 table<Foo5>;
type TableFoo6 table<Foo6>;

function testFromJsonWithTypeTable() {
    json jj = [
        {x3: "abc"},
        {x3: "abc"}
    ];

    table<Foo2>|error tabJ2 = jj.fromJsonWithType(TableFoo2);
    assert(tabJ2 is error, true);

    table<Foo3>|error tabJ3 = jj.fromJsonWithType(TableFoo3);
    assert(tabJ3 is error, true);

    table<Foo4>|error tabJ4 = jj.fromJsonWithType(TableFoo4);
    assert(tabJ4 is table<Foo4>, true);

    table<Foo5>|error tabJ5 = jj.fromJsonWithType(TableFoo5);
    assert(tabJ5 is table<Foo5>, true);

    table<Foo6>|error tabJ6 = jj.fromJsonWithType(TableFoo6);
    assert(tabJ6 is table<Foo6>, true);

}

function testFromJsonStringWithTypeJson() {
    string aNil = "()";
    string aNull = "null";
    string aString = "\"aString\"";
    string aNumber = "10";
    string anArray = "[\"hello\", \"world\"]";
    string anObject = "{\"name\":\"anObject\", \"value\":10, \"sub\":{\"subName\":\"subObject\", \"subValue\":10}}";
    string anInvalid = "{\"name\":\"anObject\",";
    map<json|error> result = {};

    result["aNil"] = aNil.fromJsonStringWithType(json);
    result["aNull"] = aNull.fromJsonStringWithType(json);
    result["aString"] = aString.fromJsonStringWithType(json);
    result["aNumber"] = aNumber.fromJsonStringWithType(json);
    result["anArray"] = anArray.fromJsonStringWithType(json);
    result["anObject"] = anObject.fromJsonStringWithType(json);
    result["anInvalid"] = anInvalid.fromJsonStringWithType(json);

    assert(result["aNil"] is error, true);
    assert(result["aNull"] is (), true);

    json aStringJson = <json> checkpanic result["aString"];
    assert(aStringJson.toJsonString(), "aString");

    json anArrayJson = <json> checkpanic result["anArray"];
    assert(anArrayJson.toJsonString(), "[\"hello\", \"world\"]");

    json anObjectJson = <json> checkpanic result["anObject"];
    assert(anObjectJson.toJsonString(), "{\"name\":\"anObject\", \"value\":10, \"sub\":{\"subName\":\"subObject\", \"subValue\":10}}");

    assert(result["anInvalid"] is error, true);
}

function testFromJsonStringWithTypeRecord() {
    string str = "{\"name\":\"Name\", \"age\":35}";
    Student3|error studentOrError = str.fromJsonStringWithType(Student3);

    assert(studentOrError is Student3, true);
    Student3 student = <Student3> checkpanic studentOrError;
    assert(student.name, "Name");
}

function testFromJsonStringWithAmbiguousType() {
    string str = "{\"name\":\"Name\", \"age\":35}";
    Student3|error p = str.fromJsonStringWithType(Student2Or3);
    assert(p is error, true);
}

function testFromJsonStringWithTypeMap() {
    string s = "{\"title\":\"Some\", \"year\":2010}";
    map<anydata>|error movieMap = s.fromJsonStringWithType(MapOfAnyData);
    map<anydata> movieMap2 = <map<anydata>> checkpanic movieMap;
    assert(movieMap2["title"], "Some");
    assert(movieMap2["year"], 2010);
}

function testFromJsonStringWithTypeStringArray() {
    string s = "[\"Hello\", \"World\"]";
    string[]|error a = s.fromJsonStringWithType(StringArray);
    string[] a2 = <string[]> checkpanic a;
    assert(a2.length(), 2);
    assert(a2[0], "Hello");
}

function testFromJsonStringWithTypeArrayNegative() {
    string s = "[1, 2]";
    string[]|error a = s.fromJsonStringWithType(StringArray);
    assert(a is error, true);
}

function testFromJsonStringWithTypeIntArray() {
    string s = "[1, 2]";
    int[]|error arr = s.fromJsonStringWithType(IntArray);
    int[] intArr = <int[]> checkpanic arr;
    assert(intArr[0], 1);
    assert(intArr[1], 2);
}

/////////////////////////// Tests for `toJson()` ///////////////////////////

function testToJsonWithRecord1() {
    Student2 s = {name: "Adam", age: 23};
    json|error j = s.toJson();
    assert(j is json, true);
}

function testToJsonWithRecord2() {
    Address1 addr1 = {country: "x", city: "y", "street": "z", "no": 3};
    json jsonaddr1 = addr1.toJson();
}

function testToJsonWithLiterals() {
    () aNil = ();
    string aString = "some string";
    int aNumber = 10;

    json|error aNilJson = aNil.toJson();
    assert(aNilJson is json, true);

    json|error aStringJson = aString.toJson();
    assert(aStringJson is json, true);

    json|error aNumberJson = aNumber.toJson();
    assert(aNumberJson is json, true);
}

function testToJsonWithArray() {
    string[] arrString = ["hello", "world"];
    json|error arrStringJson = arrString.toJson();
    assert(arrStringJson is json[], true);
    assert(<json[]> checkpanic arrStringJson, <json[]> ["hello", "world"]);
}

function testToJsonWithXML() {
    xml x1 = xml `<movie>
                    <title>Some</title>
                    <writer>Writer</writer>
                  </movie>`;
    json j = x1.toJson();
    xml|error x2 = j.fromJsonWithType(xml);
    assert(<xml> checkpanic x2, x1);

    map<anydata> m2 = {a: 1, b: x1};
    json j3 = m2.toJson();
}

type MapOfString map<string>;

function testToJsonWithMap() {
    map<string> m = {
        line1: "Line1",
        line2: "Line2"
    };
    json j = m.toJson();
    assert(j.toJsonString(),"{\"line1\":\"Line1\", \"line2\":\"Line2\"}");
    map<string>|error m2 = j.fromJsonWithType(MapOfString);
    assert(<map<string>> checkpanic m2, m);
}

function testToJsonWithMapInt() {
    map<int> m = {a: 1, b: 2};
    map<json> mj = <map<json>> m.toJson();
    mj["c"] = "non-int json";
}

function testToJsonWithStringArray() {
    string[] a = ["Hello", "World"];
    json j = a.toJson();
    assert(j.toJsonString(), "[\"Hello\", \"World\"]");
}

function testToJsonWithIntArray() {
    int[] a = [1, 2];
    json j = a.toJson();
    assert(j.toJsonString(), "[1, 2]");
}

type Boo record {|
    int id;
    string str;
|};

function testToJsonWithTable() {
    table<Boo> tb = table [
            {id: 12, str: "abc"},
            {id: 34, str: "def"}
    ];
    json j = tb.toJson();
    assert(j.toJsonString(), "[{\"id\":12, \"str\":\"abc\"}, {\"id\":34, \"str\":\"def\"}]");
}

function assert(anydata actual, anydata expected) {
    if (expected != actual) {
        typedesc<anydata> expT = typeof expected;
        typedesc<anydata> actT = typeof actual;
        string reason = "expected [" + expected.toString() + "] of type [" + expT.toString()
                            + "], but found [" + actual.toString() + "] of type [" + actT.toString() + "]";
        error e = error(reason);
        panic e;
    }
}

public function functionWithImmutableValues() {
    map<string|int> m1 = {stringVal: "str", intVal: 1};

    map<string|int> m2 = m1.cloneReadOnly();

    map<string|int> m3 = m2.cloneReadOnly();

    map<string|int> m5 = {valueType: "map", constraint: "string"};

    var frozenVal = m5.cloneReadOnly();

    if (frozenVal is map<string>) {
        // do nothing
    }
}

public function functionWithRangeExpressions() {
    foreach int i in 25 ... 28 {
        // do nothing
    }

    foreach int i in 25 ..< 28 {
        // do nothing
    }
     object {
        public function __iterator() returns
            object {
                public isolated function next() returns record {|int value;|}?;
            };
    } iterableObj = 25 ..< 28;

    object {
            public isolated function next() returns (record {|int value;|}?);
    } iterator = iterableObj.__iterator();

    while (true) {
        record {|int value;|}? r = iterator.next();
        if (r is record {|int value;|}) {
            // do nothing
        } else {
            break;
        }
    }
}

public function functionWithStringTemplate() {
    string name = "Ballerina";
    string template = string `Hello ${name}!!!`;
}

public function functionWithLetExpressions() {
    int a = let int b = 1 in b * 2;
    string greeting = let string hello = "Hello ",
                          string ballerina = "Ballerina!"
                      in hello + ballerina;

    int three = let int one = getInt(), int two = one + one in one + two;

    int length = let var num = 10, var txt = "four" in num + txt.length();

    [int, int] v1 = [10, 20];
    int tupleBindingResult = let [int, int] [d1, d2] = v1,
                                 int d3 = d1 + d2
                             in  d3 * 2;

    int age = let Person3 {
                    name: firstName,
                    age: personAge,
                    ...otherDetails
              } = getPerson()
              in personAge;
    var fatal = let var error(reason, ...params) = getSampleError()
                    in params["fatal"];
}

public function getInt() returns int => 1;

type Person3 record {
    string name;
    int age;
    string country;
};

function getPerson() returns Person3 => {
    name: "John",
    age: 31,
    country: "USA",
    "occupation": "Lawyer"
};

function getSampleError() returns error {
    return error("SampleError", message = "Detail message", fatal = true);
}<|MERGE_RESOLUTION|>--- conflicted
+++ resolved
@@ -276,11 +276,7 @@
     map<json> j2 = { x: { b: 2 } };
     j2["p"] = j2;
     var result = j1.mergeJson(j2);
-<<<<<<< HEAD
-    return result === j1 && j1.x == <json> { a: 1, b: 2 } && j1.z === j1 && j2.p === j2;
-=======
-    return (checkpanic j1.x) == <json> { a: 1, b: 2 } && j1.z === j1 && j2.p === j2;
->>>>>>> 95026a5f
+    return result === j1 && (checkpanic j1.x) == <json> { a: 1, b: 2 } && j1.z === j1 && j2.p === j2;
 }
 
 function testMergeJsonFailureForValuesWithIntersectingCyclicRefererences() returns boolean {
