--- conflicted
+++ resolved
@@ -1,13 +1,8 @@
 import ballerina/io;
 
 function test (int x, string s) returns (float) {
-<<<<<<< HEAD
     int y =? <int>s;
     float f = x * 1.0 * y;
-=======
-    var y =? <int>s;
-    var f = x * 1.0 * y;
->>>>>>> 8884a45b
     return f;
 }
 
@@ -19,12 +14,7 @@
 
 @Description {value:"Function pointer as a return type."}
 function getIt () returns (function (int, string) returns (float)) {
-<<<<<<< HEAD
-    var f = test;
-    return f;
-=======
     return test;
->>>>>>> 8884a45b
 }
 
 function main (string[] args) {
