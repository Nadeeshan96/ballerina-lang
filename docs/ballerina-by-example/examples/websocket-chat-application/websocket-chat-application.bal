--- conflicted
+++ resolved
@@ -3,11 +3,7 @@
 
 const string NAME = "NAME";
 const string AGE = "AGE";
-<<<<<<< HEAD
-endpoint http:ServiceEndpoint ep {
-=======
 endpoint http:WebSocketEndpoint ep {
->>>>>>> cd741aa1
     port:9090
 };
 
@@ -16,24 +12,6 @@
 }
 service<http:WebSocketService> ChatApp bind ep {
     string msg;
-<<<<<<< HEAD
-    map<http:WebSocketConnector> consMap = {};
-    onUpgrade (endpoint ep, http:Request req) {
-        var params = req.getQueryParams();
-        string name = untaint <string>params.name;
-        if (name != null) {
-            ep.getClient().attributes[NAME] = name;
-            msg = string `{{name}} connected to chat`;
-        } else {
-            error err = {message:"Please enter a name"};
-            throw err;
-        }
-        string age = untaint <string>params.age;
-
-        if (age != null) {
-            ep.getClient().attributes[AGE] = age;
-            msg = string `{{name}} with age {{age}} connected to chat`;
-=======
     map<http:WebSocketEndpoint> consMap = {};
     onUpgrade (endpoint conn, http:Request req, string name) {
         var params = req.getQueryParams();
@@ -44,7 +22,6 @@
         if (age != null) {
             conn.attributes[AGE] = age;
             msg = string `{{untaint name}} with age {{age}} connected to chat`;
->>>>>>> cd741aa1
         }
 
     }
@@ -54,27 +31,15 @@
         broadcast(consMap, msg);
     }
 
-<<<<<<< HEAD
-    onTextMessage (endpoint ep, http:TextFrame frame) {
-        msg = untaint string `{{untaint <string>ep.getClient().attributes[NAME]}}: {{frame.text}}`;
-=======
     onTextMessage (endpoint conn, http:TextFrame frame) {
         msg = untaint string `{{untaint <string>conn.attributes[NAME]}}: {{frame.text}}`;
->>>>>>> cd741aa1
         io:println(msg);
         broadcast(consMap, msg);
     }
 
-<<<<<<< HEAD
-    onClose (endpoint ep, http:CloseFrame frame) {
-        var con = ep.getClient();
-        msg = string `{{untaint <string>ep.getClient().attributes[NAME]}} left the chat`;
-        _ = consMap.remove(con.id);
-=======
     onClose (endpoint conn, http:CloseFrame frame) {
         msg = string `{{untaint <string>conn.attributes[NAME]}} left the chat`;
         _ = consMap.remove(conn.id);
->>>>>>> cd741aa1
         broadcast(consMap, msg);
     }
 }
