# Copyright (c) 2017, WSO2 Inc. (http://wso2.com) All Rights Reserved.
#
# Licensed under the Apache License, Version 2.0 (the "License");
# you may not use this file except in compliance with the License.
# You may obtain a copy of the License at
#
# http://www.apache.org/licenses/LICENSE-2.0
#
# Unless required by applicable law or agreed to in writing, software
# distributed under the License is distributed on an "AS IS" BASIS,
# WITHOUT WARRANTIES OR CONDITIONS OF ANY KIND, either express or implied.
# See the License for the specific language governing permissions and
# limitations under the License.

language: java

sudo: required

git:
  quiet: true

services:
  - docker

before_install:
  - if [ $TRAVIS_OS_NAME == "linux" ]; then
      export CXX="g++-4.9" CC="gcc-4.9" DISPLAY=:99.0;
      sh -e /etc/init.d/xvfb start;
      sleep 3;
    fi

install:
  - . $HOME/.nvm/nvm.sh
  - nvm install 8.9.0
  - nvm use 8.9.0
  - npm install -g npm@'5.6.0'

script:
  - while sleep 9m; do echo "=====[ $SECONDS seconds still running ]====="; done &
<<<<<<< HEAD
  - ./gradlew build jacocoTestReport --console=plain --stacktrace -scan -x jballerina-integration-test:test
=======
  - ./gradlew build --console=plain --stacktrace -scan -x :jballerina-unit-test:test -x jballerina-integration-test:test
>>>>>>> e0ca25aa
  # Killing background sleep loop
  - kill %1

after_success:
  - bash <(curl -s https://codecov.io/bash)

before_cache:
  - rm -f  $HOME/.gradle/caches/modules-2/modules-2.lock
  - rm -fr $HOME/.gradle/caches/*/plugin-resolution/
cache:
  directories:
    - $HOME/.gradle/caches/
    - $HOME/.gradle/wrapper/
    - $HOME/.m2

branches:
  only:
    - master<|MERGE_RESOLUTION|>--- conflicted
+++ resolved
@@ -37,11 +37,7 @@
 
 script:
   - while sleep 9m; do echo "=====[ $SECONDS seconds still running ]====="; done &
-<<<<<<< HEAD
-  - ./gradlew build jacocoTestReport --console=plain --stacktrace -scan -x jballerina-integration-test:test
-=======
-  - ./gradlew build --console=plain --stacktrace -scan -x :jballerina-unit-test:test -x jballerina-integration-test:test
->>>>>>> e0ca25aa
+  - ./gradlew build --console=plain --stacktrace -scan -x jballerina-integration-test:test
   # Killing background sleep loop
   - kill %1
 
