--- conflicted
+++ resolved
@@ -28,8 +28,4 @@
 cache:
   directories:
   - $HOME/.m2
-<<<<<<< HEAD
-  - modules/web/node_modules
-=======
-  - composer/modules/web/node_modules
->>>>>>> 5faee9df
+  - composer/modules/web/node_modules