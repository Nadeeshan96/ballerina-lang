name: CI Full Build Ubuntu

on:
  pull_request:
    branches:
      - master
      - intersection-type

jobs:
  build-lang:
    name: Build Ballerina Lang
    runs-on: ubuntu-latest
    timeout-minutes: 120
    concurrency:
      group: ${{ github.head_ref }}-FBP-lang
      cancel-in-progress: true

    steps:
      - name: Checkout Repository
        uses: actions/checkout@v3

      - name: Set up JDK 17
        uses: actions/setup-java@v3
        with:
          distribution: 'temurin'
          java-version: '17.0.7'

      - name: Checkout To Lang Branch
        run: |
          git checkout ${{ github.event.inputs.ballerina_lang_branch }}

      - name: Get Lang Version
        id: lang-version
        run: |
          VERSION=$((grep -w "version" | cut -d= -f2) < gradle.properties)
          echo "::set-output name=version::$VERSION"

      - name: Build ballerina-lang
        run: |
          ./gradlew clean build -x check publishToMavenLocal --stacktrace --scan

      - name: Archive Lang Artifacts
        uses: actions/upload-artifact@v2
        with:
          name: Ballerina Lang Artifacts
          path: ~/.m2/

    outputs:
      lang_version: ${{ steps.lang-version.outputs.version }}

  build-stdlib-level:
    needs: build-lang
    name: Build Stdlib Level
    runs-on: ubuntu-latest
    timeout-minutes: 120
    concurrency:
      group: ${{ github.head_ref }}-FBP-stdlib-${{ matrix.level }}
      cancel-in-progress: true
    strategy:
      fail-fast: false
      matrix:
        level: [ 1, 2, 3, 4, 5, 6, 7, 8, 9 ]

    steps:
      - name: Checkout Repository
        uses: actions/checkout@v2

      - name: Set up JDK 17
        uses: actions/setup-java@v2
        with:
          distribution: 'temurin'
          java-version: '17.0.7'

      - name: Setup NodeJs
        uses: actions/setup-node@v3
        with:
          node-version: 10.22.1
      - name: Download Ballerina Lang Artifacts
        uses: actions/download-artifact@v2
        with:
          name: Ballerina Lang Artifacts
          path: ~/.m2/

      - name: Download Module Data
        run: |
          wget https://raw.githubusercontent.com/ballerina-platform/ballerina-release/master/dependabot/resources/extensions.json
          wget https://raw.githubusercontent.com/ballerina-platform/ballerina-distribution/2201.0.x/gradle.properties

      - name: Clone Modules
        run: |
          for module_name in $(jq -r '.standard_library| .[] | select(.level==${{ matrix.level }}) | .name' extensions.json); \
          do git clone https://github.com/ballerina-platform/${module_name}.git; \
          done

<<<<<<< HEAD
#       - name: Checkout non-default branch
#         run: |
#           for module_name in $(jq -r '.standard_library| .[] | select(.level==${{ matrix.level }}) | .name' extensions.json); \
#           do
#             cd $module_name
#             git fetch origin
#             git checkout -t origin/update4 || :
#             cd ..
#           done
=======
#      - name: Checkout non-default branch
#        run: |
#          for module_name in $(jq -r '.standard_library| .[] | select(.level==${{ matrix.level }}) | .name' extensions.json); do \
#          cd $module_name && git fetch origin && git checkout -t origin/java_17_migration && cd ..; \
#          done
>>>>>>> b8b78ca4

      - name: Update Lang Version in Module
        run: |
          for module_name in $(jq -r '.standard_library| .[] | select(.level==${{ matrix.level }}) | .name' extensions.json); do \
          perl -pi -e "s/^\s*ballerinaLangVersion=.*/ballerinaLangVersion=${{ needs.build-lang.outputs.lang_version }}/" ${module_name}/gradle.properties; \
          done

      - name: Build Module
        run: |
          for module_name in $(jq -r '.standard_library| .[] | select(.level==${{ matrix.level }}) | .name' extensions.json); do \
          echo "Building Standard Library: $module_name" && \
          cd $module_name && ./gradlew clean build --stacktrace --scan && cd ..; \
          done
        env:
          packageUser: ${{ secrets.BALLERINA_BOT_USERNAME }}
          packagePAT: ${{ secrets.GITHUB_TOKEN }}
          CLIENT_ID: ${{ secrets.CLIENT_ID }}
          CLIENT_SECRET: ${{ secrets.CLIENT_SECRET }}
          REFRESH_TOKEN: ${{ secrets.REFRESH_TOKEN }}

  build-distribution:
    needs: build-lang
    name: Build Ballerina Distribution
    runs-on: ubuntu-latest
    timeout-minutes: 120
    concurrency:
      group: ${{ github.head_ref }}-FBP-distribution
      cancel-in-progress: true

    steps:
      - name: Checkout Repository
        uses: actions/checkout@v3
        with:
          repository: 'ballerina-platform/ballerina-distribution'

      - name: Set up JDK 17
        uses: actions/setup-java@v3
        with:
          distribution: 'temurin'
          java-version: '17.0.7'

      - name: Download Ballerina Lang Artifacts
        uses: actions/download-artifact@v2
        with:
          name: Ballerina Lang Artifacts
          path: ~/.m2/

      - name: Update Lang Version in Module
        run: |
          perl -pi -e "s/^\s*ballerinaLangVersion=.*/ballerinaLangVersion=${{ needs.build-lang.outputs.lang_version }}/" gradle.properties

      - name: Build Module
        run: ./gradlew clean build --stacktrace --scan --console=plain --no-daemon --continue -x :project-api-tests:test
        env:
          packageUser: ${{ secrets.BALLERINA_BOT_USERNAME }}
          packagePAT: ${{ secrets.GITHUB_TOKEN }}
          devCentralToken: ${{ secrets.BALLERINA_DEV_CENTRAL_ACCESS_TOKEN }}<|MERGE_RESOLUTION|>--- conflicted
+++ resolved
@@ -4,7 +4,6 @@
   pull_request:
     branches:
       - master
-      - intersection-type
 
 jobs:
   build-lang:
@@ -92,23 +91,11 @@
           do git clone https://github.com/ballerina-platform/${module_name}.git; \
           done
 
-<<<<<<< HEAD
-#       - name: Checkout non-default branch
-#         run: |
-#           for module_name in $(jq -r '.standard_library| .[] | select(.level==${{ matrix.level }}) | .name' extensions.json); \
-#           do
-#             cd $module_name
-#             git fetch origin
-#             git checkout -t origin/update4 || :
-#             cd ..
-#           done
-=======
 #      - name: Checkout non-default branch
 #        run: |
-#          for module_name in $(jq -r '.standard_library| .[] | select(.level==${{ matrix.level }}) | .name' extensions.json); do \
+#          for module_name in $(jq -r '.standard_library| .[] | select(.level==${{ matrix.level }}) | .name' extensions.json);            do\
 #          cd $module_name && git fetch origin && git checkout -t origin/java_17_migration && cd ..; \
 #          done
->>>>>>> b8b78ca4
 
       - name: Update Lang Version in Module
         run: |
