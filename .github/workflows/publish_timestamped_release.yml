name: Publish Timestamped Snapshot Artifacts

on:
  push:
    branches:
      - master
<<<<<<< HEAD
      - "slbeta1-stage"
=======
      - slbeta1-stage
>>>>>>> 9317c52a
  workflow_dispatch:

jobs:
  publish-ballerina-lang:
    name: Build and Publish Ballerina Lang
    runs-on: ubuntu-latest
    if: github.repository_owner == 'ballerina-platform'
    steps:
      -   name: Checkout Repository
          uses: actions/checkout@v2

      -   name: Set up JDK 11
          uses: actions/setup-java@v1
          with:
            java-version: 11

      -   name: Initialize Sub Modules
          run: git submodule update --init

      -   name: Change to Timestamped Version
          run: |
            startTime=$(TZ="Asia/Kolkata" date +'%Y%m%d-%H%M00')
            latestCommit=$(git log -n 1 --pretty=format:"%h")
            VERSION=$((grep -w 'version' | cut -d= -f2) < gradle.properties | rev | cut --complement -d- -f1 | rev)
            updatedVersion=$VERSION-$startTime-$latestCommit
            echo $updatedVersion
            sed -i "s/version=\(.*\)/version=$updatedVersion/g" gradle.properties

      -   name: Build and Publish
          env:
            packageUser: ${{ secrets.BALLERINA_BOT_USERNAME }}
            packagePAT: ${{ secrets.BALLERINA_BOT_TOKEN }}
          run: |
            ./gradlew clean build publish -x createJavadoc --scan --continue --rerun-tasks
            ./gradlew createCodeCoverageReport

      -   name: Generate Codecov Report
          uses: codecov/codecov-action@v1
          with:
            files: ./.jacoco/reports/jacoco/report.xml<|MERGE_RESOLUTION|>--- conflicted
+++ resolved
@@ -4,11 +4,7 @@
   push:
     branches:
       - master
-<<<<<<< HEAD
-      - "slbeta1-stage"
-=======
       - slbeta1-stage
->>>>>>> 9317c52a
   workflow_dispatch:
 
 jobs:
