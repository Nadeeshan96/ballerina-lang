/*
 * Copyright (c) 2020, WSO2 Inc. (http://wso2.com) All Rights Reserved.
 *
 * Licensed under the Apache License, Version 2.0 (the "License");
 * you may not use this file except in compliance with the License.
 * You may obtain a copy of the License at
 *
 * http://www.apache.org/licenses/LICENSE-2.0
 *
 * Unless required by applicable law or agreed to in writing, software
 * distributed under the License is distributed on an "AS IS" BASIS,
 * WITHOUT WARRANTIES OR CONDITIONS OF ANY KIND, either express or implied.
 * See the License for the specific language governing permissions and
 * limitations under the License.
 */
package org.ballerinalang.formatter.cli;

import io.ballerina.projects.BuildOptions;
import io.ballerina.projects.BuildOptionsBuilder;
import io.ballerina.projects.DocumentId;
import io.ballerina.projects.Module;
import io.ballerina.projects.ModuleId;
import io.ballerina.projects.ModuleName;
import io.ballerina.projects.Package;
import io.ballerina.projects.ProjectException;
import io.ballerina.projects.directory.BuildProject;
import org.ballerinalang.formatter.core.Formatter;
import org.ballerinalang.formatter.core.FormatterException;
import org.ballerinalang.tool.BLauncherCmd;
import org.ballerinalang.tool.LauncherUtils;

import java.io.File;
import java.io.FileOutputStream;
import java.io.IOException;
import java.io.OutputStream;
import java.io.OutputStreamWriter;
import java.io.PrintStream;
import java.io.UnsupportedEncodingException;
import java.nio.charset.StandardCharsets;
import java.nio.file.Files;
import java.nio.file.Path;
import java.nio.file.Paths;
import java.util.ArrayList;
import java.util.List;
import java.util.regex.Pattern;

<<<<<<< HEAD
import static org.ballerinalang.compiler.CompilerOptionName.COMPILER_PHASE;
import static org.ballerinalang.compiler.CompilerOptionName.EXPERIMENTAL_FEATURES_ENABLED;
import static org.ballerinalang.compiler.CompilerOptionName.LOCK_ENABLED;
import static org.ballerinalang.compiler.CompilerOptionName.OFFLINE;
import static org.ballerinalang.compiler.CompilerOptionName.PRESERVE_WHITESPACE;
import static org.ballerinalang.compiler.CompilerOptionName.PROJECT_DIR;
import static org.ballerinalang.compiler.CompilerOptionName.SKIP_TESTS;
import static org.ballerinalang.compiler.CompilerOptionName.TEST_ENABLED;

=======
>>>>>>> dfa1fba9
/**
 * Util class for compilation and format execution for formatting CLI tool.
 */
class FormatUtil {
    static final String CMD_NAME = "format";
    private static final PrintStream outStream = System.err;

    /**
     * Execute formatter.
     *
     * @param argList        argument list from the console
     * @param helpFlag       flag to get the help page
     * @param dryRun         run the whole formatting
     * @param sourceRootPath execution path
     */
    static void execute(List<String> argList, boolean helpFlag, boolean dryRun, Path sourceRootPath) {
        if (helpFlag) {
            String commandUsageInfo = BLauncherCmd.getCommandUsageInfo(CMD_NAME);
            outStream.println(commandUsageInfo);
            return;
        }

        if (argList != null && argList.size() > 1) {
            throw LauncherUtils.createLauncherException(Messages.getArgumentError());
        }

        String moduleName;
        String ballerinaFilePath;

        try {
            // If parameters are available user has given either the module name or the ballerina file path.
            // Else user is in a ballerina project and expecting to format the whole ballerina project
            if (argList != null && !argList.isEmpty()) {
                if (FormatUtil.isBalFile(argList.get(0))) {
                    ballerinaFilePath = argList.get(0);
                    Path filePath = Paths.get(ballerinaFilePath);

                    // If the file doesn't exist or is a directory.
                    if (!filePath.toFile().exists() || filePath.toFile().isDirectory()) {
                        throw LauncherUtils.createLauncherException(Messages.getNoBallerinaFile(ballerinaFilePath));
                    }

                    String source = Files.readString(filePath);
                    // Format and get the generated formatted source code content.
                    String formattedSourceCode = Formatter.format(source);

                    if (areChangesAvailable(source, formattedSourceCode)) {
                        if (!dryRun) {
                            // Write the formatted content back to the file.
                            FormatUtil.writeFile(filePath.toAbsolutePath().toString(), formattedSourceCode);
                            outStream.println(Messages.getModifiedFiles() + System.lineSeparator() + ballerinaFilePath);
                            outStream.println(System.lineSeparator() + Messages.getSuccessMessage());
                        } else {
                            outStream.println(Messages.getFilesToModify() + System.lineSeparator() + ballerinaFilePath);
                        }
                    } else {
                        outStream.println(Messages.getNoChanges());
                    }
                } else if (Paths.get(argList.get(0)).toFile().isFile()) {
                    // If file is a regular file but not a ballerina source file
                    // throw the following exception.
                    throw LauncherUtils.createLauncherException(Messages.getNotABallerinaFile());
                } else {
                    moduleName = argList.get(0);

                    // Check whether the module dir exists.
                    if (!FormatUtil.isModuleExist(moduleName, sourceRootPath)) {
                        // If module directory doesn't exist and contains a "."
                        // throw an exception to say file or module doesn't exist.
                        // Else throw a exception to say module doesn't exist.
                        if (moduleName.contains(".")) {
                            throw LauncherUtils.createLauncherException(Messages
                                    .getNoBallerinaModuleOrFile(moduleName));
                        } else {
                            throw LauncherUtils.createLauncherException(Messages.getNoModuleFound(moduleName));
                        }
                    }

                    BuildProject project;

                    try {
                        project = BuildProject.load(sourceRootPath, constructBuildOptions());
                    } catch (ProjectException e) {
                        throw LauncherUtils.createLauncherException(Messages.getException() + e);
                    }

                    Package currentPackage = project.currentPackage();
                    Module module = currentPackage.module(ModuleName.from(currentPackage.packageName(),
                            getModuleName(moduleName)));

                    // Iterate and format the ballerina package.
                    List<String> formattedFiles = iterateAndFormat(getDocumentPaths(project, module.moduleId()),
                            sourceRootPath, dryRun);
                    generateChangeReport(formattedFiles, dryRun);
                }
            } else {
                // Check whether the given directory is not a ballerina project.
                if (!FormatUtil.isBallerinaProject(sourceRootPath)) {
                    throw LauncherUtils.createLauncherException(Messages.getNotBallerinaProject());
                }

                BuildProject project;

                try {
                    project = BuildProject.load(sourceRootPath, constructBuildOptions());
                } catch (ProjectException e) {
                    throw LauncherUtils.createLauncherException(Messages.getException() + e);
                }

                List<String> formattedFiles = new ArrayList<>();
                // Iterate and format all the ballerina packages.
                project.currentPackage().moduleIds().forEach(moduleId -> {
                    try {
                        formattedFiles.addAll(iterateAndFormat(getDocumentPaths(project, moduleId),
                                sourceRootPath, dryRun));
                    } catch (IOException | FormatterException e) {
                        throw LauncherUtils.createLauncherException(Messages.getException() + e);
                    }
                });
                generateChangeReport(formattedFiles, dryRun);
            }
        } catch (IOException | NullPointerException | FormatterException e) {
            throw LauncherUtils.createLauncherException(Messages.getException() + e);
        }
    }

    private static List<Path> getDocumentPaths(BuildProject project, ModuleId moduleId) {
        List<Path> documentPaths = new ArrayList<>();
        Module module = project.currentPackage().module(moduleId);
        List<DocumentId> documentIds = new ArrayList<>();

        documentIds.addAll(module.documentIds());
        documentIds.addAll(module.testDocumentIds());
        documentIds.forEach(documentId -> {
            if (project.documentPath(documentId).isPresent()) {
                documentPaths.add(project.documentPath(documentId).get());
            }
        });
        return documentPaths;
    }

    private static void generateChangeReport(List<String> formattedFiles, boolean dryRun) {
        if (!formattedFiles.isEmpty()) {
            StringBuilder fileList = new StringBuilder();
            if (dryRun) {
                fileList.append(Messages.getFilesToModify()).append(System.lineSeparator());
            } else {
                fileList.append(Messages.getModifiedFiles()).append(System.lineSeparator());
            }
            for (String file : formattedFiles) {
                fileList.append(file).append(System.lineSeparator());
            }
            outStream.println(fileList.toString());
            if (!dryRun) {
                outStream.println(Messages.getSuccessMessage());
            }
        } else {
            outStream.println(Messages.getNoChanges());
        }
    }

    private static String getModuleName(String moduleName) {
        String pattern = Pattern.quote(File.separator);
        String[] splitedTokens = moduleName.split(pattern);
        return splitedTokens[splitedTokens.length - 1];
    }

    private static void formatAndWrite(Path documentPath, Path sourceRootPath,
                               List<String> formattedFiles, boolean dryRun) throws IOException, FormatterException {
        String fileName = Paths.get(sourceRootPath.toString()).resolve("modules").resolve(documentPath).toString();

<<<<<<< HEAD
        String originalSource = new String(Files.readAllBytes(Paths.get(fileName)), StandardCharsets.UTF_8);
=======
        String originalSource = Files.readString(Paths.get(fileName));
>>>>>>> dfa1fba9
        // Format and get the formatted source.
        String formattedSource = Formatter.format(originalSource);

        if (areChangesAvailable(originalSource, formattedSource)) {
            if (!dryRun) {
                // Write formatted content to the file.
                FormatUtil.writeFile(fileName, formattedSource);
            }
            formattedFiles.add(fileName);
        }
    }

    private static List<String> iterateAndFormat(List<Path> documentPaths, Path sourceRootPath, boolean dryRun)
            throws IOException, FormatterException {
        List<String> formattedFiles = new ArrayList<>();

        // Iterate compilation units and format.
        for (Path path : documentPaths) {
            formatAndWrite(path, sourceRootPath, formattedFiles, dryRun);
        }

        return formattedFiles;
    }

<<<<<<< HEAD
    /**
     * Get prepared compiler context.
     *
     * @param sourceRootPath ballerina compilable source root path
     * @return {@link CompilerContext} compiler context
     */
    private static CompilerContext getCompilerContext(Path sourceRootPath) {
        CompilerPhase compilerPhase = CompilerPhase.DEFINE;
        CompilerContext context = new CompilerContext();
        CompilerOptions options = CompilerOptions.getInstance(context);
        options.put(PROJECT_DIR, sourceRootPath.toString());
        options.put(OFFLINE, Boolean.toString(false));
        options.put(COMPILER_PHASE, compilerPhase.toString());
        options.put(SKIP_TESTS, Boolean.toString(false));
        options.put(TEST_ENABLED, "true");
        options.put(LOCK_ENABLED, Boolean.toString(false));
        options.put(EXPERIMENTAL_FEATURES_ENABLED, Boolean.toString(true));
        options.put(PRESERVE_WHITESPACE, Boolean.toString(true));

        return context;
=======
    private static BuildOptions constructBuildOptions() {
        return new BuildOptionsBuilder()
                .codeCoverage(false)
                .experimental(true)
                .offline(false)
                .skipTests(false)
                .testReport(false)
                .observabilityIncluded(false)
                .build();
>>>>>>> dfa1fba9
    }

    /**
     * Check whether the given module name exists.
     *
     * @param module      module name
     * @param projectRoot path of the ballerina project root
     * @return {@link Boolean} true or false
     */
    private static boolean isModuleExist(String module, Path projectRoot) {
        Path modulePath;
        if (module.startsWith("modules/")) {
            modulePath = projectRoot.resolve(module);
        } else {
            modulePath = projectRoot.resolve("modules").resolve(module);
        }

        return modulePath.toFile().isDirectory();
    }

    /**
     * Check whether the given path is a source root of a ballerina project.
     *
     * @param path - path where the command is executed from
     * @return {@link boolean} true or false
     */
    private static boolean isBallerinaProject(Path path) {
        Path cachePath = path.resolve("Ballerina.toml");
        return cachePath.toFile().exists();
    }

    /**
     * Write content to a file.
     *
     * @param filePath - path of the file to add the content
     * @param content  - content to be added to the file
     * @throws IOException - throws and IO exception
     */
    private static void writeFile(String filePath, String content) throws IOException {
        OutputStreamWriter fileWriter = null;
        FileOutputStream fileStream = null;
        try {
            File newFile = new File(filePath);
            fileStream = new FileOutputStream(newFile);
            fileWriter = new OutputStreamWriter(fileStream, StandardCharsets.UTF_8);
            fileWriter.write(content);
        } finally {
            if (fileWriter != null) {
                fileWriter.close();
            }
            if (fileStream != null) {
                fileStream.close();
            }
        }
    }

    private static boolean areChangesAvailable(String originalSource, String formattedSource) {
        return !originalSource.equals(formattedSource);
    }

    /**
     * Check whether the given file is a ballerina file.
     *
     * @param fileName file name to be check whether a ballerina file
     * @return {@link Boolean} true or false
     */
    private static boolean isBalFile(String fileName) {
        return fileName.endsWith(".bal");
    }


    /**
     * Empty print stream extending the print stream.
     */
    static class EmptyPrintStream extends PrintStream {
        EmptyPrintStream() throws UnsupportedEncodingException {
            super(new OutputStream() {
                @Override
                public void write(int b) {
                }
            }, true, "UTF-8");
        }
    }
}<|MERGE_RESOLUTION|>--- conflicted
+++ resolved
@@ -44,18 +44,6 @@
 import java.util.List;
 import java.util.regex.Pattern;
 
-<<<<<<< HEAD
-import static org.ballerinalang.compiler.CompilerOptionName.COMPILER_PHASE;
-import static org.ballerinalang.compiler.CompilerOptionName.EXPERIMENTAL_FEATURES_ENABLED;
-import static org.ballerinalang.compiler.CompilerOptionName.LOCK_ENABLED;
-import static org.ballerinalang.compiler.CompilerOptionName.OFFLINE;
-import static org.ballerinalang.compiler.CompilerOptionName.PRESERVE_WHITESPACE;
-import static org.ballerinalang.compiler.CompilerOptionName.PROJECT_DIR;
-import static org.ballerinalang.compiler.CompilerOptionName.SKIP_TESTS;
-import static org.ballerinalang.compiler.CompilerOptionName.TEST_ENABLED;
-
-=======
->>>>>>> dfa1fba9
 /**
  * Util class for compilation and format execution for formatting CLI tool.
  */
@@ -227,11 +215,7 @@
                                List<String> formattedFiles, boolean dryRun) throws IOException, FormatterException {
         String fileName = Paths.get(sourceRootPath.toString()).resolve("modules").resolve(documentPath).toString();
 
-<<<<<<< HEAD
-        String originalSource = new String(Files.readAllBytes(Paths.get(fileName)), StandardCharsets.UTF_8);
-=======
         String originalSource = Files.readString(Paths.get(fileName));
->>>>>>> dfa1fba9
         // Format and get the formatted source.
         String formattedSource = Formatter.format(originalSource);
 
@@ -256,28 +240,6 @@
         return formattedFiles;
     }
 
-<<<<<<< HEAD
-    /**
-     * Get prepared compiler context.
-     *
-     * @param sourceRootPath ballerina compilable source root path
-     * @return {@link CompilerContext} compiler context
-     */
-    private static CompilerContext getCompilerContext(Path sourceRootPath) {
-        CompilerPhase compilerPhase = CompilerPhase.DEFINE;
-        CompilerContext context = new CompilerContext();
-        CompilerOptions options = CompilerOptions.getInstance(context);
-        options.put(PROJECT_DIR, sourceRootPath.toString());
-        options.put(OFFLINE, Boolean.toString(false));
-        options.put(COMPILER_PHASE, compilerPhase.toString());
-        options.put(SKIP_TESTS, Boolean.toString(false));
-        options.put(TEST_ENABLED, "true");
-        options.put(LOCK_ENABLED, Boolean.toString(false));
-        options.put(EXPERIMENTAL_FEATURES_ENABLED, Boolean.toString(true));
-        options.put(PRESERVE_WHITESPACE, Boolean.toString(true));
-
-        return context;
-=======
     private static BuildOptions constructBuildOptions() {
         return new BuildOptionsBuilder()
                 .codeCoverage(false)
@@ -287,7 +249,6 @@
                 .testReport(false)
                 .observabilityIncluded(false)
                 .build();
->>>>>>> dfa1fba9
     }
 
     /**
