--- conflicted
+++ resolved
@@ -1,11 +1,6 @@
 import ballerina/lang.'int;
-<<<<<<< HEAD
-import ballerina/math version 1.1.1;
-import ballerina/io version 1.1.1 as console;
-=======
 import ballerina/math;
 import ballerina/log as logger;
->>>>>>> dfa1fba9
 import ballerina/io as console;
 
 function foo() {
