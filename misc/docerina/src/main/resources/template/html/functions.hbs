--- conflicted
+++ resolved
@@ -62,20 +62,14 @@
                     {{#each functions}}
                         <tbody>
                             <tr>
-<<<<<<< HEAD
-                                <td width="30%" ><a class="functions" href="#{{name}}">{{name}}</a></td>
+                                <td width="30%"><a class="functions {{#if isDeprecated}}strike{{/if}}" href="#{{name}}">{{name}}</a></td>
                                 <td width="70%">
                                     <div class="function-desc">
+                                        {{#if isDeprecated}}
+                                            <span class="stab">Deprecated</span>
+                                        {{/if}}
                                         {{{ description }}}
                                     </div>
-=======
-                                <td width="40%"><a class="functions {{#if isDeprecated}}strike{{/if}}" href="#{{name}}">{{name}}</a></td>
-                                <td width="60%">
-                                    {{#if isDeprecated}}
-                                        <span class="stab">Deprecated</span>
-                                    {{/if}}
-                                    {{{ description }}}
->>>>>>> 13882681
                                 </td>
                             </tr>
                         </tbody>
