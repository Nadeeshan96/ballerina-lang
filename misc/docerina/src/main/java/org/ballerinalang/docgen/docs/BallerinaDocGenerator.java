--- conflicted
+++ resolved
@@ -54,12 +54,6 @@
 import org.ballerinalang.docgen.generator.model.search.SearchJson;
 import org.slf4j.Logger;
 import org.slf4j.LoggerFactory;
-<<<<<<< HEAD
-import org.wso2.ballerinalang.compiler.tree.BLangPackage;
-import org.wso2.ballerinalang.compiler.tree.BLangSimpleVariable;
-import org.wso2.ballerinalang.compiler.util.ProjectDirConstants;
-=======
->>>>>>> e4543d45
 
 import java.io.BufferedReader;
 import java.io.File;
@@ -641,19 +635,6 @@
         return project;
     }
 
-<<<<<<< HEAD
-    private static void sortModuleConstructs(BLangPackage bLangPackage) {
-        bLangPackage.getFunctions().sort(Comparator.comparing(f -> (f.getReceiver() == null ? "" : f
-                .getReceiver().getName()) + f.getName().getValue()));
-        bLangPackage.getAnnotations().sort(Comparator.comparing(a -> a.getName().getValue()));
-        bLangPackage.getTypeDefinitions()
-                .sort(Comparator.comparing(a -> a.getName() == null ? "" : a.getName().getValue()));
-        bLangPackage.getGlobalVariables().sort(Comparator.comparing(a ->
-                ((BLangSimpleVariable) a).getName().getValue()));
-    }
-
-=======
->>>>>>> e4543d45
     private static List<Path> getResourcePaths(Path absolutePkgPath) throws IOException {
         Path resourcesDirPath = absolutePkgPath.resolve("resources");
         List<Path> resources = new ArrayList<>();
