--- conflicted
+++ resolved
@@ -37,11 +37,6 @@
 //    implementation project(':ballerina-http')
     implementation project(':ballerina-config')
     implementation 'info.picocli:picocli'
-<<<<<<< HEAD
-    implementation 'com.github.jknack:handlebars:4.2.0'
-    implementation 'org.antlr:antlr4:4.8'
-=======
->>>>>>> dfa1fba9
     implementation 'com.atlassian.commonmark:commonmark'
     implementation 'com.atlassian.commonmark:commonmark-ext-gfm-tables'
     implementation 'org.apache.commons:commons-lang3'
@@ -80,11 +75,6 @@
 shadowJar {
     configurations = [project.configurations.runtimeClasspath]
     dependencies {
-<<<<<<< HEAD
-        include(dependency('com.github.jknack:handlebars:4.2.0'))
-        include(dependency('org.antlr:antlr4:4.8'))
-=======
->>>>>>> dfa1fba9
         include(dependency('com.atlassian.commonmark:commonmark'))
         include(dependency('com.atlassian.commonmark:commonmark-ext-gfm-tables'))
         include(dependency(':ballerina-lang'))
