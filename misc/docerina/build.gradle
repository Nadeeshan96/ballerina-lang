--- conflicted
+++ resolved
@@ -43,12 +43,8 @@
     implementation project(':ballerina-lang:annotations')
     implementation project(':ballerina-config')
     implementation 'commons-io:commons-io'
-<<<<<<< HEAD
-    implementation 'com.google.code.gson:gson:2.7'
-=======
     implementation 'com.google.code.gson:gson:2.8.7'
-    implementation 'org.slf4j:slf4j-api'
->>>>>>> 4da63bdc
+
     distBal project(path: ':ballerina-lang:annotations', configuration: 'balaImplementation')
 
     testImplementation 'org.testng:testng'
