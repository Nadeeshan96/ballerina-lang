--- conflicted
+++ resolved
@@ -28,16 +28,11 @@
 }
 
 test {
-<<<<<<< HEAD
     useTestNG() {
         suites 'src/test/resources/testng.xml'
     }
-    jvmArgs = ['--add-opens=jdk.compiler/com.sun.tools.javac.file=ALL-UNNAMED']
-=======
-    useTestNG()
     jvmArgs = ['--add-opens=jdk.compiler/com.sun.tools.javac.file=ALL-UNNAMED',
                '--add-opens=java.base/java.lang=ALL-UNNAMED']
->>>>>>> 37f019f2
 }
 
 description = 'Ballerina - Syntax API Calls Gennerator'
