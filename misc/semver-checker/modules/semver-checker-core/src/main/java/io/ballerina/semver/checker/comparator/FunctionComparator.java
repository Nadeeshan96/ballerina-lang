/*
 * Copyright (c) 2022, WSO2 Inc. (http://www.wso2.org) All Rights Reserved.
 *
 * WSO2 Inc. licenses this file to you under the Apache License,
 * Version 2.0 (the "License"); you may not use this file except
 * in compliance with the License.
 * You may obtain a copy of the License at
 *
 *    http://www.apache.org/licenses/LICENSE-2.0
 *
 * Unless required by applicable law or agreed to in writing,
 * software distributed under the License is distributed on an
 * "AS IS" BASIS, WITHOUT WARRANTIES OR CONDITIONS OF ANY
 * KIND, either express or implied.  See the License for the
 * specific language governing permissions and limitations
 * under the License.
 */

package io.ballerina.semver.checker.comparator;

import io.ballerina.compiler.syntax.tree.AnnotationNode;
import io.ballerina.compiler.syntax.tree.FunctionBodyNode;
import io.ballerina.compiler.syntax.tree.FunctionDefinitionNode;
import io.ballerina.compiler.syntax.tree.MetadataNode;
import io.ballerina.compiler.syntax.tree.Node;
import io.ballerina.compiler.syntax.tree.NodeList;
import io.ballerina.compiler.syntax.tree.ParameterNode;
import io.ballerina.compiler.syntax.tree.ReturnTypeDescriptorNode;
import io.ballerina.compiler.syntax.tree.Token;
import io.ballerina.semver.checker.diff.Diff;
import io.ballerina.semver.checker.diff.FunctionDiff;
import io.ballerina.semver.checker.diff.NodeDiff;
import io.ballerina.semver.checker.diff.NodeDiffBuilder;
import io.ballerina.semver.checker.diff.NodeDiffImpl;
import io.ballerina.semver.checker.diff.NodeListDiff;
import io.ballerina.semver.checker.diff.SemverImpact;

import java.util.ArrayList;
import java.util.LinkedList;
import java.util.List;
import java.util.Optional;
import java.util.stream.Collectors;

import static io.ballerina.compiler.syntax.tree.SyntaxKind.ISOLATED_KEYWORD;
import static io.ballerina.compiler.syntax.tree.SyntaxKind.PUBLIC_KEYWORD;
import static io.ballerina.compiler.syntax.tree.SyntaxKind.TRANSACTIONAL_KEYWORD;
import static io.ballerina.semver.checker.util.SyntaxTreeUtils.lookupQualifier;

/**
 * Comparator implementation for Ballerina function definitions.
 *
 * @since 2201.2.0
 */
public class FunctionComparator extends NodeComparator<FunctionDefinitionNode> {

    public FunctionComparator(FunctionDefinitionNode newNode, FunctionDefinitionNode oldNode) {
        super(newNode, oldNode);
    }

    @Override
    public Optional<? extends Diff> computeDiff() {
        FunctionDiff.Builder funcDiffBuilder = new FunctionDiff.Builder(newNode, oldNode);
        return funcDiffBuilder
                .withChildDiffs(compareMetadata())
                .withChildDiffs(compareFunctionQualifiers())
                .withChildDiffs(compareFunctionParams())
                .withChildDiffs(compareReturnTypeDesc())
                .withChildDiffs(compareFunctionBody())
                .build();
    }

    /**
     * Analyzes and returns the diff for changes on function definition metadata (documentation + annotations).
     */
    public List<Diff> compareMetadata() {
        List<Diff> metadataDiffs = new ArrayList<>();
        Optional<MetadataNode> newMeta = newNode.metadata();
        Optional<MetadataNode> oldMeta = oldNode.metadata();

        Node newDocs = newMeta.flatMap(MetadataNode::documentationString).orElse(null);
        Node oldDocs = oldMeta.flatMap(MetadataNode::documentationString).orElse(null);
        DocumentationComparator documentationComparator = new DocumentationComparator(newDocs, oldDocs);
        documentationComparator.computeDiff().ifPresent(metadataDiffs::add);

        NodeList<AnnotationNode> newAnnots = newMeta.map(MetadataNode::annotations).orElse(null);
        NodeList<AnnotationNode> oldAnnots = oldMeta.map(MetadataNode::annotations).orElse(null);
        // todo - implement comparison logic for function annotations
        return metadataDiffs;
    }

    /**
     * Analyzes and returns the diff for changes on `public`, `isolated` and `transactional` qualifiers.
     */
    private List<Diff> compareFunctionQualifiers() {
        List<Diff> qualifierDiffs = new ArrayList<>();
        NodeList<Token> newQualifiers = newNode.qualifierList();
        NodeList<Token> oldQualifiers = oldNode.qualifierList();

        // analyzes public qualifier changes
        Optional<Token> newPublicQual = lookupQualifier(newQualifiers, PUBLIC_KEYWORD);
        Optional<Token> oldPublicQual = lookupQualifier(oldQualifiers, PUBLIC_KEYWORD);
        if (newPublicQual.isPresent() && oldPublicQual.isEmpty()) {
            // public qualifier added
            NodeDiffBuilder qualifierDiffBuilder = new NodeDiffImpl.Builder<Node>(newPublicQual.get(), null);
            qualifierDiffBuilder
                    .withVersionImpact(SemverImpact.MINOR)
                    .withMessage("'public' qualifier is added")
                    .build()
                    .ifPresent(qualifierDiffs::add);
        } else if (newPublicQual.isEmpty() && oldPublicQual.isPresent()) {
            // public qualifier removed
            NodeDiffBuilder qualifierDiffBuilder = new NodeDiffImpl.Builder<Node>(null, oldPublicQual.get());
            qualifierDiffBuilder
                    .withVersionImpact(SemverImpact.MAJOR)
                    .withMessage("'public' qualifier is removed")
                    .build()
                    .ifPresent(qualifierDiffs::add);
        }

        // analyzes isolated qualifier changes
        Optional<Token> newIsolatedQual = lookupQualifier(newQualifiers, ISOLATED_KEYWORD);
        Optional<Token> oldIsolatedQual = lookupQualifier(oldQualifiers, ISOLATED_KEYWORD);
        if (newIsolatedQual.isPresent() && oldIsolatedQual.isEmpty()) {
            // isolated qualifier added
            NodeDiffBuilder qualifierDiffBuilder = new NodeDiffImpl.Builder<Node>(newIsolatedQual.get(), null);
            qualifierDiffBuilder
                    .withVersionImpact(SemverImpact.AMBIGUOUS) // TODO: determine compatibility
                    .withMessage("'isolated' qualifier is added")
                    .build()
                    .ifPresent(qualifierDiffs::add);
        } else if (newIsolatedQual.isEmpty() && oldIsolatedQual.isPresent()) {
            // isolated qualifier removed
            NodeDiffBuilder qualifierDiffBuilder = new NodeDiffImpl.Builder<Node>(null, oldIsolatedQual.get());
            qualifierDiffBuilder
                    .withVersionImpact(SemverImpact.AMBIGUOUS) // TODO: determine compatibility
                    .withMessage("'isolated' qualifier is removed")
                    .build()
                    .ifPresent(qualifierDiffs::add);
        }

        // analyzes transactional qualifier changes
        Optional<Token> newTransactionalQual = lookupQualifier(newQualifiers, TRANSACTIONAL_KEYWORD);
        Optional<Token> oldTransactionalQual = lookupQualifier(oldQualifiers, TRANSACTIONAL_KEYWORD);
        if (newTransactionalQual.isPresent() && oldTransactionalQual.isEmpty()) {
            // transactional qualifier added
            NodeDiffBuilder qualifierDiffBuilder = new NodeDiffImpl.Builder<Node>(newTransactionalQual.get(), null);
            qualifierDiffBuilder
                    .withVersionImpact(SemverImpact.AMBIGUOUS) // TODO: determine compatibility
                    .withMessage("'transactional' qualifier is added")
                    .build()
                    .ifPresent(qualifierDiffs::add);
        } else if (newTransactionalQual.isEmpty() && oldTransactionalQual.isPresent()) {
            // transactional qualifier removed
            NodeDiffBuilder qualifierDiffBuilder = new NodeDiffImpl.Builder<Node>(null, oldTransactionalQual.get());
            qualifierDiffBuilder
                    .withVersionImpact(SemverImpact.AMBIGUOUS) // TODO: determine compatibility
                    .withMessage("'transactional' qualifier is removed")
                    .build()
                    .ifPresent(qualifierDiffs::add);
        }

        return qualifierDiffs;
    }

    private List<Diff> compareFunctionParams() {
        List<Diff> paramDiffs = new ArrayList<>();
        List<ParameterNode> newParams = newNode.functionSignature().parameters().stream().collect(Collectors.toList());
        List<ParameterNode> oldParams = oldNode.functionSignature().parameters().stream().collect(Collectors.toList());

        ParamListComparator paramComparator = new ParamListComparator(newParams, oldParams);
        paramComparator.computeDiff().ifPresent(diff -> {
            paramDiffs.addAll(extractTerminalDiffs(diff, new LinkedList<>()));
        });

        return paramDiffs;
    }

    private List<Diff> compareReturnTypeDesc() {
        List<Diff> returnTypeDiffs = new ArrayList<>();
        Optional<ReturnTypeDescriptorNode> newReturn = newNode.functionSignature().returnTypeDesc();
        Optional<ReturnTypeDescriptorNode> oldReturn = oldNode.functionSignature().returnTypeDesc();

        if (newReturn.isPresent() && oldReturn.isEmpty()) {
            NodeDiffBuilder returnDiffBuilder = new NodeDiffImpl.Builder<Node>(newReturn.get(), null);
            returnDiffBuilder
                    .withVersionImpact(SemverImpact.MAJOR)
                    .withMessage("return type is added")
                    .build()
                    .ifPresent(returnTypeDiffs::add);
        } else if (newReturn.isEmpty() && oldReturn.isPresent()) {
            NodeDiffBuilder returnDiffBuilder = new NodeDiffImpl.Builder<Node>(null, oldReturn.get());
            returnDiffBuilder
                    .withVersionImpact(SemverImpact.MAJOR)
                    .withMessage("return type is removed")
                    .build()
                    .ifPresent(returnTypeDiffs::add);
        } else if (newReturn.isPresent()) {
            compareReturnTypes(newReturn.get(), oldReturn.get()).ifPresent(returnTypeDiffs::add);
            compareReturnAnnotations(newReturn.get(), oldReturn.get()).ifPresent(returnTypeDiffs::add);
        }

        return returnTypeDiffs;
    }

    private Optional<? extends Diff> compareReturnTypes(ReturnTypeDescriptorNode newReturn,
                                                        ReturnTypeDescriptorNode oldReturn) {
        Node newType = newReturn.type();
        Node oldType = oldReturn.type();

        if (!newType.toSourceCode().trim().equals(oldType.toSourceCode().trim())) {
            // Todo: improve type changes validation using semantic APIs
            NodeDiffBuilder returnTypeDiffBuilder = new NodeDiffImpl.Builder<>(newType, oldType);
            return returnTypeDiffBuilder
                    .withVersionImpact(SemverImpact.AMBIGUOUS)
                    .withMessage(String.format("return type is changed from '%s' to '%s'", oldType.toSourceCode(),
                            newType.toSourceCode()))
                    .build();
        }

        return Optional.empty();
    }

    private Optional<NodeDiffImpl<Node>> compareReturnAnnotations(ReturnTypeDescriptorNode newReturn,
                                                                  ReturnTypeDescriptorNode oldReturn) {
        NodeList<AnnotationNode> newAnnots = newReturn.annotations();
        NodeList<AnnotationNode> oldAnnots = oldReturn.annotations();

        // todo - implement comparison logic for return type annotations
        return Optional.empty();
    }

    private List<Diff> compareFunctionBody() {
        List<Diff> functionBodyDiff = new ArrayList<>();
        FunctionBodyNode newBody = newNode.functionBody();
        FunctionBodyNode oldBody = oldNode.functionBody();

        NodeDiffBuilder functionBodyDiffBuilder = new NodeDiffImpl.Builder<>(newBody, oldBody);
        if (newBody != null && oldBody == null) {
            functionBodyDiffBuilder
                    .withVersionImpact(SemverImpact.PATCH)
                    .withMessage("function body is added")
                    .build()
                    .ifPresent(functionBodyDiff::add);
        } else if (newBody == null && oldBody != null) {
            functionBodyDiffBuilder
                    .withVersionImpact(SemverImpact.PATCH)
                    .withMessage("function body is removed")
                    .build()
                    .ifPresent(functionBodyDiff::add);
        } else {
            if (newBody != null && !newBody.toSourceCode().equals(oldBody.toSourceCode())) {
                functionBodyDiffBuilder
                        .withVersionImpact(SemverImpact.PATCH)
                        .withMessage("function body is modified")
                        .build()
                        .ifPresent(functionBodyDiff::add);
            }
        }

        return functionBodyDiff;
    }
<<<<<<< HEAD
=======

    private Optional<Token> getQualifier(NodeList<Token> qualifierList, SyntaxKind qualifier) {
        return qualifierList.stream().filter(token -> token.kind() == qualifier).findAny();
    }

    private List<Diff> extractTerminalDiffs(Diff diff, List<Diff> extractedDiffs) {
        if (diff instanceof NodeDiff<?> && ((NodeDiff<?>) diff).getMessage().isPresent()) {
            extractedDiffs.add(diff);
        } else if (diff instanceof NodeListDiff<?> && ((NodeListDiff<?>) diff).getMessage().isPresent()) {
            extractedDiffs.add(diff);
        } else {
            for (Diff childDiff : diff.getChildDiffs()) {
                extractTerminalDiffs(childDiff, extractedDiffs);
            }
        }

        return extractedDiffs;
    }
>>>>>>> 4df4825b
}<|MERGE_RESOLUTION|>--- conflicted
+++ resolved
@@ -259,12 +259,6 @@
 
         return functionBodyDiff;
     }
-<<<<<<< HEAD
-=======
-
-    private Optional<Token> getQualifier(NodeList<Token> qualifierList, SyntaxKind qualifier) {
-        return qualifierList.stream().filter(token -> token.kind() == qualifier).findAny();
-    }
 
     private List<Diff> extractTerminalDiffs(Diff diff, List<Diff> extractedDiffs) {
         if (diff instanceof NodeDiff<?> && ((NodeDiff<?>) diff).getMessage().isPresent()) {
@@ -279,5 +273,4 @@
 
         return extractedDiffs;
     }
->>>>>>> 4df4825b
 }