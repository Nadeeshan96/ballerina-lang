--- conflicted
+++ resolved
@@ -184,15 +184,10 @@
         JsonObject jsonObject = new JsonObject();
 
         // Todo: Add the rest of module-level definition types
-<<<<<<< HEAD
         if (childDiffs == null || childDiffs.isEmpty() || this instanceof FunctionDiff || this instanceof ServiceDiff
                 || this instanceof ModuleVarDiff || this instanceof ModuleConstantDiff) {
             jsonObject.add(DIFF_ATTR_KIND, new JsonPrimitive(DiffUtils.getDiffTypeName(this)));
-            jsonObject.add(DIFF_ATTR_TYPE, new JsonPrimitive(this.getType().name().toLowerCase(Locale.getDefault())));
-=======
-        if (childDiffs == null || childDiffs.isEmpty() || this instanceof FunctionDiff || this instanceof ServiceDiff) {
             jsonObject.add(DIFF_ATTR_TYPE, new JsonPrimitive(this.getType().name().toLowerCase(Locale.ENGLISH)));
->>>>>>> 82c4fcba
             jsonObject.add(DIFF_ATTR_VERSION_IMPACT, new JsonPrimitive(this.getVersionImpact().name()
                     .toLowerCase(Locale.ENGLISH)));
             if (this.getKind() == null || this.getKind() == DiffKind.UNKNOWN) {
