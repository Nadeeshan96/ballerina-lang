--- conflicted
+++ resolved
@@ -174,14 +174,9 @@
             sb.append(stringifyDiff(this));
         } else {
             // Todo: Add the rest of module-level definition types
-<<<<<<< HEAD
-            if (this instanceof FunctionDiff || this instanceof ServiceDiff || this instanceof ModuleVarDiff ||
-                    this instanceof ModuleConstantDiff) {
-=======
             if (this instanceof FunctionDiff || this instanceof ServiceDiff || this instanceof ModuleVarDiff
                     || this instanceof ModuleConstantDiff || this instanceof ClassDiff
                     || this instanceof ObjectFieldDiff || this instanceof TypeDefinitionDiff) {
->>>>>>> 91e5352e
                 sb.append(stringifyDiff(this));
             }
             childDiffs.forEach(diff -> sb.append(diff.getAsString()));
@@ -196,12 +191,8 @@
 
         // Todo: Add the rest of module-level definition types
         if (childDiffs == null || childDiffs.isEmpty() || this instanceof FunctionDiff || this instanceof ServiceDiff
-<<<<<<< HEAD
-                || this instanceof ModuleVarDiff || this instanceof ModuleConstantDiff) {
-=======
                 || this instanceof ModuleVarDiff || this instanceof ModuleConstantDiff || this instanceof ClassDiff
                 || this instanceof ObjectFieldDiff || this instanceof TypeDefinitionDiff) {
->>>>>>> 91e5352e
             jsonObject.add(DIFF_ATTR_KIND, new JsonPrimitive(DiffUtils.getDiffTypeName(this)));
             jsonObject.add(DIFF_ATTR_TYPE, new JsonPrimitive(this.getType().name().toLowerCase(Locale.ENGLISH)));
             jsonObject.add(DIFF_ATTR_VERSION_IMPACT, new JsonPrimitive(this.getVersionImpact().name()
