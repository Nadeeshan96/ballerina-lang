/*
 * Copyright (c) 2022, WSO2 Inc. (http://www.wso2.org) All Rights Reserved.
 *
 * WSO2 Inc. licenses this file to you under the Apache License,
 * Version 2.0 (the "License"); you may not use this file except
 * in compliance with the License.
 * You may obtain a copy of the License at
 *
 *    http://www.apache.org/licenses/LICENSE-2.0
 *
 * Unless required by applicable law or agreed to in writing,
 * software distributed under the License is distributed on an
 * "AS IS" BASIS, WITHOUT WARRANTIES OR CONDITIONS OF ANY
 * KIND, either express or implied.  See the License for the
 * specific language governing permissions and limitations
 * under the License.
 */

package io.ballerina.semver.checker.diff;

import com.google.gson.JsonArray;
import com.google.gson.JsonObject;
import com.google.gson.JsonPrimitive;
import io.ballerina.compiler.syntax.tree.Node;
import io.ballerina.compiler.syntax.tree.SyntaxKind;
import io.ballerina.semver.checker.util.DiffUtils;

import java.util.ArrayList;
import java.util.Collection;
import java.util.Collections;
import java.util.Comparator;
import java.util.List;
import java.util.Locale;
import java.util.Optional;

import static io.ballerina.semver.checker.util.DiffUtils.DIFF_ATTR_CHILDREN;
import static io.ballerina.semver.checker.util.DiffUtils.DIFF_ATTR_KIND;
import static io.ballerina.semver.checker.util.DiffUtils.DIFF_ATTR_MESSAGE;
import static io.ballerina.semver.checker.util.DiffUtils.DIFF_ATTR_TYPE;
import static io.ballerina.semver.checker.util.DiffUtils.DIFF_ATTR_VERSION_IMPACT;
import static io.ballerina.semver.checker.util.DiffUtils.getDiffTypeName;
import static io.ballerina.semver.checker.util.DiffUtils.stringifyDiff;

/**
 * Base implementation for changes in Ballerina syntax tree nodes.
 *
 * @param <T> node type
 * @since 2201.2.0
 */
public class NodeDiffImpl<T extends Node> implements NodeDiff<T> {

    protected final T newNode;
    protected final T oldNode;
    protected DiffType diffType;
    protected DiffKind diffKind;
    protected SemverImpact versionImpact;
    protected final List<Diff> childDiffs;
    protected String message;

    protected NodeDiffImpl(T newNode, T oldNode) {
        this(newNode, oldNode, DiffKind.UNKNOWN);
    }

    protected NodeDiffImpl(T newNode, T oldNode, DiffKind diffKind) {
        this(newNode, oldNode, diffKind, SemverImpact.UNKNOWN);
    }

    private NodeDiffImpl(T newNode, T oldNode, DiffKind diffKind, SemverImpact versionImpact) {
        this.newNode = newNode;
        this.oldNode = oldNode;
        this.diffKind = diffKind;
        this.versionImpact = versionImpact;
        this.childDiffs = new ArrayList<>();
        this.message = null;

        if (newNode != null && oldNode == null) {
            this.diffType = DiffType.NEW;
        } else if (newNode == null && oldNode != null) {
            this.diffType = DiffType.REMOVED;
        } else if (newNode != null) {
            this.diffType = DiffType.MODIFIED;
        } else {
            this.diffType = DiffType.UNKNOWN;
        }
    }

    @Override
    public Optional<T> getNewNode() {
        return Optional.ofNullable(newNode);
    }

    @Override
    public Optional<T> getOldNode() {
        return Optional.ofNullable(oldNode);
    }

    @Override
    public SyntaxKind getNodeKind() {
        return newNode != null ? newNode.kind() : oldNode.kind();
    }

    @Override
    public DiffType getType() {
        return diffType;
    }

    protected void setType(DiffType diffType) {
        this.diffType = diffType;
    }

    @Override
    public DiffKind getKind() {
        return diffKind;
    }

    protected void setKind(DiffKind diffKind) {
        this.diffKind = diffKind;
    }

    @Override
    public SemverImpact getVersionImpact() {
        return versionImpact;
    }

    @Override
    public void computeVersionImpact() {
        if (versionImpact == SemverImpact.UNKNOWN) {
            versionImpact = childDiffs.stream()
                    .map(Diff::getVersionImpact)
                    .max(Comparator.comparingInt(SemverImpact::getRank))
                    .orElse(SemverImpact.UNKNOWN);
        }
    }

    @Override
    public Optional<String> getMessage() {
        return Optional.ofNullable(message);
    }

    @Override
    public List<Diff> getChildDiffs() {
        return Collections.unmodifiableList(childDiffs);
    }

    @Override
    public List<Diff> getChildDiffs(SemverImpact versionImpact) {
        List<Diff> filteredDiffs = new ArrayList<>();
        for (Diff diff : childDiffs) {
            if (diff.getChildDiffs().isEmpty()) {
                if (diff.getVersionImpact() == versionImpact) {
                    filteredDiffs.add(diff);
                }
            } else {
                for (Diff childDiff : diff.getChildDiffs()) {
                    filteredDiffs.addAll(childDiff.getChildDiffs(versionImpact));
                }
            }
        }
        return filteredDiffs;
    }

    protected void setMessage(String message) {
        this.message = message;
    }

    protected void setVersionImpact(SemverImpact versionImpact) {
        this.versionImpact = versionImpact;
    }

    @Override
    public String getAsString() {
        StringBuilder sb = new StringBuilder();
        if (childDiffs == null || childDiffs.isEmpty()) {
            sb.append(stringifyDiff(this));
        } else {
            // Todo: Add the rest of module-level definition types
            if (this instanceof FunctionDiff || this instanceof ServiceDiff || this instanceof ModuleVarDiff
                    || this instanceof ModuleConstantDiff || this instanceof ClassDiff
<<<<<<< HEAD
                    || this instanceof ObjectFieldDiff) {
=======
                    || this instanceof ObjectFieldDiff || this instanceof TypeDefinitionDiff) {
>>>>>>> 99dbb722
                sb.append(stringifyDiff(this));
            }
            childDiffs.forEach(diff -> sb.append(diff.getAsString()));
        }

        return sb.toString();
    }

    @Override
    public JsonObject getAsJson() {
        JsonObject jsonObject = new JsonObject();

        // Todo: Add the rest of module-level definition types
        if (childDiffs == null || childDiffs.isEmpty() || this instanceof FunctionDiff || this instanceof ServiceDiff
                || this instanceof ModuleVarDiff || this instanceof ModuleConstantDiff || this instanceof ClassDiff
<<<<<<< HEAD
                || this instanceof ObjectFieldDiff) {
=======
                || this instanceof ObjectFieldDiff || this instanceof TypeDefinitionDiff) {
>>>>>>> 99dbb722
            jsonObject.add(DIFF_ATTR_KIND, new JsonPrimitive(DiffUtils.getDiffTypeName(this)));
            jsonObject.add(DIFF_ATTR_TYPE, new JsonPrimitive(this.getType().name().toLowerCase(Locale.ENGLISH)));
            jsonObject.add(DIFF_ATTR_VERSION_IMPACT, new JsonPrimitive(this.getVersionImpact().name()
                    .toLowerCase(Locale.ENGLISH)));
            if (this.getKind() == null || this.getKind() == DiffKind.UNKNOWN) {
                jsonObject.add(DIFF_ATTR_KIND, new JsonPrimitive(getDiffTypeName(this)));
            } else {
                jsonObject.add(DIFF_ATTR_KIND, new JsonPrimitive(this.getKind().toString()));
            }
        }

        if (this.getMessage().isPresent()) {
            jsonObject.add(DIFF_ATTR_MESSAGE, new JsonPrimitive(this.getMessage().get()));
        }

        if (childDiffs != null && !childDiffs.isEmpty()) {
            JsonArray childArray = new JsonArray();
            childDiffs.forEach(diff -> childArray.add(diff.getAsJson()));
            jsonObject.add(DIFF_ATTR_CHILDREN, childArray);
        }

        return jsonObject;
    }

    /**
     * Node diff builder implementation.
     *
     * @param <T> Node type
     */
    public static class Builder<T extends Node> implements NodeDiffBuilder {

        private final NodeDiffImpl<T> nodeDiff;

        public Builder(T newNode, T oldNode) {
            nodeDiff = new NodeDiffImpl<>(newNode, oldNode);
        }

        @Override
        public Optional<? extends NodeDiff<T>> build() {
            if (!nodeDiff.getChildDiffs().isEmpty()) {
                if (nodeDiff.getVersionImpact() == SemverImpact.UNKNOWN) {
                    nodeDiff.computeVersionImpact();
                }
                nodeDiff.setType(DiffType.MODIFIED);
                return Optional.of(nodeDiff);
            } else if (nodeDiff.getType() == DiffType.NEW || nodeDiff.getType() == DiffType.REMOVED
                    || nodeDiff.getMessage().isPresent()) {
                return Optional.of(nodeDiff);
            }

            return Optional.empty();
        }

        @Override
        public NodeDiffBuilder withKind(DiffKind diffKind) {
            nodeDiff.setKind(diffKind);
            return this;
        }

        @Override
        public NodeDiffBuilder withType(DiffType diffType) {
            nodeDiff.setType(diffType);
            return this;
        }

        @Override
        public NodeDiffBuilder withVersionImpact(SemverImpact versionImpact) {
            nodeDiff.setVersionImpact(versionImpact);
            return this;
        }

        @Override
        public NodeDiffBuilder withMessage(String message) {
            nodeDiff.setMessage(message);
            return this;
        }

        @Override
        public NodeDiffBuilder withChildDiff(Diff childDiff) {
            nodeDiff.childDiffs.add(childDiff);
            return this;
        }

        @Override
        public NodeDiffBuilder withChildDiffs(Collection<? extends Diff> childDiffs) {
            nodeDiff.childDiffs.addAll(childDiffs);
            return this;
        }
    }
}<|MERGE_RESOLUTION|>--- conflicted
+++ resolved
@@ -176,11 +176,7 @@
             // Todo: Add the rest of module-level definition types
             if (this instanceof FunctionDiff || this instanceof ServiceDiff || this instanceof ModuleVarDiff
                     || this instanceof ModuleConstantDiff || this instanceof ClassDiff
-<<<<<<< HEAD
-                    || this instanceof ObjectFieldDiff) {
-=======
                     || this instanceof ObjectFieldDiff || this instanceof TypeDefinitionDiff) {
->>>>>>> 99dbb722
                 sb.append(stringifyDiff(this));
             }
             childDiffs.forEach(diff -> sb.append(diff.getAsString()));
@@ -196,11 +192,7 @@
         // Todo: Add the rest of module-level definition types
         if (childDiffs == null || childDiffs.isEmpty() || this instanceof FunctionDiff || this instanceof ServiceDiff
                 || this instanceof ModuleVarDiff || this instanceof ModuleConstantDiff || this instanceof ClassDiff
-<<<<<<< HEAD
-                || this instanceof ObjectFieldDiff) {
-=======
                 || this instanceof ObjectFieldDiff || this instanceof TypeDefinitionDiff) {
->>>>>>> 99dbb722
             jsonObject.add(DIFF_ATTR_KIND, new JsonPrimitive(DiffUtils.getDiffTypeName(this)));
             jsonObject.add(DIFF_ATTR_TYPE, new JsonPrimitive(this.getType().name().toLowerCase(Locale.ENGLISH)));
             jsonObject.add(DIFF_ATTR_VERSION_IMPACT, new JsonPrimitive(this.getVersionImpact().name()
