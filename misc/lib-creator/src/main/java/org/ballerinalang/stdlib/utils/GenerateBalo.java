--- conflicted
+++ resolved
@@ -18,21 +18,14 @@
 package org.ballerinalang.stdlib.utils;
 
 import io.ballerina.tools.diagnostics.Diagnostic;
-<<<<<<< HEAD
-=======
 import io.ballerina.tools.diagnostics.DiagnosticCode;
->>>>>>> dfa1fba9
 import org.ballerinalang.compiler.BLangCompilerException;
 import org.ballerinalang.compiler.CompilerPhase;
 import org.ballerinalang.docgen.docs.BallerinaDocGenerator;
 import org.ballerinalang.packerina.utils.EmptyPrintStream;
 import org.ballerinalang.packerina.writer.JarFileWriter;
 import org.ballerinalang.repository.CompiledPackage;
-<<<<<<< HEAD
-import org.ballerinalang.util.diagnostic.DiagnosticCode;
-=======
 import org.ballerinalang.util.diagnostic.DiagnosticWarningCode;
->>>>>>> dfa1fba9
 import org.wso2.ballerinalang.compiler.Compiler;
 import org.wso2.ballerinalang.compiler.FileSystemProjectDirectory;
 import org.wso2.ballerinalang.compiler.SourceDirectory;
@@ -159,19 +152,6 @@
 
     }
 
-<<<<<<< HEAD
-    private static void genApiDoc(String sourceRootDir, Set<String> docModuleFilter, List<BLangPackage> buildPackages)
-            throws IOException {
-        Map<String, ModuleDoc> moduleDocMap =
-                BallerinaDocGenerator.generateModuleDocs(sourceRootDir, buildPackages,
-                                                         docModuleFilter);
-        String apiDocPath = "./build/generated-apidocs/";
-        Files.createDirectories(Paths.get(apiDocPath));
-        BallerinaDocGenerator.writeAPIDocsForModules(moduleDocMap, apiDocPath, false);
-    }
-
-=======
->>>>>>> dfa1fba9
     private static void printErrors(boolean reportWarnings,
                                     List<Diagnostic> diagnostics, boolean logIsolationWarnings) {
         int deprecatedWarnCount = 0;
@@ -217,15 +197,6 @@
     }
 
     private static boolean isIsolatedWarningLog(DiagnosticCode code) {
-<<<<<<< HEAD
-        switch (code) {
-            case FUNCTION_CAN_BE_MARKED_ISOLATED:
-            case WARNING_INVALID_MUTABLE_ACCESS_AS_RECORD_DEFAULT:
-            case WARNING_INVALID_NON_ISOLATED_INVOCATION_AS_RECORD_DEFAULT:
-            case WARNING_INVALID_NON_ISOLATED_INIT_EXPRESSION_AS_RECORD_DEFAULT:
-                return true;
-        }
-=======
         if (code instanceof DiagnosticWarningCode) {
             DiagnosticWarningCode diagCode = (DiagnosticWarningCode) code;
             switch (diagCode) {
@@ -237,7 +208,6 @@
             }
         }
 
->>>>>>> dfa1fba9
         return false;
     }
 }