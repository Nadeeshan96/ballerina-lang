/*
 * Copyright (c) 2021, WSO2 Inc. (http://wso2.com) All Rights Reserved.
 *
 * Licensed under the Apache License, Version 2.0 (the "License");
 * you may not use this file except in compliance with the License.
 * You may obtain a copy of the License at
 *
 * http://www.apache.org/licenses/LICENSE-2.0
 *
 * Unless required by applicable law or agreed to in writing, software
 * distributed under the License is distributed on an "AS IS" BASIS,
 * WITHOUT WARRANTIES OR CONDITIONS OF ANY KIND, either express or implied.
 * See the License for the specific language governing permissions and
 * limitations under the License.
 */
package org.ballerinalang.diagramutil;

import com.google.gson.JsonArray;
import com.google.gson.JsonElement;
import com.google.gson.JsonObject;
import io.ballerina.compiler.api.SemanticModel;
import io.ballerina.projects.Document;
import io.ballerina.projects.DocumentId;
import io.ballerina.projects.Module;
import io.ballerina.projects.ModuleId;
import io.ballerina.projects.PackageCompilation;
import io.ballerina.projects.directory.BuildProject;
import io.ballerina.projects.directory.SingleFileProject;
import org.testng.Assert;
import org.testng.annotations.Test;

import java.io.IOException;
import java.nio.file.Path;
import java.util.Optional;

/**
 * Test suit for syntax tree generation.
 */
public class SyntaxTreeGenTest {
    private final Path emptyFile = TestUtil.RES_DIR.resolve("empty")
            .resolve("empty.bal");
    private final Path documentLevelClientInit = TestUtil.RES_DIR.resolve("documentLevelClientInit");
    private final Path externalClientInit = TestUtil.RES_DIR.resolve("externalClientInit");
    private final Path documentLevelClientOnly = TestUtil.RES_DIR.resolve("documentLevelClientOnly");
    private final Path externalClientInitOnly = TestUtil.RES_DIR.resolve("externalClientInitOnly");
    private final Path multiLevelEndpoints = TestUtil.RES_DIR.resolve("multiLevelEndpoints");

    @Test(description = "Generate ST for empty bal file.")
    public void testEmptyBalST() throws IOException {
        Path inputFile = TestUtil.createTempFile(emptyFile);
        SingleFileProject project = SingleFileProject.load(inputFile);
        Optional<ModuleId> optionalModuleId = project.currentPackage().moduleIds().stream().findFirst();
        if (optionalModuleId.isEmpty()) {
            Assert.fail("Failed to retrieve the module ID");
        }
        ModuleId moduleId = optionalModuleId.get();
        Module module = project.currentPackage().module(moduleId);
        PackageCompilation packageCompilation = project.currentPackage().getCompilation();
        SemanticModel semanticModel = packageCompilation.getSemanticModel(moduleId);
        Optional<DocumentId> optionalDocumentId = module.documentIds().stream().findFirst();
        if (optionalDocumentId.isEmpty()) {
            Assert.fail("Failed to retrieve the document ID");
        }
        DocumentId documentId = optionalDocumentId.get();
        Document document = module.document(documentId);
        JsonElement stJson = DiagramUtil.getSyntaxTreeJSON(document, semanticModel);
        Assert.assertTrue(stJson.isJsonObject());
        Assert.assertTrue(stJson.getAsJsonObject().get("kind").isJsonPrimitive());
        Assert.assertEquals(stJson.getAsJsonObject().get("kind").getAsString(), "ModulePart");
        Assert.assertTrue(stJson.getAsJsonObject().get("members").isJsonArray());
        Assert.assertEquals(stJson.getAsJsonObject().get("members").getAsJsonArray().size(), 0);
    }

    @Test(description = "Generate ST for client invocation in a main bal file.")
    public void testHttpMainBalST() throws IOException {
        Path inputFile = TestUtil.createTempProject(documentLevelClientInit);
        BuildProject project = BuildProject.load(inputFile);
        Optional<ModuleId> optionalModuleId = project.currentPackage().moduleIds().stream().findFirst();
        if (optionalModuleId.isEmpty()) {
            Assert.fail("Failed to retrieve the module ID");
        }
        ModuleId moduleId = optionalModuleId.get();
        Module module = project.currentPackage().module(moduleId);
        PackageCompilation packageCompilation = project.currentPackage().getCompilation();
        SemanticModel semanticModel = packageCompilation.getSemanticModel(moduleId);
        Optional<DocumentId> optionalDocumentId = module.documentIds().stream().findFirst();
        if (optionalDocumentId.isEmpty()) {
            Assert.fail("Failed to retrieve the document ID");
        }
        DocumentId documentId = optionalDocumentId.get();
        Document document = module.document(documentId);
        JsonElement stJson = DiagramUtil.getSyntaxTreeJSON(document, semanticModel);
        Assert.assertTrue(stJson.isJsonObject());
        Assert.assertTrue(stJson.getAsJsonObject().get("kind").isJsonPrimitive());
        Assert.assertEquals(stJson.getAsJsonObject().get("kind").getAsString(), "ModulePart");
        Assert.assertTrue(stJson.getAsJsonObject().get("members").isJsonArray());
        Assert.assertTrue(stJson.getAsJsonObject().get("members").getAsJsonArray().size() > 0);
        JsonArray members = stJson.getAsJsonObject().get("members").getAsJsonArray();

        // Validate module var is identified as an Endpoint.
        JsonObject moduleVar = members.get(1).getAsJsonObject();
        Assert.assertTrue(moduleVar.has("typeData"));
        Assert.assertTrue(moduleVar.get("typeData").getAsJsonObject().has("isEndpoint"));
        Assert.assertTrue(moduleVar.get("typeData").getAsJsonObject().get("isEndpoint").getAsBoolean());

        // Validate local var is identified as an Endpoint.
        JsonObject function = members.get(2).getAsJsonObject();
        JsonObject functionBody = function.get("functionBody").getAsJsonObject();
        JsonArray visibleEndpoints = functionBody.get("VisibleEndpoints").getAsJsonArray();

        visibleEndpoints.forEach(jsonElement -> {
            JsonObject endpoint = jsonElement.getAsJsonObject();
            if (endpoint.get("name").getAsString().equals("clientEndpoint")
                    || endpoint.get("name").getAsString().equals("myClient")) {
                Assert.assertTrue(true);
            } else {
                Assert.fail("Additional endpoint has been found");
            }
        });

        // Validate external endpoint in visible endpoints
        JsonObject moduleEndpoint = visibleEndpoints.get(0).getAsJsonObject();
        Assert.assertEquals(moduleEndpoint.get("typeName").getAsString(), "MyMainClient");
        Assert.assertEquals(moduleEndpoint.get("name").getAsString(), "myClient");
        Assert.assertEquals(moduleEndpoint.get("orgName").getAsString(), "marcus");
        Assert.assertEquals(moduleEndpoint.get("packageName").getAsString(), "test");
        Assert.assertEquals(moduleEndpoint.get("moduleName").getAsString(), "test");
        Assert.assertEquals(moduleEndpoint.get("version").getAsString(), "0.1.0");
        Assert.assertEquals(moduleEndpoint.get("isModuleVar").getAsString(), "true");
        Assert.assertEquals(moduleEndpoint.get("isExternal").getAsString(), "true");

        // Validate local endpoint in visible endpoints
        JsonObject localEndpoint = visibleEndpoints.get(1).getAsJsonObject();
        Assert.assertEquals(localEndpoint.get("typeName").getAsString(), "MyMainClient");
        Assert.assertEquals(localEndpoint.get("name").getAsString(), "clientEndpoint");
        Assert.assertEquals(localEndpoint.get("orgName").getAsString(), "marcus");
        Assert.assertEquals(localEndpoint.get("packageName").getAsString(), "test");
        Assert.assertEquals(localEndpoint.get("moduleName").getAsString(), "test");
        Assert.assertEquals(localEndpoint.get("version").getAsString(), "0.1.0");
        Assert.assertEquals(localEndpoint.get("isModuleVar").getAsString(), "false");

        // Validate module var statement
        Assert.assertTrue(moduleVar.get("typeData").getAsJsonObject().get("symbol").getAsJsonObject()
                .get("moduleID").isJsonObject());
        JsonObject moduleVarModuleId = moduleVar.get("typeData").getAsJsonObject().get("symbol").getAsJsonObject()
                .get("moduleID").getAsJsonObject();
        Assert.assertEquals(moduleVarModuleId.get("orgName").getAsString(), "marcus");
        Assert.assertEquals(moduleVarModuleId.get("packageName").getAsString(), "test");
        Assert.assertEquals(moduleVarModuleId.get("moduleName").getAsString(), "test");
        Assert.assertEquals(moduleVarModuleId.get("version").getAsString(), "0.1.0");

        // Validate local var statement
        Assert.assertTrue(functionBody.get("statements").getAsJsonArray().get(0).isJsonObject());
        JsonObject localVarStmt = functionBody.get("statements").getAsJsonArray().get(0).getAsJsonObject();
        Assert.assertEquals(localVarStmt.get("kind").getAsString(), "LocalVarDecl");
        Assert.assertTrue(localVarStmt.get("typeData").getAsJsonObject().get("symbol").getAsJsonObject()
                .get("moduleID").isJsonObject());
        JsonObject localVarModuleId = localVarStmt.get("typeData").getAsJsonObject().get("symbol").getAsJsonObject()
                .get("moduleID").getAsJsonObject();
        Assert.assertEquals(localVarModuleId.get("orgName").getAsString(), "marcus");
        Assert.assertEquals(localVarModuleId.get("packageName").getAsString(), "test");
        Assert.assertEquals(localVarModuleId.get("moduleName").getAsString(), "test");
        Assert.assertEquals(localVarModuleId.get("version").getAsString(), "0.1.0");

        // Validate assignment statement
        Assert.assertTrue(functionBody.get("statements").getAsJsonArray().get(4).isJsonObject());
        JsonObject assignmentStmt = functionBody.get("statements").getAsJsonArray().get(4).getAsJsonObject();
        Assert.assertEquals(assignmentStmt.get("kind").getAsString(), "AssignmentStatement");
        Assert.assertTrue(assignmentStmt.get("varRef").getAsJsonObject().get("typeData").getAsJsonObject()
                .get("symbol").getAsJsonObject().get("moduleID").isJsonObject());
        JsonObject asgmtModuleId = assignmentStmt.get("varRef").getAsJsonObject().get("typeData").getAsJsonObject()
                .get("symbol").getAsJsonObject().get("moduleID").getAsJsonObject();
        Assert.assertEquals(asgmtModuleId.get("orgName").getAsString(), "marcus");
        Assert.assertEquals(asgmtModuleId.get("packageName").getAsString(), "test");
        Assert.assertEquals(asgmtModuleId.get("moduleName").getAsString(), "test");
        Assert.assertEquals(asgmtModuleId.get("version").getAsString(), "0.1.0");

        // Validate required param
        JsonObject delFunction = members.get(3).getAsJsonObject();
        Assert.assertTrue(delFunction.get("functionSignature").getAsJsonObject().get("parameters")
                .getAsJsonArray().get(0).isJsonObject());
        JsonObject requiredParam = delFunction.get("functionSignature").getAsJsonObject().get("parameters")
                .getAsJsonArray().get(0).getAsJsonObject();
        Assert.assertTrue(requiredParam.get("typeData").getAsJsonObject().get("symbol").getAsJsonObject()
                .get("moduleID").isJsonObject());
        JsonObject reqParamModuleId = requiredParam.get("typeData").getAsJsonObject().get("symbol").getAsJsonObject()
                .get("moduleID").getAsJsonObject();
        Assert.assertEquals(reqParamModuleId.get("orgName").getAsString(), "marcus");
        Assert.assertEquals(reqParamModuleId.get("packageName").getAsString(), "test");
        Assert.assertEquals(reqParamModuleId.get("moduleName").getAsString(), "test");
        Assert.assertEquals(reqParamModuleId.get("version").getAsString(), "0.1.0");
    }

    @Test(description = "Generate ST for client outside a main bal file.")
    public void testExternalClient() throws IOException {
        Path inputFile = TestUtil.createTempProject(externalClientInit);
        BuildProject project = BuildProject.load(inputFile);
        Optional<ModuleId> optionalModuleId = project.currentPackage().moduleIds().stream().findFirst();
        if (optionalModuleId.isEmpty()) {
            Assert.fail("Failed to retrieve the module ID");
        }
        ModuleId moduleId = optionalModuleId.get();
        Module module = project.currentPackage().module(moduleId);
        PackageCompilation packageCompilation = project.currentPackage().getCompilation();
        SemanticModel semanticModel = packageCompilation.getSemanticModel(moduleId);
        Optional<DocumentId> optionalDocumentId = module.documentIds().stream()
                .filter(documentId -> module.document(documentId).name().equals("main.bal")).findFirst();
        if (optionalDocumentId.isEmpty()) {
            Assert.fail("Failed to retrieve the document ID");
        }
        DocumentId documentId = optionalDocumentId.get();
        Document document = module.document(documentId);
        JsonElement stJson = DiagramUtil.getSyntaxTreeJSON(document, semanticModel);
        Assert.assertTrue(stJson.isJsonObject());
        Assert.assertTrue(stJson.getAsJsonObject().get("kind").isJsonPrimitive());
        Assert.assertEquals(stJson.getAsJsonObject().get("kind").getAsString(), "ModulePart");
        Assert.assertTrue(stJson.getAsJsonObject().get("members").isJsonArray());
        Assert.assertTrue(stJson.getAsJsonObject().get("members").getAsJsonArray().size() > 0);
        JsonArray members = stJson.getAsJsonObject().get("members").getAsJsonArray();

        // Validate local var is identified as an Endpoint.
        JsonObject function = members.get(0).getAsJsonObject();
        JsonObject functionBody = function.get("functionBody").getAsJsonObject();
        JsonArray visibleEndpoints = functionBody.get("VisibleEndpoints").getAsJsonArray();

        visibleEndpoints.forEach(jsonElement -> {
            JsonObject endpoint = jsonElement.getAsJsonObject();
            if (endpoint.get("name").getAsString().equals("clientEndpoint")
                    || endpoint.get("name").getAsString().equals("myClient")) {
                Assert.assertTrue(true);
                Assert.assertEquals(endpoint.get("orgName").getAsString(), "marcus");
                Assert.assertEquals(endpoint.get("packageName").getAsString(), "test");
                Assert.assertEquals(endpoint.get("moduleName").getAsString(), "test");
                Assert.assertEquals(endpoint.get("version").getAsString(), "0.1.0");
            } else {
                Assert.fail("Additional endpoint has been found");
            }
        });
    }

    @Test(description = "Generate ST for client in the document level of a main bal file.")
    public void testDocumentLevelClientOnly() throws IOException {
        Path inputFile = TestUtil.createTempProject(documentLevelClientOnly);
        BuildProject project = BuildProject.load(inputFile);
        Optional<ModuleId> optionalModuleId = project.currentPackage().moduleIds().stream().findFirst();
        if (optionalModuleId.isEmpty()) {
            Assert.fail("Failed to retrieve the module ID");
        }
        ModuleId moduleId = optionalModuleId.get();
        Module module = project.currentPackage().module(moduleId);
        PackageCompilation packageCompilation = project.currentPackage().getCompilation();
        SemanticModel semanticModel = packageCompilation.getSemanticModel(moduleId);
        Optional<DocumentId> optionalDocumentId = module.documentIds().stream().findFirst();
        if (optionalDocumentId.isEmpty()) {
            Assert.fail("Failed to retrieve the document ID");
        }
        DocumentId documentId = optionalDocumentId.get();
        Document document = module.document(documentId);
        JsonElement stJson = DiagramUtil.getSyntaxTreeJSON(document, semanticModel);
        Assert.assertTrue(stJson.isJsonObject());
        Assert.assertTrue(stJson.getAsJsonObject().get("kind").isJsonPrimitive());
        Assert.assertEquals(stJson.getAsJsonObject().get("kind").getAsString(), "ModulePart");
        Assert.assertTrue(stJson.getAsJsonObject().get("members").isJsonArray());
        Assert.assertTrue(stJson.getAsJsonObject().get("members").getAsJsonArray().size() > 0);
        JsonArray members = stJson.getAsJsonObject().get("members").getAsJsonArray();

        // Validate module var is identified as an Endpoint.
        JsonObject moduleVar = members.get(1).getAsJsonObject();
        Assert.assertTrue(moduleVar.has("typeData"));
        Assert.assertTrue(moduleVar.get("typeData").getAsJsonObject().has("isEndpoint"));
        Assert.assertTrue(moduleVar.get("typeData").getAsJsonObject().get("isEndpoint").getAsBoolean());

        // Validate local var is identified as an Endpoint.
        JsonObject function = members.get(2).getAsJsonObject();
        JsonObject functionBody = function.get("functionBody").getAsJsonObject();
        JsonArray visibleEndpoints = functionBody.get("VisibleEndpoints").getAsJsonArray();

        Assert.assertEquals(visibleEndpoints.size(), 1, "No visible endpoints found.");

        visibleEndpoints.forEach(jsonElement -> {
            JsonObject endpoint = jsonElement.getAsJsonObject();
            if (endpoint.get("name").getAsString().equals("myClient")) {
                Assert.assertTrue(true);
                Assert.assertEquals(endpoint.get("orgName").getAsString(), "marcus");
                Assert.assertEquals(endpoint.get("packageName").getAsString(), "test");
                Assert.assertEquals(endpoint.get("moduleName").getAsString(), "test");
                Assert.assertEquals(endpoint.get("version").getAsString(), "0.1.0");
            } else {
                Assert.fail("Additional endpoint has been found");
            }
        });
    }

    @Test(description = "Generate ST for client outside a main bal file.")
    public void testExternalClientOnly() throws IOException {
        Path inputFile = TestUtil.createTempProject(externalClientInitOnly);
        BuildProject project = BuildProject.load(inputFile);
        Optional<ModuleId> optionalModuleId = project.currentPackage().moduleIds().stream().findFirst();
        if (optionalModuleId.isEmpty()) {
            Assert.fail("Failed to retrieve the module ID");
        }
        ModuleId moduleId = optionalModuleId.get();
        Module module = project.currentPackage().module(moduleId);
        PackageCompilation packageCompilation = project.currentPackage().getCompilation();
        SemanticModel semanticModel = packageCompilation.getSemanticModel(moduleId);
        Optional<DocumentId> optionalDocumentId = module.documentIds().stream()
                .filter(documentId -> module.document(documentId).name().equals("main.bal")).findFirst();
        if (optionalDocumentId.isEmpty()) {
            Assert.fail("Failed to retrieve the document ID");
        }
        DocumentId documentId = optionalDocumentId.get();
        Document document = module.document(documentId);
        JsonElement stJson = DiagramUtil.getSyntaxTreeJSON(document, semanticModel);
        Assert.assertTrue(stJson.isJsonObject());
        Assert.assertTrue(stJson.getAsJsonObject().get("kind").isJsonPrimitive());
        Assert.assertEquals(stJson.getAsJsonObject().get("kind").getAsString(), "ModulePart");
        Assert.assertTrue(stJson.getAsJsonObject().get("members").isJsonArray());
        Assert.assertTrue(stJson.getAsJsonObject().get("members").getAsJsonArray().size() > 0);
        JsonArray members = stJson.getAsJsonObject().get("members").getAsJsonArray();

        // Validate local var is identified as an Endpoint.
        JsonObject function = members.get(0).getAsJsonObject();
        JsonObject functionBody = function.get("functionBody").getAsJsonObject();
        JsonArray visibleEndpoints = functionBody.get("VisibleEndpoints").getAsJsonArray();

        Assert.assertEquals(visibleEndpoints.size(), 1, "No visible endpoints found.");

        visibleEndpoints.forEach(jsonElement -> {
            JsonObject endpoint = jsonElement.getAsJsonObject();
            if (endpoint.get("name").getAsString().equals("myClient")) {
                Assert.assertTrue(true);
                Assert.assertEquals(endpoint.get("orgName").getAsString(), "marcus");
                Assert.assertEquals(endpoint.get("packageName").getAsString(), "test");
                Assert.assertEquals(endpoint.get("moduleName").getAsString(), "test");
                Assert.assertEquals(endpoint.get("version").getAsString(), "0.1.0");
            } else {
                Assert.fail("Additional endpoint has been found");
            }
        });
    }

    @Test(description = "Test visible endpoint object in different nodes.")
    public void testVisibleEndpoints() throws IOException {
        Path inputFile = TestUtil.createTempProject(multiLevelEndpoints);

        BuildProject project = BuildProject.load(inputFile);
        Optional<ModuleId> optionalModuleId = project.currentPackage().moduleIds().stream().findFirst();
        if (optionalModuleId.isEmpty()) {
            Assert.fail("Failed to retrieve the module ID");
        }
        ModuleId moduleId = optionalModuleId.get();
        Module module = project.currentPackage().module(moduleId);
        PackageCompilation packageCompilation = project.currentPackage().getCompilation();
        SemanticModel semanticModel = packageCompilation.getSemanticModel(moduleId);
        Optional<DocumentId> optionalDocumentId = module.documentIds().stream()
                .filter(documentId -> module.document(documentId).name().equals("main.bal")).findFirst();
        if (optionalDocumentId.isEmpty()) {
            Assert.fail("Failed to retrieve the document ID");
        }
        DocumentId documentId = optionalDocumentId.get();
        Document document = module.document(documentId);
        JsonElement stJson = DiagramUtil.getSyntaxTreeJSON(document, semanticModel);
        Assert.assertTrue(stJson.isJsonObject());

        Assert.assertEquals(stJson.getAsJsonObject().get("kind").getAsString(), "ModulePart");
        Assert.assertTrue(stJson.getAsJsonObject().get("members").isJsonArray());
        Assert.assertTrue(stJson.getAsJsonObject().get("members").getAsJsonArray().size() == 10);
        JsonArray members = stJson.getAsJsonObject().get("members").getAsJsonArray();

        // Verify main function
        Assert.assertEquals(members.get(2).getAsJsonObject().get("kind").getAsString(), "FunctionDefinition");
        JsonObject mainFunction = members.get(2).getAsJsonObject();
        Assert.assertEquals(mainFunction.get("functionName").getAsJsonObject().get("value").getAsString(), "main");
        JsonObject mainFunctionBody = mainFunction.get("functionBody").getAsJsonObject();
        JsonArray mainFunctionVEp = mainFunctionBody.get("VisibleEndpoints").getAsJsonArray();
        Assert.assertTrue(mainFunctionVEp.size() == 2);

        // Verify main function visible endpoints
        JsonObject exEp0 = mainFunctionVEp.get(0).getAsJsonObject();
        checkClientVisibleEndpoints(exEp0, "exEp0", "ExternalClient", "gayanOrg", "testEps",
                "testEps", "0.1.0", 14, 14, true,  true);

        JsonObject exEp1 = mainFunctionVEp.get(1).getAsJsonObject();
        checkClientVisibleEndpoints(exEp1, "exEp1", "ExternalClient", "gayanOrg", "testEps",
                "testEps", "0.1.0", 17, 17, false,  false);

        // Verify main function if block
        Assert.assertEquals(mainFunctionBody.get("statements").getAsJsonArray().get(3).getAsJsonObject().get("ifBody")
                .getAsJsonObject().get("kind").getAsString(), "BlockStatement");
        JsonObject mainFunctionIfBody = mainFunctionBody.get("statements").getAsJsonArray().get(3).getAsJsonObject()
                .get("ifBody").getAsJsonObject();
        JsonArray mainFunctionIfBodyVEp = mainFunctionIfBody.get("VisibleEndpoints").getAsJsonArray();
        Assert.assertTrue(mainFunctionIfBodyVEp.size() == 3);

        // Verify main function if block visible endpoints
        Assert.assertEquals(mainFunctionIfBodyVEp.get(0).getAsJsonObject().get("name").getAsString(), "exEp0");

        Assert.assertEquals(mainFunctionIfBodyVEp.get(1).getAsJsonObject().get("name").getAsString(), "exEp1");

        JsonObject exEp2 = mainFunctionIfBodyVEp.get(2).getAsJsonObject();
        checkClientVisibleEndpoints(exEp2, "exEp2", "ExternalClient", "gayanOrg", "testEps",
                "testEps", "0.1.0", 22, 22, false,  false);

        // Verify main function anonymous function block
        Assert.assertEquals(mainFunctionBody.get("statements").getAsJsonArray().get(4).getAsJsonObject()
                .get("initializer").getAsJsonObject().get("functionBody").getAsJsonObject().get("kind")
                .getAsString(), "FunctionBodyBlock");
        JsonObject mainFunctionAnonBody = mainFunctionBody.get("statements").getAsJsonArray().get(4)
                .getAsJsonObject().get("initializer").getAsJsonObject().get("functionBody").getAsJsonObject();
        JsonArray mainFunctionAnonVEp = mainFunctionAnonBody.get("VisibleEndpoints").getAsJsonArray();
        Assert.assertTrue(mainFunctionAnonVEp.size() == 3);

        // Verify main function anonymous function block visible endpoints
        Assert.assertEquals(mainFunctionAnonVEp.get(0).getAsJsonObject().get("name").getAsString(), "exEp0");

        Assert.assertEquals(mainFunctionAnonVEp.get(1).getAsJsonObject().get("name").getAsString(), "exEp1");

        JsonObject exEp3 = mainFunctionAnonVEp.get(2).getAsJsonObject();
        checkClientVisibleEndpoints(exEp3, "exEp3", "ExternalClient", "gayanOrg", "testEps",
                "testEps", "0.1.0", 26, 26, false,  false);

        // Verify secondFunc function
        Assert.assertEquals(members.get(3).getAsJsonObject().get("kind").getAsString(), "FunctionDefinition");
        JsonObject secondFunction = members.get(3).getAsJsonObject();
        Assert.assertEquals(secondFunction.get("functionName").getAsJsonObject().get("value").getAsString(),
                "secondFunc");
        JsonObject secondFunctionBody = secondFunction.get("functionBody").getAsJsonObject();
        JsonArray secondFunctionVEp = secondFunctionBody.get("VisibleEndpoints").getAsJsonArray();
        Assert.assertTrue(secondFunctionVEp.size() == 3);

        // Verify secondFunc function visible endpoints
        Assert.assertEquals(secondFunctionVEp.get(0).getAsJsonObject().get("name").getAsString(), "exEp0");

        JsonObject exEpP1 = secondFunctionVEp.get(1).getAsJsonObject();
        checkClientVisibleEndpoints(exEpP1, "exEpP1", "ExternalClient", "gayanOrg", "testEps",
                "testEps", "0.1.0", 31, 31, false,  true);

        JsonObject exEp6 = secondFunctionVEp.get(2).getAsJsonObject();
        checkClientVisibleEndpoints(exEp6, "exEp6", "ExternalClient", "gayanOrg", "testEps",
                "testEps", "0.1.0", 41, 41, false,  false);

        // Verify secondFunc function while block
        Assert.assertEquals(secondFunctionBody.get("statements").getAsJsonArray().get(1).getAsJsonObject()
                .get("whileBody").getAsJsonObject().get("kind").getAsString(), "BlockStatement");
        JsonObject secondFunctionWhileBody = secondFunctionBody.get("statements").getAsJsonArray().get(1)
                .getAsJsonObject().get("whileBody").getAsJsonObject();
        JsonArray secondFunctionWhileBodyVEp = secondFunctionWhileBody.get("VisibleEndpoints").getAsJsonArray();
        Assert.assertTrue(secondFunctionWhileBodyVEp.size() == 3);

        // Verify secondFunc function while block visible endpoints
        Assert.assertEquals(secondFunctionWhileBodyVEp.get(0).getAsJsonObject().get("name").getAsString(), "exEp0");

        Assert.assertEquals(secondFunctionWhileBodyVEp.get(1).getAsJsonObject().get("name").getAsString(), "exEpP1");

        JsonObject exEp4 = secondFunctionWhileBodyVEp.get(2).getAsJsonObject();
        checkClientVisibleEndpoints(exEp4, "exEp4", "ExternalClient", "gayanOrg", "testEps",
                "testEps", "0.1.0", 34, 34, false,  false);

        // Verify secondFunc function do block
        Assert.assertEquals(secondFunctionBody.get("statements").getAsJsonArray().get(2).getAsJsonObject()
                .get("blockStatement").getAsJsonObject().get("kind").getAsString(), "BlockStatement");
        JsonObject secondFunctionDoBody = secondFunctionBody.get("statements").getAsJsonArray().get(2)
                .getAsJsonObject().get("blockStatement").getAsJsonObject();
        JsonArray secondFunctionDoBodyVEp = secondFunctionDoBody.get("VisibleEndpoints").getAsJsonArray();
        Assert.assertTrue(secondFunctionDoBodyVEp.size() == 3);

        // Verify secondFunc function do block visible endpoints
        Assert.assertEquals(secondFunctionDoBodyVEp.get(0).getAsJsonObject().get("name").getAsString(), "exEp0");

        Assert.assertEquals(secondFunctionDoBodyVEp.get(1).getAsJsonObject().get("name").getAsString(), "exEpP1");

        JsonObject exEp5 = secondFunctionDoBodyVEp.get(2).getAsJsonObject();
        checkClientVisibleEndpoints(exEp5, "exEp5", "ExternalClient", "gayanOrg", "testEps",
                "testEps", "0.1.0", 38, 38, false,  false);

        // Verify secondFunc function else block
        Assert.assertEquals(secondFunctionBody.get("statements").getAsJsonArray().get(4).getAsJsonObject()
                        .get("elseBody").getAsJsonObject().get("elseBody").getAsJsonObject().get("kind").getAsString(),
                "BlockStatement");
        JsonObject secondFunctionElseBody = secondFunctionBody.get("statements").getAsJsonArray().get(4)
                .getAsJsonObject().get("elseBody").getAsJsonObject().get("elseBody").getAsJsonObject();
        JsonArray secondFunctionElseBodyVEp = secondFunctionElseBody.get("VisibleEndpoints").getAsJsonArray();
        Assert.assertTrue(secondFunctionElseBodyVEp.size() == 4);

        // Verify secondFunc function do block visible endpoints
        Assert.assertEquals(secondFunctionElseBodyVEp.get(0).getAsJsonObject().get("name").getAsString(), "exEp0");

        Assert.assertEquals(secondFunctionElseBodyVEp.get(1).getAsJsonObject().get("name").getAsString(), "exEpP1");

        Assert.assertEquals(secondFunctionElseBodyVEp.get(2).getAsJsonObject().get("name").getAsString(), "exEp6");

        JsonObject exEp7 = secondFunctionElseBodyVEp.get(3).getAsJsonObject();
        checkClientVisibleEndpoints(exEp7, "exEp7", "ExternalClient", "gayanOrg", "testEps",
                "testEps", "0.1.0", 46, 46, false,  false);

        // Verify thirdFunc function
        Assert.assertEquals(members.get(4).getAsJsonObject().get("kind").getAsString(), "FunctionDefinition");
        JsonObject thirdFunction = members.get(4).getAsJsonObject();
        Assert.assertEquals(thirdFunction.get("functionName").getAsJsonObject().get("value").getAsString(),
                "thirdFunc");
        JsonObject thirdFunctionBody = thirdFunction.get("functionBody").getAsJsonObject();
        JsonArray thirdFunctionVEp = thirdFunctionBody.get("VisibleEndpoints").getAsJsonArray();
        Assert.assertTrue(thirdFunctionVEp.size() == 3);

        // Verify thirdFunc function visible endpoints
        Assert.assertEquals(thirdFunctionVEp.get(0).getAsJsonObject().get("name").getAsString(), "exEp0");

        JsonObject exEp8 = thirdFunctionVEp.get(1).getAsJsonObject();
        checkClientVisibleEndpoints(exEp8, "exEp8", "ExternalClient", "gayanOrg", "testEps",
                "testEps", "0.1.0", 53, 53, false,  false);

        JsonObject exEp62 = thirdFunctionVEp.get(2).getAsJsonObject();
        checkClientVisibleEndpoints(exEp62, "exEp6", "ExternalClient", "gayanOrg", "testEps",
                "testEps", "0.1.0", 57, 57, false,  false);

        // Verify fourthFunc function
        Assert.assertEquals(members.get(5).getAsJsonObject().get("kind").getAsString(), "FunctionDefinition");
        JsonObject fourthFunction = members.get(5).getAsJsonObject();
        Assert.assertEquals(fourthFunction.get("functionName").getAsJsonObject().get("value").getAsString(),
                "fourthFunc");
        JsonObject fourthFunctionBody = fourthFunction.get("functionBody").getAsJsonObject();
        JsonArray fourthFunctionVEp = fourthFunctionBody.get("VisibleEndpoints").getAsJsonArray();
        Assert.assertTrue(fourthFunctionVEp.size() == 6);

        // Verify fourthFunc function visible endpoints
        Assert.assertEquals(fourthFunctionVEp.get(0).getAsJsonObject().get("name").getAsString(), "exEp0");

        JsonObject exEpOut = fourthFunctionVEp.get(1).getAsJsonObject();
        checkClientVisibleEndpoints(exEpOut, "exEpOut", "ExternalClient", "gayanOrg", "testEps",
                "testEps", "0.1.0", 72, 72, false,  true);

        JsonObject exEpP2 = fourthFunctionVEp.get(2).getAsJsonObject();
        checkClientVisibleEndpoints(exEpP2, "exEpP2", "ExternalClient", "gayanOrg", "testEps",
                "testEps", "0.1.0", 62, 62, false,  true, false, true);

        JsonObject tempVar = fourthFunctionVEp.get(3).getAsJsonObject();
        checkClientVisibleEndpoints(tempVar, "temp", "ExternalClient", "gayanOrg", "testEps",
                "testEps", "0.1.0", 63, 63, false,  false);


        JsonObject exEp10 = fourthFunctionVEp.get(4).getAsJsonObject();
        checkClientVisibleEndpoints(exEp10, "exEp10", "ExternalClient", "gayanOrg", "testEps",
                "testEps", "0.1.0", 64, 64, false,  false);

        JsonObject inEp1 = fourthFunctionVEp.get(5).getAsJsonObject();
        checkClientVisibleEndpoints(inEp1, "inEp1", "InternalClient", "gayanOrg", "testEps",
                "testEps", "0.1.0", 70, 70, false,  false);

        // Verify service declaration
        Assert.assertEquals(members.get(6).getAsJsonObject().get("kind").getAsString(), "ServiceDeclaration");
        JsonObject serviceDec = members.get(6).getAsJsonObject();
        JsonArray serviceMembers = serviceDec.get("members").getAsJsonArray();
        Assert.assertTrue(serviceMembers.size() == 4);
        JsonArray serviceVEp = serviceDec.get("VisibleEndpoints").getAsJsonArray();
        Assert.assertTrue(serviceVEp.size() == 3);

        // Verify service declaration visible endpoints
        Assert.assertEquals(serviceVEp.get(0).getAsJsonObject().get("name").getAsString(), "exEp0");

        Assert.assertEquals(serviceVEp.get(1).getAsJsonObject().get("name").getAsString(), "exEpOut");

        JsonObject inEp2 = serviceVEp.get(2).getAsJsonObject();
        checkClientVisibleEndpoints(inEp2, "inEp2", "InternalClient", "gayanOrg", "testEps",
                "testEps", "0.1.0", 78, 78, false, true, true, false);

        // Verify resource definitions
        JsonArray getResourceVEps = serviceMembers.get(2).getAsJsonObject().get("functionBody").getAsJsonObject()
                .get("VisibleEndpoints").getAsJsonArray();
        Assert.assertTrue(getResourceVEps.size() == 3);

        Assert.assertEquals(getResourceVEps.get(0).getAsJsonObject().get("name").getAsString(), "exEp0");
        Assert.assertEquals(getResourceVEps.get(1).getAsJsonObject().get("name").getAsString(), "exEpOut");
        Assert.assertEquals(getResourceVEps.get(2).getAsJsonObject().get("name").getAsString(), "inEp2");

        JsonArray postResourceVEps = serviceMembers.get(3).getAsJsonObject().get("functionBody").getAsJsonObject()
                .get("VisibleEndpoints").getAsJsonArray();
        Assert.assertTrue(postResourceVEps.size() == 4);

        Assert.assertEquals(postResourceVEps.get(0).getAsJsonObject().get("name").getAsString(), "exEp0");
        Assert.assertEquals(postResourceVEps.get(1).getAsJsonObject().get("name").getAsString(), "exEpOut");
        Assert.assertEquals(postResourceVEps.get(2).getAsJsonObject().get("name").getAsString(), "inEp2");

        JsonObject exEp11 = postResourceVEps.get(3).getAsJsonObject();
        checkClientVisibleEndpoints(exEp11, "exEp11", "ExternalClient", "gayanOrg", "testEps",
                "testEps", "0.1.0", 90, 90, false,  false);

        // Verify /abc service declaration
        Assert.assertEquals(members.get(9).getAsJsonObject().get("kind").getAsString(), "ServiceDeclaration");
        JsonObject abcServiceDec = members.get(9).getAsJsonObject();
        JsonArray abcServiceMembers = abcServiceDec.get("members").getAsJsonArray();
        Assert.assertTrue(abcServiceMembers.size() == 3);
        JsonArray abcServiceVEp = abcServiceDec.get("VisibleEndpoints").getAsJsonArray();
        Assert.assertTrue(serviceVEp.size() == 3);

        Assert.assertEquals(abcServiceVEp.get(0).getAsJsonObject().get("name").getAsString(), "exEp0");
        Assert.assertEquals(abcServiceVEp.get(1).getAsJsonObject().get("name").getAsString(), "exEpOut");
        Assert.assertEquals(abcServiceVEp.get(2).getAsJsonObject().get("name").getAsString(), "inEp3");

        JsonArray abcGetResourceVEps = abcServiceMembers.get(2).getAsJsonObject().get("functionBody").getAsJsonObject()
                .get("VisibleEndpoints").getAsJsonArray();

        Assert.assertEquals(abcGetResourceVEps.get(0).getAsJsonObject().get("name").getAsString(), "exEp0");
        Assert.assertEquals(abcGetResourceVEps.get(1).getAsJsonObject().get("name").getAsString(), "exEpOut");

        JsonObject inEp3 = abcGetResourceVEps.get(2).getAsJsonObject();
        checkClientVisibleEndpoints(inEp3, "inEp3", "InternalClient", "gayanOrg", "testEps",
                "testEps", "0.1.0", 110, 114, false, true, true, false);
    }

    private void checkClientVisibleEndpoints(JsonObject ep, String varName, String typeName, String orgName,
                                             String packageName, String moduleName, String version, int startLine,
                                             int endLine, boolean isModuleVar, boolean isExternal, boolean isClassField,
                                             boolean isParameter) {

        Assert.assertEquals(ep.get("name").getAsString(), varName);
        Assert.assertEquals(ep.get("typeName").getAsString(), typeName);

        Assert.assertEquals(ep.get("orgName").getAsString(), orgName);
        Assert.assertEquals(ep.get("packageName").getAsString(), packageName);
        Assert.assertEquals(ep.get("moduleName").getAsString(), moduleName);
        Assert.assertEquals(ep.get("version").getAsString(), version);

        Assert.assertEquals(ep.get("isModuleVar").getAsBoolean(), isModuleVar);
        Assert.assertEquals(ep.get("isExternal").getAsBoolean(), isExternal);
        Assert.assertFalse(ep.get("isCaller").getAsBoolean()); // TODO: Update test cases to check this field
        if (isClassField) {
            Assert.assertTrue(ep.get("isClassField").getAsBoolean());
        }
        if (isParameter) {
            Assert.assertTrue(ep.get("isParameter").getAsBoolean());
        }

        JsonObject epPosition = ep.get("position").getAsJsonObject();
        Assert.assertEquals(epPosition.get("startLine").getAsInt(), startLine);
        Assert.assertEquals(epPosition.get("endLine").getAsInt(), endLine);
    }

    private void checkClientVisibleEndpoints(JsonObject ep, String varName, String typeName, String orgName,
                                             String packageName, String moduleName, String version, int startLine,
                                             int endLine, boolean isModuleVar, boolean isExternal) {

<<<<<<< HEAD
        checkClientVisibleEndpoints(ep, varName, typeName, orgName, packageName,
                moduleName, version, startLine, endLine, isModuleVar, isExternal, false, false);
=======
        // Verify /abc service declaration
        Assert.assertEquals(members.get(9).getAsJsonObject().get("kind").getAsString(), "ServiceDeclaration");
        JsonObject abcServiceDec = members.get(9).getAsJsonObject();
        JsonArray abcServiceMembers = abcServiceDec.get("members").getAsJsonArray();
        Assert.assertTrue(abcServiceMembers.size() == 3);
        JsonArray abcServiceVEp = abcServiceDec.get("VisibleEndpoints").getAsJsonArray();
        Assert.assertTrue(serviceVEp.size() == 3);

        Assert.assertEquals(abcServiceVEp.get(0).getAsJsonObject().get("name").getAsString(), "exEp0");
        Assert.assertEquals(abcServiceVEp.get(1).getAsJsonObject().get("name").getAsString(), "exEpOut");
        Assert.assertEquals(abcServiceVEp.get(2).getAsJsonObject().get("name").getAsString(), "inEp3");

        JsonArray abcGetResourceVEps = abcServiceMembers.get(2).getAsJsonObject().get("functionBody").getAsJsonObject()
                .get("VisibleEndpoints").getAsJsonArray();

        Assert.assertEquals(abcGetResourceVEps.get(0).getAsJsonObject().get("name").getAsString(), "exEp0");
        Assert.assertEquals(abcGetResourceVEps.get(1).getAsJsonObject().get("name").getAsString(), "exEpOut");

        JsonObject inEp3 = abcGetResourceVEps.get(2).getAsJsonObject();
        Assert.assertEquals(inEp3.get("name").getAsString(), "inEp3");
        Assert.assertEquals(inEp3.get("typeName").getAsString(), "InternalClient");
        Assert.assertEquals(inEp3.get("orgName").getAsString(), "gayanOrg");
        Assert.assertEquals(inEp3.get("packageName").getAsString(), "testEps");
        Assert.assertEquals(inEp3.get("moduleName").getAsString(), "testEps");
        Assert.assertEquals(inEp3.get("version").getAsString(), "0.1.0");
        Assert.assertEquals(inEp3.get("isModuleVar").getAsBoolean(), false);
        Assert.assertEquals(inEp3.get("isExternal").getAsBoolean(), true);
        Assert.assertEquals(inEp3.get("isClassField").getAsBoolean(), true);
        JsonObject inEp3Position = inEp3.get("position").getAsJsonObject();
        Assert.assertEquals(inEp3Position.get("startLine").getAsInt(), 110);
        Assert.assertEquals(inEp3Position.get("endLine").getAsInt(), 114);
>>>>>>> 2bee70a2
    }
}<|MERGE_RESOLUTION|>--- conflicted
+++ resolved
@@ -639,41 +639,7 @@
                                              String packageName, String moduleName, String version, int startLine,
                                              int endLine, boolean isModuleVar, boolean isExternal) {
 
-<<<<<<< HEAD
         checkClientVisibleEndpoints(ep, varName, typeName, orgName, packageName,
                 moduleName, version, startLine, endLine, isModuleVar, isExternal, false, false);
-=======
-        // Verify /abc service declaration
-        Assert.assertEquals(members.get(9).getAsJsonObject().get("kind").getAsString(), "ServiceDeclaration");
-        JsonObject abcServiceDec = members.get(9).getAsJsonObject();
-        JsonArray abcServiceMembers = abcServiceDec.get("members").getAsJsonArray();
-        Assert.assertTrue(abcServiceMembers.size() == 3);
-        JsonArray abcServiceVEp = abcServiceDec.get("VisibleEndpoints").getAsJsonArray();
-        Assert.assertTrue(serviceVEp.size() == 3);
-
-        Assert.assertEquals(abcServiceVEp.get(0).getAsJsonObject().get("name").getAsString(), "exEp0");
-        Assert.assertEquals(abcServiceVEp.get(1).getAsJsonObject().get("name").getAsString(), "exEpOut");
-        Assert.assertEquals(abcServiceVEp.get(2).getAsJsonObject().get("name").getAsString(), "inEp3");
-
-        JsonArray abcGetResourceVEps = abcServiceMembers.get(2).getAsJsonObject().get("functionBody").getAsJsonObject()
-                .get("VisibleEndpoints").getAsJsonArray();
-
-        Assert.assertEquals(abcGetResourceVEps.get(0).getAsJsonObject().get("name").getAsString(), "exEp0");
-        Assert.assertEquals(abcGetResourceVEps.get(1).getAsJsonObject().get("name").getAsString(), "exEpOut");
-
-        JsonObject inEp3 = abcGetResourceVEps.get(2).getAsJsonObject();
-        Assert.assertEquals(inEp3.get("name").getAsString(), "inEp3");
-        Assert.assertEquals(inEp3.get("typeName").getAsString(), "InternalClient");
-        Assert.assertEquals(inEp3.get("orgName").getAsString(), "gayanOrg");
-        Assert.assertEquals(inEp3.get("packageName").getAsString(), "testEps");
-        Assert.assertEquals(inEp3.get("moduleName").getAsString(), "testEps");
-        Assert.assertEquals(inEp3.get("version").getAsString(), "0.1.0");
-        Assert.assertEquals(inEp3.get("isModuleVar").getAsBoolean(), false);
-        Assert.assertEquals(inEp3.get("isExternal").getAsBoolean(), true);
-        Assert.assertEquals(inEp3.get("isClassField").getAsBoolean(), true);
-        JsonObject inEp3Position = inEp3.get("position").getAsJsonObject();
-        Assert.assertEquals(inEp3Position.get("startLine").getAsInt(), 110);
-        Assert.assertEquals(inEp3Position.get("endLine").getAsInt(), 114);
->>>>>>> 2bee70a2
     }
 }