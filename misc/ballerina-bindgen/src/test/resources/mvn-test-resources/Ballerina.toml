[package]
org= "bindgen"
name= "test"
version= "0.1.0"

[dependencies]

<<<<<<< HEAD
[platform]
target = "java11"

    [[platform.libraries]]
    modules = ["balModule1"]
    path = "./lib/snakeyaml-1.25.jar"

    [[platform.libraries]]
    modules = ["balModule1"]
    groupId = "commons-logging"
    artifactId = "commons-logging"
    version = "1.1.1"

    [[platform.libraries]]
    modules = ["balModule1"]
    groupId = "org.yaml"
    artifactId = "snakeyaml"
    version = "1.25"

    # transitive dependency of commons-logging:commons-logging:1.1.1
    [[platform.libraries]]
    modules = ["balModule1"]
    groupId = "log4j"
    artifactId = "log4j"
    version = "1.2.12"

    # transitive dependency of commons-logging:commons-logging:1.1.1
    [[platform.libraries]]
    modules = ["balModule1"]
    groupId = "logkit"
    artifactId = "logkit"
    version = "1.0.1"

    # transitive dependency of commons-logging:commons-logging:1.1.1
    [[platform.libraries]]
    modules = ["balModule1"]
    groupId = "avalon-framework"
    artifactId = "avalon-framework"
    version = "4.1.3"
=======
[[platform.java11.dependency]]
modules = ["balModule1"]
path = "./lib/snakeyaml-1.25.jar"

[[platform.java11.dependency]]
groupId = "commons-logging"
artifactId = "commons-logging"
version = "1.1.1"

[[platform.java11.dependency]]
groupId = "org.yaml"
artifactId = "snakeyaml"
version = "1.25"

# transitive dependency of commons-logging:commons-logging:1.1.1
[[platform.java11.dependency]]
groupId = "log4j"
artifactId = "log4j"
version = "1.2.12"

# transitive dependency of commons-logging:commons-logging:1.1.1
[[platform.java11.dependency]]
groupId = "logkit"
artifactId = "logkit"
version = "1.0.1"

# transitive dependency of commons-logging:commons-logging:1.1.1
[[platform.java11.dependency]]
groupId = "avalon-framework"
artifactId = "avalon-framework"
version = "4.1.3"
>>>>>>> dfa1fba9
<|MERGE_RESOLUTION|>--- conflicted
+++ resolved
@@ -5,47 +5,6 @@
 
 [dependencies]
 
-<<<<<<< HEAD
-[platform]
-target = "java11"
-
-    [[platform.libraries]]
-    modules = ["balModule1"]
-    path = "./lib/snakeyaml-1.25.jar"
-
-    [[platform.libraries]]
-    modules = ["balModule1"]
-    groupId = "commons-logging"
-    artifactId = "commons-logging"
-    version = "1.1.1"
-
-    [[platform.libraries]]
-    modules = ["balModule1"]
-    groupId = "org.yaml"
-    artifactId = "snakeyaml"
-    version = "1.25"
-
-    # transitive dependency of commons-logging:commons-logging:1.1.1
-    [[platform.libraries]]
-    modules = ["balModule1"]
-    groupId = "log4j"
-    artifactId = "log4j"
-    version = "1.2.12"
-
-    # transitive dependency of commons-logging:commons-logging:1.1.1
-    [[platform.libraries]]
-    modules = ["balModule1"]
-    groupId = "logkit"
-    artifactId = "logkit"
-    version = "1.0.1"
-
-    # transitive dependency of commons-logging:commons-logging:1.1.1
-    [[platform.libraries]]
-    modules = ["balModule1"]
-    groupId = "avalon-framework"
-    artifactId = "avalon-framework"
-    version = "4.1.3"
-=======
 [[platform.java11.dependency]]
 modules = ["balModule1"]
 path = "./lib/snakeyaml-1.25.jar"
@@ -76,5 +35,4 @@
 [[platform.java11.dependency]]
 groupId = "avalon-framework"
 artifactId = "avalon-framework"
-version = "4.1.3"
->>>>>>> dfa1fba9
+version = "4.1.3"