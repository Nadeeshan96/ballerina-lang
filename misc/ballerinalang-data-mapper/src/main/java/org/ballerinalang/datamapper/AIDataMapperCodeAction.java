/*
 * Copyright (c) 2020, WSO2 Inc. (http://wso2.com) All Rights Reserved.
 *
 * Licensed under the Apache License, Version 2.0 (the "License");
 * you may not use this file except in compliance with the License.
 * You may obtain a copy of the License at
 *
 * http://www.apache.org/licenses/LICENSE-2.0
 *
 * Unless required by applicable law or agreed to in writing, software
 * distributed under the License is distributed on an "AS IS" BASIS,
 * WITHOUT WARRANTIES OR CONDITIONS OF ANY KIND, either express or implied.
 * See the License for the specific language governing permissions and
 * limitations under the License.
 */
package org.ballerinalang.datamapper;

<<<<<<< HEAD
import io.ballerina.compiler.api.SemanticModel;
import io.ballerina.compiler.api.impl.BallerinaSemanticModel;
import io.ballerina.compiler.api.impl.symbols.BallerinaTypeReferenceTypeSymbol;
import io.ballerina.compiler.api.impl.symbols.BallerinaVariableSymbol;
import io.ballerina.compiler.api.symbols.Symbol;
import io.ballerina.tools.text.LinePosition;
=======
>>>>>>> bb5d7e63
import org.ballerinalang.annotation.JavaSPIService;
import org.ballerinalang.datamapper.config.LSClientExtendedConfig;
import org.ballerinalang.langserver.codeaction.providers.AbstractCodeActionProvider;
import org.ballerinalang.langserver.common.constants.CommandConstants;
import org.ballerinalang.langserver.commons.CodeActionContext;
import org.ballerinalang.langserver.commons.LSContext;
<<<<<<< HEAD
import org.ballerinalang.langserver.commons.codeaction.CodeActionNodeType;
=======
>>>>>>> bb5d7e63
import org.ballerinalang.langserver.commons.workspace.LSDocumentIdentifier;
import org.ballerinalang.langserver.commons.workspace.WorkspaceDocumentException;
import org.ballerinalang.langserver.compiler.config.LSClientConfigHolder;
import org.ballerinalang.langserver.compiler.exception.CompilationFailedException;
import org.ballerinalang.langserver.util.references.TokenOrSymbolNotFoundException;
import org.eclipse.lsp4j.CodeAction;
import org.eclipse.lsp4j.CodeActionKind;
import org.eclipse.lsp4j.Diagnostic;
import org.eclipse.lsp4j.Position;
import org.eclipse.lsp4j.TextDocumentEdit;
import org.eclipse.lsp4j.TextEdit;
import org.eclipse.lsp4j.VersionedTextDocumentIdentifier;
import org.eclipse.lsp4j.WorkspaceEdit;
import org.eclipse.lsp4j.jsonrpc.messages.Either;
import org.wso2.ballerinalang.compiler.semantics.model.types.BRecordType;
import org.wso2.ballerinalang.compiler.tree.BLangPackage;

import java.io.IOException;
import java.util.ArrayList;
import java.util.Collections;
import java.util.List;
import java.util.Locale;
import java.util.Optional;

import static org.ballerinalang.datamapper.AIDataMapperCodeActionUtil.getAIDataMapperCodeActionEdits;

/**
 * Code Action provider for automatic data mapping.
 */
@JavaSPIService("org.ballerinalang.langserver.commons.codeaction.spi.LSCodeActionProvider")
public class AIDataMapperCodeActionOriginal extends AbstractCodeActionProvider implements AIDataMapperCodeAction {

    /**
     * {@inheritDoc}
     */
    @Override
<<<<<<< HEAD
    public List<CodeAction> getDiagBasedCodeActions(CodeActionNodeType nodeType, LSContext lsContext,
                                                    List<Diagnostic> diagnosticsOfRange,
                                                    List<Diagnostic> allDiagnostics) {
        List<CodeAction> actions = new ArrayList<>();
        WorkspaceDocumentManager documentManager = lsContext.get(DocumentServiceKeys.DOC_MANAGER_KEY);
        Optional<Path> filePath = CommonUtil.getPathFromURI(lsContext.get(DocumentServiceKeys.FILE_URI_KEY));
        try {
            if (!filePath.isPresent()) {
                return actions;
            }
            LSDocumentIdentifier document = documentManager.getLSDocument(filePath.get());
            for (Diagnostic diagnostic : diagnosticsOfRange) {
                if (diagnostic.getMessage().toLowerCase(Locale.ROOT).contains(CommandConstants.INCOMPATIBLE_TYPES)) {
                    getAIDataMapperCommand(document, diagnostic, lsContext).map(actions::add);
                }
            }
        } catch (WorkspaceDocumentException e) {
            // ignore
        }
=======
    public List<CodeAction> getDiagBasedCodeActions(Diagnostic diagnostic, CodeActionContext context) {
        List<CodeAction> actions = new ArrayList<>();
        if (diagnostic.getMessage().toLowerCase(Locale.ROOT).contains(CommandConstants.INCOMPATIBLE_TYPES)) {
            return actions;
        }
        getAIDataMapperCommand(null, diagnostic, context).map(actions::add);
>>>>>>> bb5d7e63
        return actions;
    }

    /**
     * {@inheritDoc}
     */
    @Override
    public List<CodeAction> getNodeBasedCodeActions(CodeActionNodeType nodeType, LSContext lsContext,
                                                    List<Diagnostic> allDiagnostics) {
        throw new UnsupportedOperationException("Not supported");
    }

    /**
     * {@inheritDoc}
     */
    @Override
    public boolean isEnabled() {
        return LSClientConfigHolder.getInstance().getConfigAs(LSClientExtendedConfig.class).getDataMapper().isEnabled();
    }

    /**
     * Return data mapping code action.
     *
     * @param document   {@link LSDocumentIdentifier}
     * @param diagnostic {@link Diagnostic}
     * @param context    {@link LSContext}
     * @return data mapper code action
     */
    private static Optional<CodeAction> getAIDataMapperCommand(LSDocumentIdentifier document, Diagnostic diagnostic,
                                                               CodeActionContext context) {
        Position startingPosition = diagnostic.getRange().getStart();
        Position endingPosition = diagnostic.getRange().getEnd();
        try {
            Position diagnosticPosition;
            if (endingPosition.getCharacter() - startingPosition.getCharacter() > 1) {
                diagnosticPosition = new Position(startingPosition.getLine(),
                                                  (startingPosition.getCharacter() + endingPosition.getCharacter()) /
                                                          2);
            } else {
                diagnosticPosition = startingPosition;
            }
<<<<<<< HEAD

            BLangPackage bLangPackage = context.get(DocumentServiceKeys.CURRENT_BLANG_PACKAGE_CONTEXT_KEY);
            SemanticModel semanticModel = new BallerinaSemanticModel(bLangPackage, context.get(DocumentServiceKeys.COMPILER_CONTEXT_KEY));
            Optional<Symbol>
                    symbolAtCursor = semanticModel.symbol(context.get(DocumentServiceKeys.RELATIVE_FILE_PATH_KEY),
                    LinePosition.from(diagnosticPosition.getLine(),
                            diagnosticPosition.getCharacter()));

            if (((BallerinaTypeReferenceTypeSymbol) ((BallerinaVariableSymbol) ((Optional<Symbol>) symbolAtCursor).value).typeDescriptorImpl).bType instanceof BRecordType) {
=======
            //TODO: Fix this
            if (document == null) {
                return Optional.empty();
            }
            SymbolReferencesModel.Reference refAtCursor = getReferenceAtCursor(context, document, diagnosticPosition);
            BType symbolAtCursorType = refAtCursor.getSymbol().type;
            if (refAtCursor.getbLangNode().parent instanceof BLangFieldBasedAccess) {
                return Optional.empty();
            }
            if (symbolAtCursorType instanceof BRecordType) {
>>>>>>> bb5d7e63
                CodeAction action = new CodeAction("Generate mapping function");
                action.setKind(CodeActionKind.QuickFix);

                String uri = context.fileUri();
                List<TextEdit> fEdits = getAIDataMapperCodeActionEdits(context, refAtCursor, diagnostic);
                action.setEdit(new WorkspaceEdit(Collections.singletonList(Either.forLeft(
                        new TextDocumentEdit(new VersionedTextDocumentIdentifier(uri, null), fEdits)))));
                action.setDiagnostics(new ArrayList<>());
                return Optional.of(action);
            }
        } catch (CompilationFailedException | WorkspaceDocumentException | IOException |
                TokenOrSymbolNotFoundException e) {
            // ignore
        }
        return Optional.empty();
    }
}
<|MERGE_RESOLUTION|>--- conflicted
+++ resolved
@@ -15,25 +15,12 @@
  */
 package org.ballerinalang.datamapper;
 
-<<<<<<< HEAD
-import io.ballerina.compiler.api.SemanticModel;
-import io.ballerina.compiler.api.impl.BallerinaSemanticModel;
-import io.ballerina.compiler.api.impl.symbols.BallerinaTypeReferenceTypeSymbol;
-import io.ballerina.compiler.api.impl.symbols.BallerinaVariableSymbol;
-import io.ballerina.compiler.api.symbols.Symbol;
-import io.ballerina.tools.text.LinePosition;
-=======
->>>>>>> bb5d7e63
 import org.ballerinalang.annotation.JavaSPIService;
 import org.ballerinalang.datamapper.config.LSClientExtendedConfig;
 import org.ballerinalang.langserver.codeaction.providers.AbstractCodeActionProvider;
 import org.ballerinalang.langserver.common.constants.CommandConstants;
 import org.ballerinalang.langserver.commons.CodeActionContext;
-import org.ballerinalang.langserver.commons.LSContext;
-<<<<<<< HEAD
-import org.ballerinalang.langserver.commons.codeaction.CodeActionNodeType;
-=======
->>>>>>> bb5d7e63
+import org.ballerinalang.langserver.commons.LSContext
 import org.ballerinalang.langserver.commons.workspace.LSDocumentIdentifier;
 import org.ballerinalang.langserver.commons.workspace.WorkspaceDocumentException;
 import org.ballerinalang.langserver.compiler.config.LSClientConfigHolder;
@@ -70,34 +57,12 @@
      * {@inheritDoc}
      */
     @Override
-<<<<<<< HEAD
-    public List<CodeAction> getDiagBasedCodeActions(CodeActionNodeType nodeType, LSContext lsContext,
-                                                    List<Diagnostic> diagnosticsOfRange,
-                                                    List<Diagnostic> allDiagnostics) {
-        List<CodeAction> actions = new ArrayList<>();
-        WorkspaceDocumentManager documentManager = lsContext.get(DocumentServiceKeys.DOC_MANAGER_KEY);
-        Optional<Path> filePath = CommonUtil.getPathFromURI(lsContext.get(DocumentServiceKeys.FILE_URI_KEY));
-        try {
-            if (!filePath.isPresent()) {
-                return actions;
-            }
-            LSDocumentIdentifier document = documentManager.getLSDocument(filePath.get());
-            for (Diagnostic diagnostic : diagnosticsOfRange) {
-                if (diagnostic.getMessage().toLowerCase(Locale.ROOT).contains(CommandConstants.INCOMPATIBLE_TYPES)) {
-                    getAIDataMapperCommand(document, diagnostic, lsContext).map(actions::add);
-                }
-            }
-        } catch (WorkspaceDocumentException e) {
-            // ignore
-        }
-=======
     public List<CodeAction> getDiagBasedCodeActions(Diagnostic diagnostic, CodeActionContext context) {
         List<CodeAction> actions = new ArrayList<>();
         if (diagnostic.getMessage().toLowerCase(Locale.ROOT).contains(CommandConstants.INCOMPATIBLE_TYPES)) {
             return actions;
         }
         getAIDataMapperCommand(null, diagnostic, context).map(actions::add);
->>>>>>> bb5d7e63
         return actions;
     }
 
@@ -139,17 +104,6 @@
             } else {
                 diagnosticPosition = startingPosition;
             }
-<<<<<<< HEAD
-
-            BLangPackage bLangPackage = context.get(DocumentServiceKeys.CURRENT_BLANG_PACKAGE_CONTEXT_KEY);
-            SemanticModel semanticModel = new BallerinaSemanticModel(bLangPackage, context.get(DocumentServiceKeys.COMPILER_CONTEXT_KEY));
-            Optional<Symbol>
-                    symbolAtCursor = semanticModel.symbol(context.get(DocumentServiceKeys.RELATIVE_FILE_PATH_KEY),
-                    LinePosition.from(diagnosticPosition.getLine(),
-                            diagnosticPosition.getCharacter()));
-
-            if (((BallerinaTypeReferenceTypeSymbol) ((BallerinaVariableSymbol) ((Optional<Symbol>) symbolAtCursor).value).typeDescriptorImpl).bType instanceof BRecordType) {
-=======
             //TODO: Fix this
             if (document == null) {
                 return Optional.empty();
@@ -160,7 +114,6 @@
                 return Optional.empty();
             }
             if (symbolAtCursorType instanceof BRecordType) {
->>>>>>> bb5d7e63
                 CodeAction action = new CodeAction("Generate mapping function");
                 action.setKind(CodeActionKind.QuickFix);
 
