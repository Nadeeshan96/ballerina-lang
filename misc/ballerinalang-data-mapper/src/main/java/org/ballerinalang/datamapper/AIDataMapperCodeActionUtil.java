--- conflicted
+++ resolved
@@ -141,13 +141,9 @@
             return fEdits;
         }
 
-<<<<<<< HEAD
-        //get the symbol at cursor
-=======
         // Insert function call in the code where error is found
         Range newTextRange = CommonUtil.toRange(diagnostic.location().lineRange());
 
->>>>>>> 02354b7c
         String filePath = context.filePath().getFileName().toString();
         LinePosition linePosition = LinePosition.from(context.cursorPosition().getLine(), context.cursorPosition().
                 getCharacter());
@@ -163,7 +159,7 @@
         //check if the symbol at cursor is a record type or a function
         String generatedFunctionName;
         // Insert function call in the code where error is found
-        Range newTextRange = diagnostic.getRange();
+//        Range newTextRange = diagnostic.getRange();
         switch (symbolAtCursorType) {
             case "RECORD":
             case "TYPE_REFERENCE":
