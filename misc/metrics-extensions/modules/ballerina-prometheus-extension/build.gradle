--- conflicted
+++ resolved
@@ -60,6 +60,8 @@
     interopImports project(':ballerina-system')
     interopImports project(':ballerina-task')
     interopImports project(':ballerina-time')
+    interopImports project(':ballerina-reflect')
+    interopImports project(':ballerina-crypto')
 
     implementation project(':ballerina-system')
     implementation project(':ballerina-tool')
@@ -83,12 +85,6 @@
     implementation project(':ballerina-utils')
     implementation project(':ballerina-config')
     implementation project(':ballerina-runtime')
-
-<<<<<<< HEAD
-    interopImports project(':ballerina-reflect')
-=======
-    interopImports project(':ballerina-crypto')
->>>>>>> 1b512482
 }
 
 artifacts {
