--- conflicted
+++ resolved
@@ -53,13 +53,10 @@
     baloImplementation project(path: ':ballerina-auth', configuration: 'baloImplementation')
     baloImplementation project(path: ':ballerina-lang:annotations', configuration: 'baloImplementation')
 
+    interopImports project(':ballerina-task')
     interopImports project(':ballerina-math')
-<<<<<<< HEAD
     interopImports project(':ballerina-system')
-=======
-    interopImports project(':ballerina-task')
     interopImports project(':ballerina-time')
->>>>>>> 8da15111
 
     implementation project(':ballerina-system')
     implementation project(':ballerina-tool')
