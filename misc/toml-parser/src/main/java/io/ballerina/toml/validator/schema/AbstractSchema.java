/*
 * Copyright (c) 2020, WSO2 Inc. (http://www.wso2.org) All Rights Reserved.
 *
 * WSO2 Inc. licenses this file to you under the Apache License,
 * Version 2.0 (the "License"); you may not use this file except
 * in compliance with the License.
 * You may obtain a copy of the License at
 *
 *   http://www.apache.org/licenses/LICENSE-2.0
 *
 * Unless required by applicable law or agreed to in writing,
 * software distributed under the License is distributed on an
 * "AS IS" BASIS, WITHOUT WARRANTIES OR CONDITIONS OF ANY
 * KIND, either express or implied.  See the License for the
 * specific language governing permissions and limitations
 * under the License.
 */

package io.ballerina.toml.validator.schema;

import io.ballerina.toml.semantic.ast.TomlNode;
import io.ballerina.tools.diagnostics.Diagnostic;

<<<<<<< HEAD
import java.util.List;
import java.util.Map;
=======
import java.util.Collections;
import java.util.List;
import java.util.Map;
import java.util.Optional;
>>>>>>> 18c273d8

/**
 * Represents the base class for all the sub schemas in json schema.
 *
 * @since 2.0.0
 */
public abstract class AbstractSchema {

    private final Type type;
    private final Map<String, String> message;
    private final CompositionSchema compositionSchemas;

    public AbstractSchema(Type type, Map<String, String> message, CompositionSchema compositionSchemas) {
        this.type = type;
        this.message = message;
        this.compositionSchemas = compositionSchemas;
    }

    public Type type() {
        return type;
    }

    public Map<String, String> message() {
        return message;
    }

    public Optional<CompositionSchema> compositionSchemas() {
        return Optional.ofNullable(compositionSchemas);
    }

    public abstract void accept(SchemaVisitor visitor);

<<<<<<< HEAD
    public abstract <T extends TomlNode> List<Diagnostic> validate(T givenValueNode, String key);
=======
    public <T extends TomlNode> List<Diagnostic> validate(T givenValueNode, String key) {
        if (this.compositionSchemas().isPresent()) {
            CompositionSchema compositionSchema = this.compositionSchemas().get();
            return compositionSchema.validate(givenValueNode, key);
        }
        return Collections.emptyList();
    }
>>>>>>> 18c273d8
}<|MERGE_RESOLUTION|>--- conflicted
+++ resolved
@@ -21,15 +21,10 @@
 import io.ballerina.toml.semantic.ast.TomlNode;
 import io.ballerina.tools.diagnostics.Diagnostic;
 
-<<<<<<< HEAD
-import java.util.List;
-import java.util.Map;
-=======
 import java.util.Collections;
 import java.util.List;
 import java.util.Map;
 import java.util.Optional;
->>>>>>> 18c273d8
 
 /**
  * Represents the base class for all the sub schemas in json schema.
@@ -62,9 +57,6 @@
 
     public abstract void accept(SchemaVisitor visitor);
 
-<<<<<<< HEAD
-    public abstract <T extends TomlNode> List<Diagnostic> validate(T givenValueNode, String key);
-=======
     public <T extends TomlNode> List<Diagnostic> validate(T givenValueNode, String key) {
         if (this.compositionSchemas().isPresent()) {
             CompositionSchema compositionSchema = this.compositionSchemas().get();
@@ -72,5 +64,4 @@
         }
         return Collections.emptyList();
     }
->>>>>>> 18c273d8
 }