/*
 * Copyright (c) 2020, WSO2 Inc. (http://www.wso2.org) All Rights Reserved.
 *
 * WSO2 Inc. licenses this file to you under the Apache License,
 * Version 2.0 (the "License"); you may not use this file except
 * in compliance with the License.
 * You may obtain a copy of the License at
 *
 *   http://www.apache.org/licenses/LICENSE-2.0
 *
 * Unless required by applicable law or agreed to in writing,
 * software distributed under the License is distributed on an
 * "AS IS" BASIS, WITHOUT WARRANTIES OR CONDITIONS OF ANY
 * KIND, either express or implied.  See the License for the
 * specific language governing permissions and limitations
 * under the License.
 */

package io.ballerina.toml.validator.schema;

import io.ballerina.toml.semantic.TomlType;
import io.ballerina.toml.semantic.ast.TomlNode;
import io.ballerina.toml.semantic.ast.TomlStringValueNode;
import io.ballerina.toml.semantic.diagnostics.TomlDiagnostic;
import io.ballerina.tools.diagnostics.Diagnostic;
import io.ballerina.tools.diagnostics.DiagnosticSeverity;

import java.util.ArrayList;
import java.util.Collections;
import java.util.List;
import java.util.Map;
import java.util.Optional;
import java.util.regex.Pattern;

import static io.ballerina.toml.validator.ValidationUtil.getTomlDiagnostic;
import static io.ballerina.toml.validator.ValidationUtil.getTypeErrorMessage;

/**
 * Represents String schema in JSON schema.
 *
 * @since 2.0.0
 */
public class StringSchema extends PrimitiveValueSchema<String> {

    private final String pattern;
    private final Integer minLength;
    private final Integer maxLength;

    public StringSchema(Type type, Map<String, String> message, String pattern, String defaultValue,
                        Integer minLength, Integer maxLength, CompositionSchema compositionSchemas) {
        super(type, message, defaultValue, compositionSchemas);
        this.pattern = pattern;
        this.minLength = minLength;
        this.maxLength = maxLength;
    }

    public Optional<String> pattern() {
        return Optional.ofNullable(pattern);
    }

    public Optional<Integer> minLength() {
        return Optional.ofNullable(minLength);
    }

    public Optional<Integer> maxLength() {
        return Optional.ofNullable(maxLength);
    }

    @Override
    public void accept(SchemaVisitor visitor) {
        visitor.visit(this);
    }

    @Override
    public <T extends TomlNode> List<Diagnostic> validate(T givenValueNode, String key) {
        if (givenValueNode.kind() != TomlType.STRING) {
            if (!givenValueNode.isMissingNode()) {
                TomlDiagnostic diagnostic = getTomlDiagnostic(givenValueNode.location(), "TVE0002",
                        "error.invalid.type", DiagnosticSeverity.ERROR, getTypeErrorMessage(this, givenValueNode.kind(),
                                key));
                return Collections.singletonList(diagnostic);
            }
            return Collections.emptyList();
        }
        List<Diagnostic> diagnostics = new ArrayList<>();
        TomlStringValueNode stringValueNode = (TomlStringValueNode) givenValueNode;
        if (this.pattern().isPresent()) {
            String pattern = this.pattern().get();
            if (!Pattern.compile(pattern).matcher(stringValueNode.getValue()).matches()) {
                TomlDiagnostic diagnostic = getTomlDiagnostic(givenValueNode.location(), "TVE0003",
                        "error.regex.mismatch", DiagnosticSeverity.ERROR, getPatternErrorMessage(pattern, key));
                diagnostics.add(diagnostic);
            }
        }

        if (this.maxLength().isPresent()) {
            int maxLength = this.maxLength().get();
            String value = stringValueNode.getValue();
            if (value.length() > maxLength) {
                TomlDiagnostic diagnostic = getTomlDiagnostic(stringValueNode.location(), "TVE0007",
                        "error.maxlen.exceeded", DiagnosticSeverity.ERROR, getMaxLengthErrorMessage(maxLength, key));
                diagnostics.add(diagnostic);
            }
        }
        if (this.minLength().isPresent()) {
            int minLength = this.minLength().get();
            String value = stringValueNode.getValue();
            if (value.length() < minLength) {
                TomlDiagnostic diagnostic = getTomlDiagnostic(stringValueNode.location(), "TVE0008",
                        "error.minlen.deceed", DiagnosticSeverity.ERROR, getMinLengthErrorMessage(minLength, key));
                diagnostics.add(diagnostic);
            }
        }
<<<<<<< HEAD
=======
        diagnostics.addAll(super.validate(givenValueNode, key));
>>>>>>> 18c273d8
        return diagnostics;
    }

    private String getPatternErrorMessage(String pattern, String key) {
        Map<String, String> message = this.message();
        String typeCustomMessage = message.get(SchemaDeserializer.PATTERN);
        if (typeCustomMessage == null) {
            return String.format("value for key '%s' expected to match the regex: %s", key, pattern);
        }
        return typeCustomMessage;
    }

    private String getMaxLengthErrorMessage(int maxLength, String key) {
        Map<String, String> message = this.message();
        String typeCustomMessage = message.get(SchemaDeserializer.MAX_LENGTH);
        if (typeCustomMessage == null) {
            return String.format("length of the value for key '%s' is greater than defined max length %s", key,
                    maxLength);
        }
        return typeCustomMessage;
    }

    private String getMinLengthErrorMessage(int maxLength, String key) {
        Map<String, String> message = this.message();
        String typeCustomMessage = message.get(SchemaDeserializer.MIN_LENGTH);
        if (typeCustomMessage == null) {
            return String.format("length of the value for key '%s' is lower than defined min length %s", key,
                    maxLength);
        }
        return typeCustomMessage;
    }
}<|MERGE_RESOLUTION|>--- conflicted
+++ resolved
@@ -111,10 +111,7 @@
                 diagnostics.add(diagnostic);
             }
         }
-<<<<<<< HEAD
-=======
         diagnostics.addAll(super.validate(givenValueNode, key));
->>>>>>> 18c273d8
         return diagnostics;
     }
 
