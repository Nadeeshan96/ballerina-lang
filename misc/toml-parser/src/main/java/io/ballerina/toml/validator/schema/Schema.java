--- conflicted
+++ resolved
@@ -194,10 +194,7 @@
             return Collections.emptyList();
         }
 
-<<<<<<< HEAD
-=======
         diagnostics.addAll(super.validate(givenValueNode, key));
->>>>>>> 18c273d8
         return diagnostics;
     }
 
