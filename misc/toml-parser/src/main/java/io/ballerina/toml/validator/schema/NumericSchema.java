/*
 * Copyright (c) 2020, WSO2 Inc. (http://www.wso2.org) All Rights Reserved.
 *
 * WSO2 Inc. licenses this file to you under the Apache License,
 * Version 2.0 (the "License"); you may not use this file except
 * in compliance with the License.
 * You may obtain a copy of the License at
 *
 *   http://www.apache.org/licenses/LICENSE-2.0
 *
 * Unless required by applicable law or agreed to in writing,
 * software distributed under the License is distributed on an
 * "AS IS" BASIS, WITHOUT WARRANTIES OR CONDITIONS OF ANY
 * KIND, either express or implied.  See the License for the
 * specific language governing permissions and limitations
 * under the License.
 */

package io.ballerina.toml.validator.schema;

import io.ballerina.toml.semantic.TomlType;
import io.ballerina.toml.semantic.ast.TomlDoubleValueNodeNode;
import io.ballerina.toml.semantic.ast.TomlLongValueNode;
import io.ballerina.toml.semantic.ast.TomlNode;
import io.ballerina.toml.semantic.diagnostics.TomlDiagnostic;
import io.ballerina.tools.diagnostics.Diagnostic;
import io.ballerina.tools.diagnostics.DiagnosticSeverity;

import java.util.ArrayList;
import java.util.List;
import java.util.Map;
import java.util.Optional;

import static io.ballerina.toml.validator.ValidationUtil.getTomlDiagnostic;
import static io.ballerina.toml.validator.ValidationUtil.getTypeErrorMessage;

/**
 * Represents numeric schema in JSON schema.
 *
 * @since 2.0.0
 */
public class NumericSchema extends PrimitiveValueSchema<Double> {

    private final Double minimum;
    private final Double maximum;

    public NumericSchema(Type type, Map<String, String> message, Double minimum, Double maximum, Double defaultValue,
                         CompositionSchema compositionSchemas) {
        super(type, message, defaultValue, compositionSchemas);
        this.minimum = minimum;
        this.maximum = maximum;
    }

    public Optional<Double> minimum() {
        return Optional.ofNullable(minimum);
    }

    public Optional<Double> maximum() {
        return Optional.ofNullable(maximum);
    }

    @Override
    public void accept(SchemaVisitor visitor) {
        visitor.visit(this);
    }

    @Override
    public <T extends TomlNode> List<Diagnostic> validate(T givenValueNode, String key) {
        List<Diagnostic> diagnostics = new ArrayList<>();
        Double value;
        if (givenValueNode.kind() == TomlType.INTEGER) {
            TomlLongValueNode tomlLongValueNode = (TomlLongValueNode) givenValueNode;
            value = Double.valueOf(tomlLongValueNode.getValue());
        } else if (givenValueNode.kind() == TomlType.DOUBLE) {
            TomlDoubleValueNodeNode tomlDoubleValueNodeNode = (TomlDoubleValueNodeNode) givenValueNode;
            value = tomlDoubleValueNodeNode.getValue();
        } else {
            if (!givenValueNode.isMissingNode()) {
                TomlDiagnostic diagnostic = getTomlDiagnostic(givenValueNode.location(), "TVE0002",
                        "error.invalid.type", DiagnosticSeverity.ERROR, getTypeErrorMessage(this, givenValueNode.kind(),
                                key));
                diagnostics.add(diagnostic);
            }
            return diagnostics;
        }
        if (this.maximum().isPresent()) {
            Double max = this.maximum().get();
            if (value > max) {
                TomlDiagnostic diagnostic =
                        getTomlDiagnostic(givenValueNode.location(), "TVE0005", "error.maximum.value.exceed",
                                DiagnosticSeverity.ERROR, getMaxValueExceedErrorMessage(max, key));
                diagnostics.add(diagnostic);
            }
        }
        if (this.minimum().isPresent()) {
            Double min = this.minimum().get();
            if (value < min) {
                TomlDiagnostic diagnostic = getTomlDiagnostic(givenValueNode.location(), "TVE0004",
                        "error.minimum.value.deceed", DiagnosticSeverity.ERROR, getMinValueDeceedErrorMessage(min,
                                key));
                diagnostics.add(diagnostic);
            }
        }
<<<<<<< HEAD
=======

        diagnostics.addAll(super.validate(givenValueNode, key));
>>>>>>> 18c273d8
        return diagnostics;
    }

    private String getMaxValueExceedErrorMessage(Double max, String key) {
        Map<String, String> message = this.message();
        String maxCustomMessage = message.get(SchemaDeserializer.MAXIMUM);
        if (maxCustomMessage == null) {
            return String.format("value for key '%s' can't be higher than %f", key, max);
        }
        return maxCustomMessage;
    }

    private String getMinValueDeceedErrorMessage(Double min, String key) {
        Map<String, String> message = this.message();
        String minCustomMessage = message.get(SchemaDeserializer.MINIMUM);
        if (minCustomMessage == null) {
            return String.format("value for key '%s' can't be lower than %f", key, min);
        }
        return minCustomMessage;
    }
}<|MERGE_RESOLUTION|>--- conflicted
+++ resolved
@@ -101,11 +101,8 @@
                 diagnostics.add(diagnostic);
             }
         }
-<<<<<<< HEAD
-=======
 
         diagnostics.addAll(super.validate(givenValueNode, key));
->>>>>>> 18c273d8
         return diagnostics;
     }
 
