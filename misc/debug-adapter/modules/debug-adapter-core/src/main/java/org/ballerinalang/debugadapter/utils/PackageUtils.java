--- conflicted
+++ resolved
@@ -104,34 +104,6 @@
     }
 
     /**
-<<<<<<< HEAD
-=======
-     * Loads the target ballerina source project instance using the Project API, from the file path of the open/active
-     * editor instance in the client(plugin) side.
-     *
-     * @param filePath file path of the open/active editor instance in the plugin side.
-     */
-    public static Project loadProject(String filePath) {
-        Map.Entry<ProjectKind, Path> projectKindAndProjectRootPair = computeProjectKindAndRoot(Paths.get(filePath));
-        ProjectKind projectKind = projectKindAndProjectRootPair.getKey();
-        Path projectRoot = projectKindAndProjectRootPair.getValue();
-
-        BuildOptions options = BuildOptions.builder()
-                .setOffline(true)
-                .targetDir(ProjectUtils.getTemporaryTargetPath())
-                .build();
-
-        if (projectKind == ProjectKind.BUILD_PROJECT) {
-            return BuildProject.load(projectRoot, options);
-        } else if (projectKind == ProjectKind.SINGLE_FILE_PROJECT) {
-            return SingleFileProject.load(projectRoot, options);
-        } else {
-            return ProjectLoader.loadProject(projectRoot, options);
-        }
-    }
-
-    /**
->>>>>>> b23315fb
      * Computes the source root and the shape(kind) of the enclosing Ballerina project, using the given file path.
      *
      * @param path file path
