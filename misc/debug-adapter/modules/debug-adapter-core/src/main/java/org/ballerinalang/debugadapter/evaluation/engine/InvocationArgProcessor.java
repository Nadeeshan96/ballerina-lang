--- conflicted
+++ resolved
@@ -134,15 +134,9 @@
                     }
                     Value elementType = getElementType(context, restArrayType);
                     if (!checkIsType(context, jdiArgValue, elementType)) {
-<<<<<<< HEAD
-                        throw new EvaluationException(String.format(EvaluationExceptionKind.TYPE_MISMATCH.getString(),
-                                restParamTypeName.replaceAll(NameBasedTypeResolver.ARRAY_TYPE_SUFFIX, ""),
-                                argValue.getType().getString(), restParamName));
-=======
                         throw createEvaluationException(TYPE_MISMATCH,
                                 restParamTypeName.replaceAll(NameBasedTypeResolver.ARRAY_TYPE_SUFFIX, ""),
                                 argValue.getType().getString(), restParamName);
->>>>>>> 34b5842f
                     }
                     restValues.add(jdiArgValue);
                     remainingParams.remove(restParamName);
@@ -274,15 +268,9 @@
                     }
                     Value elementType = getElementType(context, restArrayType);
                     if (!checkIsType(context, jdiArgValue, elementType)) {
-<<<<<<< HEAD
-                        throw new EvaluationException(String.format(EvaluationExceptionKind.TYPE_MISMATCH.getString(),
-                                restParamTypeName.replaceAll(NameBasedTypeResolver.ARRAY_TYPE_SUFFIX, ""),
-                                argValue.getType().getString(), restParamName));
-=======
                         throw createEvaluationException(TYPE_MISMATCH,
                                 restParamTypeName.replaceAll(NameBasedTypeResolver.ARRAY_TYPE_SUFFIX, ""),
                                 argValue.getType().getString(), restParamName);
->>>>>>> 34b5842f
                     }
                     restValues.add(jdiArgValue);
                     remainingParams.remove(restParamName);
