--- conflicted
+++ resolved
@@ -35,12 +35,7 @@
         return createEvaluationException(EvaluationExceptionKind.CUSTOM_ERROR, reason);
     }
 
-<<<<<<< HEAD
-    public static EvaluationException createEvaluationException(EvaluationExceptionKind format, String... details) {
-        return new EvaluationException(String.format(format.getString(), (Object[]) details));
-=======
     public static EvaluationException createEvaluationException(EvaluationExceptionKind format, Object... details) {
         return new EvaluationException(String.format(format.getString(), details));
->>>>>>> 34b5842f
     }
 }