--- conflicted
+++ resolved
@@ -42,16 +42,12 @@
 import java.util.Map;
 import java.util.Optional;
 
-<<<<<<< HEAD
-=======
 import static org.ballerinalang.debugadapter.evaluation.EvaluationException.createEvaluationException;
 import static org.ballerinalang.debugadapter.evaluation.EvaluationExceptionKind.CLASS_NOT_FOUND;
 import static org.ballerinalang.debugadapter.evaluation.EvaluationExceptionKind.INTERNAL_ERROR;
 import static org.ballerinalang.debugadapter.evaluation.EvaluationExceptionKind.NON_PUBLIC_OR_UNDEFINED_ACCESS;
 import static org.ballerinalang.debugadapter.evaluation.EvaluationExceptionKind.NON_PUBLIC_OR_UNDEFINED_CLASS;
 import static org.ballerinalang.debugadapter.evaluation.engine.EvaluationTypeResolver.isPublicSymbol;
-import static org.ballerinalang.debugadapter.evaluation.engine.InvocationArgProcessor.generateNamedArgs;
->>>>>>> d2aff2a3
 import static org.ballerinalang.debugadapter.evaluation.utils.EvaluationUtils.B_DEBUGGER_RUNTIME_CLASS;
 import static org.ballerinalang.debugadapter.evaluation.utils.EvaluationUtils.CREATE_OBJECT_VALUE_METHOD;
 import static org.ballerinalang.debugadapter.evaluation.utils.EvaluationUtils.JAVA_OBJECT_ARRAY_CLASS;
@@ -154,37 +150,21 @@
 
         // Validates user provided args against the `init` method signature.
         if (initMethodRef.isEmpty()) {
-            throw new EvaluationException(String.format(EvaluationExceptionKind.CUSTOM_ERROR.getString(),
-                    "failed to resolve the '" + OBJECT_INIT_METHOD_NAME + "' method definition of '" + className +
-                            "'."));
+            throw createEvaluationException(String.format("failed to resolve the '%s' method definition of '%s'.",
+                    OBJECT_INIT_METHOD_NAME, className));
         }
 
         List<Value> argValues = new ArrayList<>();
-<<<<<<< HEAD
-        argValues.add(EvaluationUtils.getAsJString(context, context.getPackageOrg().orElse("")));
-        argValues.add(EvaluationUtils.getAsJString(context, context.getPackageName().orElse("")));
-        argValues.add(EvaluationUtils.getAsJString(context, context.getPackageMajorVersion().orElse("")));
-        argValues.add(EvaluationUtils.getAsJString(context, className));
+        argValues.add(getAsJString(context, moduleId.orgName()));
+        argValues.add(getAsJString(context, moduleId.moduleName()));
+        argValues.add(getAsJString(context, moduleId.version().split(MODULE_VERSION_SEPARATOR)[0]));
+        argValues.add(getAsJString(context, className));
 
         SymbolBasedArgProcessor argProcessor = new SymbolBasedArgProcessor(context, OBJECT_INIT_METHOD_NAME,
                 createObjectMethod.getJDIMethodRef(), initMethodRef.get());
         List<Value> userArgs = argProcessor.process(argEvaluators);
         argValues.addAll(userArgs);
 
-=======
-        argValues.add(getAsJString(context, moduleId.orgName()));
-        argValues.add(getAsJString(context, moduleId.moduleName()));
-        argValues.add(getAsJString(context, moduleId.version().split(MODULE_VERSION_SEPARATOR)[0]));
-        argValues.add(getAsJString(context, className));
-        for (Map.Entry<String, Evaluator> evaluator : argEvaluators) {
-            try {
-                Value jdiValue = evaluator.getValue().evaluate().getJdiValue();
-                argValues.add(EvaluationUtils.getValueAsObject(context, jdiValue));
-            } catch (EvaluationException e) {
-                throw createEvaluationException("failed to resolve object init arguments due to an internal error.");
-            }
-        }
->>>>>>> d2aff2a3
         createObjectMethod.setArgValues(argValues);
         return createObjectMethod.invokeSafely();
     }
