/*
 * Copyright (c) 2020, WSO2 Inc. (http://wso2.com) All Rights Reserved.
 *
 * Licensed under the Apache License, Version 2.0 (the "License");
 * you may not use this file except in compliance with the License.
 * You may obtain a copy of the License at
 *
 * http://www.apache.org/licenses/LICENSE-2.0
 *
 * Unless required by applicable law or agreed to in writing, software
 * distributed under the License is distributed on an "AS IS" BASIS,
 * WITHOUT WARRANTIES OR CONDITIONS OF ANY KIND, either express or implied.
 * See the License for the specific language governing permissions and
 * limitations under the License.
 */

package org.ballerinalang.debugadapter.evaluation.utils;

import com.sun.jdi.BooleanValue;
import com.sun.jdi.ClassObjectReference;
import com.sun.jdi.ClassType;
import com.sun.jdi.DoubleValue;
import com.sun.jdi.FloatValue;
import com.sun.jdi.IntegerValue;
import com.sun.jdi.InvocationException;
import com.sun.jdi.LongValue;
import com.sun.jdi.Method;
import com.sun.jdi.ObjectReference;
import com.sun.jdi.ReferenceType;
import com.sun.jdi.StringReference;
import com.sun.jdi.Value;
import io.ballerina.runtime.api.utils.IdentifierUtils;
import org.ballerinalang.debugadapter.SuspendedContext;
import org.ballerinalang.debugadapter.evaluation.BExpressionValue;
import org.ballerinalang.debugadapter.evaluation.EvaluationException;
import org.ballerinalang.debugadapter.evaluation.IdentifierModifier;
import org.ballerinalang.debugadapter.evaluation.engine.invokable.GeneratedStaticMethod;
import org.ballerinalang.debugadapter.evaluation.engine.invokable.RuntimeInstanceMethod;
import org.ballerinalang.debugadapter.evaluation.engine.invokable.RuntimeStaticMethod;
import org.ballerinalang.debugadapter.variable.BVariable;
import org.ballerinalang.debugadapter.variable.JVMValueType;
import org.ballerinalang.debugadapter.variable.VariableFactory;

import java.util.ArrayList;
import java.util.Collections;
import java.util.List;
import java.util.Optional;
import java.util.stream.Collectors;
import java.util.stream.IntStream;

import static org.ballerinalang.debugadapter.evaluation.EvaluationException.createEvaluationException;
import static org.ballerinalang.debugadapter.evaluation.EvaluationExceptionKind.CLASS_LOADING_FAILED;
import static org.ballerinalang.debugadapter.evaluation.EvaluationExceptionKind.HELPER_UTIL_NOT_FOUND;

/**
 * Debug expression evaluation utils.
 *
 * @since 2.0.0
 */
public class EvaluationUtils {

    // Debugger runtime helper classes
    private static final String DEBUGGER_HELPER_PREFIX = "ballerina.debugger_helpers.1.";
    public static final String B_UNARY_EXPR_HELPER_CLASS = DEBUGGER_HELPER_PREFIX + "unary_operations";
    public static final String B_ARITHMETIC_EXPR_HELPER_CLASS = DEBUGGER_HELPER_PREFIX + "arithmetic_operations";
    public static final String B_RELATIONAL_EXPR_HELPER_CLASS = DEBUGGER_HELPER_PREFIX + "relational_operations";
    public static final String B_BITWISE_EXPR_HELPER_CLASS = DEBUGGER_HELPER_PREFIX + "bitwise_operations";
    public static final String B_SHIFT_EXPR_HELPER_CLASS = DEBUGGER_HELPER_PREFIX + "shift_operations";
    public static final String B_LOGICAL_EXPR_HELPER_CLASS = DEBUGGER_HELPER_PREFIX + "logical_operations";
    public static final String B_RANGE_EXPR_HELPER_CLASS = DEBUGGER_HELPER_PREFIX + "range_operations";
    public static final String B_UTILS_HELPER_CLASS = DEBUGGER_HELPER_PREFIX + "utils";
    public static final String B_DEBUGGER_RUNTIME_CLASS = "org.ballerinalang.debugadapter.runtime.DebuggerRuntime";

    // Ballerina runtime helper classes
    private static final String RUNTIME_HELPER_PREFIX = "io.ballerina.runtime.";
    public static final String B_TYPE_CHECKER_CLASS = RUNTIME_HELPER_PREFIX + "internal.TypeChecker";
    public static final String B_TYPE_CREATOR_CLASS = RUNTIME_HELPER_PREFIX + "api.creators.TypeCreator";
    public static final String B_TYPE_CONVERTER_CLASS = RUNTIME_HELPER_PREFIX + "internal.TypeConverter";
    public static final String B_VALUE_CREATOR_CLASS = RUNTIME_HELPER_PREFIX + "api.creators.ValueCreator";
    public static final String B_STRING_UTILS_CLASS = RUNTIME_HELPER_PREFIX + "api.utils.StringUtils";
    public static final String B_TYPE_UTILS_CLASS = RUNTIME_HELPER_PREFIX + "api.utils.TypeUtils";
    public static final String B_XML_FACTORY_CLASS = RUNTIME_HELPER_PREFIX + "internal.XmlFactory";
    public static final String B_DECIMAL_VALUE_CLASS = RUNTIME_HELPER_PREFIX + "internal.values.DecimalValue";
    public static final String B_XML_CLASS = RUNTIME_HELPER_PREFIX + "api.values.BXml";
    public static final String B_XML_VALUE_CLASS = RUNTIME_HELPER_PREFIX + "internal.values.XmlValue";
    public static final String B_XML_SEQUENCE_CLASS = RUNTIME_HELPER_PREFIX + "api.values.BXmlSequence";
    public static final String B_STRING_CLASS = RUNTIME_HELPER_PREFIX + "api.values.BString";
    public static final String B_STRING_ARRAY_CLASS = B_STRING_CLASS + "[]";
    public static final String B_OBJECT_CLASS = RUNTIME_HELPER_PREFIX + "api.values.BObject";
    public static final String B_TYPE_CLASS = RUNTIME_HELPER_PREFIX + "api.types.Type";
    public static final String B_VALUE_ARRAY_CLASS = RUNTIME_HELPER_PREFIX + "api.values.BValue[]";
    public static final String B_TYPE_ARRAY_CLASS = RUNTIME_HELPER_PREFIX + "api.types.Type[]";
    public static final String B_SCHEDULER_CLASS = RUNTIME_HELPER_PREFIX + "internal.scheduling.Scheduler";
    public static final String B_STRAND_CLASS = RUNTIME_HELPER_PREFIX + "internal.scheduling.Strand";
    private static final String B_LINK_CLASS = RUNTIME_HELPER_PREFIX + "api.values.BLink";
    private static final String B_ERROR_VALUE_CLASS = RUNTIME_HELPER_PREFIX + "internal.values.ErrorValue";

    // Java runtime helper classes
    public static final String JAVA_OBJECT_CLASS = "java.lang.Object";
    public static final String JAVA_LANG_CLASSLOADER = "java.lang.ClassLoader";
    public static final String JAVA_OBJECT_ARRAY_CLASS = JAVA_OBJECT_CLASS + "[]";
    public static final String JAVA_STRING_CLASS = "java.lang.String";
    public static final String JAVA_LONG_CLASS = "java.lang.Long";
    private static final String JAVA_BOOLEAN_CLASS = "java.lang.Boolean";
    private static final String JAVA_INT_CLASS = "java.lang.Integer";
    private static final String JAVA_FLOAT_CLASS = "java.lang.Float";
    private static final String JAVA_DOUBLE_CLASS = "java.lang.Double";
    private static final String JAVA_LANG_CLASS = "java.lang.Class";

    // Helper methods
    public static final String B_ADD_METHOD = "add";
    public static final String B_SUB_METHOD = "subtract";
    public static final String B_MUL_METHOD = "multiply";
    public static final String B_DIV_METHOD = "divide";
    public static final String B_MOD_METHOD = "modulus";
    public static final String B_LT_METHOD = "lessThan";
    public static final String B_LT_EQUALS_METHOD = "lessThanOrEquals";
    public static final String B_GT_METHOD = "greaterThan";
    public static final String B_GT_EQUALS_METHOD = "greaterThanOrEquals";
    public static final String B_BITWISE_AND_METHOD = "bitwiseAND";
    public static final String B_BITWISE_OR_METHOD = "bitwiseOR";
    public static final String B_BITWISE_XOR_METHOD = "bitwiseXOR";
    public static final String B_LEFT_SHIFT_METHOD = "leftShift";
    public static final String B_SIGNED_RIGHT_SHIFT_METHOD = "signedRightShift";
    public static final String B_UNSIGNED_RIGHT_SHIFT_METHOD = "unsignedRightShift";
    public static final String B_LOGICAL_AND_METHOD = "logicalAND";
    public static final String B_LOGICAL_OR_METHOD = "logicalOR";
    public static final String B_UNARY_PLUS_METHOD = "unaryPlus";
    public static final String B_UNARY_MINUS_METHOD = "unaryMinus";
    public static final String B_UNARY_INVERT_METHOD = "unaryInvert";
    public static final String B_UNARY_NOT_METHOD = "unaryNot";
    public static final String B_GET_TRAP_RESULT_METHOD = "getTrapResult";
    public static final String GET_ANNOT_VALUE_METHOD = "getAnnotationValue";
    public static final String GET_TYPEDESC_METHOD = "getTypedesc";
    public static final String CHECK_IS_TYPE_METHOD = "checkIsType";
    public static final String CHECK_CAST_METHOD = "checkCast";
    public static final String CREATE_UNION_TYPE_METHOD = "createUnionType";
    public static final String CREATE_ARRAY_TYPE_METHOD = "createArrayType";
    public static final String CREATE_DECIMAL_VALUE_METHOD = "createDecimalValue";
    public static final String CREATE_XML_ITEM = "createXmlItem";
    public static final String CREATE_XML_VALUE_METHOD = "createXmlValue";
    public static final String CREATE_OBJECT_VALUE_METHOD = "createObjectValue";
    public static final String CREATE_ERROR_VALUE_METHOD = "createErrorValue";
    public static final String VALUE_OF_METHOD = "valueOf";
    public static final String VALUE_FROM_STRING_METHOD = "fromString";
    public static final String REF_EQUAL_METHOD = "isReferenceEqual";
    public static final String VALUE_EQUAL_METHOD = "isEqual";
    public static final String XML_CONCAT_METHOD = "concatenate";
    public static final String STRING_TO_XML_METHOD = "stringToXml";
    public static final String INVOKE_OBJECT_METHOD_ASYNC = "invokeObjectMethod";
    public static final String INVOKE_FUNCTION_ASYNC = "invokeFunction";
    public static final String CLASSLOAD_AND_INVOKE_METHOD = "classloadAndInvokeFunction";
    public static final String CREATE_INT_RANGE_METHOD = "createIntRange";
    public static final String GET_REST_ARG_ARRAY_METHOD = "getRestArgArray";
    public static final String GET_XML_FILTER_RESULT_METHOD = "getXMLFilterResult";
    public static final String GET_XML_STEP_RESULT_METHOD = "getXMLStepResult";
    public static final String GET_STRING_AT_METHOD = "getStringAt";
    static final String FROM_STRING_METHOD = "fromString";
    private static final String B_STRING_CONCAT_METHOD = "concat";
    private static final String FOR_NAME_METHOD = "forName";
    private static final String GET_STRING_VALUE_METHOD = "getStringValue";
    private static final String INT_VALUE_METHOD = "intValue";
    private static final String LONG_VALUE_METHOD = "longValue";
    private static final String FLOAT_VALUE_METHOD = "floatValue";
    private static final String DOUBLE_VALUE_METHOD = "doubleValue";

    // Misc
    public static final String SELF_VAR_NAME = "self";
    public static final String STRAND_VAR_NAME = "__strand";
    public static final String REST_ARG_IDENTIFIER = "...";
    public static final String MODULE_NAME_SEPARATOR = ".";
    public static final String MODULE_VERSION_SEPARATOR_REGEX = "\\.";
    public static final String MODULE_NAME_SEPARATOR_REGEX = "\\.";

    private EvaluationUtils() {
    }

    /**
     * Loads and returns Ballerina JVM runtime method instance for a given qualified class name + method name.
     *
     * @param context      suspended context
     * @param qClassName   qualified name of the class to be loaded
     * @param methodName   name of the method to be loaded
     * @param argTypeNames argument type names
     * @return corresponding Ballerina JVM runtime method instance
     */
    public static RuntimeStaticMethod getRuntimeMethod(SuspendedContext context, String qClassName, String methodName,
                                                       List<String> argTypeNames) throws EvaluationException {
        // Search within loaded classes in JVM.
        List<ReferenceType> classesRef = context.getAttachedVm().classesByName(qClassName);
        // Tries to load the required class instance using "java.lang.Class.forName()" method.
        if (classesRef == null || classesRef.isEmpty()) {
            classesRef = Collections.singletonList(loadClass(context, qClassName, methodName));
        }
        List<Method> methods = classesRef.get(0).methodsByName(methodName);
        if (methods == null || methods.isEmpty()) {
            throw createEvaluationException(HELPER_UTIL_NOT_FOUND, methodName);
        }
        methods = methods.stream().filter(method -> method.isPublic() && method.isStatic() &&
                compare(method.argumentTypeNames(), argTypeNames)).collect(Collectors.toList());
        if (methods.size() != 1) {
            throw createEvaluationException(HELPER_UTIL_NOT_FOUND, methodName);
        }
        return new RuntimeStaticMethod(context, classesRef.get(0), methods.get(0));
    }

    public static GeneratedStaticMethod getGeneratedMethod(SuspendedContext context, String qClassName,
                                                           String methodName) throws EvaluationException {
        // Search within loaded classes in JVM.
        List<ReferenceType> classesRef = context.getAttachedVm().classesByName(qClassName);
        // Tries to load the required class instance using "java.lang.Class.forName()" method.
        if (classesRef == null || classesRef.isEmpty()) {
            classesRef = Collections.singletonList(loadClass(context, qClassName, methodName));
        }
        List<Method> methods = classesRef.get(0).methodsByName(methodName);
        if (methods == null || methods.isEmpty()) {
            throw createEvaluationException(HELPER_UTIL_NOT_FOUND, methodName);
        }
        methods = methods.stream()
                .filter(method -> method.isPublic() && method.isStatic())
                .collect(Collectors.toList());

        if (methods.size() != 1) {
            throw createEvaluationException(HELPER_UTIL_NOT_FOUND, methodName);
        }
        return new GeneratedStaticMethod(context, classesRef.get(0), methods.get(0));
    }

    public static ReferenceType loadClass(SuspendedContext evaluationContext, String qName, String methodName)
            throws EvaluationException {
        try {
            ClassType classType = (ClassType) evaluationContext.getAttachedVm().classesByName(JAVA_LANG_CLASS).get(0);
            if (classType == null) {
                throw createEvaluationException(CLASS_LOADING_FAILED, methodName);
            }
            Method forNameMethod = null;
            List<Method> methods = classType.methodsByName(FOR_NAME_METHOD);
            for (Method method : methods) {
                if (method.argumentTypeNames().size() == 3) {
                    forNameMethod = method;
                }
            }
            if (forNameMethod == null) {
                throw createEvaluationException(CLASS_LOADING_FAILED, methodName);
            }

            // Do not use unmodifiable lists because the list will be modified by JPDA.
            List<Value> args = new ArrayList<>();
            args.add(evaluationContext.getAttachedVm().mirrorOf(qName));
            args.add(evaluationContext.getAttachedVm().mirrorOf(true));
            args.add(evaluationContext.getDebuggeeClassLoader());
            Value classReference = classType.invokeMethod(evaluationContext.getOwningThread().getThreadReference(),
                    forNameMethod, args, ObjectReference.INVOKE_SINGLE_THREADED);
            return ((ClassObjectReference) classReference).reflectedType();
        } catch (Exception e) {
            throw createEvaluationException(CLASS_LOADING_FAILED, methodName);
        }
    }

    /**
<<<<<<< HEAD
     * Converts java primitive types into their wrapper implementations, as some of the the JVM runtime util methods
     * accepts only the sub classes of @{@link java.lang.Object}.
     */
    public static List<Value> getAsObjects(SuspendedContext context, List<Value> argValueList)
            throws EvaluationException {
        List<Value> boxedValues = new ArrayList<>();
        for (Value value : argValueList) {
            boxedValues.add(getValueAsObject(context, value));
        }
        return boxedValues;
    }

    /**
     * As some of the the JVM runtime util method accepts only the sub classes of @{@link java.lang.Object},
=======
     * As some of the JVM runtime util method accepts only the sub classes of @{@link java.lang.Object},
>>>>>>> cb7146cf
     * java primitive types need to be converted into their wrapper implementations.
     *
     * @param value JDI value instance.
     * @return value as an instance of {@code com.sun.jdi.Value} instance.
     */
    public static Value getValueAsObject(SuspendedContext context, Value value) throws EvaluationException {
        BVariable bVar = VariableFactory.getVariable(context, value);
        if (value instanceof ObjectReference) {
            return value;
        }
        return getValueAsObject(context, bVar);
    }

    /**
     * Coverts an object of a java wrapper type to its corresponding java primitive value.
     */
    public static Value unboxValue(SuspendedContext context, Value value) {
        try {
            if (!(value instanceof ObjectReference)) {
                return value;
            }

            String typeName = value.type().name();
            List<Method> method;
            switch (typeName) {
                case JAVA_INT_CLASS:
                    method = ((ObjectReference) value).referenceType().methodsByName(INT_VALUE_METHOD);
                    break;
                case JAVA_LONG_CLASS:
                    method = ((ObjectReference) value).referenceType().methodsByName(LONG_VALUE_METHOD);
                    break;
                case JAVA_FLOAT_CLASS:
                    method = ((ObjectReference) value).referenceType().methodsByName(FLOAT_VALUE_METHOD);
                    break;
                case JAVA_DOUBLE_CLASS:
                    method = ((ObjectReference) value).referenceType().methodsByName(DOUBLE_VALUE_METHOD);
                    break;
                default:
                    return value;
            }

            if (method.size() != 1) {
                return value;
            }
            RuntimeInstanceMethod unboxingMethod = new RuntimeInstanceMethod(context, value, method.get(0));
            unboxingMethod.setArgValues(new ArrayList<>());
            return unboxingMethod.invokeSafely();
        } catch (EvaluationException e) {
            return value;
        }
    }

    /**
     * As some of the JVM runtime util method accepts only the sub classes of @{@link java.lang.Object},
     * java primitive types need to be converted into their wrapper implementations.
     *
     * @param variable ballerina variable instance.
     * @return value as an instance of {@code com.sun.jdi.Value} instance.
     */
    public static Value getValueAsObject(SuspendedContext context, BVariable variable) throws EvaluationException {
        RuntimeStaticMethod method;
        List<String> methodArgTypeNames = new ArrayList<>();
        Value jvmValue = variable.getJvmValue();
        switch (variable.getBType()) {
            case BOOLEAN:
                if (jvmValue instanceof BooleanValue) {
                    methodArgTypeNames.add(JVMValueType.BOOLEAN.getString());
                    method = getRuntimeMethod(context, JAVA_BOOLEAN_CLASS, VALUE_OF_METHOD, methodArgTypeNames);
                    method.setArgValues(Collections.singletonList(jvmValue));
                    return method.invokeSafely();
                } else {
                    return jvmValue;
                }
            case INT:
                if (jvmValue instanceof IntegerValue) {
                    methodArgTypeNames.add(JVMValueType.INT.getString());
                    method = getRuntimeMethod(context, JAVA_INT_CLASS, VALUE_OF_METHOD, methodArgTypeNames);
                    method.setArgValues(Collections.singletonList(jvmValue));
                    return method.invokeSafely();
                } else if (jvmValue instanceof LongValue) {
                    methodArgTypeNames.add(JVMValueType.LONG.getString());
                    method = getRuntimeMethod(context, JAVA_LONG_CLASS, VALUE_OF_METHOD, methodArgTypeNames);
                    method.setArgValues(Collections.singletonList(jvmValue));
                    return method.invokeSafely();
                } else {
                    return jvmValue;
                }
            case FLOAT:
                jvmValue = variable.getJvmValue();
                if (jvmValue instanceof FloatValue) {
                    methodArgTypeNames.add(JVMValueType.FLOAT.getString());
                    method = getRuntimeMethod(context, JAVA_FLOAT_CLASS, VALUE_OF_METHOD, methodArgTypeNames);
                    method.setArgValues(Collections.singletonList(variable.getJvmValue()));
                    return method.invokeSafely();
                } else if (jvmValue instanceof DoubleValue) {
                    methodArgTypeNames.add(JVMValueType.DOUBLE.getString());
                    method = getRuntimeMethod(context, JAVA_DOUBLE_CLASS, VALUE_OF_METHOD, methodArgTypeNames);
                    method.setArgValues(Collections.singletonList(variable.getJvmValue()));
                    return method.invokeSafely();
                } else {
                    return jvmValue;
                }
            default:
                return variable.getJvmValue();
        }
    }

    /**
     * Check whether a given value belongs to the given type.
     *
     * @param sourceVal  value to check the type
     * @param targetType type to be test against
     * @return true if the value belongs to the given type, false otherwise
     */
    public static boolean checkIsType(SuspendedContext context, Value sourceVal, Value targetType)
            throws EvaluationException {
        List<String> methodArgTypeNames = new ArrayList<>();
        methodArgTypeNames.add(JAVA_OBJECT_CLASS);
        methodArgTypeNames.add(B_TYPE_CLASS);
        RuntimeStaticMethod method = getRuntimeMethod(context, B_TYPE_CHECKER_CLASS, CHECK_IS_TYPE_METHOD,
                methodArgTypeNames);

        List<Value> methodArgs = new ArrayList<>();
        methodArgs.add(getValueAsObject(context, sourceVal));
        methodArgs.add(targetType);
        method.setArgValues(methodArgs);
        return Boolean.parseBoolean(new BExpressionValue(context, method.invokeSafely()).getStringValue());
    }

    /**
     * Concatenates multiple BString values and returns the result an instance of BString.
     *
     * @param bStrings input BString instances.
     * @return concatenated string result.
     */
    public static Value concatBStrings(SuspendedContext context, Value... bStrings) throws EvaluationException {
        Value result = bStrings[0];
        List<Method> method = ((ObjectReference) result).referenceType().methodsByName(B_STRING_CONCAT_METHOD);
        for (int i = 1; i < bStrings.length; i++) {
            if (method.size() != 1) {
                throw createEvaluationException("Error occurred when trying to load required methods to execute " +
                        "BString concatenation");
            }
            RuntimeInstanceMethod concatMethod = new RuntimeInstanceMethod(context, result, method.get(0));
            concatMethod.setArgValues(Collections.singletonList(bStrings[i]));
            result = concatMethod.invokeSafely();
            method = ((ObjectReference) result).referenceType().methodsByName("concat");
        }
        return result;
    }

    /**
     * Returns the human-readable string value of a given Ballerina value in direct style.
     *
     * @param value Ballerina value instance.
     * @return human-readable string value of Ballerina values with direct style.
     */
    public static Value getStringValue(SuspendedContext context, Value value) throws EvaluationException {
        List<String> argTypeNames = new ArrayList<>();
        argTypeNames.add(JAVA_OBJECT_CLASS);
        argTypeNames.add(B_LINK_CLASS);
        RuntimeStaticMethod runtimeMethod = getRuntimeMethod(context, B_STRING_UTILS_CLASS, GET_STRING_VALUE_METHOD,
                argTypeNames);
        List<Value> args = new ArrayList<>();
        args.add(EvaluationUtils.getValueAsObject(context, value));
        args.add(null);
        runtimeMethod.setArgValues(args);
        return runtimeMethod.invokeSafely();
    }

    /**
     * Converts the user given string literal into an {@link io.ballerina.runtime.api.values.BString} instance.
     *
     * @param context suspended debug context
     * @param val     string value
     * @return {@link io.ballerina.runtime.api.values.BString} instance
     */
    public static Value getAsBString(SuspendedContext context, String val) throws EvaluationException {
        return getAsBString(context, context.getAttachedVm().mirrorOf(val));
    }

    /**
     * Converts the user given string literal into an {@link io.ballerina.runtime.api.values.BString} instance.
     *
     * @param context   suspended debug context
     * @param stringRef JDI value reference of the string
     * @return {@link io.ballerina.runtime.api.values.BString} instance
     */
    public static Value getAsBString(SuspendedContext context, StringReference stringRef) throws EvaluationException {
        List<String> argTypeNames = Collections.singletonList(JAVA_STRING_CLASS);
        RuntimeStaticMethod fromStringMethod = getRuntimeMethod(context, B_STRING_UTILS_CLASS, FROM_STRING_METHOD,
                argTypeNames);
        fromStringMethod.setArgValues(Collections.singletonList(stringRef));
        return fromStringMethod.invokeSafely();
    }

    /**
     * Converts the user given string literal into a {@link com.sun.jdi.StringReference} instance.
     *
     * @param context suspended debug context
     * @param val     string value
     * @return {@link com.sun.jdi.StringReference} instance
     */
    public static Value getAsJString(SuspendedContext context, String val) throws EvaluationException {
        return context.getAttachedVm().mirrorOf(val);
    }

    /**
     * Checks if a given invocation exception is an instance of {@link io.ballerina.runtime.api.values.BError} and if
     * so, returns it as a JDI value instance.
     */
    public static Optional<Value> getBError(Exception e) {
        if (!(e instanceof InvocationException)) {
            return Optional.empty();
        }
        String typeName = ((InvocationException) e).exception().referenceType().name();
        if (typeName.equals(B_ERROR_VALUE_CLASS)) {
            return Optional.ofNullable(((InvocationException) e).exception());
        }
        return Optional.empty();
    }

    private static boolean compare(List<String> list1, List<String> list2) {
        return list1.size() == list2.size() && IntStream.range(0, list1.size()).allMatch(i ->
                list1.get(i).equals(list2.get(i)));
    }

    /**
     * This util is used as a workaround till the ballerina identifier encoding/decoding mechanisms get fixed.
     * Todo - remove
     */
    public static String modifyName(String identifier) {
        return IdentifierUtils.decodeIdentifier(IdentifierModifier.encodeIdentifier(identifier,
                IdentifierModifier.IdentifierType.OTHER));
    }
}<|MERGE_RESOLUTION|>--- conflicted
+++ resolved
@@ -258,7 +258,6 @@
     }
 
     /**
-<<<<<<< HEAD
      * Converts java primitive types into their wrapper implementations, as some of the the JVM runtime util methods
      * accepts only the sub classes of @{@link java.lang.Object}.
      */
@@ -272,10 +271,7 @@
     }
 
     /**
-     * As some of the the JVM runtime util method accepts only the sub classes of @{@link java.lang.Object},
-=======
      * As some of the JVM runtime util method accepts only the sub classes of @{@link java.lang.Object},
->>>>>>> cb7146cf
      * java primitive types need to be converted into their wrapper implementations.
      *
      * @param value JDI value instance.
