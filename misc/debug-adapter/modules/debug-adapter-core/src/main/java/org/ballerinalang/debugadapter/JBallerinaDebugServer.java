--- conflicted
+++ resolved
@@ -28,15 +28,11 @@
 import com.sun.jdi.request.ClassPrepareRequest;
 import com.sun.jdi.request.EventRequestManager;
 import com.sun.jdi.request.StepRequest;
-<<<<<<< HEAD
-import io.ballerina.runtime.IdentifierUtils;
-=======
 import io.ballerina.projects.Project;
 import io.ballerina.projects.directory.BuildProject;
 import io.ballerina.projects.directory.ProjectLoader;
 import io.ballerina.projects.directory.SingleFileProject;
 import io.ballerina.runtime.internal.IdentifierUtils;
->>>>>>> dfa1fba9
 import org.apache.commons.compress.utils.IOUtils;
 import org.ballerinalang.debugadapter.evaluation.ExpressionEvaluator;
 import org.ballerinalang.debugadapter.jdi.JdiProxyException;
@@ -114,10 +110,6 @@
 import static org.ballerinalang.debugadapter.utils.PackageUtils.BAL_FILE_EXT;
 import static org.ballerinalang.debugadapter.utils.PackageUtils.GENERATED_VAR_PREFIX;
 import static org.ballerinalang.debugadapter.utils.PackageUtils.INIT_CLASS_NAME;
-<<<<<<< HEAD
-import static org.ballerinalang.debugadapter.utils.PackageUtils.findProjectRoot;
-=======
->>>>>>> dfa1fba9
 import static org.ballerinalang.debugadapter.utils.PackageUtils.getRectifiedSourcePath;
 import static org.ballerinalang.debugadapter.variable.VariableUtils.removeRedundantQuotes;
 import static org.eclipse.lsp4j.debug.OutputEventArgumentsCategory.STDERR;
@@ -132,10 +124,7 @@
     private IDebugProtocolClient client;
     private DebugExecutionManager executionManager;
     private JDIEventProcessor eventProcessor;
-<<<<<<< HEAD
-=======
     private ExpressionEvaluator evaluator;
->>>>>>> dfa1fba9
     private final DebugContext context;
     private Process launchedProcess;
     private BufferedReader launchedStdoutStream;
@@ -211,15 +200,9 @@
     @Override
     public CompletableFuture<Void> launch(Map<String, Object> args) {
         clearState();
-<<<<<<< HEAD
-        Launch launcher = new LaunchFactory().getLauncher(args);
-        String balFile = args.get("script").toString();
-        updateProjectRoot(balFile);
-=======
         loadProjectInfo(args);
         Launcher launcher = project instanceof SingleFileProject ? new SingleFileLauncher(projectRoot, args) :
                 new PackageLauncher(projectRoot, args);
->>>>>>> dfa1fba9
         try {
             launchedProcess = launcher.start();
         } catch (IOException e) {
@@ -269,10 +252,6 @@
 
     @Override
     public CompletableFuture<Void> attach(Map<String, Object> args) {
-<<<<<<< HEAD
-        clearState();
-=======
->>>>>>> dfa1fba9
         try {
             clearState();
             loadProjectInfo(args);
@@ -320,15 +299,9 @@
         activeThread = new ThreadReferenceProxyImpl(debuggeeVM, eventProcessor.getThreadsMap().get(args.getThreadId()));
         StackTraceResponse stackTraceResponse = new StackTraceResponse();
         try {
-<<<<<<< HEAD
-            StackFrame[] filteredFrames = activeThread.frames().stream().map(this::toDapStackFrame)
-                    .filter(Objects::nonNull).filter(frame -> frame.getSource().getName().endsWith(BAL_FILE_EXT)
-                            && frame.getLine() > 0)
-=======
             StackFrame[] filteredFrames = activeThread.frames().stream()
                     .map(this::toDapStackFrame)
                     .filter(f -> f != null && f.getSource().getName().endsWith(BAL_FILE_EXT) && f.getLine() > 0)
->>>>>>> dfa1fba9
                     .toArray(StackFrame[]::new);
 
             stackTraceResponse.setStackFrames(filteredFrames);
@@ -373,11 +346,7 @@
                     variablesResponse.setVariables(new Variable[0]);
                     return CompletableFuture.completedFuture(variablesResponse);
                 }
-<<<<<<< HEAD
-                suspendedContext = new SuspendedContext(projectRoot, debuggeeVM, activeThread, stackFrame);
-=======
                 suspendedContext = new SuspendedContext(project, projectRoot, debuggeeVM, activeThread, stackFrame);
->>>>>>> dfa1fba9
                 variablesResponse.setVariables(computeGlobalVariables(suspendedContext, args.getVariablesReference()));
             } else if (frameId != null) {
                 StackFrameProxyImpl stackFrame = stackFramesMap.get(frameId);
@@ -385,11 +354,7 @@
                     variablesResponse.setVariables(new Variable[0]);
                     return CompletableFuture.completedFuture(variablesResponse);
                 }
-<<<<<<< HEAD
-                suspendedContext = new SuspendedContext(projectRoot, debuggeeVM, activeThread, stackFrame);
-=======
                 suspendedContext = new SuspendedContext(project, projectRoot, debuggeeVM, activeThread, stackFrame);
->>>>>>> dfa1fba9
                 variablesResponse.setVariables(computeStackFrameVariables(args));
             } else {
                 variablesResponse.setVariables(computeChildVariables(args));
@@ -572,18 +537,12 @@
         try {
             long variableReference = nextVarReference.getAndIncrement();
             stackFramesMap.put(variableReference, stackFrame);
-<<<<<<< HEAD
-            String sourcePath = getRectifiedSourcePath(stackFrame.location(), projectRoot);
-            Source source = new Source();
-            source.setPath(sourcePath);
-=======
             Path sourcePath = getRectifiedSourcePath(stackFrame.location(), project, projectRoot);
             if (sourcePath == null) {
                 return null;
             }
             Source source = new Source();
             source.setPath(sourcePath.toString());
->>>>>>> dfa1fba9
             source.setName(stackFrame.location().sourceName());
 
             StackFrame dapStackFrame = new StackFrame();
