--- conflicted
+++ resolved
@@ -47,11 +47,7 @@
     private final List<Map.Entry<String, Evaluator>> argEvaluators;
 
     public MethodCallExpressionEvaluator(SuspendedContext context, MethodCallExpressionNode methodCallExpressionNode,
-<<<<<<< HEAD
-                                         Evaluator expression, List<Evaluator> argEvaluators) {
-=======
                                          Evaluator expression, List<Map.Entry<String, Evaluator>> argEvaluators) {
->>>>>>> dfa1fba9
         super(context);
         this.syntaxNode = methodCallExpressionNode;
         this.objectExpressionEvaluator = expression;
@@ -91,10 +87,6 @@
             throw new EvaluationException(String.format(EvaluationExceptionKind.OBJECT_METHOD_NOT_FOUND.getString(),
                     syntaxNode.methodName().toString().trim()));
         }
-<<<<<<< HEAD
-        return new JvmInstanceMethod(context, objectValueRef, methods.get(0), argEvaluators, null);
-=======
         return new GeneratedInstanceMethod(context, objectValueRef, methods.get(0));
->>>>>>> dfa1fba9
     }
 }