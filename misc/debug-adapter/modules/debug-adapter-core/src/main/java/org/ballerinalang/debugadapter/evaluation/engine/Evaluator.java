--- conflicted
+++ resolved
@@ -16,10 +16,6 @@
 
 package org.ballerinalang.debugadapter.evaluation.engine;
 
-<<<<<<< HEAD
-import io.ballerina.compiler.api.symbols.ModuleSymbol;
-=======
->>>>>>> 34b5842f
 import org.ballerinalang.debugadapter.EvaluationContext;
 import org.ballerinalang.debugadapter.SuspendedContext;
 import org.ballerinalang.debugadapter.evaluation.BExpressionValue;
@@ -37,11 +33,7 @@
 
     protected final EvaluationContext evaluationContext;
     protected final SuspendedContext context;
-<<<<<<< HEAD
-    protected final Map<String, ModuleSymbol> resolvedImports;
-=======
     protected final Map<String, BImport> resolvedImports;
->>>>>>> 34b5842f
 
     public Evaluator(EvaluationContext evaluationContext) {
         this.context = evaluationContext.getSuspendedContext();
@@ -64,11 +56,7 @@
         return null;
     }
 
-<<<<<<< HEAD
-    public Map<String, ModuleSymbol> getResolvedImports() {
-=======
     public Map<String, BImport> getResolvedImports() {
->>>>>>> 34b5842f
         return resolvedImports;
     }
 }