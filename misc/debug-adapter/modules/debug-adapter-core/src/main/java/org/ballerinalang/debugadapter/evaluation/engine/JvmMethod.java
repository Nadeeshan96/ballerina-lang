/*
 * Copyright (c) 2020, WSO2 Inc. (http://wso2.com) All Rights Reserved.
 *
 * Licensed under the Apache License, Version 2.0 (the "License");
 * you may not use this file except in compliance with the License.
 * You may obtain a copy of the License at
 *
 * http://www.apache.org/licenses/LICENSE-2.0
 *
 * Unless required by applicable law or agreed to in writing, software
 * distributed under the License is distributed on an "AS IS" BASIS,
 * WITHOUT WARRANTIES OR CONDITIONS OF ANY KIND, either express or implied.
 * See the License for the specific language governing permissions and
 * limitations under the License.
 */

package org.ballerinalang.debugadapter.evaluation.engine;

import com.sun.jdi.Method;
import com.sun.jdi.Value;
import org.ballerinalang.debugadapter.SuspendedContext;
import org.ballerinalang.debugadapter.evaluation.EvaluationException;
import org.ballerinalang.debugadapter.evaluation.EvaluationExceptionKind;
import org.ballerinalang.debugadapter.jdi.JdiProxyException;

import java.util.List;
import java.util.Map;

import static org.ballerinalang.debugadapter.evaluation.EvaluationUtils.STRAND_VAR_NAME;

/**
 * JDI based java method representation for a given ballerina function.
 *
 * @since 2.0.0
 */
public abstract class JvmMethod {
    protected final SuspendedContext context;
    protected final Method methodRef;
<<<<<<< HEAD
    protected List<Evaluator> argEvaluators;
=======
    protected List<Map.Entry<String, Evaluator>> argEvaluators;
>>>>>>> dfa1fba9
    protected List<Value> argValues;

    JvmMethod(SuspendedContext context, Method methodRef) {
        this.context = context;
        this.methodRef = methodRef;
    }

<<<<<<< HEAD
    JvmMethod(SuspendedContext context, Method methodRef, List<Evaluator> argEvaluators, List<Value> argsList) {
=======
    JvmMethod(SuspendedContext context, Method methodRef, List<Map.Entry<String, Evaluator>> argEvaluators,
              List<Value> argsList) {
>>>>>>> dfa1fba9
        this.context = context;
        this.methodRef = methodRef;
        this.argEvaluators = argEvaluators;
        this.argValues = argsList;
    }

    /**
     * Invokes the underlying JVM method with given args.
     *
     * @return invocation result
     */
    public abstract Value invoke() throws EvaluationException;

    /**
     * Returns the required set of argument values to invoke underlying JVM method.
     *
     * @return invocation result
     */
    protected abstract List<Value> getMethodArgs(JvmMethod method) throws EvaluationException;

    public void setArgValues(List<Value> argValues) {
        this.argValues = argValues;
    }

<<<<<<< HEAD
    public void setArgEvaluators(List<Evaluator> argEvaluators) {
=======
    public void setArgEvaluators(List<Map.Entry<String, Evaluator>> argEvaluators) {
>>>>>>> dfa1fba9
        this.argEvaluators = argEvaluators;
    }

    /**
     * Returns the JDI value of the strand instance that is being used, by visiting visible variables of the given
     * debug context.
     *
     * @return JDI value of the strand instance that is being used
     */
<<<<<<< HEAD
    protected Value getParentStrand() throws EvaluationException {
=======
    protected Value getCurrentStrand() throws EvaluationException {
>>>>>>> dfa1fba9
        try {
            Value strand = context.getFrame().getValue(context.getFrame().visibleVariableByName(STRAND_VAR_NAME));
            if (strand == null) {
                throw new EvaluationException(String.format(EvaluationExceptionKind.STRAND_NOT_FOUND.getString(),
                        methodRef.name()));
            }
            return strand;
        } catch (JdiProxyException e) {
            throw new EvaluationException(String.format(EvaluationExceptionKind.STRAND_NOT_FOUND.getString(),
                    methodRef));
        }
    }
}<|MERGE_RESOLUTION|>--- conflicted
+++ resolved
@@ -36,11 +36,7 @@
 public abstract class JvmMethod {
     protected final SuspendedContext context;
     protected final Method methodRef;
-<<<<<<< HEAD
-    protected List<Evaluator> argEvaluators;
-=======
     protected List<Map.Entry<String, Evaluator>> argEvaluators;
->>>>>>> dfa1fba9
     protected List<Value> argValues;
 
     JvmMethod(SuspendedContext context, Method methodRef) {
@@ -48,12 +44,8 @@
         this.methodRef = methodRef;
     }
 
-<<<<<<< HEAD
-    JvmMethod(SuspendedContext context, Method methodRef, List<Evaluator> argEvaluators, List<Value> argsList) {
-=======
     JvmMethod(SuspendedContext context, Method methodRef, List<Map.Entry<String, Evaluator>> argEvaluators,
               List<Value> argsList) {
->>>>>>> dfa1fba9
         this.context = context;
         this.methodRef = methodRef;
         this.argEvaluators = argEvaluators;
@@ -78,11 +70,7 @@
         this.argValues = argValues;
     }
 
-<<<<<<< HEAD
-    public void setArgEvaluators(List<Evaluator> argEvaluators) {
-=======
     public void setArgEvaluators(List<Map.Entry<String, Evaluator>> argEvaluators) {
->>>>>>> dfa1fba9
         this.argEvaluators = argEvaluators;
     }
 
@@ -92,11 +80,7 @@
      *
      * @return JDI value of the strand instance that is being used
      */
-<<<<<<< HEAD
-    protected Value getParentStrand() throws EvaluationException {
-=======
     protected Value getCurrentStrand() throws EvaluationException {
->>>>>>> dfa1fba9
         try {
             Value strand = context.getFrame().getValue(context.getFrame().visibleVariableByName(STRAND_VAR_NAME));
             if (strand == null) {
