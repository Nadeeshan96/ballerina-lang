/*
 * Copyright (c) 2021, WSO2 Inc. (http://wso2.com) All Rights Reserved.
 *
 * Licensed under the Apache License, Version 2.0 (the "License");
 * you may not use this file except in compliance with the License.
 * You may obtain a copy of the License at
 *
 * http://www.apache.org/licenses/LICENSE-2.0
 *
 * Unless required by applicable law or agreed to in writing, software
 * distributed under the License is distributed on an "AS IS" BASIS,
 * WITHOUT WARRANTIES OR CONDITIONS OF ANY KIND, either express or implied.
 * See the License for the specific language governing permissions and
 * limitations under the License.
 */

package org.ballerinalang.debugadapter.evaluation.engine.action;

import com.sun.jdi.ClassNotLoadedException;
import com.sun.jdi.Method;
import com.sun.jdi.ObjectReference;
import com.sun.jdi.ReferenceType;
import com.sun.jdi.Value;
import io.ballerina.compiler.api.symbols.ClassSymbol;
import io.ballerina.compiler.api.symbols.MethodSymbol;
import io.ballerina.compiler.syntax.tree.RemoteMethodCallActionNode;
import org.ballerinalang.debugadapter.SuspendedContext;
import org.ballerinalang.debugadapter.evaluation.BExpressionValue;
import org.ballerinalang.debugadapter.evaluation.EvaluationException;
import org.ballerinalang.debugadapter.evaluation.EvaluationExceptionKind;
import org.ballerinalang.debugadapter.evaluation.engine.ClassDefinitionResolver;
import org.ballerinalang.debugadapter.evaluation.engine.Evaluator;
import org.ballerinalang.debugadapter.evaluation.engine.SymbolBasedArgProcessor;
import org.ballerinalang.debugadapter.evaluation.engine.expression.MethodCallExpressionEvaluator;
import org.ballerinalang.debugadapter.evaluation.engine.invokable.GeneratedInstanceMethod;
import org.ballerinalang.debugadapter.variable.BVariable;
import org.ballerinalang.debugadapter.variable.BVariableType;
import org.ballerinalang.debugadapter.variable.VariableFactory;

import java.util.List;
import java.util.Map;
import java.util.Optional;

/**
 * Evaluator implementation for remote method call invocation actions.
 *
 * @since 2.0.0
 */
public class RemoteMethodCallActionEvaluator extends MethodCallExpressionEvaluator {

    private final RemoteMethodCallActionNode syntaxNode;
    private final String methodName;
    private final Evaluator subExpressionEvaluator;
    private final List<Map.Entry<String, Evaluator>> argEvaluators;

    public RemoteMethodCallActionEvaluator(SuspendedContext context, RemoteMethodCallActionNode remoteMethodActionNode,
                                           Evaluator expression, List<Map.Entry<String, Evaluator>> argEvaluators) {
        super(context, null, expression, argEvaluators);
        this.syntaxNode = remoteMethodActionNode;
        this.subExpressionEvaluator = expression;
        this.argEvaluators = argEvaluators;
        this.methodName = syntaxNode.methodName().toSourceCode().trim();
    }

    @Override
    public BExpressionValue evaluate() throws EvaluationException {
        try {
            // Calls a remote method of a client object. This works the same as a method call expression, except that
            // it is used for a client object method with the remote qualifier.
            BExpressionValue subExprResult = subExpressionEvaluator.evaluate();
            BVariable resultVar = VariableFactory.getVariable(context, subExprResult.getJdiValue());

            // If the expression subExprResult is an object, try invoking as an object method invocation.
            if (subExprResult.getType() != BVariableType.OBJECT) {
                throw new EvaluationException(String.format(EvaluationExceptionKind.CUSTOM_ERROR.getString(),
                        "invalid remote method call: expected a client object, but found 'other'"));
            }

            Value invocationResult = invokeRemoteMethod(resultVar);
            return new BExpressionValue(context, invocationResult);
        } catch (EvaluationException e) {
            throw e;
        } catch (Exception e) {
            throw new EvaluationException(String.format(EvaluationExceptionKind.INTERNAL_ERROR.getString(),
                    syntaxNode.toSourceCode().trim()));
        }
    }

    private Value invokeRemoteMethod(BVariable resultVar) throws EvaluationException {

        ClassDefinitionResolver classDefResolver = new ClassDefinitionResolver(context);
        String className = resultVar.getDapVariable().getValue();
        Optional<ClassSymbol> classDef = classDefResolver.findBalClassDefWithinModule(className);
        if (classDef.isEmpty()) {
            // Resolves the JNI signature to see if the the object/class is defined with a dependency module.
            String signature = resultVar.getJvmValue().type().signature();
            if (!signature.startsWith(QUALIFIED_TYPE_SIGNATURE_PREFIX)) {
                throw new EvaluationException(String.format(EvaluationExceptionKind.CLASS_NOT_FOUND.getString(),
                        className));
            }

            String[] signatureParts = signature.substring(1).split(JNI_SIGNATURE_SEPARATOR);
            if (signatureParts.length < 2) {
                throw new EvaluationException(String.format(EvaluationExceptionKind.CLASS_NOT_FOUND.getString(),
                        className));
            }
            String orgName = signatureParts[0];
            String packageName = signatureParts[1];
            classDef = classDefResolver.findBalClassDefWithinDependencies(orgName, packageName, className);
        }

        if (classDef.isEmpty()) {
            throw new EvaluationException(String.format(EvaluationExceptionKind.CLASS_NOT_FOUND.getString(),
                    className));
        }

        Optional<MethodSymbol> objectMethodDef = findObjectMethodInClass(classDef.get(), methodName);
        if (objectMethodDef.isEmpty()) {
            throw new EvaluationException(String.format(EvaluationExceptionKind.REMOTE_METHOD_NOT_FOUND.getString(),
                    syntaxNode.methodName().toString().trim(), className));
        }

        GeneratedInstanceMethod objectMethod = getRemoteMethodByName(resultVar, objectMethodDef.get());
        SymbolBasedArgProcessor argProcessor = new SymbolBasedArgProcessor(context, methodName, objectMethod
                .getJDIMethodRef(), objectMethodDef.get());
        List<Value> orderedArgsList = argProcessor.process(argEvaluators);
        objectMethod.setArgValues(orderedArgsList);
        return objectMethod.invokeSafely();
    }

    private GeneratedInstanceMethod getRemoteMethodByName(BVariable objectVar, MethodSymbol methodDefinition)
            throws EvaluationException {
        try {
            ReferenceType objectRef = ((ObjectReference) objectVar.getJvmValue()).referenceType();
            int argsCountInDefinition = methodDefinition.typeDescriptor().params().get().size() +
                    (methodDefinition.typeDescriptor().restParam().isPresent() ? 1 : 0);

            List<Method> methods = objectRef.methodsByName(methodName);
            for (Method method : methods) {
<<<<<<< HEAD
=======
                // total number of parameters defined in the runtime method will be n + 1, due to the 'strand' variable.
>>>>>>> f313f9a1
                int expectedArgsCountInRuntime = argsCountInDefinition + 1;
                if (method.argumentTypes().size() == expectedArgsCountInRuntime) {
                    return new GeneratedInstanceMethod(context, objectVar.getJvmValue(), methods.get(0));
                }
            }
            throw new EvaluationException(String.format(EvaluationExceptionKind.REMOTE_METHOD_NOT_FOUND.getString(),
                    syntaxNode.methodName().toString().trim(), objectVar.computeValue()));
        } catch (ClassNotLoadedException e) {
            throw new EvaluationException(String.format(EvaluationExceptionKind.REMOTE_METHOD_NOT_FOUND.getString(),
                    syntaxNode.methodName().toString().trim(), objectVar.computeValue()));
        }
    }
}<|MERGE_RESOLUTION|>--- conflicted
+++ resolved
@@ -137,10 +137,7 @@
 
             List<Method> methods = objectRef.methodsByName(methodName);
             for (Method method : methods) {
-<<<<<<< HEAD
-=======
                 // total number of parameters defined in the runtime method will be n + 1, due to the 'strand' variable.
->>>>>>> f313f9a1
                 int expectedArgsCountInRuntime = argsCountInDefinition + 1;
                 if (method.argumentTypes().size() == expectedArgsCountInRuntime) {
                     return new GeneratedInstanceMethod(context, objectVar.getJvmValue(), methods.get(0));
