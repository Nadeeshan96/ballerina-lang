/*
 *  Copyright (c) 2021, WSO2 Inc. (http://www.wso2.org) All Rights Reserved.
 *
 *  WSO2 Inc. licenses this file to you under the Apache License,
 *  Version 2.0 (the "License"); you may not use this file except
 *  in compliance with the License.
 *  You may obtain a copy of the License at
 *
 *    http://www.apache.org/licenses/LICENSE-2.0
 *
 *  Unless required by applicable law or agreed to in writing,
 *  software distributed under the License is distributed on an
 *  "AS IS" BASIS, WITHOUT WARRANTIES OR CONDITIONS OF ANY
 *  KIND, either express or implied.  See the License for the
 *  specific language governing permissions and limitations
 *  under the License.
 */

package io.ballerina;

import com.google.gson.JsonObject;
<<<<<<< HEAD
=======
import io.ballerina.compiler.api.SemanticModel;
import io.ballerina.compiler.syntax.tree.SyntaxTree;
import io.ballerina.projects.Document;
import io.ballerina.projects.Module;
import io.ballerina.tools.text.LineRange;
>>>>>>> b15123a4
import org.ballerinalang.annotation.JavaSPIService;
import org.ballerinalang.langserver.commons.service.spi.ExtendedLanguageServerService;
import org.ballerinalang.langserver.commons.workspace.WorkspaceManager;
import org.eclipse.lsp4j.Position;
import org.eclipse.lsp4j.Range;
import org.eclipse.lsp4j.jsonrpc.services.JsonNotification;
import org.eclipse.lsp4j.jsonrpc.services.JsonSegment;
import org.eclipse.lsp4j.services.LanguageServer;

<<<<<<< HEAD
=======
import java.nio.file.Path;
import java.util.ArrayList;
import java.util.List;
import java.util.Optional;
>>>>>>> b15123a4
import java.util.concurrent.CompletableFuture;

import static io.ballerina.Constants.ENDPOINT_RESOLVE_ERROR;
import static io.ballerina.Constants.ERROR;
import static io.ballerina.Constants.MESSAGE;
import static io.ballerina.Constants.NO_DATA;
import static io.ballerina.Constants.SUCCESS;
import static io.ballerina.Constants.TYPE;
import static io.ballerina.PerformanceAnalyzerNodeVisitor.ACTION_INVOCATION_KEY;
import static io.ballerina.PerformanceAnalyzerNodeVisitor.ENDPOINTS_KEY;

/**
 * The extended service for the performance analyzer.
 *
 * @since 2.0.0
 */
@JavaSPIService("org.ballerinalang.langserver.commons.service.spi.ExtendedLanguageServerService")
@JsonSegment("performanceAnalyzer")
public class PerformanceAnalyzerService implements ExtendedLanguageServerService {

    private WorkspaceManager workspaceManager;

    @Override
    public Class<?> getRemoteInterface() {

        return getClass();
    }

    @Override
    public void init(LanguageServer langServer, WorkspaceManager workspaceManager) {

        this.workspaceManager = workspaceManager;
    }

    @Deprecated
    @JsonNotification
    public CompletableFuture<JsonObject> getEndpoints(PerformanceAnalyzerGraphRequest request) {

        return CompletableFuture.supplyAsync(() -> {
            String fileUri = request.getDocumentIdentifier().getUri();
            JsonObject data = EndpointsFinder.getEndpoints(fileUri, this.workspaceManager, request.getRange());

            if (data.entrySet().isEmpty()) {
                JsonObject obj = new JsonObject();
                obj.addProperty(TYPE, ERROR);
                obj.addProperty(MESSAGE, ENDPOINT_RESOLVE_ERROR);
                return obj;
            }

            if (data.get(ACTION_INVOCATION_KEY).getAsJsonObject().get("nextNode").isJsonNull()) {
                JsonObject obj = new JsonObject();
                obj.addProperty(TYPE, ERROR);
                obj.addProperty(MESSAGE, NO_DATA);
                return obj;
            }

            if (data.get(TYPE) == null) {
                data.addProperty(TYPE, SUCCESS);
                data.addProperty(MESSAGE, SUCCESS);
            }
            return data;
        });
    }

<<<<<<< HEAD
=======
    @JsonNotification
    public CompletableFuture<List<PerformanceAnalyzerResponse>> getResourcesWithEndpoints(
            PerformanceAnalyzerRequest request) {

        return CompletableFuture.supplyAsync(() -> {
            List<PerformanceAnalyzerResponse> resourcesWithEndpoints = new ArrayList<>();

            String fileUri = request.getDocumentIdentifier().getUri();
            Path path = Path.of(fileUri);

            Optional<SemanticModel> semanticModel = this.workspaceManager.semanticModel(path);
            Optional<Module> module = this.workspaceManager.module(path);

            if (semanticModel.isEmpty() || module.isEmpty()) {
                return resourcesWithEndpoints;
            }

            ResourceFinder nodeVisitor = new ResourceFinder();

            Optional<Document> document = this.workspaceManager.document(path);
            if (document.isEmpty()) {
                return resourcesWithEndpoints;
            }

            SyntaxTree syntaxTree = document.get().syntaxTree();
            syntaxTree.rootNode().accept(nodeVisitor);
            List<Resource> resourceRanges = nodeVisitor.getResources();

            for (Resource resource : resourceRanges) {

                LineRange range = resource.getLineRange();
                Range lineRange = new Range(new Position(range.startLine().line(), range.startLine().offset()),
                        new Position(range.endLine().line(), range.endLine().offset()));

                PerformanceAnalyzerResponse response = new PerformanceAnalyzerResponse();
                response.setName(resource.getName());
                response.setResourcePos(lineRange);

                JsonObject data = EndpointsFinder.getEndpoints(fileUri, this.workspaceManager, lineRange);

                if (data.entrySet().isEmpty()) {
                    response.setType(ERROR);
                    response.setMessage(ENDPOINT_RESOLVE_ERROR);
                    resourcesWithEndpoints.add(response);
                    return resourcesWithEndpoints;
                }

                if (data.get(ACTION_INVOCATION_KEY).getAsJsonObject().get("nextNode").isJsonNull()) {
                    response.setType(ERROR);
                    response.setMessage(NO_DATA);
                    resourcesWithEndpoints.add(response);
                    return resourcesWithEndpoints;
                }

                response.setType(SUCCESS);
                response.setMessage(SUCCESS);

                response.setEndpoints(data.get(ENDPOINTS_KEY).getAsJsonObject());
                response.setActionInvocations(data.get(ACTION_INVOCATION_KEY).getAsJsonObject());
                resourcesWithEndpoints.add(response);
            }
            return resourcesWithEndpoints;
        });
    }
>>>>>>> b15123a4
}<|MERGE_RESOLUTION|>--- conflicted
+++ resolved
@@ -19,14 +19,11 @@
 package io.ballerina;
 
 import com.google.gson.JsonObject;
-<<<<<<< HEAD
-=======
 import io.ballerina.compiler.api.SemanticModel;
 import io.ballerina.compiler.syntax.tree.SyntaxTree;
 import io.ballerina.projects.Document;
 import io.ballerina.projects.Module;
 import io.ballerina.tools.text.LineRange;
->>>>>>> b15123a4
 import org.ballerinalang.annotation.JavaSPIService;
 import org.ballerinalang.langserver.commons.service.spi.ExtendedLanguageServerService;
 import org.ballerinalang.langserver.commons.workspace.WorkspaceManager;
@@ -36,13 +33,10 @@
 import org.eclipse.lsp4j.jsonrpc.services.JsonSegment;
 import org.eclipse.lsp4j.services.LanguageServer;
 
-<<<<<<< HEAD
-=======
 import java.nio.file.Path;
 import java.util.ArrayList;
 import java.util.List;
 import java.util.Optional;
->>>>>>> b15123a4
 import java.util.concurrent.CompletableFuture;
 
 import static io.ballerina.Constants.ENDPOINT_RESOLVE_ERROR;
@@ -107,8 +101,6 @@
         });
     }
 
-<<<<<<< HEAD
-=======
     @JsonNotification
     public CompletableFuture<List<PerformanceAnalyzerResponse>> getResourcesWithEndpoints(
             PerformanceAnalyzerRequest request) {
@@ -141,7 +133,7 @@
 
                 LineRange range = resource.getLineRange();
                 Range lineRange = new Range(new Position(range.startLine().line(), range.startLine().offset()),
-                        new Position(range.endLine().line(), range.endLine().offset()));
+                                            new Position(range.endLine().line(), range.endLine().offset()));
 
                 PerformanceAnalyzerResponse response = new PerformanceAnalyzerResponse();
                 response.setName(resource.getName());
@@ -173,5 +165,4 @@
             return resourcesWithEndpoints;
         });
     }
->>>>>>> b15123a4
 }