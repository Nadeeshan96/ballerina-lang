--- conflicted
+++ resolved
@@ -83,12 +83,9 @@
             return;
         }
         Package currentPackage = project.currentPackage();
-<<<<<<< HEAD
-=======
         PackageCompilation packageCompilation = currentPackage.getCompilation();
         packageCompilation.diagnosticResult();      // Trigger Compilation
 
->>>>>>> 9107478f
         packageHolder.setOrg(currentPackage.packageOrg().toString());
         packageHolder.setName(currentPackage.packageName().toString());
         packageHolder.setVersion(currentPackage.packageVersion().toString());
