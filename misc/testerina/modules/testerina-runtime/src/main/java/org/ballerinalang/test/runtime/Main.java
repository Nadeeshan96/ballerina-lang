/*
 * Copyright (c) 2020, WSO2 Inc. (http://www.wso2.org) All Rights Reserved.
 *
 * WSO2 Inc. licenses this file to you under the Apache License,
 * Version 2.0 (the "License"); you may not use this file except
 * in compliance with the License.
 * You may obtain a copy of the License at
 *
 *   http://www.apache.org/licenses/LICENSE-2.0
 *
 * Unless required by applicable law or agreed to in writing,
 * software distributed under the License is distributed on an
 * "AS IS" BASIS, WITHOUT WARRANTIES OR CONDITIONS OF ANY
 * KIND, either express or implied.  See the License for the
 * specific language governing permissions and limitations
 * under the License.
 */
package org.ballerinalang.test.runtime;

import com.google.gson.Gson;
import com.google.gson.reflect.TypeToken;
import io.ballerina.projects.util.ProjectConstants;
import org.ballerinalang.test.runtime.entity.MockFunctionReplaceVisitor;
import org.ballerinalang.test.runtime.entity.ModuleStatus;
import org.ballerinalang.test.runtime.entity.TestReport;
import org.ballerinalang.test.runtime.entity.TestSuite;
import org.ballerinalang.test.runtime.exceptions.BallerinaTestException;
import org.ballerinalang.test.runtime.util.TesterinaConstants;
import org.ballerinalang.test.runtime.util.TesterinaUtils;
import org.objectweb.asm.ClassReader;
import org.objectweb.asm.ClassVisitor;
import org.objectweb.asm.ClassWriter;
import org.objectweb.asm.Opcodes;
import org.objectweb.asm.Type;

import java.io.BufferedReader;
import java.io.File;
import java.io.FileOutputStream;
import java.io.IOException;
import java.io.OutputStreamWriter;
import java.io.PrintStream;
import java.io.Writer;
import java.lang.reflect.Method;
import java.net.MalformedURLException;
import java.net.URL;
import java.net.URLClassLoader;
import java.nio.charset.StandardCharsets;
import java.nio.file.Files;
import java.nio.file.Path;
import java.nio.file.Paths;
import java.security.AccessController;
import java.security.PrivilegedAction;
import java.util.ArrayList;
import java.util.HashMap;
import java.util.List;
import java.util.Map;

import static io.ballerina.runtime.api.constants.RuntimeConstants.FILE_NAME_PERIOD_SEPARATOR;
import static java.util.Objects.requireNonNull;

/**
 * Main class to init the test suit.
 */
public class Main {
    private static final PrintStream out = System.out;
    static TestReport testReport;
    static ClassLoader classLoader;
    static Map<String, List<String>> classVsMockFunctionsMap = new HashMap<>();

    private static final String MOCK_ANNOTATION_DELIMITER = "#";
    private static final String MOCK_FN_DELIMITER = "~";

    public static void main(String[] args) throws IOException {
        int exitStatus = 0;
        int result;

        if (args.length >= 3) {
            Path targetPath = Paths.get(args[0]);
            Path testCache = targetPath.resolve(ProjectConstants.CACHES_DIR_NAME)
                            .resolve(ProjectConstants.TESTS_CACHE_DIR_NAME);
            boolean report = Boolean.parseBoolean(args[1]);
            boolean coverage = Boolean.parseBoolean(args[2]);

            if (report || coverage) {
                testReport = new TestReport();
            }

            out.println();
            out.print("Running Tests");
            if (coverage) {
                out.print(" with Coverage");
            }
            out.println();

            Path testSuiteCachePath = testCache.resolve(TesterinaConstants.TESTERINA_TEST_SUITE);

            try (BufferedReader br = Files.newBufferedReader(testSuiteCachePath, StandardCharsets.UTF_8)) {
                Gson gson = new Gson();
                Map<String, TestSuite> testSuiteMap = gson.fromJson(br,
                        new TypeToken<Map<String, TestSuite>>() { }.getType());

                if (!testSuiteMap.isEmpty()) {
                    for (Map.Entry<String, TestSuite> entry : testSuiteMap.entrySet()) {
                        String moduleName = entry.getKey();
                        TestSuite testSuite = entry.getValue();

                        out.println("\n\t" + (moduleName.equals(testSuite.getPackageName()) ?
                                (moduleName.equals(TesterinaConstants.DOT) ? testSuite.getSourceFileName() : moduleName)
                                : testSuite.getPackageName() + TesterinaConstants.DOT + moduleName));

                        testSuite.setModuleName(moduleName);
                        List<String> testExecutionDependencies = testSuite.getTestExecutionDependencies();
                        classLoader = createURLClassLoader(testExecutionDependencies);

                        if (!testSuite.getMockFunctionNamesMap().isEmpty()) {
                            replaceMockedFunctions(testSuite, testExecutionDependencies);
                        }

                        Path jsonTmpSummaryPath = testCache.resolve(moduleName).resolve(TesterinaConstants.STATUS_FILE);
                        result = startTestSuit(Paths.get(testSuite.getSourceRootPath()), testSuite, jsonTmpSummaryPath,
                                targetPath, classLoader);
                        exitStatus = (result == 1) ? result : exitStatus;
                    }
                } else {
                    exitStatus = 1;
                }
            }
        } else {
            exitStatus = 1;
        }

        Runtime.getRuntime().exit(exitStatus);
    }

    private static int startTestSuit(Path sourceRootPath, TestSuite testSuite, Path jsonTmpSummaryPath,
                                     Path targetPath, ClassLoader classLoader) throws IOException {
        int exitStatus = 0;
        try {
            TesterinaUtils.executeTests(sourceRootPath, targetPath, testSuite, classLoader);
        } catch (RuntimeException e) {
            exitStatus = 1;
        } finally {
            if (testSuite.isReportRequired()) {
                writeStatusToJsonFile(ModuleStatus.getInstance(), jsonTmpSummaryPath);
                ModuleStatus.clearInstance();
            }
            return exitStatus;
        }
    }

    private static void writeStatusToJsonFile(ModuleStatus moduleStatus, Path tmpJsonPath) throws IOException {
        File jsonFile = new File(tmpJsonPath.toString());
        if (!Files.exists(tmpJsonPath.getParent())) {
            Files.createDirectories(tmpJsonPath.getParent());
        }
        try (FileOutputStream fileOutputStream = new FileOutputStream(jsonFile)) {
            try (Writer writer = new OutputStreamWriter(fileOutputStream, StandardCharsets.UTF_8)) {
                Gson gson = new Gson();
                String json = gson.toJson(moduleStatus);
                writer.write(new String(json.getBytes(StandardCharsets.UTF_8), StandardCharsets.UTF_8));
            }
        }
    }

    public static List<URL> getURLList(List<String> jarFilePaths) {
        List<URL> urlList = new ArrayList<>();

        for (String jarFilePath : jarFilePaths) {
            try {
                urlList.add(Paths.get(jarFilePath).toUri().toURL());
            } catch (MalformedURLException e) {
                // This path cannot get executed
                throw new RuntimeException("Failed to create classloader with all jar files", e);
            }
        }
        return urlList;
    }

    public static URLClassLoader createURLClassLoader(List<String> jarFilePaths) {
        return AccessController.doPrivileged(
                (PrivilegedAction<URLClassLoader>) () -> new URLClassLoader(getURLList(jarFilePaths).toArray(
                        new URL[0]), ClassLoader.getSystemClassLoader()));
    }

    public static void replaceMockedFunctions(TestSuite suite, List<String> jarFilePaths) {
<<<<<<< HEAD

        String testClassName = TesterinaUtils.getQualifiedClassName(suite.getOrgName(), suite.getTestPackageID(),
=======
        String testClassName = TesterinaUtils.getQualifiedClassName(suite.getOrgName(), suite.getPackageID(),
>>>>>>> bce5c169
                suite.getVersion(), suite.getPackageID().replace(".", FILE_NAME_PERIOD_SEPARATOR));

        Class<?> testClass;
        try {
            testClass = classLoader.loadClass(testClassName);
        } catch (Throwable e) {
            throw new BallerinaTestException("failed to load Test init class :" + testClassName);
        }

        populateClassNameVsFunctionToMockMap(suite);
        Map<String, byte[]> modifiedClassDef = new HashMap<>();
        for (Map.Entry<String, List<String>> entry : classVsMockFunctionsMap.entrySet()) {
            String className = entry.getKey();
            List<String> functionNamesList = entry.getValue();
            byte[] classFile = getModifiedClassBytes(className, functionNamesList, testClass, suite);
            modifiedClassDef.put(className, classFile);
        }
        classLoader = createClassLoader(jarFilePaths, modifiedClassDef);
    }

    private static void populateClassNameVsFunctionToMockMap(TestSuite suite) {
        Map<String, String> mockFunctionMap = suite.getMockFunctionNamesMap();
        for (Map.Entry<String, String> entry : mockFunctionMap.entrySet()) {
            String key = entry.getKey();
            String functionToMockClassName;
            String functionToMock;
            if (key.contains(MOCK_ANNOTATION_DELIMITER)) {
                functionToMockClassName = key.substring(0, key.indexOf(MOCK_ANNOTATION_DELIMITER));
                functionToMock = key.substring(key.indexOf(MOCK_ANNOTATION_DELIMITER));
            } else {
                functionToMockClassName = key.substring(0, key.indexOf(MOCK_FN_DELIMITER));
                functionToMock = key.substring(key.indexOf(MOCK_FN_DELIMITER));
            }
            classVsMockFunctionsMap.computeIfAbsent(functionToMockClassName,
                    k -> new ArrayList<>()).add(functionToMock);
        }
    }

    public static byte[] getModifiedClassBytes(String className, List<String> functionNames, Class<?> testClass,
                                               TestSuite suite) {
        Class<?> functionToMockClass;
        try {
            functionToMockClass = classLoader.loadClass(className);
        } catch (Throwable e) {
            throw new BallerinaTestException("failed to load class: " + className);
        }

        byte[] classFile = new byte[0];
        boolean readFromBytes = false;
        for (Method method1 : functionToMockClass.getDeclaredMethods()) {
            if (functionNames.contains(MOCK_ANNOTATION_DELIMITER + method1.getName())) {
                String desugaredMockFunctionName = "$MOCK_" + method1.getName();
                for (Method method2 : testClass.getDeclaredMethods()) {
                    if (method2.getName().equals(desugaredMockFunctionName)) {
                        if (!readFromBytes) {
                            classFile = replaceMethodBody(method1, method2);
                            readFromBytes = true;
                        } else {
                            classFile = replaceMethodBody(classFile, method1, method2);
                        }
                    }
                }
            } else if (functionNames.contains(MOCK_FN_DELIMITER + method1.getName())) {
                String key = className + MOCK_FN_DELIMITER + method1.getName();
                String mockFunctionName = suite.getMockFunctionNamesMap().get(key);
                String mockFunctionClassName = suite.getTestUtilityFunctions().get(mockFunctionName);
                Class<?> mockFunctionClass;
                try {
                    mockFunctionClass = classLoader.loadClass(mockFunctionClassName);
                } catch (ClassNotFoundException e) {
                    throw new BallerinaTestException("failed to load class: " + mockFunctionClassName);
                }
                for (Method method2 : mockFunctionClass.getDeclaredMethods()) {
                    if (method2.getName().equals(mockFunctionName)) {
                        if (!readFromBytes) {
                            classFile = replaceMethodBody(method1, method2);
                            readFromBytes = true;
                        } else {
                            classFile = replaceMethodBody(classFile, method1, method2);
                        }
                    }
                }
            }
        }
        return classFile;
    }

    private static byte[] replaceMethodBody(Method method, Method mockMethod) {
        Class<?> clazz = method.getDeclaringClass();
<<<<<<< HEAD
        ClassReader cr = null;
=======
        ClassReader cr;
>>>>>>> bce5c169
        try {
            cr = new ClassReader(requireNonNull(
                    clazz.getResourceAsStream(clazz.getSimpleName() + ".class")));
        } catch (IOException e) {
            throw new BallerinaTestException("failed to get the class reader object for the class "
                    + clazz.getSimpleName());
        }

<<<<<<< HEAD
        ClassWriter cw = new ClassWriter(cr, ClassWriter.COMPUTE_FRAMES | ClassWriter.COMPUTE_MAXS);
        ClassVisitor cv = new MockFunctionReplaceVisitor(Opcodes.ASM7, cw, method.getName(),
                Type.getMethodDescriptor(method), mockMethod);
        assert cr != null;
=======
        ClassWriter cw = new ClassWriter(cr, ClassWriter.COMPUTE_MAXS);
        ClassVisitor cv = new MockFunctionReplaceVisitor(Opcodes.ASM7, cw, method.getName(),
                Type.getMethodDescriptor(method), mockMethod);
>>>>>>> bce5c169
        cr.accept(cv, 0);
        return cw.toByteArray();
    }

    private static byte[] replaceMethodBody(byte[] classFile, Method method, Method mockMethod) {
        ClassReader cr = new ClassReader(classFile);
<<<<<<< HEAD
        ClassWriter cw = new ClassWriter(cr, ClassWriter.COMPUTE_FRAMES | ClassWriter.COMPUTE_MAXS);
=======
        ClassWriter cw = new ClassWriter(cr, ClassWriter.COMPUTE_MAXS);
>>>>>>> bce5c169
        ClassVisitor cv = new MockFunctionReplaceVisitor(Opcodes.ASM7, cw, method.getName(),
                Type.getMethodDescriptor(method), mockMethod);
        cr.accept(cv, 0);
        return cw.toByteArray();
    }

    private static CustomClassLoader createClassLoader(List<String> jarFilePaths,
                                                       Map<String, byte[]> modifiedClassDef) {
        return new CustomClassLoader(getURLList(jarFilePaths).toArray(new URL[0]),
                ClassLoader.getSystemClassLoader(), modifiedClassDef);
    }

    public static ClassLoader getClassLoader() {
        return classLoader;
    }

}<|MERGE_RESOLUTION|>--- conflicted
+++ resolved
@@ -183,12 +183,7 @@
     }
 
     public static void replaceMockedFunctions(TestSuite suite, List<String> jarFilePaths) {
-<<<<<<< HEAD
-
-        String testClassName = TesterinaUtils.getQualifiedClassName(suite.getOrgName(), suite.getTestPackageID(),
-=======
         String testClassName = TesterinaUtils.getQualifiedClassName(suite.getOrgName(), suite.getPackageID(),
->>>>>>> bce5c169
                 suite.getVersion(), suite.getPackageID().replace(".", FILE_NAME_PERIOD_SEPARATOR));
 
         Class<?> testClass;
@@ -278,11 +273,7 @@
 
     private static byte[] replaceMethodBody(Method method, Method mockMethod) {
         Class<?> clazz = method.getDeclaringClass();
-<<<<<<< HEAD
-        ClassReader cr = null;
-=======
         ClassReader cr;
->>>>>>> bce5c169
         try {
             cr = new ClassReader(requireNonNull(
                     clazz.getResourceAsStream(clazz.getSimpleName() + ".class")));
@@ -290,34 +281,22 @@
             throw new BallerinaTestException("failed to get the class reader object for the class "
                     + clazz.getSimpleName());
         }
-
-<<<<<<< HEAD
-        ClassWriter cw = new ClassWriter(cr, ClassWriter.COMPUTE_FRAMES | ClassWriter.COMPUTE_MAXS);
-        ClassVisitor cv = new MockFunctionReplaceVisitor(Opcodes.ASM7, cw, method.getName(),
-                Type.getMethodDescriptor(method), mockMethod);
-        assert cr != null;
-=======
         ClassWriter cw = new ClassWriter(cr, ClassWriter.COMPUTE_MAXS);
-        ClassVisitor cv = new MockFunctionReplaceVisitor(Opcodes.ASM7, cw, method.getName(),
-                Type.getMethodDescriptor(method), mockMethod);
->>>>>>> bce5c169
-        cr.accept(cv, 0);
-        return cw.toByteArray();
-    }
-
-    private static byte[] replaceMethodBody(byte[] classFile, Method method, Method mockMethod) {
-        ClassReader cr = new ClassReader(classFile);
-<<<<<<< HEAD
-        ClassWriter cw = new ClassWriter(cr, ClassWriter.COMPUTE_FRAMES | ClassWriter.COMPUTE_MAXS);
-=======
-        ClassWriter cw = new ClassWriter(cr, ClassWriter.COMPUTE_MAXS);
->>>>>>> bce5c169
         ClassVisitor cv = new MockFunctionReplaceVisitor(Opcodes.ASM7, cw, method.getName(),
                 Type.getMethodDescriptor(method), mockMethod);
         cr.accept(cv, 0);
         return cw.toByteArray();
     }
 
+    private static byte[] replaceMethodBody(byte[] classFile, Method method, Method mockMethod) {
+        ClassReader cr = new ClassReader(classFile);
+        ClassWriter cw = new ClassWriter(cr, ClassWriter.COMPUTE_MAXS);
+        ClassVisitor cv = new MockFunctionReplaceVisitor(Opcodes.ASM7, cw, method.getName(),
+                Type.getMethodDescriptor(method), mockMethod);
+        cr.accept(cv, 0);
+        return cw.toByteArray();
+    }
+
     private static CustomClassLoader createClassLoader(List<String> jarFilePaths,
                                                        Map<String, byte[]> modifiedClassDef) {
         return new CustomClassLoader(getURLList(jarFilePaths).toArray(new URL[0]),
