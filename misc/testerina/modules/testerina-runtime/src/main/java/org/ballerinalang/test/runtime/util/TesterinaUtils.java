--- conflicted
+++ resolved
@@ -73,13 +73,8 @@
                 throw new RuntimeException("there are test failures");
             }
         } catch (Throwable e) {
-<<<<<<< HEAD
             RuntimeUtils.silentlyLogBadSad(e);
             Runtime.getRuntime().exit(1);
-=======
-            errStream.println("error: " + e.getMessage());
-            throw e;
->>>>>>> 189f1835
         }
     }
 
