--- conflicted
+++ resolved
@@ -45,13 +45,10 @@
 import static io.ballerina.runtime.api.constants.RuntimeConstants.MODULE_INIT_CLASS_NAME;
 import static org.ballerinalang.test.runtime.util.TesterinaConstants.ANON_ORG;
 import static org.ballerinalang.test.runtime.util.TesterinaConstants.DOT;
-<<<<<<< HEAD
 import static org.ballerinalang.test.runtime.util.TesterinaConstants.GET_TEST_EXEC_STATE;
-import static org.ballerinalang.test.runtime.util.TesterinaConstants.TESTERINA_MAIN_METHOD;
-=======
 import static org.ballerinalang.test.runtime.util.TesterinaConstants.IDENTIFIER_END_INDEX;
 import static org.ballerinalang.test.runtime.util.TesterinaConstants.IDENTIFIER_START_INDEX;
->>>>>>> eb7fa13c
+import static org.ballerinalang.test.runtime.util.TesterinaConstants.TESTERINA_MAIN_METHOD;
 
 /**
  * Utility methods.
@@ -90,17 +87,10 @@
      * @param sourceRootPath source root path
      * @param testSuite test meta data
      */
-<<<<<<< HEAD
     public static int executeTests(Path sourceRootPath, TestSuite testSuite,
                                     ClassLoader classLoader, String[] args) throws RuntimeException {
         try {
             int exitStatus = execute(testSuite, classLoader, args);
-=======
-    public static void executeTests(Path sourceRootPath, TestSuite testSuite, ClassLoader classLoader,
-                                    TestArguments args, String[] cliArgs) throws RuntimeException {
-        try {
-            execute(testSuite, classLoader, args, cliArgs);
->>>>>>> eb7fa13c
             cleanUpDir(sourceRootPath.resolve(TesterinaConstants.TESTERINA_TEMP_DIR));
             return exitStatus;
         } catch (BallerinaTestException e) {
@@ -113,11 +103,7 @@
         }
     }
 
-<<<<<<< HEAD
     private static int execute(TestSuite suite, ClassLoader classLoader, String[] args) {
-=======
-    private static void execute(TestSuite suite, ClassLoader classLoader, TestArguments args, String[] cliArgs) {
->>>>>>> eb7fa13c
         String initClassName = TesterinaUtils.getQualifiedClassName(suite.getOrgName(),
                 suite.getTestPackageID(),
                 suite.getVersion(),
@@ -130,7 +116,6 @@
         }
 
         // This will init and start the test module.
-<<<<<<< HEAD
         startSuite(initClazz, args);
         return getTestExecutionState(initClazz);
     }
@@ -138,24 +123,6 @@
     private static void startSuite(Class<?> initClazz, String[] args) {
         // Call test module main
         Object response = runTestModuleMain(initClazz, TESTERINA_MAIN_METHOD, args, String[].class);
-=======
-        startSuite(suite, initScheduler, initClazz, configClazz, testExecuteClazz, args, cliArgs);
-        // Call module stop and test stop function
-        stopSuite(scheduler, initClazz);
-    }
-
-    private static void startSuite(TestSuite suite, Scheduler initScheduler, Class<?> initClazz,
-                            Class<?> configClazz, Class<?> testExecuteClazz, TestArguments args, String[] cliArgs) {
-        TesterinaFunction init = new TesterinaFunction(initClazz, INIT_FUNCTION_NAME, initScheduler);
-        TesterinaFunction start = new TesterinaFunction(initClazz, START_FUNCTION_NAME, initScheduler);
-        TesterinaFunction configInit = new TesterinaFunction(configClazz, "$configureInit", initScheduler);
-        TesterinaFunction testExecute = new TesterinaFunction(testExecuteClazz, "__execute__", initScheduler);
-        // As the init function we need to use $moduleInit to initialize all the dependent modules
-        // properly.
-
-        Object response = configInit.directInvoke(new Class[]{String[].class, Path[].class, String.class},
-                new Object[]{cliArgs, getConfigPaths(suite), null});
->>>>>>> eb7fa13c
         if (response instanceof Throwable) {
             throw new BallerinaTestException("dependant module execution for test suite failed due to " +
                     formatErrorMessage((Throwable) response), (Throwable) response);
