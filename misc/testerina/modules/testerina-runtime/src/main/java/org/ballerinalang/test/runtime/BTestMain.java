/*
 * Copyright (c) 2020, WSO2 Inc. (http://www.wso2.org) All Rights Reserved.
 *
 * WSO2 Inc. licenses this file to you under the Apache License,
 * Version 2.0 (the "License"); you may not use this file except
 * in compliance with the License.
 * You may obtain a copy of the License at
 *
 *   http://www.apache.org/licenses/LICENSE-2.0
 *
 * Unless required by applicable law or agreed to in writing,
 * software distributed under the License is distributed on an
 * "AS IS" BASIS, WITHOUT WARRANTIES OR CONDITIONS OF ANY
 * KIND, either express or implied.  See the License for the
 * specific language governing permissions and limitations
 * under the License.
 */
package org.ballerinalang.test.runtime;

import com.google.gson.Gson;
import com.google.gson.reflect.TypeToken;
import io.ballerina.projects.util.ProjectConstants;
import org.ballerinalang.test.runtime.entity.MockFunctionReplaceVisitor;
import org.ballerinalang.test.runtime.entity.ModuleStatus;
import org.ballerinalang.test.runtime.entity.TestArguments;
import org.ballerinalang.test.runtime.entity.TestReport;
import org.ballerinalang.test.runtime.entity.TestSuite;
import org.ballerinalang.test.runtime.exceptions.BallerinaTestException;
import org.ballerinalang.test.runtime.util.TesterinaConstants;
import org.ballerinalang.test.runtime.util.TesterinaUtils;
import org.objectweb.asm.ClassReader;
import org.objectweb.asm.ClassVisitor;
import org.objectweb.asm.ClassWriter;
import org.objectweb.asm.Opcodes;
import org.objectweb.asm.Type;

import java.io.BufferedReader;
import java.io.File;
import java.io.FileInputStream;
import java.io.FileOutputStream;
import java.io.IOException;
import java.io.InputStream;
import java.io.OutputStreamWriter;
import java.io.PrintStream;
import java.io.Writer;
import java.lang.reflect.Method;
import java.net.MalformedURLException;
import java.net.URL;
import java.net.URLClassLoader;
import java.nio.charset.StandardCharsets;
import java.nio.file.Files;
import java.nio.file.Path;
import java.nio.file.Paths;
import java.security.AccessController;
import java.security.PrivilegedAction;
import java.util.ArrayList;
import java.util.Arrays;
import java.util.HashMap;
import java.util.List;
import java.util.Map;

import static io.ballerina.runtime.api.constants.RuntimeConstants.FILE_NAME_PERIOD_SEPARATOR;
import static java.util.Objects.requireNonNull;
import static org.ballerinalang.test.runtime.util.TesterinaConstants.MOCK_FN_DELIMITER;
import static org.ballerinalang.test.runtime.util.TesterinaConstants.MOCK_LEGACY_DELIMITER;

/**
 * Main class to init the test suit.
 */
public class BTestMain {
    private static final PrintStream out = System.out;
    static TestReport testReport;
    static ClassLoader classLoader;
    static Map<String, List<String>> classVsMockFunctionsMap = new HashMap<>();

    public static void main(String[] args) throws IOException {
        int exitStatus = 0;
        int result;

        if (args.length >= 4) {
            Path targetPath = Paths.get(args[0]);
            Path testCache = targetPath.resolve(ProjectConstants.CACHES_DIR_NAME)
                            .resolve(ProjectConstants.TESTS_CACHE_DIR_NAME);
            String jacocoAgentJarPath = args[1];
            boolean report = Boolean.parseBoolean(args[2]);
            boolean coverage = Boolean.parseBoolean(args[3]);

            if (report || coverage) {
                testReport = new TestReport();
            }

            out.println();
            out.print("Running Tests");
            if (coverage) {
                out.print(" with Coverage");
            }
            out.println();

            Path testSuiteCachePath = testCache.resolve(TesterinaConstants.TESTERINA_TEST_SUITE);

            try (BufferedReader br = Files.newBufferedReader(testSuiteCachePath, StandardCharsets.UTF_8)) {
                Gson gson = new Gson();
                Map<String, TestSuite> testSuiteMap = gson.fromJson(br,
                        new TypeToken<Map<String, TestSuite>>() { }.getType());

                if (!testSuiteMap.isEmpty()) {
                    for (Map.Entry<String, TestSuite> entry : testSuiteMap.entrySet()) {
                        String moduleName = entry.getKey();
                        TestSuite testSuite = entry.getValue();
                        String packageName = testSuite.getPackageName();
                        out.println("\n\t" + (moduleName.equals(packageName) ?
                                (moduleName.equals(TesterinaConstants.DOT) ? testSuite.getSourceFileName() : moduleName)
                                : packageName + TesterinaConstants.DOT + moduleName));

                        testSuite.setModuleName(moduleName);
                        List<String> testExecutionDependencies = testSuite.getTestExecutionDependencies();
                        classLoader = createURLClassLoader(testExecutionDependencies);

                        if (!testSuite.getMockFunctionNamesMap().isEmpty()) {
                            if (coverage) {
                                testExecutionDependencies.add(jacocoAgentJarPath);
                            }
                            String instrumentDir = testCache.resolve(TesterinaConstants.COVERAGE_DIR)
                                    .resolve(TesterinaConstants.JACOCO_INSTRUMENTED_DIR).toString();
                            replaceMockedFunctions(testSuite, testExecutionDependencies, instrumentDir, coverage);
                        }

                        result = startTestSuit(Paths.get(testSuite.getSourceRootPath()), testSuite, classLoader,
                                new TestArguments(args[0], packageName, moduleName,
                                        args[2], args[3], args[4], args[5], args[6], args[7],
                                        args[8]), Arrays.copyOfRange(args, 9, args.length));
                        exitStatus = (result == 1) ? result : exitStatus;
                    }
                } else {
                    exitStatus = 1;
                }
            }
        } else {
            exitStatus = 1;
        }

        Runtime.getRuntime().exit(exitStatus);
    }

    private static int startTestSuit(Path sourceRootPath, TestSuite testSuite, ClassLoader classLoader,
                                     TestArguments args, String[] cliArgs) {
        int exitStatus = 0;
        try {
<<<<<<< HEAD
            TesterinaUtils.executeTests(sourceRootPath, testSuite, classLoader, args, out);
=======
            TesterinaUtils.executeTests(sourceRootPath, testSuite, classLoader, args, cliArgs);
>>>>>>> ec44da1d
        } catch (RuntimeException e) {
            exitStatus = 1;
        } finally {
            return exitStatus;
        }
    }

    private static void writeStatusToJsonFile(ModuleStatus moduleStatus, Path tmpJsonPath) throws IOException {
        File jsonFile = new File(tmpJsonPath.toString());
        if (!Files.exists(tmpJsonPath.getParent())) {
            Files.createDirectories(tmpJsonPath.getParent());
        }
        try (FileOutputStream fileOutputStream = new FileOutputStream(jsonFile)) {
            try (Writer writer = new OutputStreamWriter(fileOutputStream, StandardCharsets.UTF_8)) {
                Gson gson = new Gson();
                String json = gson.toJson(moduleStatus);
                writer.write(new String(json.getBytes(StandardCharsets.UTF_8), StandardCharsets.UTF_8));
            }
        }
    }

    public static List<URL> getURLList(List<String> jarFilePaths) {
        List<URL> urlList = new ArrayList<>();

        for (String jarFilePath : jarFilePaths) {
            try {
                urlList.add(Paths.get(jarFilePath).toUri().toURL());
            } catch (MalformedURLException e) {
                // This path cannot get executed
                throw new RuntimeException("Failed to create classloader with all jar files", e);
            }
        }
        return urlList;
    }

    public static URLClassLoader createURLClassLoader(List<String> jarFilePaths) {
        return AccessController.doPrivileged(
                (PrivilegedAction<URLClassLoader>) () -> new URLClassLoader(getURLList(jarFilePaths).toArray(
                        new URL[0]), ClassLoader.getSystemClassLoader()));
    }

    public static void replaceMockedFunctions(TestSuite suite, List<String> jarFilePaths, String instrumentDir,
                                              boolean coverage) {
        populateClassNameVsFunctionToMockMap(suite);
        Map<String, byte[]> modifiedClassDef = new HashMap<>();
        for (Map.Entry<String, List<String>> entry : classVsMockFunctionsMap.entrySet()) {
            String className = entry.getKey();
            List<String> functionNamesList = entry.getValue();
            byte[] classFile = getModifiedClassBytes(className, functionNamesList, suite, instrumentDir, coverage);
            modifiedClassDef.put(className, classFile);
        }
        classLoader = createClassLoader(jarFilePaths, modifiedClassDef);
        clearMockFunctionMapBeforeNextModule();
    }

    private static void populateClassNameVsFunctionToMockMap(TestSuite suite) {
        Map<String, String> mockFunctionMap = suite.getMockFunctionNamesMap();
        for (Map.Entry<String, String> entry : mockFunctionMap.entrySet()) {
            String key = entry.getKey();
            String functionToMockClassName;
            String functionToMock;
            if (key.indexOf(MOCK_LEGACY_DELIMITER) == -1) {
                functionToMockClassName = key.substring(0, key.indexOf(MOCK_FN_DELIMITER));
                functionToMock = key.substring(key.indexOf(MOCK_FN_DELIMITER));
            } else if (key.indexOf(MOCK_FN_DELIMITER) == -1) {
                functionToMockClassName = key.substring(0, key.indexOf(MOCK_LEGACY_DELIMITER));
                functionToMock = key.substring(key.indexOf(MOCK_LEGACY_DELIMITER));
            } else {
                if (key.indexOf(MOCK_FN_DELIMITER) < key.indexOf(MOCK_LEGACY_DELIMITER)) {
                    functionToMockClassName = key.substring(0, key.indexOf(MOCK_FN_DELIMITER));
                    functionToMock = key.substring(key.indexOf(MOCK_FN_DELIMITER));
                } else {
                    functionToMockClassName = key.substring(0, key.indexOf(MOCK_LEGACY_DELIMITER));
                    functionToMock = key.substring(key.indexOf(MOCK_LEGACY_DELIMITER));
                }
            }
            functionToMock = functionToMock.replaceAll("\\\\(.)", "$1");
            classVsMockFunctionsMap.computeIfAbsent(functionToMockClassName,
                    k -> new ArrayList<>()).add(functionToMock);
        }
    }

    public static byte[] getModifiedClassBytes(String className, List<String> functionNames, TestSuite suite,
                                               String instrumentDir, boolean coverage) {
        Class<?> functionToMockClass;
        try {
            functionToMockClass = classLoader.loadClass(className);
        } catch (Throwable e) {
            throw new BallerinaTestException("failed to load class: " + className);
        }

        byte[] classFile = new byte[0];
        boolean readFromBytes = false;
        for (Method method1 : functionToMockClass.getDeclaredMethods()) {
            if (functionNames.contains(MOCK_FN_DELIMITER + TesterinaUtils.decodeIdentifier(method1.getName()))) {
                String desugaredMockFunctionName = "$MOCK_" + method1.getName();
                String testClassName = TesterinaUtils.getQualifiedClassName(suite.getOrgName(),
                        suite.getTestPackageID(), suite.getVersion(),
                        suite.getPackageID().replace(".", FILE_NAME_PERIOD_SEPARATOR));
                Class<?> testClass;
                try {
                    testClass = classLoader.loadClass(testClassName);
                } catch (Throwable e) {
                    throw new BallerinaTestException("failed to load class :" + testClassName);
                }
                for (Method method2 : testClass.getDeclaredMethods()) {
                    if (method2.getName().equals(desugaredMockFunctionName)) {
                        if (!readFromBytes) {
                            classFile = replaceMethodBody(method1, method2, instrumentDir, coverage);
                            readFromBytes = true;
                        } else {
                            classFile = replaceMethodBody(classFile, method1, method2);
                        }
                    }
                }
            } else if (functionNames.contains(MOCK_LEGACY_DELIMITER + method1.getName())) {
                String key = className + MOCK_LEGACY_DELIMITER + method1.getName();
                String mockFunctionName = suite.getMockFunctionNamesMap().get(key);
                if (mockFunctionName != null) {
                    String mockFunctionClassName = suite.getTestUtilityFunctions().get(mockFunctionName);
                    Class<?> mockFunctionClass;
                    try {
                        mockFunctionClass = classLoader.loadClass(mockFunctionClassName);
                    } catch (ClassNotFoundException e) {
                        throw new BallerinaTestException("failed to load class: " + mockFunctionClassName);
                    }
                    for (Method method2 : mockFunctionClass.getDeclaredMethods()) {
                        if (method2.getName().equals(mockFunctionName)) {
                            if (!readFromBytes) {
                                classFile = replaceMethodBody(method1, method2, instrumentDir, coverage);
                                readFromBytes = true;
                            } else {
                                classFile = replaceMethodBody(classFile, method1, method2);
                            }
                        }
                    }
                } else {
                    continue;
                }
            }
        }
        return classFile;
    }

    private static byte[] replaceMethodBody(Method method, Method mockMethod, String instrumentDir, boolean coverage) {
        Class<?> clazz = method.getDeclaringClass();
        ClassReader cr;
        try {
            InputStream ins;
            if (coverage) {
                String instrumentedClassPath = instrumentDir + "/" + clazz.getName().replaceAll("\\.", "/") + ".class";
                ins = new FileInputStream(instrumentedClassPath);
            } else {
                ins = clazz.getResourceAsStream(clazz.getSimpleName() + ".class");
            }
            cr = new ClassReader(requireNonNull(ins));
        } catch (IOException e) {
            throw new BallerinaTestException("failed to get the class reader object for the class "
                    + clazz.getSimpleName());
        }
        ClassWriter cw = new ClassWriter(cr, ClassWriter.COMPUTE_FRAMES | ClassWriter.COMPUTE_MAXS);
        ClassVisitor cv = new MockFunctionReplaceVisitor(Opcodes.ASM7, cw, method.getName(),
                Type.getMethodDescriptor(method), mockMethod);
        cr.accept(cv, 0);
        return cw.toByteArray();
    }

    private static byte[] replaceMethodBody(byte[] classFile, Method method, Method mockMethod) {
        ClassReader cr = new ClassReader(classFile);
        ClassWriter cw = new ClassWriter(cr, ClassWriter.COMPUTE_FRAMES | ClassWriter.COMPUTE_MAXS);
        ClassVisitor cv = new MockFunctionReplaceVisitor(Opcodes.ASM7, cw, method.getName(),
                Type.getMethodDescriptor(method), mockMethod);
        cr.accept(cv, 0);
        return cw.toByteArray();
    }

    private static CustomClassLoader createClassLoader(List<String> jarFilePaths,
                                                       Map<String, byte[]> modifiedClassDef) {
        return new CustomClassLoader(getURLList(jarFilePaths).toArray(new URL[0]),
                ClassLoader.getSystemClassLoader(), modifiedClassDef);
    }

    private static void clearMockFunctionMapBeforeNextModule() {
        classVsMockFunctionsMap.clear();
    }

    public static ClassLoader getClassLoader() {
        return classLoader;
    }

}<|MERGE_RESOLUTION|>--- conflicted
+++ resolved
@@ -146,11 +146,7 @@
                                      TestArguments args, String[] cliArgs) {
         int exitStatus = 0;
         try {
-<<<<<<< HEAD
-            TesterinaUtils.executeTests(sourceRootPath, testSuite, classLoader, args, out);
-=======
-            TesterinaUtils.executeTests(sourceRootPath, testSuite, classLoader, args, cliArgs);
->>>>>>> ec44da1d
+            TesterinaUtils.executeTests(sourceRootPath, testSuite, classLoader, args, cliArgs, out);
         } catch (RuntimeException e) {
             exitStatus = 1;
         } finally {
