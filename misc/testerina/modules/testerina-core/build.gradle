--- conflicted
+++ resolved
@@ -26,19 +26,6 @@
     implementation project(':testerina:testerina-runtime')
     implementation project(':ballerina-lang')
     implementation project(':ballerina-runtime')
-<<<<<<< HEAD
-    implementation project(':ballerina-lang:annotations')
-    implementation project(':ballerina-config-api')
-    implementation project(':ballerina-crypto')
-    implementation project(':ballerina-file')
-    // implementation project(':ballerina-grpc')
-    implementation project(':ballerina-http')
-    implementation project(':ballerina-io')
-    implementation project(':ballerina-log-api')
-    implementation project(':ballerina-mime')
-    implementation project(':ballerina-reflect')
-=======
->>>>>>> 603ef231
     implementation project(':ballerina-runtime-api')
     implementation project(':ballerina-java')
     implementation 'org.wso2.orbit.org.antlr:antlr4-runtime'
