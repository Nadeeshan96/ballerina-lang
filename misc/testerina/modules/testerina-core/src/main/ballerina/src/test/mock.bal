// Copyright (c) 2020 WSO2 Inc. (http://www.wso2.org) All Rights Reserved.
//
// WSO2 Inc. licenses this file to you under the Apache License,
// Version 2.0 (the "License"); you may not use this file except
// in compliance with the License.
// You may obtain a copy of the License at
//
// http://www.apache.org/licenses/LICENSE-2.0
//
// Unless required by applicable law or agreed to in writing,
// software distributed under the License is distributed on an
// "AS IS" BASIS, WITHOUT WARRANTIES OR CONDITIONS OF ANY
// KIND, either express or implied.  See the License for the
// specific language governing permissions and limitations
// under the License.

import ballerina/java;

# Represents the placeholder to be given for object or record type arguments
public const ANY = "__ANY__";

# Represents the reason for the mock object related errors.
public const INVALID_OBJECT_ERROR = "InvalidObjectError";
public type InvalidObjectError distinct error;

# Represents the reason for the non-existing member function related errors.
public const FUNCTION_NOT_FOUND_ERROR = "FunctionNotFoundError";
public type FunctionNotFoundError distinct error;

# Represents the reason for the function signature related errors.
public const FUNCTION_SIGNATURE_MISMATCH_ERROR = "FunctionSignatureMismatchError";
public type FunctionSignatureMismatchError distinct error;

# Represents the reason for the object member field related errors.
public const INVALID_MEMBER_FIELD_ERROR = "InvalidMemberFieldError";
public type InvalidMemberFieldError distinct error;

# Represents the reason for function mocking related errors.
public const FUNCTION_CALL_ERROR = "FunctionCallError";
public type FunctionCallError distinct error;

# Represents mocking related errors
public type Error InvalidObjectError|FunctionNotFoundError|FunctionSignatureMismatchError|InvalidMemberFieldError|FunctionCallError;

# Prepares a provided default mock object for stubbing.
#
# + mockObject - created default mock object
# + return - prepared object that allows a member function/field to register stubs
public function prepare(object {} mockObject) returns MockObject {
    Error? result = validatePreparedObjExt(mockObject);
    if (result is Error) {
        panic result;
    }
    MockObject obj = new MockObject(mockObject);
    return obj;
}

# Represents a Mock object in which to create stubs for member functions and variables
public class MockObject {
    object {} mockObject;
    string fieldName = "";

    # Gets invoked during the mock object preparation.
    #
    # + mockObject - object to register stubbing
    public function init(object{} mockObject) {
        self.mockObject = mockObject;
    }

    # Allows a member function to stub.
    #
    # + functionName - function name to allow stubbing
    # + return - object that allows stubbing calls to provided member function
    public function when(string functionName) returns MemberFunctionStub {
        Error? result = validateFunctionNameExt(java:fromString(functionName), self.mockObject);
        if (result is Error) {
             panic result;
        }
        MemberFunctionStub mockObjCaseMemFunc = new MemberFunctionStub(self.mockObject);
        mockObjCaseMemFunc.functionName = functionName;
        return mockObjCaseMemFunc;
    }

    # Allows a member variable to stub
    #
    # + fieldName - field name to allow stubbing
    # + return - object that allows stubbing retrieval of provided member variable
    public function getMember(string fieldName) returns MemberVariableStub {
        self.fieldName = fieldName;
        Error? result = validateFieldNameExt(java:fromString(fieldName), self.mockObject);
        if (result is Error) {
             panic result;
        }
        MemberVariableStub memberVariableStub = new MemberVariableStub(self.mockObject);
        memberVariableStub.fieldName = fieldName;
        return memberVariableStub;
    }
}

# Represents an object that allows stubbing member function invocations.
#
# + mockObject - created mock object
# + functionName - member function name
# + args - arguments list of the function
# + returnValue - value to return
# + returnValueSeq - equence of values to return
public class MemberFunctionStub {
    object {} mockObject;
    string functionName = "";
    anydata|error args = [];
    any|error returnValue = ();
    any|error returnValueSeq = [];

    # Gets invoked during the stub registration.
    #
    # + mockObject - object to register
    public function init(object{} mockObject) {
        self.mockObject = mockObject;
    }

    # Sets the arguments list to consider when stubbing the function call.
    #
    # + args - arguments list
    # + return - object that allows stubbing calls to provided member function
    public function withArguments(anydata|error... args) returns MemberFunctionStub {
        self.args = args;
        Error? result = validateArgumentsExt(self);
        if (result is Error) {
            panic result;
        }
        return self;
    }

    # Sets the value to be returned when the function is called.
    #
    # + returnValue - value or error to return
    public function thenReturn(any|error returnValue) {
        if (self.functionName == "") {
             error err = error("function to mock is not specified.");
             panic err;
        }
        self.returnValue = returnValue;
        Error? thenReturnExtResult = thenReturnExt(self);
        if (thenReturnExtResult is Error) {
            panic thenReturnExtResult;
        }
    }

    # Sets the values to be returned when the function is called repeatedly.
    #
    # + returnValues - value or error to return
    public function thenReturnSequence(any|error... returnValues) {
        if (self.functionName == "") {
             error err = error("function to mock is not specified.");
             panic err;
        }
        if (self.args != []) {
            error err = error("'withArguments' function cannot be specified with a return sequence");
            panic err;
        }
        self.returnValueSeq = returnValues;
        Error? thenReturnSeqExtResult = thenReturnSeqExt(self);
        if (thenReturnSeqExtResult is Error) {
            panic thenReturnSeqExtResult;
        }
    }

    # Sets the function behavior to do nothing when called.
    public function doNothing() {
        if (self.functionName == "") {
             error err = error("function to mock is not specified.");
             panic err;
        }
        self.returnValue = ();
        Error? thenReturnExtResult = thenReturnExt(self);
        if (thenReturnExtResult is Error) {
            panic thenReturnExtResult;
        }
    }
}

# Represents an object that allows stubbing member variables retrieved.
#
# + mockObject - created mock object
# + returnValue - value to return
<<<<<<< HEAD
public  class MemberVariableStub {
=======
public class MemberVariableStub {
>>>>>>> 9e48abdc
    object {} mockObject;
    any|error returnValue = ();
    string fieldName = "";

    # Gets invoked during the stub registration
    #
    # + mockObject - object to register
    public function init(object{} mockObject) {
        self.mockObject = mockObject;
    }

    # Sets the value to be returned when the function is called.
    #
    # + returnValue - value or error to return
    public function thenReturn(any|error returnValue) {
        if (self.fieldName == "") {
             error err = error("field name is not specified.");
             panic err;
        }
        self.returnValue = returnValue;
        Error? thenReturnExtResult = thenReturnExt(self);
        if (thenReturnExtResult is Error) {
            panic thenReturnExtResult;
        }
    }
}

# Objects and functions related to function mocking

# Allows a function to stub.
#
# + mockFunction - function name to allow stubbing
# + return - object that allows stubbing calls to provided function
public function when(MockFunction mockFunction) returns FunctionStub {
    FunctionStub stub = new FunctionStub(mockFunction);
    return stub;
}

# Represents a MockFunction object
public class MockFunction {
    string functionToMock = "";
    string functionToMockPackage = "";
}

# Represents an object that allows stubbing function invocations
#
# + mockFuncObj - associated mockFunctionObj
# + returnValue - return value
# + args - function arguments
public class FunctionStub {
    MockFunction mockFuncObj;
    any|error returnValue = ();
    anydata|error args = [];


    # Gets invoked during the stub registration
    #
    # + mockObject - object to register
    public function init(MockFunction mockFunction) {
        self.mockFuncObj = mockFunction;
    }

    # Sets the value to be returned when the function is called.
    #
    # + returnValue - value or error to return
    public function thenReturn(any|error returnValue) {
        self.returnValue = returnValue;
        Error? result = thenReturnFuncExt(self);
        if (result is Error) {
            panic result;
        }
    }

    # Sets the arguments list to consider when stubbing the function call.
    #
    # + args - arguments list
    # + return - object that allows stubbing calls to a function
    public function withArguments(anydata|error... args) returns FunctionStub {
        self.args = args;
        return self;
    }

    # Sets the function behavior to do nothing when called
    public function doNothing() {
        Error? result = thenReturnFuncExt(self);
        if (result is Error) {
            panic result;
        }
    }

    # Sets a function to be invoked when the real function is called.
    #
    # + functionName - mock function to call in place of the real
    public function call(string functionName) {
        self.returnValue = "__CALL__" + functionName;
        Error? result = thenReturnFuncExt(self);
        if (result is Error) {
            panic result;
        }
    }
}

# Creates and returns a mock object of provided type description.
#
# + T - type of object to create the mock
# + mockObject - mock object to replace the original (optional)
# + return - created mock object or throw an error if validation failed
<<<<<<< HEAD
public function mock(public typedesc<object{}> T, object{} mockObject) returns T = @java:Method {
=======
public function mock(public typedesc<object{}> T, object{} mockObject = object { }) returns T = @java:Method {
>>>>>>> 9e48abdc
    'class: "org.ballerinalang.testerina.natives.mock.ObjectMock"
} external;

# Inter-op to validate the mock object.
#
# + mockObject - mock object
# + return - Return Value Description
function validatePreparedObjExt(object{} mockObject) returns Error? = @java:Method {
    name: "validatePreparedObj",
    'class: "org.ballerinalang.testerina.natives.mock.ObjectMock"
} external;

# Inter-op to validate the provided function name
#
# + functionName - function name provided
# + mockObject - object to validate against
# + return - error if function does not exist or in case of a signature mismatch
function validateFunctionNameExt(handle functionName, object{} mockObject) returns Error? = @java:Method {
    name: "validateFunctionName",
    'class: "org.ballerinalang.testerina.natives.mock.ObjectMock"
} external;

# Inter-op to validate the field name.
#
# + fieldName - field name provided
# + mockObject - obj to validate against
# + return - error if field does not exist
function validateFieldNameExt(handle fieldName, object{} mockObject) returns Error? = @java:Method {
    name: "validateFieldName",
    'class: "org.ballerinalang.testerina.natives.mock.ObjectMock"
} external;

# Inter-op to validate the arguments list.
#
# + case - case to validate
# + return - error in case of an argument mismatch
function validateArgumentsExt(MemberFunctionStub case) returns Error? = @java:Method {
    name: "validateArguments",
    'class: "org.ballerinalang.testerina.natives.mock.ObjectMock"
} external;

# Inter-op to register the return value
#
# + case - case to register
# + return - error if case registration failed
function thenReturnExt(MemberFunctionStub|MemberVariableStub case) returns Error? = @java:Method {
    name: "thenReturn",
    'class: "org.ballerinalang.testerina.natives.mock.ObjectMock"
} external;

# Inter-op to register the sequence of return values;
#
# + case - case to register
# + return - error if case registration failed
function thenReturnSeqExt(MemberFunctionStub case) returns Error? = @java:Method {
    name: "thenReturnSequence",
    'class: "org.ballerinalang.testerina.natives.mock.ObjectMock"
} external;

# Inter-op to register return value
#
# + case - case to register
# + return - error if case registration failed
function thenReturnFuncExt(FunctionStub case) returns Error? = @java:Method {
    name: "thenReturn",
    'class: "org.ballerinalang.testerina.natives.mock.FunctionMock"
} external;

# Inter-op to handle function mocking.
#
# + mockFunction - mockFunction object
# + args - function arguments
# + return - function return value or error if case registration failed
public function mockHandler(MockFunction mockFunction, (any|error)... args) returns any|Error = @java:Method {
    name: "mockHandler",
    'class: "org.ballerinalang.testerina.natives.mock.FunctionMock"
} external;<|MERGE_RESOLUTION|>--- conflicted
+++ resolved
@@ -183,11 +183,7 @@
 #
 # + mockObject - created mock object
 # + returnValue - value to return
-<<<<<<< HEAD
-public  class MemberVariableStub {
-=======
 public class MemberVariableStub {
->>>>>>> 9e48abdc
     object {} mockObject;
     any|error returnValue = ();
     string fieldName = "";
@@ -295,11 +291,7 @@
 # + T - type of object to create the mock
 # + mockObject - mock object to replace the original (optional)
 # + return - created mock object or throw an error if validation failed
-<<<<<<< HEAD
-public function mock(public typedesc<object{}> T, object{} mockObject) returns T = @java:Method {
-=======
 public function mock(public typedesc<object{}> T, object{} mockObject = object { }) returns T = @java:Method {
->>>>>>> 9e48abdc
     'class: "org.ballerinalang.testerina.natives.mock.ObjectMock"
 } external;
 
