--- conflicted
+++ resolved
@@ -8,9 +8,5 @@
     [[platform.libraries]]
         artifactId = "mock"
         version = "0.0.0"
-<<<<<<< HEAD
-        path = "./lib/testerina-core-1.2.26.jar"
-=======
         path = "./lib/testerina-core-1.2.27.jar"
->>>>>>> bcef7f5a
         groupId = "ballerina"