--- conflicted
+++ resolved
@@ -8,9 +8,5 @@
     [[platform.libraries]]
         artifactId = "mock"
         version = "0.0.0"
-<<<<<<< HEAD
-        path = "./lib/testerina-core-1.2.41.jar"
-=======
         path = "./lib/testerina-core-1.2.42.jar"
->>>>>>> 53fe7e42
         groupId = "ballerina"