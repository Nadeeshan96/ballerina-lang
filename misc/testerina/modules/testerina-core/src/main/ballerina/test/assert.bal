--- conflicted
+++ resolved
@@ -31,13 +31,6 @@
     string category;
 };
 
-<<<<<<< HEAD
-@Description{value:"Creates an AssertError with custom message and category"}
-@Param{value:"errorMessage: Custom message for the ballerina error"}
-@Param{value:"category: error category"}
-public function createBallerinaError (string errorMessage, string category) returns (error) {
-    error e = error(errorMessage);
-=======
 # Creates an AssertError with custom message and category.
 #
 # + errorMessage - Custom message for the ballerina error
@@ -45,8 +38,7 @@
 #
 # + return - an AssertError with custom message and category
 public function createBallerinaError(string errorMessage, string category) returns error {
-    error e = { message : errorMessage };
->>>>>>> 8a656a00
+    error e = error(errorMessage);
     return e;
 }
 
