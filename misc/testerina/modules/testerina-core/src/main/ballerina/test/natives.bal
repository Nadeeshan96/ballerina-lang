--- conflicted
+++ resolved
@@ -32,11 +32,7 @@
 # + openApiFilePath - Path to the OpenApi definition
 #
 # + return - `true` if the service skeleton was started successfully, `false` otherwise
-<<<<<<< HEAD
-public function startServiceSkeleton(string moduleName, string swaggerFilePath) returns boolean = external;
-=======
-public extern function startServiceSkeleton(string moduleName, string openApiFilePath) returns boolean;
->>>>>>> 7f0a56c3
+public function startServiceSkeleton(string moduleName, string openApiFilePath) returns boolean = external;
 
 # Stop a service skeleton and cleanup created directories of a given ballerina module.
 #
