/*
 * Copyright (c) 2020, WSO2 Inc. (http://www.wso2.org) All Rights Reserved.
 *
 * WSO2 Inc. licenses this file to you under the Apache License,
 * Version 2.0 (the "License"); you may not use this file except
 * in compliance with the License.
 * You may obtain a copy of the License at
 *
 * http://www.apache.org/licenses/LICENSE-2.0
 *
 * Unless required by applicable law or agreed to in writing,
 * software distributed under the License is distributed on an
 * "AS IS" BASIS, WITHOUT WARRANTIES OR CONDITIONS OF ANY
 * KIND, either express or implied.  See the License for the
 * specific language governing permissions and limitations
 * under the License.
 */
package org.ballerinalang.testerina.natives.mock;

import org.ballerinalang.jvm.api.values.BObject;
import org.ballerinalang.jvm.api.values.BString;
import org.ballerinalang.jvm.scheduling.Strand;
import org.ballerinalang.jvm.types.BObjectType;
import org.ballerinalang.jvm.types.BRecordType;
import org.ballerinalang.jvm.util.exceptions.BallerinaException;
import org.ballerinalang.jvm.values.AbstractObjectValue;
import org.ballerinalang.jvm.values.FutureValue;
<<<<<<< HEAD
import org.ballerinalang.jvm.values.ObjectValue;
import org.ballerinalang.jvm.values.api.BLink;
import org.ballerinalang.jvm.values.api.BString;
=======
>>>>>>> 602a469d

import java.util.ArrayList;
import java.util.Collections;
import java.util.List;

/**
 * A generic mock object to create a mock of any given typedesc.
 */
public class GenericMockObjectValue extends AbstractObjectValue {

    private BObject mockObj;

    public GenericMockObjectValue(BObjectType type, BObject mockObj) {
        super(type);
        this.mockObj = mockObj;
    }

    @Override
    public Object call(Strand strand, String funcName, Object... args) {
        if (!this.mockObj.getType().getName().contains(MockConstants.DEFAULT_MOCK_OBJ_ANON)) {
            // handle function calls for user-defined mock objects
            return mockObj.call(strand, funcName, args);
        } else { // handle function calls for default mock objects
            List<String> caseIds = getCaseIds(this.mockObj, funcName, args);
            for (String caseId : caseIds) {
                if (MockRegistry.getInstance().hasCase(caseId)) {
                    String hitId = this.mockObj.hashCode() + "-" + funcName;
                    if (MockRegistry.getInstance().hasHitCount(hitId)) {
                        int currentHit = MockRegistry.getInstance().getMemberFuncHitsMap().get(hitId);
                        MockRegistry.getInstance().getMemberFuncHitsMap().put(hitId, currentHit + 1);
                    }
                    return MockRegistry.getInstance().getReturnValue(caseId);
                }
            }
        }
        throw new BallerinaException("no cases registered for member function '" + funcName +
                "' of object type '" + mockObj.getType().getName() + "'.");
    }

    @Override
    public Object get(BString fieldName) {
        if (!this.mockObj.getType().getName().contains(MockConstants.DEFAULT_MOCK_OBJ_ANON)) {
            // handle fields values of user-defined mock objects
            return mockObj.get(fieldName);
        } else { // handle fields values of default mock objects
            String caseId = getCaseIds(this.mockObj, fieldName.toString());
            if (MockRegistry.getInstance().hasCase(caseId)) {
                return MockRegistry.getInstance().getReturnValue(caseId);
            }
        }
        throw new BallerinaException("no cases registered for member field '" + fieldName +
                "' of object type '" + mockObj.getType().getName() + "'.");
    }

    @Override
    public void set(BString fieldName, Object value) {

    }


    @Override
    public FutureValue start(Strand strand, String funcName, Object... args) {
        return null;
    }

    public BObject getMockObj() {
        return this.mockObj;
    }

    private String getCaseIds(BObject mockObj, String fieldName) {
        return mockObj.hashCode() + "-" + fieldName;
    }

    private List<String> getCaseIds(BObject mockObj, String funcName, Object[] args) {
        List<String> caseIdList = new ArrayList<>();
        StringBuilder caseId = new StringBuilder();
        // args contain an extra boolean value arg after every proper argument.
        // These should be removed before constructing case ids
        args = removeUnnecessaryArgs(args);

        // 1) add case for function without args
        caseId.append(mockObj.hashCode()).append("-").append(funcName);
        caseIdList.add(caseId.toString());

        // 2) add case for function with ANY specified for objects and records
        for (Object arg : args) {
            caseId.append("-");
            if (arg instanceof AbstractObjectValue || arg instanceof BRecordType) {
                caseId.append(MockRegistry.ANY);
            } else {
                caseId.append(arg);
            }
        }
        caseIdList.add(caseId.toString());
        caseId.setLength(0);
        caseId.append(mockObj.hashCode()).append("-").append(funcName);

        // 3) add case for function with ANY specified for objects
        for (Object arg : args) {
            caseId.append("-");
            if (arg instanceof AbstractObjectValue) {
                caseId.append(MockRegistry.ANY);
            } else {
                caseId.append(arg);
            }
        }
        // skip if entry exists in list
        if (!caseIdList.contains(caseId.toString())) {
            caseIdList.add(caseId.toString());
        }
        caseId.setLength(0);

        // 4) add case for return sequence if available
        caseId.append(mockObj.hashCode()).append("-").append(funcName);
        if (MockRegistry.getInstance().hasHitCount(caseId.toString())) {
            int hittingCount = MockRegistry.getInstance().getMemberFuncHitsMap().get(caseId.toString());
            caseId.append("-").append(hittingCount);
            caseIdList.add(caseId.toString());
        }

        // reversing the list to prioritize cases that have arguments specified
        Collections.reverse(caseIdList);
        return caseIdList;
    }

    private Object[] removeUnnecessaryArgs(Object[] args) {
        List<Object> newArgs = new ArrayList<>();
        int i = 0;
        while (i < args.length) {
            if (args[i] != null) {
                newArgs.add(args[i]);
            }
            i += 2;
        }
        return newArgs.toArray();
    }

    @Override
    public String toBalString(BLink parent) {
        return stringValue(parent);
    }
}<|MERGE_RESOLUTION|>--- conflicted
+++ resolved
@@ -25,12 +25,6 @@
 import org.ballerinalang.jvm.util.exceptions.BallerinaException;
 import org.ballerinalang.jvm.values.AbstractObjectValue;
 import org.ballerinalang.jvm.values.FutureValue;
-<<<<<<< HEAD
-import org.ballerinalang.jvm.values.ObjectValue;
-import org.ballerinalang.jvm.values.api.BLink;
-import org.ballerinalang.jvm.values.api.BString;
-=======
->>>>>>> 602a469d
 
 import java.util.ArrayList;
 import java.util.Collections;
@@ -167,9 +161,4 @@
         }
         return newArgs.toArray();
     }
-
-    @Override
-    public String toBalString(BLink parent) {
-        return stringValue(parent);
-    }
 }