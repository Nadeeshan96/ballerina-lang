/*
 * Copyright (c) 2021, WSO2 Inc. (http://www.wso2.org) All Rights Reserved.
 *
 * WSO2 Inc. licenses this file to you under the Apache License,
 * Version 2.0 (the "License"); you may not use this file except
 * in compliance with the License.
 * You may obtain a copy of the License at
 *
 *     http://www.apache.org/licenses/LICENSE-2.0
 *
 * Unless required by applicable law or agreed to in writing,
 * software distributed under the License is distributed on an
 * "AS IS" BASIS, WITHOUT WARRANTIES OR CONDITIONS OF ANY
 * KIND, either express or implied. See the License for the
 * specific language governing permissions and limitations
 * under the License.
 */
package org.ballerinalang.testerina.core;

import io.ballerina.compiler.api.symbols.AnnotationSymbol;
import io.ballerina.compiler.api.symbols.FunctionSymbol;
import io.ballerina.compiler.api.symbols.Qualifier;
import io.ballerina.compiler.api.symbols.Symbol;
import io.ballerina.compiler.api.symbols.SymbolKind;
import io.ballerina.compiler.syntax.tree.AnnotationNode;
import io.ballerina.compiler.syntax.tree.BasicLiteralNode;
import io.ballerina.compiler.syntax.tree.ExpressionNode;
import io.ballerina.compiler.syntax.tree.FunctionDefinitionNode;
import io.ballerina.compiler.syntax.tree.ListConstructorExpressionNode;
import io.ballerina.compiler.syntax.tree.MappingConstructorExpressionNode;
import io.ballerina.compiler.syntax.tree.MappingFieldNode;
import io.ballerina.compiler.syntax.tree.MetadataNode;
import io.ballerina.compiler.syntax.tree.ModulePartNode;
import io.ballerina.compiler.syntax.tree.Node;
import io.ballerina.compiler.syntax.tree.NodeList;
import io.ballerina.compiler.syntax.tree.QualifiedNameReferenceNode;
import io.ballerina.compiler.syntax.tree.SpecificFieldNode;
import io.ballerina.compiler.syntax.tree.SyntaxKind;
import io.ballerina.compiler.syntax.tree.SyntaxTree;
import io.ballerina.compiler.syntax.tree.Token;
import io.ballerina.projects.Document;
import io.ballerina.projects.DocumentId;
import io.ballerina.projects.JarLibrary;
import io.ballerina.projects.JarResolver;
import io.ballerina.projects.Module;
import io.ballerina.projects.Project;
import io.ballerina.projects.ProjectKind;
import io.ballerina.projects.util.ProjectConstants;
import io.ballerina.tools.diagnostics.Location;
import io.ballerina.tools.text.LinePosition;
import org.ballerinalang.model.elements.Flag;
import org.ballerinalang.model.elements.PackageID;
import org.ballerinalang.test.runtime.entity.Test;
import org.ballerinalang.test.runtime.entity.TestSuite;
import org.wso2.ballerinalang.compiler.util.Names;

import java.nio.file.Path;
import java.util.ArrayList;
import java.util.HashMap;
import java.util.List;
import java.util.Map;
import java.util.Optional;
import java.util.concurrent.atomic.AtomicBoolean;

/**
 * Responsible of processing Testerina annotations.
 * Lifetime of an instance of this class will end upon the completion of processing a ballerina package.
 */
public class TestProcessor {
    private static final String TEST_ANNOTATION_NAME = "Config";
    private static final String BEFORE_SUITE_ANNOTATION_NAME = "BeforeSuite";
    private static final String AFTER_SUITE_ANNOTATION_NAME = "AfterSuite";
    private static final String BEFORE_EACH_ANNOTATION_NAME = "BeforeEach";
    private static final String AFTER_EACH_ANNOTATION_NAME = "AfterEach";
    private static final String TEST_EXECUTE_FILE_PREFIX = "test_execute-generated_";
    private static final String MOCK_ANNOTATION_NAME = "Mock";
    private static final String BEFORE_FUNCTION = "before";
    private static final String AFTER_FUNCTION = "after";
    private static final String DEPENDS_ON_FUNCTIONS = "dependsOn";
    private static final String GROUP_ANNOTATION_NAME = "groups";
    private static final String VALUE_SET_ANNOTATION_NAME = "dataProvider";
    private static final String TEST_ENABLE_ANNOTATION_NAME = "enable";
    private static final String ALWAYS_RUN_FIELD_NAME = "alwaysRun";
    private static final String VALUE_FIELD_NAME = "value";
    private static final String BEFORE_GROUPS_ANNOTATION_NAME = "BeforeGroups";
    private static final String AFTER_GROUPS_ANNOTATION_NAME = "AfterGroups";
    private static final String TEST_PREFIX = "test";
    private static final String FILE_NAME_PERIOD_SEPARATOR = "$$$";
    private static final String MODULE_DELIMITER = "§";

    private TesterinaRegistry registry = TesterinaRegistry.getInstance();

    private JarResolver jarResolver;

    public TestProcessor() {
    }

    public TestProcessor(JarResolver jarResolver) {
        this.jarResolver = jarResolver;
    }

    /**
     * Generate and return the testsuite for module tests.
     *
     * @param module  Module
     * @return Optional<TestSuite>
     */
    public Optional<TestSuite> testSuite(Module module) {
        if (module.project().kind() != ProjectKind.SINGLE_FILE_PROJECT
                && module.testDocumentIds().isEmpty()) {
            return Optional.empty();
        }
        // skip generation of the testsuite if --with-tests option is set to false
        if (module.project().buildOptions().skipTests()) {
            return Optional.empty();
        }
        return Optional.of(generateTestSuite(module, this.jarResolver));
    }

    /**
     * Get the syntax tree for tests.
     *
     * @param module Module
     * @return Map<Document, SyntaxTree>
     */
    private Map<Document, SyntaxTree> getTestSyntaxTreeMap(Module module) {
        Map<Document, SyntaxTree> syntaxTreeMap = new HashMap<>();
        if (isSingleFileProject(module.project())) {
            module.documentIds().forEach(documentId -> {
                Document document = module.document(documentId);
                syntaxTreeMap.put(document, document.syntaxTree());
            });
        } else {
            module.testDocumentIds().forEach(documentId -> {
                Document document = module.document(documentId);
                syntaxTreeMap.put(document, document.syntaxTree());
            });
        }
        return syntaxTreeMap;
    }

    /**
     * Generate the testsuite for module using syntax and semantic APIs.
     *
     * @param module Module
     * @return TestSuite
     */
    private TestSuite generateTestSuite(Module module, JarResolver jarResolver) {
        PackageID packageID = module.descriptor().moduleTestCompilationId();
        String testModuleName = packageID.isTestPkg ? packageID.name.value + Names.TEST_PACKAGE : packageID.name.value;
        TestSuite testSuite = new TestSuite(module.descriptor().name().toString(), testModuleName,
                module.descriptor().packageName().toString(), module.descriptor().org().value(),
                module.descriptor().version().toString(), getExecutePath(module));
        TesterinaRegistry.getInstance().getTestSuites().put(
                module.descriptor().name().toString(), testSuite);
        testSuite.setPackageName(module.descriptor().packageName().toString());
        testSuite.setSourceRootPath(module.project().sourceRoot().toString());

        if (jarResolver != null) {
            List<Path> jarPaths = new ArrayList<>();
            for (JarLibrary jarLibrary : jarResolver.getJarFilePathsRequiredForTestExecution(module.moduleName())) {
                jarPaths.add(jarLibrary.path());
            }
            testSuite.addTestExecutionDependencies(jarPaths);
        }

<<<<<<< HEAD
        // TODO: Deprecate these functions
//        addUtilityFunctions(module, testSuite);
//        processAnnotations(module, testSuite);
//        testSuite.sort();
        populateMockFunctionNamesMap(testSuite);
=======
        addUtilityFunctions(module, testSuite);
        populateMockFunctionNamesMap(module, testSuite);
        processAnnotations(module, testSuite);
        testSuite.sort();
>>>>>>> b1d72cc6
        return testSuite;
    }

    /**
     * Process the annotations for a given module.
     *
     * @param module        Module
     * @param suite        TestSuite
     */
    private void processAnnotations(Module module, TestSuite suite) {
        Map<Document, SyntaxTree> syntaxTreeMap = getTestSyntaxTreeMap(module);
        List<FunctionSymbol> functionSymbolList = getFunctionSymbolList(syntaxTreeMap, module);
        for (FunctionSymbol functionSymbol : functionSymbolList) {
            String functionName = functionSymbol.getName().get();
            List<AnnotationSymbol> annotations = functionSymbol.annotations();
            for (AnnotationSymbol annotationSymbol : annotations) {
                String annotationName = annotationSymbol.getName().get();
                if (annotationName.contains(BEFORE_SUITE_ANNOTATION_NAME)) {
                    suite.addBeforeSuiteFunction(functionName);
                } else if (annotationName.contains(AFTER_SUITE_ANNOTATION_NAME)) {
                    suite.addAfterSuiteFunction(functionName,
                            isAlwaysRunValue(getAnnotationNode(annotationSymbol, syntaxTreeMap, functionName)));
                } else if (annotationName.contains(BEFORE_GROUPS_ANNOTATION_NAME)) {
                    processGroupsAnnotation(getAnnotationNode(annotationSymbol, syntaxTreeMap, functionName),
                            functionName, suite, true);
                } else if (annotationName.contains(AFTER_GROUPS_ANNOTATION_NAME)) {
                    processGroupsAnnotation(getAnnotationNode(annotationSymbol, syntaxTreeMap, functionName),
                            functionName, suite, false);
                } else if (annotationName.contains(BEFORE_EACH_ANNOTATION_NAME)) {
                    suite.addBeforeEachFunction(functionName);
                } else if (annotationName.contains(AFTER_EACH_ANNOTATION_NAME)) {
                    suite.addAfterEachFunction(functionName);
                } else if (annotationName.contains(TEST_ANNOTATION_NAME)) {
                    processTestAnnotation(getAnnotationNode(annotationSymbol, syntaxTreeMap, functionName),
                            functionName, suite);
                } else {
                    // disregard this annotation
                }
            }
        }
    }

    /**
     * Returns the relevant AnnotationNode from Syntax Tree for a AnnotationSymbol.
     *
     * @param annotationSymbol AnnotationSymbol
     * @param syntaxTreeMap    Map<String, SyntaxTree>
     * @param name         String
     * @return AnnotationNode
     */
    private AnnotationNode getAnnotationNode(AnnotationSymbol annotationSymbol, Map<Document, SyntaxTree> syntaxTreeMap,
                                             String name) {
        for (Map.Entry<Document, SyntaxTree> syntaxTreeEntry : syntaxTreeMap.entrySet()) {
            if (syntaxTreeEntry.getValue().containsModulePart()) {
                ModulePartNode modulePartNode = syntaxTreeMap.get(syntaxTreeEntry.getKey()).rootNode();
                for (Node node : modulePartNode.members()) {
                    if (node.kind() == SyntaxKind.FUNCTION_DEFINITION) {
                        String functionName = ((FunctionDefinitionNode) node).functionName().text();
                        if (functionName.equals(name)) {
                            Optional<MetadataNode> optionalMetadataNode = ((FunctionDefinitionNode) node).metadata();
                            if (optionalMetadataNode.isPresent()) {
                                NodeList<AnnotationNode> annotations = optionalMetadataNode.get().annotations();
                                for (AnnotationNode annotation : annotations) {
                                    Node annotReference = annotation.annotReference();
                                    if (annotReference.kind() == SyntaxKind.QUALIFIED_NAME_REFERENCE) {
                                        QualifiedNameReferenceNode qualifiedNameRef =
                                                (QualifiedNameReferenceNode) annotReference;

                                        String annotSymbolName = annotationSymbol.getName().get();
                                        if (qualifiedNameRef.modulePrefix().text().equals(TEST_PREFIX) &&
                                                qualifiedNameRef.identifier().text().equals(annotSymbolName)) {
                                            return annotation;
                                        }
                                    }
                                }
                            }
                        }
                    }
                }
            }
        }
        return null;
    }

    /**
     * Get function symbols list using syntax tree and semantic API.
     *
     * @param syntaxTreeMap Map<Document, SyntaxTree>
     * @param module        Module
     * @return List<FunctionSymbol>
     */
    private List<FunctionSymbol> getFunctionSymbolList(Map<Document, SyntaxTree> syntaxTreeMap, Module module) {
        List<FunctionSymbol> functionSymbolList = new ArrayList<>();
        List<String> functionNamesList = new ArrayList<>();
        for (Map.Entry<Document, SyntaxTree> syntaxTreeEntry : syntaxTreeMap.entrySet()) {
            // we cannot remove the module.getCompilation() here since the semantic model is accessed
            // after the code gen phase here. package.getCompilation() throws an IllegalStateException
            List<Symbol> symbols = module.getCompilation().getSemanticModel().visibleSymbols(
                    syntaxTreeEntry.getKey(),
                    LinePosition.from(syntaxTreeEntry.getValue().rootNode().location().lineRange().endLine().line(),
                                      syntaxTreeEntry.getValue().rootNode().location().lineRange().endLine().offset()));
            for (Symbol symbol : symbols) {
                if (symbol.kind() == SymbolKind.FUNCTION && symbol instanceof FunctionSymbol &&
                        !functionNamesList.contains(symbol.getName().get())) {
                    functionSymbolList.add((FunctionSymbol) symbol);
                    functionNamesList.add(symbol.getName().get());
                }
            }
        }
        return functionSymbolList;
    }

    /**
     * Checks whether given project is a single file project.
     *
     * @param project Project
     * @return boolean
     */
    private boolean isSingleFileProject(Project project) {
        boolean isSingleFileProject = false;
        if (project.kind() == ProjectKind.SINGLE_FILE_PROJECT) {
            isSingleFileProject = true;
        }
        return isSingleFileProject;
    }

    /**
     * Add utility functions for the test suite.
     *
     * @param module        Module
     * @param testSuite     TestSuite
     */
    private void addUtilityFunctions(Module module, TestSuite testSuite) {
        Map<Document, SyntaxTree> syntaxTreeMap = new HashMap<>();
        module.documentIds().forEach(documentId -> {
            Document document = module.document(documentId);
            syntaxTreeMap.put(document, document.syntaxTree());
        });
        if (!isSingleFileProject(module.project())) {
            module.testDocumentIds().forEach(documentId -> {
                Document document = module.document(documentId);
                syntaxTreeMap.put(document, document.syntaxTree());
            });
        }
        List<FunctionSymbol> functionSymbolList = getFunctionSymbolList(syntaxTreeMap, module);
        for (FunctionSymbol functionSymbol : functionSymbolList) {
            String functionName = functionSymbol.getName().get();
            Location pos = functionSymbol.getLocation().get();
            List<Qualifier> qualifiers = functionSymbol.qualifiers();
            boolean isUtility = true;
            for (Qualifier qualifier : qualifiers) {
                if (Flag.RESOURCE.name().equals(qualifier.getValue()) ||
                        Flag.REMOTE.name().equals(qualifier.getValue())) {
                    isUtility = false;
                    break;
                }
            }
            if (isUtility) {
                // Remove the duplicated annotations.
                boolean testable = functionSymbol.getModule().get().id().isTestable();
                PackageID moduleTestCompilationId = module.descriptor().moduleTestCompilationId();
                String testModuleName = testable ? moduleTestCompilationId.name.value + Names.TEST_PACKAGE :
                        moduleTestCompilationId.name.value;
                String className = pos.lineRange().filePath()
                        .replace(ProjectConstants.BLANG_SOURCE_EXT, "")
                        .replace(ProjectConstants.DOT, FILE_NAME_PERIOD_SEPARATOR)
                        .replace("/", ProjectConstants.DOT);
                String functionClassName = JarResolver.getQualifiedClassName(
                        module.descriptor().org().value(),
                        testModuleName,
                        module.descriptor().version().toString(),
                        className);
                testSuite.addTestUtilityFunction(functionName, functionClassName);
            }
        }
    }

    private void populateMockFunctionNamesMap(Module module, TestSuite testSuite) {
        Map<String, String> mockFunctionsSourceMap = registry.getMockFunctionSourceMap();
        for (Map.Entry<String, String> entry : mockFunctionsSourceMap.entrySet()) {
            String[] entryValues = entry.getKey().split(MODULE_DELIMITER);
            if (module.moduleName().toString().equals(entryValues[0])) {
                testSuite.addMockFunction(entryValues[1], entry.getValue());
            }
        }
    }

    /**
     * Check whether there is a common element in two Lists.
     *
     * @param inputGroups    String @{@link List} to match
     * @param functionGroups String @{@link List} to match against
     * @return true if a match is found
     */
    private boolean isGroupAvailable(List<String> inputGroups, List<String> functionGroups) {
        for (String group : inputGroups) {
            for (String funcGroup : functionGroups) {
                if (group.equals(funcGroup)) {
                    return true;
                }
            }
        }
        return false;
    }

    /**
     * Format and get the string value of a value expression node.
     *
     * @param valueExpr Node
     * @return String
     */
    private String getStringValue(Node valueExpr) {
        return valueExpr.toString().replaceAll("\\\"", "").trim();
    }

    /**
     * Check whether alwaysRun property is set for after suite function.
     *
     * @param annotationNode AnnotationNode
     * @return AtomicBoolean
     */
    private AtomicBoolean isAlwaysRunValue(AnnotationNode annotationNode) {
        AtomicBoolean alwaysRun = new AtomicBoolean(false);
        if (annotationNode != null && !annotationNode.annotValue().isEmpty()) {
            Optional<MappingConstructorExpressionNode> mappingNodes = annotationNode.annotValue();
            if (!mappingNodes.isEmpty()) {
                mappingNodes.get().fields().forEach(mappingFieldNode -> {
                    if (mappingFieldNode.kind() == SyntaxKind.SPECIFIC_FIELD) {
                        SpecificFieldNode specificField = (SpecificFieldNode) mappingFieldNode;
                        if (ALWAYS_RUN_FIELD_NAME.equals(getFieldName(specificField))) {
                            ExpressionNode valueExpr = specificField.valueExpr().orElse(null);
                            if (valueExpr != null) {

                                if (SyntaxKind.BOOLEAN_LITERAL == valueExpr.kind()) {
                                    String literalText = ((BasicLiteralNode) valueExpr).literalToken().text();
                                    if (literalText.equals(Boolean.TRUE.toString())) {
                                        alwaysRun.set(true);
                                    }
                                }
                            }
                        }
                    }
                });
            }
        }
        return alwaysRun;
    }

    /**
     * Process group annotations from an AnnotationNode.
     *
     * @param annotationNode AnnotationNode
     * @param functionName   String
     * @param suite          TestSuite
     * @param isBeforeGroups boolean
     */
    private void processGroupsAnnotation(AnnotationNode annotationNode, String functionName, TestSuite suite,
                                         boolean isBeforeGroups) {
        if (annotationNode != null && !annotationNode.annotValue().isEmpty()) {
            Optional<MappingConstructorExpressionNode> mappingNodes = annotationNode.annotValue();
            if (!mappingNodes.isEmpty()) {
                for (MappingFieldNode mappingFieldNode : mappingNodes.get().fields()) {
                    if (mappingFieldNode.kind() == SyntaxKind.SPECIFIC_FIELD) {
                        SpecificFieldNode specificField = (SpecificFieldNode) mappingFieldNode;
                        if (VALUE_FIELD_NAME.equals(getFieldName(specificField))) {
                            ExpressionNode valueExpr = specificField.valueExpr().orElse(null);
                            if (SyntaxKind.LIST_CONSTRUCTOR == valueExpr.kind() &&
                                    valueExpr instanceof ListConstructorExpressionNode) {
                                List<String> groupList = new ArrayList<>();
                                ((ListConstructorExpressionNode) valueExpr).expressions().forEach(
                                        expression -> groupList.add(getStringValue(expression)));
                                if (isBeforeGroups) {
                                    suite.addBeforeGroupsFunction(functionName, groupList);
                                } else {
                                    suite.addAfterGroupFunction(functionName, groupList,
                                            isAlwaysRunValue(annotationNode));
                                }
                            }
                        }
                    }
                }
            }
        }
    }

    /**
     * Process the test annotations using an AnnotationNode.
     *
     * @param annotationNode AnnotationNode
     * @param functionName   String
     * @param suite          TestSuite
     */
    private void processTestAnnotation(AnnotationNode annotationNode, String functionName, TestSuite suite) {
        Test test = new Test();
        test.setTestName(functionName);
        AtomicBoolean shouldSkip = new AtomicBoolean();
        AtomicBoolean groupsFound = new AtomicBoolean();
        List<String> groups = registry.getGroups();
        boolean shouldIncludeGroups = registry.shouldIncludeGroups();
        if (annotationNode != null && !annotationNode.annotValue().isEmpty()) {
            Optional<MappingConstructorExpressionNode> mappingNodes = annotationNode.annotValue();
            if (!mappingNodes.isEmpty()) {
                for (MappingFieldNode mappingFieldNode : mappingNodes.get().fields()) {
                    if (mappingFieldNode.kind() == SyntaxKind.SPECIFIC_FIELD) {
                        SpecificFieldNode specificField = (SpecificFieldNode) mappingFieldNode;
                        String fieldName = getFieldName(specificField);
                        ExpressionNode valueExpr = specificField.valueExpr().orElse(null);
                        if (valueExpr != null) {
                            if (TEST_ENABLE_ANNOTATION_NAME.equals(fieldName)) {
                                if (SyntaxKind.BOOLEAN_LITERAL == valueExpr.kind()) {
                                    String literalText = ((BasicLiteralNode) valueExpr).literalToken().text();
                                    if (literalText.equals(Boolean.FALSE.toString())) {
                                        shouldSkip.set(true);
                                        break;
                                    }
                                }
                            }
                            if (GROUP_ANNOTATION_NAME.equals(fieldName)) {
                                if (SyntaxKind.LIST_CONSTRUCTOR == valueExpr.kind() &&
                                        valueExpr instanceof ListConstructorExpressionNode) {
                                    List<String> groupList = new ArrayList<>();
                                    ((ListConstructorExpressionNode) valueExpr).expressions().forEach(
                                            expression -> groupList.add(getStringValue(expression)));
                                    test.setGroups(groupList);
                                    suite.addTestToGroups(test);

                                    // Check whether user has provided a group list
                                    if (groups != null && !groups.isEmpty()) {
                                        boolean isGroupPresent = isGroupAvailable(groups, test.getGroups());
                                        if (shouldIncludeGroups) {
                                            // include only if the test belong to one of these groups
                                            if (!isGroupPresent) {
                                                // skip the test if this group is not defined in this test
                                                shouldSkip.set(true);
                                                continue;
                                            }
                                        } else {
                                            // exclude only if the test belong to one of these groups
                                            if (isGroupPresent) {
                                                // skip if this test belongs to one of the excluded groups
                                                shouldSkip.set(true);
                                                continue;
                                            }
                                        }
                                        groupsFound.set(true);
                                    }
                                }
                            }
                            if (VALUE_SET_ANNOTATION_NAME.equals(fieldName)) {
                                test.setDataProvider(getStringValue(valueExpr));
                            }
                            if (BEFORE_FUNCTION.equals(fieldName)) {
                                test.setBeforeTestFunction(getStringValue(valueExpr));
                            }
                            if (AFTER_FUNCTION.equals(fieldName)) {
                                test.setAfterTestFunction(getStringValue(valueExpr));
                            }
                            if (DEPENDS_ON_FUNCTIONS.equals(fieldName)) {
                                if (SyntaxKind.LIST_CONSTRUCTOR == valueExpr.kind() &&
                                        valueExpr instanceof ListConstructorExpressionNode) {
                                    List<String> dependsOnFunctions = new ArrayList<>();
                                    ((ListConstructorExpressionNode) valueExpr).expressions().forEach(
                                            expression -> dependsOnFunctions.add(getStringValue(expression)));
                                    for (String function : dependsOnFunctions) {
                                        test.addDependsOnTestFunction(function);
                                    }
                                }
                            }
                        }
                    }
                }
            }
        }
        if (groups != null && !groups.isEmpty() && !groupsFound.get() && shouldIncludeGroups) {
            // if the user has asked to run only a specific list of groups and this test doesn't have
            // that group, we should skip the test
            shouldSkip.set(true);
        }
        if (!shouldSkip.get()) {
            suite.addTests(test);
        }
    }

    /**
     * Get the field name string from {@code SpecificFieldNode}.
     *
     * @param specificField SpecificFieldNode
     * @return String
     */
    private String getFieldName(SpecificFieldNode specificField) {
        Node fieldNameNode = specificField.fieldName();

        if (fieldNameNode.kind() != SyntaxKind.STRING_LITERAL) {
            return ((Token) fieldNameNode).text();
        }

        String fieldName = ((BasicLiteralNode) fieldNameNode).literalToken().text();
        return fieldName.substring(1, fieldName.length() - 1);
    }

    /**
     * Get the execution path string from {@code Module}
     *
     * @param module Module
     * @return String
     */
    private String getExecutePath(Module module) {
        for (DocumentId docId : module.testDocumentIds()) {
            if (module.document(docId).name().startsWith(TEST_EXECUTE_FILE_PREFIX)) {
                String executePath = module.document(docId).name();
                return executePath.substring(0, executePath.length() - 4);
            }
        }
        //TODO: Throw an exception for not generating the test execution file. Currently, this handles at BTestRunner
        return "";
    }
}<|MERGE_RESOLUTION|>--- conflicted
+++ resolved
@@ -164,18 +164,11 @@
             testSuite.addTestExecutionDependencies(jarPaths);
         }
 
-<<<<<<< HEAD
         // TODO: Deprecate these functions
 //        addUtilityFunctions(module, testSuite);
 //        processAnnotations(module, testSuite);
 //        testSuite.sort();
-        populateMockFunctionNamesMap(testSuite);
-=======
-        addUtilityFunctions(module, testSuite);
         populateMockFunctionNamesMap(module, testSuite);
-        processAnnotations(module, testSuite);
-        testSuite.sort();
->>>>>>> b1d72cc6
         return testSuite;
     }
 
