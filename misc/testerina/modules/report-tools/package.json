{
    "name": "@ballerina/testerina-report",
<<<<<<< HEAD
    "version": "2.0.0-SNAPSHOT",
=======
    "version": "2.0.0-Preview1-M3",
>>>>>>> 90d9f09d
    "private": true,
    "homepage": ".",
    "dependencies": {
        "@testing-library/jest-dom": "^4.2.4",
        "@testing-library/react": "^9.5.0",
        "@testing-library/user-event": "^7.2.1",
        "@types/jest": "^24.9.1",
        "@types/node": "^12.12.30",
        "@types/react": "^16.9.23",
        "@types/react-dom": "^16.9.5",
        "@types/react-syntax-highlighter": "^11.0.4",
        "bootstrap-css-only": "^4.4.1",
        "react": "^16.13.0",
        "react-dom": "^16.13.0",
        "react-scripts": "3.4.0",
        "react-syntax-highlighter": "^12.2.1",
        "typescript": "^3.8.3"
    },
    "devDependencies": {
        "inliner": "^1.13.1"
    },
    "scripts": {
        "start": "react-scripts start",
        "build": "react-scripts build",
        "test": "react-scripts test",
        "eject": "react-scripts eject",
        "update-version": "node ./scripts/update-version.js"
    },
    "eslintConfig": {
        "extends": "react-app"
    },
    "browserslist": {
        "production": [
            ">0.2%",
            "not dead",
            "not op_mini all"
        ],
        "development": [
            "last 1 chrome version",
            "last 1 firefox version",
            "last 1 safari version"
        ]
    }
}<|MERGE_RESOLUTION|>--- conflicted
+++ resolved
@@ -1,10 +1,6 @@
 {
     "name": "@ballerina/testerina-report",
-<<<<<<< HEAD
-    "version": "2.0.0-SNAPSHOT",
-=======
     "version": "2.0.0-Preview1-M3",
->>>>>>> 90d9f09d
     "private": true,
     "homepage": ".",
     "dependencies": {
