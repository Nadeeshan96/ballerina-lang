/*
 * Copyright (c) 2020, WSO2 Inc. (http://www.wso2.org) All Rights Reserved.
 *
 * WSO2 Inc. licenses this file to you under the Apache License,
 * Version 2.0 (the "License"); you may not use this file except
 * in compliance with the License.
 * You may obtain a copy of the License at
 *
 *     http://www.apache.org/licenses/LICENSE-2.0
 *
 * Unless required by applicable law or agreed to in writing,
 * software distributed under the License is distributed on an
 * "AS IS" BASIS, WITHOUT WARRANTIES OR CONDITIONS OF ANY
 * KIND, either express or implied. See the License for the
 * specific language governing permissions and limitations
 * under the License.
 */

package org.ballerinalang.langlib.table;

import org.ballerinalang.jvm.BallerinaErrors;
import org.ballerinalang.jvm.BallerinaValues;
<<<<<<< HEAD
import org.ballerinalang.jvm.StringUtils;
=======
import org.ballerinalang.jvm.TypeChecker;
>>>>>>> 50c02c4d
import org.ballerinalang.jvm.scheduling.Strand;
import org.ballerinalang.jvm.types.BArrayType;
import org.ballerinalang.jvm.values.ArrayValue;
import org.ballerinalang.jvm.values.ArrayValueImpl;
import org.ballerinalang.jvm.values.IteratorValue;
import org.ballerinalang.jvm.values.MapValueImpl;
import org.ballerinalang.jvm.values.ObjectValue;
import org.ballerinalang.jvm.values.TableValueImpl;
import org.ballerinalang.jvm.values.api.BValueCreator;
import org.ballerinalang.model.types.TypeKind;
import org.ballerinalang.natives.annotations.BallerinaFunction;
import org.ballerinalang.natives.annotations.Receiver;
import org.ballerinalang.natives.annotations.ReturnType;

import java.util.ArrayList;
import java.util.Arrays;
import java.util.List;

import static org.ballerinalang.jvm.util.exceptions.BallerinaErrorReasons.ITERATOR_MUTABILITY_ERROR;

/**
 * Native implementation of lang.table.TableIterator:next().
 *
 * @since 1.3.0
 */
@BallerinaFunction(
        orgName = "ballerina", packageName = "lang.table", functionName = "next",
        receiver = @Receiver(type = TypeKind.OBJECT, structType = "TableIterator",
                structPackage = "ballerina/lang.table"),
        returnType = {@ReturnType(type = TypeKind.RECORD)},
        isPublic = true
)
public class Next {
    //TODO: refactor hard coded values
    public static Object next(Strand strand, ObjectValue t) {
        IteratorValue tableIterator = (IteratorValue) t.getNativeData("&iterator&");
<<<<<<< HEAD
        TableValueImpl tableValueImpl = (TableValueImpl) t.get(StringUtils.fromString("t"));
=======
        TableValueImpl table = (TableValueImpl) t.get("t");
        ArrayValueImpl keys = (ArrayValueImpl) t.get("keys");
        long initialSize = (long) t.get("size");
>>>>>>> 50c02c4d
        if (tableIterator == null) {
            tableIterator = table.getIterator();
            t.addNativeData("&iterator&", tableIterator);
            t.addNativeData("&returnedKeys&", new ArrayList<>());
        }

        // If the new values were added after the iterator is created, panic.
        // keys are the initial set of keys when the iterator was created.
        List<Object> returnedKeys = (ArrayList<Object>) t.getNativeData("&returnedKeys&");
        handleMutation(table, keys, returnedKeys, initialSize);
        if (tableIterator.hasNext()) {
            ArrayValue keyValueTuple = (ArrayValue) tableIterator.next();
            returnedKeys.add(keyValueTuple.get(0));
            return BallerinaValues.createRecord(new MapValueImpl<>(table.getIteratorNextReturnType()),
                    keyValueTuple.get(1));
        }

        return null;
    }

    private static void handleMutation(TableValueImpl table, ArrayValueImpl keys,
                                       List<Object> returnedKeys, long initialSize) {
        if (initialSize < table.size() ||
                // Key-less situation, mutation can occur only by calling add() or removeAll()
                (initialSize > 0 && table.size() == 0)) {
            throw BallerinaErrors.createError(ITERATOR_MUTABILITY_ERROR,
                    "Table was mutated after the iterator was created");
        }

        if (keys.isEmpty()) {
            return;
        }

        List<Object> currentKeys = new ArrayList<>(Arrays.asList(table.getKeys()));
        for (Object returnedValue : returnedKeys) {
            if (TypeChecker.isEqual(currentKeys.get(0), returnedValue)) {
                currentKeys.remove(0);
            }
        }

        ArrayValueImpl currentKeyArray = (ArrayValueImpl) BValueCreator.createArrayValue((BArrayType) keys.getType(),
                currentKeys.size());
        for (int i = 0; i < currentKeys.size(); i++) {
            Object key = currentKeys.get(i);
            currentKeyArray.add(i, key);
        }

        if (!TypeChecker.isEqual(currentKeyArray, keys)) {
            throw BallerinaErrors.createError(ITERATOR_MUTABILITY_ERROR,
                    "Table was mutated after the iterator was created");
        }

        keys.shift();
    }
}<|MERGE_RESOLUTION|>--- conflicted
+++ resolved
@@ -20,11 +20,8 @@
 
 import org.ballerinalang.jvm.BallerinaErrors;
 import org.ballerinalang.jvm.BallerinaValues;
-<<<<<<< HEAD
 import org.ballerinalang.jvm.StringUtils;
-=======
 import org.ballerinalang.jvm.TypeChecker;
->>>>>>> 50c02c4d
 import org.ballerinalang.jvm.scheduling.Strand;
 import org.ballerinalang.jvm.types.BArrayType;
 import org.ballerinalang.jvm.values.ArrayValue;
@@ -61,13 +58,9 @@
     //TODO: refactor hard coded values
     public static Object next(Strand strand, ObjectValue t) {
         IteratorValue tableIterator = (IteratorValue) t.getNativeData("&iterator&");
-<<<<<<< HEAD
-        TableValueImpl tableValueImpl = (TableValueImpl) t.get(StringUtils.fromString("t"));
-=======
-        TableValueImpl table = (TableValueImpl) t.get("t");
-        ArrayValueImpl keys = (ArrayValueImpl) t.get("keys");
-        long initialSize = (long) t.get("size");
->>>>>>> 50c02c4d
+        TableValueImpl table = (TableValueImpl) t.get(StringUtils.fromString("t"));
+        ArrayValueImpl keys = (ArrayValueImpl) t.get(StringUtils.fromString("keys"));
+        long initialSize = (long) t.get(StringUtils.fromString("size"));
         if (tableIterator == null) {
             tableIterator = table.getIterator();
             t.addNativeData("&iterator&", tableIterator);
