/*
 *  Copyright (c) 2020, WSO2 Inc. (http://www.wso2.org) All Rights Reserved.
 *
 *  WSO2 Inc. licenses this file to you under the Apache License,
 *  Version 2.0 (the "License"); you may not use this file except
 *  in compliance with the License.
 *  You may obtain a copy of the License at
 *
 *  http://www.apache.org/licenses/LICENSE-2.0
 *
 *  Unless required by applicable law or agreed to in writing,
 *  software distributed under the License is distributed on an
 *  "AS IS" BASIS, WITHOUT WARRANTIES OR CONDITIONS OF ANY
 *  KIND, either express or implied.  See the License for the
 *  specific language governing permissions and limitations
 *  under the License.
 */

package org.ballerinalang.langlib.table;

import org.ballerinalang.jvm.api.BValueCreator;
import org.ballerinalang.jvm.api.types.Type;
import org.ballerinalang.jvm.api.values.BString;
import org.ballerinalang.jvm.types.BArrayType;
import org.ballerinalang.jvm.values.ArrayValue;
import org.ballerinalang.jvm.values.TableValueImpl;
import org.wso2.ballerinalang.compiler.util.TypeTags;

/**
 * Extern function to get key arrays from the table.
 * ballerina.model.table:keys()
 *
 * @since 1.3.0
 */
//@BallerinaFunction(
//        orgName = "ballerina", packageName = "lang.table",
//        functionName = "keys",
//        args = {@Argument(name = "tbl", type = TypeKind.TABLE)},
//        returnType = {@ReturnType(type = TypeKind.ARRAY, elementType = TypeKind.ANYDATA)},
//        isPublic = true
//)
public class GetKeys {

<<<<<<< HEAD
    public static ArrayValue keys(Strand strand, TableValueImpl tbl) {
        Type tableKeyType = tbl.getKeyType();
=======
    public static ArrayValue keys(TableValueImpl tbl) {
        BType tableKeyType = tbl.getKeyType();
>>>>>>> b1be4d98
        Object[] keys = tbl.getKeys();
        switch (tableKeyType.getTag()) {
            case TypeTags.BOOLEAN:
                boolean[] boolArr  = new boolean[keys.length];
                for (int i = 0; i < keys.length; i++) {
                    Object key = keys[i];
                    boolArr[i] = (boolean) key;
                }
                return (ArrayValue) BValueCreator.createArrayValue(boolArr);
            case TypeTags.INT:
                long[] intArr  = new long[keys.length];
                for (int i = 0; i < keys.length; i++) {
                    Object key = keys[i];
                    intArr[i] = (long) key;
                }
                return (ArrayValue) BValueCreator.createArrayValue(intArr);
            case TypeTags.BYTE:
                byte[] byteArr  = new byte[keys.length];
                for (int i = 0; i < keys.length; i++) {
                    Object key = keys[i];
                    byteArr[i] = (byte) key;
                }
                return (ArrayValue) BValueCreator.createArrayValue(byteArr);
            case TypeTags.FLOAT:
                double[] floatArr  = new double[keys.length];
                for (int i = 0; i < keys.length; i++) {
                    Object key = keys[i];
                    floatArr[i] = (double) key;
                }
                return (ArrayValue) BValueCreator.createArrayValue(floatArr);
            case TypeTags.STRING:
                BString[] stringArr  = new BString[keys.length];
                for (int i = 0; i < keys.length; i++) {
                    Object key = keys[i];
                    stringArr[i] = (BString) key;
                }
                return (ArrayValue) BValueCreator.createArrayValue(stringArr);
            default:
                return (ArrayValue) BValueCreator.createArrayValue(tbl.getKeys(), new BArrayType(tbl.getKeyType()));
        }
    }
}<|MERGE_RESOLUTION|>--- conflicted
+++ resolved
@@ -41,13 +41,8 @@
 //)
 public class GetKeys {
 
-<<<<<<< HEAD
-    public static ArrayValue keys(Strand strand, TableValueImpl tbl) {
+    public static ArrayValue keys(TableValueImpl tbl) {
         Type tableKeyType = tbl.getKeyType();
-=======
-    public static ArrayValue keys(TableValueImpl tbl) {
-        BType tableKeyType = tbl.getKeyType();
->>>>>>> b1be4d98
         Object[] keys = tbl.getKeys();
         switch (tableKeyType.getTag()) {
             case TypeTags.BOOLEAN:
