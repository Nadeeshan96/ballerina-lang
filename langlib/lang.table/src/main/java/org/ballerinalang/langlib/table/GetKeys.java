--- conflicted
+++ resolved
@@ -27,15 +27,12 @@
 import org.ballerinalang.jvm.values.api.BValueCreator;
 import org.wso2.ballerinalang.compiler.util.TypeTags;
 
-import static org.ballerinalang.util.BLangCompilerConstants.TABLE_VERSION;
-
 /**
  * Extern function to get key arrays from the table.
  * ballerina.model.table:keys()
  *
  * @since 1.3.0
  */
-<<<<<<< HEAD
 //@BallerinaFunction(
 //        orgName = "ballerina", packageName = "lang.table",
 //        functionName = "keys",
@@ -43,15 +40,6 @@
 //        returnType = {@ReturnType(type = TypeKind.ARRAY, elementType = TypeKind.ANYDATA)},
 //        isPublic = true
 //)
-=======
-@BallerinaFunction(
-        orgName = "ballerina", packageName = "lang.table", version = TABLE_VERSION,
-        functionName = "keys",
-        args = {@Argument(name = "tbl", type = TypeKind.TABLE)},
-        returnType = {@ReturnType(type = TypeKind.ARRAY, elementType = TypeKind.ANYDATA)},
-        isPublic = true
-)
->>>>>>> adf55467
 public class GetKeys {
 
     public static ArrayValue keys(Strand strand, TableValueImpl tbl) {
