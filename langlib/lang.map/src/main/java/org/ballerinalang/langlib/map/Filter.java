/*
 * Copyright (c) 2019, WSO2 Inc. (http://www.wso2.org) All Rights Reserved.
 *
 * WSO2 Inc. licenses this file to you under the Apache License,
 * Version 2.0 (the "License"); you may not use this file except
 * in compliance with the License.
 * You may obtain a copy of the License at
 *
 *     http://www.apache.org/licenses/LICENSE-2.0
 *
 * Unless required by applicable law or agreed to in writing,
 * software distributed under the License is distributed on an
 * "AS IS" BASIS, WITHOUT WARRANTIES OR CONDITIONS OF ANY
 * KIND, either express or implied. See the License for the
 * specific language governing permissions and limitations
 * under the License.
 */

package org.ballerinalang.langlib.map;

import org.ballerinalang.jvm.BRuntime;
import org.ballerinalang.jvm.scheduling.Strand;
import org.ballerinalang.jvm.types.BMapType;
import org.ballerinalang.jvm.types.BRecordType;
import org.ballerinalang.jvm.types.BType;
import org.ballerinalang.jvm.types.TypeTags;
import org.ballerinalang.jvm.values.FPValue;
import org.ballerinalang.jvm.values.MapValue;
import org.ballerinalang.jvm.values.MapValueImpl;
import org.ballerinalang.langlib.map.util.MapLibUtils;

import java.util.concurrent.atomic.AtomicInteger;

import static org.ballerinalang.jvm.MapUtils.createOpNotSupportedError;
import static org.ballerinalang.util.BLangCompilerConstants.MAP_VERSION;

/**
 * Native implementation of lang.map:filter(map&lt;Type&gt;, function).
 *
 * @since 1.0
 */
<<<<<<< HEAD
//@BallerinaFunction(
//        orgName = "ballerina", packageName = "lang.map", functionName = "filter",
//        args = {@Argument(name = "m", type = TypeKind.MAP), @Argument(name = "func", type = TypeKind.FUNCTION)},
//        returnType = {@ReturnType(type = TypeKind.MAP)},
//        isPublic = true
//)
=======
@BallerinaFunction(
        orgName = "ballerina", packageName = "lang.map", version = MAP_VERSION, functionName = "filter",
        args = {@Argument(name = "m", type = TypeKind.MAP), @Argument(name = "func", type = TypeKind.FUNCTION)},
        returnType = {@ReturnType(type = TypeKind.MAP)},
        isPublic = true
)
>>>>>>> adf55467
public class Filter {

    public static MapValue filter(Strand strand, MapValue<?, ?> m, FPValue<Object, Boolean> func) {
        BType mapType = m.getType();
        BType newMapType;
        switch (mapType.getTag()) {
            case TypeTags.MAP_TAG:
                newMapType = mapType;
                break;
            case TypeTags.RECORD_TYPE_TAG:
                BType newConstraint = MapLibUtils.getCommonTypeForRecordField((BRecordType) mapType);
                newMapType = new BMapType(newConstraint);
                break;
            default:
                throw createOpNotSupportedError(mapType, "filter()");
        }
        MapValue<Object, Object> newMap = new MapValueImpl<>(newMapType);
        int size = m.size();
        AtomicInteger index = new AtomicInteger(-1);
        BRuntime.getCurrentRuntime()
                .invokeFunctionPointerAsyncIteratively(func, size,
                                                       () -> new Object[]{strand,
                                                               m.get(m.getKeys()[index.incrementAndGet()]), true},
                                                       result -> {
                                                           if ((Boolean) result) {
                                                               Object key = m.getKeys()[index.get()];
                                                               Object value = m.get(key);
                                                               newMap.put(key, value);
                                                           }
                                                       }, () -> newMap);
        return newMap;
    }
}<|MERGE_RESOLUTION|>--- conflicted
+++ resolved
@@ -32,28 +32,18 @@
 import java.util.concurrent.atomic.AtomicInteger;
 
 import static org.ballerinalang.jvm.MapUtils.createOpNotSupportedError;
-import static org.ballerinalang.util.BLangCompilerConstants.MAP_VERSION;
 
 /**
  * Native implementation of lang.map:filter(map&lt;Type&gt;, function).
  *
  * @since 1.0
  */
-<<<<<<< HEAD
 //@BallerinaFunction(
 //        orgName = "ballerina", packageName = "lang.map", functionName = "filter",
 //        args = {@Argument(name = "m", type = TypeKind.MAP), @Argument(name = "func", type = TypeKind.FUNCTION)},
 //        returnType = {@ReturnType(type = TypeKind.MAP)},
 //        isPublic = true
 //)
-=======
-@BallerinaFunction(
-        orgName = "ballerina", packageName = "lang.map", version = MAP_VERSION, functionName = "filter",
-        args = {@Argument(name = "m", type = TypeKind.MAP), @Argument(name = "func", type = TypeKind.FUNCTION)},
-        returnType = {@ReturnType(type = TypeKind.MAP)},
-        isPublic = true
-)
->>>>>>> adf55467
 public class Filter {
 
     public static MapValue filter(Strand strand, MapValue<?, ?> m, FPValue<Object, Boolean> func) {
