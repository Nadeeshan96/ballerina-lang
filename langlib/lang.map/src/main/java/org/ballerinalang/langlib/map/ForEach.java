/*
 * Copyright (c) 2019, WSO2 Inc. (http://www.wso2.org) All Rights Reserved.
 *
 * WSO2 Inc. licenses this file to you under the Apache License,
 * Version 2.0 (the "License"); you may not use this file except
 * in compliance with the License.
 * You may obtain a copy of the License at
 *
 *     http://www.apache.org/licenses/LICENSE-2.0
 *
 * Unless required by applicable law or agreed to in writing,
 * software distributed under the License is distributed on an
 * "AS IS" BASIS, WITHOUT WARRANTIES OR CONDITIONS OF ANY
 * KIND, either express or implied. See the License for the
 * specific language governing permissions and limitations
 * under the License.
 */

package org.ballerinalang.langlib.map;

import org.ballerinalang.jvm.BRuntime;
import org.ballerinalang.jvm.scheduling.Strand;
import org.ballerinalang.jvm.values.FPValue;
import org.ballerinalang.jvm.values.MapValue;

import java.util.concurrent.atomic.AtomicInteger;

import static org.ballerinalang.util.BLangCompilerConstants.MAP_VERSION;

/**
 * Native implementation of lang.map:forEach(map&lt;Type&gt;, function).
 *
 * @since 1.0
 */
<<<<<<< HEAD
//@BallerinaFunction(
//        orgName = "ballerina", packageName = "lang.map", functionName = "forEach",
//        args = {@Argument(name = "m", type = TypeKind.MAP), @Argument(name = "func", type = TypeKind.FUNCTION)},
//        isPublic = true
//)
=======
@BallerinaFunction(
        orgName = "ballerina", packageName = "lang.map", version = MAP_VERSION, functionName = "forEach",
        args = {@Argument(name = "m", type = TypeKind.MAP), @Argument(name = "func", type = TypeKind.FUNCTION)},
        isPublic = true
)
>>>>>>> adf55467
public class ForEach {

    public static void forEach(Strand strand, MapValue<?, ?> m, FPValue<Object, Object> func) {
        int size = m.size();
        AtomicInteger index = new AtomicInteger(-1);
        BRuntime.getCurrentRuntime()
                .invokeFunctionPointerAsyncIteratively(func, size,
                                                       () -> new Object[]{strand,
                                                               m.get(m.getKeys()[index.incrementAndGet()]), true},
                                                       result -> {
                                                       }, () -> null);
    }
}<|MERGE_RESOLUTION|>--- conflicted
+++ resolved
@@ -25,26 +25,16 @@
 
 import java.util.concurrent.atomic.AtomicInteger;
 
-import static org.ballerinalang.util.BLangCompilerConstants.MAP_VERSION;
-
 /**
  * Native implementation of lang.map:forEach(map&lt;Type&gt;, function).
  *
  * @since 1.0
  */
-<<<<<<< HEAD
 //@BallerinaFunction(
 //        orgName = "ballerina", packageName = "lang.map", functionName = "forEach",
 //        args = {@Argument(name = "m", type = TypeKind.MAP), @Argument(name = "func", type = TypeKind.FUNCTION)},
 //        isPublic = true
 //)
-=======
-@BallerinaFunction(
-        orgName = "ballerina", packageName = "lang.map", version = MAP_VERSION, functionName = "forEach",
-        args = {@Argument(name = "m", type = TypeKind.MAP), @Argument(name = "func", type = TypeKind.FUNCTION)},
-        isPublic = true
-)
->>>>>>> adf55467
 public class ForEach {
 
     public static void forEach(Strand strand, MapValue<?, ?> m, FPValue<Object, Object> func) {
