/*
 * Copyright (c) 2019, WSO2 Inc. (http://www.wso2.org) All Rights Reserved.
 *
 * WSO2 Inc. licenses this file to you under the Apache License,
 * Version 2.0 (the "License"); you may not use this file except
 * in compliance with the License.
 * You may obtain a copy of the License at
 *
 *     http://www.apache.org/licenses/LICENSE-2.0
 *
 * Unless required by applicable law or agreed to in writing,
 * software distributed under the License is distributed on an
 * "AS IS" BASIS, WITHOUT WARRANTIES OR CONDITIONS OF ANY
 * KIND, either express or implied. See the License for the
 * specific language governing permissions and limitations
 * under the License.
 */

package org.ballerinalang.langlib.map;

import io.ballerina.runtime.api.async.StrandMetadata;
import io.ballerina.runtime.api.values.BFunctionPointer;
import io.ballerina.runtime.api.values.BMap;
import io.ballerina.runtime.internal.scheduling.AsyncUtils;
import io.ballerina.runtime.internal.scheduling.Scheduler;
import io.ballerina.runtime.internal.scheduling.Strand;

import java.util.concurrent.atomic.AtomicInteger;
import java.util.concurrent.atomic.AtomicReference;

import static io.ballerina.runtime.api.constants.RuntimeConstants.BALLERINA_BUILTIN_PKG_PREFIX;
import static io.ballerina.runtime.api.constants.RuntimeConstants.MAP_LANG_LIB;
import static org.ballerinalang.util.BLangCompilerConstants.MAP_VERSION;

/**
 * Native implementation of lang.map:reduce(map&lt;Type&gt;, function, Type1).
 *
 * @since 1.0
 */
public class Reduce {

    private static final StrandMetadata METADATA = new StrandMetadata(BALLERINA_BUILTIN_PKG_PREFIX, MAP_LANG_LIB,
                                                                      MAP_VERSION, "reduce");

    public static Object reduce(BMap<?, ?> m, BFunctionPointer<Object, Object> func, Object initial) {
        int size = m.values().size();
        AtomicReference<Object> accum = new AtomicReference<>(initial);
        AtomicInteger index = new AtomicInteger(-1);
        Strand parentStrand = Scheduler.getStrand();
        Object[] keys = m.getKeys();
        AsyncUtils
                .invokeFunctionPointerAsyncIteratively(func, null, METADATA, size,
<<<<<<< HEAD
                                                       () -> new Object[]{parentStrand, accum.get(),
                                                               m.get(m.getKeys()[index.incrementAndGet()])},
                                                       accum::set, accum::get, Scheduler.getStrand().scheduler);
=======
                        () -> new Object[]{parentStrand, accum.get(), true,
                                m.get(keys[index.incrementAndGet()]), true},
                        accum::set, accum::get, Scheduler.getStrand().scheduler);
>>>>>>> 179617d3
        return accum.get();
    }

    private Reduce() {
    }
}<|MERGE_RESOLUTION|>--- conflicted
+++ resolved
@@ -50,15 +50,9 @@
         Object[] keys = m.getKeys();
         AsyncUtils
                 .invokeFunctionPointerAsyncIteratively(func, null, METADATA, size,
-<<<<<<< HEAD
-                                                       () -> new Object[]{parentStrand, accum.get(),
-                                                               m.get(m.getKeys()[index.incrementAndGet()])},
-                                                       accum::set, accum::get, Scheduler.getStrand().scheduler);
-=======
-                        () -> new Object[]{parentStrand, accum.get(), true,
-                                m.get(keys[index.incrementAndGet()]), true},
+                        () -> new Object[]{parentStrand, accum.get(),
+                                m.get(keys[index.incrementAndGet()])},
                         accum::set, accum::get, Scheduler.getStrand().scheduler);
->>>>>>> 179617d3
         return accum.get();
     }
 
