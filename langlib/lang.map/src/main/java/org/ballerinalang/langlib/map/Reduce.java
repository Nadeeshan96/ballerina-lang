--- conflicted
+++ resolved
@@ -26,14 +26,11 @@
 import java.util.concurrent.atomic.AtomicInteger;
 import java.util.concurrent.atomic.AtomicReference;
 
-import static org.ballerinalang.util.BLangCompilerConstants.MAP_VERSION;
-
 /**
  * Native implementation of lang.map:reduce(map&lt;Type&gt;, function, Type1).
  *
  * @since 1.0
  */
-<<<<<<< HEAD
 //@BallerinaFunction(
 //        orgName = "ballerina", packageName = "lang.map", functionName = "reduce",
 //        args = {@Argument(name = "m", type = TypeKind.MAP), @Argument(name = "func", type = TypeKind.FUNCTION),
@@ -41,15 +38,6 @@
 //        returnType = {@ReturnType(type = TypeKind.ANY)},
 //        isPublic = true
 //)
-=======
-@BallerinaFunction(
-        orgName = "ballerina", packageName = "lang.map", version = MAP_VERSION, functionName = "reduce",
-        args = {@Argument(name = "m", type = TypeKind.MAP), @Argument(name = "func", type = TypeKind.FUNCTION),
-                @Argument(name = "initial", type = TypeKind.ANY)},
-        returnType = {@ReturnType(type = TypeKind.ANY)},
-        isPublic = true
-)
->>>>>>> adf55467
 public class Reduce {
 
     public static Object reduce(Strand strand, MapValue<?, ?> m, FPValue<Object, Object> func, Object initial) {
