--- conflicted
+++ resolved
@@ -33,14 +33,12 @@
 import java.util.Collection;
 
 import static org.ballerinalang.jvm.MapUtils.createOpNotSupportedError;
-import static org.ballerinalang.util.BLangCompilerConstants.MAP_VERSION;
 
 /**
  * Function for returning the values of the map as an array. T[] vals = m.toArray();
  *
  * @since 1.2.0
  */
-<<<<<<< HEAD
 //@BallerinaFunction(
 //        orgName = "ballerina", packageName = "lang.map",
 //        functionName = "toArray",
@@ -48,15 +46,6 @@
 //        returnType = {@ReturnType(type = TypeKind.ARRAY, elementType = TypeKind.ANY)},
 //        isPublic = true
 //)
-=======
-@BallerinaFunction(
-        orgName = "ballerina", packageName = "lang.map", version = MAP_VERSION,
-        functionName = "toArray",
-        args = {@Argument(name = "m", type = TypeKind.MAP)},
-        returnType = {@ReturnType(type = TypeKind.ARRAY, elementType = TypeKind.ANY)},
-        isPublic = true
-)
->>>>>>> adf55467
 public class ToArray {
 
     public static ArrayValue toArray(Strand strand, MapValue<?, ?> m) {
