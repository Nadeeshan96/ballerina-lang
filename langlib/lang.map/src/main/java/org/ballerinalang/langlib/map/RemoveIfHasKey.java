/*
 *  Copyright (c) 2020, WSO2 Inc. (http://www.wso2.org) All Rights Reserved.
 *
 *  WSO2 Inc. licenses this file to you under the Apache License,
 *  Version 2.0 (the "License"); you may not use this file except
 *  in compliance with the License.
 *  You may obtain a copy of the License at
 *
 *  http://www.apache.org/licenses/LICENSE-2.0
 *
 *  Unless required by applicable law or agreed to in writing,
 *  software distributed under the License is distributed on an
 *  "AS IS" BASIS, WITHOUT WARRANTIES OR CONDITIONS OF ANY
 *  KIND, either express or implied.  See the License for the
 *  specific language governing permissions and limitations
 *  under the License.
 */

package org.ballerinalang.langlib.map;

import org.ballerinalang.jvm.BallerinaErrors;
import org.ballerinalang.jvm.scheduling.Strand;
import org.ballerinalang.jvm.values.MapValue;
import org.ballerinalang.jvm.values.api.BString;

import static org.ballerinalang.jvm.MapUtils.checkIsMapOnlyOperation;
import static org.ballerinalang.jvm.MapUtils.validateRequiredFieldForRecord;
import static org.ballerinalang.util.BLangCompilerConstants.MAP_VERSION;

/**
 * Extern function to remove element from the map if key exists.
 * ballerina.model.map:removeIfHasKey(string)
 *
 * @since 1.2.0
 */
<<<<<<< HEAD
//@BallerinaFunction(
//        orgName = "ballerina", packageName = "lang.map", functionName = "removeIfHasKey",
//        args = {@Argument(name = "m", type = TypeKind.MAP), @Argument(name = "k", type = TypeKind.STRING)},
//        returnType = {@ReturnType(type = TypeKind.ANY)},
//        isPublic = true
//)
=======
@BallerinaFunction(
        orgName = "ballerina", packageName = "lang.map", version = MAP_VERSION, functionName = "removeIfHasKey",
        args = {@Argument(name = "m", type = TypeKind.MAP), @Argument(name = "k", type = TypeKind.STRING)},
        returnType = {@ReturnType(type = TypeKind.ANY)},
        isPublic = true
)
>>>>>>> adf55467
public class RemoveIfHasKey {

    public static Object removeIfHasKey(Strand strand, MapValue<?, ?> m, BString k) {
        String op = "removeIfHasKey()";

        checkIsMapOnlyOperation(m.getType(), op);
        validateRequiredFieldForRecord(m, k.getValue());
        try {
            return m.remove(k);
        } catch (org.ballerinalang.jvm.util.exceptions.BLangFreezeException e) {
            throw BallerinaErrors.createError(e.getMessage(),
                                              "Failed to remove element: " + e.getDetail());
        }
    }
}<|MERGE_RESOLUTION|>--- conflicted
+++ resolved
@@ -25,7 +25,6 @@
 
 import static org.ballerinalang.jvm.MapUtils.checkIsMapOnlyOperation;
 import static org.ballerinalang.jvm.MapUtils.validateRequiredFieldForRecord;
-import static org.ballerinalang.util.BLangCompilerConstants.MAP_VERSION;
 
 /**
  * Extern function to remove element from the map if key exists.
@@ -33,21 +32,12 @@
  *
  * @since 1.2.0
  */
-<<<<<<< HEAD
 //@BallerinaFunction(
 //        orgName = "ballerina", packageName = "lang.map", functionName = "removeIfHasKey",
 //        args = {@Argument(name = "m", type = TypeKind.MAP), @Argument(name = "k", type = TypeKind.STRING)},
 //        returnType = {@ReturnType(type = TypeKind.ANY)},
 //        isPublic = true
 //)
-=======
-@BallerinaFunction(
-        orgName = "ballerina", packageName = "lang.map", version = MAP_VERSION, functionName = "removeIfHasKey",
-        args = {@Argument(name = "m", type = TypeKind.MAP), @Argument(name = "k", type = TypeKind.STRING)},
-        returnType = {@ReturnType(type = TypeKind.ANY)},
-        isPublic = true
-)
->>>>>>> adf55467
 public class RemoveIfHasKey {
 
     public static Object removeIfHasKey(Strand strand, MapValue<?, ?> m, BString k) {
