--- conflicted
+++ resolved
@@ -22,27 +22,16 @@
 import org.ballerinalang.jvm.values.MapValue;
 import org.ballerinalang.jvm.values.api.BString;
 
-import static org.ballerinalang.util.BLangCompilerConstants.MAP_VERSION;
-
 /**
  * Extern function to check existence of key.
  * ballerina.model.map:hasKey(string)
  */
-<<<<<<< HEAD
 //@BallerinaFunction(
 //        orgName = "ballerina", packageName = "lang.map", functionName = "hasKey",
 //        args = {@Argument(name = "m", type = TypeKind.MAP), @Argument(name = "k", type = TypeKind.STRING)},
 //        returnType = {@ReturnType(type = TypeKind.BOOLEAN)},
 //        isPublic = true
 //)
-=======
-@BallerinaFunction(
-        orgName = "ballerina", packageName = "lang.map", version = MAP_VERSION, functionName = "hasKey",
-        args = {@Argument(name = "m", type = TypeKind.MAP), @Argument(name = "k", type = TypeKind.STRING)},
-        returnType = {@ReturnType(type = TypeKind.BOOLEAN)},
-        isPublic = true
-)
->>>>>>> adf55467
 public class HasKey {
 
     @Deprecated
