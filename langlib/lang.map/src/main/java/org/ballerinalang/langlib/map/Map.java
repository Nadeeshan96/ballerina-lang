/*
 * Copyright (c) 2019, WSO2 Inc. (http://www.wso2.org) All Rights Reserved.
 *
 * WSO2 Inc. licenses this file to you under the Apache License,
 * Version 2.0 (the "License"); you may not use this file except
 * in compliance with the License.
 * You may obtain a copy of the License at
 *
 *     http://www.apache.org/licenses/LICENSE-2.0
 *
 * Unless required by applicable law or agreed to in writing,
 * software distributed under the License is distributed on an
 * "AS IS" BASIS, WITHOUT WARRANTIES OR CONDITIONS OF ANY
 * KIND, either express or implied. See the License for the
 * specific language governing permissions and limitations
 * under the License.
 */

package org.ballerinalang.langlib.map;

import org.ballerinalang.jvm.BRuntime;
<<<<<<< HEAD
import org.ballerinalang.jvm.scheduling.Scheduler;
=======
import org.ballerinalang.jvm.scheduling.Strand;
import org.ballerinalang.jvm.scheduling.StrandMetadata;
>>>>>>> aeb25da6
import org.ballerinalang.jvm.types.BFunctionType;
import org.ballerinalang.jvm.types.BMapType;
import org.ballerinalang.jvm.values.FPValue;
import org.ballerinalang.jvm.values.MapValue;
import org.ballerinalang.jvm.values.MapValueImpl;

import java.util.concurrent.atomic.AtomicInteger;

<<<<<<< HEAD
=======
import static org.ballerinalang.jvm.util.BLangConstants.BALLERINA_BUILTIN_PKG_PREFIX;
import static org.ballerinalang.jvm.util.BLangConstants.MAP_LANG_LIB;
import static org.ballerinalang.util.BLangCompilerConstants.MAP_VERSION;

>>>>>>> aeb25da6
/**
 * Native implementation of lang.map:map(map&lt;Type&gt;, function).
 *
 * @since 1.0
 */
//@BallerinaFunction(
//        orgName = "ballerina", packageName = "lang.map", functionName = "map",
//        args = {@Argument(name = "m", type = TypeKind.MAP), @Argument(name = "func", type = TypeKind.FUNCTION)},
//        returnType = {@ReturnType(type = TypeKind.MAP)},
//        isPublic = true
//)
public class Map {

<<<<<<< HEAD
    public static MapValue map(MapValue<?, ?> m, FPValue<Object, Object> func) {
=======
    private static final StrandMetadata METADATA = new StrandMetadata(BALLERINA_BUILTIN_PKG_PREFIX, MAP_LANG_LIB,
                                                                      MAP_VERSION, "map");

    public static MapValue map(Strand strand, MapValue<?, ?> m, FPValue<Object, Object> func) {
>>>>>>> aeb25da6
        BMapType newMapType = new BMapType(((BFunctionType) func.getType()).retType);
        MapValue<Object, Object> newMap = new MapValueImpl<>(newMapType);
        int size = m.size();
        AtomicInteger index = new AtomicInteger(-1);
        BRuntime.getCurrentRuntime()
<<<<<<< HEAD
                .invokeFunctionPointerAsyncIteratively(func, size,
                                                       () -> new Object[]{Scheduler.getStrand(),
=======
                .invokeFunctionPointerAsyncIteratively(func, null, METADATA, size,
                                                       () -> new Object[]{strand,
>>>>>>> aeb25da6
                                                               m.get(m.getKeys()[index.incrementAndGet()]), true},
                                                       result -> newMap
                                                               .put(m.getKeys()[index.get()], result),
                                                       () -> newMap);
        return newMap;
    }
}<|MERGE_RESOLUTION|>--- conflicted
+++ resolved
@@ -19,12 +19,8 @@
 package org.ballerinalang.langlib.map;
 
 import org.ballerinalang.jvm.BRuntime;
-<<<<<<< HEAD
 import org.ballerinalang.jvm.scheduling.Scheduler;
-=======
-import org.ballerinalang.jvm.scheduling.Strand;
 import org.ballerinalang.jvm.scheduling.StrandMetadata;
->>>>>>> aeb25da6
 import org.ballerinalang.jvm.types.BFunctionType;
 import org.ballerinalang.jvm.types.BMapType;
 import org.ballerinalang.jvm.values.FPValue;
@@ -33,13 +29,10 @@
 
 import java.util.concurrent.atomic.AtomicInteger;
 
-<<<<<<< HEAD
-=======
 import static org.ballerinalang.jvm.util.BLangConstants.BALLERINA_BUILTIN_PKG_PREFIX;
 import static org.ballerinalang.jvm.util.BLangConstants.MAP_LANG_LIB;
 import static org.ballerinalang.util.BLangCompilerConstants.MAP_VERSION;
 
->>>>>>> aeb25da6
 /**
  * Native implementation of lang.map:map(map&lt;Type&gt;, function).
  *
@@ -53,26 +46,17 @@
 //)
 public class Map {
 
-<<<<<<< HEAD
-    public static MapValue map(MapValue<?, ?> m, FPValue<Object, Object> func) {
-=======
     private static final StrandMetadata METADATA = new StrandMetadata(BALLERINA_BUILTIN_PKG_PREFIX, MAP_LANG_LIB,
                                                                       MAP_VERSION, "map");
 
-    public static MapValue map(Strand strand, MapValue<?, ?> m, FPValue<Object, Object> func) {
->>>>>>> aeb25da6
+    public static MapValue map(MapValue<?, ?> m, FPValue<Object, Object> func) {
         BMapType newMapType = new BMapType(((BFunctionType) func.getType()).retType);
         MapValue<Object, Object> newMap = new MapValueImpl<>(newMapType);
         int size = m.size();
         AtomicInteger index = new AtomicInteger(-1);
         BRuntime.getCurrentRuntime()
-<<<<<<< HEAD
-                .invokeFunctionPointerAsyncIteratively(func, size,
+                .invokeFunctionPointerAsyncIteratively(func, null, METADATA, size,
                                                        () -> new Object[]{Scheduler.getStrand(),
-=======
-                .invokeFunctionPointerAsyncIteratively(func, null, METADATA, size,
-                                                       () -> new Object[]{strand,
->>>>>>> aeb25da6
                                                                m.get(m.getKeys()[index.incrementAndGet()]), true},
                                                        result -> newMap
                                                                .put(m.getKeys()[index.get()], result),
