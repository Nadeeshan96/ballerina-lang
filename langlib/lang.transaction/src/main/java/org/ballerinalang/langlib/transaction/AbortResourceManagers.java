/*
 * Copyright (c) 2020, WSO2 Inc. (http://www.wso2.org) All Rights Reserved.
 *
 * WSO2 Inc. licenses this file to you under the Apache License,
 * Version 2.0 (the "License"); you may not use this file except
 * in compliance with the License.
 * You may obtain a copy of the License at
 *
 *    http://www.apache.org/licenses/LICENSE-2.0
 *
 * Unless required by applicable law or agreed to in writing,
 * software distributed under the License is distributed on an
 * "AS IS" BASIS, WITHOUT WARRANTIES OR CONDITIONS OF ANY
 * KIND, either express or implied.  See the License for the
 * specific language governing permissions and limitations
 * under the License.
 */

package org.ballerinalang.langlib.transaction;

import io.ballerina.runtime.api.values.BString;
<<<<<<< HEAD
import io.ballerina.runtime.scheduling.Scheduler;
=======
>>>>>>> dfa1fba9
import io.ballerina.runtime.transactions.TransactionResourceManager;

/**
 * Extern function transaction:abortResourceManagers.
 *
 * @since 2.0.0-preview1
 */
public class AbortResourceManagers {

    public static boolean abortResourceManagers(BString transactionId, BString transactionBlockId) {
<<<<<<< HEAD
        return TransactionResourceManager.getInstance().notifyAbort(Scheduler.getStrand(), transactionId.getValue(),
=======
        return TransactionResourceManager.getInstance().notifyAbort(transactionId.getValue(),
>>>>>>> dfa1fba9
                transactionBlockId.getValue(), null);
    }
}<|MERGE_RESOLUTION|>--- conflicted
+++ resolved
@@ -19,10 +19,6 @@
 package org.ballerinalang.langlib.transaction;
 
 import io.ballerina.runtime.api.values.BString;
-<<<<<<< HEAD
-import io.ballerina.runtime.scheduling.Scheduler;
-=======
->>>>>>> dfa1fba9
 import io.ballerina.runtime.transactions.TransactionResourceManager;
 
 /**
@@ -33,11 +29,7 @@
 public class AbortResourceManagers {
 
     public static boolean abortResourceManagers(BString transactionId, BString transactionBlockId) {
-<<<<<<< HEAD
-        return TransactionResourceManager.getInstance().notifyAbort(Scheduler.getStrand(), transactionId.getValue(),
-=======
         return TransactionResourceManager.getInstance().notifyAbort(transactionId.getValue(),
->>>>>>> dfa1fba9
                 transactionBlockId.getValue(), null);
     }
 }