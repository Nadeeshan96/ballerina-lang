--- conflicted
+++ resolved
@@ -28,13 +28,8 @@
  */
 public class SetRollbackOnly {
 
-<<<<<<< HEAD
     public static void setRollbackOnly(Object error) {
-        TransactionLocalContext transactionLocalContext = Scheduler.getStrand().transactionLocalContext;
-=======
-    public static void setRollbackOnly(Strand strand, Object error) {
-        TransactionLocalContext transactionLocalContext = strand.currentTrxContext;
->>>>>>> cbb05f7e
+        TransactionLocalContext transactionLocalContext = Scheduler.getStrand().currentTrxContext;
         transactionLocalContext.setRollbackOnlyError(error);
     }
 }