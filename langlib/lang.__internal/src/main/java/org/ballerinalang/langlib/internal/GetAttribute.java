/*
 *   Copyright (c) 2020, WSO2 Inc. (http://www.wso2.org) All Rights Reserved.
 *
 *  WSO2 Inc. licenses this file to you under the Apache License,
 *  Version 2.0 (the "License"); you may not use this file except
 *  in compliance with the License.
 *  You may obtain a copy of the License at
 *
 *    http://www.apache.org/licenses/LICENSE-2.0
 *
 * Unless required by applicable law or agreed to in writing,
 * software distributed under the License is distributed on an
 * "AS IS" BASIS, WITHOUT WARRANTIES OR CONDITIONS OF ANY
 * KIND, either express or implied.  See the License for the
 * specific language governing permissions and limitations
 * under the License.
 */
package org.ballerinalang.langlib.internal;

import org.ballerinalang.jvm.StringUtils;
import org.ballerinalang.jvm.XMLNodeType;
import org.ballerinalang.jvm.scheduling.Strand;
import org.ballerinalang.jvm.values.XMLQName;
import org.ballerinalang.jvm.values.XMLValue;
import org.ballerinalang.jvm.values.api.BString;

import static org.ballerinalang.jvm.BallerinaErrors.createError;
import static org.ballerinalang.jvm.util.exceptions.BallerinaErrorReasons.XML_OPERATION_ERROR;

/**
 * Return attribute value matching attribute name `attrName`.
 *
 * @since 1.2.0
 */
<<<<<<< HEAD
//@BallerinaFunction(
//        orgName = "ballerina", packageName = "lang.__internal",
//        functionName = "getAttribute",
//        args = {@Argument(name = "xmlValue", type = TypeKind.XML),
//                @Argument(name = "attrName", type = TypeKind.STRING)},
//        returnType = {@ReturnType(type = TypeKind.UNION)},
//        isPublic = true
//)
public class GetAttribute {

    public static Object getAttribute(XMLValue xmlVal, BString attrName, boolean optionalFiledAccess) {
        if (xmlVal.getNodeType() == XMLNodeType.SEQUENCE && ((XMLSequence) xmlVal).size() == 0) {
=======
@BallerinaFunction(
        orgName = "ballerina", packageName = "lang.__internal", version = "0.1.0",
        functionName = "getAttribute",
        args = {@Argument(name = "xmlValue", type = TypeKind.XML),
                @Argument(name = "attrName", type = TypeKind.STRING)},
        returnType = {@ReturnType(type = TypeKind.UNION)},
        isPublic = true
)
public class GetAttribute {

    public static Object getAttribute(Strand strand, XMLValue xmlVal, BString attrName, boolean optionalFiledAccess) {
        if (xmlVal.getNodeType() == XMLNodeType.SEQUENCE && xmlVal.size() == 0) {
>>>>>>> adf55467
            return null;
        }
        if (!IsElement.isElement(xmlVal)) {
            return createError(XML_OPERATION_ERROR,
                               "Invalid xml attribute access on xml " + xmlVal.getNodeType().value());
        }
<<<<<<< HEAD
        XMLQName qname = new XMLQName(attrName.getValue());
        String attrVal = xmlVal.getAttribute(qname.getLocalName(), qname.getUri());
=======
        XMLQName qname = new XMLQName(attrName);
        BString attrVal = xmlVal.getAttribute(qname.getLocalName(), qname.getUri());
>>>>>>> adf55467
        if (attrVal == null && !optionalFiledAccess) {
            return createError(XML_OPERATION_ERROR, "attribute '" + attrName.getValue() + "' not found");
        }
        return attrVal != null ? StringUtils.fromString(attrVal) : null;
    }

<<<<<<< HEAD
    public static Object getAttribute_bstring(Strand strand, XMLValue xmlVal, BString attrName,
                                              boolean optionalFiledAccess) {
        return getAttribute(xmlVal, attrName, optionalFiledAccess);
    }
=======
>>>>>>> adf55467
}<|MERGE_RESOLUTION|>--- conflicted
+++ resolved
@@ -32,7 +32,6 @@
  *
  * @since 1.2.0
  */
-<<<<<<< HEAD
 //@BallerinaFunction(
 //        orgName = "ballerina", packageName = "lang.__internal",
 //        functionName = "getAttribute",
@@ -45,44 +44,18 @@
 
     public static Object getAttribute(XMLValue xmlVal, BString attrName, boolean optionalFiledAccess) {
         if (xmlVal.getNodeType() == XMLNodeType.SEQUENCE && ((XMLSequence) xmlVal).size() == 0) {
-=======
-@BallerinaFunction(
-        orgName = "ballerina", packageName = "lang.__internal", version = "0.1.0",
-        functionName = "getAttribute",
-        args = {@Argument(name = "xmlValue", type = TypeKind.XML),
-                @Argument(name = "attrName", type = TypeKind.STRING)},
-        returnType = {@ReturnType(type = TypeKind.UNION)},
-        isPublic = true
-)
-public class GetAttribute {
-
-    public static Object getAttribute(Strand strand, XMLValue xmlVal, BString attrName, boolean optionalFiledAccess) {
-        if (xmlVal.getNodeType() == XMLNodeType.SEQUENCE && xmlVal.size() == 0) {
->>>>>>> adf55467
             return null;
         }
         if (!IsElement.isElement(xmlVal)) {
             return createError(XML_OPERATION_ERROR,
                                "Invalid xml attribute access on xml " + xmlVal.getNodeType().value());
         }
-<<<<<<< HEAD
-        XMLQName qname = new XMLQName(attrName.getValue());
-        String attrVal = xmlVal.getAttribute(qname.getLocalName(), qname.getUri());
-=======
         XMLQName qname = new XMLQName(attrName);
         BString attrVal = xmlVal.getAttribute(qname.getLocalName(), qname.getUri());
->>>>>>> adf55467
         if (attrVal == null && !optionalFiledAccess) {
-            return createError(XML_OPERATION_ERROR, "attribute '" + attrName.getValue() + "' not found");
+            return createError(XML_OPERATION_ERROR, "attribute '" + attrName + "' not found");
         }
-        return attrVal != null ? StringUtils.fromString(attrVal) : null;
+        return attrVal;
     }
 
-<<<<<<< HEAD
-    public static Object getAttribute_bstring(Strand strand, XMLValue xmlVal, BString attrName,
-                                              boolean optionalFiledAccess) {
-        return getAttribute(xmlVal, attrName, optionalFiledAccess);
-    }
-=======
->>>>>>> adf55467
 }