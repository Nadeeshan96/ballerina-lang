/*
 * Copyright (c) 2017, WSO2 Inc. (http://www.wso2.org) All Rights Reserved.
 *
 * WSO2 Inc. licenses this file to you under the Apache License,
 * Version 2.0 (the "License"); you may not use this file except
 * in compliance with the License.
 * You may obtain a copy of the License at
 *
 * http://www.apache.org/licenses/LICENSE-2.0
 *
 * Unless required by applicable law or agreed to in writing,
 * software distributed under the License is distributed on an
 * "AS IS" BASIS, WITHOUT WARRANTIES OR CONDITIONS OF ANY
 * KIND, either express or implied.  See the License for the
 * specific language governing permissions and limitations
 * under the License.
 **/

package org.ballerinalang.langlib.internal;

import io.ballerina.runtime.api.values.BString;
<<<<<<< HEAD
import io.ballerina.runtime.api.values.BXML;
import io.ballerina.runtime.util.exceptions.BLangExceptionHelper;
=======
import io.ballerina.runtime.api.values.BXml;
import io.ballerina.runtime.internal.util.exceptions.BLangExceptionHelper;
>>>>>>> dfa1fba9

import java.util.ArrayList;
import java.util.List;

/**
 * Searches in children recursively for elements matching the name and returns a sequence containing them all.
 * Does not search within a matched result.
 * 
 * @since 0.92
 */
public class SelectDescendants {

    private static final String OPERATION = "select descendants from xml";

<<<<<<< HEAD
    public static BXML selectDescendants(BXML xml, BString[] qnames) {
=======
    public static BXml selectDescendants(BXml xml, BString[] qnames) {
>>>>>>> dfa1fba9
        try {
            List<String> qnameList = new ArrayList<>();
            int size = qnames.length;
            for (int i = 0; i < size; i++) {
                String strQname = qnames[i].getValue();
                // remove empty namespace in expanded form i.e `{}local => local`
                if (strQname.lastIndexOf('}') == 1) {
                    strQname = strQname.substring(2);
                }
                qnameList.add(strQname);
            }
<<<<<<< HEAD
            return (BXML) xml.descendants(qnameList);
=======
            return (BXml) xml.descendants(qnameList);
>>>>>>> dfa1fba9
        } catch (Throwable e) {
            BLangExceptionHelper.handleXMLException(OPERATION, e);
        }
        return null;
    }
}<|MERGE_RESOLUTION|>--- conflicted
+++ resolved
@@ -19,13 +19,8 @@
 package org.ballerinalang.langlib.internal;
 
 import io.ballerina.runtime.api.values.BString;
-<<<<<<< HEAD
-import io.ballerina.runtime.api.values.BXML;
-import io.ballerina.runtime.util.exceptions.BLangExceptionHelper;
-=======
 import io.ballerina.runtime.api.values.BXml;
 import io.ballerina.runtime.internal.util.exceptions.BLangExceptionHelper;
->>>>>>> dfa1fba9
 
 import java.util.ArrayList;
 import java.util.List;
@@ -40,11 +35,7 @@
 
     private static final String OPERATION = "select descendants from xml";
 
-<<<<<<< HEAD
-    public static BXML selectDescendants(BXML xml, BString[] qnames) {
-=======
     public static BXml selectDescendants(BXml xml, BString[] qnames) {
->>>>>>> dfa1fba9
         try {
             List<String> qnameList = new ArrayList<>();
             int size = qnames.length;
@@ -56,11 +47,7 @@
                 }
                 qnameList.add(strQname);
             }
-<<<<<<< HEAD
-            return (BXML) xml.descendants(qnameList);
-=======
             return (BXml) xml.descendants(qnameList);
->>>>>>> dfa1fba9
         } catch (Throwable e) {
             BLangExceptionHelper.handleXMLException(OPERATION, e);
         }
