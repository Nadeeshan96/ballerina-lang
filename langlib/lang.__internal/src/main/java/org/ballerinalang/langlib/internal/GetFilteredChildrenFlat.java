--- conflicted
+++ resolved
@@ -35,7 +35,6 @@
  *
  * @since 1.2.0
  */
-<<<<<<< HEAD
 //@BallerinaFunction(
 //        orgName = "ballerina", packageName = "lang.__internal",
 //        functionName = "getFilteredChildrenFlat",
@@ -45,35 +44,20 @@
 //        returnType = {@ReturnType(type = TypeKind.XML)},
 //        isPublic = true
 //)
-=======
-@BallerinaFunction(
-        orgName = "ballerina", packageName = "lang.__internal", version = "0.1.0",
-        functionName = "getFilteredChildrenFlat",
-        args = {@Argument(name = "xmlValue", type = TypeKind.XML),
-                @Argument(name = "index", type = TypeKind.INT),
-                @Argument(name = "elemNames", type = TypeKind.ARRAY)},
-        returnType = {@ReturnType(type = TypeKind.XML)},
-        isPublic = true
-)
->>>>>>> adf55467
 public class GetFilteredChildrenFlat {
 
 
     public static XMLValue getFilteredChildrenFlat(XMLValue xmlVal, long index, BString[] elemNames) {
         if (xmlVal.getNodeType() == XMLNodeType.ELEMENT) {
             XMLItem element = (XMLItem) xmlVal;
-<<<<<<< HEAD
-            return new XMLSequence(filterElementChildren(index, elemNames, element));
-=======
             XMLSequence xmlSeq = new XMLSequence(filterElementChildren(strand, index, elemNames, element));
             return xmlSeq;
->>>>>>> adf55467
         } else if (xmlVal.getNodeType() == XMLNodeType.SEQUENCE) {
             XMLSequence sequence = (XMLSequence) xmlVal;
             ArrayList<BXML> liftedFilteredChildren = new ArrayList<>();
             for (BXML child : sequence.getChildrenList()) {
                 if (child.getNodeType() == XMLNodeType.ELEMENT) {
-                    liftedFilteredChildren.addAll(filterElementChildren(index, elemNames, (XMLItem) child));
+                    liftedFilteredChildren.addAll(filterElementChildren(strand, index, elemNames, (XMLItem) child));
                 }
             }
             return new XMLSequence(liftedFilteredChildren);
@@ -82,8 +66,8 @@
         return new XMLSequence();
     }
 
-    private static List<BXML> filterElementChildren(long index, BString[] elemNames, XMLItem element) {
-        XMLSequence elements = (XMLSequence) GetElements.getElements(element.getChildrenSeq(), elemNames);
+    private static List<BXML> filterElementChildren(Strand strand, long index, ArrayValue elemNames, XMLItem element) {
+        XMLSequence elements = (XMLSequence) GetElements.getElements(strand, element.getChildrenSeq(), elemNames);
         if (index < 0) {
             // Return all elements
             return elements.getChildrenList();
@@ -95,12 +79,4 @@
             return new ArrayList<>();
         }
     }
-<<<<<<< HEAD
-
-    public static XMLValue getFilteredChildrenFlat_bstring(Strand strand, XMLValue xmlVal, long index,
-                                                           BString[] elemNames) {
-        return getFilteredChildrenFlat(xmlVal, index, elemNames);
-    }
-=======
->>>>>>> adf55467
 }