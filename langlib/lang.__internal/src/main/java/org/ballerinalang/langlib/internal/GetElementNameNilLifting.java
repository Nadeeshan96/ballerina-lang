/*
 *   Copyright (c) 2020, WSO2 Inc. (http://www.wso2.org) All Rights Reserved.
 *
 *  WSO2 Inc. licenses this file to you under the Apache License,
 *  Version 2.0 (the "License"); you may not use this file except
 *  in compliance with the License.
 *  You may obtain a copy of the License at
 *
 *    http://www.apache.org/licenses/LICENSE-2.0
 *
 * Unless required by applicable law or agreed to in writing,
 * software distributed under the License is distributed on an
 * "AS IS" BASIS, WITHOUT WARRANTIES OR CONDITIONS OF ANY
 * KIND, either express or implied.  See the License for the
 * specific language governing permissions and limitations
 * under the License.
 */
package org.ballerinalang.langlib.internal;

<<<<<<< HEAD
import io.ballerina.runtime.api.StringUtils;
import io.ballerina.runtime.api.values.BXML;

import static io.ballerina.runtime.api.ErrorCreator.createError;
import static io.ballerina.runtime.util.exceptions.BallerinaErrorReasons.XML_OPERATION_ERROR;
=======
import io.ballerina.runtime.api.utils.StringUtils;
import io.ballerina.runtime.api.values.BXml;

import static io.ballerina.runtime.api.creators.ErrorCreator.createError;
import static io.ballerina.runtime.internal.util.exceptions.BallerinaErrorReasons.XML_OPERATION_ERROR;
>>>>>>> dfa1fba9

/**
 * Return name of the element if `x` is a element or nil if element name is not set, else error.
 *
 * @since 1.2.0
 */
public class GetElementNameNilLifting {

<<<<<<< HEAD
    public static Object getElementNameNilLifting(BXML xmlVal) {
=======
    public static Object getElementNameNilLifting(BXml xmlVal) {
>>>>>>> dfa1fba9
        if (IsElement.isElement(xmlVal)) {
            String elementName = xmlVal.getElementName();
            if (elementName.equals("")) {
                return null;
            }
            return elementName;
        }
        String nodeTypeName = xmlVal.getNodeType().value();
        return createError(XML_OPERATION_ERROR,
                           StringUtils.fromString("XML " + nodeTypeName + " does not contain element name"));
    }
}<|MERGE_RESOLUTION|>--- conflicted
+++ resolved
@@ -17,19 +17,11 @@
  */
 package org.ballerinalang.langlib.internal;
 
-<<<<<<< HEAD
-import io.ballerina.runtime.api.StringUtils;
-import io.ballerina.runtime.api.values.BXML;
-
-import static io.ballerina.runtime.api.ErrorCreator.createError;
-import static io.ballerina.runtime.util.exceptions.BallerinaErrorReasons.XML_OPERATION_ERROR;
-=======
 import io.ballerina.runtime.api.utils.StringUtils;
 import io.ballerina.runtime.api.values.BXml;
 
 import static io.ballerina.runtime.api.creators.ErrorCreator.createError;
 import static io.ballerina.runtime.internal.util.exceptions.BallerinaErrorReasons.XML_OPERATION_ERROR;
->>>>>>> dfa1fba9
 
 /**
  * Return name of the element if `x` is a element or nil if element name is not set, else error.
@@ -38,11 +30,7 @@
  */
 public class GetElementNameNilLifting {
 
-<<<<<<< HEAD
-    public static Object getElementNameNilLifting(BXML xmlVal) {
-=======
     public static Object getElementNameNilLifting(BXml xmlVal) {
->>>>>>> dfa1fba9
         if (IsElement.isElement(xmlVal)) {
             String elementName = xmlVal.getElementName();
             if (elementName.equals("")) {
