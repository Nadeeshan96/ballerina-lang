/*
 * Copyright (c) 2020, WSO2 Inc. (http://www.wso2.org) All Rights Reserved.
 *
 * WSO2 Inc. licenses this file to you under the Apache License,
 * Version 2.0 (the "License"); you may not use this file except
 * in compliance with the License.
 * You may obtain a copy of the License at
 *
 *     http://www.apache.org/licenses/LICENSE-2.0
 *
 * Unless required by applicable law or agreed to in writing,
 * software distributed under the License is distributed on an
 * "AS IS" BASIS, WITHOUT WARRANTIES OR CONDITIONS OF ANY
 * KIND, either express or implied. See the License for the
 * specific language governing permissions and limitations
 * under the License.
 */

package org.ballerinalang.langlib.stream;

import org.ballerinalang.jvm.scheduling.Strand;
import org.ballerinalang.jvm.values.MapValueImpl;
import org.ballerinalang.jvm.values.StreamValue;
import org.ballerinalang.jvm.values.api.BValueCreator;
import org.ballerinalang.model.types.TypeKind;
import org.ballerinalang.natives.annotations.Argument;
import org.ballerinalang.natives.annotations.BallerinaFunction;
import org.ballerinalang.natives.annotations.ReturnType;

/**
 * Native implementation of lang.stream:next(stream&lt;Type&gt;).
 *
 * @since 1.2
 */
@BallerinaFunction(
        orgName = "ballerina", packageName = "lang.stream", functionName = "next",
        args = {@Argument(name = "strm", type = TypeKind.STREAM)},
        returnType = {@ReturnType(type = TypeKind.RECORD)},
        isPublic = true
)
public class Next {
    public static Object next(Strand strand, StreamValue strm) {
        Object next = strm.next();
        if (next == null) {
            return null;
        }

<<<<<<< HEAD
        Map<String, BField> fields = new HashMap<>();
        fields.put("value", new BField(strm.getConstraintType(), "value", Flags.PUBLIC + Flags.REQUIRED));
        BRecordType recordType = new BRecordType("$$returnType$$", strm.getType().getPackage(), 0, fields,
                null, true, TypeFlags.PURETYPE);
        return BValueCreator.createRecord(new MapValueImpl<>(recordType), next);
=======
        return BValueCreator.createRecord(new MapValueImpl<>(strm.getIteratorNextReturnType()), next);
>>>>>>> 8364d05d
    }
}<|MERGE_RESOLUTION|>--- conflicted
+++ resolved
@@ -30,7 +30,7 @@
 /**
  * Native implementation of lang.stream:next(stream&lt;Type&gt;).
  *
- * @since 1.2
+ * @since 1.2.0
  */
 @BallerinaFunction(
         orgName = "ballerina", packageName = "lang.stream", functionName = "next",
@@ -45,14 +45,6 @@
             return null;
         }
 
-<<<<<<< HEAD
-        Map<String, BField> fields = new HashMap<>();
-        fields.put("value", new BField(strm.getConstraintType(), "value", Flags.PUBLIC + Flags.REQUIRED));
-        BRecordType recordType = new BRecordType("$$returnType$$", strm.getType().getPackage(), 0, fields,
-                null, true, TypeFlags.PURETYPE);
-        return BValueCreator.createRecord(new MapValueImpl<>(recordType), next);
-=======
         return BValueCreator.createRecord(new MapValueImpl<>(strm.getIteratorNextReturnType()), next);
->>>>>>> 8364d05d
     }
 }