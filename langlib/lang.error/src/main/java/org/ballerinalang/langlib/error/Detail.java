--- conflicted
+++ resolved
@@ -21,26 +21,16 @@
 import org.ballerinalang.jvm.values.ErrorValue;
 import org.ballerinalang.jvm.values.MapValue;
 
-import static org.ballerinalang.util.BLangCompilerConstants.ERROR_VERSION;
-
 /**
  * Get the reason phrase of an error value.
  *
  * @since 0.990.4
  */
-<<<<<<< HEAD
 //@BallerinaFunction(
 //        orgName = "ballerina", packageName = "lang.error",
 //        functionName = "detail",
 //        args = {@Argument(name = "value", type = TypeKind.ERROR)},
 //        returnType = {@ReturnType(type = TypeKind.ANYDATA)})
-=======
-@BallerinaFunction(
-        orgName = "ballerina", packageName = "lang.error", version = ERROR_VERSION,
-        functionName = "detail",
-        args = {@Argument(name = "value", type = TypeKind.ERROR)},
-        returnType = {@ReturnType(type = TypeKind.ANYDATA)})
->>>>>>> adf55467
 public class Detail {
 
     public static MapValue detail(Strand strand, ErrorValue value) {
