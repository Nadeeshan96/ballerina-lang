/*
 * Copyright (c) 2019, WSO2 Inc. (http://www.wso2.org) All Rights Reserved.
 *
 * WSO2 Inc. licenses this file to you under the Apache License,
 * Version 2.0 (the "License"); you may not use this file except
 * in compliance with the License.
 * You may obtain a copy of the License at
 *
 *     http://www.apache.org/licenses/LICENSE-2.0
 *
 * Unless required by applicable law or agreed to in writing,
 * software distributed under the License is distributed on an
 * "AS IS" BASIS, WITHOUT WARRANTIES OR CONDITIONS OF ANY
 * KIND, either express or implied. See the License for the
 * specific language governing permissions and limitations
 * under the License.
 */

package org.ballerinalang.langlib.test;

import org.ballerinalang.core.model.util.XMLNodeType;
import org.ballerinalang.core.model.values.BBoolean;
import org.ballerinalang.core.model.values.BInteger;
import org.ballerinalang.core.model.values.BValue;
import org.ballerinalang.core.model.values.BXML;
import org.ballerinalang.core.util.exceptions.BLangRuntimeException;
import org.ballerinalang.test.BCompileUtil;
import org.ballerinalang.test.BRunUtil;
import org.ballerinalang.test.CompileResult;
import org.testng.annotations.BeforeClass;
import org.testng.annotations.DataProvider;
import org.testng.annotations.Test;

import static org.ballerinalang.test.BAssertUtil.validateError;
import static org.testng.Assert.assertEquals;
import static org.testng.Assert.assertFalse;
import static org.testng.Assert.assertTrue;

/**
 * This class tests xml lang module functionality.
 *
 * @since 1.0
 */
public class LangLibXMLTest {

    private CompileResult compileResult, negativeResult, constrainedTest, constraintNegative;

    @BeforeClass
    public void setup() {
        compileResult = BCompileUtil.compile("test-src/xmllib_test.bal");
        constrainedTest = BCompileUtil.compile("test-src/xmllib_constrained_test.bal");
        negativeResult = BCompileUtil.compile("test-src/xmllib_test_negative.bal");
    }

    @Test(dataProvider = "XMLDataProvider")
    public void testLength(BValue val, long expectedLength) {
        BValue[] returns = BRunUtil.invoke(compileResult, "testLength", new BValue[]{val});
        assertEquals(((BInteger) returns[0]).intValue(), expectedLength);
    }

    @DataProvider(name = "XMLDataProvider")
    public Object[][] getXML() {
        BValue[] returns = BRunUtil.invoke(compileResult, "getXML");
        return new Object[][]{
                {returns[0], 1},
                {returns[1], 1},
                {returns[2], 1}
        };
    }

    @Test
    public void testXMLIteratorInvocation() {
        BRunUtil.invoke(compileResult, "testXMLIteratorInvocation");
    }

    @Test
    public void testFromXml() {
        BValue[] returns = BRunUtil.invoke(compileResult, "testFromString");
        assertEquals(returns[0].stringValue(),
                "<TITLE>Empire Burlesque</TITLE><TITLE>Hide your heart</TITLE><TITLE>Greatest Hits</TITLE>");
    }

    @Test
    public void testEmptyConcatCall() {
        BValue[] returns = BRunUtil.invoke(compileResult, "emptyConcatCall");
        assertTrue(((BXML<?>) returns[0]).getNodeType() == XMLNodeType.SEQUENCE);
        assertEquals(((BXML<?>) returns[0]).size(), 0);
    }

    @Test
    public void testConcat() {
        BValue[] returns = BRunUtil.invoke(compileResult, "testConcat");
        assertTrue(((BXML<?>) returns[0]).getNodeType() == XMLNodeType.SEQUENCE);
        assertEquals(returns[0].size(), 5);
        assertEquals(returns[0].stringValue(),
                "<hello>xml content</hello><TITLE>Empire Burlesque</TITLE><TITLE>Hide your heart</TITLE>" +
                        "<TITLE>Greatest Hits</TITLE>hello from String");
    }

    @Test
    public void testConcatWithXMLSequence() {
        BRunUtil.invoke(compileResult, "testConcatWithXMLSequence");
    }

    @Test
    public void testIsElement() {
        BValue[] returns = BRunUtil.invoke(compileResult, "testIsElement");
        assertFalse(((BBoolean) returns[0]).booleanValue());
        assertTrue(((BBoolean) returns[1]).booleanValue());
        assertFalse(((BBoolean) returns[2]).booleanValue());
    }

    @Test
    public void testXmlPI() {
        BValue[] returns = BRunUtil.invoke(compileResult, "testXmlPI");
        assertTrue(((BBoolean) returns[0]).booleanValue());
        assertFalse(((BBoolean) returns[1]).booleanValue());
    }

    @Test
    public void testXmlIsComment() {
        BValue[] returns = BRunUtil.invoke(compileResult, "testXmlIsComment");
        assertTrue(((BBoolean) returns[0]).booleanValue());
        assertFalse(((BBoolean) returns[1]).booleanValue());
    }

    @Test
    public void testXmlIsText() {
        BValue[] returns = BRunUtil.invoke(compileResult, "testXmlIsText");
        assertTrue(((BBoolean) returns[0]).booleanValue());
        assertTrue(((BBoolean) returns[1]).booleanValue());
    }

    @Test
    public void testGetNameOfElement() {
        BValue[] returns = BRunUtil.invoke(compileResult, "getNameOfElement");
        assertEquals(returns[0].stringValue(), "elem");
    }

    @Test
    public void testSetElementName() {
        BValue[] returns = BRunUtil.invoke(compileResult, "testSetElementName");
        assertEquals(((BXML) returns[0]).stringValue(), "<el2 attr=\"attr1\">content</el2>");
    }

    @Test
    public void testGetChildren() {
        BValue[] returns = BRunUtil.invoke(compileResult, "testGetChildren");
        assertEquals((returns[0]).stringValue(), "<TITLE>Empire Burlesque</TITLE><ARTIST>Bob Dylan</ARTIST>");
    }

    @Test
    public void testSetChildren() {
        BValue[] returns = BRunUtil.invoke(compileResult, "testSetChildren");
        assertEquals((returns[0]).stringValue(), "<CD><e>child</e></CD>");
    }

    @Test
    public void testGetAttributes() {
        BValue[] returns = BRunUtil.invoke(compileResult, "testGetAttributes");
        assertEquals((returns[0]).stringValue(), "{\"attr\":\"attr1\", \"attr2\":\"attr2\"}");
    }

    @Test
    public void testGetTarget() {
        BValue[] returns = BRunUtil.invoke(compileResult, "testGetTarget");
        assertEquals((returns[0]).stringValue(), "xml-stylesheet");
    }

    @Test
    public void testGetContent() {
        BValue[] returns = BRunUtil.invoke(compileResult, "testGetContent");
        assertEquals((returns[0]).stringValue(), "type=\"cont\"");
        assertEquals((returns[1]).stringValue(), " this is a comment text ");
    }

    @Test
    public void xmlGetContentOverASequence() {
        BRunUtil.invoke(compileResult, "testXmlGetContentOverASequence");
    }

    @Test
    public void testCreateElement() {
        BValue[] returns = BRunUtil.invoke(compileResult, "testCreateElement");
        assertEquals((returns[0]).stringValue(), "<elem>hello world</elem>");
        assertEquals((returns[1]).stringValue(), "hello world");
        assertEquals((returns[2]).stringValue(), "");
    }

    @Test
    public void testCreateProcessingInstruction() {
        BValue[] returns = BRunUtil.invoke(compileResult, "testCreateProcessingInstruction");
        assertEquals((returns[0]).stringValue(), "<?xml-stylesheet type=\"text/xsl\" href=\"style.xsl\"?>");
    }

    @Test
    public void testCreateComment() {
        BValue[] returns = BRunUtil.invoke(compileResult, "testCreateComment");
        assertEquals((returns[0]).stringValue(), "<!--This text should be wraped in xml comment-->");
    }

    @Test
    public void testCreateText() {
        BRunUtil.invoke(compileResult, "testCreateText");
    }

    @Test
    public void testForEach() {
        BRunUtil.invoke(compileResult, "testForEach");
    }

    @Test
    public void testSlice() {
        BValue[] returns = BRunUtil.invoke(compileResult, "testSlice");
        assertEquals(returns[0].stringValue(), "<elemL>content</elemL><elemN>content</elemN>");
        assertEquals(returns[1].stringValue(), "<elemN>content</elemN><elemM>content</elemM>");
        assertEquals(returns[2].stringValue(), "<elemN>content</elemN><elemM>content</elemM>");
    }

    @Test
    public void testXMLCycleError() {
        BValue[] returns = BRunUtil.invoke(compileResult, "testXMLCycleError");
        assertEquals(returns[0].stringValue(),
                "{ballerina/lang.xml}XMLOperationError " +
                        "{\"message\":\"Failed to set children to xml element: Cycle detected\"}");
        assertTrue(returns[1].stringValue().contains("<CD><CD>"));
        assertTrue(returns[1].stringValue().contains("</CD></CD>"));
    }

    @Test
    public void testXMLCycleDueToChildrenOfChildren() {
        BValue[] returns = BRunUtil.invoke(compileResult, "testXMLCycleDueToChildrenOfChildren");
        assertEquals(returns[0].stringValue(),
                "{ballerina/lang.xml}XMLOperationError " +
                        "{\"message\":\"Failed to set children to xml element: Cycle detected\"}");
    }

    @Test
    public void testGet() {
        BValue[] returns = BRunUtil.invoke(compileResult, "testGet");
        assertEquals(returns[0].stringValue(), "<elem/>");
        assertEquals(returns[1].stringValue(), "xml sequence index out of range. Length: '1' requested: '3' {}");
        assertEquals(returns[2].stringValue(), "<!--Comment content-->");
        assertEquals(returns[3].stringValue(), "<?PITarget VAL-0?>");
        assertEquals(returns[4].stringValue(), "xml sequence index out of range. Length: '3' requested: '-1' {}");
    }

    @Test
    public void testAsyncFpArgsWithXmls() {
        BValue[] results = BRunUtil.invoke(compileResult, "testAsyncFpArgsWithXmls");
        assertTrue(results[0] instanceof BInteger);
        assertTrue(results[1] instanceof BXML);
        assertEquals(((BInteger) results[0]).intValue(), 6021);
        BXML bxml = (BXML) results[1];
        assertEquals(bxml.getItem(0).children().getItem(1).getTextValue().stringValue(), "Harry Potter");
        assertEquals(bxml.getItem(1).children().getItem(1).getTextValue().stringValue(), "Learning XML");
    }

    public void testChildren() {
        BValue[] returns = BRunUtil.invoke(compileResult, "testChildren");
    }

    @Test
    public void testElements() {
        BValue[] returns = BRunUtil.invoke(compileResult, "testElements");
    }

    @Test
    public void testElementsNS()  {
        BValue[] returns = BRunUtil.invoke(compileResult, "testElementsNS");
    }

    @Test
    public void testElementChildren() {
        BValue[] returns = BRunUtil.invoke(compileResult, "testElementChildren");
    }

    @Test
    public void testElementChildrenNS()  {
        BValue[] returns = BRunUtil.invoke(compileResult, "testElementChildrenNS");
    }

    @Test
    public void testSelectingTextFromXml() {
        BRunUtil.invoke(compileResult, "testSelectingTextFromXml");
    }

    @Test
<<<<<<< HEAD
    public void testData() {
        BRunUtil.invoke(compileResult, "testData");
=======
    public void testGetDescendants() {
        BRunUtil.invoke(compileResult, "testGetDescendants");
>>>>>>> 85241844
    }

    @Test
    public void testNegativeCases() {
        negativeResult = BCompileUtil.compile("test-src/xmllib_test_negative.bal");
        int i = 0;
        validateError(negativeResult, i++, "incompatible types: expected 'xml:Element', found 'xml'", 21, 12);
        validateError(negativeResult, i++, "incompatible types: expected 'xml:Element', found 'xml'", 28, 5);
        validateError(negativeResult, i++, "incompatible types: expected 'xml:Element', found 'xml'", 36, 13);
        validateError(negativeResult, i++, "incompatible types: expected 'xml:Element', found 'xml'", 44, 5);
        validateError(negativeResult, i++, "incompatible types: expected 'xml:Element', found 'xml'", 51, 12);
        validateError(negativeResult, i++, "incompatible types: expected 'xml:ProcessingInstruction', found 'xml'",
                56, 8);
        validateError(negativeResult, i++, "incompatible types: expected " +
<<<<<<< HEAD
                "'(xml:ProcessingInstruction|xml:Comment)', found 'xml:Element'", 61, 12);
=======
                "'(xml:Text|xml:ProcessingInstruction|xml:Comment)', found 'xml:Element'", 61, 12);
        validateError(negativeResult, i++, "incompatible types: expected 'xml:Element', found 'xml'", 69, 13);
>>>>>>> 85241844
        assertEquals(negativeResult.getErrorCount(), i);
    }

    @Test(dataProvider = "ConstraintTestFunctionList")
    public void testXMLConstrained(String functionName) {
        BValue[] returns = BRunUtil.invoke(constrainedTest, functionName);
    }

    @DataProvider(name = "ConstraintTestFunctionList")
    public Object[][] getTestFunctions() {
        return new Object[][]{
                {"basicXMLConstrainedType"},
                {"xmlConstraintMultipleElement"},
                {"xmlConstraintRuntimeCast"},
                {"xmlCastSingleElementAsConstrainedSequence"},
                {"xmlSubtypeArray"},
                {"xmlSubtypeArrayTwo"},
                {"xmlSubtypeMap"}
        };
    }

    @Test(expectedExceptions = BLangRuntimeException.class,
            expectedExceptionsMessageRegExp = ".*incompatible types: " +
                    "'xml\\<\\(lang\\.xml:Element\\|lang\\.xml:Comment\\|lang\\.xml:ProcessingInstruction" +
                    "\\|lang\\.xml:Text\\)\\>' cannot be cast to 'xml\\<lang\\.xml:Comment\\>.*")
    public void xmlConstraintRuntimeCastInvalid() {
        BRunUtil.invoke(constrainedTest, "xmlConstraintRuntimeCastInvalid");
    }

    @Test(expectedExceptions = BLangRuntimeException.class,
            expectedExceptionsMessageRegExp = ".*incompatible types: " +
                    "'xml\\<\\(lang\\.xml:Element\\|lang\\.xml:Comment\\|lang\\.xml:ProcessingInstruction" +
                    "\\|lang\\.xml:Text\\)\\>' cannot be cast to 'xml\\<\\(lang\\.xml:Element\\|lang\\.xml:Text\\)" +
                    "\\>'.*")
    public void xmlConstraintRuntimeCastUnionInvalid() {
        BRunUtil.invoke(constrainedTest, "xmlConstraintRuntimeCastUnionInvalid");
    }

    @Test(expectedExceptions = BLangRuntimeException.class,
            expectedExceptionsMessageRegExp = ".*incompatible types: " +
                    "'lang\\.xml:Comment' cannot be cast to 'xml\\<lang\\.xml:Element\\>'.*")
    public void xmlElementToConstraintClassInvalid() {
        BRunUtil.invoke(constrainedTest, "xmlElementToConstraintClassInvalid");
    }

    @Test
    public void testNegativeConstraint() {
        constraintNegative = BCompileUtil.compile("test-src/xmllib_constrained_negative_test.bal");
        int i = 0;
        validateError(constraintNegative, i++, "incompatible types: expected 'xml:Comment', found 'xml:Element'",
                20, 28);
        validateError(constraintNegative, i++, "incompatible types: expected 'xml:ProcessingInstruction', " +
                "found 'xml:Element'", 21, 42);
        validateError(constraintNegative, i++, "incompatible types: expected 'xml<xml:Comment>', found 'xml:Element'",
                25, 33);
        validateError(constraintNegative, i++, "incompatible types: expected 'xml<xml:ProcessingInstruction>'," +
                " found 'xml:Element'", 26, 47);
        validateError(constraintNegative, i++, "incompatible types: expected 'xml:Comment', found 'xml<xml:Element>'",
                29, 26);
        validateError(constraintNegative, i++, "incompatible types: expected 'xml<xml:Element>', found 'xml:Comment'",
                32, 41);
        validateError(constraintNegative, i++, "incompatible types: expected 'xml<xml:Comment>'," +
                        " found 'xml<xml:Element>'",
                38, 41);
        validateError(constraintNegative, i++, "incompatible types: expected 'xml<xml:Element>'," +
                " found 'xml<(xml:Element|xml:Comment)>'", 41, 29);

        validateError(constraintNegative, i++, "incompatible types: expected 'xml:Element', found 'xml:Comment'",
                45, 31);
        validateError(constraintNegative, i++, "incompatible types: expected 'xml:Element'," +
                " found 'xml:ProcessingInstruction'", 46, 18);
        validateError(constraintNegative, i++, "incompatible types: expected 'xml:Element', found 'xml:Text'",
                47, 18);
        validateError(constraintNegative, i++, "incompatible types: expected 'xml:Element', found 'xml<xml:Comment>'",
                50, 13);
        validateError(constraintNegative, i++, "incompatible types: expected 'xml<xml:Comment>', found 'xml:Element'",
                52, 51);
        validateError(constraintNegative, i++, "incompatible types: expected 'xml<xml:Comment>'," +
                " found 'xml<xml:Element>'", 55, 28);
        validateError(constraintNegative, i++, "incompatible types: expected 'xml:Element', found 'xml:Comment'",
                60, 26);
        validateError(constraintNegative, i++, "incompatible types: expected 'xml:Element', found 'xml:Comment'",
                62, 34);
        validateError(constraintNegative, i++, "incompatible types: expected 'xml:Element', found 'xml<xml:Comment>'",
                65, 19);
        assertEquals(constraintNegative.getErrorCount(), i);
    }
}<|MERGE_RESOLUTION|>--- conflicted
+++ resolved
@@ -286,13 +286,13 @@
     }
 
     @Test
-<<<<<<< HEAD
+    public void testGetDescendants() {
+        BRunUtil.invoke(compileResult, "testGetDescendants");
+    }
+
+    @Test
     public void testData() {
         BRunUtil.invoke(compileResult, "testData");
-=======
-    public void testGetDescendants() {
-        BRunUtil.invoke(compileResult, "testGetDescendants");
->>>>>>> 85241844
     }
 
     @Test
@@ -307,12 +307,8 @@
         validateError(negativeResult, i++, "incompatible types: expected 'xml:ProcessingInstruction', found 'xml'",
                 56, 8);
         validateError(negativeResult, i++, "incompatible types: expected " +
-<<<<<<< HEAD
                 "'(xml:ProcessingInstruction|xml:Comment)', found 'xml:Element'", 61, 12);
-=======
-                "'(xml:Text|xml:ProcessingInstruction|xml:Comment)', found 'xml:Element'", 61, 12);
         validateError(negativeResult, i++, "incompatible types: expected 'xml:Element', found 'xml'", 69, 13);
->>>>>>> 85241844
         assertEquals(negativeResult.getErrorCount(), i);
     }
 
