--- conflicted
+++ resolved
@@ -53,11 +53,7 @@
     @Test(expectedExceptions = BLangRuntimeException.class, expectedExceptionsMessageRegExp =
             "error: \\{ballerina/lang.int\\}NumberParsingError \\{\"message\":\"'string' value 'waruna' cannot be " +
                     "converted to 'int'\"\\}\n" +
-<<<<<<< HEAD
-                    "\tat ballerina.lang.int.0:fromString\\(int.bal:130\\)\n" +
-=======
                     "\tat ballerina.lang.int.0:fromString\\(int.bal:173\\)\n" +
->>>>>>> a3378a15
                     "\t   foreach_error_handling:\\$lambda\\$_0\\(foreach_error_handling.bal:41\\)")
     public void testArrayForeachAndPanic() {
         BRunUtil.invoke(program, "testArrayForeachAndPanic");
