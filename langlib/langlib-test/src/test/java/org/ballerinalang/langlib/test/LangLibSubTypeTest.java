--- conflicted
+++ resolved
@@ -267,18 +267,6 @@
         BAssertUtil.validateError(result, err++, "undefined function 'toHexString' in " +
                 "type 'InvalidIntFiniteType'", 344, 17);
 
-<<<<<<< HEAD
-        BAssertUtil.validateError(result, err++, "incompatible types: expected 'int:Signed16', found 'int'", 348, 24);
-        BAssertUtil.validateError(result, err++, "incompatible types: expected 'int:Signed16', found 'int'", 349, 24);
-        BAssertUtil.validateError(result, err++, "incompatible types: expected 'int:Signed8', found 'int'", 350, 23);
-        BAssertUtil.validateError(result, err++, "incompatible types: expected 'int:Signed8', found 'int'", 351, 23);
-        BAssertUtil.validateError(result, err++, "incompatible types: expected 'int:Unsigned16', found 'int'", 352, 26);
-        BAssertUtil.validateError(result, err++, "incompatible types: expected 'int:Unsigned16', found 'int'", 353, 26);
-        BAssertUtil.validateError(result, err++, "incompatible types: expected 'int:Unsigned8', found 'int'", 354, 25);
-        BAssertUtil.validateError(result, err++, "'-9223372036854775808' is out of range", 355, 25);
-        BAssertUtil.validateError(result, err++, "'9223372036854775808' is out of range", 356, 23);
-        BAssertUtil.validateError(result, err++, "'-9223372036854775809' is out of range", 357, 25);
-=======
         BAssertUtil.validateError(result, err++, "incompatible types: expected 'int:Signed16', found 'int'", 348, 23);
         BAssertUtil.validateError(result, err++, "incompatible types: expected 'int:Signed16', found 'int'", 349, 23);
         BAssertUtil.validateError(result, err++, "incompatible types: expected 'int:Signed8', found 'int'", 350, 22);
@@ -287,8 +275,9 @@
         BAssertUtil.validateError(result, err++, "incompatible types: expected 'int:Unsigned16', found 'int'", 353, 25);
         BAssertUtil.validateError(result, err++, "incompatible types: expected 'int:Unsigned8', found 'int'", 354, 24);
         BAssertUtil.validateError(result, err++, "incompatible types: expected 'int:Unsigned8', found 'int'", 355, 24);
-
->>>>>>> 12ddf94b
+        BAssertUtil.validateError(result, err++, "'9223372036854775808' is out of range", 356, 23);
+        BAssertUtil.validateError(result, err++, "'-9223372036854775809' is out of range", 357, 25);
+
         Assert.assertEquals(result.getErrorCount(), err);
     }
 
