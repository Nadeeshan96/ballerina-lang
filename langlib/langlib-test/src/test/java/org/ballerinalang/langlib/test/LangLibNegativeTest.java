/*
 *  Copyright (c) 2020, WSO2 Inc. (http://www.wso2.org) All Rights Reserved.
 *
 *  WSO2 Inc. licenses this file to you under the Apache License,
 *  Version 2.0 (the "License"); you may not use this file except
 *  in compliance with the License.
 *  You may obtain a copy of the License at
 *
 *    http://www.apache.org/licenses/LICENSE-2.0
 *
 *  Unless required by applicable law or agreed to in writing,
 *  software distributed under the License is distributed on an
 *  "AS IS" BASIS, WITHOUT WARRANTIES OR CONDITIONS OF ANY
 *  KIND, either express or implied.  See the License for the
 *  specific language governing permissions and limitations
 *  under the License.
 */
package org.ballerinalang.langlib.test;

import org.ballerinalang.test.BAssertUtil;
import org.ballerinalang.test.BCompileUtil;
import org.ballerinalang.test.CompileResult;
import org.testng.Assert;
import org.testng.annotations.BeforeClass;
import org.testng.annotations.Test;

/**
 * Negative test cases for lang lib methods.
 *
 * @since 1.1.1
 */
public class LangLibNegativeTest {

    private CompileResult negativeResult;

    @BeforeClass
    public void setup() {
        negativeResult = BCompileUtil.compile("test-src/langlib_test_negative.bal");
    }

    @Test
    public void testLangLibNegative() {
        int err = 0;
        BAssertUtil.validateError(negativeResult, err++, "undefined function 'indexOf' in type 'map<string>'", 21, 47);
        BAssertUtil.validateError(negativeResult, err++, "incompatible types: expected '(float[]|error)', found " +
                "'(json|error)'", 36, 25);
        BAssertUtil.validateError(negativeResult, err++, "incompatible types: expected '(int|string|float[]|error)', " +
                "found '(json|error)'", 40, 37);
        BAssertUtil.validateError(negativeResult, err++, "incompatible types: expected 'any', found '(json|error)'",
                52, 14);
        BAssertUtil.validateError(negativeResult, err++, "incompatible types: expected 'any', found '(json|error)'",
                53, 14);
        BAssertUtil.validateError(negativeResult, err++, "incompatible types: expected 'any', found '(int|error)'",
                54, 14);
        BAssertUtil.validateError(negativeResult, err++, "incompatible types: expected 'any', found '(json|error)'",
                56, 14);
        BAssertUtil.validateError(negativeResult, err++, "incompatible types: expected 'any', found '(json|error)'",
                57, 14);
        BAssertUtil.validateError(negativeResult, err++, "incompatible types: expected 'any', found '(int|error)'",
                58, 14);
        BAssertUtil.validateError(negativeResult, err++, "undefined function 'toXML' in type 'int'",
                63, 19);
        BAssertUtil.validateError(negativeResult, err++, "missing identifier",
                71, 26);
<<<<<<< HEAD
=======
        BAssertUtil.validateError(negativeResult, err++, "missing identifier",
                71, 26);
>>>>>>> f2b6853b
        BAssertUtil.validateError(negativeResult, err++, "missing semicolon token",
                71, 26);
        BAssertUtil.validateError(negativeResult, err++, "invalid token 'join'",
                71, 30);
<<<<<<< HEAD
        BAssertUtil.validateError(negativeResult, err++, "invalid token '\"string...\"'",
                71, 52);
        BAssertUtil.validateError(negativeResult, err++, "invalid token ','",
                71, 52);
        BAssertUtil.validateError(negativeResult, err++, "missing identifier",
                71, 53);

=======
>>>>>>> f2b6853b
        Assert.assertEquals(negativeResult.getErrorCount(), err);
    }

}<|MERGE_RESOLUTION|>--- conflicted
+++ resolved
@@ -62,25 +62,12 @@
                 63, 19);
         BAssertUtil.validateError(negativeResult, err++, "missing identifier",
                 71, 26);
-<<<<<<< HEAD
-=======
         BAssertUtil.validateError(negativeResult, err++, "missing identifier",
                 71, 26);
->>>>>>> f2b6853b
         BAssertUtil.validateError(negativeResult, err++, "missing semicolon token",
                 71, 26);
         BAssertUtil.validateError(negativeResult, err++, "invalid token 'join'",
                 71, 30);
-<<<<<<< HEAD
-        BAssertUtil.validateError(negativeResult, err++, "invalid token '\"string...\"'",
-                71, 52);
-        BAssertUtil.validateError(negativeResult, err++, "invalid token ','",
-                71, 52);
-        BAssertUtil.validateError(negativeResult, err++, "missing identifier",
-                71, 53);
-
-=======
->>>>>>> f2b6853b
         Assert.assertEquals(negativeResult.getErrorCount(), err);
     }
 
