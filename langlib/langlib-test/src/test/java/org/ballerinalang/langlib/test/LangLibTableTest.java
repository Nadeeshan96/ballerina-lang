/*
 * Copyright (c) 2020, WSO2 Inc. (http://www.wso2.org) All Rights Reserved.
 *
 * WSO2 Inc. licenses this file to you under the Apache License,
 * Version 2.0 (the "License"); you may not use this file except
 * in compliance with the License.
 * You may obtain a copy of the License at
 *
 *     http://www.apache.org/licenses/LICENSE-2.0
 *
 * Unless required by applicable law or agreed to in writing,
 * software distributed under the License is distributed on an
 * "AS IS" BASIS, WITHOUT WARRANTIES OR CONDITIONS OF ANY
 * KIND, either express or implied. See the License for the
 * specific language governing permissions and limitations
 * under the License.
 */

package org.ballerinalang.langlib.test;

import org.ballerinalang.core.model.values.BBoolean;
import org.ballerinalang.core.model.values.BFloat;
import org.ballerinalang.core.model.values.BInteger;
import org.ballerinalang.core.model.values.BValue;
import org.ballerinalang.core.model.values.BValueArray;
import org.ballerinalang.core.util.exceptions.BLangRuntimeException;
import org.ballerinalang.test.BCompileUtil;
import org.ballerinalang.test.BRunUtil;
import org.ballerinalang.test.CompileResult;
import org.testng.Assert;
import org.testng.annotations.BeforeClass;
import org.testng.annotations.Test;

import static org.ballerinalang.test.BAssertUtil.validateError;
import static org.testng.Assert.assertEquals;

/**
 * Test cases for the lang.table library.
 *
 * @since 1.0
 */
public class LangLibTableTest {

    private CompileResult compileResult, negativeResult;

    @BeforeClass
    public void setup() {
        compileResult = BCompileUtil.compile("test-src/tablelib_test.bal");
        negativeResult = BCompileUtil.compile("test-src/tablelib_test_negative.bal");
    }

    @Test
    public void testLength() {
        BValue[] returns = BRunUtil.invoke(compileResult, "testTableLength");
        assertEquals(((BInteger) returns[0]).intValue(), 4);
    }

    @Test
    public void testIterator() {
        BValue[] returns = BRunUtil.invoke(compileResult, "testIterator");
        Assert.assertTrue(((BBoolean) returns[0]).booleanValue());
    }

    @Test
    public void getKey() {
        BValue[] returns = BRunUtil.invoke(compileResult, "getValueFromKey");
        Assert.assertTrue(((BBoolean) returns[0]).booleanValue());
    }

    @Test
    public void testMap() {
        BValue[] returns = BRunUtil.invoke(compileResult, "testMap");
        Assert.assertTrue(((BBoolean) returns[0]).booleanValue());
    }

    @Test
    public void testForeach() {
        BValue[] returns = BRunUtil.invoke(compileResult, "testForeach");
        assertEquals(returns[0].stringValue(), "Chiran Granier ");
    }

    @Test
    public void testFilter() {
        BValue[] returns = BRunUtil.invoke(compileResult, "testFilter");
        Assert.assertTrue(((BBoolean) returns[0]).booleanValue());
    }

    @Test
    public void testReduce() {
        BValue[] returns = BRunUtil.invoke(compileResult, "testReduce");
        assertEquals(((BFloat) returns[0]).floatValue(), 35.5);
    }

    @Test
    public void testRemoveWithKey() {
        BValue[] returns = BRunUtil.invoke(compileResult, "removeWithKey");
        Assert.assertTrue(((BBoolean) returns[0]).booleanValue());
    }

    @Test
    public void removeIfHasKey() {
        BValue[] returns = BRunUtil.invoke(compileResult, "removeIfHasKey");
        Assert.assertTrue(((BBoolean) returns[0]).booleanValue());
    }

    @Test
    public void testHasKey() {
        BRunUtil.invoke(compileResult, "testHasKey");
    }

    @Test
    public void testHashCollisionHandlingScenarios() {
        BRunUtil.invoke(compileResult, "testHashCollisionHandlingScenarios");
    }

    @Test
    public void testGetKeyList() {
        BValue[] result = BRunUtil.invoke(compileResult, "testGetKeyList");
        BValueArray returns = (BValueArray) result[0];
        assertEquals(returns.size(), 4);
        assertEquals(returns.getString(0), "Chiran");
        assertEquals(returns.getString(1), "Mohan");
        assertEquals(returns.getString(2), "Gima");
        assertEquals(returns.getString(3), "Granier");

        BValue[] unionReturns = BRunUtil.invoke(compileResult, "testGetKeysFromUnionConstrained");
        BValueArray unionResult = (BValueArray) unionReturns[0];
        assertEquals(unionResult.size(), 2);
        assertEquals(unionResult.getString(0), "Adam");
        assertEquals(unionResult.getString(1), "Mark");
    }

    @Test
    public void testRemoveAllFromTable() {
        BValue[] returns = BRunUtil.invoke(compileResult, "removeAllFromTable");
        Assert.assertTrue(((BBoolean) returns[0]).booleanValue());
    }

    @Test
    public void testTableToArray() {
        BValue[] returns = BRunUtil.invoke(compileResult, "tableToArray");
        Assert.assertTrue(((BBoolean) returns[0]).booleanValue());
    }

    @Test
    public void testNextKey() {
        BValue[] returns = BRunUtil.invoke(compileResult, "testNextKey");
        assertEquals(((BInteger) returns[0]).intValue(), 101);
    }

    @Test(expectedExceptions = BLangRuntimeException.class,
            expectedExceptionsMessageRegExp =
                    "error: \\{ballerina/lang.table\\}KeyNotFound \\{\"message\":\"cannot find key 'AAA'\"\\}.*")
    public void getWithInvalidKey() {
        BRunUtil.invoke(compileResult, "getWithInvalidKey");
        Assert.fail();
    }

    @Test(expectedExceptions = BLangRuntimeException.class,
            expectedExceptionsMessageRegExp =
                    "error: \\{ballerina/lang.table\\}KeyNotFound \\{\"message\":\"cannot find key 'AAA'\"\\}.*")
    public void removeWithInvalidKey() {
        BRunUtil.invoke(compileResult, "removeWithInvalidKey");
        Assert.fail();
    }

    @Test
    public void testCompilerNegativeCases() {
        assertEquals(negativeResult.getErrorCount(), 25);
        int index = 0;
        validateError(negativeResult, index++, "incompatible types: expected 'EmployeeTable', " +
                "found 'table<Person> key<string>'", 68, 36);
        validateError(negativeResult, index++, "incompatible types: expected 'Employee', " +
                "found 'Person'", 68, 47);
        validateError(negativeResult, index++, "incompatible types: expected " +
                        "'object { public isolated function next () returns (record {| Employee value; |}?); }', " +
                        "found " +
                        "'object { public isolated function next () returns (record {| Person value; |}?); }'",
                77, 92);
        validateError(negativeResult, index++, "incompatible types: expected " +
                "'table<ballerina/lang.table:0.0.0:MapType> key<int>', found 'PersonalTable'", 84, 12);
        validateError(negativeResult, index++, "incompatible types: expected " +
                "'table<map<(any|error)>> key<ballerina/lang.table:0.0.0:KeyType>', found 'PersonalKeyLessTable'",
                      96, 12);
        validateError(negativeResult, index++, "incompatible types: expected " +
                "'table<ballerina/lang.table:0.0.0:MapType> " +
                "key<ballerina/lang.table:0.0.0:KeyType>', found 'table<Person>'", 107, 21);
        validateError(negativeResult, index++, "incompatible types: expected " +
                "'table<ballerina/lang.table:0.0.0:MapType> " +
                "key<ballerina/lang.table:0.0.0:KeyType>', found 'table<Person>'", 119, 28);
        validateError(negativeResult, index++, "incompatible types: expected " +
                "'table<ballerina/lang.table:0.0.0:MapType> " +
                "key<ballerina/lang.table:0.0.0:KeyType>', found 'table<Person>'", 128, 30);
        validateError(negativeResult, index++, "incompatible types: expected " +
                "'table<ballerina/lang.table:0.0.0:MapType> " +
                "key<ballerina/lang.table:0.0.0:KeyType>', found 'table<Person>'", 129, 30);
        validateError(negativeResult, index++, "incompatible types: expected 'Employee', " +
                "found 'record {| string name; int age; |}'", 139, 21);
        validateError(negativeResult, index++, "incompatible types: expected 'Employee', " +
                "found 'record {| string name; int age; |}'", 148, 21);
        validateError(negativeResult, index++, "incompatible types: expected 'Employee', " +
                "found 'record {| string name; int age; |}'", 157, 21);
        validateError(negativeResult, index++, "incompatible types: expected 'Employee', " +
                "found 'record {| string name; int age; |}'", 166, 21);
        validateError(negativeResult, index++, "cannot update 'table<Person> key(name)' with member " +
                        "access expression", 177, 5);
        validateError(negativeResult, index++, "invalid constraint type. expected subtype of 'map<any|error>' " +
                "but found 'int'", 181, 11);
        validateError(negativeResult, index++, "a type compatible with mapping constructor expressions not found in " +
                "type 'int'", 181, 38);
        validateError(negativeResult, index++, "missing ellipsis token", 181, 38);
        validateError(negativeResult, index++, "missing open brace token", 181, 38);
        validateError(negativeResult, index++, "missing close brace token", 181, 39);
        validateError(negativeResult, index++, "incompatible types: expected " +
                "'table<ballerina/lang.table:0.0.0:MapType> key<ballerina/lang.table:0.0.0:KeyType>', " +
                "found 'table<int> key(age)'", 182, 9);
        validateError(negativeResult, index++, "incompatible types: expected '[]', found 'int'", 182, 20);
        validateError(negativeResult, index++, "table with constraint of type map cannot have key specifier " +
                "or key type constraint", 188, 30);
<<<<<<< HEAD
        validateError(negativeResult, index++, "incompatible types: expected 'function (map<(any|error)>) returns " +
                "(map<(any|error)>)', found 'function (Person) returns (string)'", 195, 27);
        validateError(negativeResult, index++, "incompatible types: expected 'function (map<(any|error)>) returns " +
                "(map<(any|error)>)', found 'function (Person) returns (string)'", 199, 18);
        validateError(negativeResult, index, "incompatible types: expected 'function (map<(any|error)>) returns " +
                "(map<(any|error)>)', found 'function (Person) returns (string)'", 200, 18);
=======
        validateError(negativeResult, index++, "incompatible types: expected 'function (ballerina/lang.table:0.0" +
                ".0:MapType) returns (ballerina/lang.table:0.0.0:MapType1)', found 'function (Person) returns " +
                "(string)'", 195, 27);
        validateError(negativeResult, index, "incompatible types: expected 'function (ballerina/lang.table:0.0" +
                ".0:MapType) returns (ballerina/lang.table:0.0.0:MapType1)', found 'function (Person) returns " +
                "(string)'", 199, 18);
>>>>>>> fb555568
    }

    @Test
    public void testAddData() {
        BValue[] returns = BRunUtil.invoke(compileResult, "testAddData");
        Assert.assertTrue(((BBoolean) returns[0]).booleanValue());
    }

    @Test(expectedExceptions = BLangRuntimeException.class,
            expectedExceptionsMessageRegExp =
                    "error: \\{ballerina/lang.table\\}KeyConstraintViolation \\{\"message\":\"a value found for key " +
                            "'5'\"\\}.*")
    public void testAddExistingMember() {
        BRunUtil.invoke(compileResult, "testAddExistingMember");
        Assert.fail();
    }

    @Test(expectedExceptions = BLangRuntimeException.class,
            expectedExceptionsMessageRegExp = "error: \\{ballerina/lang.table\\}InherentTypeViolation " +
                    "\\{\"message\":\"value type 'Person' inconsistent with the inherent table type 'table<Engineer> "
                    + "key\\(name\\)'\"\\}.*")
    public void testAddInconsistentData() {
        BRunUtil.invoke(compileResult, "testAddInconsistentData");
        Assert.fail();
    }

    @Test(expectedExceptions = BLangRuntimeException.class,
            expectedExceptionsMessageRegExp = "error: \\{ballerina/lang.table\\}InherentTypeViolation " +
                    "\\{\"message\":\"value type 'Student' inconsistent with the inherent table type 'table<Engineer>"
                    + " key\\(name\\)'\"\\}.*")
    public void testAddInconsistentData2() {
        BRunUtil.invoke(compileResult, "testAddInconsistentData2");
        Assert.fail();
    }

    @Test(expectedExceptions = BLangRuntimeException.class,
            expectedExceptionsMessageRegExp = "error: \\{ballerina/lang.table\\}InherentTypeViolation " +
                    "\\{\"message\":\"value type 'Student' inconsistent with the inherent table type " +
                    "'table<Engineer>'\"\\}.*")
    public void testAddInconsistentDataWithMapConstrTbl() {
        BRunUtil.invoke(compileResult, "testAddInconsistentDataWithMapConstrTbl");
        Assert.fail();
    }

    @Test(expectedExceptions = BLangRuntimeException.class,
            expectedExceptionsMessageRegExp = "error: \\{ballerina/lang.table\\}InherentTypeViolation " +
                    "\\{\"message\":\"value type 'map<string>' inconsistent with the inherent table type " +
                    "'table<Teacher>'\"\\}.*")
    public void testAddInconsistentDataWithMapConstrTbl2() {
        BRunUtil.invoke(compileResult, "testAddInconsistentDataWithMapConstrTbl2");
        Assert.fail();
    }

    @Test
    public void testAddValidData() {
        BValue[] returns = BRunUtil.invoke(compileResult, "testAddValidData");
        Assert.assertTrue(((BBoolean) returns[0]).booleanValue());
    }

    @Test
    public void testAddValidData2() {
        BValue[] returns = BRunUtil.invoke(compileResult, "testAddValidData2");
        Assert.assertTrue(((BBoolean) returns[0]).booleanValue());
    }

    @Test
    public void testAddValidDataWithMapConstrTbl() {
        BValue[] returns = BRunUtil.invoke(compileResult, "testAddValidDataWithMapConstrTbl");
        Assert.assertTrue(((BBoolean) returns[0]).booleanValue());
    }

    @Test
    public void testPutData() {
        BValue[] returns = BRunUtil.invoke(compileResult, "testPutData");
        Assert.assertTrue(((BBoolean) returns[0]).booleanValue());
    }

    @Test(expectedExceptions = BLangRuntimeException.class,
            expectedExceptionsMessageRegExp = "error: \\{ballerina/lang.table\\}InherentTypeViolation " +
                    "\\{\"message\":\"value type 'Person' inconsistent with the inherent table type 'table<Engineer> "
                    + "key\\(name\\)'\"\\}.*")
    public void testPutInconsistentData() {
        BRunUtil.invoke(compileResult, "testPutInconsistentData");
        Assert.fail();
    }

    @Test(expectedExceptions = BLangRuntimeException.class,
            expectedExceptionsMessageRegExp = "error: \\{ballerina/lang.table\\}InherentTypeViolation " +
                    "\\{\"message\":\"value type 'Student' inconsistent with the inherent table type 'table<Engineer>"
                    + " key\\(name\\)'\"\\}.*")
    public void testPutInconsistentData2() {
        BRunUtil.invoke(compileResult, "testPutInconsistentData2");
        Assert.fail();
    }

    @Test(expectedExceptions = BLangRuntimeException.class,
            expectedExceptionsMessageRegExp = "error: \\{ballerina/lang.table\\}InherentTypeViolation " +
                    "\\{\"message\":\"value type 'Student' inconsistent with the inherent table type " +
                    "'table<Engineer>'\"\\}.*")
    public void testPutInconsistentDataWithMapConstrTbl() {
        BRunUtil.invoke(compileResult, "testPutInconsistentDataWithMapConstrTbl");
        Assert.fail();
    }

    @Test(expectedExceptions = BLangRuntimeException.class,
            expectedExceptionsMessageRegExp = "error: \\{ballerina/lang.table\\}InherentTypeViolation " +
                    "\\{\"message\":\"value type 'map<string>' inconsistent with the inherent table type " +
                    "'table<Teacher>'\"\\}.*")
    public void testPutInconsistentDataWithMapConstrTbl2() {
        BRunUtil.invoke(compileResult, "testPutInconsistentDataWithMapConstrTbl2");
        Assert.fail();
    }

    @Test
    public void testPutValidData() {
        BValue[] returns = BRunUtil.invoke(compileResult, "testPutValidData");
        Assert.assertTrue(((BBoolean) returns[0]).booleanValue());
    }

    @Test
    public void testPutValidData2() {
        BValue[] returns = BRunUtil.invoke(compileResult, "testPutValidData2");
        Assert.assertTrue(((BBoolean) returns[0]).booleanValue());
    }

    @Test
    public void testPutValidDataWithMapConstrTbl() {
        BValue[] returns = BRunUtil.invoke(compileResult, "testPutValidDataWithMapConstrTbl");
        Assert.assertTrue(((BBoolean) returns[0]).booleanValue());
    }

    @Test
    public void testPutWithKeyLessTbl() {
        BValue[] returns = BRunUtil.invoke(compileResult, "testPutWithKeyLessTbl");
        Assert.assertTrue(((BBoolean) returns[0]).booleanValue());
    }

    @Test
    public void testAddWithKeyLessTbl() {
        BValue[] returns = BRunUtil.invoke(compileResult, "testAddWithKeyLessTbl");
        Assert.assertTrue(((BBoolean) returns[0]).booleanValue());
    }

    @Test(expectedExceptions = BLangRuntimeException.class,
            expectedExceptionsMessageRegExp = "error: \\{ballerina\\}IteratorMutabilityError \\{\"message\":\"Table "
                    + "was mutated after the iterator was created\"\\}.*")
    public void testAddNewRecordAfterIteratorCreation() {
        BRunUtil.invoke(compileResult, "testAddNewRecordAfterIteratorCreation");
    }

    @Test
    public void testRemoveAlreadyReturnedRecordFromIterator() {
        BValue[] returns = BRunUtil.invoke(compileResult, "testRemoveAlreadyReturnedRecordFromIterator");
        Assert.assertTrue(((BBoolean) returns[0]).booleanValue());
    }

    @Test
    public void removeIfHasKeyReturnedRecordFromIterator() {
        BValue[] returns = BRunUtil.invoke(compileResult, "removeIfHasKeyReturnedRecordFromIterator");
        Assert.assertTrue(((BBoolean) returns[0]).booleanValue());
    }

    @Test
    public void testChangeValueForAGivenKeyWhileIterating() {
        BValue[] returns = BRunUtil.invoke(compileResult, "testChangeValueForAGivenKeyWhileIterating");
        Assert.assertTrue(((BBoolean) returns[0]).booleanValue());
    }

    @Test
    public void testRemoveThenIterate() {
        BValue[] returns = BRunUtil.invoke(compileResult, "testRemoveThenIterate");
        Assert.assertTrue(((BBoolean) returns[0]).booleanValue());
    }

    @Test(expectedExceptions = BLangRuntimeException.class,
            expectedExceptionsMessageRegExp = "error: \\{ballerina\\}IteratorMutabilityError \\{\"message\":\"Table "
                    + "was mutated after the iterator was created\"\\}.*")
    public void testPutWithKeylessTableAfterIteratorCreation() {
        BRunUtil.invoke(compileResult, "testPutWithKeylessTableAfterIteratorCreation");
    }

    @Test(expectedExceptions = BLangRuntimeException.class,
            expectedExceptionsMessageRegExp = "error: \\{ballerina\\}IteratorMutabilityError \\{\"message\":\"Table "
                    + "was mutated after the iterator was created\"\\}.*")
    public void testAddWithKeylessTableAfterIteratorCreation() {
        BRunUtil.invoke(compileResult, "testAddWithKeylessTableAfterIteratorCreation");
    }

    @Test(expectedExceptions = BLangRuntimeException.class,
            expectedExceptionsMessageRegExp = "error: \\{ballerina\\}IteratorMutabilityError \\{\"message\":\"Table "
                    + "was mutated after the iterator was created\"\\}.*")
    public void testRemoveAllReturnedRecordsFromIteratorKeylessTbl() {
        BRunUtil.invoke(compileResult, "testRemoveAllReturnedRecordsFromIteratorKeylessTbl");
    }

    @Test(expectedExceptions = BLangRuntimeException.class,
            expectedExceptionsMessageRegExp = "error: \\{ballerina/lang.table\\}InherentTypeViolation " +
                    "\\{\"message\":\"value type 'Person' inconsistent with the inherent table type " +
                    "'table<Engineer>'\"\\}.*")
    public void testAddInconsistentDataToKeylessTbl() {
        BRunUtil.invoke(compileResult, "testAddInconsistentDataToKeylessTbl");
        Assert.fail();
    }

    @Test(expectedExceptions = BLangRuntimeException.class,
            expectedExceptionsMessageRegExp = "error: \\{ballerina/lang.table\\}InherentTypeViolation " +
                    "\\{\"message\":\"value type 'Student' inconsistent with the inherent table type " +
                    "'table<Engineer>'\"\\}.*")
    public void testAddInconsistentDataToKeylessTbl2() {
        BRunUtil.invoke(compileResult, "testAddInconsistentDataToKeylessTbl2");
        Assert.fail();
    }

    @Test(expectedExceptions = BLangRuntimeException.class,
            expectedExceptionsMessageRegExp = "error: \\{ballerina/lang.table\\}InherentTypeViolation " +
                    "\\{\"message\":\"value type 'Person' inconsistent with the inherent table type " +
                    "'table<Engineer>'\"\\}.*")
    public void testPutInconsistentDataToKeylessTbl() {
        BRunUtil.invoke(compileResult, "testPutInconsistentDataToKeylessTbl");
        Assert.fail();
    }

    @Test(expectedExceptions = BLangRuntimeException.class,
            expectedExceptionsMessageRegExp = "error: \\{ballerina/lang.table\\}InherentTypeViolation " +
                    "\\{\"message\":\"value type 'Student' inconsistent with the inherent table type " +
                    "'table<Engineer>'\"\\}.*")
    public void testPutInconsistentDataToKeylessTbl2() {
        BRunUtil.invoke(compileResult, "testPutInconsistentDataToKeylessTbl2");
        Assert.fail();
    }

    @Test
    public void testAddValidDataToKeylessTbl() {
        BValue[] returns = BRunUtil.invoke(compileResult, "testAddValidDataToKeylessTbl");
        Assert.assertTrue(((BBoolean) returns[0]).booleanValue());
    }

    @Test
    public void testPutValidDataToKeylessTbl() {
        BValue[] returns = BRunUtil.invoke(compileResult, "testPutValidDataToKeylessTbl");
        Assert.assertTrue(((BBoolean) returns[0]).booleanValue());
    }

    @Test
    public void testReadOnlyTableFilter() {
        BRunUtil.invoke(compileResult, "testReadOnlyTableFilter");
    }
}<|MERGE_RESOLUTION|>--- conflicted
+++ resolved
@@ -217,21 +217,15 @@
         validateError(negativeResult, index++, "incompatible types: expected '[]', found 'int'", 182, 20);
         validateError(negativeResult, index++, "table with constraint of type map cannot have key specifier " +
                 "or key type constraint", 188, 30);
-<<<<<<< HEAD
-        validateError(negativeResult, index++, "incompatible types: expected 'function (map<(any|error)>) returns " +
-                "(map<(any|error)>)', found 'function (Person) returns (string)'", 195, 27);
-        validateError(negativeResult, index++, "incompatible types: expected 'function (map<(any|error)>) returns " +
-                "(map<(any|error)>)', found 'function (Person) returns (string)'", 199, 18);
-        validateError(negativeResult, index, "incompatible types: expected 'function (map<(any|error)>) returns " +
-                "(map<(any|error)>)', found 'function (Person) returns (string)'", 200, 18);
-=======
         validateError(negativeResult, index++, "incompatible types: expected 'function (ballerina/lang.table:0.0" +
                 ".0:MapType) returns (ballerina/lang.table:0.0.0:MapType1)', found 'function (Person) returns " +
                 "(string)'", 195, 27);
+        validateError(negativeResult, index++, "incompatible types: expected 'function (ballerina/lang.table:0.0" +
+                ".0:MapType) returns (ballerina/lang.table:0.0.0:MapType1)', found 'function (Person) returns " +
+                "(string)'", 199, 18);
         validateError(negativeResult, index, "incompatible types: expected 'function (ballerina/lang.table:0.0" +
                 ".0:MapType) returns (ballerina/lang.table:0.0.0:MapType1)', found 'function (Person) returns " +
-                "(string)'", 199, 18);
->>>>>>> fb555568
+                "(string)'", 200, 18);
     }
 
     @Test
