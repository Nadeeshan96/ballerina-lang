--- conflicted
+++ resolved
@@ -24,15 +24,9 @@
 import org.ballerinalang.core.model.values.BValue;
 import org.ballerinalang.core.model.values.BValueArray;
 import org.ballerinalang.core.util.exceptions.BLangRuntimeException;
-<<<<<<< HEAD
-import org.ballerinalang.test.util.BCompileUtil;
-import org.ballerinalang.test.util.BRunUtil;
-import org.ballerinalang.test.util.CompileResult;
-=======
 import org.ballerinalang.test.BCompileUtil;
 import org.ballerinalang.test.BRunUtil;
 import org.ballerinalang.test.CompileResult;
->>>>>>> dfa1fba9
 import org.testng.Assert;
 import org.testng.annotations.BeforeClass;
 import org.testng.annotations.Test;
@@ -171,7 +165,7 @@
         validateError(negativeResult, index++, "incompatible types: expected " +
                         "'object { public function next () returns (record {| Employee value; |}?); }', found " +
                         "'object { public function next () returns (record {| Person value; |}?); }'",
-                77, 83);
+                77, 92);
         validateError(negativeResult, index++, "incompatible types: expected 'table<(any|error)> " +
                 "key<int>', found 'table<Person> key(name)'", 84, 12);
         validateError(negativeResult, index++, "incompatible types: expected 'table<(any|error)> " +
