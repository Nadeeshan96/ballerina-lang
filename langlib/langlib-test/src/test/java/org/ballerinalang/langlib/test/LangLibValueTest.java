/*
 *  Copyright (c) 2019, WSO2 Inc. (http://www.wso2.org) All Rights Reserved.
 *
 *  WSO2 Inc. licenses this file to you under the Apache License,
 *  Version 2.0 (the "License"); you may not use this file except
 *  in compliance with the License.
 *  You may obtain a copy of the License at
 *
 *    http://www.apache.org/licenses/LICENSE-2.0
 *
 *  Unless required by applicable law or agreed to in writing,
 *  software distributed under the License is distributed on an
 *  "AS IS" BASIS, WITHOUT WARRANTIES OR CONDITIONS OF ANY
 *  KIND, either express or implied.  See the License for the
 *  specific language governing permissions and limitations
 *  under the License.
 */
package org.ballerinalang.langlib.test;

import org.ballerinalang.core.model.types.TypeTags;
import org.ballerinalang.core.model.values.BBoolean;
import org.ballerinalang.core.model.values.BMap;
import org.ballerinalang.core.model.values.BString;
import org.ballerinalang.core.model.values.BValue;
import org.ballerinalang.core.model.values.BValueArray;
import org.ballerinalang.test.BCompileUtil;
import org.ballerinalang.test.BRunUtil;
import org.ballerinalang.test.CompileResult;
import org.testng.Assert;
import org.testng.annotations.AfterClass;
import org.testng.annotations.BeforeClass;
import org.testng.annotations.DataProvider;
import org.testng.annotations.Test;

import java.util.Arrays;

import static org.ballerinalang.test.BAssertUtil.validateError;
import static org.ballerinalang.test.BAssertUtil.validateWarning;
import static org.testng.Assert.assertEquals;
import static org.testng.Assert.assertNull;

/**
 * Test cases for value lib functions.
 *
 * @since 1.0
 */
@Test
public class LangLibValueTest {

    private CompileResult compileResult, file;

    @BeforeClass
    public void setup() {

        compileResult = BCompileUtil.compile("test-src/valuelib_test.bal");
        if (compileResult.getErrorCount() != 0) {
            Arrays.stream(compileResult.getDiagnostics()).forEach(System.out::println);
            Assert.fail("Compilation contains error");
        }
    }

    @Test void testNegativeCases() {
        CompileResult negativeResult = BCompileUtil.compile("test-src/valuelib_test_negative.bal");
        int index = 0;
        validateError(negativeResult, index++, "incompatible types: expected 'any', found " +
                "'ballerina/lang.value:0.0.0:Cloneable'", 21, 13);
        validateError(negativeResult, index++, "incompatible type for parameter 't' with inferred typedesc value: " +
                "expected 'typedesc<anydata>', found 'typedesc<MyClass>'", 30, 23);
        validateError(negativeResult, index++, "incompatible type for parameter 't' with inferred typedesc value: " +
                "expected 'typedesc<anydata>', found 'typedesc<MyClass>'", 31, 23);
        validateWarning(negativeResult, index++, "invalid usage of the 'check' expression operator: " +
                "no expression type is equivalent to error type", 40, 21);
        assertEquals(negativeResult.getErrorCount(), index - 1);
        assertEquals(negativeResult.getWarnCount(), 1);
    }

    @Test
    public void testToJsonString() {

        BValue[] returns = BRunUtil.invokeFunction(compileResult, "testToJsonString");
        assertEquals(returns[0].getType().getTag(), TypeTags.MAP_TAG);

        BMap<String, BString> arr = (BMap<String, BString>) returns[0];
        assertEquals(arr.get("aNil").stringValue(), "null");
        assertEquals(arr.get("aString").stringValue(), "\"aString\"");
        assertEquals(arr.get("aNumber").stringValue(), "10");
        assertEquals(arr.get("aFloatNumber").stringValue(), "10.5");
        assertEquals(arr.get("anArray").stringValue(), "[\"hello\", \"world\"]");
        assertEquals(arr.get("anObject").stringValue(),
                "{\"name\":\"anObject\", \"value\":10, \"sub\":{\"subName\":\"subObject\", \"subValue\":10}}");
        assertEquals(arr.get("anotherMap").stringValue(),
                "{\"name\":\"anObject\", \"value\":\"10\", \"sub\":\"Science\", " +
                        "\"intVal\":2324, \"boolVal\":true, \"floatVal\":45.4, " +
                        "\"nestedMap\":{\"xx\":\"XXStr\", \"n\":343, \"nilVal\":null}}");
        assertEquals(arr.get("aStringMap").stringValue(),
                "{\"name\":\"anObject\", \"value\":\"10\", \"sub\":\"Science\"}");
        assertEquals(arr.get("aArr").stringValue(),
                "[{\"name\":\"anObject\", \"value\":\"10\", \"sub\":\"Science\", \"intVal\":2324, " +
                        "\"boolVal\":true, \"floatVal\":45.4, \"nestedMap\":{\"xx\":\"XXStr\", \"n\":343, " +
                        "\"nilVal\":null}}, {\"name\":\"anObject\", \"value\":\"10\", \"sub\":\"Science\"}]");
        assertEquals(arr.get("iArr").stringValue(), "[0, 1, 255]");
        assertEquals(arr.get("arr1").stringValue(), "{\"country\":\"x\", \"city\":\"y\", \"street\":\"z\", \"no\":3}");
        assertEquals(arr.size(), 11);
    }

    @Test
    public void testToJsonForNonJsonTypes() {
        BRunUtil.invokeFunction(compileResult, "testToJsonStringForNonJsonTypes");
    }

    @Test
    public void testToStringOnCycles() {
        BRunUtil.invokeFunction(compileResult, "testToStringOnCycles");
    }

    @Test
    public void testFromJsonString() {

        BValue[] returns = BRunUtil.invokeFunction(compileResult, "testFromJsonString");
        assertEquals(returns[0].getType().getTag(), TypeTags.MAP_TAG);

        BMap<String, BValue> arr = (BMap<String, BValue>) returns[0];
        assertEquals(arr.get("aNil").getType().getTag(), TypeTags.ERROR_TAG);
        assertNull(arr.get("aNull"));
        assertEquals(arr.get("aString").stringValue(), "aString");
        assertEquals(arr.get("aNumber").stringValue(), "10");
        assertEquals(arr.get("aFloatNumber").stringValue(), "10.5");
        assertEquals(arr.get("positiveZero").stringValue(), "0");
        assertEquals(arr.get("negativeZero").stringValue(), "-0.0");
        assertEquals(arr.get("negativeNumber").stringValue(), "-25");
        assertEquals(arr.get("negativeFloatNumber").stringValue(), "-10.5");
        assertEquals(arr.get("anArray").stringValue(), "[\"hello\", \"world\"]");
        assertEquals(arr.get("anObject").stringValue(),
                "{\"name\":\"anObject\", \"value\":10, \"sub\":{\"subName\":\"subObject\", \"subValue\":10}}");
        assertEquals(arr.get("anInvalid").getType().getTag(), TypeTags.ERROR_TAG);
        assertEquals(arr.size(), 12);
    }

    @Test
    public void testFromJsonStringNegative() {
        BRunUtil.invokeFunction(compileResult, "testFromJsonStringNegative");
    }

    @Test
    public void testFromJsonFloatString() {

        BValue[] returns = BRunUtil.invokeFunction(compileResult, "testFromJsonFloatString");
        assertEquals(returns[0].getType().getTag(), TypeTags.MAP_TAG);

        BMap<String, BValue> arr = (BMap<String, BValue>) returns[0];
        assertEquals(arr.get("aNil").getType().getTag(), TypeTags.ERROR_TAG);
        assertNull(arr.get("aNull"));
        assertEquals(arr.get("aString").stringValue(), "aString");
        assertEquals(arr.get("aNumber").stringValue(), "10.0");
        assertEquals(arr.get("aFloatNumber").stringValue(), "10.5");
        assertEquals(arr.get("positiveZero").stringValue(), "0.0");
        assertEquals(arr.get("negativeZero").stringValue(), "-0.0");
        assertEquals(arr.get("negativeNumber").stringValue(), "-25.0");
        assertEquals(arr.get("negativeFloatNumber").stringValue(), "-10.5");
        assertEquals(arr.get("anArray").stringValue(), "[\"hello\", \"world\"]");
        assertEquals(arr.get("anObject").stringValue(),
                "{\"name\":\"anObject\", \"value\":10.0, \"sub\":{\"subName\":\"subObject\", \"subValue\":10.0}}");
        assertEquals(arr.get("anInvalid").getType().getTag(), TypeTags.ERROR_TAG);
        assertEquals(arr.size(), 12);
    }

    @Test
    public void testFromJsonDecimalString() {

        BValue[] returns = BRunUtil.invokeFunction(compileResult, "testFromJsonDecimalString");
        assertEquals(returns[0].getType().getTag(), TypeTags.MAP_TAG);

        BMap<String, BValue> arr = (BMap<String, BValue>) returns[0];
        assertEquals(arr.get("aNil").getType().getTag(), TypeTags.ERROR_TAG);
        assertNull(arr.get("aNull"));
        assertEquals(arr.get("aString").stringValue(), "aString");
        assertEquals(arr.get("aNumber").stringValue(), "10");
        assertEquals(arr.get("aFloatNumber").stringValue(), "10.5");
        assertEquals(arr.get("positiveZero").stringValue(), "0.0");
        assertEquals(arr.get("negativeZero").stringValue(), "0.0");
        assertEquals(arr.get("negativeNumber").stringValue(), "-25");
        assertEquals(arr.get("negativeFloatNumber").stringValue(), "-10.5");
        assertEquals(arr.get("anArray").stringValue(), "[\"hello\", \"world\"]");
        assertEquals(arr.get("anObject").stringValue(),
                "{\"name\":\"anObject\", \"value\":10, \"sub\":{\"subName\":\"subObject\", \"subValue\":10}}");
        assertEquals(arr.get("anInvalid").getType().getTag(), TypeTags.ERROR_TAG);
        assertEquals(arr.size(), 12);
    }

    @Test
    public void testToString() {
        BRunUtil.invokeFunction(compileResult, "testToStringMethod");

        BValue[] returns = BRunUtil.invokeFunction(compileResult, "testToString");
        BValueArray array = (BValueArray) returns[0];
        int i = 0;
        Assert.assertEquals(array.getString(i++), "6");
        Assert.assertEquals(array.getString(i++), "6.0");
        Assert.assertEquals(array.getString(i++), "toString");
        Assert.assertEquals(array.getString(i++), "");
        Assert.assertEquals(array.getString(i++), "true");
        Assert.assertEquals(array.getString(i++), "345.2425341");
        Assert.assertEquals(array.getString(i++), "{\"a\":\"STRING\",\"b\":12,\"c\":12.4,\"d\":true," +
                "\"e\":{\"x\":\"x\",\"y\":null}}");
        Assert.assertEquals(array.getString(i++),
                "<CATALOG>" +
                        "<CD><TITLE>Empire Burlesque</TITLE><ARTIST>Bob Dylan</ARTIST></CD>" +
                        "<CD><TITLE>Hide your heart</TITLE><ARTIST>Bonnie Tyler</ARTIST></CD>" +
                        "<CD><TITLE>Greatest Hits</TITLE><ARTIST>Dolly Parton</ARTIST></CD>" +
                        "</CATALOG>");
        Assert.assertEquals(array.getString(i++), "[\"str\",23,23.4,true]");
        Assert.assertEquals(array.getString(i++), "error FirstError (\"Reason1\",error(\"ExampleError\")," +
                "message=\"Test passing error union to a function\")");
        Assert.assertEquals(array.getString(i++), "object Student");
        Assert.assertEquals(array.getString(i++), "Rola from MMV");
        Assert.assertEquals(array.getString(i++), "[object Student,Rola from MMV]");
        Assert.assertEquals(array.getString(i++),
                "{\"name\":\"Gima\",\"address\":{\"country\":\"Sri Lanka\",\"city\":\"Colombo\"," +
                        "\"street\":\"Palm Grove\"},\"age\":12}");
        Assert.assertEquals(array.getString(i),
                "{\"varInt\":6,\"varFloat\":6.0," +
                        "\"varStr\":\"toString\"," +
                        "\"varNil\":null," +
                        "\"varBool\":true," +
                        "\"varDecimal\":345.2425341," +
                        "\"varjson\":{\"a\":\"STRING\",\"b\":12,\"c\":12.4," +
                        "\"d\":true,\"e\":{\"x\":\"x\",\"y\":null}}," +
                        "\"varXml\":`<CATALOG><CD><TITLE>Empire Burlesque</TITLE>" +
                        "<ARTIST>Bob Dylan</ARTIST></CD><CD><TITLE>Hide your heart" +
                        "</TITLE><ARTIST>Bonnie Tyler</ARTIST></CD><CD><TITLE>Greatest Hits</TITLE>" +
                        "<ARTIST>Dolly Parton</ARTIST></CD></CATALOG>`," +
                        "\"varArr\":[\"str\",23,23.4,true],\"varErr\":error FirstError (\"Reason1\"," +
                        "error(\"ExampleError\"),message=\"Test passing error union to a function\")," +
                        "\"varObj\":object Student,\"varObj2\":Rola from MMV," +
                        "\"varObjArr\":[object Student,Rola from MMV]," +
                        "\"varRecord\":{\"name\":\"Gima\",\"address\":{\"country\":\"Sri Lanka\"," +
                        "\"city\":\"Colombo\",\"street\":\"Palm Grove\"},\"age\":12}}");
    }

    @Test
    public void testToStringOnSubTypes() {
        BRunUtil.invoke(compileResult, "testToStringOnSubTypes");
    }

    @Test
    public void testToStringOnFiniteTypes() {
        BRunUtil.invoke(compileResult, "testToStringOnFiniteTypes");
    }

    @Test
    public void testXMLToStringWithXMLTextContainingAngleBrackets() {
        BRunUtil.invoke(compileResult, "testXMLWithAngleBrackets");
    }

    @Test
    public void testToStringForTable() {
        BRunUtil.invokeFunction(compileResult, "testToStringMethodForTable");
    }

    @Test(dataProvider = "mergeJsonFunctions")
    public void testMergeJson(String function) {
        BValue[] returns = BRunUtil.invoke(compileResult, function);
        Assert.assertTrue(((BBoolean) returns[0]).booleanValue());
    }

    @Test
    public void xmlSequenceFragmentToString() {
        BValue[] returns = BRunUtil.invoke(compileResult, "xmlSequenceFragmentToString");
        Assert.assertEquals((returns[0]).stringValue(), "<def>DEF</def><ghi>1</ghi>");
    }

    @Test
    public void testToBalStringMethod() {
        CompileResult testFile = BCompileUtil.compile("test-src/valuelib_toBalString_test.bal");
        BRunUtil.invokeFunction(testFile, "testIntValueToBalString");
        BRunUtil.invokeFunction(testFile, "testStringValueToBalString");
        BRunUtil.invokeFunction(testFile, "testFloatingPointNumbersToBalString");
        BRunUtil.invokeFunction(testFile, "testAnyAnydataNilToBalString");
        BRunUtil.invokeFunction(testFile, "testTableToBalString");
        BRunUtil.invokeFunction(testFile, "testErrorToBalString");
        BRunUtil.invokeFunction(testFile, "testArrayToBalString");
        BRunUtil.invokeFunction(testFile, "testTupleToBalString");
        BRunUtil.invokeFunction(testFile, "testJsonToBalString");
        BRunUtil.invokeFunction(testFile, "testXmlToBalString");
        BRunUtil.invokeFunction(testFile, "testObjectToBalString");
        BRunUtil.invokeFunction(testFile, "testToBalStringOnCycles");
    }

    @Test
    public void testFromBalString() {
        CompileResult file = BCompileUtil.compile("test-src/valuelib_fromBalString_test.bal");
        BRunUtil.invokeFunction(file, "testIntValueFromBalString");
        BRunUtil.invokeFunction(file, "testStringValueFromBalString");
        BRunUtil.invokeFunction(file, "testFloatingPointNumbersFromBalString");
        BRunUtil.invokeFunction(file, "testAnydataNilFromBalString");
        BRunUtil.invokeFunction(file, "testMapFromBalString");
        BRunUtil.invokeFunction(file, "testTableFromBalString");
        BRunUtil.invokeFunction(file, "testArrayFromBalString");
        BRunUtil.invokeFunction(file, "testTupleFromBalString");
        BRunUtil.invokeFunction(file, "testJsonFromBalString");
        BRunUtil.invokeFunction(file, "testXmlFromBalString");
        BRunUtil.invokeFunction(file, "testObjectFromString");
        BRunUtil.invokeFunction(file, "testFromBalStringOnCycles");
        BRunUtil.invokeFunction(file, "testFromBalStringNegative");
    }

    @DataProvider(name = "mergeJsonFunctions")
    public Object[][] mergeJsonFunctions() {
        return new Object[][] {
            { "testNilAndNonNilJsonMerge" },
            { "testNonNilNonMappingJsonMerge" },
            { "testMappingJsonAndNonMappingJsonMerge1" },
            { "testMappingJsonAndNonMappingJsonMerge2" },
            { "testMappingJsonNoIntersectionMergeSuccess" },
            { "testMappingJsonWithIntersectionMergeFailure1" },
            { "testMappingJsonWithIntersectionMergeFailure2" },
            { "testMappingJsonWithIntersectionMergeSuccess" },
            { "testMergeJsonSuccessForValuesWithNonIntersectingCyclicRefererences" },
            { "testMergeJsonFailureForValuesWithIntersectingCyclicRefererences" }
        };
    }

    @Test(dataProvider = "cloneWithTypeFunctions")
    public void testCloneWithType(String function) {
        BRunUtil.invoke(compileResult, function);
    }

    @DataProvider(name = "cloneWithTypeFunctions")
    public Object[] cloneWithTypeFunctions() {
        return new String[]{
                "testCloneWithTypeJsonRec1", "testCloneWithTypeJsonRec2",
                "testCloneWithTypeOptionalFieldToMandotoryField", "testCloneWithTypeAmbiguousTargetType",
                "testCloneWithTypeForNilPositive", "testCloneWithTypeForNilNegative", "testCloneWithTypeNumeric1",
                "testCloneWithTypeNumeric2", "testCloneWithTypeNumeric3", "testCloneWithTypeNumeric4",
                "testCloneWithTypeNumeric5", "testCloneWithTypeNumeric6", "testCloneWithTypeNumeric7",
                "testCloneWithTypeToArrayOfRecord", "testCloneWithTypeToArrayOfMap",
                "testCloneWithTypeIntArrayToUnionArray", "testCloneWithTypeIntSubTypeArray",
                "testCloneWithTypeStringArray", "testCloneWithTypeWithInferredArgument",
                "testCloneWithTypeWithImmutableTypes", "testCloneWithTypeDecimalToInt",
                "testCloneWithTypeDecimalToIntNegative", "testCloneWithTypeDecimalToByte",
                "testCloneWithTypeDecimalToIntSubType", "testCloneWithTypeTupleToJSON",
                "testCloneWithTypeImmutableStructuredTypes", "testCloneWithTypeWithFiniteArrayTypeFromIntArray",
                "testCloneWithTypeWithFiniteType", "testCloneWithTypeWithUnionOfFiniteType",
                "testCloneWithTypeWithFiniteArrayTypeFromIntArray",
                "testCloneWithTypeWithUnionOfFiniteTypeArraysFromIntArray",
                "testCloneWithTypeWithUnionTypeArrayFromIntArray",
                "testCloneWithTypeWithFiniteTypeArrayFromIntArrayNegative", "testConvertJsonToNestedRecordsWithErrors",
                "testCloneWithTypeNestedStructuredTypesNegative", "testCloneWithTypeJsonToRecordRestField"
        };
    }

    @Test(dataProvider = "cloneWithTypeToTupleTypeFunctions")
    public void testCloneWithTypeToTuple(String function) {
        BRunUtil.invoke(compileResult, function);
    }

    @DataProvider(name = "cloneWithTypeToTupleTypeFunctions")
    public Object[][] cloneWithTypeToTupleTypeFunctions() {
        return new Object[][] {
                { "testCloneWithTypeArrayToTupleWithRestType" },
                { "testCloneWithTypeArrayToTupleWithRestTypeUnionType" },
                { "testCloneWithTypeArrayToUnionTupleNegative" },
                { "testCloneWithTypeArrayToTupleWithMoreTargetTypes" },
                { "testCloneWithTypeArrayToTupleWithUnionRestTypeNegative" },
                { "testCloneWithTypeArrayToTupleNegative" },
                { "testCloneWithTypeArrayToTupleWithStructureRestTypeNegative" },
                { "testCloneWithTypeTupleRestType" },
                { "testCloneWithTypeUnionTuple" },
                { "testCloneWithTypeTupleRestTypeNegative" },
                { "testCloneWithTypeUnionTupleRestTypeNegative" },
<<<<<<< HEAD
                { "testCloneWithTypeToTupleTypeWithFiniteTypesNegative" }
=======
                { "testCloneWithTypeTupleWithoutFillerValues" }
>>>>>>> afff64d0
        };
    }

    @Test(dataProvider = "fromJsonWithTypeFunctions")
    public void testFromJsonWithType(String function) {
        file = BCompileUtil.compile("test-src/valuelib_fromJson_test.bal");
        BRunUtil.invoke(file, function);
    }

    @Test
    public void testAssigningCloneableToAnyOrError() {
        BRunUtil.invokeFunction(compileResult, "testAssigningCloneableToAnyOrError");
        BRunUtil.invokeFunction(compileResult, "testUsingCloneableReturnType");
    }

    @Test
    public void testDestructuredNamedArgs() {
        BRunUtil.invokeFunction(compileResult, "testDestructuredNamedArgs");
    }

    @DataProvider(name = "fromJsonWithTypeFunctions")
    public Object[][] fromJsonWithTypeFunctions() {
        return new Object[][] {
                { "testFromJsonWIthTypeNegative" },
                { "testFromJsonWithTypeRecord1" },
                { "testFromJsonWithTypeRecord2" },
                { "testFromJsonWithTypeRecord3" },
                { "testFromJsonWithTypeAmbiguousTargetType" },
                { "testFromJsonWithTypeXML" },
                { "testFromJsonWithTypeRecordWithXMLField" },
                { "testFromJsonWithTypeMap" },
                { "testFromJsonWithTypeStringArray" },
                { "testFromJsonWithTypeArrayNegative" },
                { "testFromJsonWithTypeIntArray" },
                { "testFromJsonWithTypeArrayNegative" },
                { "testFromJsonWithTypeTable" },
                { "tesFromJsonWithTypeMapWithDecimal" },
                { "testConvertJsonToAmbiguousType" },
                { "testFromJsonWithTypeWithNullValues" },
                { "testFromJsonWithTypeWithNullValuesNegative" },
                { "testFromJsonWithTypeWithInferredArgument" },
                { "testFromJsonWithTypeWithTypeReferences" },
                { "testFromJsonWithTypeNestedRecordsNegative" }
        };
    }

    @Test(dataProvider = "fromJsonStringWithTypeFunctions")
    public void testFromJsonStringWithType(String function) {
        file = BCompileUtil.compile("test-src/valuelib_fromJson_test.bal");
        BRunUtil.invoke(file, function);
    }

    @DataProvider(name = "fromJsonStringWithTypeFunctions")
    public Object[][] fromJsonStringWithTypeFunctions() {
        return new Object[][] {
                { "testFromJsonStringWithTypeJson" },
                { "testFromJsonStringWithTypeRecord" },
                { "testFromJsonStringWithAmbiguousType" },
                { "testFromJsonStringWithTypeMap" },
                { "testFromJsonStringWithTypeStringArray" },
                { "testFromJsonStringWithTypeArrayNegative" },
                { "testFromJsonStringWithTypeIntArray" },
                { "testFromJsonStringWithTypeWithInferredArgument" }
        };
    }

    @Test(dataProvider = "toJsonFunctions")
    public void testToJson(String function) {
        BRunUtil.invoke(compileResult, function);
    }

    @DataProvider(name = "toJsonFunctions")
    public Object[][] toJsonFunctions() {
        return new Object[][] {
                { "testToJsonWithRecord1" },
                { "testToJsonWithRecord2" },
                { "testToJsonWithLiterals" },
                { "testToJsonWithArray" },
                { "testToJsonWithXML" },
                { "testToJsonWithMap" },
                { "testToJsonWithMapInt" },
                { "testToJsonWithStringArray" },
                { "testToJsonWithIntArray" },
                { "testToJsonWithTable" },
                { "testToJsonWithCyclicParameter" },
                { "testTableToJsonConversion" },
                { "testToJsonConversionError" }
        };
    }

    @Test(dataProvider = "ensureTypeFunctions")
    public void testEnsureType(String function) {
        BRunUtil.invokeFunction(compileResult, function);
    }

    @DataProvider(name = "ensureTypeFunctions")
    public Object[][] ensureTypeFunctions() {
        return new Object[][] {
                { "testEnsureType" },
                { "testEnsureTypeWithInferredArgument" }
        };
    }

    @Test(dataProvider = "ensureTypeNegativeFunctions")
    public void testEnsureTypeNegative(String function) {
        BRunUtil.invokeFunction(compileResult, function);
    }

    @DataProvider(name = "ensureTypeNegativeFunctions")
    public Object[] ensureTypeNegativeFunctions() {
        return new String[]{
                "testEnsureTypeNegative", "testEnsureTypeJsonToNestedRecordsWithErrors",
                "testEnsureTypeFloatToIntNegative"
        };
    }

    @AfterClass
    public void tearDown() {
        compileResult = null;
        file = null;
    }
}<|MERGE_RESOLUTION|>--- conflicted
+++ resolved
@@ -368,11 +368,8 @@
                 { "testCloneWithTypeUnionTuple" },
                 { "testCloneWithTypeTupleRestTypeNegative" },
                 { "testCloneWithTypeUnionTupleRestTypeNegative" },
-<<<<<<< HEAD
-                { "testCloneWithTypeToTupleTypeWithFiniteTypesNegative" }
-=======
+                { "testCloneWithTypeToTupleTypeWithFiniteTypesNegative" },
                 { "testCloneWithTypeTupleWithoutFillerValues" }
->>>>>>> afff64d0
         };
     }
 
