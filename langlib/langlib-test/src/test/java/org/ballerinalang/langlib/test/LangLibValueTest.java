--- conflicted
+++ resolved
@@ -59,19 +59,13 @@
 
     @Test void testNegativeCases() {
         CompileResult negativeResult = BCompileUtil.compile("test-src/valuelib_test_negative.bal");
-<<<<<<< HEAD
-        assertEquals(negativeResult.getErrorCount(), 1);
-        validateError(negativeResult, 0,
-                "incompatible types: expected 'any', found 'ballerina/lang.value:1.0.0:Cloneable'", 21, 13);
-=======
         int index = 0;
-        validateError(negativeResult, index++, "incompatible types: expected 'any', found 'Cloneable'", 21, 13);
+        validateError(negativeResult, index++, "incompatible types: expected 'any', found 'ballerina/lang.value:1.0.0:Cloneable'", 21, 13);
         validateError(negativeResult, index++, "incompatible type for parameter 't' with inferred typedesc value: " +
                 "expected 'typedesc<anydata>', found 'typedesc<MyClass>'", 30, 23);
         validateError(negativeResult, index++, "incompatible type for parameter 't' with inferred typedesc value: " +
                 "expected 'typedesc<anydata>', found 'typedesc<MyClass>'", 31, 23);
         assertEquals(negativeResult.getErrorCount(), index);
->>>>>>> 010000dd
     }
 
     @Test
