/*
 *  Copyright (c) 2019, WSO2 Inc. (http://www.wso2.org) All Rights Reserved.
 *
 *  WSO2 Inc. licenses this file to you under the Apache License,
 *  Version 2.0 (the "License"); you may not use this file except
 *  in compliance with the License.
 *  You may obtain a copy of the License at
 *
 *    http://www.apache.org/licenses/LICENSE-2.0
 *
 *  Unless required by applicable law or agreed to in writing,
 *  software distributed under the License is distributed on an
 *  "AS IS" BASIS, WITHOUT WARRANTIES OR CONDITIONS OF ANY
 *  KIND, either express or implied.  See the License for the
 *  specific language governing permissions and limitations
 *  under the License.
 */
package org.ballerinalang.langlib.test;

import io.ballerina.runtime.api.TypeTags;
import io.ballerina.runtime.api.utils.StringUtils;
import io.ballerina.runtime.api.values.BArray;
import io.ballerina.runtime.api.values.BMap;
import io.ballerina.runtime.api.values.BString;
import org.ballerinalang.test.BCompileUtil;
import org.ballerinalang.test.BRunUtil;
import org.ballerinalang.test.CompileResult;
import org.testng.Assert;
import org.testng.annotations.AfterClass;
import org.testng.annotations.BeforeClass;
import org.testng.annotations.DataProvider;
import org.testng.annotations.Test;

import java.util.Arrays;

import static io.ballerina.runtime.api.utils.TypeUtils.getType;
import static org.ballerinalang.test.BAssertUtil.validateError;
import static org.ballerinalang.test.BAssertUtil.validateWarning;
import static org.testng.Assert.assertEquals;
import static org.testng.Assert.assertNull;

/**
 * Test cases for value lib functions.
 *
 * @since 1.0
 */
@Test
public class LangLibValueTest {

    private CompileResult compileResult, file;

    @BeforeClass
    public void setup() {

        compileResult = BCompileUtil.compile("test-src/valuelib_test.bal");
        if (compileResult.getErrorCount() != 0) {
            Arrays.stream(compileResult.getDiagnostics()).forEach(System.out::println);
            Assert.fail("Compilation contains error");
        }
    }

    @AfterClass
    public void tearDown() {
        compileResult = null;
        file = null;
    }

    @Test void testNegativeCases() {
        CompileResult negativeResult = BCompileUtil.compile("test-src/valuelib_test_negative.bal");
        int index = 0;
        validateError(negativeResult, index++, "incompatible types: expected 'any', found " +
                "'ballerina/lang.value:0.0.0:Cloneable'", 22, 13);
        validateError(negativeResult, index++, "incompatible type for parameter 't' with inferred typedesc value: " +
                "expected 'typedesc<anydata>', found 'typedesc<MyClass>'", 31, 23);
        validateError(negativeResult, index++, "incompatible type for parameter 't' with inferred typedesc value: " +
                "expected 'typedesc<anydata>', found 'typedesc<MyClass>'", 32, 23);
        validateWarning(negativeResult, index++, "invalid usage of the 'check' expression operator: " +
                "no expression type is equivalent to error type", 41, 21);
        validateError(negativeResult, index++, "incompatible types: expected 'anydata', " +
                "found 'table<RecordWithHandleField>'", 55, 13);
        assertEquals(negativeResult.getErrorCount(), index - 1);
        assertEquals(negativeResult.getWarnCount(), 1);
    }

    @Test
    public void testToJsonString() {

        Object returns = BRunUtil.invoke(compileResult, "testToJsonString");
        assertEquals(getType(returns).getTag(), TypeTags.MAP_TAG);

        BMap<BString, BString> arr = (BMap<BString, BString>) returns;
        assertEquals(arr.get(StringUtils.fromString("aNil")).toString(), "null");
        assertEquals(arr.get(StringUtils.fromString("aString")).toString(), "\"aString\"");
        assertEquals(arr.get(StringUtils.fromString("aNumber")).toString(), "10");
        assertEquals(arr.get(StringUtils.fromString("aFloatNumber")).toString(), "10.5");
        assertEquals(arr.get(StringUtils.fromString("anArray")).toString(), "[\"hello\", \"world\"]");
        assertEquals(arr.get(StringUtils.fromString("anObject")).toString(),
                "{\"name\":\"anObject\", \"value\":10, \"sub\":{\"subName\":\"subObject\", \"subValue\":10}}");
        assertEquals(arr.get(StringUtils.fromString("anotherMap")).toString(),
                "{\"name\":\"anObject\", \"value\":\"10\", \"sub\":\"Science\", " +
                        "\"intVal\":2324, \"boolVal\":true, \"floatVal\":45.4, " +
                        "\"nestedMap\":{\"xx\":\"XXStr\", \"n\":343, \"nilVal\":null}}");
        assertEquals(arr.get(StringUtils.fromString("aStringMap")).toString(),
                "{\"name\":\"anObject\", \"value\":\"10\", \"sub\":\"Science\"}");
        assertEquals(arr.get(StringUtils.fromString("aArr")).toString(),
                "[{\"name\":\"anObject\", \"value\":\"10\", \"sub\":\"Science\", \"intVal\":2324, " +
                        "\"boolVal\":true, \"floatVal\":45.4, \"nestedMap\":{\"xx\":\"XXStr\", \"n\":343, " +
                        "\"nilVal\":null}}, {\"name\":\"anObject\", \"value\":\"10\", \"sub\":\"Science\"}]");
        assertEquals(arr.get(StringUtils.fromString("iArr")).toString(), "[0, 1, 255]");
        assertEquals(arr.get(StringUtils.fromString("arr1")).toString(),
                "{\"country\":\"x\", \"city\":\"y\", \"street\":\"z\", \"no\":3}");
        assertEquals(arr.size(), 11);
    }

    @Test
    public void testToJsonForNonJsonTypes() {
        BRunUtil.invoke(compileResult, "testToJsonStringForNonJsonTypes");
    }

    @Test
    public void testToStringOnCycles() {
        BRunUtil.invoke(compileResult, "testToStringOnCycles");
    }

    @Test
    public void testFromJsonString() {

        Object returns = BRunUtil.invoke(compileResult, "testFromJsonString");
        assertEquals(getType(returns).getTag(), TypeTags.MAP_TAG);

        BMap<BString, Object> arr = (BMap<BString, Object>) returns;
        assertEquals(getType(arr.get(StringUtils.fromString("aNil"))).getTag(), TypeTags.ERROR_TAG);
        assertNull(arr.get(StringUtils.fromString("aNull")));
        assertEquals(arr.get(StringUtils.fromString("aString")).toString(), "aString");
        assertEquals(arr.get(StringUtils.fromString("aNumber")).toString(), "10");
        assertEquals(arr.get(StringUtils.fromString("aFloatNumber")).toString(), "10.5");
        assertEquals(arr.get(StringUtils.fromString("positiveZero")).toString(), "0");
        assertEquals(arr.get(StringUtils.fromString("negativeZero")).toString(), "-0.0");
        assertEquals(arr.get(StringUtils.fromString("negativeNumber")).toString(), "-25");
        assertEquals(arr.get(StringUtils.fromString("negativeFloatNumber")).toString(), "-10.5");
        assertEquals(arr.get(StringUtils.fromString("anArray")).toString(), "[\"hello\",\"world\"]");
        assertEquals(arr.get(StringUtils.fromString("anObject")).toString(),
                "{\"name\":\"anObject\",\"value\":10,\"sub\":{\"subName\":\"subObject\",\"subValue\":10}}");
        assertEquals(getType(arr.get(StringUtils.fromString("anInvalid"))).getTag(), TypeTags.ERROR_TAG);
        assertEquals(arr.size(), 12);
    }

    @Test
    public void testFromJsonStringNegative() {
        BRunUtil.invoke(compileResult, "testFromJsonStringNegative");
    }

    @Test
    public void testFromJsonFloatString() {

        Object returns = BRunUtil.invoke(compileResult, "testFromJsonFloatString");
        assertEquals(getType(returns).getTag(), TypeTags.MAP_TAG);

        BMap<BString, Object> arr = (BMap<BString, Object>) returns;
        assertEquals(getType(arr.get(StringUtils.fromString("aNil"))).getTag(), TypeTags.ERROR_TAG);
        assertNull(arr.get(StringUtils.fromString("aNull")));
        assertEquals(arr.get(StringUtils.fromString("aString")).toString(), "aString");
        assertEquals(arr.get(StringUtils.fromString("aNumber")).toString(), "10.0");
        assertEquals(arr.get(StringUtils.fromString("aFloatNumber")).toString(), "10.5");
        assertEquals(arr.get(StringUtils.fromString("positiveZero")).toString(), "0.0");
        assertEquals(arr.get(StringUtils.fromString("negativeZero")).toString(), "-0.0");
        assertEquals(arr.get(StringUtils.fromString("negativeNumber")).toString(), "-25.0");
        assertEquals(arr.get(StringUtils.fromString("negativeFloatNumber")).toString(), "-10.5");
        assertEquals(arr.get(StringUtils.fromString("anArray")).toString(), "[\"hello\",\"world\"]");
        assertEquals(arr.get(StringUtils.fromString("anObject")).toString(),
                "{\"name\":\"anObject\",\"value\":10.0,\"sub\":{\"subName\":\"subObject\",\"subValue\":10.0}}");
        assertEquals(getType(arr.get(StringUtils.fromString("anInvalid"))).getTag(), TypeTags.ERROR_TAG);
        assertEquals(arr.size(), 12);
    }

    @Test
    public void testFromJsonDecimalString() {

        Object returns = BRunUtil.invoke(compileResult, "testFromJsonDecimalString");
        assertEquals(getType(returns).getTag(), TypeTags.MAP_TAG);

        BMap<BString, Object> arr = (BMap<BString, Object>) returns;
        assertEquals(getType(arr.get(StringUtils.fromString("aNil"))).getTag(), TypeTags.ERROR_TAG);
        assertNull(arr.get(StringUtils.fromString("aNull")));
        assertEquals(arr.get(StringUtils.fromString("aString")).toString(), "aString");
        assertEquals(arr.get(StringUtils.fromString("aNumber")).toString(), "10");
        assertEquals(arr.get(StringUtils.fromString("aFloatNumber")).toString(), "10.5");
        assertEquals(arr.get(StringUtils.fromString("positiveZero")).toString(), "0");
        assertEquals(arr.get(StringUtils.fromString("negativeZero")).toString(), "0");
        assertEquals(arr.get(StringUtils.fromString("negativeNumber")).toString(), "-25");
        assertEquals(arr.get(StringUtils.fromString("negativeFloatNumber")).toString(), "-10.5");
        assertEquals(arr.get(StringUtils.fromString("anArray")).toString(), "[\"hello\",\"world\"]");
        assertEquals(arr.get(StringUtils.fromString("anObject")).toString(),
                "{\"name\":\"anObject\",\"value\":10,\"sub\":{\"subName\":\"subObject\",\"subValue\":10}}");
        assertEquals(getType(arr.get(StringUtils.fromString("anInvalid"))).getTag(), TypeTags.ERROR_TAG);
        assertEquals(arr.size(), 12);
    }

    @Test
    public void testToString() {
        BRunUtil.invoke(compileResult, "testToStringMethod");

        Object returns = BRunUtil.invoke(compileResult, "testToString");
        BArray array = (BArray) returns;
        int i = 0;
        Assert.assertEquals(array.getString(i++), "6");
        Assert.assertEquals(array.getString(i++), "6.0");
        Assert.assertEquals(array.getString(i++), "toString");
        Assert.assertEquals(array.getString(i++), "");
        Assert.assertEquals(array.getString(i++), "true");
        Assert.assertEquals(array.getString(i++), "345.2425341");
        Assert.assertEquals(array.getString(i++), "{\"a\":\"STRING\",\"b\":12,\"c\":12.4,\"d\":true," +
                "\"e\":{\"x\":\"x\",\"y\":null}}");
        Assert.assertEquals(array.getString(i++),
                "<CATALOG>" +
                        "<CD><TITLE>Empire Burlesque</TITLE><ARTIST>Bob Dylan</ARTIST></CD>" +
                        "<CD><TITLE>Hide your heart</TITLE><ARTIST>Bonnie Tyler</ARTIST></CD>" +
                        "<CD><TITLE>Greatest Hits</TITLE><ARTIST>Dolly Parton</ARTIST></CD>" +
                        "</CATALOG>");
        Assert.assertEquals(array.getString(i++), "[\"str\",23,23.4,true]");
        Assert.assertEquals(array.getString(i++), "error FirstError (\"Reason1\",error(\"ExampleError\")," +
                "message=\"Test passing error union to a function\")");
        Assert.assertEquals(array.getString(i++), "object Student");
        Assert.assertEquals(array.getString(i++), "Rola from MMV");
        Assert.assertEquals(array.getString(i++), "[object Student,Rola from MMV]");
        Assert.assertEquals(array.getString(i++),
                "{\"name\":\"Gima\",\"address\":{\"country\":\"Sri Lanka\",\"city\":\"Colombo\"," +
                        "\"street\":\"Palm Grove\"},\"age\":12}");
        Assert.assertEquals(array.getString(i),
                "{\"varInt\":6,\"varFloat\":6.0," +
                        "\"varStr\":\"toString\"," +
                        "\"varNil\":null," +
                        "\"varBool\":true," +
                        "\"varDecimal\":345.2425341," +
                        "\"varjson\":{\"a\":\"STRING\",\"b\":12,\"c\":12.4," +
                        "\"d\":true,\"e\":{\"x\":\"x\",\"y\":null}}," +
                        "\"varXml\":`<CATALOG><CD><TITLE>Empire Burlesque</TITLE>" +
                        "<ARTIST>Bob Dylan</ARTIST></CD><CD><TITLE>Hide your heart" +
                        "</TITLE><ARTIST>Bonnie Tyler</ARTIST></CD><CD><TITLE>Greatest Hits</TITLE>" +
                        "<ARTIST>Dolly Parton</ARTIST></CD></CATALOG>`," +
                        "\"varArr\":[\"str\",23,23.4,true],\"varErr\":error FirstError (\"Reason1\"," +
                        "error(\"ExampleError\"),message=\"Test passing error union to a function\")," +
                        "\"varObj\":object Student,\"varObj2\":Rola from MMV," +
                        "\"varObjArr\":[object Student,Rola from MMV]," +
                        "\"varRecord\":{\"name\":\"Gima\",\"address\":{\"country\":\"Sri Lanka\"," +
                        "\"city\":\"Colombo\",\"street\":\"Palm Grove\"},\"age\":12}}");
    }

    @Test
    public void testToStringOnSubTypes() {
        BRunUtil.invoke(compileResult, "testToStringOnSubTypes");
    }

    @Test
    public void testToStringOnFiniteTypes() {
        BRunUtil.invoke(compileResult, "testToStringOnFiniteTypes");
    }

    @Test
    public void testXMLToStringWithXMLTextContainingAngleBrackets() {
        BRunUtil.invoke(compileResult, "testXMLWithAngleBrackets");
    }

    @Test
    public void testToStringForTable() {
        BRunUtil.invoke(compileResult, "testToStringMethodForTable");
    }

    @Test(dataProvider = "mergeJsonFunctions")
    public void testMergeJson(String function) {
        Object returns = BRunUtil.invoke(compileResult, function);
        Assert.assertTrue((Boolean) returns);
    }

    @Test
    public void xmlSequenceFragmentToString() {
        Object returns = BRunUtil.invoke(compileResult, "xmlSequenceFragmentToString");
        Assert.assertEquals((returns).toString(), "<def>DEF</def><ghi>1</ghi>");
    }

    @Test
    public void testToBalStringMethod() {
        CompileResult testFile = BCompileUtil.compile("test-src/valuelib_toBalString_test.bal");
        BRunUtil.invoke(testFile, "testIntValueToBalString");
        BRunUtil.invoke(testFile, "testStringValueToBalString");
        BRunUtil.invoke(testFile, "testFloatingPointNumbersToBalString");
        BRunUtil.invoke(testFile, "testAnyAnydataNilToBalString");
        BRunUtil.invoke(testFile, "testTableToBalString");
        BRunUtil.invoke(testFile, "testErrorToBalString");
        BRunUtil.invoke(testFile, "testArrayToBalString");
        BRunUtil.invoke(testFile, "testTupleToBalString");
        BRunUtil.invoke(testFile, "testJsonToBalString");
        BRunUtil.invoke(testFile, "testXmlToBalString");
        BRunUtil.invoke(testFile, "testObjectToBalString");
        BRunUtil.invoke(testFile, "testToBalStringOnCycles");
        BRunUtil.invoke(testFile, "testToBalStringOnRegExpValueWithLiterals");
        BRunUtil.invoke(testFile, "testToBalStringOnRegExpValueWithEscapes");
        BRunUtil.invoke(testFile, "testToBalStringOnRegExpValueWithCharacterClass");
        BRunUtil.invoke(testFile, "testToBalStringOnRegExpValueWithCharacterClass2");
        BRunUtil.invoke(testFile, "testToBalStringOnRegExpValueWithCapturingGroups");
        BRunUtil.invoke(testFile, "testToBalStringOnRegExpValueWithCapturingGroups2");
        BRunUtil.invoke(testFile, "testToBalStringOnRegExpValueWithCapturingGroups3");
        BRunUtil.invoke(testFile, "testToBalStringOnRegExpValueWithCapturingGroups4");
        BRunUtil.invoke(testFile, "testToBalStringOnRegExpValueWithCapturingGroups5");
        BRunUtil.invoke(testFile, "testToBalStringOnComplexRegExpValue");
        BRunUtil.invoke(testFile, "testToBalStringComplexRegExpValue2");
    }

    @Test
    public void testFromBalString() {
        CompileResult file = BCompileUtil.compile("test-src/valuelib_fromBalString_test.bal");
        BRunUtil.invoke(file, "testIntValueFromBalString");
        BRunUtil.invoke(file, "testStringValueFromBalString");
        BRunUtil.invoke(file, "testFloatingPointNumbersFromBalString");
        BRunUtil.invoke(file, "testAnydataNilFromBalString");
        BRunUtil.invoke(file, "testMapFromBalString");
        BRunUtil.invoke(file, "testTableFromBalString");
        BRunUtil.invoke(file, "testArrayFromBalString");
        BRunUtil.invoke(file, "testTupleFromBalString");
        BRunUtil.invoke(file, "testJsonFromBalString");
        BRunUtil.invoke(file, "testXmlFromBalString");
        BRunUtil.invoke(file, "testObjectFromString");
        BRunUtil.invoke(file, "testFromBalStringOnCycles");
        BRunUtil.invoke(file, "testFromBalStringNegative");
        BRunUtil.invoke(file, "testFromStringOnRegExp");
        BRunUtil.invoke(file, "testFromStringOnRegExpNegative");
    }

    @DataProvider(name = "mergeJsonFunctions")
    public Object[][] mergeJsonFunctions() {
        return new Object[][] {
            { "testNilAndNonNilJsonMerge" },
            { "testNonNilNonMappingJsonMerge" },
            { "testMappingJsonAndNonMappingJsonMerge1" },
            { "testMappingJsonAndNonMappingJsonMerge2" },
            { "testMappingJsonNoIntersectionMergeSuccess" },
            { "testMappingJsonWithIntersectionMergeFailure1" },
            { "testMappingJsonWithIntersectionMergeFailure2" },
            { "testMappingJsonWithIntersectionMergeSuccess" },
            { "testMergeJsonSuccessForValuesWithNonIntersectingCyclicRefererences" },
            { "testMergeJsonFailureForValuesWithIntersectingCyclicRefererences" }
        };
    }

    @Test(dataProvider = "cloneWithTypeFunctions")
    public void testCloneWithType(String function) {
        BRunUtil.invoke(compileResult, function);
    }

    @DataProvider(name = "cloneWithTypeFunctions")
    public Object[] cloneWithTypeFunctions() {
        return new String[]{
                "testCloneWithTypeJsonRec1", "testCloneWithTypeJsonRec2",
                "testCloneWithTypeOptionalFieldToMandotoryField", "testCloneWithTypeAmbiguousTargetType",
                "testCloneWithTypeForNilPositive", "testCloneWithTypeForNilNegative", "testCloneWithTypeNumeric1",
                "testCloneWithTypeNumeric2", "testCloneWithTypeNumeric3", "testCloneWithTypeNumeric4",
                "testCloneWithTypeNumeric5", "testCloneWithTypeNumeric6", "testCloneWithTypeNumeric7",
                "testCloneWithTypeToArrayOfRecord", "testCloneWithTypeToArrayOfMap",
                "testCloneWithTypeIntArrayToUnionArray", "testCloneWithTypeIntSubTypeArray",
                "testCloneWithTypeStringArray", "testCloneWithTypeWithInferredArgument",
                "testCloneWithTypeWithImmutableTypes", "testCloneWithTypeDecimalToInt",
                "testCloneWithTypeDecimalToIntNegative", "testCloneWithTypeDecimalToByte",
                "testCloneWithTypeDecimalToIntSubType", "testCloneWithTypeTupleToJSON",
                "testCloneWithTypeImmutableStructuredTypes", "testCloneWithTypeWithFiniteArrayTypeFromIntArray",
                "testCloneWithTypeWithFiniteType", "testCloneWithTypeWithUnionOfFiniteType",
                "testCloneWithTypeWithFiniteArrayTypeFromIntArray", "testCloneWithTypeToArrays",
                "testCloneWithTypeWithUnionOfFiniteTypeArraysFromIntArray",
                "testCloneWithTypeWithUnionTypeArrayFromIntArray",
                "testCloneWithTypeWithFiniteTypeArrayFromIntArrayNegative", "testConvertJsonToNestedRecordsWithErrors",
                "testCloneWithTypeNestedStructuredTypesNegative", "testCloneWithTypeJsonToRecordRestField",
                "testCloneWithTypeWithAmbiguousUnion", "testCloneWithTypeXmlToUnion",
                "testCloneWithTypeWithTuples", "testCloneWithTypeToJson",
                "testCloneWithTypeToUnion",
                "testCloneWithTypeTable",
                "testCloneWithTypeOnRegExp",
                "testCloneWithTypeOnRegExpNegative",
                "testCloneWithTypeWithXML", "testConversionsBetweenXml",
                "testCloneWithTypeRecordWithXMLField",
                "testConvertToUnionWithAmbiguousMemberTypes", "testConvertingToReferenceTypes",
                "testCloneWithTypeTableToAnydata", "testUnionNestedTypeConversionErrors",
                "testCloneWithTypeToUnionOfTypeReference", "testCloneWithTypeToTableNegative",
<<<<<<< HEAD
                "testCloneWithTypeRecordDefaultValues"
=======
                "testCloneWithTypeToRecordWithIntersectingUnionMembers"
>>>>>>> 774d9650
        };
    }

    @Test(dataProvider = "cloneWithTypeToTupleTypeFunctions")
    public void testCloneWithTypeToTuple(String function) {
        BRunUtil.invoke(compileResult, function);
    }

    @DataProvider(name = "cloneWithTypeToTupleTypeFunctions")
    public Object[][] cloneWithTypeToTupleTypeFunctions() {
        return new Object[][]{
                {"testCloneWithTypeArrayToTupleWithRestType"},
                {"testCloneWithTypeArrayToTupleWithRestTypeUnionType"},
                {"testCloneWithTypeArrayToUnionTupleNegative"},
                {"testCloneWithTypeArrayToTupleWithMoreTargetTypes"},
                {"testCloneWithTypeArrayToTupleWithUnionRestTypeNegative"},
                {"testCloneWithTypeArrayToTupleNegative"},
                {"testCloneWithTypeArrayToTupleWithStructureRestTypeNegative"},
                {"testCloneWithTypeTupleRestType"},
                {"testCloneWithTypeUnionTuple"},
                {"testCloneWithTypeTupleRestTypeNegative"},
                {"testCloneWithTypeUnionTupleRestTypeNegative"},
                {"testCloneWithTypeToTupleTypeWithFiniteTypesNegative"},
                {"testCloneWithTypeTupleConsideringFillerValues"},
                {"testCloneWithTypeConsideringReadOnlyFillerValues"}
        };
    }

    @Test(dataProvider = "fromJsonWithTypeFunctions")
    public void testFromJsonWithType(String function) {
        file = BCompileUtil.compile("test-src/valuelib_fromJson_test.bal");
        BRunUtil.invoke(file, function);
    }

    @Test
    public void testAssigningCloneableToAnyOrError() {
        BRunUtil.invoke(compileResult, "testAssigningCloneableToAnyOrError");
        BRunUtil.invoke(compileResult, "testUsingCloneableReturnType");
    }

    @Test
    public void testDestructuredNamedArgs() {
        BRunUtil.invoke(compileResult, "testDestructuredNamedArgs");
    }

    @DataProvider(name = "fromJsonWithTypeFunctions")
    public Object[][] fromJsonWithTypeFunctions() {
        return new Object[][] {
                { "testFromJsonWIthTypeNegative" },
                { "testFromJsonWithTypeRecord1" },
                { "testFromJsonWithTypeRecord2" },
                { "testFromJsonWithTypeRecord3" },
                { "testFromJsonWithTypeAmbiguousTargetType" },
                { "testFromJsonWithTypeXML" },
                { "testFromJsonWithTypeRecordWithXMLField" },
                { "testFromJsonWithTypeMap" },
                { "testFromJsonWithTypeStringArray" },
                { "testFromJsonWithTypeArrayNegative" },
                { "testFromJsonWithTypeIntArray" },
                { "testFromJsonWithTypeArrayNegative" },
                { "testFromJsonWithTypeTable" },
                { "tesFromJsonWithTypeMapWithDecimal" },
                { "testConvertJsonToAmbiguousType" },
                { "testFromJsonWithTypeWithNullValues" },
                { "testFromJsonWithTypeWithNullValuesNegative" },
                { "testFromJsonWithTypeWithInferredArgument" },
                { "testFromJsonWithTypeWithTypeReferences" },
                { "testFromJsonWithTypeNestedRecordsNegative" },
                { "testFromJsonWithTypeOnRegExp" },
                { "testFromJsonWithTypeOnRegExpNegative" },
                {"testFromJsonWithTypeToUnionOfTypeReference"},
                {"testFromJsonStringWithUnexpectedChars"}
        };
    }

    @Test(dataProvider = "fromJsonStringWithTypeFunctions")
    public void testFromJsonStringWithType(String function) {
        file = BCompileUtil.compile("test-src/valuelib_fromJson_test.bal");
        BRunUtil.invoke(file, function);
    }

    @DataProvider(name = "fromJsonStringWithTypeFunctions")
    public Object[][] fromJsonStringWithTypeFunctions() {
        return new Object[][] {
                { "testFromJsonStringWithTypeJson" },
                { "testFromJsonStringWithTypeRecord" },
                { "testFromJsonStringWithAmbiguousType" },
                { "testFromJsonStringWithTypeMap" },
                { "testFromJsonStringWithTypeStringArray" },
                { "testFromJsonStringWithTypeArrayNegative" },
                { "testFromJsonStringWithTypeIntArray" },
                { "testFromJsonStringWithTypeWithInferredArgument" }
        };
    }

    @Test(dataProvider = "toJsonFunctions")
    public void testToJson(String function) {
        BRunUtil.invoke(compileResult, function);
    }

    @DataProvider(name = "toJsonFunctions")
    public Object[][] toJsonFunctions() {
        return new Object[][] {
                { "testToJsonWithRecord1" },
                { "testToJsonWithRecord2" },
                { "testToJsonWithLiterals" },
                { "testToJsonWithArray" },
                { "testToJsonWithXML" },
                { "testToJsonWithMap" },
                { "testToJsonWithMapInt" },
                { "testToJsonWithStringArray" },
                { "testToJsonWithIntArray" },
                { "testToJsonWithTable" },
                { "testToJsonWithCyclicParameter" },
                { "testTableToJsonConversion" }
        };
    }

    @Test(dataProvider = "ensureTypeFunctions")
    public void testEnsureType(String function) {
        BRunUtil.invoke(compileResult, function);
    }

    @DataProvider(name = "ensureTypeFunctions")
    public Object[][] ensureTypeFunctions() {
        return new Object[][] {
                { "testEnsureType" },
                { "testEnsureTypeWithInferredArgument" }
        };
    }

    @Test(dataProvider = "ensureTypeNegativeFunctions")
    public void testEnsureTypeNegative(String function) {
        BRunUtil.invoke(compileResult, function);
    }

    @DataProvider(name = "ensureTypeNegativeFunctions")
    public Object[] ensureTypeNegativeFunctions() {
        return new String[]{
                "testEnsureTypeNegative", "testEnsureTypeJsonToNestedRecordsWithErrors",
                "testEnsureTypeFloatToIntNegative"
        };
    }

    @Test
    public void testDecimalToString() {
        BRunUtil.invoke(compileResult, "testDecimalZeroToString");
        BRunUtil.invoke(compileResult, "testDecimalNonZeroToString");
    }

    @Test
    public void testCount() {
        BRunUtil.invoke(compileResult, "testCount");
    }

    @Test
    public void testFirst() {
        BRunUtil.invoke(compileResult, "testFirst");
    }

    @Test
    public void testLast() {
        BRunUtil.invoke(compileResult, "testLast");
    }
}<|MERGE_RESOLUTION|>--- conflicted
+++ resolved
@@ -379,11 +379,7 @@
                 "testConvertToUnionWithAmbiguousMemberTypes", "testConvertingToReferenceTypes",
                 "testCloneWithTypeTableToAnydata", "testUnionNestedTypeConversionErrors",
                 "testCloneWithTypeToUnionOfTypeReference", "testCloneWithTypeToTableNegative",
-<<<<<<< HEAD
-                "testCloneWithTypeRecordDefaultValues"
-=======
-                "testCloneWithTypeToRecordWithIntersectingUnionMembers"
->>>>>>> 774d9650
+                "testCloneWithTypeRecordDefaultValues", "testCloneWithTypeToRecordWithIntersectingUnionMembers"
         };
     }
 
