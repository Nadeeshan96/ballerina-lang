<?xml version="1.0" encoding="UTF-8"?>
<!--
  ~ Copyright (c) 2019, WSO2 Inc. (http://www.wso2.org) All Rights Reserved.
  ~
  ~ WSO2 Inc. licenses this file to you under the Apache License,
  ~ Version 2.0 (the "License"); you may not use this file except
  ~ in compliance with the License.
  ~ You may obtain a copy of the License at
  ~
  ~     http://www.apache.org/licenses/LICENSE-2.0
  ~
  ~ Unless required by applicable law or agreed to in writing,
  ~ software distributed under the License is distributed on an
  ~ "AS IS" BASIS, WITHOUT WARRANTIES OR CONDITIONS OF ANY
  ~ KIND, either express or implied. See the License for the
  ~ specific language governing permissions and limitations
  ~ under the License.
  -->

<!DOCTYPE suite SYSTEM "http://testng.org/testng-1.0.dtd" >

<suite name="ballerina-langlib-test-suite">

    <listeners>
        <listener class-name="org.ballerinalang.langlib.test.utils.BLogInitializer" />
        <!--<listener class-name="org.ballerinalang.langlib.test.utils.TestEventListener"/>-->
    </listeners>

    <test name="lang-lib-test" parallel="false">
        <parameter name="enableJBallerinaTests" value="true" />

        <classes>
            <class name="org.ballerinalang.langlib.test.LangLibStringTest" />
<<<<<<< HEAD
            <class name="org.ballerinalang.langlib.test.TypeParamTest" />
=======
            <class name="org.ballerinalang.langlib.test.LangLibArrayTest" />
>>>>>>> b67e2952
        </classes>
    </test>
</suite><|MERGE_RESOLUTION|>--- conflicted
+++ resolved
@@ -31,11 +31,8 @@
 
         <classes>
             <class name="org.ballerinalang.langlib.test.LangLibStringTest" />
-<<<<<<< HEAD
             <class name="org.ballerinalang.langlib.test.TypeParamTest" />
-=======
             <class name="org.ballerinalang.langlib.test.LangLibArrayTest" />
->>>>>>> b67e2952
         </classes>
     </test>
 </suite>