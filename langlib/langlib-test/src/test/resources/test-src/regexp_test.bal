--- conflicted
+++ resolved
@@ -1745,7 +1745,7 @@
     if (x1 is string:RegExp) {
        assertTrue(re `A&B\s|&D` == x1);
     }
-        
+
     x1 = regexp:fromString("\\p{Ll}|\\p{Mn}|\\p{Nd}|\\p{Sm}|\\p{Pc}|\\p{Cc}|\\p{Zs}");
     assertTrue(x1 is string:RegExp);
     if (x1 is string:RegExp) {
@@ -1758,7 +1758,7 @@
     assertTrue(x1 is error);
     if (x1 is error) {
         assertEquality("{ballerina/lang.regexp}RegularExpressionParsingError", x1.message());
-        assertEquality("Failed to parse regular expression: missing backslash before '*' token in 'AB+^*'", 
+        assertEquality("Failed to parse regular expression: missing backslash before '*' token in 'AB+^*'",
             <string> checkpanic x1.detail()["message"]);
     }
 
@@ -1766,7 +1766,7 @@
     assertTrue(x1 is error);
     if (x1 is error) {
         assertEquality("{ballerina/lang.regexp}RegularExpressionParsingError", x1.message());
-        assertEquality("Failed to parse regular expression: invalid character 'h' after backslash in 'AB\\hCD'", 
+        assertEquality("Failed to parse regular expression: invalid character 'h' after backslash in 'AB\\hCD'",
             <string> checkpanic x1.detail()["message"]);
     }
 
@@ -1774,7 +1774,7 @@
     assertTrue(x1 is error);
     if (x1 is error) {
         assertEquality("{ballerina/lang.regexp}RegularExpressionParsingError", x1.message());
-        assertEquality("Failed to parse regular expression: missing open brace '{' token in 'AB\\pCD'", 
+        assertEquality("Failed to parse regular expression: missing open brace '{' token in 'AB\\pCD'",
             <string> checkpanic x1.detail()["message"]);
     }
 
@@ -1782,7 +1782,7 @@
     assertTrue(x1 is error);
     if (x1 is error) {
         assertEquality("{ballerina/lang.regexp}RegularExpressionParsingError", x1.message());
-        assertEquality("Failed to parse regular expression: invalid character 'u' after backslash in 'AB\\uCD'", 
+        assertEquality("Failed to parse regular expression: invalid character 'u' after backslash in 'AB\\uCD'",
             <string> checkpanic x1.detail()["message"]);
     }
 
@@ -1790,7 +1790,7 @@
     assertTrue(x1 is error);
     if (x1 is error) {
         assertEquality("{ballerina/lang.regexp}RegularExpressionParsingError", x1.message());
-        assertEquality("Failed to parse regular expression: missing close brace '}' token in 'AB\\u{001CD'", 
+        assertEquality("Failed to parse regular expression: missing close brace '}' token in 'AB\\u{001CD'",
             <string> checkpanic x1.detail()["message"]);
     }
 
@@ -1798,7 +1798,7 @@
     assertTrue(x1 is error);
     if (x1 is error) {
         assertEquality("{ballerina/lang.regexp}RegularExpressionParsingError", x1.message());
-        assertEquality("Failed to parse regular expression: missing close brace '}' token in 'AB\\p{sc=Lu'", 
+        assertEquality("Failed to parse regular expression: missing close brace '}' token in 'AB\\p{sc=Lu'",
             <string> checkpanic x1.detail()["message"]);
     }
 
@@ -1806,7 +1806,7 @@
     assertTrue(x1 is error);
     if (x1 is error) {
         assertEquality("{ballerina/lang.regexp}RegularExpressionParsingError", x1.message());
-        assertEquality("Failed to parse regular expression: missing close bracket ']' token in '[^abc'", 
+        assertEquality("Failed to parse regular expression: missing close bracket ']' token in '[^abc'",
             <string> checkpanic x1.detail()["message"]);
     }
 
@@ -1814,7 +1814,7 @@
     assertTrue(x1 is error);
     if (x1 is error) {
         assertEquality("{ballerina/lang.regexp}RegularExpressionParsingError", x1.message());
-        assertEquality("Failed to parse regular expression: missing close parenthesis ')' token in '(abc'", 
+        assertEquality("Failed to parse regular expression: missing close parenthesis ')' token in '(abc'",
             <string> checkpanic x1.detail()["message"]);
     }
 
@@ -1822,7 +1822,7 @@
     assertTrue(x1 is error);
     if (x1 is error) {
         assertEquality("{ballerina/lang.regexp}RegularExpressionParsingError", x1.message());
-        assertEquality("Failed to parse regular expression: missing backslash before '*' token in '(ab^*)'", 
+        assertEquality("Failed to parse regular expression: missing backslash before '*' token in '(ab^*)'",
             <string> checkpanic x1.detail()["message"]);
     }
 
@@ -1830,7 +1830,7 @@
     assertTrue(x1 is error);
     if (x1 is error) {
         assertEquality("{ballerina/lang.regexp}RegularExpressionParsingError", x1.message());
-        assertEquality("Failed to parse regular expression: invalid end character in '\\p{'", 
+        assertEquality("Failed to parse regular expression: invalid end character in '\\p{'",
             <string> checkpanic x1.detail()["message"]);
     }
 
@@ -1838,7 +1838,7 @@
     assertTrue(x1 is error);
     if (x1 is error) {
         assertEquality("{ballerina/lang.regexp}RegularExpressionParsingError", x1.message());
-        assertEquality("Failed to parse regular expression: invalid Unicode property value '^' in '\\p{sc=^}'", 
+        assertEquality("Failed to parse regular expression: invalid Unicode property value '^' in '\\p{sc=^}'",
             <string> checkpanic x1.detail()["message"]);
     }
 
@@ -1846,7 +1846,7 @@
     assertTrue(x1 is error);
     if (x1 is error) {
         assertEquality("{ballerina/lang.regexp}RegularExpressionParsingError", x1.message());
-        assertEquality("Failed to parse regular expression: invalid Unicode property value 'L^' in '\\p{sc=L^}'", 
+        assertEquality("Failed to parse regular expression: invalid Unicode property value 'L^' in '\\p{sc=L^}'",
             <string> checkpanic x1.detail()["message"]);
     }
 
@@ -1854,7 +1854,7 @@
     assertTrue(x1 is error);
     if (x1 is error) {
         assertEquality("{ballerina/lang.regexp}RegularExpressionParsingError", x1.message());
-        assertEquality("Failed to parse regular expression: invalid end character in '\\p{gc='", 
+        assertEquality("Failed to parse regular expression: invalid end character in '\\p{gc='",
             <string> checkpanic x1.detail()["message"]);
     }
 
@@ -1862,7 +1862,7 @@
     assertTrue(x1 is error);
     if (x1 is error) {
         assertEquality("{ballerina/lang.regexp}RegularExpressionParsingError", x1.message());
-        assertEquality("Failed to parse regular expression: missing close bracket ']' token in '['", 
+        assertEquality("Failed to parse regular expression: missing close bracket ']' token in '['",
             <string> checkpanic x1.detail()["message"]);
     }
 
@@ -1928,7 +1928,7 @@
     assertTrue(x1 is error);
     if (x1 is error) {
         assertEquality("{ballerina/lang.regexp}RegularExpressionParsingError", x1.message());
-        assertEquality("Failed to parse regular expression: invalid end character in '\\p{'", 
+        assertEquality("Failed to parse regular expression: invalid end character in '\\p{'",
             <string> checkpanic x1.detail()["message"]);
     }
 }
@@ -2248,7 +2248,346 @@
     assertEquality("A", (<regexp:Span>res8).substring());
 }
 
-<<<<<<< HEAD
+function testRegexpInterpolation() {
+    string pattern1 = "^ABC";
+    string:RegExp reg1 = re `${pattern1}`;
+    assertTrue(reg1.toString() == pattern1);
+
+    string pattern2 = "ABC$";
+    string:RegExp reg2 = re `${pattern2}`;
+    assertTrue(reg2.toString() == pattern2);
+
+    string pattern3 = "x|y|Z|^Ab$";
+    string:RegExp reg3 = re `${pattern3}`;
+    assertTrue(reg3.toString() == pattern3);
+
+    string pattern4 = "A*|B+|AB?|A{2,4}|A{2,}|A{2}";
+    string:RegExp reg4 = re `${pattern4}`;
+    assertTrue(reg4.toString() == pattern4);
+
+    string pattern5 = "A{2,4}?|AB??|A*?|A+?";
+    string:RegExp reg5 = re `${pattern5}`;
+    assertTrue(reg5.toString() == pattern5);
+
+    string pattern6 = "A.B+C{1,3}?";
+    string:RegExp reg6 = re `${pattern6}`;
+    assertTrue(reg6.toString() == pattern6);
+
+    string pattern7 = "A.*?";
+    string:RegExp reg7 = re `${pattern7}`;
+    assertTrue(reg7.toString() == pattern7);
+
+    string pattern8 = "[^A-Z\\w]";
+    string:RegExp reg8 = re `${pattern8}`;
+    assertTrue(reg8.toString() == pattern8);
+
+    string pattern9 = "[^\\u{1234}]|[\\u{5C}]";
+    string:RegExp reg9 = re `${pattern9}`;
+    assertTrue(reg9.toString() == pattern9);
+
+    string pattern10 = "[^\\r]|[\\n]|[\\t]";
+    string:RegExp reg10 = re `${pattern10}`;
+    assertTrue(reg10.toString() == pattern10);
+
+    string pattern11 = "[^\\^]|[\\*][\\[]";
+    string:RegExp reg11 = re `${pattern11}`;
+    assertTrue(reg11.toString() == pattern11);
+
+    string pattern12 = "[^\\p{sc=Latin}]|[\\p{gc=Lu}]|[\\P{Lu}]";
+    string:RegExp reg12 = re `${pattern12}`;
+    assertTrue(reg12.toString() == pattern12);
+
+    string pattern13 = "[\\w\\d\\s\\S\\D\\W]";
+    string:RegExp reg13 = re `${pattern13}`;
+    assertTrue(reg13.toString() == pattern13);
+
+    string pattern14 = "[\\-]";
+    string:RegExp reg14 = re `${pattern14}`;
+    assertTrue(reg14.toString() == pattern14);
+
+    string pattern15 = "[^\\nd-hM-N\\tQ-T]|";
+    string:RegExp reg15 = re `${pattern15}`;
+    assertTrue(reg15.toString() == pattern15);
+
+    string pattern16 = "(D*)|(A.*?)|(?m:AAD*)|(?ms-ix:[^ABC]{1245,3212})";
+    string:RegExp reg16 = re `${pattern16}`;
+    assertTrue(reg16.toString() == pattern16);
+
+    string pattern17 = "^\\P{Ll}+\\)$";
+    string:RegExp reg17 = re `${pattern17}`;
+    assertTrue(reg17.toString() == pattern17);
+}
+
+function testRegexpInterpolationNegative() {
+    string pattern1 = "(ABC)+\\k";
+    string:RegExp|error reg1 = trap re `${pattern1}`;
+    assertTrue(reg1 is error);
+    assertEquality("{ballerina}RegularExpressionParsingError", (<error>reg1).message());
+    assertEquality("invalid character 'k' after backslash in insertion substring '(ABC)+\\k'",
+        <string>checkpanic (<error>reg1).detail()["message"]);
+
+    string pattern2 = "\\p";
+    string:RegExp|error reg2 = trap re `${pattern2}`;
+    assertTrue(reg2 is error);
+    assertEquality("{ballerina}RegularExpressionParsingError", (<error>reg2).message());
+    assertEquality("missing open brace '{' token in insertion substring '\\p'",
+        <string>checkpanic (<error>reg2).detail()["message"]);
+
+    string pattern3 = "\\p{gx=}";
+    string:RegExp|error reg3 = trap re `${pattern3}`;
+    assertTrue(reg3 is error);
+    assertEquality("{ballerina}RegularExpressionParsingError", (<error>reg3).message());
+    assertEquality("invalid Unicode general category value 'gx=' in insertion substring '\\p{gx=}'",
+        <string>checkpanic (<error>reg3).detail()["message"]);
+
+    string pattern4 = "\\p{sk=}";
+    string:RegExp|error reg4 = trap re `${pattern4}`;
+    assertTrue(reg4 is error);
+    assertEquality("{ballerina}RegularExpressionParsingError", (<error>reg4).message());
+    assertEquality("invalid Unicode general category value 'sk=' in insertion substring '\\p{sk=}'",
+        <string>checkpanic (<error>reg4).detail()["message"]);
+
+    string pattern5 = "\\p{gc=Z}";
+    string:RegExp|error reg5 = trap re `${pattern5}`;
+    assertTrue(reg5 is error);
+    assertEquality("{ballerina}RegularExpressionParsingError", (<error>reg5).message());
+    assertEquality("invalid Unicode general category value 'Z' in insertion substring '\\p{gc=Z}'",
+        <string>checkpanic (<error>reg5).detail()["message"]);
+
+    string pattern6 = "\\p{Lz}";
+    string:RegExp|error reg6 = trap re `${pattern6}`;
+    assertTrue(reg6 is error);
+    assertEquality("{ballerina}RegularExpressionParsingError", (<error>reg6).message());
+    assertEquality("invalid Unicode general category value 'L' in insertion substring '\\p{Lz}'",
+        <string>checkpanic (<error>reg6).detail()["message"]);
+
+    string pattern7 = "\\p{Ll";
+    string:RegExp|error reg7 = trap re `${pattern7}`;
+    assertTrue(reg7 is error);
+    assertEquality("{ballerina}RegularExpressionParsingError", (<error>reg7).message());
+    assertEquality("missing close brace '}' token in insertion substring '\\p{Ll'",
+        <string>checkpanic (<error>reg7).detail()["message"]);
+
+    string pattern8 = "ABC{2";
+    string:RegExp|error reg8 = trap re `${pattern8}`;
+    assertTrue(reg8 is error);
+    assertEquality("{ballerina}RegularExpressionParsingError", (<error>reg8).message());
+    assertEquality("missing close brace '}' token in insertion substring 'ABC{2'",
+        <string>checkpanic (<error>reg8).detail()["message"]);
+
+    string pattern9 = "ABC{2,";
+    string:RegExp|error reg9 = trap re `${pattern9}`;
+    assertTrue(reg9 is error);
+    assertEquality("{ballerina}RegularExpressionParsingError", (<error>reg9).message());
+    assertEquality("missing close brace '}' token in insertion substring 'ABC{2,'",
+        <string>checkpanic (<error>reg9).detail()["message"]);
+
+    string pattern10 = "ABC{2,3";
+    string:RegExp|error reg10 = trap re `${pattern10}`;
+    assertTrue(reg10 is error);
+    assertEquality("{ballerina}RegularExpressionParsingError", (<error>reg10).message());
+    assertEquality("missing close brace '}' token in insertion substring 'ABC{2,3'",
+        <string>checkpanic (<error>reg10).detail()["message"]);
+
+    string pattern11 = "[z-a]";
+    string:RegExp|error reg11 = trap re `${pattern11}`;
+    assertTrue(reg11 is error);
+    assertEquality("{ballerina}RegularExpressionParsingError", (<error>reg11).message());
+    assertEquality("invalid character class range 'z'-'a' in insertion substring '[z-a]'",
+        <string>checkpanic (<error>reg11).detail()["message"]);
+
+    string pattern12 = "[ab-kZ-A]";
+    string:RegExp|error reg12 = trap re `${pattern12}`;
+    assertTrue(reg12 is error);
+    assertEquality("{ballerina}RegularExpressionParsingError", (<error>reg12).message());
+    assertEquality("invalid character class range 'Z'-'A' in insertion substring '[ab-kZ-A]'",
+        <string>checkpanic (<error>reg12).detail()["message"]);
+
+    string pattern13 = "\\p{sc=Lati*}";
+    string:RegExp|error reg13 = trap re `${pattern13}`;
+    assertTrue(reg13 is error);
+    assertEquality("{ballerina}RegularExpressionParsingError", (<error>reg13).message());
+    assertEquality("invalid Unicode property value 'Lati*' in insertion substring '\\p{sc=Lati*}'",
+        <string>checkpanic (<error>reg13).detail()["message"]);
+
+    string pattern14 = "[a-z";
+    string:RegExp|error reg14 = trap re `${pattern14}`;
+    assertTrue(reg14 is error);
+    assertEquality("{ballerina}RegularExpressionParsingError", (<error>reg14).message());
+    assertEquality("missing close bracket ']' token in insertion substring '[a-z'",
+        <string>checkpanic (<error>reg14).detail()["message"]);
+
+    string pattern15 = "(?ik-m:abc)";
+    string:RegExp|error reg15 = trap re `${pattern15}`;
+    assertTrue(reg15 is error);
+    assertEquality("{ballerina}RegularExpressionParsingError", (<error>reg15).message());
+    assertEquality("invalid flag 'k' in insertion substring '(?ik-m:abc)'",
+        <string>checkpanic (<error>reg15).detail()["message"]);
+
+    string pattern16 = "(?im-si:abc)";
+    string:RegExp|error reg16 = trap re `${pattern16}`;
+    assertTrue(reg16 is error);
+    assertEquality("{ballerina}RegularExpressionParsingError", (<error>reg16).message());
+    assertEquality("duplicate flag 'i' in insertion substring '(?im-si:abc)'",
+        <string>checkpanic (<error>reg16).detail()["message"]);
+
+    string pattern17 = "(?im-s:abc";
+    string:RegExp|error reg17 = trap re `${pattern17}`;
+    assertTrue(reg17 is error);
+    assertEquality("{ballerina}RegularExpressionParsingError", (<error>reg17).message());
+    assertEquality("missing close parenthesis ')' token in insertion substring '(?im-s:abc'",
+        <string>checkpanic (<error>reg17).detail()["message"]);
+
+    string pattern18 = "\\p";
+    string:RegExp|error reg18 = trap re `${pattern18}`;
+    assertTrue(reg18 is error);
+    assertEquality("{ballerina}RegularExpressionParsingError", (<error>reg18).message());
+    assertEquality("missing open brace '{' token in insertion substring '\\p'",
+        <string>checkpanic (<error>reg18).detail()["message"]);
+
+    string pattern19 = "\\p{Ll";
+    string:RegExp|error reg19 = trap re `${pattern19}`;
+    assertTrue(reg19 is error);
+    assertEquality("{ballerina}RegularExpressionParsingError", (<error>reg19).message());
+    assertEquality("missing close brace '}' token in insertion substring '\\p{Ll'",
+        <string>checkpanic (<error>reg19).detail()["message"]);
+
+    string pattern20 = "abc\\w[a-!]";
+    string:RegExp|error reg20 = trap re `${pattern20}`;
+    assertTrue(reg20 is error);
+    assertEquality("{ballerina}RegularExpressionParsingError", (<error>reg20).message());
+    assertEquality("invalid character class range 'a'-'!' in insertion substring 'abc\\w[a-!]'",
+        <string>checkpanic (<error>reg20).detail()["message"]);
+
+    string pattern21 = "abc\\w[a--]";
+    string:RegExp|error reg21 = trap re `${pattern21}`;
+    assertTrue(reg21 is error);
+    assertEquality("{ballerina}RegularExpressionParsingError", (<error>reg21).message());
+    assertEquality("invalid character class range 'a'-'-' in insertion substring 'abc\\w[a--]'",
+        <string>checkpanic (<error>reg21).detail()["message"]);
+
+    string pattern22 = "abc[a-z[A-Z]]";
+    string:RegExp|error reg22 = trap re `${pattern22}`;
+    assertTrue(reg22 is error);
+    assertEquality("{ballerina}RegularExpressionParsingError", (<error>reg22).message());
+    assertEquality("missing backslash before ']' token in insertion substring 'abc[a-z[A-Z]]'",
+        <string>checkpanic (<error>reg22).detail()["message"]);
+
+    string pattern23 = "abc[a-zZ-A]";
+    string:RegExp|error reg23 = trap re `${pattern23}`;
+    assertTrue(reg23 is error);
+    assertEquality("{ballerina}RegularExpressionParsingError", (<error>reg23).message());
+    assertEquality("invalid character class range 'Z'-'A' in insertion substring 'abc[a-zZ-A]'",
+        <string>checkpanic (<error>reg23).detail()["message"]);
+
+    string pattern24 = "\\p{Mz}";
+    string:RegExp|error reg24 = trap re `${pattern24}`;
+    assertTrue(reg24 is error);
+    assertEquality("{ballerina}RegularExpressionParsingError", (<error>reg24).message());
+    assertEquality("invalid Unicode general category value 'M' in insertion substring '\\p{Mz}'",
+        <string>checkpanic (<error>reg24).detail()["message"]);
+
+    string pattern25 = "\\p{Nz}";
+    string:RegExp|error reg25 = trap re `${pattern25}`;
+    assertTrue(reg25 is error);
+    assertEquality("{ballerina}RegularExpressionParsingError", (<error>reg25).message());
+    assertEquality("invalid Unicode general category value 'N' in insertion substring '\\p{Nz}'",
+        <string>checkpanic (<error>reg25).detail()["message"]);
+
+    string pattern26 = "\\p{Pz}";
+    string:RegExp|error reg26 = trap re `${pattern26}`;
+    assertTrue(reg26 is error);
+    assertEquality("{ballerina}RegularExpressionParsingError", (<error>reg26).message());
+    assertEquality("invalid Unicode general category value 'P' in insertion substring '\\p{Pz}'",
+        <string>checkpanic (<error>reg26).detail()["message"]);
+
+    string pattern27 = "\\p{Sz}";
+    string:RegExp|error reg27 = trap re `${pattern27}`;
+    assertTrue(reg27 is error);
+    assertEquality("{ballerina}RegularExpressionParsingError", (<error>reg27).message());
+    assertEquality("invalid Unicode general category value 'S' in insertion substring '\\p{Sz}'",
+        <string>checkpanic (<error>reg27).detail()["message"]);
+
+    string pattern28 = "\\p{Zz}";
+    string:RegExp|error reg28 = trap re `${pattern28}`;
+    assertTrue(reg28 is error);
+    assertEquality("{ballerina}RegularExpressionParsingError", (<error>reg28).message());
+    assertEquality("invalid Unicode general category value 'Z' in insertion substring '\\p{Zz}'",
+        <string>checkpanic (<error>reg28).detail()["message"]);
+
+    string pattern29 = "\\p{Cz}";
+    string:RegExp|error reg29 = trap re `${pattern29}`;
+    assertTrue(reg29 is error);
+    assertEquality("{ballerina}RegularExpressionParsingError", (<error>reg29).message());
+    assertEquality("invalid Unicode general category value 'C' in insertion substring '\\p{Cz}'",
+        <string>checkpanic (<error>reg29).detail()["message"]);
+}
+
+function testCharClassesWithMultipleRangesAndAtoms() returns error? {
+    string:RegExp pattern1 = check regexp:fromString("[a-zA-Z0-9]");
+    assertTrue(pattern1 is string:RegExp);
+    assertTrue(re `[a-zA-Z0-9]` == <string:RegExp>pattern1);
+    regexp:Span? res1 = (<string:RegExp>pattern1).find("ABC");
+    assertTrue(res1 is regexp:Span);
+    assertEquality("A", (<regexp:Span>res1).substring());
+
+    string:RegExp pattern2 = check regexp:fromString("[abc-mzABC-FGH012-5]");
+    assertTrue(pattern2 is string:RegExp);
+    assertTrue(re `[abc-mzABC-FGH012-5]` == <string:RegExp>pattern2);
+    regexp:Span? res2 = (<string:RegExp>pattern2).find("abc");
+    assertTrue(res2 is regexp:Span);
+    assertEquality("a", (<regexp:Span>res2).substring());
+
+    string:RegExp pattern3 = check regexp:fromString("[a-z\\d\\s]");
+    assertTrue(pattern3 is string:RegExp);
+    assertTrue(re `[a-z\d\s]` == <string:RegExp>pattern3);
+    regexp:Span? res3 = (<string:RegExp>pattern3).find("abc");
+    assertTrue(res3 is regexp:Span);
+    assertEquality("a", (<regexp:Span>res3).substring());
+
+    string:RegExp pattern4 = check regexp:fromString("[\\w-\\d\\s]");
+    assertTrue(pattern4 is string:RegExp);
+    assertTrue(re `[\w-\d\s]` == <string:RegExp>pattern4);
+    regexp:Span? res4 = (<string:RegExp>pattern4).find("abc");
+    assertTrue(res4 is regexp:Span);
+    assertEquality("a", (<regexp:Span>res4).substring());
+
+    string:RegExp pattern5 = check regexp:fromString("[ABC-MZ.a-z]");
+    assertTrue(pattern5 is string:RegExp);
+    assertTrue(re `[ABC-MZ.a-z]` == <string:RegExp>pattern5);
+    regexp:Span? res5 = (<string:RegExp>pattern5).find("abc");
+    assertTrue(res5 is regexp:Span);
+    assertEquality("a", (<regexp:Span>res5).substring());
+
+    string:RegExp pattern6 = check regexp:fromString("[^a-zA-Z*]");
+    assertTrue(pattern6 is string:RegExp);
+    assertTrue(re `[^a-zA-Z*]` == <string:RegExp>pattern6);
+    regexp:Span? res6 = (<string:RegExp>pattern6).find("123");
+    assertTrue(res6 is regexp:Span);
+    assertEquality("1", (<regexp:Span>res6).substring());
+
+    string:RegExp pattern7 = check regexp:fromString("[a-z.\\s\\w]");
+    assertTrue(pattern7 is string:RegExp);
+    assertTrue(re `[a-z.\s\w]` == <string:RegExp>pattern7);
+    regexp:Span? res7 = (<string:RegExp>pattern7).find("abc");
+    assertTrue(res7 is regexp:Span);
+    assertEquality("a", (<regexp:Span>res7).substring());
+
+    string:RegExp pattern8 = check regexp:fromString("[\\s]");
+    assertTrue(pattern8 is string:RegExp);
+    assertTrue(re `[\s]` == <string:RegExp>pattern8);
+    regexp:Span? res8 = (<string:RegExp>pattern8).find("abc ");
+    assertTrue(res8 is regexp:Span);
+    assertEquality(" ", (<regexp:Span>res8).substring());
+
+    string:RegExp pattern9 = check regexp:fromString("[\\p{Ll}]");
+    assertTrue(pattern9 is string:RegExp);
+    assertTrue(re `[\p{Ll}]` == <string:RegExp>pattern9);
+    regexp:Span? res9 = (<string:RegExp>pattern9).find("Abc BCa");
+    assertTrue(res9 is regexp:Span);
+    assertEquality("b", (<regexp:Span>res9).substring());
+}
+
 function testRegexpWithUnicodeChars() {
     string startChar = string `\u{0d9c}`;
     string endChar = string `\u{1F310}`;
@@ -2292,7 +2631,7 @@
     assertTrue(resC1 is regexp:Groups);
     regexp:Groups? resC2 = regexp:findGroups(re `l\u{1F30D}`, "😀 Hello🌍! ❤️o🌍");
     assertTrue(resC2 is ());
-    
+
     regexp:Groups[] resD1 = regexp:findAllGroups(re `o\u{1F30D}`, "😀 Hello🌍! ❤️o🌍");
     assertTrue(resD1.length() == 2);
     regexp:Groups[] resD2 = regexp:findAllGroups(re `o\u{1F301}`, "😀 Hello🌍! ❤️o🌍");
@@ -2307,13 +2646,13 @@
     assertTrue(resF1 is regexp:Groups);
     regexp:Groups? resF2 = regexp:fullMatchGroups(re `.*o\u{1F301}.*`, "😀 Hello🌍! ❤️o🌍");
     assertTrue(resF2 is ());
-    
+
     string resG1 = regexp:replace(re `o\u{1F30D}`, "😀 Hello🌍! ❤️o🌍", "\u{1F3D6}");
     assertEquality("😀 Hell🏖! ❤️o🌍", resG1);
     string resG2 = regexp:replace(re `o\u{1F30D}`, "😀 Hello🌍! ❤️o🌍", "==");
     assertEquality("😀 Hell==! ❤️o🌍", resG2);
     string resG3 = regexp:replace(re `\u{1F30D}`, "😀 Hello🌍! ❤️o🌍", "\u{1F3D6}", 8);
-    assertEquality("😀 Hello🌍! ❤️o🏖", resG3);    
+    assertEquality("😀 Hello🌍! ❤️o🏖", resG3);
 
     string resH1 = regexp:replaceAll(re `\u{1F30D}`, "😀 Hello🌍! ❤️o🌍", "\u{1F3D6}");
     assertEquality("😀 Hello🏖! ❤️o🏖", resH1);
@@ -2337,346 +2676,6 @@
     assertTrue(resJ4 is ());
     regexp:Span? resJ5 = regexp:matchAt(re `\u{1F30D}`, "😀 Hello🌍! ❤️o", 10);
     assertTrue(resJ5 is ());
-=======
-function testRegexpInterpolation() {
-    string pattern1 = "^ABC";
-    string:RegExp reg1 = re `${pattern1}`;
-    assertTrue(reg1.toString() == pattern1);
-    
-    string pattern2 = "ABC$";
-    string:RegExp reg2 = re `${pattern2}`;
-    assertTrue(reg2.toString() == pattern2);
-    
-    string pattern3 = "x|y|Z|^Ab$";
-    string:RegExp reg3 = re `${pattern3}`;
-    assertTrue(reg3.toString() == pattern3);
-    
-    string pattern4 = "A*|B+|AB?|A{2,4}|A{2,}|A{2}";
-    string:RegExp reg4 = re `${pattern4}`;
-    assertTrue(reg4.toString() == pattern4);
-    
-    string pattern5 = "A{2,4}?|AB??|A*?|A+?";
-    string:RegExp reg5 = re `${pattern5}`;
-    assertTrue(reg5.toString() == pattern5);
-    
-    string pattern6 = "A.B+C{1,3}?";
-    string:RegExp reg6 = re `${pattern6}`;
-    assertTrue(reg6.toString() == pattern6);
-    
-    string pattern7 = "A.*?";
-    string:RegExp reg7 = re `${pattern7}`;
-    assertTrue(reg7.toString() == pattern7);
-    
-    string pattern8 = "[^A-Z\\w]";
-    string:RegExp reg8 = re `${pattern8}`;
-    assertTrue(reg8.toString() == pattern8);
-    
-    string pattern9 = "[^\\u{1234}]|[\\u{5C}]";
-    string:RegExp reg9 = re `${pattern9}`;
-    assertTrue(reg9.toString() == pattern9);
-    
-    string pattern10 = "[^\\r]|[\\n]|[\\t]";
-    string:RegExp reg10 = re `${pattern10}`;
-    assertTrue(reg10.toString() == pattern10);
-    
-    string pattern11 = "[^\\^]|[\\*][\\[]";
-    string:RegExp reg11 = re `${pattern11}`;
-    assertTrue(reg11.toString() == pattern11);
-    
-    string pattern12 = "[^\\p{sc=Latin}]|[\\p{gc=Lu}]|[\\P{Lu}]";
-    string:RegExp reg12 = re `${pattern12}`;
-    assertTrue(reg12.toString() == pattern12);
-    
-    string pattern13 = "[\\w\\d\\s\\S\\D\\W]";
-    string:RegExp reg13 = re `${pattern13}`;
-    assertTrue(reg13.toString() == pattern13);
-    
-    string pattern14 = "[\\-]";
-    string:RegExp reg14 = re `${pattern14}`;
-    assertTrue(reg14.toString() == pattern14);
-    
-    string pattern15 = "[^\\nd-hM-N\\tQ-T]|";
-    string:RegExp reg15 = re `${pattern15}`;
-    assertTrue(reg15.toString() == pattern15);
-    
-    string pattern16 = "(D*)|(A.*?)|(?m:AAD*)|(?ms-ix:[^ABC]{1245,3212})";
-    string:RegExp reg16 = re `${pattern16}`;
-    assertTrue(reg16.toString() == pattern16);
-    
-    string pattern17 = "^\\P{Ll}+\\)$";
-    string:RegExp reg17 = re `${pattern17}`;
-    assertTrue(reg17.toString() == pattern17);
-}
-
-function testRegexpInterpolationNegative() {
-    string pattern1 = "(ABC)+\\k";
-    string:RegExp|error reg1 = trap re `${pattern1}`;
-    assertTrue(reg1 is error);
-    assertEquality("{ballerina}RegularExpressionParsingError", (<error>reg1).message());
-    assertEquality("invalid character 'k' after backslash in insertion substring '(ABC)+\\k'", 
-        <string>checkpanic (<error>reg1).detail()["message"]);
-
-    string pattern2 = "\\p";
-    string:RegExp|error reg2 = trap re `${pattern2}`;
-    assertTrue(reg2 is error);
-    assertEquality("{ballerina}RegularExpressionParsingError", (<error>reg2).message());
-    assertEquality("missing open brace '{' token in insertion substring '\\p'", 
-        <string>checkpanic (<error>reg2).detail()["message"]);
-
-    string pattern3 = "\\p{gx=}";
-    string:RegExp|error reg3 = trap re `${pattern3}`;
-    assertTrue(reg3 is error);
-    assertEquality("{ballerina}RegularExpressionParsingError", (<error>reg3).message());
-    assertEquality("invalid Unicode general category value 'gx=' in insertion substring '\\p{gx=}'", 
-        <string>checkpanic (<error>reg3).detail()["message"]);
-
-    string pattern4 = "\\p{sk=}";
-    string:RegExp|error reg4 = trap re `${pattern4}`;
-    assertTrue(reg4 is error);
-    assertEquality("{ballerina}RegularExpressionParsingError", (<error>reg4).message());
-    assertEquality("invalid Unicode general category value 'sk=' in insertion substring '\\p{sk=}'", 
-        <string>checkpanic (<error>reg4).detail()["message"]);
-
-    string pattern5 = "\\p{gc=Z}";
-    string:RegExp|error reg5 = trap re `${pattern5}`;
-    assertTrue(reg5 is error);
-    assertEquality("{ballerina}RegularExpressionParsingError", (<error>reg5).message());
-    assertEquality("invalid Unicode general category value 'Z' in insertion substring '\\p{gc=Z}'", 
-        <string>checkpanic (<error>reg5).detail()["message"]);
-
-    string pattern6 = "\\p{Lz}";
-    string:RegExp|error reg6 = trap re `${pattern6}`;
-    assertTrue(reg6 is error);
-    assertEquality("{ballerina}RegularExpressionParsingError", (<error>reg6).message());
-    assertEquality("invalid Unicode general category value 'L' in insertion substring '\\p{Lz}'", 
-        <string>checkpanic (<error>reg6).detail()["message"]);
-
-    string pattern7 = "\\p{Ll";
-    string:RegExp|error reg7 = trap re `${pattern7}`;
-    assertTrue(reg7 is error);
-    assertEquality("{ballerina}RegularExpressionParsingError", (<error>reg7).message());
-    assertEquality("missing close brace '}' token in insertion substring '\\p{Ll'", 
-        <string>checkpanic (<error>reg7).detail()["message"]);
-
-    string pattern8 = "ABC{2";
-    string:RegExp|error reg8 = trap re `${pattern8}`;
-    assertTrue(reg8 is error);
-    assertEquality("{ballerina}RegularExpressionParsingError", (<error>reg8).message());
-    assertEquality("missing close brace '}' token in insertion substring 'ABC{2'", 
-        <string>checkpanic (<error>reg8).detail()["message"]);
-
-    string pattern9 = "ABC{2,";
-    string:RegExp|error reg9 = trap re `${pattern9}`;
-    assertTrue(reg9 is error);
-    assertEquality("{ballerina}RegularExpressionParsingError", (<error>reg9).message());
-    assertEquality("missing close brace '}' token in insertion substring 'ABC{2,'", 
-        <string>checkpanic (<error>reg9).detail()["message"]);
-
-    string pattern10 = "ABC{2,3";
-    string:RegExp|error reg10 = trap re `${pattern10}`;
-    assertTrue(reg10 is error);
-    assertEquality("{ballerina}RegularExpressionParsingError", (<error>reg10).message());
-    assertEquality("missing close brace '}' token in insertion substring 'ABC{2,3'", 
-        <string>checkpanic (<error>reg10).detail()["message"]);
-
-    string pattern11 = "[z-a]";
-    string:RegExp|error reg11 = trap re `${pattern11}`;
-    assertTrue(reg11 is error);
-    assertEquality("{ballerina}RegularExpressionParsingError", (<error>reg11).message());
-    assertEquality("invalid character class range 'z'-'a' in insertion substring '[z-a]'", 
-        <string>checkpanic (<error>reg11).detail()["message"]);
-
-    string pattern12 = "[ab-kZ-A]";
-    string:RegExp|error reg12 = trap re `${pattern12}`;
-    assertTrue(reg12 is error);
-    assertEquality("{ballerina}RegularExpressionParsingError", (<error>reg12).message());
-    assertEquality("invalid character class range 'Z'-'A' in insertion substring '[ab-kZ-A]'", 
-        <string>checkpanic (<error>reg12).detail()["message"]);
-
-    string pattern13 = "\\p{sc=Lati*}";
-    string:RegExp|error reg13 = trap re `${pattern13}`;
-    assertTrue(reg13 is error);
-    assertEquality("{ballerina}RegularExpressionParsingError", (<error>reg13).message());
-    assertEquality("invalid Unicode property value 'Lati*' in insertion substring '\\p{sc=Lati*}'", 
-        <string>checkpanic (<error>reg13).detail()["message"]);
-
-    string pattern14 = "[a-z";
-    string:RegExp|error reg14 = trap re `${pattern14}`;
-    assertTrue(reg14 is error);
-    assertEquality("{ballerina}RegularExpressionParsingError", (<error>reg14).message());
-    assertEquality("missing close bracket ']' token in insertion substring '[a-z'", 
-        <string>checkpanic (<error>reg14).detail()["message"]);
-
-    string pattern15 = "(?ik-m:abc)";
-    string:RegExp|error reg15 = trap re `${pattern15}`;
-    assertTrue(reg15 is error);
-    assertEquality("{ballerina}RegularExpressionParsingError", (<error>reg15).message());
-    assertEquality("invalid flag 'k' in insertion substring '(?ik-m:abc)'", 
-        <string>checkpanic (<error>reg15).detail()["message"]);
-
-    string pattern16 = "(?im-si:abc)";
-    string:RegExp|error reg16 = trap re `${pattern16}`;
-    assertTrue(reg16 is error);
-    assertEquality("{ballerina}RegularExpressionParsingError", (<error>reg16).message());
-    assertEquality("duplicate flag 'i' in insertion substring '(?im-si:abc)'", 
-        <string>checkpanic (<error>reg16).detail()["message"]);
-
-    string pattern17 = "(?im-s:abc";
-    string:RegExp|error reg17 = trap re `${pattern17}`;
-    assertTrue(reg17 is error);
-    assertEquality("{ballerina}RegularExpressionParsingError", (<error>reg17).message());
-    assertEquality("missing close parenthesis ')' token in insertion substring '(?im-s:abc'", 
-        <string>checkpanic (<error>reg17).detail()["message"]);
-    
-    string pattern18 = "\\p";
-    string:RegExp|error reg18 = trap re `${pattern18}`;
-    assertTrue(reg18 is error);
-    assertEquality("{ballerina}RegularExpressionParsingError", (<error>reg18).message());
-    assertEquality("missing open brace '{' token in insertion substring '\\p'", 
-        <string>checkpanic (<error>reg18).detail()["message"]);
-        
-    string pattern19 = "\\p{Ll";
-    string:RegExp|error reg19 = trap re `${pattern19}`;
-    assertTrue(reg19 is error);
-    assertEquality("{ballerina}RegularExpressionParsingError", (<error>reg19).message());
-    assertEquality("missing close brace '}' token in insertion substring '\\p{Ll'", 
-        <string>checkpanic (<error>reg19).detail()["message"]);
-        
-    string pattern20 = "abc\\w[a-!]";
-    string:RegExp|error reg20 = trap re `${pattern20}`;
-    assertTrue(reg20 is error);
-    assertEquality("{ballerina}RegularExpressionParsingError", (<error>reg20).message());
-    assertEquality("invalid character class range 'a'-'!' in insertion substring 'abc\\w[a-!]'", 
-        <string>checkpanic (<error>reg20).detail()["message"]);
-        
-    string pattern21 = "abc\\w[a--]";
-    string:RegExp|error reg21 = trap re `${pattern21}`;
-    assertTrue(reg21 is error);
-    assertEquality("{ballerina}RegularExpressionParsingError", (<error>reg21).message());
-    assertEquality("invalid character class range 'a'-'-' in insertion substring 'abc\\w[a--]'", 
-        <string>checkpanic (<error>reg21).detail()["message"]);
-        
-    string pattern22 = "abc[a-z[A-Z]]";
-    string:RegExp|error reg22 = trap re `${pattern22}`;
-    assertTrue(reg22 is error);
-    assertEquality("{ballerina}RegularExpressionParsingError", (<error>reg22).message());
-    assertEquality("missing backslash before ']' token in insertion substring 'abc[a-z[A-Z]]'", 
-        <string>checkpanic (<error>reg22).detail()["message"]);
-    
-    string pattern23 = "abc[a-zZ-A]";
-    string:RegExp|error reg23 = trap re `${pattern23}`;
-    assertTrue(reg23 is error);
-    assertEquality("{ballerina}RegularExpressionParsingError", (<error>reg23).message());
-    assertEquality("invalid character class range 'Z'-'A' in insertion substring 'abc[a-zZ-A]'", 
-        <string>checkpanic (<error>reg23).detail()["message"]);
-        
-    string pattern24 = "\\p{Mz}";
-    string:RegExp|error reg24 = trap re `${pattern24}`;
-    assertTrue(reg24 is error);
-    assertEquality("{ballerina}RegularExpressionParsingError", (<error>reg24).message());
-    assertEquality("invalid Unicode general category value 'M' in insertion substring '\\p{Mz}'", 
-        <string>checkpanic (<error>reg24).detail()["message"]);
-    
-    string pattern25 = "\\p{Nz}";
-    string:RegExp|error reg25 = trap re `${pattern25}`;
-    assertTrue(reg25 is error);
-    assertEquality("{ballerina}RegularExpressionParsingError", (<error>reg25).message());
-    assertEquality("invalid Unicode general category value 'N' in insertion substring '\\p{Nz}'", 
-        <string>checkpanic (<error>reg25).detail()["message"]);
-    
-    string pattern26 = "\\p{Pz}";
-    string:RegExp|error reg26 = trap re `${pattern26}`;
-    assertTrue(reg26 is error);
-    assertEquality("{ballerina}RegularExpressionParsingError", (<error>reg26).message());
-    assertEquality("invalid Unicode general category value 'P' in insertion substring '\\p{Pz}'", 
-        <string>checkpanic (<error>reg26).detail()["message"]);
-    
-    string pattern27 = "\\p{Sz}";
-    string:RegExp|error reg27 = trap re `${pattern27}`;
-    assertTrue(reg27 is error);
-    assertEquality("{ballerina}RegularExpressionParsingError", (<error>reg27).message());
-    assertEquality("invalid Unicode general category value 'S' in insertion substring '\\p{Sz}'", 
-        <string>checkpanic (<error>reg27).detail()["message"]);
-    
-    string pattern28 = "\\p{Zz}";
-    string:RegExp|error reg28 = trap re `${pattern28}`;
-    assertTrue(reg28 is error);
-    assertEquality("{ballerina}RegularExpressionParsingError", (<error>reg28).message());
-    assertEquality("invalid Unicode general category value 'Z' in insertion substring '\\p{Zz}'", 
-        <string>checkpanic (<error>reg28).detail()["message"]);
-        
-    string pattern29 = "\\p{Cz}";
-    string:RegExp|error reg29 = trap re `${pattern29}`;
-    assertTrue(reg29 is error);
-    assertEquality("{ballerina}RegularExpressionParsingError", (<error>reg29).message());
-    assertEquality("invalid Unicode general category value 'C' in insertion substring '\\p{Cz}'", 
-        <string>checkpanic (<error>reg29).detail()["message"]);          
-}
-
-function testCharClassesWithMultipleRangesAndAtoms() returns error? {
-    string:RegExp pattern1 = check regexp:fromString("[a-zA-Z0-9]");
-    assertTrue(pattern1 is string:RegExp);
-    assertTrue(re `[a-zA-Z0-9]` == <string:RegExp>pattern1);
-    regexp:Span? res1 = (<string:RegExp>pattern1).find("ABC");
-    assertTrue(res1 is regexp:Span);
-    assertEquality("A", (<regexp:Span>res1).substring());
-
-    string:RegExp pattern2 = check regexp:fromString("[abc-mzABC-FGH012-5]");
-    assertTrue(pattern2 is string:RegExp);
-    assertTrue(re `[abc-mzABC-FGH012-5]` == <string:RegExp>pattern2);
-    regexp:Span? res2 = (<string:RegExp>pattern2).find("abc");
-    assertTrue(res2 is regexp:Span);
-    assertEquality("a", (<regexp:Span>res2).substring());
-
-    string:RegExp pattern3 = check regexp:fromString("[a-z\\d\\s]");
-    assertTrue(pattern3 is string:RegExp);
-    assertTrue(re `[a-z\d\s]` == <string:RegExp>pattern3);
-    regexp:Span? res3 = (<string:RegExp>pattern3).find("abc");
-    assertTrue(res3 is regexp:Span);
-    assertEquality("a", (<regexp:Span>res3).substring());
-
-    string:RegExp pattern4 = check regexp:fromString("[\\w-\\d\\s]");
-    assertTrue(pattern4 is string:RegExp);
-    assertTrue(re `[\w-\d\s]` == <string:RegExp>pattern4);
-    regexp:Span? res4 = (<string:RegExp>pattern4).find("abc");
-    assertTrue(res4 is regexp:Span);
-    assertEquality("a", (<regexp:Span>res4).substring());
-
-    string:RegExp pattern5 = check regexp:fromString("[ABC-MZ.a-z]");
-    assertTrue(pattern5 is string:RegExp);
-    assertTrue(re `[ABC-MZ.a-z]` == <string:RegExp>pattern5);
-    regexp:Span? res5 = (<string:RegExp>pattern5).find("abc");
-    assertTrue(res5 is regexp:Span);
-    assertEquality("a", (<regexp:Span>res5).substring());
-
-    string:RegExp pattern6 = check regexp:fromString("[^a-zA-Z*]");
-    assertTrue(pattern6 is string:RegExp);
-    assertTrue(re `[^a-zA-Z*]` == <string:RegExp>pattern6);
-    regexp:Span? res6 = (<string:RegExp>pattern6).find("123");
-    assertTrue(res6 is regexp:Span);
-    assertEquality("1", (<regexp:Span>res6).substring());
-
-    string:RegExp pattern7 = check regexp:fromString("[a-z.\\s\\w]");
-    assertTrue(pattern7 is string:RegExp);
-    assertTrue(re `[a-z.\s\w]` == <string:RegExp>pattern7);
-    regexp:Span? res7 = (<string:RegExp>pattern7).find("abc");
-    assertTrue(res7 is regexp:Span);
-    assertEquality("a", (<regexp:Span>res7).substring());
-    
-    string:RegExp pattern8 = check regexp:fromString("[\\s]");
-    assertTrue(pattern8 is string:RegExp);
-    assertTrue(re `[\s]` == <string:RegExp>pattern8);
-    regexp:Span? res8 = (<string:RegExp>pattern8).find("abc ");
-    assertTrue(res8 is regexp:Span);
-    assertEquality(" ", (<regexp:Span>res8).substring());
-    
-    string:RegExp pattern9 = check regexp:fromString("[\\p{Ll}]");
-    assertTrue(pattern9 is string:RegExp);
-    assertTrue(re `[\p{Ll}]` == <string:RegExp>pattern9);
-    regexp:Span? res9 = (<string:RegExp>pattern9).find("Abc BCa");
-    assertTrue(res9 is regexp:Span);
-    assertEquality("b", (<regexp:Span>res9).substring());
->>>>>>> 07e6d333
 }
 
 function assertEquality(any|error expected, any|error actual) {
