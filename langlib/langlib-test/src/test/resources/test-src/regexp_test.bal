--- conflicted
+++ resolved
@@ -1063,22 +1063,6 @@
 function testEmptyRegexpFind() {
     // find
     regexp:Span? resA1 = regexp:find(re = re ``, str = "HelloWorld");
-<<<<<<< HEAD
-    assertTrue(resA1 is null);
-    regexp:Span? resA2 = regexp:find(re = re `World`, str = "");
-    assertTrue(resA2 is null);
-    regexp:Span? resA3 = regexp:find(re = re ``, str = "");
-    assertTrue(resA3 is null);
-    regexp:Span? resA4 = regexp:find(re = re `${""}`, str = "");
-    assertTrue(resA4 is null);
-    regexp:Span? resA5 = regexp:find(re = re `${""}`, str = "HelloWorld");
-    assertTrue(resA5 is null);
-    string regexStrA = "";
-    regexp:Span? resA6 = regexp:find(re = re `${regexStrA}`, str = "HelloWorld");
-    assertTrue(resA6 is null);
-    regexp:Span? resA7 = regexp:find(re = re `${regexStrA}`, str = "");
-    assertTrue(resA7 is null);
-=======
     assertTrue(resA1 is ());
     regexp:Span? resA2 = regexp:find(re = re `World`, str = "");
     assertTrue(resA2 is ());
@@ -1093,7 +1077,6 @@
     assertTrue(resA6 is ());
     regexp:Span? resA7 = regexp:find(re = re `${regexStrA}`, str = "");
     assertTrue(resA7 is ());
->>>>>>> 14f888cb
     regexp:Span? resA8 = regexp:find(re = re `(.*)`, str = "");
     assertTrue(resA8 is regexp:Span);
 
@@ -1109,19 +1092,6 @@
     regexp:Span[] resB5 = regexp:findAll(re `${""}`, "There once was a king who liked to sing");
     assertEquality(0, resB5.length());
 
-<<<<<<< HEAD
-   //  // find groups
-    regexp:Groups? resC1 = regexp:findGroups(re ``, "Butter was bought by Betty but the butter was bitter");
-    assertTrue(resC1 is null);
-    regexp:Groups? resC2 = regexp:findGroups(re `(\w+tt\w+)`, "");
-    assertTrue(resC2 is null);
-    regexp:Groups? resC3 = regexp:findGroups(re ``, "");
-    assertTrue(resC3 is null);
-    regexp:Groups? resC4 = regexp:findGroups(re `${""}`, "");
-    assertTrue(resC4 is null);
-
-   //  // find all groups
-=======
    // find groups
     regexp:Groups? resC1 = regexp:findGroups(re ``, "Butter was bought by Betty but the butter was bitter");
     assertTrue(resC1 is ());
@@ -1133,7 +1103,6 @@
     assertTrue(resC4 is ());
 
    // find all groups
->>>>>>> 14f888cb
     regexp:Groups[] resD1 = regexp:findAllGroups(re ``, "rubble, trouble, bubble, hubble");
     assertEquality(0, resD1.length());
     regexp:Groups[] resD2 = regexp:findAllGroups(re `(\w+ble)`, "");
@@ -1147,30 +1116,6 @@
 function testEmptyRegexpMatch() {
     // matchAt
     regexp:Span? resA1 = regexp:matchAt(re = re ``, str = "HelloWorld");
-<<<<<<< HEAD
-    assertTrue(resA1 is null);
-    regexp:Span? resA2 = regexp:matchAt(re = re ``, str = "HelloWorld", startIndex = 4);
-    assertTrue(resA2 is null);
-    string regexStrA = "";
-    regexp:Span? resA3 = regexp:matchAt(re = re `${regexStrA}`, str = "HelloWorld");
-    assertTrue(resA3 is null);
-    regexp:Span? resA4 = regexp:matchAt(re = re `${regexStrA}`, str = "HelloWorld", startIndex = 4);
-    assertTrue(resA4 is null);
-
-}
-
-public function testRegexpFromString() returns error? {
-    regexp:RegExp regex1 = check regexp:fromString("[a-z]");
-    regexp:Span? res1 = regexp:find(regex1, "TLearn/ Ballerina^ in");
-    assertTrue(res1 is regexp:Span);
-
-    //Need to be addressed in https://github.com/ballerina-platform/ballerina-lang/issues/39686
-    //regexp:RegExp regex2 = check regexp:fromString("^[^a-zA-Z0-9]");
-    //regexp:Span? res2 = regexp:find(regex2, "*TLearn/ Ballerina^ in");
-    //assertTrue(res2 is regexp:Span);
-}
-
-=======
     assertTrue(resA1 is ());
     regexp:Span? resA2 = regexp:matchAt(re = re ``, str = "HelloWorld", startIndex = 4);
     assertTrue(resA2 is ());
@@ -1182,7 +1127,17 @@
 
 }
 
->>>>>>> 14f888cb
+public function testRegexpFromString() returns error? {
+    regexp:RegExp regex1 = check regexp:fromString("[a-z]");
+    regexp:Span? res1 = regexp:find(regex1, "TLearn/ Ballerina^ in");
+    assertTrue(res1 is regexp:Span);
+
+    //Need to be addressed in https://github.com/ballerina-platform/ballerina-lang/issues/39686
+    //regexp:RegExp regex2 = check regexp:fromString("^[^a-zA-Z0-9]");
+    //regexp:Span? res2 = regexp:find(regex2, "*TLearn/ Ballerina^ in");
+    //assertTrue(res2 is regexp:Span);
+}
+
 function assertEquality(any|error expected, any|error actual) {
     if expected is anydata && actual is anydata && expected == actual {
         return;
