// Copyright (c) 2019 WSO2 Inc. (http://www.wso2.org) All Rights Reserved.
//
// WSO2 Inc. licenses this file to you under the Apache License,
// Version 2.0 (the "License"); you may not use this file except
// in compliance with the License.
// You may obtain a copy of the License at
//
// http://www.apache.org/licenses/LICENSE-2.0
//
// Unless required by applicable law or agreed to in writing,
// software distributed under the License is distributed on an
// "AS IS" BASIS, WITHOUT WARRANTIES OR CONDITIONS OF ANY
// KIND, either express or implied.  See the License for the
// specific language governing permissions and limitations
// under the License.

<<<<<<< HEAD
=======


>>>>>>> b7f73c0c
[int, string, boolean, (), float, decimal] data = [20, "string", true, (), 15.5, 20.2];
string output = "";
int sum = 0;
int negSum = 0;

function add(int i) {
    sum = sum + i;
}

function addNeg(int i) {
    negSum = negSum + i;
}

function concatInt(int index, int value) {
    output = output + index.toString() + ":" + value.toString() + " ";
}

function concatString(int index, string value) {
    output = output + index.toString() + ":" + value + " ";
}

type Person record {
    string name;
    int age;
};

type Employee object {
    string name;
    int age;

    function __init() {
        self.name = "John";
        self.age = 10;
    }

    function growOld() {
        self.age += 1;
    }
};

function testTupleWithBasicTypes() returns string {
    string result = "";
    foreach var i in data {
        if i is () {
            result += "()";
        }
        result += i.toString();
    }
    return result;
}

function testTupleWithBasicTypesAddingInt() returns int {
    [int, int, string, int, string] ldata = [10, 5, "string", 3, "string"];
    int i = 0;
    foreach int|string v in ldata {
        if v is int {
            i += v;
        }
    }
    return i;
}

function testIntTupleComplex() returns [int, int, string] {
    [int, int, int, int, int, int, int, int] tupleData = [1, -3, 5, -30, 4, 11, 25, 10];
    output = "";
    sum = 0;
    negSum = 0;
    int i = 0;
    foreach int v in tupleData {
        if (v > 0) {
            add(v);
        } else {
            addNeg(v);
        }
        int x = 0;
        while (x < i) {
            concatInt(i,v);
            x = x + 1;
        }
        i += 1;
    }
    return [sum, negSum, output];
}

function testTupleWithTypeAny() returns int {
    Employee e = new;
    Person p = { name: "Peter", age: 12 };
    [Person, int, Employee, int, string] ldata = [p, 5, e, 3, "string"];
    int i = 0;
    foreach any v in ldata {
        if v is int {
            i += v;
        }
    }
    return i;
}

function testTupleWithTypeAnydata() returns int {
    Person p = { name: "Peter", age: 12 };
    [Person, int, string, int, string] ldata = [p, 5, "string", 3, "string"];
    int i = 0;
    foreach anydata v in ldata {
        if v is int {
            i += v;
        }
    }
    return i;
}

function testBreak() returns string {
    [string, string, string] sTuple = ["d0", "d1", "d2"];
    output = "";
    int i = 0;
    foreach var v in sTuple {
        if (i == 1) {
            output = output + "break";
            break;
        }
        concatString(i, v);
        i += 1;
    }
    return output;
}

function testContinue() returns string {
    [string, string, string] sTuple = ["d0", "d1", "d2"];
    output = "";
    int i = 0;
    foreach var v in sTuple {
        if (i == 1) {
            output = output + "continue ";
            i += 1;
            continue;
        }
        concatString(i, v);
        i += 1;
    }
    return output;
}

function testReturn() returns string {
    [string, string, string] sTuple = ["d0", "d1", "d2"];
    output = "";
    int i = 0;
    foreach var v in sTuple {
        if (v == "d1") {
            return output;
        }
        concatString(i, v);
        i += 1;
    }
    return output;
}

function testNestedWithBreakContinue() returns string {
    output = "";
    [string, string, string, string] sTuple = ["d0", "d1", "d2", "d3"];
    int i = 0;
    foreach var v in sTuple {
        concatString(i, v);
        foreach var j in 1 ... 5 {
            if (j == 4) {
                break;
            } else if (j == 2) {
                continue;
            }
            output = output + j.toString();
        }
        output = output + " ";
        i += 1;
    }
    return output;
}

function testTupleWithNullElements() returns string {
    output = "";
    [string, (), string, ()] sTuple = ["d0", (), "d2", ()];
    int i = 0;
    foreach var v in sTuple {
        if v is string {
            output = output + i.toString() + ":" + v + " ";
        } else {
           output = output + i.toString() + ": ";
        }
        i += 1;
    }
    return output;
}<|MERGE_RESOLUTION|>--- conflicted
+++ resolved
@@ -14,11 +14,7 @@
 // specific language governing permissions and limitations
 // under the License.
 
-<<<<<<< HEAD
-=======
-
-
->>>>>>> b7f73c0c
+
 [int, string, boolean, (), float, decimal] data = [20, "string", true, (), 15.5, 20.2];
 string output = "";
 int sum = 0;
