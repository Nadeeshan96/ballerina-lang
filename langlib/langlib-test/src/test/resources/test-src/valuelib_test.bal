--- conflicted
+++ resolved
@@ -1800,29 +1800,6 @@
     //assertEquality(a, intArr);
 }
 
-<<<<<<< HEAD
-type OpenRecordWithUnionTarget record {|
-    string|decimal...;
-|};
-
-function tesFromJsonWithTypeMapWithDecimal() {
-    map<json> mp = {
-        name: "foo",
-        factor: 1.23d
-    };
-    var or = mp.fromJsonWithType(OpenRecordWithUnionTarget);
-
-    if (or is error) {
-        panic error("Invalid Response", detail = "Invalid type `error` recieved from cloneWithType");
-    }
-
-    OpenRecordWithUnionTarget castedValue = <OpenRecordWithUnionTarget> or;
-    assertEquality(castedValue["factor"], mp["factor"]);
-    assertEquality(castedValue["name"], mp["name"]);
-}
-
-=======
->>>>>>> c44eb0ac
 public type Maps record {|int i; int...;|}|record {|int i?;|};
 
 public type Value record {|
