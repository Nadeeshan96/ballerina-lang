// Copyright (c) 2020 WSO2 Inc. (http://www.wso2.org) All Rights Reserved.
//
// WSO2 Inc. licenses this file to you under the Apache License,
// Version 2.0 (the "License"); you may not use this file except
// in compliance with the License.
// You may obtain a copy of the License at
//
// http://www.apache.org/licenses/LICENSE-2.0
//
// Unless required by applicable law or agreed to in writing,
// software distributed under the License is distributed on an
// "AS IS" BASIS, WITHOUT WARRANTIES OR CONDITIONS OF ANY
// KIND, either express or implied.  See the License for the
// specific language governing permissions and limitations
// under the License.

type Person record {
  readonly string name;
  int age;
};

type PersonValue record {|
  Person value;
|};

type Customer record {
  readonly int id;
  string firstName;
  string lastName;
};

type Employee record {|
  readonly string name;
  string department;
|};

type Engineer record {
   readonly string name;
   int age;
   boolean intern;
};

type Intern record {|
    readonly string name;
    int age;
    boolean intern;
    int salary;
|};

type Student record {|
     readonly string name;
     int age;
     int studentId;
|};

type Teacher record {|
   string fname;
   string lname;
|};

type PersonalTable table<Person> key(name);

type EmployeeTable table<Employee> key(name);

type CustomerTable table<Customer> key(id);

type CustomerKeyLessTable table<Customer>;

type PersonTable table<Person>;

type EngineerTable table<Engineer>;

type InternTable table<Intern>;

type PersonAnyTable table<map<any>>;

type TeacherTable table<Teacher>;

type ExampleTable table<map<string>>;

PersonalTable tab = table key(name)[
  { name: "Chiran", age: 33 },
  { name: "Mohan", age: 37 },
  { name: "Gima", age: 38 },
  { name: "Granier", age: 34 }
];

function getPerson(record {| Person value; |}? returnedVal) returns Person? {
    if (returnedVal is PersonValue) {
       return returnedVal.value;
    } else {
       return ();
    }
}

function getPersonList() returns Person[] {
    Person[] personList = [];
    Person personA = { name: "Chiran", age: 33 };
    Person personB = { name: "Mohan", age: 37 };
    Person personC = { name: "Gima", age: 38 };
    Person personD = { name: "Granier", age: 34 };

    personList.push(personA);
    personList.push(personB);
    personList.push(personC);
    personList.push(personD);

    return personList;
}

function testTableLength() returns int {
    return tab.length();
}

function testIterator() returns boolean {
    boolean testPassed = true;
    Person[] personList = getPersonList();
    object { public isolated function next() returns record {| Person value; |}?;} itr = tab.iterator();

    Person? person = getPerson(itr.next());
    testPassed = testPassed && person == personList[0];
    person = getPerson(itr.next());
    testPassed = testPassed && person == personList[1];
    person = getPerson(itr.next());
    testPassed = testPassed && person == personList[2];
    person = getPerson(itr.next());
    testPassed = testPassed && person == personList[3];
    person = getPerson(itr.next());
    testPassed = testPassed && person == ();
    return testPassed;
}

function testAddNewRecordAfterIteratorCreation() {
    table<Person> key(name) tab = table [
      { name: "Chiran", age: 33 },
      { name: "Mohan", age: 37 },
      { name: "Gima", age: 38 },
      { name: "Granier", age: 34 }
    ];

    var itr = tab.iterator();
    Person p = { name: "Lasini", age: 25 };
    tab.put(p);
    var value = itr.next();
}

function testRemoveAlreadyReturnedRecordFromIterator() returns boolean {
    table<Person> key(name) tab = table [
      { name: "Chiran", age: 33 },
      { name: "Mohan", age: 37 },
      { name: "Gima", age: 38 },
      { name: "Granier", age: 34 }
    ];

    var itr = tab.iterator();
    var value = itr.next();
    value = itr.next();
    _ = tab.remove("Chiran");
    value = itr.next();

    return value?.value?.name == "Gima";
}

function removeIfHasKeyReturnedRecordFromIterator() returns boolean {
    table<Person> key(name) tab = table [
      { name: "Chiran", age: 33 },
      { name: "Mohan", age: 37 },
      { name: "Gima", age: 38 },
      { name: "Granier", age: 34 }
    ];

    var itr = tab.iterator();
    var value = itr.next();
    value = itr.next();
    _ = tab.removeIfHasKey("Chiran");
    value = itr.next();

    return value?.value?.name == "Gima";
}

function testChangeValueForAGivenKeyWhileIterating() returns boolean {
    table<Person> key(name) tab = table [
      { name: "Chiran", age: 33 },
      { name: "Mohan", age: 37 },
      { name: "Gima", age: 38 },
      { name: "Granier", age: 34 }
    ];

    var itr = tab.iterator();
    var value = itr.next();
    value = itr.next();
    Person p = { name: "Gima", age: 50 };
    tab.put(p);
    value = itr.next();

    return value?.value?.age == 50;
}

function getValueFromKey() returns boolean {
    boolean testPassed = true;
    Person[] personList = getPersonList();
    testPassed = testPassed && tab.get("Chiran") == personList[0];
    testPassed = testPassed && tab.get("Mohan") == personList[1];
    testPassed = testPassed && tab.get("Gima") == personList[2];
    testPassed = testPassed && tab.get("Granier") == personList[3];

    return testPassed;
}

function getWithInvalidKey() returns boolean {
     Person person = tab.get("AAA");
     return person.name == "AAA";
}

function testMap() returns boolean {
    string expected = "[{\"name\":\"Chiran\",\"department\":\"HR\"}," +
                      "{\"name\":\"Mohan\",\"department\":\"HR\"},{\"name\":\"Gima\",\"department\":\"HR\"}," +
                      "{\"name\":\"Granier\",\"department\":\"HR\"}]";
    boolean testPassed = true;
    Person[] personList = getPersonList();

    table<Employee> empTab = tab.'map(function (Person person) returns Employee {
          return {name: person.name, department : "HR"};
    });

    Employee[] tableToList = empTab.toArray();
    testPassed = testPassed && tableToList.length() == 4;
    testPassed = testPassed && empTab.toString() == expected;

    function (Person) returns Employee arrowExpr = (person) => {name: person.name, department : "HR"};

    empTab = tab.'map(arrowExpr);
    tableToList = empTab.toArray();
    testPassed = testPassed && tableToList.length() == 4;
    testPassed = testPassed && empTab.toString() == expected;

    empTab = tab.'map((person) => <Employee>{name: person.name, department : "HR"});
    tableToList = empTab.toArray();
    testPassed = testPassed && tableToList.length() == 4;
    testPassed = testPassed && empTab.toString() == expected;

    return testPassed;
}

function testForeach() returns string {
    string filtered = "";

    tab.forEach(function (Person person) {
       if(person.age < 35) {
          filtered += person.name;
          filtered += " ";
       }
    });
    return filtered;
}

function testFilter() returns boolean {
    table<Person> key<string>  filteredTable = tab.filter(function (Person person) returns boolean {
                                                  return person.age < 35;
                                              });
    return filteredTable.length() == 2;
}

function testReduce() returns float {
    float avg = tab.reduce(function (float accum, Person val) returns float {
                               return accum + <float>val.age / <float>tab.length();
                           }, 0.0);
    return avg;
}

function removeWithKey() returns boolean {
    PersonalTable tbl = table key(name) [{ name: "Chiran", age: 33 },
    { name: "Mohan", age: 37 },
    { name: "Gima", age: 38 },
    { name: "Granier", age: 34 }];

    Person[] personList = getPersonList();
    Person removedPerson = tbl.remove("Gima");

    return removedPerson == personList[2];
}

function removeWithInvalidKey() returns boolean {
    Person removedPerson = tab.remove("AAA");
    return removedPerson.name == "AAA";
}

function removeIfHasKey() returns boolean {
    PersonalTable tbl = table key(name) [{ name: "Chiran", age: 33 },
    { name: "Mohan", age: 37 },
    { name: "Gima", age: 38 },
    { name: "Granier", age: 34 }];
    Person? removedPerson1 = tbl.removeIfHasKey("AAA");
    Person? removedPerson2 = tbl.removeIfHasKey("Chiran");
    return removedPerson1 == () && removedPerson2?.name == "Chiran";
}

type age record {
    int|string? age;
};

type NewPerson record {
  string name;
  readonly age age;
};

type NewPersonalTable table<NewPerson> key(age);

function testHasKey() {
    table<record { readonly int|string|float? k; }> key(k) tbl1 = table[];
    tbl1.add({k: 0});
    tbl1.add({k: 5});
    tbl1.add({k: -31});
    tbl1.add({k: "10"});
    tbl1.add({k: 100.05});
    assertFalse(tbl1.hasKey(()));
    assertFalse(tbl1.hasKey(30));
    assertTrue(tbl1.hasKey(0));
    assertTrue(tbl1.hasKey(-31));
    assertTrue(tbl1.hasKey(5));
    assertFalse(tbl1.hasKey(10));
    assertFalse(tbl1.hasKey("100.05"));

    NewPersonalTable tbl2 = table key(age) [{ name: "Chiran", age: {age: ()}},
        { name: "Mohan", age: {age: 54} },
        { name: "Gima", age: {age: "34"} },
        { name: "Granier", age: {age: "65"} }];
    assertFalse(tbl2.hasKey({age: 0}));
    assertFalse(tbl2.hasKey({age: 34}));
    assertTrue(tbl2.hasKey({age: 54}));
    assertTrue(tbl2.hasKey({age: "65"}));
}

function testHashCollisionHandlingScenarios() {
    table<record { readonly int|string|float? k; }> key(k) tbl1 = table[];
    tbl1.add({k: 0});
    tbl1.add({k: 5});
    tbl1.add({k: -31});
    tbl1.add({k: "10"});
    tbl1.add({k: 100.05});
    tbl1.add({k: ()});
    tbl1.add({k: 30});

    record { readonly int|string|float? k; } a = tbl1.get(0);
    record { readonly int|string|float? k; } b = tbl1.get(30);

    assertEquals(a.k, 0);
    assertEquals(b.k, 30);

    record { readonly int|string|float? k; } c = tbl1.remove(0);
    record { readonly int|string|float? k; } d = tbl1.remove(30);

    assertEquals(c.k, 0);
    assertEquals(d.k, 30);

}

function testGetKeyList() returns any[] {
    return tab.keys();
}

function removeAllFromTable() returns boolean {
    PersonalTable tbl = table key(name) [{ name: "Chiran", age: 33 },
    { name: "Mohan", age: 37 },
    { name: "Gima", age: 38 },
    { name: "Granier", age: 34 }];

    tbl.removeAll();
    return tbl.length() == 0;
}

function tableToArray() returns boolean {
    boolean testPassed = true;
    Person[] personList = getPersonList();
    Person[] tableToList = tab.toArray();
    testPassed = testPassed && personList[0] == tableToList[0];
    testPassed = testPassed && personList[1] == tableToList[1];
    testPassed = testPassed && personList[2] == tableToList[2];
    testPassed = testPassed && personList[3] == tableToList[3];
    return testPassed;
}

function testNextKey() returns int {
    CustomerTable custTbl = table key(id) [
      { id: 1, firstName: "Sanjiva", lastName: "Weerawarana" },
      { id: 2, firstName: "James", lastName: "Clark" },
      { id: 100, firstName: "Chiran", lastName: "Fernando" },
      { id: 5, firstName: "Gimantha", lastName: "Bandara" }
    ];
    return custTbl.nextKey();
}

function testAddData() returns boolean {
    boolean testPassed = true;
    CustomerTable custTbl = table key(id) [
      { id: 1, firstName: "Sanjiva", lastName: "Weerawarana" },
      { id: 2, firstName: "James", lastName: "Clark" },
      { id: 5, firstName: "Gimantha", lastName: "Bandara" }
    ];
    Customer data = { id: 100, firstName: "Chiran", lastName: "Fernando" };
    custTbl.add(data);
    Customer[] tableToList = custTbl.toArray();
    testPassed = testPassed && tableToList.length() == 4;
    testPassed = testPassed && tableToList[3] == data;
    return testPassed;
}

function testAddExistingMember() returns any[]|error {
    CustomerTable custTbl = table key(id) [
      { id: 1, firstName: "Sanjiva", lastName: "Weerawarana" },
      { id: 5, firstName: "Gimantha", lastName: "Bandara" }
    ];
    Customer data = { id: 5, firstName: "Gimantha", lastName: "Bandara" };
    custTbl.add(data);
    return custTbl.toArray();
}

function testAddInconsistentData() {
    EngineerTable engineerTbl = table key(name) [
      { name: "Lisa", age: 22, intern: true },
      { name: "Jonas", age: 21, intern: false }
    ];
    PersonTable personTbl = engineerTbl;
    Person person1 = { name: "John", age: 23 };
    personTbl.add(person1);
}

function testAddInconsistentData2() {
    EngineerTable engineerTbl = table key(name) [
      { name: "Lisa", age: 22, intern: true },
      { name: "Jonas", age: 21, intern: false }
    ];
    PersonTable personTbl = engineerTbl;
    Student student1 = { name: "John", age: 20, studentId: 1 };
    personTbl.add(student1);
}

function testAddInconsistentDataWithMapConstrTbl() {
    EngineerTable engineerTbl = table [
      { name: "Lisa", age: 22, intern: true },
      { name: "Jonas", age: 21, intern: false }
    ];
    PersonAnyTable personTbl = engineerTbl;
    Student student1 = { name: "John", age: 20, studentId: 1 };
    personTbl.put(student1);
}

function testAddInconsistentDataWithMapConstrTbl2() {
    TeacherTable teacherTbl = table [
      {fname: "Alex", lname: "Maddox"},
      {fname: "Nina", lname: "Smith"}
    ];
    ExampleTable exampleTbl = teacherTbl;
    map<string> s1= { name: "John" };
    exampleTbl.add(s1);
}

function testAddValidData() returns boolean {
    boolean testPassed = true;
    EngineerTable engineerTbl = table key(name) [
      { name: "Lisa", age: 22, intern: true },
      { name: "Jonas", age: 21, intern: false }
    ];
    PersonTable personTbl = engineerTbl;
    Engineer engineer1 = { name: "John", age: 23, intern: true };
    personTbl.add(engineer1);
    Person[] tableToList = personTbl.toArray();
    testPassed = testPassed && tableToList.length() == 3;
    testPassed = testPassed && tableToList[2] == engineer1;
    return testPassed;
}

function testAddValidData2() returns boolean {
    boolean testPassed = true;
    EngineerTable engineerTbl = table key(name) [
      { name: "Lisa", age: 22, intern: true },
      { name: "Jonas", age: 21, intern: false }
    ];
    PersonTable personTbl = engineerTbl;
    Intern intern1 = { name: "John", age: 23, intern: true, salary: 100 };
    personTbl.add(intern1);
    Person[] tableToList = personTbl.toArray();
    testPassed = testPassed && tableToList.length() == 3;
    testPassed = testPassed && tableToList[2] == intern1;
    return testPassed;
}

function testAddValidDataWithMapConstrTbl() returns boolean {
    boolean testPassed = true;
    EngineerTable engineerTbl = table key(name) [
      { name: "Lisa", age: 22, intern: true },
      { name: "Jonas", age: 21, intern: false }
    ];
    PersonAnyTable personTbl = engineerTbl;
    Intern intern1 = { name: "John", age: 23, intern: true, salary: 100 };
    personTbl.add(intern1);
    testPassed = testPassed && personTbl.toString() == "[{\"name\":\"Lisa\",\"age\":22,\"intern\":true}," +
    "{\"name\":\"Jonas\",\"age\":21,\"intern\":false},{\"name\":\"John\",\"age\":23,\"intern\":true," +
    "\"salary\":100}]";
    return testPassed;
}

function testPutData() returns boolean {
    boolean testPassed = true;
    CustomerTable custTbl = table key(id) [
      { id: 1, firstName: "Sanjiva", lastName: "Weerawarana" },
      { id: 2, firstName: "James", lastName: "Clark" },
      { id: 5, firstName: "Gimantha", lastName: "Bandara" }
    ];
    Customer customer1 = { id: 100, firstName: "Chiran", lastName: "Fernando" };
    Customer customer2 = { id: 5, firstName: "Grainier", lastName: "Perera" };
    custTbl.put(customer1);
    custTbl.put(customer2);
    Customer[] tableToList = custTbl.toArray();
    testPassed = testPassed && tableToList.length() == 4;
    testPassed = testPassed && tableToList[2] == customer2;
    testPassed = testPassed && tableToList[3] == customer1;
    return testPassed;
}

function testPutInconsistentData() {
    EngineerTable engineerTbl = table key(name) [
      { name: "Lisa", age: 22, intern: true },
      { name: "Jonas", age: 21, intern: false }
    ];
    PersonTable personTbl = engineerTbl;
    Person person1 = { name: "John", age: 23 };
    personTbl.put(person1);
}

function testPutInconsistentData2() {
    EngineerTable engineerTbl = table key(name) [
      { name: "Lisa", age: 22, intern: true },
      { name: "Jonas", age: 21, intern: false }
    ];
    PersonTable personTbl = engineerTbl;
    Student student1 = { name: "John", age: 20, studentId: 1 };
    personTbl.put(student1);
}

function testPutInconsistentDataWithMapConstrTbl() {
    EngineerTable engineerTbl = table [
      { name: "Lisa", age: 22, intern: true },
      { name: "Jonas", age: 21, intern: false }
    ];
    PersonAnyTable personTbl = engineerTbl;
    Student student1 = { name: "John", age: 20, studentId: 1 };
    personTbl.put(student1);
}

function testPutInconsistentDataWithMapConstrTbl2() {
    TeacherTable teacherTbl = table [
      {fname: "Alex", lname: "Maddox"},
      {fname: "Nina", lname: "Smith"}
    ];
    ExampleTable exampleTbl = teacherTbl;
    map<string> s1= { name: "John" };
    exampleTbl.put(s1);
}

function testPutValidData() returns boolean {
    boolean testPassed = true;
    EngineerTable engineerTbl = table key(name) [
      { name: "Lisa", age: 22, intern: true },
      { name: "Jonas", age: 21, intern: false }
    ];
    PersonTable personTbl = engineerTbl;
    Engineer engineer1 = { name: "John", age: 23, intern: true };
    personTbl.put(engineer1);
    Person[] tableToList = personTbl.toArray();
    testPassed = testPassed && tableToList.length() == 3;
    testPassed = testPassed && tableToList[2] == engineer1;
    return testPassed;
}

function testPutValidData2() returns boolean {
    boolean testPassed = true;
    EngineerTable engineerTbl = table key(name) [
      { name: "Lisa", age: 22, intern: true },
      { name: "Jonas", age: 21, intern: false }
    ];
    PersonTable personTbl = engineerTbl;
    Intern intern1 = { name: "John", age: 23, intern: true, salary: 100 };
    personTbl.put(intern1);
    Person[] tableToList = personTbl.toArray();
    testPassed = testPassed && tableToList.length() == 3;
    testPassed = testPassed && tableToList[2] == intern1;
    return testPassed;
}

function testPutValidDataWithMapConstrTbl() returns boolean {
    boolean testPassed = true;
    EngineerTable engineerTbl = table key(name) [
      { name: "Lisa", age: 22, intern: true },
      { name: "Jonas", age: 21, intern: false }
    ];
    PersonAnyTable personTbl = engineerTbl;
    Intern intern1 = { name: "John", age: 23, intern: true, salary: 100 };
    personTbl.put(intern1);
    testPassed = testPassed && personTbl.toString() == "[{\"name\":\"Lisa\",\"age\":22,\"intern\":true}," +
    "{\"name\":\"Jonas\",\"age\":21,\"intern\":false},{\"name\":\"John\",\"age\":23,\"intern\":true," +
    "\"salary\":100}]";
    return testPassed;
}

function testPutWithKeyLessTbl() returns boolean {
    boolean testPassed = true;
    CustomerKeyLessTable custTbl = table [
      { id: 1, firstName: "Sanjiva", lastName: "Weerawarana" },
      { id: 5, firstName: "Gimantha", lastName: "Bandara" }
    ];
    Customer customer = { id: 100, firstName: "Chiran", lastName: "Fernando" };
    custTbl.put(customer);
    Customer[] tableToList = custTbl.toArray();
    testPassed = testPassed && tableToList.length() == 3;
    testPassed = testPassed && tableToList[2] == customer;
    return testPassed;
}

function testAddWithKeyLessTbl() returns boolean {
    boolean testPassed = true;
    CustomerKeyLessTable custTbl = table [
      { id: 1, firstName: "Sanjiva", lastName: "Weerawarana" },
      { id: 5, firstName: "Gimantha", lastName: "Bandara" }
    ];
    Customer customer = { id: 100, firstName: "Chiran", lastName: "Fernando" };
    custTbl.add(customer);
    Customer[] tableToList = custTbl.toArray();
    testPassed = testPassed && tableToList.length() == 3;
    testPassed = testPassed && tableToList[2] == customer;
    return testPassed;
}

function testPutWithKeylessTableAfterIteratorCreation() {
    CustomerKeyLessTable custTbl = table [
      { id: 1, firstName: "Sanjiva", lastName: "Weerawarana" },
      { id: 2, firstName: "James", lastName: "Clark" }
    ];

    var itr = custTbl.iterator();
    Customer customer = { id: 2, firstName: "Jane", lastName: "Eyre"};
    custTbl.put(customer);
    var value = itr.next();
}

function testAddWithKeylessTableAfterIteratorCreation() {
    CustomerKeyLessTable custTbl = table [
      { id: 1, firstName: "Sanjiva", lastName: "Weerawarana" },
      { id: 2, firstName: "James", lastName: "Clark" }
    ];

    var itr = custTbl.iterator();
    Customer customer = { id: 3, firstName: "Jane", lastName: "Eyre"};
    custTbl.add(customer);
    var value = itr.next();
}

function testRemoveAllReturnedRecordsFromIteratorKeylessTbl() {
    CustomerKeyLessTable custTbl = table [
      { id: 1, firstName: "Sanjiva", lastName: "Weerawarana" },
      { id: 2, firstName: "James", lastName: "Clark" }
    ];

    var itr = custTbl.iterator();
    var value = itr.next();
    value = itr.next();
    custTbl.removeAll();
    value = itr.next();
}

function testRemoveThenIterate() returns boolean {
    table<Employee> key(name) data = table [
        { name: "Mary", department: "IT"},
        { name: "John", department: "HR" },
        { name: "Jim", department: "Admin" }
    ];

    Employee[] ar = [];
    var rm = data.remove("Mary");
    foreach var v in data {
        ar.push(v);
    }
    return ar.length() == 2 && ar[0].name == "John" && ar[1].name == "Jim";
}

function testAddInconsistentDataToKeylessTbl() {
    EngineerTable engineerTbl = table [
      { name: "Lisa", age: 22, intern: true },
      { name: "Jonas", age: 21, intern: false }
    ];
    PersonTable personTbl = engineerTbl;
    Person person1 = { name: "John", age: 23 };
    personTbl.add(person1);
}

function testAddInconsistentDataToKeylessTbl2() {
    EngineerTable engineerTbl = table [
      { name: "Lisa", age: 22, intern: true },
      { name: "Jonas", age: 21, intern: false }
    ];
    PersonTable personTbl = engineerTbl;
    Student student1 = { name: "John", age: 20, studentId: 1 };
    personTbl.add(student1);
}

function testPutInconsistentDataToKeylessTbl() {
    EngineerTable engineerTbl = table [
      { name: "Lisa", age: 22, intern: true },
      { name: "Jonas", age: 21, intern: false }
    ];
    PersonTable personTbl = engineerTbl;
    Person person1 = { name: "John", age: 23 };
    personTbl.put(person1);
}

function testPutInconsistentDataToKeylessTbl2() {
    EngineerTable engineerTbl = table [
      { name: "Lisa", age: 22, intern: true },
      { name: "Jonas", age: 21, intern: false }
    ];
    PersonTable personTbl = engineerTbl;
    Student student1 = { name: "John", age: 20, studentId: 1 };
    personTbl.put(student1);
}

function testAddValidDataToKeylessTbl() returns boolean {
    boolean testPassed = true;
    EngineerTable engineerTbl = table [
      { name: "Lisa", age: 22, intern: true },
      { name: "Jonas", age: 21, intern: false }
    ];
    PersonTable personTbl = engineerTbl;
    Engineer engineer1 = { name: "John", age: 23, intern: true };
    personTbl.add(engineer1);
    Person[] tableToList = personTbl.toArray();
    testPassed = testPassed && tableToList.length() == 3;
    testPassed = testPassed && tableToList[2] == engineer1;
    return testPassed;
}

function testPutValidDataToKeylessTbl() returns boolean {
    boolean testPassed = true;
    EngineerTable engineerTbl = table [
      { name: "Lisa", age: 22, intern: true },
      { name: "Jonas", age: 21, intern: false }
    ];
    PersonTable personTbl = engineerTbl;
    Intern intern1 = { name: "John", age: 23, intern: true, salary: 100 };
    personTbl.add(intern1);
    Person[] tableToList = personTbl.toArray();
    testPassed = testPassed && tableToList.length() == 3;
    testPassed = testPassed && tableToList[2] == intern1;
    return testPassed;
}

function testReadOnlyTableFilter() {
    PersonalTable & readonly personTable = table [
      { name: "Harry", age: 14 },
      { name: "Hermione", age: 28 },
      { name: "Ron", age: 11 },
      { name: "Draco", age: 23 }
    ];
    table<Person> children = personTable.filter(function (Person person) returns boolean {
                                                      return person.age < 18;
                                                  });
    assertEquals(children.length(), 2);
    children.forEach(function(Person person) {
        assertTrue(person.age < 18);
        assertTrue(person.isReadOnly());
    });
    assertFalse(children.isReadOnly());
}

type UnionConstraint Person|Employee;

type UnionConstrinedTbl table<UnionConstraint> key(name);

function testGetKeysFromUnionConstrained() returns any[] {
    UnionConstrinedTbl tab = table key(name)[
      { name: "Adam", age: 33 },
      { name: "Mark", department: "HR" }
    ];
    return tab.keys();
}

type KeylessPersonTable table<Person>;

function testKeylessTableForeach() {
    KeylessPersonTable personTable = table [
          { name: "Harry", age: 14 },
          { name: "Hermione", age: 28 },
          { name: "Ron", age: 11 },
          { name: "Draco", age: 23 }
    ];

    int ageSum = 0;
    personTable.forEach(function(Person person) {
        ageSum += person.age;
    });
    assertTrue(ageSum == 76);
}

function testKeylessReadOnlyTableForeach() {
    KeylessPersonTable & readonly personTable = table [
      { name: "Harry", age: 14 },
      { name: "Hermione", age: 28 },
      { name: "Ron", age: 11 },
      { name: "Draco", age: 23 }
    ];

    int ageSum = 0;
    personTable.forEach(function(Person person) {
        ageSum += person.age;
    });
    assertTrue(ageSum == 76);
}

<<<<<<< HEAD
type R record {|
    readonly int|float|decimal|boolean v;
    int code;
|};

type Tab table<R> key(v);

function testGetValue() {
    Tab t = table [
            {v: 0, code: 0},
            {v: 1d, code: 1},
            {v: false, code: 3},
            {v: 2.0, code: 4}
        ];

    R r1 = {"v":1d,"code":1};
    R r2 = {v: false, code: 3};

    assertEquals(t[0f], ());
    assertEquals(t[1d], r1);
    assertEquals(t[false], r2);
    assertEquals(t[2], ());
=======
function testReduceForKeylessTables() {
    KeylessPersonTable personTable = table [
          { name: "Harry", age: 14 },
          { name: "Hermione", age: 28 },
          { name: "Ron", age: 11 },
          { name: "Draco", age: 23 }
    ];
    float avg = personTable.reduce(function (float accum, Person val) returns float {
                               return accum + <float>val.age / <float>tab.length();
                           }, 0.0);
    assertEquals(19.0, avg);
}

function testReduceForKeylessReadOnlyTables() {
    KeylessPersonTable & readonly personTable = table [
          { name: "Harry", age: 14 },
          { name: "Hermione", age: 28 },
          { name: "Ron", age: 11 },
          { name: "Draco", age: 23 }
    ];
    float avg = personTable.reduce(function (float accum, Person val) returns float {
                               return accum + <float>val.age / <float>tab.length();
                           }, 0.0);
    assertEquals(19.0, avg);
>>>>>>> 02359ff5
}

const ASSERTION_ERROR_REASON = "AssertionError";

function assertTrue(boolean actual) {
    assertEquals(true, actual);
}

function assertFalse(boolean actual) {
    assertEquals(false, actual);
}

function assertEquals(anydata expected, anydata actual) {
    if (expected == actual) {
        return;
    }
    typedesc<anydata> expT = typeof expected;
    typedesc<anydata> actT = typeof actual;
    string msg = "expected [" + expected.toString() + "] of type [" + expT.toString()
                            + "], but found [" + actual.toString() + "] of type [" + actT.toString() + "]";
    panic error(ASSERTION_ERROR_REASON, message = msg);
}<|MERGE_RESOLUTION|>--- conflicted
+++ resolved
@@ -815,7 +815,6 @@
     assertTrue(ageSum == 76);
 }
 
-<<<<<<< HEAD
 type R record {|
     readonly int|float|decimal|boolean v;
     int code;
@@ -838,7 +837,8 @@
     assertEquals(t[1d], r1);
     assertEquals(t[false], r2);
     assertEquals(t[2], ());
-=======
+}
+
 function testReduceForKeylessTables() {
     KeylessPersonTable personTable = table [
           { name: "Harry", age: 14 },
@@ -863,7 +863,6 @@
                                return accum + <float>val.age / <float>tab.length();
                            }, 0.0);
     assertEquals(19.0, avg);
->>>>>>> 02359ff5
 }
 
 const ASSERTION_ERROR_REASON = "AssertionError";
