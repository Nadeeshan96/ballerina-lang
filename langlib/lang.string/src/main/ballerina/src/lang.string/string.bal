// Copyright (c) 2019, 2020 WSO2 Inc. (http://www.wso2.org) All Rights Reserved.
//
// WSO2 Inc. licenses this file to you under the Apache License,
// Version 2.0 (the "License"); you may not use this file except
// in compliance with the License.
// You may obtain a copy of the License at
//
// http://www.apache.org/licenses/LICENSE-2.0
//
// Unless required by applicable law or agreed to in writing,
// software distributed under the License is distributed on an
// "AS IS" BASIS, WITHOUT WARRANTIES OR CONDITIONS OF ANY
// KIND, either express or implied.  See the License for the
// specific language governing permissions and limitations
// under the License.

# Built-in subtype of string containing strings of length 1.
@builtinSubtype
type Char string;

# Returns the length of the string.
#
# + str - the string
# + return - the number of characters (code points) in `str`
public function length(string str) returns int = external;

# Returns an iterator over the string.
# The iterator will yield the substrings of length 1 in order.
#
# + str - the string to be iterated over
# + return - a new iterator object
public function iterator(string str) returns abstract object {
    public function next() returns record {| string value; |}?;
}{
    StringIterator stringIterator = new(str);
    return stringIterator;
}
# Concatenates zero or more strings.
#
# + strs - strings to be concatenated
# + return - concatenation of all of the `strs`; empty string if `strs` is empty
public function concat(string... strs) returns string = external;

# Returns the code point of a character in a string.
#
# + str - the string
# + index - an index in `str`
# + return - the Unicode code point of the character at `index` in `str`
public function getCodePoint(string str, int index) returns int = external;

# Returns a substring of a string.
#
# + str - source string.
# + startIndex - the starting index, inclusive
# + endIndex - the ending index, exclusive
# + return - substring consisting of characters with index >= startIndex and < endIndex
public function substring(string str, int startIndex, int endIndex = str.length()) returns string = external;

# Lexicographically compares strings using their Unicode code points.
# This orders strings in a consistent and well-defined way,
# but the ordering will often not be consistent with cultural expectations
# for sorted order.
#
# + str1 - the first string to be compared
# + str2 - the second string to be compared
# + return - an int that is less than, equal to or greater than zero,
#    according as `str1` is less than, equal to or greater than `str2`
public function codePointCompare(string str1, string str2) returns int = external;

# Joins zero or more strings together with a separator.
#
# + separator - separator string
# + strs - strings to be joined
# + return - a string consisting of all of `strs` concatenated in order
#     with `separator` in between them
public function 'join(string separator, string... strs) returns string = external;

# Finds the first occurrence of one string in another string.
#
# + str - the string in which to search
# + substr - the string to search for
# + startIndex - index to start searching from
# + return - index of the first occurrence of `substr` in `str` that is >= `startIndex`,
#    or `()` if there is no such occurrence
public function indexOf(string str, string substr, int startIndex = 0) returns int? = external;

# Finds the last occurrence of one string in another string.
#
# + str - the string in which to search
# + substr - the string to search for
# + startIndex - index to start searching backwards from
# + return - index of the last occurrence of `substr` in `str` that is <= `startIndex`,
#    or `()` if there is no such occurrence
public function lastIndexOf(string str, string substr, int startIndex = str.length() - substr.length()) returns int? = external;

# Tests whether a string starts with another string.
#
# + str - the string to be tested
# + substr - the starting string
# + return - true if `str` starts with `substr`; false otherwise
public function startsWith(string str, string substr) returns boolean = external;

# Tests whether a string ends with another string.
#
# + str - the string to be tested
# + substr - the ending string
# + return - true if `str` ends with `substr`; false otherwise
public function endsWith(string str, string substr) returns boolean = external;

// Standard lib (not lang lib) should have a Unicode module (or set of modules)
// to deal with Unicode properly. These will need to be updated as each
// new Unicode version is released.

# Converts occurrences of A-Z to a-z.
# Other characters are left unchanged.
#
# + str - the string to be converted
# + return - `str` with any occurrences of A-Z converted to a-z
public function toLowerAscii(string str) returns string = external;

# Converts occurrences of a-z to A-Z.
# Other characters are left unchanged.
#
# + str - the string to be converted
# + return - `str` with any occurrences of a-z converted to A-Z
public function toUpperAscii(string str) returns string = external;

# Removes ASCII white space characters from the start and end of a string.
# The ASCII white space characters are 0x9...0xD, 0x20.
#
# + str - the string
# + return - `str` with leading or trailing ASCII white space characters removed
public function trim(string str) returns string = external;

# Represents `str` as an array of bytes using UTF-8.
#
# + str - the string
# + return - UTF-8 byte array
public function toBytes(string str) returns byte[] = external;

# Constructs a string from its UTF-8 representation in `bytes`.
#
# + bytes - UTF-8 byte array
# + return - `bytes` converted to string or error
public function fromBytes(byte[] bytes) returns string|error = external;

# Converts a string to an array of code points.
#
# + str - the string
# + return - an array with a code point for each character of `str`
public function toCodePointInts(string str) returns int[] = external;

# Converts a single character string to a code point.
#
# + ch - a single character string
# + return - the code point of `ch`
public function toCodePointInt(Char ch) returns int = external;

# Constructs a string from an array of code points.
# An int is a valid code point if it is in the range 0 to 0x10FFFF inclusive,
# but not in the range 0xD800 or 0xDFFF inclusive.
#
# + codePoints - an array of ints, each specifying a code point
# + return - a string with a character for each code point in `codePoints`; or an error
# if any member of `codePoints` is not a valid code point
public function fromCodePointInts(int[] codePoints) returns string|error = external;

<<<<<<< HEAD
# Tests whether two strings are the same, ignoring the case of ASCII characters.
# A character in the range a-z is treated the same as the corresponding character in the range A-Z.
#
# + str1 - the first string to be compared
# + str2 - the second string to be compared
# + return - true if `str1` is the same as `str2`, treating upper-case and lower-case
# ASCII letters as the same; false, otherwise
public function equalsIgnoreCaseAscii(string str1, string str2) returns boolean = external;
=======
# Constructs a single character string from a code point.
# An int is a valid code point if it is in the range 0 to 0x10FFFF inclusive,
# but not in the range 0xD800 or 0xDFFF inclusive.
#
# + codePoint - an int specifying a code point
# + return - a single character string whose code point is `codePoint`; or an error
# if `codePoint` is not a valid code point
public function fromCodePointInt(int codePoint) returns Char|error = external;
>>>>>>> a830a59b
<|MERGE_RESOLUTION|>--- conflicted
+++ resolved
@@ -165,16 +165,6 @@
 # if any member of `codePoints` is not a valid code point
 public function fromCodePointInts(int[] codePoints) returns string|error = external;
 
-<<<<<<< HEAD
-# Tests whether two strings are the same, ignoring the case of ASCII characters.
-# A character in the range a-z is treated the same as the corresponding character in the range A-Z.
-#
-# + str1 - the first string to be compared
-# + str2 - the second string to be compared
-# + return - true if `str1` is the same as `str2`, treating upper-case and lower-case
-# ASCII letters as the same; false, otherwise
-public function equalsIgnoreCaseAscii(string str1, string str2) returns boolean = external;
-=======
 # Constructs a single character string from a code point.
 # An int is a valid code point if it is in the range 0 to 0x10FFFF inclusive,
 # but not in the range 0xD800 or 0xDFFF inclusive.
@@ -183,4 +173,12 @@
 # + return - a single character string whose code point is `codePoint`; or an error
 # if `codePoint` is not a valid code point
 public function fromCodePointInt(int codePoint) returns Char|error = external;
->>>>>>> a830a59b
+
+# Tests whether two strings are the same, ignoring the case of ASCII characters.
+# A character in the range a-z is treated the same as the corresponding character in the range A-Z.
+#
+# + str1 - the first string to be compared
+# + str2 - the second string to be compared
+# + return - true if `str1` is the same as `str2`, treating upper-case and lower-case
+# ASCII letters as the same; false, otherwise
+public function equalsIgnoreCaseAscii(string str1, string str2) returns boolean = external;