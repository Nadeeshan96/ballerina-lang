/*
 * Copyright (c) 2019, WSO2 Inc. (http://www.wso2.org) All Rights Reserved.
 *
 * WSO2 Inc. licenses this file to you under the Apache License,
 * Version 2.0 (the "License"); you may not use this file except
 * in compliance with the License.
 * You may obtain a copy of the License at
 *
 *    http://www.apache.org/licenses/LICENSE-2.0
 *
 * Unless required by applicable law or agreed to in writing,
 * software distributed under the License is distributed on an
 * "AS IS" BASIS, WITHOUT WARRANTIES OR CONDITIONS OF ANY
 * KIND, either express or implied.  See the License for the
 * specific language governing permissions and limitations
 * under the License.
 */
package org.ballerinalang.langlib.string.utils;

import io.ballerina.runtime.api.values.BError;
import io.ballerina.runtime.api.values.BString;

import java.util.Arrays;

<<<<<<< HEAD
import static io.ballerina.runtime.api.ErrorCreator.createError;
=======
import static io.ballerina.runtime.api.creators.ErrorCreator.createError;
>>>>>>> dfa1fba9

/**
 * A string lib utility class.
 *
 * @since 0.995.0
 */
public class StringUtils {

<<<<<<< HEAD
    private static final BString NULL_REF_EXCEPTION = io.ballerina.runtime.api.StringUtils
=======
    private static final BString NULL_REF_EXCEPTION = io.ballerina.runtime.api.utils.StringUtils
>>>>>>> dfa1fba9
            .fromString("NullReferenceException");

    public static void checkForNull(String... values) {
        Arrays.stream(values).forEach(value -> {
            if (value == null) {
                throw createNullReferenceError();
            }
        });
    }

    public static void checkForNull(BString... values) {
        Arrays.stream(values).forEach(value -> {
            if (value == null) {
                throw createNullReferenceError();
            }
        });
    }

    public static BError createNullReferenceError() {
        return createError(NULL_REF_EXCEPTION);
    }
}<|MERGE_RESOLUTION|>--- conflicted
+++ resolved
@@ -22,11 +22,7 @@
 
 import java.util.Arrays;
 
-<<<<<<< HEAD
-import static io.ballerina.runtime.api.ErrorCreator.createError;
-=======
 import static io.ballerina.runtime.api.creators.ErrorCreator.createError;
->>>>>>> dfa1fba9
 
 /**
  * A string lib utility class.
@@ -35,11 +31,7 @@
  */
 public class StringUtils {
 
-<<<<<<< HEAD
-    private static final BString NULL_REF_EXCEPTION = io.ballerina.runtime.api.StringUtils
-=======
     private static final BString NULL_REF_EXCEPTION = io.ballerina.runtime.api.utils.StringUtils
->>>>>>> dfa1fba9
             .fromString("NullReferenceException");
 
     public static void checkForNull(String... values) {
