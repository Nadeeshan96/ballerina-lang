--- conflicted
+++ resolved
@@ -68,19 +68,11 @@
 
     private static final String AMBIGUOUS_TARGET = "ambiguous target type";
 
-<<<<<<< HEAD
-    public static Object cloneWithType(Strand strand, Object v, TypedescValue t) {
+    public static Object cloneWithType(Object v, TypedescValue t) {
         Type describingType = t.getDescribingType();
         // typedesc<json>.constructFrom like usage
         if (describingType.getTag() == TypeTags.TYPEDESC_TAG) {
-            return convert(((TypedescType) t.getDescribingType()).getConstraint(), v, t, strand);
-=======
-    public static Object cloneWithType(Object v, TypedescValue t) {
-        BType describingType = t.getDescribingType();
-        // typedesc<json>.constructFrom like usage
-        if (describingType.getTag() == TypeTags.TYPEDESC_TAG) {
-            return convert(((BTypedescType) t.getDescribingType()).getConstraint(), v, t, Scheduler.getStrand());
->>>>>>> b1be4d98
+            return convert(((TypedescType) t.getDescribingType()).getConstraint(), v, t, Scheduler.getStrand());
         }
         // json.constructFrom like usage
         return convert(describingType, v, t, Scheduler.getStrand());
