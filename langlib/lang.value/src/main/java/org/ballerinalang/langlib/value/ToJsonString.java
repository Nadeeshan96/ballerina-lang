/*
 *   Copyright (c) 2019, WSO2 Inc. (http://www.wso2.org) All Rights Reserved.
 *
 *  WSO2 Inc. licenses this file to you under the Apache License,
 *  Version 2.0 (the "License"); you may not use this file except
 *  in compliance with the License.
 *  You may obtain a copy of the License at
 *
 *    http://www.apache.org/licenses/LICENSE-2.0
 *
 * Unless required by applicable law or agreed to in writing,
 * software distributed under the License is distributed on an
 * "AS IS" BASIS, WITHOUT WARRANTIES OR CONDITIONS OF ANY
 * KIND, either express or implied.  See the License for the
 * specific language governing permissions and limitations
 * under the License.
 */

package org.ballerinalang.langlib.value;

import org.ballerinalang.jvm.scheduling.Strand;
import org.ballerinalang.jvm.values.api.BString;
import org.ballerinalang.jvm.values.utils.StringUtils;

import static org.ballerinalang.util.BLangCompilerConstants.VALUE_VERSION;

/**
 * Return the string that represents `v` in JSON format.
 *
 * @since 1.0
 */
<<<<<<< HEAD
//@BallerinaFunction(
//        orgName = "ballerina", packageName = "lang.value",
//        functionName = "toJsonString",
//        args = {@Argument(name = "v", type = TypeKind.JSON)},
//        returnType = {@ReturnType(type = TypeKind.STRING)},
//        isPublic = true
//)
=======
@BallerinaFunction(
        orgName = "ballerina", packageName = "lang.value", version = VALUE_VERSION,
        functionName = "toJsonString",
        args = {@Argument(name = "v", type = TypeKind.JSON)},
        returnType = {@ReturnType(type = TypeKind.STRING)},
        isPublic = true
)
>>>>>>> adf55467
public class ToJsonString {

    public static BString toJsonString(Strand strand, Object value) {
        return org.ballerinalang.jvm.StringUtils.fromString(StringUtils.getJsonString(value));
    }
}<|MERGE_RESOLUTION|>--- conflicted
+++ resolved
@@ -22,14 +22,11 @@
 import org.ballerinalang.jvm.values.api.BString;
 import org.ballerinalang.jvm.values.utils.StringUtils;
 
-import static org.ballerinalang.util.BLangCompilerConstants.VALUE_VERSION;
-
 /**
  * Return the string that represents `v` in JSON format.
  *
  * @since 1.0
  */
-<<<<<<< HEAD
 //@BallerinaFunction(
 //        orgName = "ballerina", packageName = "lang.value",
 //        functionName = "toJsonString",
@@ -37,15 +34,6 @@
 //        returnType = {@ReturnType(type = TypeKind.STRING)},
 //        isPublic = true
 //)
-=======
-@BallerinaFunction(
-        orgName = "ballerina", packageName = "lang.value", version = VALUE_VERSION,
-        functionName = "toJsonString",
-        args = {@Argument(name = "v", type = TypeKind.JSON)},
-        returnType = {@ReturnType(type = TypeKind.STRING)},
-        isPublic = true
-)
->>>>>>> adf55467
 public class ToJsonString {
 
     public static BString toJsonString(Strand strand, Object value) {
