/*
 *  Copyright (c) 2020, WSO2 Inc. (http://www.wso2.org) All Rights Reserved.
 *
 *  WSO2 Inc. licenses this file to you under the Apache License,
 *  Version 2.0 (the "License"); you may not use this file except
 *  in compliance with the License.
 *  You may obtain a copy of the License at
 *
 *    http://www.apache.org/licenses/LICENSE-2.0
 *
 *  Unless required by applicable law or agreed to in writing,
 *  software distributed under the License is distributed on an
 *  "AS IS" BASIS, WITHOUT WARRANTIES OR CONDITIONS OF ANY
 *  KIND, either express or implied.  See the License for the
 *  specific language governing permissions and limitations
 *  under the License.
 */
package org.ballerinalang.langlib.value;

<<<<<<< HEAD
import io.ballerina.runtime.JSONParser;
import io.ballerina.runtime.api.ErrorCreator;
import io.ballerina.runtime.api.StringUtils;
import io.ballerina.runtime.api.values.BString;
import io.ballerina.runtime.api.values.BTypedesc;
import io.ballerina.runtime.util.exceptions.BallerinaException;

import static io.ballerina.runtime.util.exceptions.BallerinaErrorReasons.VALUE_LANG_LIB_CONVERSION_ERROR;
=======
import io.ballerina.runtime.api.creators.ErrorCreator;
import io.ballerina.runtime.api.utils.StringUtils;
import io.ballerina.runtime.api.values.BError;
import io.ballerina.runtime.api.values.BString;
import io.ballerina.runtime.api.values.BTypedesc;
import io.ballerina.runtime.internal.JsonParser;

import static io.ballerina.runtime.internal.util.exceptions.BallerinaErrorReasons.VALUE_LANG_LIB_CONVERSION_ERROR;
>>>>>>> dfa1fba9

/**
 * Extern function lang.values:fromJsonWithType.
 * Converts a string in JSON format to a user-specified type.
 *
 * @since 2.0
 */
public class FromJsonStringWithType {

    public static Object fromJsonStringWithType(BString value, BTypedesc t) {

        String str = value.getValue();
        try {
            if (str.equals("null")) {
                return FromJsonWithType.fromJsonWithType(null, t);
            } else {
<<<<<<< HEAD
                Object jsonFromString = JSONParser.parse(str);
                return FromJsonWithType.fromJsonWithType(jsonFromString, t);
            }
        } catch (BallerinaException e) {
=======
                Object jsonFromString = JsonParser.parse(str);
                return FromJsonWithType.fromJsonWithType(jsonFromString, t);
            }
        } catch (BError e) {
>>>>>>> dfa1fba9
            return ErrorCreator.createError(VALUE_LANG_LIB_CONVERSION_ERROR,
                                            StringUtils.fromString(e.getMessage()));
        }
    }
}<|MERGE_RESOLUTION|>--- conflicted
+++ resolved
@@ -17,16 +17,6 @@
  */
 package org.ballerinalang.langlib.value;
 
-<<<<<<< HEAD
-import io.ballerina.runtime.JSONParser;
-import io.ballerina.runtime.api.ErrorCreator;
-import io.ballerina.runtime.api.StringUtils;
-import io.ballerina.runtime.api.values.BString;
-import io.ballerina.runtime.api.values.BTypedesc;
-import io.ballerina.runtime.util.exceptions.BallerinaException;
-
-import static io.ballerina.runtime.util.exceptions.BallerinaErrorReasons.VALUE_LANG_LIB_CONVERSION_ERROR;
-=======
 import io.ballerina.runtime.api.creators.ErrorCreator;
 import io.ballerina.runtime.api.utils.StringUtils;
 import io.ballerina.runtime.api.values.BError;
@@ -35,7 +25,6 @@
 import io.ballerina.runtime.internal.JsonParser;
 
 import static io.ballerina.runtime.internal.util.exceptions.BallerinaErrorReasons.VALUE_LANG_LIB_CONVERSION_ERROR;
->>>>>>> dfa1fba9
 
 /**
  * Extern function lang.values:fromJsonWithType.
@@ -52,17 +41,10 @@
             if (str.equals("null")) {
                 return FromJsonWithType.fromJsonWithType(null, t);
             } else {
-<<<<<<< HEAD
-                Object jsonFromString = JSONParser.parse(str);
-                return FromJsonWithType.fromJsonWithType(jsonFromString, t);
-            }
-        } catch (BallerinaException e) {
-=======
                 Object jsonFromString = JsonParser.parse(str);
                 return FromJsonWithType.fromJsonWithType(jsonFromString, t);
             }
         } catch (BError e) {
->>>>>>> dfa1fba9
             return ErrorCreator.createError(VALUE_LANG_LIB_CONVERSION_ERROR,
                                             StringUtils.fromString(e.getMessage()));
         }
