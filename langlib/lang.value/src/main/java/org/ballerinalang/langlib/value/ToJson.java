--- conflicted
+++ resolved
@@ -17,19 +17,6 @@
  */
 package org.ballerinalang.langlib.value;
 
-<<<<<<< HEAD
-import io.ballerina.runtime.JSONUtils;
-import io.ballerina.runtime.TypeChecker;
-import io.ballerina.runtime.api.PredefinedTypes;
-import io.ballerina.runtime.api.StringUtils;
-import io.ballerina.runtime.api.TypeCreator;
-import io.ballerina.runtime.api.TypeTags;
-import io.ballerina.runtime.api.ValueCreator;
-import io.ballerina.runtime.api.types.ArrayType;
-import io.ballerina.runtime.api.types.Type;
-import io.ballerina.runtime.api.values.BArray;
-import io.ballerina.runtime.api.values.BError;
-=======
 import io.ballerina.runtime.api.PredefinedTypes;
 import io.ballerina.runtime.api.TypeTags;
 import io.ballerina.runtime.api.creators.TypeCreator;
@@ -41,40 +28,25 @@
 import io.ballerina.runtime.api.values.BArray;
 import io.ballerina.runtime.api.values.BError;
 import io.ballerina.runtime.api.values.BIterator;
->>>>>>> dfa1fba9
 import io.ballerina.runtime.api.values.BMap;
 import io.ballerina.runtime.api.values.BRefValue;
 import io.ballerina.runtime.api.values.BString;
 import io.ballerina.runtime.api.values.BTable;
-<<<<<<< HEAD
-import io.ballerina.runtime.commons.TypeValuePair;
-import io.ballerina.runtime.util.exceptions.BLangExceptionHelper;
-import io.ballerina.runtime.util.exceptions.BallerinaException;
-import io.ballerina.runtime.util.exceptions.RuntimeErrors;
-=======
 import io.ballerina.runtime.internal.JsonUtils;
 import io.ballerina.runtime.internal.TypeChecker;
 import io.ballerina.runtime.internal.commons.TypeValuePair;
 import io.ballerina.runtime.internal.util.exceptions.BLangExceptionHelper;
 import io.ballerina.runtime.internal.util.exceptions.BallerinaException;
 import io.ballerina.runtime.internal.util.exceptions.RuntimeErrors;
->>>>>>> dfa1fba9
 
 import java.util.ArrayList;
 import java.util.List;
 import java.util.Map;
 
-<<<<<<< HEAD
-import static io.ballerina.runtime.api.ErrorCreator.createError;
-import static io.ballerina.runtime.util.exceptions.BallerinaErrorReasons.VALUE_LANG_LIB_CONVERSION_ERROR;
-import static io.ballerina.runtime.util.exceptions.BallerinaErrorReasons.VALUE_LANG_LIB_CYCLIC_VALUE_REFERENCE_ERROR;
-import static io.ballerina.runtime.util.exceptions.RuntimeErrors.INCOMPATIBLE_CONVERT_OPERATION;
-=======
 import static io.ballerina.runtime.api.creators.ErrorCreator.createError;
 import static io.ballerina.runtime.internal.util.exceptions.BallerinaErrorReasons.VALUE_LANG_LIB_CONVERSION_ERROR;
 import static io.ballerina.runtime.internal.util.exceptions.BallerinaErrorReasons.VALUE_LANG_LIB_CYCLIC_VALUE_REFERENCE_ERROR;
 import static io.ballerina.runtime.internal.util.exceptions.RuntimeErrors.INCOMPATIBLE_CONVERT_OPERATION;
->>>>>>> dfa1fba9
 
 /**
  * Extern function lang.values:toJson.
@@ -129,12 +101,6 @@
                 newValue = convertArrayToJson((BArray) value, unresolvedValues);
                 break;
             case TypeTags.TABLE_TAG:
-<<<<<<< HEAD
-                try {
-                    newValue = JSONUtils.toJSON((BTable) value);
-                } catch (Exception e) {
-                    throw createConversionError(value, jsonType, e.getMessage());
-=======
                 BTable bTable = (BTable) value;
                 Type constrainedType = ((TableType) bTable.getType()).getConstrainedType();
                 if (constrainedType.getTag() == TypeTags.MAP_TAG) {
@@ -145,7 +111,6 @@
                     } catch (Exception e) {
                         throw createConversionError(value, jsonType, e.getMessage());
                     }
->>>>>>> dfa1fba9
                 }
                 break;
             case TypeTags.RECORD_TYPE_TAG:
@@ -161,8 +126,6 @@
         return newValue;
     }
 
-<<<<<<< HEAD
-=======
     private static Object convertMapConstrainedTableToJson(BTable value, List<TypeValuePair> unresolvedValues) {
         BArray membersArray = ValueCreator.createArrayValue(PredefinedTypes.TYPE_JSON_ARRAY);
         BIterator itr = value.getIterator();
@@ -175,7 +138,6 @@
         return membersArray;
     }
 
->>>>>>> dfa1fba9
     private static Object convertMapToJson(BMap<?, ?> map, List<TypeValuePair> unresolvedValues) {
         BMap<BString, Object> newMap =
                 ValueCreator.createMapValue(TypeCreator.createMapType(PredefinedTypes.TYPE_JSON));
