--- conflicted
+++ resolved
@@ -14,8 +14,6 @@
 // specific language governing permissions and limitations
 // under the License.
 
-import ballerina/java;
-
 # A type parameter that is a subtype of `anydata`.
 # Has the special semantic that when used in a declaration
 # all uses in the declaration must refer to same type.
@@ -30,14 +28,7 @@
 #
 # + v - source value
 # + return - clone of `v`
-<<<<<<< HEAD
-public function clone(AnydataType v) returns AnydataType = @java:Method {
-    class: "org.ballerinalang.langlib.value.Clone",
-    name: "clone"
-} external;
-=======
 public isolated function clone(AnydataType v) returns AnydataType = external;
->>>>>>> 232f870e
 
 # Returns a clone of `v` that is read-only, i.e. immutable.
 # It corresponds to the ImmutableClone(v) operation,
@@ -45,14 +36,7 @@
 #
 # + v - source value
 # + return - immutable clone of `v`
-<<<<<<< HEAD
-public function cloneReadOnly(AnydataType v) returns AnydataType = @java:Method {
-    class: "org.ballerinalang.langlib.value.CloneReadOnly",
-    name: "cloneReadOnly"
-} external;
-=======
 public isolated function cloneReadOnly(AnydataType v) returns AnydataType = external;
->>>>>>> 232f870e
 
 # Constructs a value with a specified type by cloning another value.
 # + v - the value to be cloned
@@ -80,28 +64,14 @@
 # - numeric values can be converted using the NumericConvert abstract operation
 # - if a record type descriptor specifies default values, these will be used
 #   to supply any missing members
-<<<<<<< HEAD
-public function cloneWithType(anydata v, typedesc<AnydataType> t) returns AnydataType|error = @java:Method {
-    class: "org.ballerinalang.langlib.value.CloneWithType",
-    name: "cloneWithType"
-} external;
-=======
 public isolated function cloneWithType(anydata v, typedesc<AnydataType> t) returns AnydataType|error = external;
->>>>>>> 232f870e
 
 # Tests whether `v` is read-only, i.e. immutable
 # Returns true if read-only, false otherwise.
 #
 # + v - source value
 # + return - true if read-only, false otherwise
-<<<<<<< HEAD
-public function isReadOnly(anydata v) returns boolean = @java:Method {
-    class: "org.ballerinalang.langlib.value.IsReadOnly",
-    name: "isReadOnly"
-} external;
-=======
 public isolated function isReadOnly(anydata v) returns boolean = external;
->>>>>>> 232f870e
 
 # Performs a minimal conversion of a value to a string.
 # The conversion is minimal in particular in the sense
@@ -141,14 +111,7 @@
 #
 # Note that `toString` may produce the same string for two Ballerina values
 # that are not equal (in the sense of the `==` operator).
-<<<<<<< HEAD
-public function toString((any|error) v) returns string = @java:Method {
-    class: "org.ballerinalang.langlib.value.ToString",
-    name: "toString"
-} external;
-=======
 public isolated function toString((any|error) v) returns string = external;
->>>>>>> 232f870e
 
 // JSON conversion
 
@@ -167,28 +130,14 @@
 # + v - anydata value
 # + return - representation of `v` as value of type json
 # This panics if `v` has cycles.
-<<<<<<< HEAD
-public function toJson(anydata v) returns json = @java:Method {
-    class: "org.ballerinalang.langlib.value.ToJson",
-    name: "toJson"
-} external;
-=======
 public isolated function toJson(anydata v) returns json = external;
->>>>>>> 232f870e
 
 # Returns the string that represents `v` in JSON format.
 # `v` is first converted to `json` as if by the `toJson` function.
 #
 # + v - anydata value
 # + return - string representation of json
-<<<<<<< HEAD
-public function toJsonString(anydata v) returns string = @java:Method {
-    class: "org.ballerinalang.langlib.value.ToJsonString",
-    name: "toJsonString"
-} external;
-=======
 public isolated function toJsonString(anydata v) returns string = external;
->>>>>>> 232f870e
 
 # Parses a string in JSON format and returns the the value that it represents.
 # All integer numbers in the JSON will be represented as integer values.
@@ -206,12 +155,6 @@
 #
 # + str - string representation of json
 # + return - `str` parsed to json or error
-<<<<<<< HEAD
-public function fromJsonString(string str) returns json|error = @java:Method {
-    class: "org.ballerinalang.langlib.value.FromJsonString",
-    name: "fromJsonString"
-} external;
-=======
 public isolated function fromJsonFloatString(string str) returns json|error = external;
 
 # Parses a string in JSON format and returns the value that it represents.
@@ -221,7 +164,6 @@
 # + str - string representation of json
 # + return - `str` parsed to json or error
 public isolated function fromJsonDecimalString(string str) returns json|error = external;
->>>>>>> 232f870e
 
 # Converts a value of type json to a user-specified type.
 # This works the same as `cloneWithType`,
@@ -230,16 +172,8 @@
 # + v - json value
 # + t - type to convert to
 # + return - value belonging to `t`, or error if this cannot be done
-<<<<<<< HEAD
-public function fromJsonWithType(json v, typedesc<anydata> t)
-    returns t|error = @java:Method {
-    class: "org.ballerinalang.langlib.value.FromJsonWithType",
-    name: "fromJsonWithType"
-} external;
-=======
 public isolated function fromJsonWithType(json v, typedesc<anydata> t)
     returns t|error = external;
->>>>>>> 232f870e
 
 # Converts a string in JSON format to a user-specified type.
 # This is a combination of `fromJsonString` followed by
@@ -247,14 +181,7 @@
 # + str - string in JSON format
 # + t - type to convert to
 # + return - value belonging to `t`, or error if this cannot be done
-<<<<<<< HEAD
-public function fromJsonStringWithType(string str, typedesc<anydata> t) returns t|error = @java:Method {
-    class: "org.ballerinalang.langlib.value.FromJsonStringWithType",
-    name: "fromJsonStringWithType"
-} external;
-=======
 public isolated function fromJsonStringWithType(string str, typedesc<anydata> t) returns t|error = external;
->>>>>>> 232f870e
 
 # Merges two json values.
 #
@@ -272,11 +199,4 @@
 #     - otherwise, the result is `j1`.
 # - otherwise, the merge fails
 # If the merge fails, then `j1` is unchanged.
-<<<<<<< HEAD
-public function mergeJson(json j1, json j2) returns json|error = @java:Method {
-    class: "org.ballerinalang.langlib.value.MergeJson",
-    name: "mergeJson"
-} external;
-=======
-public isolated function mergeJson(json j1, json j2) returns json|error = external;
->>>>>>> 232f870e
+public isolated function mergeJson(json j1, json j2) returns json|error = external;