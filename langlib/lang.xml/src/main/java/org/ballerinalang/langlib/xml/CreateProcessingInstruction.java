--- conflicted
+++ resolved
@@ -17,15 +17,9 @@
  */
 package org.ballerinalang.langlib.xml;
 
-<<<<<<< HEAD
-import io.ballerina.runtime.XMLFactory;
-import io.ballerina.runtime.api.values.BString;
-import io.ballerina.runtime.api.values.BXML;
-=======
 import io.ballerina.runtime.api.values.BString;
 import io.ballerina.runtime.api.values.BXml;
 import io.ballerina.runtime.internal.XmlFactory;
->>>>>>> dfa1fba9
 
 /**
  * Create XML processing instruction.
@@ -43,12 +37,7 @@
 //)
 public class CreateProcessingInstruction {
 
-<<<<<<< HEAD
-    public static BXML createProcessingInstruction(BString target, BString content) {
-        return XMLFactory.createXMLProcessingInstruction(target, content);
-=======
     public static BXml createProcessingInstruction(BString target, BString content) {
         return XmlFactory.createXMLProcessingInstruction(target, content);
->>>>>>> dfa1fba9
     }
 }