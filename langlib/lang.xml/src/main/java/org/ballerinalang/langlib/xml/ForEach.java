/*
 * Copyright (c) 2019, WSO2 Inc. (http://www.wso2.org) All Rights Reserved.
 *
 * WSO2 Inc. licenses this file to you under the Apache License,
 * Version 2.0 (the "License"); you may not use this file except
 * in compliance with the License.
 * You may obtain a copy of the License at
 *
 *     http://www.apache.org/licenses/LICENSE-2.0
 *
 * Unless required by applicable law or agreed to in writing,
 * software distributed under the License is distributed on an
 * "AS IS" BASIS, WITHOUT WARRANTIES OR CONDITIONS OF ANY
 * KIND, either express or implied. See the License for the
 * specific language governing permissions and limitations
 * under the License.
 */

package org.ballerinalang.langlib.xml;

import org.ballerinalang.jvm.BRuntime;
<<<<<<< HEAD
import org.ballerinalang.jvm.scheduling.Scheduler;
=======
import org.ballerinalang.jvm.scheduling.Strand;
import org.ballerinalang.jvm.scheduling.StrandMetadata;
>>>>>>> aeb25da6
import org.ballerinalang.jvm.values.FPValue;
import org.ballerinalang.jvm.values.XMLValue;

import java.util.concurrent.atomic.AtomicInteger;

<<<<<<< HEAD
=======
import static org.ballerinalang.jvm.util.BLangConstants.BALLERINA_BUILTIN_PKG_PREFIX;
import static org.ballerinalang.jvm.util.BLangConstants.XML_LANG_LIB;
import static org.ballerinalang.util.BLangCompilerConstants.XML_VERSION;

>>>>>>> aeb25da6
/**
 * Native implementation of lang.xml:forEach(map&lt;Type&gt;, function).
 *
 * @since 1.0
 */
//@BallerinaFunction(
//        orgName = "ballerina", packageName = "lang.xml", functionName = "forEach",
//        args = {
//                @Argument(name = "x", type = TypeKind.XML),
//                @Argument(name = "func", type = TypeKind.FUNCTION)},
//        isPublic = true
//)
public class ForEach {

<<<<<<< HEAD
    public static void forEach(XMLValue x, FPValue<Object, Object> func) {
        if (x.isSingleton()) {
            func.asyncCall(new Object[]{Scheduler.getStrand(), x, true});
=======
    private static final StrandMetadata METADATA = new StrandMetadata(BALLERINA_BUILTIN_PKG_PREFIX, XML_LANG_LIB,
                                                                      XML_VERSION, "forEach");

    public static void forEach(Strand strand, XMLValue x, FPValue<Object, Object> func) {
        if (x.isSingleton()) {
            func.asyncCall(new Object[]{strand, x, true}, METADATA);
>>>>>>> aeb25da6
            return;
        }
        AtomicInteger index = new AtomicInteger(-1);
        BRuntime.getCurrentRuntime()
<<<<<<< HEAD
                .invokeFunctionPointerAsyncIteratively(func, x.size(),
                        () -> new Object[]{Scheduler.getStrand(), x.getItem(index.incrementAndGet()),
                                true},
                        result -> {
                        }, () -> null);
=======
                .invokeFunctionPointerAsyncIteratively(func, null, METADATA, x.size(),
                                                       () -> new Object[]{strand, x.getItem(index.incrementAndGet()),
                                                               true},
                                                       result -> {
                                                       }, () -> null);
>>>>>>> aeb25da6
    }
}<|MERGE_RESOLUTION|>--- conflicted
+++ resolved
@@ -19,24 +19,17 @@
 package org.ballerinalang.langlib.xml;
 
 import org.ballerinalang.jvm.BRuntime;
-<<<<<<< HEAD
 import org.ballerinalang.jvm.scheduling.Scheduler;
-=======
-import org.ballerinalang.jvm.scheduling.Strand;
 import org.ballerinalang.jvm.scheduling.StrandMetadata;
->>>>>>> aeb25da6
 import org.ballerinalang.jvm.values.FPValue;
 import org.ballerinalang.jvm.values.XMLValue;
 
 import java.util.concurrent.atomic.AtomicInteger;
 
-<<<<<<< HEAD
-=======
 import static org.ballerinalang.jvm.util.BLangConstants.BALLERINA_BUILTIN_PKG_PREFIX;
 import static org.ballerinalang.jvm.util.BLangConstants.XML_LANG_LIB;
 import static org.ballerinalang.util.BLangCompilerConstants.XML_VERSION;
 
->>>>>>> aeb25da6
 /**
  * Native implementation of lang.xml:forEach(map&lt;Type&gt;, function).
  *
@@ -51,34 +44,20 @@
 //)
 public class ForEach {
 
-<<<<<<< HEAD
-    public static void forEach(XMLValue x, FPValue<Object, Object> func) {
-        if (x.isSingleton()) {
-            func.asyncCall(new Object[]{Scheduler.getStrand(), x, true});
-=======
     private static final StrandMetadata METADATA = new StrandMetadata(BALLERINA_BUILTIN_PKG_PREFIX, XML_LANG_LIB,
                                                                       XML_VERSION, "forEach");
 
-    public static void forEach(Strand strand, XMLValue x, FPValue<Object, Object> func) {
+    public static void forEach(XMLValue x, FPValue<Object, Object> func) {
         if (x.isSingleton()) {
-            func.asyncCall(new Object[]{strand, x, true}, METADATA);
->>>>>>> aeb25da6
+            func.asyncCall(new Object[]{Scheduler.getStrand(), x, true}, METADATA);
             return;
         }
         AtomicInteger index = new AtomicInteger(-1);
         BRuntime.getCurrentRuntime()
-<<<<<<< HEAD
-                .invokeFunctionPointerAsyncIteratively(func, x.size(),
-                        () -> new Object[]{Scheduler.getStrand(), x.getItem(index.incrementAndGet()),
-                                true},
-                        result -> {
-                        }, () -> null);
-=======
                 .invokeFunctionPointerAsyncIteratively(func, null, METADATA, x.size(),
-                                                       () -> new Object[]{strand, x.getItem(index.incrementAndGet()),
+                                                       () -> new Object[]{Scheduler.getStrand(), x.getItem(index.incrementAndGet()),
                                                                true},
                                                        result -> {
                                                        }, () -> null);
->>>>>>> aeb25da6
     }
 }