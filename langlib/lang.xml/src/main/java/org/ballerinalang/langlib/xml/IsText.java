--- conflicted
+++ resolved
@@ -17,13 +17,8 @@
  */
 package org.ballerinalang.langlib.xml;
 
-<<<<<<< HEAD
-import io.ballerina.runtime.XMLNodeType;
-import io.ballerina.runtime.api.values.BXML;
-=======
 import io.ballerina.runtime.api.types.XmlNodeType;
 import io.ballerina.runtime.api.values.BXml;
->>>>>>> dfa1fba9
 
 /**
  * Test xml to be single xml text element.
@@ -39,12 +34,7 @@
 //)
 public class IsText {
 
-<<<<<<< HEAD
-    public static boolean isText(BXML xmlValue) {
-        return xmlValue.getNodeType() == XMLNodeType.TEXT;
-=======
     public static boolean isText(BXml xmlValue) {
         return xmlValue.getNodeType() == XmlNodeType.TEXT;
->>>>>>> dfa1fba9
     }
 }