--- conflicted
+++ resolved
@@ -18,15 +18,6 @@
 
 package org.ballerinalang.langlib.xml;
 
-<<<<<<< HEAD
-import io.ballerina.runtime.api.ValueCreator;
-import io.ballerina.runtime.api.async.StrandMetadata;
-import io.ballerina.runtime.api.values.BFunctionPointer;
-import io.ballerina.runtime.api.values.BXML;
-import io.ballerina.runtime.scheduling.AsyncUtils;
-import io.ballerina.runtime.scheduling.Scheduler;
-import io.ballerina.runtime.scheduling.Strand;
-=======
 import io.ballerina.runtime.api.async.StrandMetadata;
 import io.ballerina.runtime.api.creators.ValueCreator;
 import io.ballerina.runtime.api.values.BFunctionPointer;
@@ -34,19 +25,13 @@
 import io.ballerina.runtime.internal.scheduling.AsyncUtils;
 import io.ballerina.runtime.internal.scheduling.Scheduler;
 import io.ballerina.runtime.internal.scheduling.Strand;
->>>>>>> dfa1fba9
 
 import java.util.ArrayList;
 import java.util.List;
 import java.util.concurrent.atomic.AtomicInteger;
 
-<<<<<<< HEAD
-import static io.ballerina.runtime.util.BLangConstants.BALLERINA_BUILTIN_PKG_PREFIX;
-import static io.ballerina.runtime.util.BLangConstants.XML_LANG_LIB;
-=======
 import static io.ballerina.runtime.api.constants.RuntimeConstants.BALLERINA_BUILTIN_PKG_PREFIX;
 import static io.ballerina.runtime.api.constants.RuntimeConstants.XML_LANG_LIB;
->>>>>>> dfa1fba9
 import static org.ballerinalang.util.BLangCompilerConstants.XML_VERSION;
 
 /**
@@ -67,29 +52,17 @@
     private static final StrandMetadata METADATA = new StrandMetadata(BALLERINA_BUILTIN_PKG_PREFIX, XML_LANG_LIB,
                                                                       XML_VERSION, "filter");
 
-<<<<<<< HEAD
-    public static BXML filter(BXML x, BFunctionPointer<Object, Boolean> func) {
-=======
     public static BXml filter(BXml x, BFunctionPointer<Object, Boolean> func) {
->>>>>>> dfa1fba9
         if (x.isSingleton()) {
             Object[] args = new Object[]{Scheduler.getStrand(), x, true};
             func.asyncCall(args,
                       result -> {
                           if ((Boolean) result) {
-<<<<<<< HEAD
-                              return ValueCreator.createXMLSequence(x);
-                          }
-                          return ValueCreator.createXMLSequence();
-                      }, METADATA);
-            return ValueCreator.createXMLSequence();
-=======
                               return ValueCreator.createXmlSequence(x);
                           }
                           return ValueCreator.createXmlSequence();
                       }, METADATA);
             return ValueCreator.createXmlSequence();
->>>>>>> dfa1fba9
         }
 
         List<BXml> elements = new ArrayList<>();
@@ -104,16 +77,9 @@
                                                            if ((Boolean) result) {
                                                                elements.add(x.getItem(index.get()));
                                                            }
-<<<<<<< HEAD
-                                                       }, () -> ValueCreator.createXMLSequence(elements),
-                                                       Scheduler.getStrand().scheduler);
-
-        return ValueCreator.createXMLSequence(elements);
-=======
                                                        }, () -> ValueCreator.createXmlSequence(elements),
                                                        Scheduler.getStrand().scheduler);
 
         return ValueCreator.createXmlSequence(elements);
->>>>>>> dfa1fba9
     }
 }