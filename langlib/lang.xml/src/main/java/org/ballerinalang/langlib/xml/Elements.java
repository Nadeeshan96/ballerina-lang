--- conflicted
+++ resolved
@@ -63,11 +63,8 @@
             list.add((XMLValue) bIterator.next());
         }
         return new XMLSequence(list);
-<<<<<<< HEAD
-=======
     }
     public static XMLValue elements_bstring(Strand strand, XMLValue xml) {
         return elements(strand, xml);
->>>>>>> 596a4651
     }
 }