/*
 * Copyright (c) 2017, WSO2 Inc. (http://www.wso2.org) All Rights Reserved.
 *
 * WSO2 Inc. licenses this file to you under the Apache License,
 * Version 2.0 (the "License"); you may not use this file except
 * in compliance with the License.
 * You may obtain a copy of the License at
 *
 * http://www.apache.org/licenses/LICENSE-2.0
 *
 * Unless required by applicable law or agreed to in writing,
 * software distributed under the License is distributed on an
 * "AS IS" BASIS, WITHOUT WARRANTIES OR CONDITIONS OF ANY
 * KIND, either express or implied.  See the License for the
 * specific language governing permissions and limitations
 * under the License.
 **/

package org.ballerinalang.langlib.xml;

import org.ballerinalang.jvm.scheduling.Strand;
import org.ballerinalang.jvm.util.exceptions.BLangExceptionHelper;
import org.ballerinalang.jvm.values.IteratorValue;
import org.ballerinalang.jvm.values.XMLSequence;
import org.ballerinalang.jvm.values.XMLValue;
import org.ballerinalang.jvm.values.api.BString;
import org.ballerinalang.jvm.values.api.BXML;

import java.util.ArrayList;
import java.util.List;

import static org.ballerinalang.util.BLangCompilerConstants.XML_VERSION;

/**
 * Get all the elements-type items of a xml.
 * 
 * @since 0.88
 */
<<<<<<< HEAD
//@BallerinaFunction(
//        orgName = "ballerina", packageName = "lang.xml",
//        functionName = "elements",
//        returnType = {@ReturnType(type = TypeKind.XML)},
//        isPublic = true
//)
=======
@BallerinaFunction(
        orgName = "ballerina", packageName = "lang.xml", version = XML_VERSION,
        functionName = "elements",
        returnType = {@ReturnType(type = TypeKind.XML)},
        isPublic = true
)
>>>>>>> adf55467
public class Elements {

    private static final String OPERATION = "get elements from xml";

    public static XMLValue elements(Strand strand, XMLValue xml, Object name) {
        try {
            if (name instanceof BString) {
                return (XMLValue) xml.elements(((BString) name).getValue());
            }
            return (XMLValue) xml.elements();
        } catch (Throwable e) {
            BLangExceptionHelper.handleXMLException(OPERATION, e);
        }

        return null;
    }

    private static XMLValue generateCodePointSequence(XMLValue value) {
        List<BXML> list = new ArrayList<>();
        IteratorValue bIterator = value.getIterator();
        while (bIterator.hasNext()) {
            list.add((XMLValue) bIterator.next());
        }
        return new XMLSequence(list);
    }
}<|MERGE_RESOLUTION|>--- conflicted
+++ resolved
@@ -29,28 +29,17 @@
 import java.util.ArrayList;
 import java.util.List;
 
-import static org.ballerinalang.util.BLangCompilerConstants.XML_VERSION;
-
 /**
  * Get all the elements-type items of a xml.
  * 
  * @since 0.88
  */
-<<<<<<< HEAD
 //@BallerinaFunction(
 //        orgName = "ballerina", packageName = "lang.xml",
 //        functionName = "elements",
 //        returnType = {@ReturnType(type = TypeKind.XML)},
 //        isPublic = true
 //)
-=======
-@BallerinaFunction(
-        orgName = "ballerina", packageName = "lang.xml", version = XML_VERSION,
-        functionName = "elements",
-        returnType = {@ReturnType(type = TypeKind.XML)},
-        isPublic = true
-)
->>>>>>> adf55467
 public class Elements {
 
     private static final String OPERATION = "get elements from xml";
