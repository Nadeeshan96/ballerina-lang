--- conflicted
+++ resolved
@@ -18,25 +18,11 @@
 package org.ballerinalang.langlib.xml;
 
 import org.ballerinalang.jvm.XMLValueUtil;
-<<<<<<< HEAD
+import org.ballerinalang.jvm.api.BStringUtils;
+import org.ballerinalang.jvm.api.values.BString;
 import org.ballerinalang.jvm.util.exceptions.BLangExceptionHelper;
 import org.ballerinalang.jvm.util.exceptions.RuntimeErrors;
 import org.ballerinalang.jvm.values.XMLValue;
-import org.ballerinalang.jvm.values.api.BString;
-=======
-import org.ballerinalang.jvm.api.BStringUtils;
-import org.ballerinalang.jvm.api.values.BString;
-import org.ballerinalang.jvm.scheduling.Strand;
-import org.ballerinalang.jvm.util.exceptions.BLangExceptionHelper;
-import org.ballerinalang.jvm.util.exceptions.RuntimeErrors;
-import org.ballerinalang.jvm.values.XMLValue;
-import org.ballerinalang.model.types.TypeKind;
-import org.ballerinalang.natives.annotations.Argument;
-import org.ballerinalang.natives.annotations.BallerinaFunction;
-import org.ballerinalang.natives.annotations.ReturnType;
-
-import static org.ballerinalang.util.BLangCompilerConstants.XML_VERSION;
->>>>>>> 232f870e
 
 /**
  * Returns the content of a text or processing instruction or comment item.
@@ -54,21 +40,12 @@
 
     public static BString getContent(Object xmlVal) {
         XMLValue value = (XMLValue) xmlVal;
-<<<<<<< HEAD
         if (IsText.isText(value)) {
-            return StringUtils.fromString(value.getTextValue());
-        } else if (IsProcessingInstruction.isProcessingInstruction(value)) {
-            return StringUtils.fromString(XMLValueUtil.getPIContent(value));
-        } else if (IsComment.isComment(value)) {
-            return StringUtils.fromString(XMLValueUtil.getCommentContent(value));
-=======
-        if (IsText.isText(strand, value)) {
             return BStringUtils.fromString(value.getTextValue());
         } else if (IsProcessingInstruction.isProcessingInstruction(strand, value)) {
             return BStringUtils.fromString(XMLValueUtil.getPIContent(value));
         } else if (IsComment.isComment(strand, value)) {
             return BStringUtils.fromString(XMLValueUtil.getCommentContent(value));
->>>>>>> 232f870e
         }
         throw BLangExceptionHelper.getRuntimeException(RuntimeErrors.XML_FUNC_TYPE_ERROR, "getContent",
                                                        "text|processing instruction|comment");
