--- conflicted
+++ resolved
@@ -20,23 +20,12 @@
 import org.ballerinalang.jvm.XMLFactory;
 import org.ballerinalang.jvm.scheduling.Strand;
 import org.ballerinalang.jvm.values.XMLValue;
-<<<<<<< HEAD
-=======
 import org.ballerinalang.jvm.values.api.BString;
-import org.ballerinalang.model.types.TypeKind;
-import org.ballerinalang.natives.annotations.Argument;
-import org.ballerinalang.natives.annotations.BallerinaFunction;
-import org.ballerinalang.natives.annotations.ReturnType;
->>>>>>> adf55467
-
-import static org.ballerinalang.util.BLangCompilerConstants.XML_VERSION;
-
 /**
  * Create XML comment value from string.
  *
  * @since 1.0
  */
-<<<<<<< HEAD
 //@BallerinaFunction(
 //        orgName = "ballerina", packageName = "lang.xml",
 //        functionName = "createComment",
@@ -44,15 +33,6 @@
 //        returnType = {@ReturnType(type = TypeKind.XML)},
 //        isPublic = true
 //)
-=======
-@BallerinaFunction(
-        orgName = "ballerina", packageName = "lang.xml", version = XML_VERSION,
-        functionName = "createComment",
-        args = {@Argument(name = "string", type = TypeKind.STRING)},
-        returnType = {@ReturnType(type = TypeKind.XML)},
-        isPublic = true
-)
->>>>>>> adf55467
 public class CreateComment {
 
     public static XMLValue createComment(Strand strand, BString string) {
