/*
 * Copyright (c) 2019, WSO2 Inc. (http://www.wso2.org) All Rights Reserved.
 *
 * WSO2 Inc. licenses this file to you under the Apache License,
 * Version 2.0 (the "License"); you may not use this file except
 * in compliance with the License.
 * You may obtain a copy of the License at
 *
 *     http://www.apache.org/licenses/LICENSE-2.0
 *
 * Unless required by applicable law or agreed to in writing,
 * software distributed under the License is distributed on an
 * "AS IS" BASIS, WITHOUT WARRANTIES OR CONDITIONS OF ANY
 * KIND, either express or implied. See the License for the
 * specific language governing permissions and limitations
 * under the License.
 */

package org.ballerinalang.langlib.xml;

import io.ballerina.runtime.api.PredefinedTypes;
<<<<<<< HEAD
import io.ballerina.runtime.api.StringUtils;
import io.ballerina.runtime.api.ValueCreator;
import io.ballerina.runtime.api.values.BIterator;
import io.ballerina.runtime.api.values.BObject;
import io.ballerina.runtime.api.values.BXML;
=======
import io.ballerina.runtime.api.creators.ValueCreator;
import io.ballerina.runtime.api.utils.StringUtils;
import io.ballerina.runtime.api.values.BIterator;
import io.ballerina.runtime.api.values.BObject;
import io.ballerina.runtime.api.values.BXml;
>>>>>>> dfa1fba9

/**
 * Native implementation of lang.xml.XMLIterator:next().
 *
 * @since 1.0
 */
//@BallerinaFunction(
//        orgName = "ballerina", packageName = "lang.xml", functionName = "next",
//        receiver = @Receiver(type = TypeKind.OBJECT, structType = "XMLIterator", structPackage = "ballerina/lang
//        .xml"),
//        returnType = {@ReturnType(type = TypeKind.RECORD)},
//        isPublic = true
//)
public class Next {
    //TODO: refactor hard coded values
    public static Object next(BObject m) {
        BIterator xmlIterator = (BIterator) m.getNativeData("&iterator&");

        if (xmlIterator == null) {
<<<<<<< HEAD
            xmlIterator = ((BXML) m.get(StringUtils.fromString("m"))).getIterator();
=======
            xmlIterator = ((BXml) m.get(StringUtils.fromString("m"))).getIterator();
>>>>>>> dfa1fba9
            m.addNativeData("&iterator&", xmlIterator);
        }

        if (xmlIterator.hasNext()) {
            Object xmlValue = xmlIterator.next();
            return ValueCreator.createRecordValue(ValueCreator.createMapValue(PredefinedTypes.XML_ITR_NEXT_RETURN_TYPE),
                                                  xmlValue);
        }

        return null;
    }
}<|MERGE_RESOLUTION|>--- conflicted
+++ resolved
@@ -19,19 +19,11 @@
 package org.ballerinalang.langlib.xml;
 
 import io.ballerina.runtime.api.PredefinedTypes;
-<<<<<<< HEAD
-import io.ballerina.runtime.api.StringUtils;
-import io.ballerina.runtime.api.ValueCreator;
-import io.ballerina.runtime.api.values.BIterator;
-import io.ballerina.runtime.api.values.BObject;
-import io.ballerina.runtime.api.values.BXML;
-=======
 import io.ballerina.runtime.api.creators.ValueCreator;
 import io.ballerina.runtime.api.utils.StringUtils;
 import io.ballerina.runtime.api.values.BIterator;
 import io.ballerina.runtime.api.values.BObject;
 import io.ballerina.runtime.api.values.BXml;
->>>>>>> dfa1fba9
 
 /**
  * Native implementation of lang.xml.XMLIterator:next().
@@ -51,11 +43,7 @@
         BIterator xmlIterator = (BIterator) m.getNativeData("&iterator&");
 
         if (xmlIterator == null) {
-<<<<<<< HEAD
-            xmlIterator = ((BXML) m.get(StringUtils.fromString("m"))).getIterator();
-=======
             xmlIterator = ((BXml) m.get(StringUtils.fromString("m"))).getIterator();
->>>>>>> dfa1fba9
             m.addNativeData("&iterator&", xmlIterator);
         }
 
