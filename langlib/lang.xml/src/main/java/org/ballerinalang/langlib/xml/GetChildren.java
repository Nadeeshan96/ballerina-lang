/*
 *   Copyright (c) 2019, WSO2 Inc. (http://www.wso2.org) All Rights Reserved.
 *
 *  WSO2 Inc. licenses this file to you under the Apache License,
 *  Version 2.0 (the "License"); you may not use this file except
 *  in compliance with the License.
 *  You may obtain a copy of the License at
 *
 *    http://www.apache.org/licenses/LICENSE-2.0
 *
 * Unless required by applicable law or agreed to in writing,
 * software distributed under the License is distributed on an
 * "AS IS" BASIS, WITHOUT WARRANTIES OR CONDITIONS OF ANY
 * KIND, either express or implied.  See the License for the
 * specific language governing permissions and limitations
 * under the License.
 */
package org.ballerinalang.langlib.xml;

<<<<<<< HEAD
import io.ballerina.runtime.api.values.BXML;
import io.ballerina.runtime.util.exceptions.BLangExceptionHelper;
import io.ballerina.runtime.util.exceptions.RuntimeErrors;
=======
import io.ballerina.runtime.api.values.BXml;
import io.ballerina.runtime.internal.util.exceptions.BLangExceptionHelper;
import io.ballerina.runtime.internal.util.exceptions.RuntimeErrors;
>>>>>>> dfa1fba9

/**
 * Return children of provided xml element value, panic if provided is not a element.
 *
 * @since 1.0
 */
//@BallerinaFunction(
//        orgName = "ballerina", packageName = "lang.xml",
//        functionName = "getChildren",
//        args = {@Argument(name = "BXML", type = TypeKind.XML)},
//        returnType = {@ReturnType(type = TypeKind.XML)},
//        isPublic = true
//)
public class GetChildren {

<<<<<<< HEAD
    public static BXML getChildren(BXML xmlVal) {
=======
    public static BXml getChildren(BXml xmlVal) {
>>>>>>> dfa1fba9
        if (!IsElement.isElement(xmlVal)) {
            throw BLangExceptionHelper.getRuntimeException(RuntimeErrors.XML_FUNC_TYPE_ERROR, "getChildren", "element");
        }

        return xmlVal.children();
    }
}<|MERGE_RESOLUTION|>--- conflicted
+++ resolved
@@ -17,15 +17,9 @@
  */
 package org.ballerinalang.langlib.xml;
 
-<<<<<<< HEAD
-import io.ballerina.runtime.api.values.BXML;
-import io.ballerina.runtime.util.exceptions.BLangExceptionHelper;
-import io.ballerina.runtime.util.exceptions.RuntimeErrors;
-=======
 import io.ballerina.runtime.api.values.BXml;
 import io.ballerina.runtime.internal.util.exceptions.BLangExceptionHelper;
 import io.ballerina.runtime.internal.util.exceptions.RuntimeErrors;
->>>>>>> dfa1fba9
 
 /**
  * Return children of provided xml element value, panic if provided is not a element.
@@ -41,11 +35,7 @@
 //)
 public class GetChildren {
 
-<<<<<<< HEAD
-    public static BXML getChildren(BXML xmlVal) {
-=======
     public static BXml getChildren(BXml xmlVal) {
->>>>>>> dfa1fba9
         if (!IsElement.isElement(xmlVal)) {
             throw BLangExceptionHelper.getRuntimeException(RuntimeErrors.XML_FUNC_TYPE_ERROR, "getChildren", "element");
         }
