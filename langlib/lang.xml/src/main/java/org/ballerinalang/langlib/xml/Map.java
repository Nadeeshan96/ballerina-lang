--- conflicted
+++ resolved
@@ -19,18 +19,11 @@
 package org.ballerinalang.langlib.xml;
 
 import org.ballerinalang.jvm.scheduling.Strand;
-<<<<<<< HEAD
-=======
-import org.ballerinalang.jvm.types.BArrayType;
-import org.ballerinalang.jvm.types.BTypes;
-import org.ballerinalang.jvm.values.ArrayValue;
-import org.ballerinalang.jvm.values.ArrayValueImpl;
->>>>>>> f689a549
 import org.ballerinalang.jvm.values.FPValue;
 import org.ballerinalang.jvm.values.IteratorValue;
 import org.ballerinalang.jvm.values.XMLSequence;
 import org.ballerinalang.jvm.values.XMLValue;
-import org.ballerinalang.jvm.values.api.BXml;
+import org.ballerinalang.jvm.values.api.BXML;
 import org.ballerinalang.model.types.TypeKind;
 import org.ballerinalang.natives.annotations.Argument;
 import org.ballerinalang.natives.annotations.BallerinaFunction;
@@ -60,17 +53,12 @@
         }
 
         IteratorValue iterator = ((XMLSequence) x).getIterator();
-        List<BXml> elements = new ArrayList<>();
+        List<BXML> elements = new ArrayList<>();
         while (iterator.hasNext()) {
             XMLValue next = (XMLValue) iterator.next();
             elements.add((XMLValue) func.apply(new Object[]{strand, next, true}));
         }
 
-<<<<<<< HEAD
         return new XMLSequence(elements);
-=======
-        ArrayValue elemArray = new ArrayValueImpl(elements.toArray(), new BArrayType(BTypes.typeXML));
-        return new XMLSequence(elemArray);
->>>>>>> f689a549
     }
 }