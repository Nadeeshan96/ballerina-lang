--- conflicted
+++ resolved
@@ -37,11 +37,7 @@
             return null;
         }
 
-<<<<<<< HEAD
-        Matcher matcher = getMatcher(regExp, str);
-=======
         Matcher matcher = RegexUtil.getMatcher(regExp, str);
->>>>>>> 14f888cb
         matcher.region(startIndex, str.length());
         if (matcher.matches()) {
             return RegexUtil.getGroupZeroAsSpan(matcher);
@@ -54,11 +50,7 @@
             return null;
         }
 
-<<<<<<< HEAD
-        Matcher matcher = getMatcher(regExp, str);
-=======
         Matcher matcher = RegexUtil.getMatcher(regExp, str);
->>>>>>> 14f888cb
         matcher.region(startIndex, str.length());
         BArray resultArray = null;
         if (matcher.matches()) {
@@ -75,15 +67,7 @@
             return false;
         }
 
-<<<<<<< HEAD
-        Matcher matcher = getMatcher(regExp, str);
-=======
         Matcher matcher = RegexUtil.getMatcher(regExp, str);
->>>>>>> 14f888cb
         return matcher.matches();
     }
-
-    private static Matcher getMatcher(BRegexpValue regExp, BString str) {
-        return RegexUtil.getMatcher(regExp, str);
-    }
 }