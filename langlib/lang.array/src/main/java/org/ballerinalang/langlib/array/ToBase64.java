/*
 * Copyright (c) 2019, WSO2 Inc. (http://www.wso2.org) All Rights Reserved.
 *
 * WSO2 Inc. licenses this file to you under the Apache License,
 * Version 2.0 (the "License"); you may not use this file except
 * in compliance with the License.
 * You may obtain a copy of the License at
 *
 *     http://www.apache.org/licenses/LICENSE-2.0
 *
 * Unless required by applicable law or agreed to in writing,
 * software distributed under the License is distributed on an
 * "AS IS" BASIS, WITHOUT WARRANTIES OR CONDITIONS OF ANY
 * KIND, either express or implied. See the License for the
 * specific language governing permissions and limitations
 * under the License.
 */

package org.ballerinalang.langlib.array;

import org.ballerinalang.jvm.api.BErrorCreator;
import org.ballerinalang.jvm.api.BStringUtils;
import org.ballerinalang.jvm.api.TypeTags;
import org.ballerinalang.jvm.api.types.Type;
import org.ballerinalang.jvm.api.values.BString;
import org.ballerinalang.jvm.types.BArrayType;
import org.ballerinalang.jvm.values.ArrayValue;

import java.util.Base64;

import static org.ballerinalang.jvm.util.BLangConstants.ARRAY_LANG_LIB;
import static org.ballerinalang.jvm.util.exceptions.BallerinaErrorReasons.OPERATION_NOT_SUPPORTED_IDENTIFIER;
import static org.ballerinalang.jvm.util.exceptions.BallerinaErrorReasons.getModulePrefixedReason;

/**
 * Native implementation of lang.array:toBase64(byte[]).
 *
 * @since 1.0
 */
public class ToBase64 {

    private static final BString NOT_SUPPORT_DETAIL_ERROR = BStringUtils
            .fromString("toBase64() is only supported on 'byte[]'");

<<<<<<< HEAD
    public static BString toBase64(Strand strand, ArrayValue arr) {
        Type arrType = arr.getType();
=======
    public static BString toBase64(ArrayValue arr) {
        BType arrType = arr.getType();
>>>>>>> b1be4d98
        if (arrType.getTag() != TypeTags.ARRAY_TAG ||
                ((BArrayType) arrType).getElementType().getTag() != TypeTags.BYTE_TAG) {
            throw BErrorCreator.createError(getModulePrefixedReason(ARRAY_LANG_LIB,
                                                                    OPERATION_NOT_SUPPORTED_IDENTIFIER),
                                            NOT_SUPPORT_DETAIL_ERROR);
        }
        return BStringUtils.fromString(Base64.getEncoder().encodeToString(arr.getBytes()));
    }
}<|MERGE_RESOLUTION|>--- conflicted
+++ resolved
@@ -42,13 +42,8 @@
     private static final BString NOT_SUPPORT_DETAIL_ERROR = BStringUtils
             .fromString("toBase64() is only supported on 'byte[]'");
 
-<<<<<<< HEAD
-    public static BString toBase64(Strand strand, ArrayValue arr) {
+    public static BString toBase64(ArrayValue arr) {
         Type arrType = arr.getType();
-=======
-    public static BString toBase64(ArrayValue arr) {
-        BType arrType = arr.getType();
->>>>>>> b1be4d98
         if (arrType.getTag() != TypeTags.ARRAY_TAG ||
                 ((BArrayType) arrType).getElementType().getTag() != TypeTags.BYTE_TAG) {
             throw BErrorCreator.createError(getModulePrefixedReason(ARRAY_LANG_LIB,
