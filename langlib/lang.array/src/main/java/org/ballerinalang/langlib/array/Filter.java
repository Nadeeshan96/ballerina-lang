--- conflicted
+++ resolved
@@ -18,11 +18,7 @@
 
 package org.ballerinalang.langlib.array;
 
-<<<<<<< HEAD
-import org.ballerinalang.jvm.BRuntime;
-=======
 import org.ballerinalang.jvm.runtime.AsyncUtils;
->>>>>>> 232f870e
 import org.ballerinalang.jvm.scheduling.Scheduler;
 import org.ballerinalang.jvm.scheduling.Strand;
 import org.ballerinalang.jvm.scheduling.StrandMetadata;
@@ -58,30 +54,15 @@
         int size = arr.size();
         AtomicInteger newArraySize = new AtomicInteger(-1);
         AtomicInteger index = new AtomicInteger(-1);
-<<<<<<< HEAD
-        // accessing the parent strand here to use it with each iteration
-        Strand parentStrand = Scheduler.getStrand();
-        BRuntime.getCurrentRuntime()
-                .invokeFunctionPointerAsyncIteratively(func, null, METADATA, size,
-                        () -> new Object[]{parentStrand, arr.get(index.incrementAndGet()),
+        AsyncUtils.invokeFunctionPointerAsyncIteratively(func, null, METADATA, size,
+                                                         () -> new Object[]{strand, arr.get(index.incrementAndGet()),
                                 true},
                         result -> {
                             if ((Boolean) result) {
                                 newArr.add(newArraySize.incrementAndGet(),
                                         arr.get(index.get()));
                             }
-                        }, () -> newArr);
-=======
-        AsyncUtils.invokeFunctionPointerAsyncIteratively(func, null, METADATA, size,
-                                                         () -> new Object[]{strand, arr.get(index.incrementAndGet()),
-                                                               true},
-                                                       result -> {
-                                                           if ((Boolean) result) {
-                                                               newArr.add(newArraySize.incrementAndGet(),
-                                                                          arr.get(index.get()));
-                                                           }
                                                        }, () -> newArr, Scheduler.getStrand().scheduler);
->>>>>>> 232f870e
         return newArr;
     }
 }