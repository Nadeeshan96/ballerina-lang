--- conflicted
+++ resolved
@@ -33,28 +33,18 @@
 import java.util.concurrent.atomic.AtomicInteger;
 
 import static org.ballerinalang.jvm.values.utils.ArrayUtils.createOpNotSupportedError;
-import static org.ballerinalang.util.BLangCompilerConstants.ARRAY_VERSION;
 
 /**
  * Native implementation of lang.array:map(Type[]).
  *
  * @since 1.0
  */
-<<<<<<< HEAD
 //@BallerinaFunction(
 //        orgName = "ballerina", packageName = "lang.array", functionName = "map",
 //        args = {@Argument(name = "arr", type = TypeKind.ARRAY), @Argument(name = "func", type = TypeKind.FUNCTION)},
 //        returnType = {@ReturnType(type = TypeKind.ARRAY)},
 //        isPublic = true
 //)
-=======
-@BallerinaFunction(
-        orgName = "ballerina", packageName = "lang.array", version = ARRAY_VERSION, functionName = "map",
-        args = {@Argument(name = "arr", type = TypeKind.ARRAY), @Argument(name = "func", type = TypeKind.FUNCTION)},
-        returnType = {@ReturnType(type = TypeKind.ARRAY)},
-        isPublic = true
-)
->>>>>>> adf55467
 public class Map {
 
     public static ArrayValue map(ArrayValue arr, FPValue<Object, Object> func) {
@@ -85,11 +75,4 @@
 
         return retArr;
     }
-<<<<<<< HEAD
-
-    public static ArrayValue map_bstring(Strand strand, ArrayValue arr, FPValue<Object, Object> func) {
-        return map(arr, func);
-    }
-=======
->>>>>>> adf55467
 }