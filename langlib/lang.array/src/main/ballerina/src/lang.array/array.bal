--- conflicted
+++ resolved
@@ -38,14 +38,7 @@
 #
 # + arr - the array
 # + return - number of members in `arr`
-<<<<<<< HEAD
-public function length((any|error)[] arr) returns int = @java:Method {
-    class: "org.ballerinalang.langlib.array.Length",
-    name: "length"
-} external;
-=======
 public isolated function length((any|error)[] arr) returns int = external;
->>>>>>> 232f870e
 
 # Returns an iterator over an array.
 #
@@ -64,14 +57,7 @@
 #
 # + arr - the array
 # + return - array of index, member pairs
-<<<<<<< HEAD
-public function enumerate(Type[] arr) returns [int, Type][] = @java:Method {
-    class: "org.ballerinalang.langlib.array.Enumerate",
-    name: "enumerate"
-} external;
-=======
 public isolated function enumerate(Type[] arr) returns [int, Type][] = external;
->>>>>>> 232f870e
 
 // Functional iteration
 
@@ -130,14 +116,7 @@
 # + startIndex - index of first member to include in the slice
 # + endIndex - index of first member not to include in the slice
 # + return - array slice within specified range
-<<<<<<< HEAD
-public function slice(Type[] arr, int startIndex, int endIndex = arr.length()) returns Type[] = @java:Method {
-    class: "org.ballerinalang.langlib.array.Slice",
-    name: "slice"
-} external;
-=======
 public isolated function slice(Type[] arr, int startIndex, int endIndex = arr.length()) returns Type[] = external;
->>>>>>> 232f870e
 
 # Removes a member of an array.
 #
@@ -146,40 +125,19 @@
 # + return - the member of `arr` that was at `index`
 # This removes the member of `arr` with index `index` and returns it.
 # It panics if there is no such member.
-<<<<<<< HEAD
-public function remove(Type[] arr, int index) returns Type = @java:Method {
-    class: "org.ballerinalang.langlib.array.Remove",
-    name: "remove"
-} external;
-=======
 public isolated function remove(Type[] arr, int index) returns Type = external;
->>>>>>> 232f870e
 
 # Removes all members of an array.
 # + arr - the array
 #  Panics if any member cannot be removed.
-<<<<<<< HEAD
-public function removeAll((any|error)[] arr) returns () = @java:Method {
-    class: "org.ballerinalang.langlib.array.RemoveAll",
-    name: "removeAll"
-} external;
-=======
 public isolated function removeAll((any|error)[] arr) returns () = external;
->>>>>>> 232f870e
 
 # Changes the length of an array.
 #
 # + arr - the array of which to change the length
 # + length - new length
 # `setLength(arr, 0)` is equivalent to `removeAll(arr)`.
-<<<<<<< HEAD
-public function setLength((any|error)[] arr, int length) returns () = @java:Method {
-    class: "org.ballerinalang.langlib.array.SetLength",
-    name: "setLength"
-} external;
-=======
 public isolated function setLength((any|error)[] arr, int length) returns () = external;
->>>>>>> 232f870e
 
 # Returns the index of first member of `arr` that is equal to `val` if there is one.
 # Returns `()` if not found.
@@ -189,14 +147,7 @@
 # + val - member to search for
 # + startIndex - index to start the search from
 # + return - index of the member if found, else `()`
-<<<<<<< HEAD
-public function indexOf(PureType[] arr, PureType val, int startIndex = 0) returns int? = @java:Method {
-    class: "org.ballerinalang.langlib.array.IndexOf",
-    name: "indexOf"
-} external;
-=======
 public isolated function indexOf(PureType[] arr, PureType val, int startIndex = 0) returns int? = external;
->>>>>>> 232f870e
 
 # Returns the index of last member of `arr` that is equal to `val` if there is one.
 # Returns `()` if not found.
@@ -206,27 +157,13 @@
 # + val - member to search for
 # + startIndex - index to start searching backwards from
 # + return - index of the member if found, else `()`
-<<<<<<< HEAD
-public function lastIndexOf(PureType[] arr, PureType val, int startIndex = arr.length() - 1) returns int? = @java:Method {
-    class: "org.ballerinalang.langlib.array.LastIndexOf",
-    name: "lastIndexOf"
-} external;
-=======
 public isolated function lastIndexOf(PureType[] arr, PureType val, int startIndex = arr.length() - 1) returns int? = external;
->>>>>>> 232f870e
 
 # Reverses the order of the members of an array.
 #
 # + arr - the array to be reversed
 # + return - `arr` with its members in reverse order
-<<<<<<< HEAD
-public function reverse(Type[] arr) returns Type[] = @java:Method {
-    class: "org.ballerinalang.langlib.array.Reverse",
-    name: "reverse"
-} external;
-=======
 public isolated function reverse(Type[] arr) returns Type[] = external;
->>>>>>> 232f870e
 
 # Direction for `sort` function.
 public enum SortDirection {
@@ -249,22 +186,12 @@
 # must be specified.
 # Sorting works the same as with the `sort` clause of query expressions.
 #
-<<<<<<< HEAD
-# + arr - the array to be sorted
-# + func - comparator function
-# + return - `arr` with its members sorted
-public function sort(Type[] arr, function(Type val1, Type val2) returns int func) returns Type[] = @java:Method {
-    class: "org.ballerinalang.langlib.array.Sort",
-    name: "sort"
-} external;
-=======
 # + arr - the array to be sorted;
 # + direction - direction in which to sort
 # + key - function that returns a key to use to sort the members
 # + return - a new array consisting of the members of `arr` in sorted order
 public isolated function sort(Type[] arr, SortDirection direction = ASCENDING,
         (isolated function(Type val) returns OrderedType)? key = ()) returns Type[] = external;
->>>>>>> 232f870e
 
 // Stack-like methods (JavaScript, Perl)
 // panic on fixed-length array
@@ -275,27 +202,13 @@
 #
 # + arr - the array
 # + return - removed member
-<<<<<<< HEAD
-public function pop(Type[] arr) returns Type = @java:Method {
-    class: "org.ballerinalang.langlib.array.Pop",
-    name: "pop"
-} external;
-=======
 public isolated function pop(Type[] arr) returns Type = external;
->>>>>>> 232f870e
 
 # Adds values to the end of an array.
 #
 # + arr - the array
 # + vals - values to add to the end of the array
-<<<<<<< HEAD
-public function push(Type[] arr, Type... vals) returns () = @java:Method {
-    class: "org.ballerinalang.langlib.array.Push",
-    name: "push"
-} external;
-=======
 public isolated function push(Type[] arr, Type... vals) returns () = external;
->>>>>>> 232f870e
 
 // Queue-like methods (JavaScript, Perl, shell)
 // panic on fixed-length array
@@ -306,14 +219,7 @@
 #
 # + arr - the array
 # + return - the value that was the first member of the array
-<<<<<<< HEAD
-public function shift(Type[] arr) returns Type = @java:Method {
-    class: "org.ballerinalang.langlib.array.Shift",
-    name: "shift"
-} external;
-=======
 public isolated function shift(Type[] arr) returns Type = external;
->>>>>>> 232f870e
 
 # Adds values to the start of an array.
 # The values newly added to the array will be in the same order
@@ -321,14 +227,7 @@
 #
 # + arr - the array
 # + vals - values to add to the start of the array
-<<<<<<< HEAD
-public function unshift(Type[] arr, Type... vals) returns () = @java:Method {
-    class: "org.ballerinalang.langlib.array.Unshift",
-    name: "unshift"
-} external;
-=======
 public isolated function unshift(Type[] arr, Type... vals) returns () = external;
->>>>>>> 232f870e
 
 // Conversion
 
@@ -339,14 +238,7 @@
 #
 # + arr - the array
 # + return - Base64 string representation
-<<<<<<< HEAD
-public function toBase64(byte[] arr) returns string = @java:Method {
-    class: "org.ballerinalang.langlib.array.ToBase64",
-    name: "toBase64"
-} external;
-=======
 public isolated function toBase64(byte[] arr) returns string = external;
->>>>>>> 232f870e
 
 # Returns the byte array that a string represents in Base64.
 # `str` must consist of the characters `A..Z`, `a..z`, `0..9`, `+`, `/`, `=`
@@ -354,14 +246,7 @@
 #
 # + str - Base64 string representation
 # + return - the byte array or error
-<<<<<<< HEAD
-public function fromBase64(string str) returns byte[]|error = @java:Method {
-    class: "org.ballerinalang.langlib.array.FromBase64",
-    name: "fromBase64"
-} external;
-=======
 public isolated function fromBase64(string str) returns byte[]|error = external;
->>>>>>> 232f870e
 
 # Returns the string that is the Base16 representation of an array of bytes.
 # The representation is the same as used by a Ballerina Base16Literal.
@@ -370,14 +255,7 @@
 #
 # + arr - the array
 # + return - Base16 string representation
-<<<<<<< HEAD
-public function toBase16(byte[] arr) returns string = @java:Method {
-    class: "org.ballerinalang.langlib.array.ToBase16",
-    name: "toBase16"
-} external;
-=======
 public isolated function toBase16(byte[] arr) returns string = external;
->>>>>>> 232f870e
 
 # Returns the byte array that a string represents in Base16.
 # `str` must consist of the characters `0..9`, `A..F`, `a..f`
@@ -385,14 +263,7 @@
 #
 # + str - Base16 string representation
 # + return - the byte array or error
-<<<<<<< HEAD
-public function fromBase16(string str) returns byte[]|error = @java:Method {
-    class: "org.ballerinalang.langlib.array.FromBase16",
-    name: "fromBase16"
-} external;
-=======
 public isolated function fromBase16(string str) returns byte[]|error = external;
->>>>>>> 232f870e
 
 # Returns a stream from the given array.
 #
