// Copyright (c) 2019 WSO2 Inc. (http://www.wso2.org) All Rights Reserved.
//
// WSO2 Inc. licenses this file to you under the Apache License,
// Version 2.0 (the "License"); you may not use this file except
// in compliance with the License.
// You may obtain a copy of the License at
//
// http://www.apache.org/licenses/LICENSE-2.0
//
// Unless required by applicable law or agreed to in writing,
// software distributed under the License is distributed on an
// "AS IS" BASIS, WITHOUT WARRANTIES OR CONDITIONS OF ANY
// KIND, either express or implied.  See the License for the
// specific language governing permissions and limitations
// under the License.

import ballerina/java;

// IEEE refers to IEEE 754
// Constants

# The number π
public const float PI = 3.141592653589793;
# Euler's number
public const float E =  2.718281828459045;
# IEEE not-a-number value
public const float NaN = 0.0/0.0;

# IEEE positive infinity
public const float Infinity = 1.0/0.0;

# Tests whether a float is finite.
# Exactly one of isFinite, isInfinite and IsNaN will be true for any float value
#
# + x - the float to be tested
# + return - true if `x` is finite, i.e. neither NaN nor +∞ nor -∞
<<<<<<< HEAD
public function isFinite(float x) returns boolean = @java:Method {
     class: "org.ballerinalang.langlib.floatingpoint.IsFinite",
     name: "isFinite"
} external;
=======
public isolated function isFinite(float x) returns boolean = external;

>>>>>>> 232f870e
# Tests whether a float is infinite.
# Exactly one of isFinite, isInfinite and IsNaN will be true for any float value
#
# + x - the float to be tested
# + return - true if `x` is either +∞ or -∞
<<<<<<< HEAD
public function isInfinite(float x) returns boolean = @java:Method {
   class: "org.ballerinalang.langlib.floatingpoint.IsInfinite",
   name: "isInfinite"
} external;
=======
public isolated function isInfinite(float x) returns boolean = external;
>>>>>>> 232f870e

# Tests whether a float is NaN.
# Exactly one of isFinite, isInfinite and IsNaN will be true for any float value.
#
# + x - the float to be tested
# + return - true if `x` is NaN
<<<<<<< HEAD
public function isNaN(float x) returns boolean = @java:Method {
    class: "org.ballerinalang.langlib.floatingpoint.IsNaN",
    name: "isNaN"
} external;
=======
public isolated function isNaN(float x) returns boolean = external;
>>>>>>> 232f870e

# Sum of zero or more float values.
# Result is NaN if any arg is NaN
#
# + xs - float values to sum
# + return - sum of all the `xs`, +0.0 if `xs` is empty
<<<<<<< HEAD
public function sum(float... xs) returns float = @java:Method {
    class: "org.ballerinalang.langlib.floatingpoint.Sum",
    name: "sum"
} external;
=======
public isolated function sum(float... xs) returns float = external;
>>>>>>> 232f870e

# Maximum of zero or more float values.
# Result is -∞ if no args
# NaN if any arg is NaN
#
# + xs - float values to operate on
# + return - maximum value of all the `xs`
<<<<<<< HEAD
public function max(float... xs) returns float = @java:Method {
    class: "org.ballerinalang.langlib.floatingpoint.Max",
    name: "max"
} external;
=======
public isolated function max(float... xs) returns float = external;
>>>>>>> 232f870e

# Minimum of zero or more float values.
# Result is +∞ if no args
# Result is NaN if any arg is NaN
#
# + xs - float values to operate on
# + return - minimum value of all the `xs`
<<<<<<< HEAD
public function min(float... xs) returns float = @java:Method {
    class: "org.ballerinalang.langlib.floatingpoint.Min",
    name: "min"
} external;
=======
public isolated function min(float... xs) returns float = external;
>>>>>>> 232f870e

# IEEE abs operation.
#
# + x - float value to operate on
# + return - absolute value of `x`
<<<<<<< HEAD
public function abs(float x) returns float = @java:Method {
    class: "org.ballerinalang.langlib.floatingpoint.Abs",
    name: "abs"
} external;
=======
public isolated function abs(float x) returns float = external;
>>>>>>> 232f870e

# Round a float value to the closest integral value.
# Returns the float value that is a mathematical integer and closest to `x`.
# If there are two such values, choose the one that is even
# (this is the round-to-nearest rounding mode, which is the default for IEEE and for Ballerina).
# Same as Java Math.rint method
# Same as .NET Math.Round method
# IEEE roundToIntegralTiesToEven operation
# Note that `<int>x` is the same as `<int>x.round()`
#
# + x - float value to operate on
# + return - closest float value to `x` that is a mathematical integer
<<<<<<< HEAD
public function round(float x) returns float = @java:Method {
    class: "org.ballerinalang.langlib.floatingpoint.Round",
    name: "round"
} external;
=======
public isolated function round(float x) returns float = external;
>>>>>>> 232f870e

# Rounds a float down to the closest integral value.
#
# + x - float value to operate on
# + return - largest (closest to +∞) float value not greater than `x` that is a mathematical integer.
<<<<<<< HEAD
public function floor(float x) returns float = @java:Method {
    class: "org.ballerinalang.langlib.floatingpoint.Floor",
    name: "floor"
} external;
=======
public isolated function floor(float x) returns float = external;
>>>>>>> 232f870e

# Rounds a float up to the closest integral value.
#
# + x - float value to operate on
# + return - smallest (closest to -∞) decimal value not less than `x` that is a mathematical integer
<<<<<<< HEAD
public function ceiling(float x) returns float = @java:Method {
    class: "org.ballerinalang.langlib.floatingpoint.Ceiling",
    name: "ceiling"
} external;
=======
public isolated function ceiling(float x) returns float = external;
>>>>>>> 232f870e

# Returns the square root of a float value.
# Corresponds to IEEE squareRoot operation.
#
# + x - float value to operate on
# + return - square root of `x`
<<<<<<< HEAD
public function sqrt(float x) returns float = @java:Method {
    class: "org.ballerinalang.langlib.floatingpoint.Sqrt",
    name: "sqrt"
} external;
=======
public isolated function sqrt(float x) returns float = external;
>>>>>>> 232f870e

# Returns the cube root of a float value.
# Corresponds to IEEE rootn(x, 3) operation.
#
# + x - float value to operate on
# + return - cube root of `x`
<<<<<<< HEAD
public function cbrt(float x) returns float = @java:Method {
    class: "org.ballerinalang.langlib.floatingpoint.Cbrt",
    name: "cbrt"
} external;
=======
public isolated function cbrt(float x) returns float = external;
>>>>>>> 232f870e

# Raises one float value to the power of another float values.
# Corresponds to IEEE pow(x, y) operation.
#
# + x - base value
# + y - the exponent
# + return - `x` raised to the power of `y`
<<<<<<< HEAD
public function pow(float x, float y) returns float = @java:Method {
    class: "org.ballerinalang.langlib.floatingpoint.Pow",
    name: "pow"
} external;
=======
public isolated function pow(float x, float y) returns float = external;
>>>>>>> 232f870e

# Returns the natural logarithm of a float value
# Corresponds to IEEE log operation.
#
# + x - float value to operate on
# + return - natural logarithm of `x`
<<<<<<< HEAD
public function log(float x) returns float = @java:Method {
    class: "org.ballerinalang.langlib.floatingpoint.Log",
    name: "log"
} external;
=======
public isolated function log(float x) returns float = external;
>>>>>>> 232f870e

# Returns the base 10 logarithm of a float value.
# Corresponds to IEEE log10 operation.
#
# + x - float value to operate on
# + return - base 10 logarithm of `x`
<<<<<<< HEAD
public function log10(float x) returns float = @java:Method {
    class: "org.ballerinalang.langlib.floatingpoint.Log10",
    name: "log10"
} external;
=======
public isolated function log10(float x) returns float = external;
>>>>>>> 232f870e

# Raises Euler's number to a power.
# Corresponds to IEEE exp operation.
#
# + x - float value to operate on
# + return - Euler's number raised to the power `x`
<<<<<<< HEAD
public function exp(float x) returns float = @java:Method {
    class: "org.ballerinalang.langlib.floatingpoint.Exp",
    name: "exp"
} external;
=======
public isolated function exp(float x) returns float = external;
>>>>>>> 232f870e

# Returns the sine of a float value.
# Corresponds to IEEE sin operation.
#
# + x - float value, specifying an angle in radians
# + return - the sine of `x`
<<<<<<< HEAD
public function sin(float x) returns float = @java:Method {
    class: "org.ballerinalang.langlib.floatingpoint.Sin",
    name: "sin"
} external;
=======
public isolated function sin(float x) returns float = external;
>>>>>>> 232f870e

# Returns the cosine of a float value.
# Corresponds to IEEE cos operation.
#
# + x - float value, specifying an angle in radians
# + return - the cosine of `x`
<<<<<<< HEAD
public function cos(float x) returns float = @java:Method {
    class: "org.ballerinalang.langlib.floatingpoint.Cos",
    name: "cos"
} external;
=======
public isolated function cos(float x) returns float = external;
>>>>>>> 232f870e

# Returns the tangent of a float value.
# Corresponds to IEEE tan operation
#
# + x - float value, specifying an angle in radians
# + return - the tangent of `x`
<<<<<<< HEAD
public function tan(float x) returns float = @java:Method {
    class: "org.ballerinalang.langlib.floatingpoint.Tan",
    name: "tan"
} external;
=======
public isolated function tan(float x) returns float = external;
>>>>>>> 232f870e

# Returns the arccosine of a float value.
# Corresponds to IEEE acos operation
#
# + x - float value to operate on
# + return - the arccosine of `x` in radians
<<<<<<< HEAD
public function acos(float x) returns float = @java:Method {
    class: "org.ballerinalang.langlib.floatingpoint.Acos",
    name: "acos"
} external;
=======
public isolated function acos(float x) returns float = external;
>>>>>>> 232f870e

# Returns the arctangent of a float value.
# Corresponds to IEEE atan operation.
#
# + x - float value to operate on
# + return - the arctangent of `x` in radians
<<<<<<< HEAD
public function atan(float x) returns float = @java:Method {
    class: "org.ballerinalang.langlib.floatingpoint.Atan",
    name: "atan"
} external;
=======
public isolated function atan(float x) returns float = external;
>>>>>>> 232f870e

# Returns the arcsine of a float value.
# Corresponds to IEEE asin operation.
#
# + x - float value to operate on
# + return - the arcsine of `x` in radians
<<<<<<< HEAD
public function asin(float x) returns float = @java:Method {
    class: "org.ballerinalang.langlib.floatingpoint.Asin",
    name: "asin"
} external;
=======
public isolated function asin(float x) returns float = external;
>>>>>>> 232f870e

# Performs the 2-argument arctangent operation.
# Corresponds IEEE atan2(y, x) operation.
#
# + y - the y-coordinate
# + x - the x-coordinate
# + return - the angle in radians from the positive x-axis to the point
#   whose Cartesian coordinates are `(x, y)`
<<<<<<< HEAD
public function atan2(float y, float x) returns float = @java:Method {
    class: "org.ballerinalang.langlib.floatingpoint.Atan2",
    name: "atan2"
} external;
=======
public isolated function atan2(float y, float x) returns float = external;
>>>>>>> 232f870e

# Returns the hyperbolic sine of a float value.
# Corresponds to IEEE sinh operation.
#
# + x - float value to operate on
# + return - hyperbolic sine of `x`
<<<<<<< HEAD
public function sinh(float x) returns float = @java:Method {
    class: "org.ballerinalang.langlib.floatingpoint.Sinh",
    name: "sinh"
} external;
=======
public isolated function sinh(float x) returns float = external;
>>>>>>> 232f870e

# Returns the hyperbolic cosine of a float value.
# Corresponds to IEEE cosh operation.
#
# + x - float value to operate on
# + return - hyperbolic cosine of `x`
<<<<<<< HEAD
public function cosh(float x) returns float = @java:Method {
    class: "org.ballerinalang.langlib.floatingpoint.Cosh",
    name: "cosh"
} external;
=======
public isolated function cosh(float x) returns float = external;
>>>>>>> 232f870e

# Returns the hyperbolic tangent of a float value.
# Corresponds to IEEE tanh operation.
#
# + x - float value to operate on
# + return - hyperbolic tangent of `x`
<<<<<<< HEAD
public function tanh(float x) returns float = @java:Method {
    class: "org.ballerinalang.langlib.floatingpoint.Tanh",
    name: "tanh"
} external;
=======
public isolated function tanh(float x) returns float = external;
>>>>>>> 232f870e

# Return the float value represented by `s`.
# `s` must follow the syntax of DecimalFloatingPointNumber as defined by the Ballerina specification
# with the following modifications
# - the DecimalFloatingPointNumber may have a leading `+` or `-` sign
# - `NaN` is allowed
# - `Infinity` is allowed with an optional leading `+` or `-` sign
# - a FloatingPointTypeSuffix is not allowed
# This is the inverse of `value:toString` applied to an `float`.
#
# + s - string representation of a float
# + return - float value or error
<<<<<<< HEAD
public function fromString(string s) returns float|error = @java:Method {
    class: "org.ballerinalang.langlib.floatingpoint.FromString",
    name: "fromString"
} external;
=======
public isolated function fromString(string s) returns float|error = external;
>>>>>>> 232f870e

# Returns a string that represents `x` as a hexadecimal floating point number.
# The returned string will comply to the grammar of HexFloatingPointLiteral
# in the Ballerina spec with the following modifications:
# - it will have a leading `-` sign if negative
# - positive infinity will be represented by `Infinity`
# - negative infinity will be represented by `-Infinity`
# - NaN will be represented by `NaN`
# The representation includes `0x` for finite numbers.
#
# + x - float value
# + return - hexadecimal floating point hex string representation
<<<<<<< HEAD
public function toHexString(float x) returns string = @java:Method {
    class: "org.ballerinalang.langlib.floatingpoint.ToHexString",
    name: "toHexString"
} external;
=======
public isolated function toHexString(float x) returns string = external;
>>>>>>> 232f870e

# Return the float value represented by `s`.
# `s` must follow the syntax of HexFloatingPointLiteral as defined by the Ballerina specification
# with the following modifications
# - the HexFloatingPointLiteral may have a leading `+` or `-` sign
# - `NaN` is allowed
# - `Infinity` is allowed with an optional leading `+` or `-` sign
#
# + s - hexadecimal floating point hex string representation
# + return - float value or error
<<<<<<< HEAD
public function fromHexString(string s) returns float|error = @java:Method {
    class: "org.ballerinalang.langlib.floatingpoint.FromHexString",
    name: "fromHexString"
} external;
=======
public isolated function fromHexString(string s) returns float|error = external;
>>>>>>> 232f870e

# Returns IEEE 64-bit binary floating point format representation of `x` as an int.
#
# + x - float value
# + return - `x` bit pattern as an int
<<<<<<< HEAD
public function toBitsInt(float x) returns int = @java:Method {
    class: "org.ballerinalang.langlib.floatingpoint.ToBitsInt",
    name: "toBitsInt"
} external;
=======
public isolated function toBitsInt(float x) returns int = external;
>>>>>>> 232f870e

# Returns the float that is represented in IEEE 64-bit floating point by `x`.
# All bit patterns that IEEE defines to be NaNs will all be mapped to the single float NaN value.
#
# + x - int value
# + return - `x` bit pattern as a float
<<<<<<< HEAD
public function fromBitsInt(int x) returns float = @java:Method {
    class: "org.ballerinalang.langlib.floatingpoint.FromBitsInt",
    name: "fromBitsInt"
} external;
=======
public isolated function fromBitsInt(int x) returns float = external;
>>>>>>> 232f870e
<|MERGE_RESOLUTION|>--- conflicted
+++ resolved
@@ -14,8 +14,6 @@
 // specific language governing permissions and limitations
 // under the License.
 
-import ballerina/java;
-
 // IEEE refers to IEEE 754
 // Constants
 
@@ -34,56 +32,28 @@
 #
 # + x - the float to be tested
 # + return - true if `x` is finite, i.e. neither NaN nor +∞ nor -∞
-<<<<<<< HEAD
-public function isFinite(float x) returns boolean = @java:Method {
-     class: "org.ballerinalang.langlib.floatingpoint.IsFinite",
-     name: "isFinite"
-} external;
-=======
 public isolated function isFinite(float x) returns boolean = external;
 
->>>>>>> 232f870e
 # Tests whether a float is infinite.
 # Exactly one of isFinite, isInfinite and IsNaN will be true for any float value
 #
 # + x - the float to be tested
 # + return - true if `x` is either +∞ or -∞
-<<<<<<< HEAD
-public function isInfinite(float x) returns boolean = @java:Method {
-   class: "org.ballerinalang.langlib.floatingpoint.IsInfinite",
-   name: "isInfinite"
-} external;
-=======
 public isolated function isInfinite(float x) returns boolean = external;
->>>>>>> 232f870e
 
 # Tests whether a float is NaN.
 # Exactly one of isFinite, isInfinite and IsNaN will be true for any float value.
 #
 # + x - the float to be tested
 # + return - true if `x` is NaN
-<<<<<<< HEAD
-public function isNaN(float x) returns boolean = @java:Method {
-    class: "org.ballerinalang.langlib.floatingpoint.IsNaN",
-    name: "isNaN"
-} external;
-=======
 public isolated function isNaN(float x) returns boolean = external;
->>>>>>> 232f870e
 
 # Sum of zero or more float values.
 # Result is NaN if any arg is NaN
 #
 # + xs - float values to sum
 # + return - sum of all the `xs`, +0.0 if `xs` is empty
-<<<<<<< HEAD
-public function sum(float... xs) returns float = @java:Method {
-    class: "org.ballerinalang.langlib.floatingpoint.Sum",
-    name: "sum"
-} external;
-=======
 public isolated function sum(float... xs) returns float = external;
->>>>>>> 232f870e
 
 # Maximum of zero or more float values.
 # Result is -∞ if no args
@@ -91,14 +61,7 @@
 #
 # + xs - float values to operate on
 # + return - maximum value of all the `xs`
-<<<<<<< HEAD
-public function max(float... xs) returns float = @java:Method {
-    class: "org.ballerinalang.langlib.floatingpoint.Max",
-    name: "max"
-} external;
-=======
 public isolated function max(float... xs) returns float = external;
->>>>>>> 232f870e
 
 # Minimum of zero or more float values.
 # Result is +∞ if no args
@@ -106,27 +69,13 @@
 #
 # + xs - float values to operate on
 # + return - minimum value of all the `xs`
-<<<<<<< HEAD
-public function min(float... xs) returns float = @java:Method {
-    class: "org.ballerinalang.langlib.floatingpoint.Min",
-    name: "min"
-} external;
-=======
 public isolated function min(float... xs) returns float = external;
->>>>>>> 232f870e
 
 # IEEE abs operation.
 #
 # + x - float value to operate on
 # + return - absolute value of `x`
-<<<<<<< HEAD
-public function abs(float x) returns float = @java:Method {
-    class: "org.ballerinalang.langlib.floatingpoint.Abs",
-    name: "abs"
-} external;
-=======
 public isolated function abs(float x) returns float = external;
->>>>>>> 232f870e
 
 # Round a float value to the closest integral value.
 # Returns the float value that is a mathematical integer and closest to `x`.
@@ -139,68 +88,33 @@
 #
 # + x - float value to operate on
 # + return - closest float value to `x` that is a mathematical integer
-<<<<<<< HEAD
-public function round(float x) returns float = @java:Method {
-    class: "org.ballerinalang.langlib.floatingpoint.Round",
-    name: "round"
-} external;
-=======
 public isolated function round(float x) returns float = external;
->>>>>>> 232f870e
 
 # Rounds a float down to the closest integral value.
 #
 # + x - float value to operate on
 # + return - largest (closest to +∞) float value not greater than `x` that is a mathematical integer.
-<<<<<<< HEAD
-public function floor(float x) returns float = @java:Method {
-    class: "org.ballerinalang.langlib.floatingpoint.Floor",
-    name: "floor"
-} external;
-=======
 public isolated function floor(float x) returns float = external;
->>>>>>> 232f870e
 
 # Rounds a float up to the closest integral value.
 #
 # + x - float value to operate on
 # + return - smallest (closest to -∞) decimal value not less than `x` that is a mathematical integer
-<<<<<<< HEAD
-public function ceiling(float x) returns float = @java:Method {
-    class: "org.ballerinalang.langlib.floatingpoint.Ceiling",
-    name: "ceiling"
-} external;
-=======
 public isolated function ceiling(float x) returns float = external;
->>>>>>> 232f870e
 
 # Returns the square root of a float value.
 # Corresponds to IEEE squareRoot operation.
 #
 # + x - float value to operate on
 # + return - square root of `x`
-<<<<<<< HEAD
-public function sqrt(float x) returns float = @java:Method {
-    class: "org.ballerinalang.langlib.floatingpoint.Sqrt",
-    name: "sqrt"
-} external;
-=======
 public isolated function sqrt(float x) returns float = external;
->>>>>>> 232f870e
 
 # Returns the cube root of a float value.
 # Corresponds to IEEE rootn(x, 3) operation.
 #
 # + x - float value to operate on
 # + return - cube root of `x`
-<<<<<<< HEAD
-public function cbrt(float x) returns float = @java:Method {
-    class: "org.ballerinalang.langlib.floatingpoint.Cbrt",
-    name: "cbrt"
-} external;
-=======
 public isolated function cbrt(float x) returns float = external;
->>>>>>> 232f870e
 
 # Raises one float value to the power of another float values.
 # Corresponds to IEEE pow(x, y) operation.
@@ -208,140 +122,70 @@
 # + x - base value
 # + y - the exponent
 # + return - `x` raised to the power of `y`
-<<<<<<< HEAD
-public function pow(float x, float y) returns float = @java:Method {
-    class: "org.ballerinalang.langlib.floatingpoint.Pow",
-    name: "pow"
-} external;
-=======
 public isolated function pow(float x, float y) returns float = external;
->>>>>>> 232f870e
 
 # Returns the natural logarithm of a float value
 # Corresponds to IEEE log operation.
 #
 # + x - float value to operate on
 # + return - natural logarithm of `x`
-<<<<<<< HEAD
-public function log(float x) returns float = @java:Method {
-    class: "org.ballerinalang.langlib.floatingpoint.Log",
-    name: "log"
-} external;
-=======
 public isolated function log(float x) returns float = external;
->>>>>>> 232f870e
 
 # Returns the base 10 logarithm of a float value.
 # Corresponds to IEEE log10 operation.
 #
 # + x - float value to operate on
 # + return - base 10 logarithm of `x`
-<<<<<<< HEAD
-public function log10(float x) returns float = @java:Method {
-    class: "org.ballerinalang.langlib.floatingpoint.Log10",
-    name: "log10"
-} external;
-=======
 public isolated function log10(float x) returns float = external;
->>>>>>> 232f870e
 
 # Raises Euler's number to a power.
 # Corresponds to IEEE exp operation.
 #
 # + x - float value to operate on
 # + return - Euler's number raised to the power `x`
-<<<<<<< HEAD
-public function exp(float x) returns float = @java:Method {
-    class: "org.ballerinalang.langlib.floatingpoint.Exp",
-    name: "exp"
-} external;
-=======
 public isolated function exp(float x) returns float = external;
->>>>>>> 232f870e
 
 # Returns the sine of a float value.
 # Corresponds to IEEE sin operation.
 #
 # + x - float value, specifying an angle in radians
 # + return - the sine of `x`
-<<<<<<< HEAD
-public function sin(float x) returns float = @java:Method {
-    class: "org.ballerinalang.langlib.floatingpoint.Sin",
-    name: "sin"
-} external;
-=======
 public isolated function sin(float x) returns float = external;
->>>>>>> 232f870e
 
 # Returns the cosine of a float value.
 # Corresponds to IEEE cos operation.
 #
 # + x - float value, specifying an angle in radians
 # + return - the cosine of `x`
-<<<<<<< HEAD
-public function cos(float x) returns float = @java:Method {
-    class: "org.ballerinalang.langlib.floatingpoint.Cos",
-    name: "cos"
-} external;
-=======
 public isolated function cos(float x) returns float = external;
->>>>>>> 232f870e
 
 # Returns the tangent of a float value.
 # Corresponds to IEEE tan operation
 #
 # + x - float value, specifying an angle in radians
 # + return - the tangent of `x`
-<<<<<<< HEAD
-public function tan(float x) returns float = @java:Method {
-    class: "org.ballerinalang.langlib.floatingpoint.Tan",
-    name: "tan"
-} external;
-=======
 public isolated function tan(float x) returns float = external;
->>>>>>> 232f870e
 
 # Returns the arccosine of a float value.
 # Corresponds to IEEE acos operation
 #
 # + x - float value to operate on
 # + return - the arccosine of `x` in radians
-<<<<<<< HEAD
-public function acos(float x) returns float = @java:Method {
-    class: "org.ballerinalang.langlib.floatingpoint.Acos",
-    name: "acos"
-} external;
-=======
 public isolated function acos(float x) returns float = external;
->>>>>>> 232f870e
 
 # Returns the arctangent of a float value.
 # Corresponds to IEEE atan operation.
 #
 # + x - float value to operate on
 # + return - the arctangent of `x` in radians
-<<<<<<< HEAD
-public function atan(float x) returns float = @java:Method {
-    class: "org.ballerinalang.langlib.floatingpoint.Atan",
-    name: "atan"
-} external;
-=======
 public isolated function atan(float x) returns float = external;
->>>>>>> 232f870e
 
 # Returns the arcsine of a float value.
 # Corresponds to IEEE asin operation.
 #
 # + x - float value to operate on
 # + return - the arcsine of `x` in radians
-<<<<<<< HEAD
-public function asin(float x) returns float = @java:Method {
-    class: "org.ballerinalang.langlib.floatingpoint.Asin",
-    name: "asin"
-} external;
-=======
 public isolated function asin(float x) returns float = external;
->>>>>>> 232f870e
 
 # Performs the 2-argument arctangent operation.
 # Corresponds IEEE atan2(y, x) operation.
@@ -350,56 +194,28 @@
 # + x - the x-coordinate
 # + return - the angle in radians from the positive x-axis to the point
 #   whose Cartesian coordinates are `(x, y)`
-<<<<<<< HEAD
-public function atan2(float y, float x) returns float = @java:Method {
-    class: "org.ballerinalang.langlib.floatingpoint.Atan2",
-    name: "atan2"
-} external;
-=======
 public isolated function atan2(float y, float x) returns float = external;
->>>>>>> 232f870e
 
 # Returns the hyperbolic sine of a float value.
 # Corresponds to IEEE sinh operation.
 #
 # + x - float value to operate on
 # + return - hyperbolic sine of `x`
-<<<<<<< HEAD
-public function sinh(float x) returns float = @java:Method {
-    class: "org.ballerinalang.langlib.floatingpoint.Sinh",
-    name: "sinh"
-} external;
-=======
 public isolated function sinh(float x) returns float = external;
->>>>>>> 232f870e
 
 # Returns the hyperbolic cosine of a float value.
 # Corresponds to IEEE cosh operation.
 #
 # + x - float value to operate on
 # + return - hyperbolic cosine of `x`
-<<<<<<< HEAD
-public function cosh(float x) returns float = @java:Method {
-    class: "org.ballerinalang.langlib.floatingpoint.Cosh",
-    name: "cosh"
-} external;
-=======
 public isolated function cosh(float x) returns float = external;
->>>>>>> 232f870e
 
 # Returns the hyperbolic tangent of a float value.
 # Corresponds to IEEE tanh operation.
 #
 # + x - float value to operate on
 # + return - hyperbolic tangent of `x`
-<<<<<<< HEAD
-public function tanh(float x) returns float = @java:Method {
-    class: "org.ballerinalang.langlib.floatingpoint.Tanh",
-    name: "tanh"
-} external;
-=======
 public isolated function tanh(float x) returns float = external;
->>>>>>> 232f870e
 
 # Return the float value represented by `s`.
 # `s` must follow the syntax of DecimalFloatingPointNumber as defined by the Ballerina specification
@@ -412,14 +228,7 @@
 #
 # + s - string representation of a float
 # + return - float value or error
-<<<<<<< HEAD
-public function fromString(string s) returns float|error = @java:Method {
-    class: "org.ballerinalang.langlib.floatingpoint.FromString",
-    name: "fromString"
-} external;
-=======
 public isolated function fromString(string s) returns float|error = external;
->>>>>>> 232f870e
 
 # Returns a string that represents `x` as a hexadecimal floating point number.
 # The returned string will comply to the grammar of HexFloatingPointLiteral
@@ -432,14 +241,7 @@
 #
 # + x - float value
 # + return - hexadecimal floating point hex string representation
-<<<<<<< HEAD
-public function toHexString(float x) returns string = @java:Method {
-    class: "org.ballerinalang.langlib.floatingpoint.ToHexString",
-    name: "toHexString"
-} external;
-=======
 public isolated function toHexString(float x) returns string = external;
->>>>>>> 232f870e
 
 # Return the float value represented by `s`.
 # `s` must follow the syntax of HexFloatingPointLiteral as defined by the Ballerina specification
@@ -450,38 +252,17 @@
 #
 # + s - hexadecimal floating point hex string representation
 # + return - float value or error
-<<<<<<< HEAD
-public function fromHexString(string s) returns float|error = @java:Method {
-    class: "org.ballerinalang.langlib.floatingpoint.FromHexString",
-    name: "fromHexString"
-} external;
-=======
 public isolated function fromHexString(string s) returns float|error = external;
->>>>>>> 232f870e
 
 # Returns IEEE 64-bit binary floating point format representation of `x` as an int.
 #
 # + x - float value
 # + return - `x` bit pattern as an int
-<<<<<<< HEAD
-public function toBitsInt(float x) returns int = @java:Method {
-    class: "org.ballerinalang.langlib.floatingpoint.ToBitsInt",
-    name: "toBitsInt"
-} external;
-=======
 public isolated function toBitsInt(float x) returns int = external;
->>>>>>> 232f870e
 
 # Returns the float that is represented in IEEE 64-bit floating point by `x`.
 # All bit patterns that IEEE defines to be NaNs will all be mapped to the single float NaN value.
 #
 # + x - int value
 # + return - `x` bit pattern as a float
-<<<<<<< HEAD
-public function fromBitsInt(int x) returns float = @java:Method {
-    class: "org.ballerinalang.langlib.floatingpoint.FromBitsInt",
-    name: "fromBitsInt"
-} external;
-=======
-public isolated function fromBitsInt(int x) returns float = external;
->>>>>>> 232f870e
+public isolated function fromBitsInt(int x) returns float = external;