--- conflicted
+++ resolved
@@ -12,46 +12,4 @@
 // "AS IS" BASIS, WITHOUT WARRANTIES OR CONDITIONS OF ANY
 // KIND, either express or implied.  See the License for the
 // specific language governing permissions and limitations
-<<<<<<< HEAD
-// under the License.
-
-import ballerina/java;
-
-# A type parameter that is a subtype of `anydata`.
-# Has the special semantic that when used in a declaration
-# all uses in the declaration must refer to same type.
-@typeParam
-type AnydataType anydata;
-
-# Constructs a value with a specified type by copying another value.
-# + t - the type for the copy to be constructed
-# + v - the value to be copied
-# + return - a new value that belongs to the type of `t`, or an error if this cannot be done
-#
-# When `v` is a structural value, the inherent type of the value to be constructed
-# comes from `t`. When `t` is a union, it must be possible to determine which
-# member of the union to use for the inherent type by following the same rules
-# that are used by list constructor expressions and mapping constructor expressions
-# with the contextually expected type. If not, then an error is returned.
-# The `constructFrom` operation is recursively applied to each member of `v` using
-# the type descriptor that the inherent type requires for that member.
-#
-# Like the Clone abstract operation, this does a deep copy, but differs in
-# the following respects:
-# - the inherent type of any structural values constructed comes from the specified
-#   type descriptor rather than the value being constructed
-# - the graph structure of `v` is not preserved; the result will always be a tree;
-#   an error will be returned if `v` has cycles
-# - immutable structural values are copied rather being returned as is; all
-#   structural values in the result will be mutable, except for error values
-#   (which are always immutable)
-# - numeric values can be converted using the NumericConvert abstract operation
-# - if a record type descriptor specifies default values, these will be used
-#   to supply any missing members
-public function constructFrom(typedesc<AnydataType> t, anydata v) returns AnydataType|error = @java:Method {
-    class: "org.ballerinalang.langlib.typedesc.ConstructFrom",
-    name: "constructFrom"
-} external;
-=======
-// under the License.
->>>>>>> ce46c23b
+// under the License.