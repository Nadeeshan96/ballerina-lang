/*
 * Copyright (c) 2019, WSO2 Inc. (http://www.wso2.org) All Rights Reserved.
 *
 * WSO2 Inc. licenses this file to you under the Apache License,
 * Version 2.0 (the "License"); you may not use this file except
 * in compliance with the License.
 * You may obtain a copy of the License at
 *
 *     http://www.apache.org/licenses/LICENSE-2.0
 *
 * Unless required by applicable law or agreed to in writing,
 * software distributed under the License is distributed on an
 * "AS IS" BASIS, WITHOUT WARRANTIES OR CONDITIONS OF ANY
 * KIND, either express or implied. See the License for the
 * specific language governing permissions and limitations
 * under the License.
 */

package org.ballerinalang.langlib.typedesc;

import org.ballerinalang.jvm.BallerinaErrors;
import org.ballerinalang.jvm.BallerinaValues;
import org.ballerinalang.jvm.StringUtils;
import org.ballerinalang.jvm.TypeChecker;
import org.ballerinalang.jvm.TypeConverter;
import org.ballerinalang.jvm.commons.TypeValuePair;
import org.ballerinalang.jvm.scheduling.Strand;
import org.ballerinalang.jvm.types.BArrayType;
import org.ballerinalang.jvm.types.BField;
import org.ballerinalang.jvm.types.BMapType;
import org.ballerinalang.jvm.types.BRecordType;
import org.ballerinalang.jvm.types.BTupleType;
import org.ballerinalang.jvm.types.BType;
import org.ballerinalang.jvm.types.BTypedescType;
import org.ballerinalang.jvm.types.BTypes;
import org.ballerinalang.jvm.types.TypeTags;
import org.ballerinalang.jvm.util.exceptions.BLangExceptionHelper;
import org.ballerinalang.jvm.util.exceptions.BallerinaException;
import org.ballerinalang.jvm.util.exceptions.RuntimeErrors;
import org.ballerinalang.jvm.values.ArrayValue;
import org.ballerinalang.jvm.values.ArrayValueImpl;
import org.ballerinalang.jvm.values.ErrorValue;
import org.ballerinalang.jvm.values.MapValue;
import org.ballerinalang.jvm.values.MapValueImpl;
import org.ballerinalang.jvm.values.RefValue;
import org.ballerinalang.jvm.values.TupleValueImpl;
import org.ballerinalang.jvm.values.TypedescValue;
import org.ballerinalang.jvm.values.api.BString;
import org.ballerinalang.model.types.TypeKind;
import org.ballerinalang.natives.annotations.Argument;
import org.ballerinalang.natives.annotations.BallerinaFunction;
import org.ballerinalang.natives.annotations.ReturnType;

import java.util.ArrayList;
import java.util.HashMap;
import java.util.List;
import java.util.Map;

import static org.ballerinalang.jvm.BallerinaErrors.createError;
import static org.ballerinalang.jvm.TypeConverter.getConvertibleTypes;
import static org.ballerinalang.jvm.util.exceptions.BallerinaErrorReasons.CONSTRUCT_FROM_CONVERSION_ERROR;
import static org.ballerinalang.jvm.util.exceptions.BallerinaErrorReasons.CONSTRUCT_FROM_CYCLIC_VALUE_REFERENCE_ERROR;
import static org.ballerinalang.jvm.util.exceptions.RuntimeErrors.INCOMPATIBLE_CONVERT_OPERATION;

/**
 * Extern function lang.typedesc:constructFrom.
 *
 * @since 1.0
 */
@BallerinaFunction(
        orgName = "ballerina", packageName = "lang.typedesc", functionName = "constructFrom",
        args = {
                @Argument(name = "t", type = TypeKind.TYPEDESC),
                @Argument(name = "v", type = TypeKind.ANYDATA)
        },
        returnType = {
                @ReturnType(type = TypeKind.ANYDATA),
                @ReturnType(type = TypeKind.ERROR)
        },
        isPublic = true
)
public class ConstructFrom {

    private static final String AMBIGUOUS_TARGET = "ambiguous target type";

    public static Object constructFrom(Strand strand, TypedescValue t, Object v) {
        BType describingType = t.getDescribingType();
        // typedesc<json>.constructFrom like usage
        if (describingType.getTag() == TypeTags.TYPEDESC_TAG) {
            return convert(((BTypedescType) t.getDescribingType()).getConstraint(), v, t, strand);
        }
        // json.constructFrom like usage
        return convert(describingType, v, t, strand);
    }

    public static Object convert(BType convertType, Object inputValue) {
        return convert(convertType, inputValue, null, null);
    }

    public static Object convert(BType convertType, Object inputValue, TypedescValue t, Strand strand) {
        try {
            return convert(inputValue, convertType, new ArrayList<>(), t, strand);
        } catch (ErrorValue e) {
            return e;
        } catch (BallerinaException e) {
            return createError(CONSTRUCT_FROM_CONVERSION_ERROR, e.getDetail());
        }
    }

    private static Object convert(Object value, BType targetType, List<TypeValuePair> unresolvedValues) {
        return convert(value, targetType, unresolvedValues, false, null, null);
    }

    private static Object convert(Object value, BType targetType, List<TypeValuePair> unresolvedValues,
                                  boolean allowAmbiguity) {
        if (value == null) {
            if (targetType.isNilable()) {
                return null;
            }
            return createError(StringUtils.fromString(CONSTRUCT_FROM_CONVERSION_ERROR),
                               StringUtils.fromString(
                                       BLangExceptionHelper
                                               .getErrorMessage(RuntimeErrors.CANNOT_CONVERT_NIL, targetType)));
        }

        List<BType> convertibleTypes = getConvertibleTypes(value, targetType);
        if (convertibleTypes.size() == 0) {
<<<<<<< HEAD
=======
            throw createConversionError_bstring(value, targetType);
        } else if (!allowAmbiguity && convertibleTypes.size() > 1) {
            throw createConversionError_bstring(value, targetType, AMBIGUOUS_TARGET);
        }

        BType sourceType = TypeChecker.getType(value);
        BType matchingType = convertibleTypes.get(0);
        // handle primitive values
        if (sourceType.getTag() <= TypeTags.BOOLEAN_TAG) {
            if (TypeChecker.checkIsType(value, matchingType)) {
                return value;
            } else {
                // Has to be a numeric conversion.
                return TypeConverter.convertValues_bstring(matchingType, value);
            }
        }

        return convert((RefValue) value, matchingType, unresolvedValues);
    }

    private static Object convert(Object value, BType targetType, List<TypeValuePair> unresolvedValues,
                                  TypedescValue t, Strand strand) {
        return convert(value, targetType, unresolvedValues, false, t, strand);
    }


    private static Object convert(Object value, BType targetType, List<TypeValuePair> unresolvedValues,
                                  boolean allowAmbiguity, TypedescValue t, Strand strand) {
        if (value == null) {
            if (targetType.isNilable()) {
                return null;
            }
            return createError(CONSTRUCT_FROM_CONVERSION_ERROR,
                               BLangExceptionHelper.getErrorMessage(RuntimeErrors.CANNOT_CONVERT_NIL, targetType));
        }
        List<BType> convertibleTypes;
        if (TypeChecker.USE_BSTRING) {
            convertibleTypes = getConvertibleTypes_bstring(value, targetType);
        } else {
            convertibleTypes = TypeConverter.getConvertibleTypes(value, targetType);
        }
        if (convertibleTypes.isEmpty()) {
>>>>>>> 50c02c4d
            throw createConversionError(value, targetType);
        } else if (!allowAmbiguity && convertibleTypes.size() > 1) {
            throw createConversionError(value, targetType, AMBIGUOUS_TARGET);
        }

        BType sourceType = TypeChecker.getType(value);
        BType matchingType = convertibleTypes.get(0);
        // handle primitive values
        if (sourceType.getTag() <= TypeTags.BOOLEAN_TAG) {
            if (TypeChecker.checkIsType(value, matchingType)) {
                return value;
            } else {
                // Has to be a numeric conversion.
                return TypeConverter.convertValues(matchingType, value);
            }
        }

        return convert((RefValue) value, matchingType, unresolvedValues, t, strand);
    }

    private static Object convert(RefValue value, BType targetType, List<TypeValuePair> unresolvedValues,
                                  TypedescValue t, Strand strand) {
        TypeValuePair typeValuePair = new TypeValuePair(value, targetType);

        if (unresolvedValues.contains(typeValuePair)) {
            throw new BallerinaException(CONSTRUCT_FROM_CYCLIC_VALUE_REFERENCE_ERROR,
                    BLangExceptionHelper.getErrorMessage(RuntimeErrors.CYCLIC_VALUE_REFERENCE, value.getType()));
        }

        unresolvedValues.add(typeValuePair);

        Object newValue;
        switch (value.getType().getTag()) {
            case TypeTags.MAP_TAG:
            case TypeTags.RECORD_TYPE_TAG:
<<<<<<< HEAD
                newValue = convertMap((MapValue<?, ?>) value, targetType, unresolvedValues);
=======
                if (TypeChecker.USE_BSTRING) {
                    newValue = convertMap_bstring((MapValue<?, ?>) value, targetType, unresolvedValues);
                    break;
                }
                newValue = convertMap((MapValue<?, ?>) value, targetType, unresolvedValues, t, strand);
>>>>>>> 50c02c4d
                break;
            case TypeTags.ARRAY_TAG:
            case TypeTags.TUPLE_TAG:
                newValue = convertArray((ArrayValue) value, targetType, unresolvedValues, t, strand);
                break;
            case TypeTags.XML_TAG:
            case TypeTags.XML_ELEMENT_TAG:
            case TypeTags.XML_COMMENT_TAG:
            case TypeTags.XML_PI_TAG:
            case TypeTags.XML_TEXT_TAG:
            case TypeTags.ERROR_TAG:
                newValue = value.copy(new HashMap<>());
                break;
            default:
                // should never reach here
                throw BallerinaErrors.createConversionError(value, targetType);
        }

        unresolvedValues.remove(typeValuePair);
        return newValue;
    }

    private static Object convertMap(MapValue<?, ?> map, BType targetType, List<TypeValuePair> unresolvedValues) {
        switch (targetType.getTag()) {
            case TypeTags.MAP_TAG:
                MapValueImpl<BString, Object> newMap = new MapValueImpl<>(targetType);
                for (Map.Entry entry : map.entrySet()) {
                    BType constraintType = ((BMapType) targetType).getConstrainedType();
                    putToMap(newMap, entry, constraintType, unresolvedValues);
                }
                return newMap;
            case TypeTags.RECORD_TYPE_TAG:
                BRecordType recordType = (BRecordType) targetType;
                MapValue newRecord = BallerinaValues.createRecordValue(recordType.getPackage(), recordType.getName());

                BType restFieldType = recordType.restFieldType;
                Map<String, BType> targetTypeField = new HashMap<>();
                for (BField field : recordType.getFields().values()) {
                    targetTypeField.put(field.getFieldName(), field.getFieldType());
                }

                for (Map.Entry entry : map.entrySet()) {
                    BType fieldType = targetTypeField.getOrDefault(entry.getKey().toString(), restFieldType);
<<<<<<< HEAD
                    putToMap(newRecord, entry, fieldType, unresolvedValues);
=======
                    putToMap_bstring(newRecord, entry, fieldType, unresolvedValues);
                }
                return newRecord;
            case TypeTags.JSON_TAG:
                BType matchingType = TypeConverter.resolveMatchingTypeForUnion(map, targetType);
                return convert(map, matchingType, unresolvedValues);
            default:
                break;
        }
        // should never reach here
        throw BallerinaErrors.createConversionError(map, targetType);
    }

    private static Object convertMap(MapValue<?, ?> map, BType targetType, List<TypeValuePair> unresolvedValues,
                                     TypedescValue t, Strand strand) {
        switch (targetType.getTag()) {
            case TypeTags.MAP_TAG:
                MapValueImpl<String, Object> newMap = new MapValueImpl<>(targetType);
                for (Map.Entry entry : map.entrySet()) {
                    BType constraintType = ((BMapType) targetType).getConstrainedType();
                    putToMap(newMap, entry, constraintType, unresolvedValues, t, strand);
                }
                return newMap;
            case TypeTags.RECORD_TYPE_TAG:
                BRecordType recordType = (BRecordType) targetType;
                MapValueImpl<String, Object> newRecord;
                if (t != null && t.getDescribingType() == targetType) {
                    newRecord = (MapValueImpl<String, Object>) t.instantiate(strand);
                } else {
                    newRecord = (MapValueImpl<String, Object>) BallerinaValues
                            .createRecordValue(recordType.getPackage(), recordType.getName());
                }

                BType restFieldType = recordType.restFieldType;
                Map<String, BType> targetTypeField = new HashMap<>();
                for (BField field : recordType.getFields().values()) {
                    targetTypeField.put(field.getFieldName(), field.getFieldType());
                }

                for (Map.Entry entry : map.entrySet()) {
                    BType fieldType = targetTypeField.getOrDefault(entry.getKey(), restFieldType);
                    putToMap(newRecord, entry, fieldType, unresolvedValues, t, strand);
>>>>>>> 50c02c4d
                }
                return newRecord;
            case TypeTags.JSON_TAG:
                BType matchingType = TypeConverter.resolveMatchingTypeForUnion(map, targetType);
                return convert(map, matchingType, unresolvedValues, t, strand);
            default:
                break;
        }
        // should never reach here
        throw BallerinaErrors.createConversionError(map, targetType);
    }

    private static Object convertArray(ArrayValue array, BType targetType, List<TypeValuePair> unresolvedValues,
                                       TypedescValue t, Strand strand) {
        switch (targetType.getTag()) {
            case TypeTags.ARRAY_TAG:
                BArrayType arrayType = (BArrayType) targetType;
                ArrayValueImpl newArray = new ArrayValueImpl(arrayType);
                for (int i = 0; i < array.size(); i++) {
<<<<<<< HEAD
                    Object newValue = convert(array.get(i), arrayType.getElementType(), unresolvedValues);
=======
                    if (TypeChecker.USE_BSTRING) {
                        Object newValue = convert_bstring(array.get(i), arrayType.getElementType(), unresolvedValues);
                        newArray.add(i, newValue);
                        continue;
                    }
                    Object newValue = convert(array.get(i), arrayType.getElementType(), unresolvedValues, t, strand);
>>>>>>> 50c02c4d
                    newArray.add(i, newValue);
                }
                return newArray;
            case TypeTags.TUPLE_TAG:
                BTupleType tupleType = (BTupleType) targetType;
                TupleValueImpl newTuple = new TupleValueImpl(tupleType);
                int minLen = tupleType.getTupleTypes().size();
                for (int i = 0; i < array.size(); i++) {
                    BType elementType = (i < minLen) ? tupleType.getTupleTypes().get(i) : tupleType.getRestType();
<<<<<<< HEAD
                    Object newValue = convert(array.get(i), elementType, unresolvedValues);
=======
                    if (TypeChecker.USE_BSTRING) {
                        Object newValue = convert_bstring(array.get(i), elementType, unresolvedValues);
                        newTuple.add(i, newValue);
                        continue;
                    }
                    Object newValue = convert(array.get(i), elementType, unresolvedValues, t, strand);
>>>>>>> 50c02c4d
                    newTuple.add(i, newValue);
                }
                return newTuple;
            case TypeTags.JSON_TAG:
                newArray = new ArrayValueImpl(new BArrayType(BTypes.typeJSON));
                for (int i = 0; i < array.size(); i++) {
                    Object newValue = convert(array.get(i), BTypes.typeJSON, unresolvedValues, t, strand);
                    newArray.add(i, newValue);
                }
                return newArray;
            default:
                break;
        }
        // should never reach here
        throw BallerinaErrors.createConversionError(array, targetType);
    }

<<<<<<< HEAD
    private static void putToMap(MapValue<BString, Object> map, Map.Entry entry, BType fieldType,
                                 List<TypeValuePair> unresolvedValues) {
        Object newValue = convert(entry.getValue(), fieldType, unresolvedValues, true);
        map.put(StringUtils.fromString(entry.getKey().toString()), newValue);
=======
    private static void putToMap_bstring(MapValue<BString, Object> map, Map.Entry entry, BType fieldType,
                                         List<TypeValuePair> unresolvedValues) {
        Object newValue = convert_bstring(entry.getValue(), fieldType, unresolvedValues, true);
        map.put(StringUtils.fromString(entry.getKey().toString()), newValue);
    }

    private static void putToMap(MapValue<String, Object> map, Map.Entry entry, BType fieldType,
                                 List<TypeValuePair> unresolvedValues, TypedescValue t, Strand strand) {
        Object newValue = convert(entry.getValue(), fieldType, unresolvedValues, true, t, strand);
        map.put(entry.getKey().toString(), newValue);
>>>>>>> 50c02c4d
    }

    private static ErrorValue createConversionError(Object inputValue, BType targetType) {
        return createError(StringUtils.fromString(CONSTRUCT_FROM_CONVERSION_ERROR), StringUtils.fromString(
                BLangExceptionHelper.getErrorMessage(
                        INCOMPATIBLE_CONVERT_OPERATION, TypeChecker.getType(inputValue), targetType)));
    }

    private static ErrorValue createConversionError(Object inputValue, BType targetType, String detailMessage) {
        return createError(StringUtils.fromString(CONSTRUCT_FROM_CONVERSION_ERROR),
                           StringUtils.fromString(BLangExceptionHelper.getErrorMessage(INCOMPATIBLE_CONVERT_OPERATION,
                                                                                       TypeChecker.getType(inputValue),
                                                                                       targetType)
                                                          .concat(": ".concat(detailMessage))));
    }

}<|MERGE_RESOLUTION|>--- conflicted
+++ resolved
@@ -125,8 +125,6 @@
 
         List<BType> convertibleTypes = getConvertibleTypes(value, targetType);
         if (convertibleTypes.size() == 0) {
-<<<<<<< HEAD
-=======
             throw createConversionError_bstring(value, targetType);
         } else if (!allowAmbiguity && convertibleTypes.size() > 1) {
             throw createConversionError_bstring(value, targetType, AMBIGUOUS_TARGET);
@@ -169,7 +167,6 @@
             convertibleTypes = TypeConverter.getConvertibleTypes(value, targetType);
         }
         if (convertibleTypes.isEmpty()) {
->>>>>>> 50c02c4d
             throw createConversionError(value, targetType);
         } else if (!allowAmbiguity && convertibleTypes.size() > 1) {
             throw createConversionError(value, targetType, AMBIGUOUS_TARGET);
@@ -205,15 +202,7 @@
         switch (value.getType().getTag()) {
             case TypeTags.MAP_TAG:
             case TypeTags.RECORD_TYPE_TAG:
-<<<<<<< HEAD
                 newValue = convertMap((MapValue<?, ?>) value, targetType, unresolvedValues);
-=======
-                if (TypeChecker.USE_BSTRING) {
-                    newValue = convertMap_bstring((MapValue<?, ?>) value, targetType, unresolvedValues);
-                    break;
-                }
-                newValue = convertMap((MapValue<?, ?>) value, targetType, unresolvedValues, t, strand);
->>>>>>> 50c02c4d
                 break;
             case TypeTags.ARRAY_TAG:
             case TypeTags.TUPLE_TAG:
@@ -257,10 +246,7 @@
 
                 for (Map.Entry entry : map.entrySet()) {
                     BType fieldType = targetTypeField.getOrDefault(entry.getKey().toString(), restFieldType);
-<<<<<<< HEAD
                     putToMap(newRecord, entry, fieldType, unresolvedValues);
-=======
-                    putToMap_bstring(newRecord, entry, fieldType, unresolvedValues);
                 }
                 return newRecord;
             case TypeTags.JSON_TAG:
@@ -302,7 +288,6 @@
                 for (Map.Entry entry : map.entrySet()) {
                     BType fieldType = targetTypeField.getOrDefault(entry.getKey(), restFieldType);
                     putToMap(newRecord, entry, fieldType, unresolvedValues, t, strand);
->>>>>>> 50c02c4d
                 }
                 return newRecord;
             case TypeTags.JSON_TAG:
@@ -322,16 +307,7 @@
                 BArrayType arrayType = (BArrayType) targetType;
                 ArrayValueImpl newArray = new ArrayValueImpl(arrayType);
                 for (int i = 0; i < array.size(); i++) {
-<<<<<<< HEAD
                     Object newValue = convert(array.get(i), arrayType.getElementType(), unresolvedValues);
-=======
-                    if (TypeChecker.USE_BSTRING) {
-                        Object newValue = convert_bstring(array.get(i), arrayType.getElementType(), unresolvedValues);
-                        newArray.add(i, newValue);
-                        continue;
-                    }
-                    Object newValue = convert(array.get(i), arrayType.getElementType(), unresolvedValues, t, strand);
->>>>>>> 50c02c4d
                     newArray.add(i, newValue);
                 }
                 return newArray;
@@ -341,16 +317,7 @@
                 int minLen = tupleType.getTupleTypes().size();
                 for (int i = 0; i < array.size(); i++) {
                     BType elementType = (i < minLen) ? tupleType.getTupleTypes().get(i) : tupleType.getRestType();
-<<<<<<< HEAD
                     Object newValue = convert(array.get(i), elementType, unresolvedValues);
-=======
-                    if (TypeChecker.USE_BSTRING) {
-                        Object newValue = convert_bstring(array.get(i), elementType, unresolvedValues);
-                        newTuple.add(i, newValue);
-                        continue;
-                    }
-                    Object newValue = convert(array.get(i), elementType, unresolvedValues, t, strand);
->>>>>>> 50c02c4d
                     newTuple.add(i, newValue);
                 }
                 return newTuple;
@@ -368,23 +335,10 @@
         throw BallerinaErrors.createConversionError(array, targetType);
     }
 
-<<<<<<< HEAD
     private static void putToMap(MapValue<BString, Object> map, Map.Entry entry, BType fieldType,
                                  List<TypeValuePair> unresolvedValues) {
         Object newValue = convert(entry.getValue(), fieldType, unresolvedValues, true);
         map.put(StringUtils.fromString(entry.getKey().toString()), newValue);
-=======
-    private static void putToMap_bstring(MapValue<BString, Object> map, Map.Entry entry, BType fieldType,
-                                         List<TypeValuePair> unresolvedValues) {
-        Object newValue = convert_bstring(entry.getValue(), fieldType, unresolvedValues, true);
-        map.put(StringUtils.fromString(entry.getKey().toString()), newValue);
-    }
-
-    private static void putToMap(MapValue<String, Object> map, Map.Entry entry, BType fieldType,
-                                 List<TypeValuePair> unresolvedValues, TypedescValue t, Strand strand) {
-        Object newValue = convert(entry.getValue(), fieldType, unresolvedValues, true, t, strand);
-        map.put(entry.getKey().toString(), newValue);
->>>>>>> 50c02c4d
     }
 
     private static ErrorValue createConversionError(Object inputValue, BType targetType) {
