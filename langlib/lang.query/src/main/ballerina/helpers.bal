--- conflicted
+++ resolved
@@ -177,12 +177,11 @@
     return tbl;
 }
 
-<<<<<<< HEAD
 function createImmutableTable(table<map<Type>> arr) returns table<map<Type>> & readonly = @java:Method {
     'class: "org.ballerinalang.langlib.query.CreateImmutableType",
     name: "createImmutableTable"
 } external;
-=======
+
 function addToMap(stream<Type, CompletionType> strm, map<Type> mp, error? err) returns map<Type>|error {
 // Here, `err` is used to get the expression of on-conflict clause
     record {| Type value; |}|CompletionType v = strm.next();
@@ -205,7 +204,6 @@
     }
     return mp;
 }
->>>>>>> d2faab9f
 
 function consumeStream(stream<Type, CompletionType> strm) returns any|error {
     any|error? v = strm.next();
