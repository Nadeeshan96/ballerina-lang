--- conflicted
+++ resolved
@@ -13,8 +13,6 @@
 // KIND, either express or implied.  See the License for the
 // specific language governing permissions and limitations
 // under the License.
-
-import ballerina/java;
 
 # Built-in subtype that allows signed integers that can be represented in 32 bits using two's complement.
 # This allows an int between -2^31 and 2^31 - 1 inclusive.
@@ -83,55 +81,27 @@
 #
 # + n - int value to be operated on
 # + return - absolute value of `n`
-<<<<<<< HEAD
-public function abs(int n) returns int = @java:Method {
-    class: "org.ballerinalang.langlib.integer.Abs",
-    name: "abs"
-} external;
-=======
 public isolated function abs(int n) returns int = external;
->>>>>>> 232f870e
 
 # Returns sum of zero or more int values.
 #
 # + ns - int values to sum
 # + return - sum of all the `ns`; 0 is `ns` is empty
-<<<<<<< HEAD
-public function sum(int... ns) returns int = @java:Method {
-    class: "org.ballerinalang.langlib.integer.Sum",
-    name: "sum"
-} external;
-=======
 public isolated function sum(int... ns) returns int = external;
->>>>>>> 232f870e
 
 # Maximum of one or more int values.
 #
 # + n - first int value
 # + ns - other int values
 # + return - maximum value of value of `x` and all the `xs`
-<<<<<<< HEAD
-public function max(int n, int... ns) returns int = @java:Method {
-    class: "org.ballerinalang.langlib.integer.Max",
-    name: "max"
-} external;
-=======
 public isolated function max(int n, int... ns) returns int = external;
->>>>>>> 232f870e
 
 # Minimum of one or more int values
 #
 # + n - first int value
 # + ns - other int values
 # + return - minimum value of `n` and all the `ns`
-<<<<<<< HEAD
-public function min(int n, int... ns) returns int = @java:Method {
-    class: "org.ballerinalang.langlib.integer.Min",
-    name: "min"
-} external;
-=======
 public isolated function min(int n, int... ns) returns int = external;
->>>>>>> 232f870e
 
 # Returns the integer that `s` represents in decimal.
 # Returns error if `s` is not the decimal representation of an integer.
@@ -140,14 +110,7 @@
 #
 # + s - string representation of a integer value
 # + return - int representation of the argument or error
-<<<<<<< HEAD
-public function fromString(string s) returns int|error = @java:Method {
-    class: "org.ballerinalang.langlib.integer.FromString",
-    name: "fromString"
-} external;
-=======
 public isolated function fromString(string s) returns int|error = external;
->>>>>>> 232f870e
 
 # Returns representation of `n` as hexdecimal string.
 # There is no `0x` prefix. Lowercase letters a-f are used.
@@ -156,14 +119,7 @@
 #
 # + n - int value
 # + return - hexadecimal string representation of int value
-<<<<<<< HEAD
-public function toHexString(int n) returns string = @java:Method {
-    class: "org.ballerinalang.langlib.integer.ToHexString",
-    name: "toHexString"
-} external;
-=======
 public isolated function toHexString(int n) returns string = external;
->>>>>>> 232f870e
 
 # Returns the integer that `s` represents in hexadecimal.
 # Both uppercase A-F and lowercase a-f are allowed.
@@ -173,11 +129,4 @@
 #
 # + s - hexadecimal string representation of int value
 # + return - int value or error
-<<<<<<< HEAD
-public function fromHexString(string s) returns int|error = @java:Method {
-    class: "org.ballerinalang.langlib.integer.FromHexString",
-    name: "fromHexString"
-} external;
-=======
-public isolated function fromHexString(string s) returns int|error = external;
->>>>>>> 232f870e
+public isolated function fromHexString(string s) returns int|error = external;