--- conflicted
+++ resolved
@@ -1796,7 +1796,6 @@
 
     /**
      * format Extern function body node.
-<<<<<<< HEAD
      *
      * @param node {JsonObject} node as json object
      */
@@ -1808,64 +1807,6 @@
             String indentation = this.getIndentation(formatConfig, false);
             String indentationOfParent = this.getParentIndentation(formatConfig);
             boolean useParentIndentation = formatConfig.get(FormattingConstants.USE_PARENT_INDENTATION).getAsBoolean();
-
-            // preserve user given line breaks.
-            this.preserveHeight(ws, useParentIndentation ? indentationOfParent : indentation, useParentIndentation);
-
-            for (JsonElement wsItem : ws) {
-                JsonObject currentWS = wsItem.getAsJsonObject();
-                String text = currentWS.get(FormattingConstants.TEXT).getAsString();
-                if (this.noHeightAvailable(currentWS.get(FormattingConstants.WS).getAsString())
-                        && (text.equals(Tokens.EQUAL) || text.equals(Tokens.EXTERNAL))) {
-                    currentWS.addProperty(FormattingConstants.WS, FormattingConstants.SINGLE_SPACE);
-                }
-            }
-
-            if (node.has(FormattingConstants.ANNOTATION_ATTACHMENTS)) {
-                JsonArray annotationAttachments = node
-                        .getAsJsonArray(FormattingConstants.ANNOTATION_ATTACHMENTS);
-                for (int i = 0; i < annotationAttachments.size(); i++) {
-                    JsonObject annotationAttachment = annotationAttachments.get(i).getAsJsonObject();
-                    JsonObject annotationFormattingConfig;
-                    if (i == 0) {
-                        annotationFormattingConfig = this.getFormattingConfig(
-                                0, 1, 0,
-                                false, this.getWhiteSpaceCount(indentationOfParent), true);
-                    } else {
-                        annotationFormattingConfig = this.getFormattingConfig(1, 0,
-                                formatConfig.get(FormattingConstants.START_COLUMN).getAsInt(),
-                                false, this.getWhiteSpaceCount(indentation), true);
-                    }
-                    annotationAttachment.add(FormattingConstants.FORMATTING_CONFIG, annotationFormattingConfig);
-                }
-            }
-        }
-    }
-
-    /**
-     * format Field Based Access Expr node.
-=======
->>>>>>> 596a4651
-     *
-     * @param node {JsonObject} node as json object
-     */
-    public void formatExternFunctionBodyNode(JsonObject node) {
-        if (node.has(FormattingConstants.FORMATTING_CONFIG) && node.has(FormattingConstants.WS)) {
-            JsonObject formatConfig = node.getAsJsonObject(FormattingConstants.FORMATTING_CONFIG);
-<<<<<<< HEAD
-            String indentation = this.getIndentation(formatConfig, false);
-            String indentWithParentIndentation = this.getParentIndentation(formatConfig);
-            boolean useParentIndentation = formatConfig.get(FormattingConstants.USE_PARENT_INDENTATION).getAsBoolean();
-
-            // Preserve line separations that already available.
-            this.preserveHeight(ws, indentWithParentIndentation, useParentIndentation);
-=======
-            JsonArray ws = node.getAsJsonArray(FormattingConstants.WS);
-
-            String indentation = this.getIndentation(formatConfig, false);
-            String indentationOfParent = this.getParentIndentation(formatConfig);
-            boolean useParentIndentation = formatConfig.get(FormattingConstants.USE_PARENT_INDENTATION).getAsBoolean();
->>>>>>> 596a4651
 
             // preserve user given line breaks.
             this.preserveHeight(ws, useParentIndentation ? indentationOfParent : indentation, useParentIndentation);
@@ -2462,8 +2403,6 @@
             // Preserve line breaks provided by users.
             this.preserveHeight(ws, useParentIndentation ? indentWithParentIndentation : indentation,
                     useParentIndentation);
-<<<<<<< HEAD
-=======
 
             boolean groupOpenParanthesesFound = false;
             boolean closeParanFound = false;
@@ -2544,87 +2483,6 @@
                     }
                 }
             }
->>>>>>> 596a4651
-
-            boolean groupOpenParanthesesFound = false;
-            boolean closeParanFound = false;
-            boolean groupedParanOnNewLine = false;
-            boolean paramShouldAddTab = false;
-            boolean returnParanShouldAddTab = false;
-            for (JsonElement wsItem : ws) {
-                JsonObject currentWS = wsItem.getAsJsonObject();
-                String text = currentWS.get(FormattingConstants.TEXT).getAsString();
-                if (this.noHeightAvailable(currentWS.get(FormattingConstants.WS).getAsString())) {
-                    if (text.equals(Tokens.FUNCTION)) {
-                        if (isGrouped && groupOpenParanthesesFound) {
-                            currentWS.addProperty(FormattingConstants.WS, FormattingConstants.EMPTY_SPACE);
-                        } else {
-                            if (formatConfig.get(FormattingConstants.SPACE_COUNT).getAsInt() > 0) {
-                                currentWS.addProperty(FormattingConstants.WS, this.getWhiteSpaces(formatConfig
-                                        .get(FormattingConstants.SPACE_COUNT).getAsInt()));
-                            } else {
-                                currentWS.addProperty(FormattingConstants.WS, this.getNewLines(formatConfig
-                                        .get(FormattingConstants.NEW_LINE_COUNT).getAsInt()) + indentation);
-                            }
-                        }
-                    } else if (text.equals(Tokens.OPENING_PARENTHESES)) {
-                        if (isGrouped && groupOpenParanthesesFound) {
-                            currentWS.addProperty(FormattingConstants.WS, FormattingConstants.SINGLE_SPACE);
-                        } else if (isGrouped) {
-                            groupOpenParanthesesFound = true;
-                            if (formatConfig.get(FormattingConstants.SPACE_COUNT).getAsInt() > 0) {
-                                currentWS.addProperty(FormattingConstants.WS, this.getWhiteSpaces(formatConfig
-                                        .get(FormattingConstants.SPACE_COUNT).getAsInt()));
-                            } else {
-                                currentWS.addProperty(FormattingConstants.WS, this.getNewLines(formatConfig
-                                        .get(FormattingConstants.NEW_LINE_COUNT).getAsInt()) + indentation);
-                            }
-                        } else {
-                            currentWS.addProperty(FormattingConstants.WS, FormattingConstants.SINGLE_SPACE);
-                        }
-                    } else if (text.equals(Tokens.CLOSING_PARENTHESES)) {
-                        if (!closeParanFound && isGrouped) {
-                            closeParanFound = true;
-                        }
-                        currentWS.addProperty(FormattingConstants.WS, FormattingConstants.EMPTY_SPACE);
-                    } else if (text.equals(Tokens.COMMA)) {
-                        currentWS.addProperty(FormattingConstants.WS, FormattingConstants.EMPTY_SPACE);
-                    } else if (text.equals(Tokens.RETURNS)) {
-                        currentWS.addProperty(FormattingConstants.WS, FormattingConstants.SINGLE_SPACE);
-                    }
-                } else {
-                    if (text.equals(Tokens.OPENING_PARENTHESES)
-                            && !groupOpenParanthesesFound && isGrouped) {
-                        groupOpenParanthesesFound = true;
-                        groupedParanOnNewLine = true;
-                    } else if ((text.equals(Tokens.CLOSING_PARENTHESES)
-                            && groupOpenParanthesesFound && !closeParanFound)) {
-                        paramShouldAddTab = true;
-                        closeParanFound = true;
-                        currentWS.addProperty(FormattingConstants.WS,
-                                currentWS.get(FormattingConstants.WS).getAsString() + FormattingConstants.SPACE_TAB);
-                    } else if (text.equals(Tokens.CLOSING_PARENTHESES) && closeParanFound) {
-                        groupedParanOnNewLine = true;
-                    } else if ((text.equals(Tokens.FUNCTION) || (text.equals(Tokens.OPENING_PARENTHESES)
-                            && groupOpenParanthesesFound)) && isGrouped) {
-                        paramShouldAddTab = true;
-                        currentWS.addProperty(FormattingConstants.WS,
-                                currentWS.get(FormattingConstants.WS).getAsString() + FormattingConstants.SPACE_TAB);
-                    } else if (text.equals(Tokens.FUNCTION) || (text.equals(Tokens.OPENING_PARENTHESES))
-                            || (text.equals(Tokens.CLOSING_PARENTHESES) && !closeParanFound)) {
-                        paramShouldAddTab = true;
-                    } else if (text.equals(Tokens.RETURNS) && isGrouped) {
-                        returnParanShouldAddTab = true;
-                        currentWS.addProperty(FormattingConstants.WS,
-                                currentWS.get(FormattingConstants.WS).getAsString() + FormattingConstants.SPACE_TAB);
-                    } else if (text.equals(Tokens.RETURNS)) {
-                        returnParanShouldAddTab = true;
-                    } else if (text.equals(Tokens.COMMA) && isGrouped) {
-                        currentWS.addProperty(FormattingConstants.WS,
-                                currentWS.get(FormattingConstants.WS).getAsString() + FormattingConstants.SPACE_TAB);
-                    }
-                }
-            }
 
             // Update whitespaces for the parameters.
             if (node.has("params")) {
@@ -3206,8 +3064,6 @@
     }
 
     /**
-<<<<<<< HEAD
-=======
      * format Let clause node.
      *
      * @param node {JsonObject} node as json object
@@ -3257,7 +3113,6 @@
     }
 
     /**
->>>>>>> 596a4651
      * format Let expression node.
      *
      * @param node {JsonObject} node as json object
@@ -3323,15 +3178,9 @@
             boolean isGrouped = node.has(FormattingConstants.GROUPED)
                     && node.get(FormattingConstants.GROUPED).getAsBoolean();
             boolean isLineBroken = false;
-<<<<<<< HEAD
 
             this.preserveHeight(ws, useParentIndentation ? indentationOfParent : indentation, useParentIndentation);
 
-=======
-
-            this.preserveHeight(ws, useParentIndentation ? indentationOfParent : indentation, useParentIndentation);
-
->>>>>>> 596a4651
             // Has at least one line separation in records.
             boolean lineSeparationAvailable = false;
             if (node.has(FormattingConstants.EXPRESSIONS)) {
