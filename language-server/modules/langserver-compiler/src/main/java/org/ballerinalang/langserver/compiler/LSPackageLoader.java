/*
 * Copyright (c) 2017, WSO2 Inc. (http://wso2.com) All Rights Reserved.
 *
 * Licensed under the Apache License, Version 2.0 (the "License");
 * you may not use this file except in compliance with the License.
 * You may obtain a copy of the License at
 *
 * http://www.apache.org/licenses/LICENSE-2.0
 *
 * Unless required by applicable law or agreed to in writing, software
 * distributed under the License is distributed on an "AS IS" BASIS,
 * WITHOUT WARRANTIES OR CONDITIONS OF ANY KIND, either express or implied.
 * See the License for the specific language governing permissions and
 * limitations under the License.
 */
package org.ballerinalang.langserver.compiler;

import io.ballerina.projects.Package;
import io.ballerina.projects.PackageDependencyScope;
import io.ballerina.projects.PackageDescriptor;
import io.ballerina.projects.PackageName;
import io.ballerina.projects.PackageOrg;
import io.ballerina.projects.PackageVersion;
import io.ballerina.projects.environment.PackageRepository;
import io.ballerina.projects.environment.ResolutionRequest;
import io.ballerina.projects.internal.environment.BallerinaDistribution;
import io.ballerina.projects.internal.environment.DefaultEnvironment;
import org.ballerinalang.langserver.commons.LSContext;
import org.ballerinalang.langserver.commons.workspace.LSDocumentIdentifier;
import org.ballerinalang.langserver.compiler.common.modal.BallerinaPackage;
import org.ballerinalang.model.elements.PackageID;
import org.wso2.ballerinalang.compiler.PackageLoader;
import org.wso2.ballerinalang.compiler.semantics.model.symbols.BPackageSymbol;
import org.wso2.ballerinalang.compiler.tree.BLangPackage;
import org.wso2.ballerinalang.compiler.util.CompilerContext;
import org.wso2.ballerinalang.compiler.util.ProjectDirConstants;
import org.wso2.ballerinalang.util.RepoUtils;

import java.io.File;
import java.nio.file.Paths;
import java.util.ArrayList;
import java.util.Collections;
import java.util.List;
import java.util.Map;
import java.util.Optional;

/**
 * Loads the Ballerina builtin core and builtin packages.
 */
public class LSPackageLoader {

    private static final String LIB_REPO_DIR = "lib/repo";
    private static final String BALO_CACHE_DIR = "cache/balo";
    private static final String DOT = ".";
    private static final String BALLERINA_HOME = "ballerina.home";
    private static List<String> visibleOrgs = new ArrayList<>();
    private static List<BallerinaPackage> sdkPackages = getSDKPackagesFromSrcDir();
    private static List<BallerinaPackage> homeRepoPackages = getPackagesFromHomeRepo();
    private static final List<Package> distRepoPackages = getPackagesFromDistRepo();

    /**
     * Get the package by ID via Package loader.
     *
     * @param context   Compiler context
     * @param packageID Package ID to resolve
     * @return {@link BLangPackage} Resolved BLang Package
     */
    @Deprecated
    public static BLangPackage getPackageById(CompilerContext context, PackageID packageID) {
        BLangPackage bLangPackage = LSPackageCache.getInstance(context).get(packageID);
        if (bLangPackage == null) {
            synchronized (LSPackageLoader.class) {
                bLangPackage = LSPackageCache.getInstance(context).get(packageID);
                if (bLangPackage == null) {
                    PackageLoader pkgLoader = PackageLoader.getInstance(context);
                    bLangPackage = pkgLoader.loadAndDefinePackage(packageID);
                }
            }
        }
        return bLangPackage;
    }

    /**
     * Get the package by ID via Package loader.
     *
     * @param context   Compiler context
     * @param packageID Package ID to resolve
     * @return {@link BLangPackage} Resolved BLang Package
     */
    public static Optional<BPackageSymbol> getPackageSymbolById(CompilerContext context, PackageID packageID) {
        BPackageSymbol packageSymbol;
        synchronized (LSPackageLoader.class) {
            PackageLoader pkgLoader = PackageLoader.getInstance(context);
            packageSymbol = pkgLoader.loadPackageSymbol(packageID, null, null);
        }
        return Optional.ofNullable(packageSymbol);
    }

    /**
     * Get packages from the source directory.
     *
     * @return {@link List} array of package names available in SDK source directory
     */
    private static List<BallerinaPackage> getSDKPackagesFromSrcDir() {
        List<BallerinaPackage> ballerinaPackages = new ArrayList<>();
        String ballerinaSDKHome = System.getProperty(BALLERINA_HOME);
        if (ballerinaSDKHome != null) {
            String libRepoDir = Paths.get(ballerinaSDKHome, LIB_REPO_DIR).toString();
            String baloCacheDir = Paths.get(ballerinaSDKHome, BALO_CACHE_DIR).toString();
            ballerinaPackages.addAll(getPackageNamesFromDirectory(libRepoDir));
            ballerinaPackages.addAll(getPackageNamesFromDirectory(baloCacheDir));
        }
        return ballerinaPackages;
    }
<<<<<<< HEAD
    
=======

>>>>>>> dfa1fba9
    private static List<BallerinaPackage> getPackageNamesFromDirectory(String dirName) {
        List<BallerinaPackage> ballerinaPackages = new ArrayList<>();
        File directory = new File(dirName);
        String[] repos = directory.list((dir, name) -> !name.startsWith(DOT));
        if (repos != null) {
            for (String repo : repos) {
                String repoDir = Paths.get(dirName, repo).toString();
                File packageDir = new File(repoDir);
                String[] packageNames = packageDir.list(((dir, name) -> !name.startsWith(DOT)));
                if (packageNames != null) {
                    for (String name : packageNames) {
                        if (name == null || ("ballerina".equals(repo) && name.contains("__internal"))
                                || name.contains(".balx")) {
                            continue;
                        }
                        File versionDir = Paths.get(packageDir.getAbsolutePath(), name).toFile();
                        String[] versions = versionDir.list();
                        if (versions != null) {
                            for (String version : versions) {
                                BallerinaPackage ballerinaPackage = new BallerinaPackage(repo, name, version);
                                ballerinaPackages.add(ballerinaPackage);
                                if (!visibleOrgs.contains(repo)) {
                                    visibleOrgs.add(repo);
                                }
                            }
                        }
                    }
                }
            }
        }
<<<<<<< HEAD
        
=======

>>>>>>> dfa1fba9
        return ballerinaPackages;
    }

    /**
     * Get packages available in the home repo.
     *
     * @return {@link List} list of ballerina package details
     */
    private static List<BallerinaPackage> getPackagesFromHomeRepo() {
        List<BallerinaPackage> ballerinaPackages = new ArrayList<>();
        String homeRepoPath = Paths.get(RepoUtils.createAndGetHomeReposPath().toString(),
                ProjectDirConstants.CACHES_DIR_NAME, ProjectDirConstants.BALLERINA_CENTRAL_DIR_NAME).toString();
        File homeRepo = new File(homeRepoPath);
        if (homeRepo.exists() && homeRepo.isDirectory()) {
            File[] orgNames = homeRepo.listFiles(((dir, name) -> !name.startsWith(DOT)));
            if (orgNames != null) {
                for (File orgDir : orgNames) {
                    if (orgDir.isDirectory()) {
                        String orgName = orgDir.getName();
                        File[] packageNames = orgDir.listFiles(((dir, name) -> !name.startsWith(DOT)));
                        if (packageNames != null) {
                            for (File pkgDir : packageNames) {
                                if (pkgDir.isDirectory()) {
                                    String pkgName = pkgDir.getName();
                                    File[] versionNames = pkgDir.listFiles(((dir, name) -> !name.startsWith(DOT)));
                                    if (versionNames != null) {
                                        for (File versionDir : versionNames) {
                                            if (versionDir.isDirectory()) {
                                                String version = versionDir.getName();
                                                ballerinaPackages.add(new BallerinaPackage(orgName, pkgName, version));
                                                if (!visibleOrgs.contains(orgName)) {
                                                    visibleOrgs.add(orgName);
                                                }
                                            }
                                        }
                                    }
                                }
                            }
                        }
                    }
                }
            }
        }
        return ballerinaPackages;
    }

    private static List<Package> getPackagesFromDistRepo() {
        DefaultEnvironment environment = new DefaultEnvironment();
        // Creating a Ballerina distribution instance
        BallerinaDistribution ballerinaDistribution = BallerinaDistribution.from(environment);
        PackageRepository packageRepository = ballerinaDistribution.packageRepository();
        Map<String, List<String>> pkgMap = packageRepository.getPackages();

        List<Package> packages = new ArrayList<>();
        pkgMap.forEach((key, value) -> value.forEach(nameEntry -> {
            String[] components = nameEntry.split(":");
            if (components.length != 2
                    || components[0].equals("lang.__internal")
                    || components[0].equals("lang.annotations")) {
                return;
            }
            String nameComponent = components[0];
            String version = components[1];
            PackageOrg packageOrg = PackageOrg.from(key);
            PackageName packageName = PackageName.from(nameComponent);
            PackageVersion pkgVersion = PackageVersion.from(version);
            PackageDescriptor pkdDesc = PackageDescriptor.from(packageOrg, packageName, pkgVersion);
            ResolutionRequest request = ResolutionRequest.from(pkdDesc, PackageDependencyScope.DEFAULT);

            Optional<Package> repoPackage = packageRepository.getPackage(request);
            repoPackage.ifPresent(packages::add);
        }));

        return Collections.unmodifiableList(packages);
    }

    @Deprecated
    public static List<BallerinaPackage> getSdkPackages() {
        return new ArrayList<>(sdkPackages);
    }

    @Deprecated
    public static List<BallerinaPackage> getHomeRepoPackages() {
        return new ArrayList<>(homeRepoPackages);
    }

    /**
     * Get the distribution repo packages.
     *
     * @return {@link List} of distribution repo packages
     */
    public static List<Package> getDistributionRepoPackages() {
        return distRepoPackages;
    }

    /**
     * Clear the home repo packages.
     */
    public static void clearHomeRepoPackages() {
        homeRepoPackages.clear();
    }

    /**
     * Returns a list of modules available for the current project.
     *
     * @param pkg     Built {@link BLangPackage}
     * @param context Built {@link LSContext}
     * @return List of Ballerina Packages
     */
    public static List<BallerinaPackage> getCurrentProjectModules(BLangPackage pkg, LSContext context) {
        List<BallerinaPackage> packageList = new ArrayList<>();
        LSDocumentIdentifier lsDocument = context.get(DocumentServiceKeys.LS_DOCUMENT_KEY);
        
        /*
        If the lsDocument instance is null or not within a project, we skip processing
         */
        if (lsDocument == null || !lsDocument.isWithinProject()) {
            return packageList;
        }
        String currentModuleName = context.get(DocumentServiceKeys.CURRENT_PKG_NAME_KEY);
        for (String moduleName : lsDocument.getProjectModules()) {
            if (currentModuleName.equals(moduleName)) {
                continue;
            }
            packageList.add(new BallerinaPackage(pkg.packageID.orgName.value, moduleName, pkg.packageID.version.value));
        }
        return packageList;
    }
}<|MERGE_RESOLUTION|>--- conflicted
+++ resolved
@@ -112,11 +112,7 @@
         }
         return ballerinaPackages;
     }
-<<<<<<< HEAD
-    
-=======
-
->>>>>>> dfa1fba9
+
     private static List<BallerinaPackage> getPackageNamesFromDirectory(String dirName) {
         List<BallerinaPackage> ballerinaPackages = new ArrayList<>();
         File directory = new File(dirName);
@@ -147,11 +143,7 @@
                 }
             }
         }
-<<<<<<< HEAD
-        
-=======
-
->>>>>>> dfa1fba9
+
         return ballerinaPackages;
     }
 
