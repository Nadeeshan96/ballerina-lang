--- conflicted
+++ resolved
@@ -37,11 +37,7 @@
 
 dependencies {
     implementation project(':ballerina-lang')
-<<<<<<< HEAD
-    implementation project(':ballerina-lang:annotations')
-=======
     implementation project(':ballerina-core')
->>>>>>> 71320bc2
     implementation project(':language-server:language-server-compiler')
     implementation project(':openapi-ballerina:openapi-to-ballerina-generator')
     implementation project(':openapi-ballerina:ballerina-to-openapi-generator')
@@ -49,7 +45,7 @@
     // Standard libs
     implementation project(':ballerina-auth')
     implementation project(':ballerina-bir')
-    implementation project(':ballerina-builtin')
+    implementation project(':ballerina-lang:annotations')
     implementation project(':ballerina-cache')
     implementation project(':ballerina-config-api')
     implementation project(':ballerina-crypto')
@@ -100,7 +96,7 @@
     implementation 'commons-io:commons-io'
     
     baloImplementation project(path: ':ballerina-auth', configuration: 'baloImplementation')
-    baloImplementation project(path: ':ballerina-builtin', configuration: 'baloImplementation')
+    baloImplementation project(path: ':ballerina-lang:annotations', configuration: 'baloImplementation')
     baloImplementation project(path: ':ballerina-cache', configuration: 'baloImplementation')
     baloImplementation project(path: ':ballerina-config-api', configuration: 'baloImplementation')
     baloImplementation project(path: ':ballerina-crypto', configuration: 'baloImplementation')
@@ -133,16 +129,9 @@
     baloImplementation project(path: ':ballerina-socket', configuration: 'baloImplementation')
     baloImplementation project(path: ':ballerina-streams', configuration: 'baloImplementation')
     baloImplementation project(path: ':ballerina-system', configuration: 'baloImplementation')
-<<<<<<< HEAD
-    baloImplementation project(path: ':ballerina-lang:annotations', configuration: 'baloImplementation')
-    baloImplementation project(path: ':ballerina-filepath', configuration: 'baloImplementation')
-    baloImplementation project(path: ':ballerina-nats', configuration: 'baloImplementation')
-    baloImplementation project(path: ':ballerina-activemq-artemis', configuration: 'baloImplementation')
-=======
     baloImplementation project(path: ':ballerina-task', configuration: 'baloImplementation')
     baloImplementation project(path: ':ballerina-time', configuration: 'baloImplementation')
     baloImplementation project(path: ':ballerina-transactions', configuration: 'baloImplementation')
->>>>>>> 71320bc2
     baloImplementation project(path: ':ballerina-utils', configuration: 'baloImplementation')
 //    baloImplementation project(path: ':ballerina-websub', configuration: 'baloImplementation')
     baloImplementation project(path: ':testerina:testerina-core', configuration: 'baloImplementation')
