<project xmlns="http://maven.apache.org/POM/4.0.0" xmlns:xsi="http://www.w3.org/2001/XMLSchema-instance" xsi:schemaLocation="http://maven.apache.org/POM/4.0.0 http://maven.apache.org/maven-v4_0_0.xsd">
    <parent>
        <groupId>org.ballerinalang</groupId>
        <artifactId>language-server</artifactId>
        <version>0.982.1-SNAPSHOT</version>
        <relativePath>../../pom.xml</relativePath>
    </parent>

    <modelVersion>4.0.0</modelVersion>
    <artifactId>language-server-core</artifactId>
    <packaging>jar</packaging>
    <name>Ballerina - Language server - Core</name>
    <url>http://ballerinalang.org</url>

    <dependencies>
        <dependency>
            <groupId>org.ballerinalang</groupId>
            <artifactId>ballerina-launcher</artifactId>
        </dependency>
        <dependency>
            <groupId>org.eclipse.lsp4j</groupId>
            <artifactId>org.eclipse.lsp4j</artifactId>
        </dependency>
        <dependency>
            <groupId>com.h2database</groupId>
            <artifactId>h2</artifactId>
        </dependency>
        <dependency>
            <groupId>org.eclipse.lsp4j</groupId>
            <artifactId>org.eclipse.lsp4j.jsonrpc</artifactId>
        </dependency>
        <dependency>
            <groupId>org.ballerinalang</groupId>
            <artifactId>ballerina-core</artifactId>
        </dependency>
        <dependency>
            <groupId>org.ballerinalang</groupId>
            <artifactId>ballerina-lang</artifactId>
        </dependency>
        <dependency>
            <groupId>org.ballerinalang</groupId>
            <artifactId>ballerina-builtin</artifactId>
        </dependency>
        <dependency>
            <groupId>org.ballerinalang</groupId>
            <artifactId>language-server-compiler</artifactId>
        </dependency>
        <dependency>
            <groupId>org.testng</groupId>
            <artifactId>testng</artifactId>
            <scope>test</scope>
        </dependency>
        <dependency>
            <groupId>commons-io</groupId>
            <artifactId>commons-io</artifactId>
        </dependency>
        <dependency>
            <groupId>org.ballerinalang</groupId>
            <artifactId>ballerina-http</artifactId>
            <type>zip</type>
            <classifier>ballerina-binary-repo</classifier>
        </dependency>
        <dependency>
            <groupId>org.ballerinalang</groupId>
            <artifactId>ballerina-swagger</artifactId>
            <type>zip</type>
            <classifier>ballerina-binary-repo</classifier>
        </dependency>
        <dependency>
            <groupId>org.ballerinalang</groupId>
            <artifactId>ballerina-h2</artifactId>
            <type>zip</type>
            <classifier>ballerina-binary-repo</classifier>
        </dependency>
        <dependency>
            <groupId>org.ballerinalang</groupId>
            <artifactId>ballerina-jdbc</artifactId>
            <type>zip</type>
            <classifier>ballerina-binary-repo</classifier>
        </dependency>
        <dependency>
            <groupId>org.ballerinalang</groupId>
            <artifactId>ballerina-mysql</artifactId>
            <type>zip</type>
            <classifier>ballerina-binary-repo</classifier>
        </dependency>
        <dependency>
            <groupId>org.ballerinalang</groupId>
            <artifactId>ballerina-sql</artifactId>
            <type>zip</type>
            <classifier>ballerina-binary-repo</classifier>
        </dependency>
        <dependency>
            <groupId>org.ballerinalang</groupId>
            <artifactId>ballerina-transactions</artifactId>
            <type>zip</type>
            <classifier>ballerina-binary-repo</classifier>
        </dependency>
        <dependency>
            <groupId>org.ballerinalang</groupId>
            <artifactId>ballerina-websub</artifactId>
            <type>zip</type>
            <classifier>ballerina-binary-repo</classifier>
        </dependency>
        <dependency>
            <groupId>org.ballerinalang</groupId>
            <artifactId>ballerina-jms</artifactId>
            <type>zip</type>
            <classifier>ballerina-binary-repo</classifier>
        </dependency>
        <dependency>
            <groupId>org.ballerinalang</groupId>
            <artifactId>ballerina-mb</artifactId>
            <type>zip</type>
            <classifier>ballerina-binary-repo</classifier>
        </dependency>
        <dependency>
            <groupId>org.ballerinalang</groupId>
            <artifactId>ballerina-grpc</artifactId>
            <type>zip</type>
            <classifier>ballerina-binary-repo</classifier>
        </dependency>
    </dependencies>

    <build>
        <plugins>
            <plugin>
                <groupId>org.apache.maven.plugins</groupId>
                <artifactId>maven-dependency-plugin</artifactId>
                <executions>
                    <execution>
                        <id>unpack-dependencies</id>
                        <phase>generate-resources</phase>
                        <goals>
                            <goal>unpack-dependencies</goal>
                        </goals>
                        <configuration>
                            <includeClassifiers>ballerina-binary-repo</includeClassifiers>
                            <outputDirectory>${project.build.directory}/lib</outputDirectory>
                        </configuration>
                    </execution>
                </executions>
            </plugin>
            <plugin>
<<<<<<< HEAD
                <artifactId>maven-resources-plugin</artifactId>
                <version>${maven.resources.plugin.version}</version>
                <executions>
                    <execution>
                        <id>copy-ballerina-examples</id>
                        <phase>validate</phase>
                        <goals>
                            <goal>copy-resources</goal>
                        </goals>
                        <configuration>
                            <outputDirectory>src/test/resources/sourceGen</outputDirectory>
                            <resources>
                                <resource>
                                    <directory>../../../examples</directory>
                                </resource>
                            </resources>
                        </configuration>
                    </execution>
                </executions>
            </plugin>
            <plugin>
                <artifactId>maven-resources-plugin</artifactId>
                <version>${maven.resources.plugin.version}</version>
                <executions>
                    <execution>
                        <id>copy-ballerina-unit-test-resources</id>
                        <phase>validate</phase>
                        <goals>
                            <goal>copy-resources</goal>
                        </goals>
                        <configuration>
                            <outputDirectory>src/test/resources/sourceGen</outputDirectory>
                            <resources>
                                <resource>
                                    <directory>../../../tests/ballerina-unit-test/src/test/resources/test-src</directory>
                                </resource>
                            </resources>
                        </configuration>
                    </execution>
                </executions>
            </plugin>
            <plugin>
=======
>>>>>>> 82894a4e
                <groupId>org.apache.maven.plugins</groupId>
                <artifactId>maven-surefire-plugin</artifactId>
                <configuration>
                    <systemPropertyVariables>
                        <ballerina.home>${project.build.directory}</ballerina.home>
                    </systemPropertyVariables>
                    <suiteXmlFiles>
                        <suiteXmlFile>src/test/resources/testng.xml</suiteXmlFile>
                    </suiteXmlFiles>
                </configuration>
            </plugin>
            <plugin>
                <groupId>org.codehaus.mojo</groupId>
                <artifactId>exec-maven-plugin</artifactId>
                <version>${maven.exec.plugin.version}</version>
                <executions>
                    <execution>
                        <id>gen-index</id>
                        <phase>compile</phase>
                        <goals>
                            <goal>java</goal>
                        </goals>
                        <configuration>
                            <mainClass>org.ballerinalang.langserver.index.tools.IndexGenerator</mainClass>
                            <systemProperties>
                                <property>
                                    <key>ballerina.home</key>
                                    <value>${project.build.directory}</value>
                                </property>
                            </systemProperties>
                        </configuration>
                    </execution>
                </executions>
            </plugin>
            <plugin>
                <groupId>org.apache.maven.plugins</groupId>
                <artifactId>maven-assembly-plugin</artifactId>
                <version>2.5.2</version>
                <executions>
                    <execution>
                        <id>distribution</id>
                        <phase>package</phase>
                        <goals>
                            <goal>attached</goal>
                        </goals>
                        <configuration>
                            <descriptors>
                                <descriptor>assembly/bin.xml</descriptor>
                            </descriptors>
                            <appendAssemblyId>false</appendAssemblyId>
                        </configuration>
                    </execution>
                </executions>
            </plugin>
        </plugins>
    </build>

    <properties>
        <maven.checkstyleplugin.excludes>**/SourceGen.java</maven.checkstyleplugin.excludes>
        <maven.spotbugsplugin.exclude.file>spotbugs-exclude.xml</maven.spotbugsplugin.exclude.file>
    </properties>
</project><|MERGE_RESOLUTION|>--- conflicted
+++ resolved
@@ -142,51 +142,6 @@
                 </executions>
             </plugin>
             <plugin>
-<<<<<<< HEAD
-                <artifactId>maven-resources-plugin</artifactId>
-                <version>${maven.resources.plugin.version}</version>
-                <executions>
-                    <execution>
-                        <id>copy-ballerina-examples</id>
-                        <phase>validate</phase>
-                        <goals>
-                            <goal>copy-resources</goal>
-                        </goals>
-                        <configuration>
-                            <outputDirectory>src/test/resources/sourceGen</outputDirectory>
-                            <resources>
-                                <resource>
-                                    <directory>../../../examples</directory>
-                                </resource>
-                            </resources>
-                        </configuration>
-                    </execution>
-                </executions>
-            </plugin>
-            <plugin>
-                <artifactId>maven-resources-plugin</artifactId>
-                <version>${maven.resources.plugin.version}</version>
-                <executions>
-                    <execution>
-                        <id>copy-ballerina-unit-test-resources</id>
-                        <phase>validate</phase>
-                        <goals>
-                            <goal>copy-resources</goal>
-                        </goals>
-                        <configuration>
-                            <outputDirectory>src/test/resources/sourceGen</outputDirectory>
-                            <resources>
-                                <resource>
-                                    <directory>../../../tests/ballerina-unit-test/src/test/resources/test-src</directory>
-                                </resource>
-                            </resources>
-                        </configuration>
-                    </execution>
-                </executions>
-            </plugin>
-            <plugin>
-=======
->>>>>>> 82894a4e
                 <groupId>org.apache.maven.plugins</groupId>
                 <artifactId>maven-surefire-plugin</artifactId>
                 <configuration>
