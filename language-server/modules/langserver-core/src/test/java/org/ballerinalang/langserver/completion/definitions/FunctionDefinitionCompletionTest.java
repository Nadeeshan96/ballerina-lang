/*
*  Copyright (c) 2017, WSO2 Inc. (http://www.wso2.org) All Rights Reserved.
*
*  WSO2 Inc. licenses this file to you under the Apache License,
*  Version 2.0 (the "License"); you may not use this file except
*  in compliance with the License.
*  You may obtain a copy of the License at
*
*    http://www.apache.org/licenses/LICENSE-2.0
*
*  Unless required by applicable law or agreed to in writing,
*  software distributed under the License is distributed on an
*  "AS IS" BASIS, WITHOUT WARRANTIES OR CONDITIONS OF ANY
*  KIND, either express or implied.  See the License for the
*  specific language governing permissions and limitations
*  under the License.
*/
package org.ballerinalang.langserver.completion.definitions;

import org.ballerinalang.langserver.compiler.workspace.WorkspaceDocumentException;
import org.ballerinalang.langserver.completion.CompletionTest;
import org.slf4j.Logger;
import org.slf4j.LoggerFactory;
import org.testng.annotations.DataProvider;
import org.testng.annotations.Test;

import java.io.IOException;

/**
 * Completion item tests for function definition.
 */
public class FunctionDefinitionCompletionTest extends CompletionTest {

    private static final Logger log = LoggerFactory.getLogger(FunctionDefinitionCompletionTest.class);

    @Test(dataProvider = "completion-data-provider")
    public void test(String config, String configPath) throws WorkspaceDocumentException, IOException {
        super.test(config, configPath);
    }

    @DataProvider(name = "completion-data-provider")
    @Override
    public Object[][] dataProvider() {
        log.info("Test textDocument/completion for Function Definition Scope");
        return new Object[][] {
//                {"emptyLineCompletion.json", "function"},
//                {"nonEmptyLineCompletion.json", "function"},
                {"actionInvocationSuggestion1.json", "function"},
                {"actionInvocationSuggestion2.json", "function"},
                {"variableBoundItemSuggestions1.json", "function"},
                {"variableBoundItemSuggestions2.json", "function"},
                {"variableBoundItemSuggestions3.json", "function"},
                {"variableBoundItemSuggestions4.json", "function"},
                {"panicStatementErrorSuggestions.json", "function"},
                {"recordVarDef1.json", "function"},
                {"recordVarDef2.json", "function"},
//                {"functionPointerAsParameter.json", "function"},
                {"matchStatementSuggestions1.json", "function"},
                {"matchStatementSuggestions3.json", "function"},
//                {"matchStatementSuggestions4.json", "function"},
//                {"matchStatementSuggestions5.json", "function"},
//                {"matchStatementSuggestions6.json", "function"},
//                {"matchStatementSuggestions7.json", "function"},
//                {"matchStatementSuggestions8.json", "function"},
//                {"matchStatementSuggestions9.json", "function"},
//                {"matchStatementSuggestions10.json", "function"},
                {"errorLiftingSuggestions1.json", "function"},
                {"errorLiftingSuggestions2.json", "function"},
                {"iterableOperation1.json", "function"},
                {"iterableOperation2.json", "function"},
                {"iterableOperation3.json", "function"},
                {"iterableOperation4.json", "function"},
//                {"iterableOperation5.json", "function"},
                {"iterableOperation6.json", "function"},
//                {"completionWithinWorkersInResource.json", "function"},
//                {"suggestionsInWorkersWithinFunction.json", "function"},
//                {"completionBeforeIfElse.json", "function"},
//                {"completionWithinIf.json", "function"},
//                {"completionWithinElse.json", "function"},
//                {"completionWithinElseIf.json", "function"},
//                {"completionBeforeWhile.json", "function"},
//                {"completionWithinWhile.json", "function"},
//                {"completionWithinTransaction.json", "function"},
//                {"completionWithinTransactionOnRetry.json", "function"},
                {"objectAttachFunctionImpl1.json", "function"},
                {"objectAttachFunctionImpl2.json", "function"},
                {"objectAttachFunctionImpl3.json", "function"},
//                {"completionAfterReturn.json", "function"},
                {"functionCompletionWithMissingImport.json", "function"},
                {"completionWithinRecord1.json", "function"},
                {"completionWithinRecord2.json", "function"},
                {"completionWithinRecord3.json", "function"},
//                {"anonFunctionSnippetSuggestion1.json", "function"},
//                {"anonFunctionSnippetSuggestion2.json", "function"},
//                {"anonFunctionSnippetSuggestion3.json", "function"},
                {"typeGuardSuggestions1.json", "function"},
                {"typeGuardSuggestions2.json", "function"},
                {"typeGuardSuggestions3.json", "function"},
                {"typeGuardSuggestions4.json", "function"},
//                {"typeguardDestruct1.json", "function"},
//                {"completionAfterIf1.json", "function"},
//                {"completionAfterIf2.json", "function"},
                {"workerDeclarationContext1.json", "function"},
//                {"workerDeclarationContext2.json", "function"},
//                {"workerDeclarationContext3.json", "function"},
//                {"workerDeclarationContext4.json", "function"},
//                {"completionWithinInvocationArgs1.json", "function"},
//                {"completionWithinInvocationArgs2.json", "function"},
//                {"completionWithinInvocationArgs3.json", "function"},
//                {"completionWithinInvocationArgs4.json", "function"},
                {"completionWithinInvocationArgs5.json", "function"},
                {"completionWithinInvocationArgs6.json", "function"},
                {"completionWithinInvocationArgs7.json", "function"},
//                {"completionWithinInvocationArgs8.json", "function"},
                {"completionWithinInvocationArgs9.json", "function"},
                {"completionWithinInvocationArgs10.json", "function"},
                {"completionWithinInvocationArgs11.json", "function"},
                {"chainCompletion1.json", "function"},
                {"chainCompletion2.json", "function"},
                {"chainCompletion3.json", "function"},
                {"chainCompletion4.json", "function"},
                {"chainCompletion5.json", "function"},
                {"externalKeywordSuggestion1.json", "function"},
                {"externalKeywordSuggestion2.json", "function"},
//                {"ifWhileConditionContextCompletion1.json", "function"}, //TODO: Fix this
//                {"ifWhileConditionContextCompletion2.json", "function"},
                {"ifWhileConditionContextCompletion3.json", "function"},
//                {"ifWhileConditionContextCompletion4.json", "function"},
//                {"ifWhileConditionContextCompletion5.json", "function"},
//                {"newObjectCompletion1.json", "function"},
//                {"newObjectCompletion2.json", "function"},
//                {"newObjectCompletion3.json", "function"},
//                {"delimiterBasedCompletionForCompleteSource1.json", "function"},
                {"delimiterBasedCompletionForCompleteSource2.json", "function"},
                {"functionParamAnnotationBodyCompletion1.json", "function"},
                {"functionParamAnnotationBodyCompletion2.json", "function"},
                {"functionParamAnnotationBodyCompletion3.json", "function"},
                {"functionParamAnnotationBodyCompletion4.json", "function"},
//                {"completionWithTupleVariableDef.json", "function"},
                {"completionWithinComments.json", "function"},
                {"completionWithinLiterals.json", "function"},
<<<<<<< HEAD
                {"typeofKWSuggestion.json", "function"},
                {"assignmentStmt1.json", "function"},
                {"assignmentStmt2.json", "function"},
                {"assignmentStmt3.json", "function"},
                {"assignmentStmt4.json", "function"},
                {"assignmentStmt5.json", "function"},
                {"assignmentStmt6.json", "function"},
=======
//                {"typeofKWSuggestion.json", "function"},
>>>>>>> 74ed9d09
        };
    }
}<|MERGE_RESOLUTION|>--- conflicted
+++ resolved
@@ -139,17 +139,13 @@
 //                {"completionWithTupleVariableDef.json", "function"},
                 {"completionWithinComments.json", "function"},
                 {"completionWithinLiterals.json", "function"},
-<<<<<<< HEAD
-                {"typeofKWSuggestion.json", "function"},
                 {"assignmentStmt1.json", "function"},
                 {"assignmentStmt2.json", "function"},
                 {"assignmentStmt3.json", "function"},
                 {"assignmentStmt4.json", "function"},
                 {"assignmentStmt5.json", "function"},
                 {"assignmentStmt6.json", "function"},
-=======
-//                {"typeofKWSuggestion.json", "function"},
->>>>>>> 74ed9d09
+//                {"typeofKWSuggestion.json", "function"}
         };
     }
 }