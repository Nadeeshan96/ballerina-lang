/*
 * Copyright (c) 2019, WSO2 Inc. (http://wso2.com) All Rights Reserved.
 *
 * Licensed under the Apache License, Version 2.0 (the "License");
 * you may not use this file except in compliance with the License.
 * You may obtain a copy of the License at
 *
 * http://www.apache.org/licenses/LICENSE-2.0
 *
 * Unless required by applicable law or agreed to in writing, software
 * distributed under the License is distributed on an "AS IS" BASIS,
 * WITHOUT WARRANTIES OR CONDITIONS OF ANY KIND, either express or implied.
 * See the License for the specific language governing permissions and
 * limitations under the License.
 */
package org.ballerinalang.langserver.extensions.document;

import com.google.gson.Gson;
import com.google.gson.JsonObject;
import org.ballerinalang.langserver.extensions.LSExtensionTestUtil;
import org.ballerinalang.langserver.extensions.ballerina.document.ASTModification;
import org.ballerinalang.langserver.extensions.ballerina.document.BallerinaSyntaxTreeResponse;
import org.ballerinalang.langserver.util.FileUtils;
import org.ballerinalang.langserver.util.TestUtil;
import org.eclipse.lsp4j.jsonrpc.Endpoint;
import org.testng.Assert;
import org.testng.SkipException;
import org.testng.annotations.AfterClass;
import org.testng.annotations.BeforeClass;
import org.testng.annotations.Test;

import java.io.IOException;
import java.nio.file.Files;
import java.nio.file.Path;
import java.nio.file.StandardCopyOption;
import java.util.UUID;

/**
 * Test visible endpoint detection.
 */
public class SyntaxTreeModifyTest {

    private static final String OS = System.getProperty("os.name").toLowerCase();
    private Endpoint serviceEndpoint;

    private Path mainFile = FileUtils.RES_DIR.resolve("extensions")
            .resolve("document")
            .resolve("ast")
            .resolve("modify")
            .resolve("main.bal");

    private Path mainEmptyFile = FileUtils.RES_DIR.resolve("extensions")
            .resolve("document")
            .resolve("ast")
            .resolve("modify")
            .resolve("mainEmpty.bal");

//    private Path mainNatsFile = FileUtils.RES_DIR.resolve("extensions")
//            .resolve("document")
//            .resolve("ast")
//            .resolve("modify")
//            .resolve("mainNats.bal");

    private Path emptyFile = FileUtils.RES_DIR.resolve("extensions")
            .resolve("document")
            .resolve("ast")
            .resolve("modify")
            .resolve("empty.bal");

    private Path mainHttpCallFile = FileUtils.RES_DIR.resolve("extensions")
            .resolve("document")
            .resolve("ast")
            .resolve("modify")
            .resolve("mainHttpCall.bal");

    private Path mainHttpCallWithPrintFile = FileUtils.RES_DIR.resolve("extensions")
            .resolve("document")
            .resolve("ast")
            .resolve("modify")
            .resolve("mainHttpCallWithPrint.bal");

//    private Path serviceNatsFile = FileUtils.RES_DIR.resolve("extensions")
//            .resolve("document")
//            .resolve("ast")
//            .resolve("modify")
//            .resolve("serviceNats.bal");

    public static void skipOnWindows() {
        if (OS.contains("win")) {
            throw new SkipException("Skipping the test case on Windows");
        }
    }

    @BeforeClass
    public void startLangServer() throws IOException {
        this.serviceEndpoint = TestUtil.initializeLanguageSever();
    }

    @Test(description = "Remove content.")
    public void testDelete() throws IOException {
        skipOnWindows();
<<<<<<< HEAD
        Path inputFile = LSExtensionTestUtil.createTempFile(mainFile);
        Path expectedFile = LSExtensionTestUtil.createTempFile(mainEmptyFile);
        TestUtil.openDocument(serviceEndpoint, inputFile);
        TestUtil.openDocument(serviceEndpoint, expectedFile);
        ASTModification modification = new ASTModification(3, 4, 3, 32, "delete", null);
=======
        Path tempFile = createTempFile(mainFile);
        TestUtil.openDocument(serviceEndpoint, tempFile);
        ASTModification modification = new ASTModification(4, 5, 4, 33, false,
                "delete", null);
>>>>>>> 0e9945e4
        BallerinaSyntaxTreeResponse astModifyResponse = LSExtensionTestUtil
                .modifyAndGetBallerinaSyntaxTree(inputFile.toString(),
                        new ASTModification[]{modification}, this.serviceEndpoint);
        Assert.assertTrue(astModifyResponse.isParseSuccess());
        BallerinaSyntaxTreeResponse astResponse = LSExtensionTestUtil.getBallerinaSyntaxTree(
                expectedFile.toString(), this.serviceEndpoint);
        Assert.assertEquals(astModifyResponse.getSyntaxTree(), astResponse.getSyntaxTree());
        TestUtil.closeDocument(this.serviceEndpoint, inputFile);
        TestUtil.closeDocument(this.serviceEndpoint, expectedFile);
    }

    @Test(description = "Insert content.")
    public void testInsert() throws IOException {
        skipOnWindows();
        Path inputFile = LSExtensionTestUtil.createTempFile(mainEmptyFile);
        TestUtil.openDocument(serviceEndpoint, inputFile);
        Path expectedFile = LSExtensionTestUtil.createTempFile(mainHttpCallFile);
        TestUtil.openDocument(serviceEndpoint, expectedFile);
        Gson gson = new Gson();
<<<<<<< HEAD
        ASTModification modification1 = new ASTModification(0, 0, 0, 0, "IMPORT",
                gson.fromJson("{\"TYPE\":\"ballerina/http\"}", JsonObject.class));
        ASTModification modification2 = new ASTModification(2, 0, 2, 0, "DECLARATION",
                gson.fromJson("{\"TYPE\":\"http:Client\", \"VARIABLE\":\"clientEndpoint\"," +
                        "\"PARAMS\": [\"\\\"http://postman-echo.com\\\"\"]}", JsonObject.class));
        ASTModification modification3 = new ASTModification(2, 0, 2, 0,
                "REMOTE_SERVICE_CALL_CHECK",
                gson.fromJson("{\"TYPE\":\"http:Response\", \"VARIABLE\":\"response\"," +
                        "\"CALLER\":\"clientEndpoint\", \"FUNCTION\":\"get\"," +
                        "\"PARAMS\": [\"\\\"/get?test=123\\\"\"]}", JsonObject.class));
=======
        ASTModification modification1 = new ASTModification(1, 1, 1, 1, true,
                "INSERT",
                gson.fromJson("{\"TYPE\":\"ballerina/http\", \"STATEMENT\":\"import ballerina/http;\"}",
                        JsonObject.class));
        ASTModification modification2 = new ASTModification(4, 1, 4, 1, false,
                "INSERT", gson
                .fromJson("{\"STATEMENT\":\"http:Client clientEndpoint = new (\\\"http://postman-echo.com\\\");"
                        , JsonObject.class));
        ASTModification modification3 = new ASTModification(4, 1, 4, 1, false,
                "INSERT",
                gson.fromJson("{\"STATEMENT\":\"http:Response response = check clientEndpoint->get(\\\"\\\"\");",
                        JsonObject.class));
>>>>>>> 0e9945e4
        BallerinaSyntaxTreeResponse astModifyResponse = LSExtensionTestUtil
                .modifyAndGetBallerinaSyntaxTree(inputFile.toString(),
                        new ASTModification[]{modification1, modification2, modification3}, this.serviceEndpoint);
        BallerinaSyntaxTreeResponse astResponse = LSExtensionTestUtil.getBallerinaSyntaxTree(
                expectedFile.toString(), this.serviceEndpoint);
        Assert.assertEquals(astModifyResponse.getSyntaxTree(), astResponse.getSyntaxTree());
        TestUtil.closeDocument(this.serviceEndpoint, inputFile);
        TestUtil.closeDocument(this.serviceEndpoint, expectedFile);
    }

//    @Test(description = "Update content.")
//    public void testUpdate() throws IOException {
//        skipOnWindows();
//        Path tempFile = createTempFile(mainFile);
//        TestUtil.openDocument(serviceEndpoint, tempFile);
//
//        Gson gson = new Gson();
//        ASTModification modification1 = new ASTModification(1, 1, 3, 1, "IMPORT",
//                gson.fromJson("{\"TYPE\":\"ballerina/nats\"}", JsonObject.class));
//        ASTModification modification2 = new ASTModification(4, 1, 5, 1, "DECLARATION",
//                gson.fromJson("{\"TYPE\":\"nats:Connection\", \"VARIABLE\":\"connection\"," +
//                        "\"PARAMS\": []}", JsonObject.class));
//        ASTModification modification3 = new ASTModification(5, 1, 5, 1, "DECLARATION",
//                gson.fromJson("{\"TYPE\":\"nats:Producer\", \"VARIABLE\":\"producer\"," +
//                        "\"PARAMS\": [connection]}", JsonObject.class));
//        ASTModification modification4 = new ASTModification(5, 1, 5, 1,
//                "REMOTE_SERVICE_CALL",
//                gson.fromJson("{\"TYPE\":\"nats:Error?\", \"VARIABLE\":\"result\"," +
//                                "\"CALLER\":\"producer\", \"FUNCTION\":\"publish\"," +
//                                "\"PARAMS\": [\"\\\"Foo\\\"\", \"\\\"Test Message\\\"\"]}",
//                        JsonObject.class));
//        BallerinaSyntaxTreeResponse astModifyResponse = LSExtensionTestUtil
//                .modifyAndGetBallerinaSyntaxTree(tempFile.toString(),
//                        new ASTModification[]{modification1, modification2, modification3, modification4},
//                        this.serviceEndpoint);
//        Assert.assertTrue(astModifyResponse.isParseSuccess());
//
//        BallerinaSyntaxTreeResponse astResponse = LSExtensionTestUtil.getBallerinaSyntaxTree(
//                mainNatsFile.toString(), this.serviceEndpoint);
//        Assert.assertEquals(astModifyResponse.getSyntaxTree(), astResponse.getSyntaxTree());
//        TestUtil.closeDocument(this.serviceEndpoint, tempFile);
//    }


//    @Test(description = "Main content.")
//    public void testMain() throws IOException {
//        skipOnWindows();
//        Path tempFile = createTempFile(emptyFile);
//        TestUtil.openDocument(serviceEndpoint, tempFile);
//
//        Gson gson = new Gson();
//        ASTModification modification1 = new ASTModification(1, 1, 1, 1, "IMPORT",
//                gson.fromJson("{\"TYPE\":\"ballerina/nats\"}", JsonObject.class));
//        ASTModification modification2 = new ASTModification(1, 1, 1, 1, "MAIN_START",
//                gson.fromJson("{\"COMMENT\":\"\"}", JsonObject.class));
//        ASTModification modification3 = new ASTModification(1, 1, 1, 1, "DECLARATION",
//                gson.fromJson("{\"TYPE\":\"nats:Connection\", \"VARIABLE\":\"connection\"," +
//                        "\"PARAMS\": []}", JsonObject.class));
//        ASTModification modification4 = new ASTModification(1, 1, 1, 1, "DECLARATION",
//                gson.fromJson("{\"TYPE\":\"nats:Producer\", \"VARIABLE\":\"producer\"," +
//                        "\"PARAMS\": [connection]}", JsonObject.class));
//        ASTModification modification5 = new ASTModification(1, 1, 1, 1,
//                "REMOTE_SERVICE_CALL",
//                gson.fromJson("{\"TYPE\":\"nats:Error?\", \"VARIABLE\":\"result\"," +
//                                "\"CALLER\":\"producer\", \"FUNCTION\":\"publish\"," +
//                                "\"PARAMS\": [\"\\\"Foo\\\"\", \"\\\"Test Message\\\"\"]}",
//                        JsonObject.class));
//        ASTModification modification6 = new ASTModification(1, 1, 1, 1, "MAIN_END",
//                gson.fromJson("{}", JsonObject.class));
//
//        BallerinaSyntaxTreeResponse astModifyResponse = LSExtensionTestUtil
//                .modifyAndGetBallerinaSyntaxTree(tempFile.toString(),
//                        new ASTModification[]{modification1, modification2, modification3, modification4,
//                                modification5, modification6}, this.serviceEndpoint);
//        Assert.assertTrue(astModifyResponse.isParseSuccess());
//
//        BallerinaSyntaxTreeResponse astResponse = LSExtensionTestUtil.getBallerinaSyntaxTree(
//                mainNatsFile.toString(), this.serviceEndpoint);
//        Assert.assertEquals(astModifyResponse.getSyntaxTree(), astResponse.getSyntaxTree());
//        TestUtil.closeDocument(this.serviceEndpoint, tempFile);
//    }

//    @Test(description = "Service.")
//    public void testService() throws IOException {
//        skipOnWindows();
//        Path tempFile = createTempFile(emptyFile);
//        TestUtil.openDocument(serviceEndpoint, tempFile);
//
//        Gson gson = new Gson();
//        ASTModification modification0 = new ASTModification(1, 1, 1, 1, "IMPORT",
//                gson.fromJson("{\"TYPE\":\"ballerina/http\"}", JsonObject.class));
//        ASTModification modification1 = new ASTModification(1, 1, 1, 1, "IMPORT",
//                gson.fromJson("{\"TYPE\":\"ballerina/nats\"}", JsonObject.class));
//        ASTModification modification2 = new ASTModification(1, 1, 1, 1, "SERVICE_START",
//                gson.fromJson("{\"SERVICE\":\"hello\", \"RESOURCE\":\"sayHello\", \"RES_PATH\":\"sayHello\"," +
//                                "\"METHODS\":\"\\\"GET\\\"\", \"PORT\":\"9090\"}",
//                        JsonObject.class));
//        ASTModification modification3 = new ASTModification(1, 1, 1, 1, "DECLARATION",
//                gson.fromJson("{\"TYPE\":\"nats:Connection\", \"VARIABLE\":\"connection\"," +
//                        "\"PARAMS\": []}", JsonObject.class));
//        ASTModification modification4 = new ASTModification(1, 1, 1, 1, "DECLARATION",
//                gson.fromJson("{\"TYPE\":\"nats:Producer\", \"VARIABLE\":\"producer\"," +
//                        "\"PARAMS\": [\"connection\"]}", JsonObject.class));
//        ASTModification modification5 = new ASTModification(1, 1, 1, 1,
//                "REMOTE_SERVICE_CALL",
//                gson.fromJson("{\"TYPE\":\"nats:Error?\", \"VARIABLE\":\"result\"," +
//                        "\"CALLER\":\"producer\", \"FUNCTION\":\"publish\"," +
//                        "\"PARAMS\": [\"\\\"Foo\\\"\", \"\\\"Test Message\\\"\"]}", JsonObject.class));
//        ASTModification modification6 = new ASTModification(1, 1, 1, 1, "SERVICE_END",
//                gson.fromJson("{}", JsonObject.class));
//
//        BallerinaSyntaxTreeResponse astModifyResponse = LSExtensionTestUtil
//                .modifyAndGetBallerinaSyntaxTree(tempFile.toString(),
//                        new ASTModification[]{modification0, modification1, modification2, modification3,
//                                modification4, modification5, modification6}, this.serviceEndpoint);
//        Assert.assertTrue(astModifyResponse.isParseSuccess());
//
//        BallerinaSyntaxTreeResponse astResponse = LSExtensionTestUtil.getBallerinaSyntaxTree(
//                serviceNatsFile.toString(), this.serviceEndpoint);
//        Assert.assertEquals(astModifyResponse.getSyntaxTree(), astResponse.getSyntaxTree());
//        TestUtil.closeDocument(this.serviceEndpoint, tempFile);
//    }

    @AfterClass
    public void stopLangServer() {
        TestUtil.shutdownLanguageServer(this.serviceEndpoint);
    }
}<|MERGE_RESOLUTION|>--- conflicted
+++ resolved
@@ -99,18 +99,11 @@
     @Test(description = "Remove content.")
     public void testDelete() throws IOException {
         skipOnWindows();
-<<<<<<< HEAD
         Path inputFile = LSExtensionTestUtil.createTempFile(mainFile);
         Path expectedFile = LSExtensionTestUtil.createTempFile(mainEmptyFile);
         TestUtil.openDocument(serviceEndpoint, inputFile);
         TestUtil.openDocument(serviceEndpoint, expectedFile);
-        ASTModification modification = new ASTModification(3, 4, 3, 32, "delete", null);
-=======
-        Path tempFile = createTempFile(mainFile);
-        TestUtil.openDocument(serviceEndpoint, tempFile);
-        ASTModification modification = new ASTModification(4, 5, 4, 33, false,
-                "delete", null);
->>>>>>> 0e9945e4
+        ASTModification modification = new ASTModification(3, 4, 3, 32, false, "delete", null);
         BallerinaSyntaxTreeResponse astModifyResponse = LSExtensionTestUtil
                 .modifyAndGetBallerinaSyntaxTree(inputFile.toString(),
                         new ASTModification[]{modification}, this.serviceEndpoint);
@@ -130,31 +123,18 @@
         Path expectedFile = LSExtensionTestUtil.createTempFile(mainHttpCallFile);
         TestUtil.openDocument(serviceEndpoint, expectedFile);
         Gson gson = new Gson();
-<<<<<<< HEAD
-        ASTModification modification1 = new ASTModification(0, 0, 0, 0, "IMPORT",
-                gson.fromJson("{\"TYPE\":\"ballerina/http\"}", JsonObject.class));
-        ASTModification modification2 = new ASTModification(2, 0, 2, 0, "DECLARATION",
-                gson.fromJson("{\"TYPE\":\"http:Client\", \"VARIABLE\":\"clientEndpoint\"," +
-                        "\"PARAMS\": [\"\\\"http://postman-echo.com\\\"\"]}", JsonObject.class));
-        ASTModification modification3 = new ASTModification(2, 0, 2, 0,
-                "REMOTE_SERVICE_CALL_CHECK",
-                gson.fromJson("{\"TYPE\":\"http:Response\", \"VARIABLE\":\"response\"," +
-                        "\"CALLER\":\"clientEndpoint\", \"FUNCTION\":\"get\"," +
-                        "\"PARAMS\": [\"\\\"/get?test=123\\\"\"]}", JsonObject.class));
-=======
-        ASTModification modification1 = new ASTModification(1, 1, 1, 1, true,
+        ASTModification modification1 = new ASTModification(0, 0, 0, 0, true,
                 "INSERT",
                 gson.fromJson("{\"TYPE\":\"ballerina/http\", \"STATEMENT\":\"import ballerina/http;\"}",
                         JsonObject.class));
-        ASTModification modification2 = new ASTModification(4, 1, 4, 1, false,
+        ASTModification modification2 = new ASTModification(2, 0, 2, 0, false,
                 "INSERT", gson
-                .fromJson("{\"STATEMENT\":\"http:Client clientEndpoint = new (\\\"http://postman-echo.com\\\");"
+                .fromJson("{\"STATEMENT\":\"http:Client clientEndpoint = new (\\\"http://postman-echo.com\\\");\"}"
                         , JsonObject.class));
-        ASTModification modification3 = new ASTModification(4, 1, 4, 1, false,
+        ASTModification modification3 = new ASTModification(2, 0, 2, 0, false,
                 "INSERT",
-                gson.fromJson("{\"STATEMENT\":\"http:Response response = check clientEndpoint->get(\\\"\\\"\");",
+                gson.fromJson("{\"STATEMENT\":\"http:Response response = check clientEndpoint->get(\\\"\\\");\"}",
                         JsonObject.class));
->>>>>>> 0e9945e4
         BallerinaSyntaxTreeResponse astModifyResponse = LSExtensionTestUtil
                 .modifyAndGetBallerinaSyntaxTree(inputFile.toString(),
                         new ASTModification[]{modification1, modification2, modification3}, this.serviceEndpoint);
