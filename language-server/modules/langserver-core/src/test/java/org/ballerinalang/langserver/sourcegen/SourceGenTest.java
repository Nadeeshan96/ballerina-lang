/*
 * Copyright (c) 2018, WSO2 Inc. (http://wso2.com) All Rights Reserved.
 *
 * Licensed under the Apache License, Version 2.0 (the "License");
 * you may not use this file except in compliance with the License.
 * You may obtain a copy of the License at
 *
 * http://www.apache.org/licenses/LICENSE-2.0
 *
 * Unless required by applicable law or agreed to in writing, software
 * distributed under the License is distributed on an "AS IS" BASIS,
 * WITHOUT WARRANTIES OR CONDITIONS OF ANY KIND, either express or implied.
 * See the License for the specific language governing permissions and
 * limitations under the License.
 */
package org.ballerinalang.langserver.sourcegen;

import com.google.gson.JsonObject;
import org.ballerinalang.langserver.SourceGen;
import org.ballerinalang.langserver.compiler.DocumentServiceKeys;
import org.ballerinalang.langserver.compiler.LSCompiler;
import org.ballerinalang.langserver.compiler.LSServiceOperationContext;
import org.ballerinalang.langserver.compiler.format.JSONGenerationException;
import org.ballerinalang.langserver.compiler.format.TextDocumentFormatUtil;
import org.ballerinalang.langserver.compiler.workspace.WorkspaceDocumentException;
import org.ballerinalang.langserver.compiler.workspace.WorkspaceDocumentManager;
import org.ballerinalang.langserver.compiler.workspace.WorkspaceDocumentManagerImpl;
import org.ballerinalang.langserver.completion.util.FileUtils;
import org.ballerinalang.langserver.util.TestUtil;
import org.eclipse.lsp4j.jsonrpc.Endpoint;
import org.testng.Assert;
import org.testng.annotations.AfterClass;
import org.testng.annotations.BeforeClass;
import org.testng.annotations.DataProvider;
import org.testng.annotations.Test;

import java.io.File;
import java.io.IOException;
import java.nio.file.FileVisitResult;
import java.nio.file.Files;
import java.nio.file.Path;
import java.nio.file.Paths;
import java.nio.file.SimpleFileVisitor;
import java.nio.file.attribute.BasicFileAttributes;
import java.util.ArrayList;
import java.util.List;

import static java.nio.file.FileVisitResult.CONTINUE;
import static java.nio.file.FileVisitResult.SKIP_SUBTREE;

/**
 * Source generation test suit.
 */
public class SourceGenTest {
    private Path examples = FileUtils.RES_DIR.resolve("sourceGen");
    private List<File> ballerinaFiles;
    private Endpoint serviceEndpoint;

    @BeforeClass
    public void loadExampleFiles() throws IOException {
        this.serviceEndpoint = TestUtil.initializeLanguageSever();
        this.ballerinaFiles = getExampleFiles();
    }

    @Test(description = "Source gen test suit", dataProvider = "exampleFiles")
    public void sourceGenTests(File file) throws IOException, WorkspaceDocumentException, JSONGenerationException {
        LSServiceOperationContext formatContext = new LSServiceOperationContext();
<<<<<<< HEAD
        Path filePath = Paths.get(file.getPath());
        formatContext.put(DocumentServiceKeys.FILE_URI_KEY, filePath.toUri().toString());

        WorkspaceDocumentManager documentManager = WorkspaceDocumentManagerImpl.getInstance();
        byte[] encoded1 = Files.readAllBytes(filePath);
        String expected = new String(encoded1);
        TestUtil.openDocument(serviceEndpoint, filePath);
        LSCompiler lsCompiler = new LSCompiler(documentManager);
        JsonObject ast = TextDocumentFormatUtil.getAST(filePath.toUri().toString(), lsCompiler, documentManager,
                formatContext);
        SourceGen sourceGen = new SourceGen(0);
        sourceGen.build(ast.getAsJsonObject("model"), null, "CompilationUnit");
        String actual = sourceGen.getSourceOf(ast.getAsJsonObject("model"), false, false);
        TestUtil.closeDocument(serviceEndpoint, filePath);
        Assert.assertEquals(actual, expected, "Generated source didn't match the expected");
=======
        try {
            Path filePath = Paths.get(file.getPath());
            formatContext.put(DocumentServiceKeys.FILE_URI_KEY, filePath.toUri().toString());

            WorkspaceDocumentManager documentManager = WorkspaceDocumentManagerImpl.getInstance();
            byte[] encoded1 = Files.readAllBytes(filePath);
            String expected = new String(encoded1);
            TestUtil.openDocument(serviceEndpoint, filePath);
            LSCompiler lsCompiler = new LSCompiler(documentManager);
            JsonObject ast = TextDocumentFormatUtil.getAST(filePath.toUri().toString(), lsCompiler, documentManager,
                    formatContext);
            SourceGen sourceGen = new SourceGen(0);
            sourceGen.build(ast.getAsJsonObject("model"), null, "CompilationUnit");
            String actual = sourceGen.getSourceOf(ast.getAsJsonObject("model"), false, false);
            TestUtil.closeDocument(serviceEndpoint, filePath);
            Assert.assertEquals(actual, expected, "Generated source didn't match the expected for file: " +
                    file.getName());
        } catch (Exception e) {
            Assert.fail("Exception occurred while processing file: " + file.getName() + "\nException:" +
                    e.toString());
        }
>>>>>>> 3c2c7225
    }

    @AfterClass
    public void shutdownLanguageServer() throws IOException {
        TestUtil.shutdownLanguageServer(this.serviceEndpoint);
    }

    @DataProvider
    public Object[] exampleFiles() {
        return this.ballerinaFiles.toArray();
    }

    private List<File> getExampleFiles() throws IOException {
        List<File> files = new ArrayList<>();
        FileVisitor fileVisitor = new FileVisitor(files);
        Files.walkFileTree(examples, fileVisitor);
        return files;
    }

    /**
     * File visitor for file walker.
     */
    static class FileVisitor extends SimpleFileVisitor<Path> {
        private List<File> files;
        private String[] ignoredFiles = {"table_queries.bal", "table.bal", "csv_io.bal"};

        FileVisitor(List<File> ballerinaFiles) {
            this.files = ballerinaFiles;
        }

        @Override
        public FileVisitResult visitFile(Path filePath,
                                         BasicFileAttributes attr) {
            if (attr.isRegularFile()) {
                File file = new File(filePath.toString());
                if (file.getName().endsWith(".bal") && !isIgnoredFile(file.getName())) {
                    this.files.add(file);
                }
            }

            return CONTINUE;
        }

        @Override
        public FileVisitResult preVisitDirectory(Path dir, BasicFileAttributes attrs) {
            if (attrs.isSymbolicLink()) {
                return SKIP_SUBTREE;
            }
            return CONTINUE;
        }

        private boolean isIgnoredFile(String fileName) {
            boolean isIgnored = false;
            for (String s : ignoredFiles) {
                if (fileName.endsWith(s)) {
                    isIgnored = true;
                    break;
                }
            }
            return isIgnored;
        }
    }
}<|MERGE_RESOLUTION|>--- conflicted
+++ resolved
@@ -65,23 +65,6 @@
     @Test(description = "Source gen test suit", dataProvider = "exampleFiles")
     public void sourceGenTests(File file) throws IOException, WorkspaceDocumentException, JSONGenerationException {
         LSServiceOperationContext formatContext = new LSServiceOperationContext();
-<<<<<<< HEAD
-        Path filePath = Paths.get(file.getPath());
-        formatContext.put(DocumentServiceKeys.FILE_URI_KEY, filePath.toUri().toString());
-
-        WorkspaceDocumentManager documentManager = WorkspaceDocumentManagerImpl.getInstance();
-        byte[] encoded1 = Files.readAllBytes(filePath);
-        String expected = new String(encoded1);
-        TestUtil.openDocument(serviceEndpoint, filePath);
-        LSCompiler lsCompiler = new LSCompiler(documentManager);
-        JsonObject ast = TextDocumentFormatUtil.getAST(filePath.toUri().toString(), lsCompiler, documentManager,
-                formatContext);
-        SourceGen sourceGen = new SourceGen(0);
-        sourceGen.build(ast.getAsJsonObject("model"), null, "CompilationUnit");
-        String actual = sourceGen.getSourceOf(ast.getAsJsonObject("model"), false, false);
-        TestUtil.closeDocument(serviceEndpoint, filePath);
-        Assert.assertEquals(actual, expected, "Generated source didn't match the expected");
-=======
         try {
             Path filePath = Paths.get(file.getPath());
             formatContext.put(DocumentServiceKeys.FILE_URI_KEY, filePath.toUri().toString());
@@ -103,7 +86,6 @@
             Assert.fail("Exception occurred while processing file: " + file.getName() + "\nException:" +
                     e.toString());
         }
->>>>>>> 3c2c7225
     }
 
     @AfterClass
