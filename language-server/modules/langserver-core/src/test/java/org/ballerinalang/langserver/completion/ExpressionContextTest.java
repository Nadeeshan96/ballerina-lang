--- conflicted
+++ resolved
@@ -66,16 +66,7 @@
                 "optional_field_access_ctx_config3.json",
                 "anon_func_expr_ctx_config1a.json", // broken due to parser qualifier parsing
                 "anon_func_expr_ctx_config1b.json", // broken due to parser qualifier parsing
-<<<<<<< HEAD
-                "object_constructor_expr_ctx_config1.json", // broken due to parser qualifier parsing
-                "table_constructor_expr_ctx_config4.json", // issue #31449
-
-                // TODO: Enable bellow tests. Disabled due to lookahead limit 4 in errorHandler.
-                "table_constructor_expr_ctx_config3.json",
-                "table_constructor_expr_ctx_config1.json"
-=======
                 "object_constructor_expr_ctx_config1.json" // broken due to parser qualifier parsing
->>>>>>> fecf8b4c
         );
     }
 }