--- conflicted
+++ resolved
@@ -39,11 +39,8 @@
         return new Object[][]{
                 {"updateDocumentationConfig1.json", "updateDocumentation1.bal"},
                 {"updateDocumentationConfig2.json", "updateDocumentation2.bal"},
-<<<<<<< HEAD
                 {"updateDocumentationConfig3.json", "updateDocumentation3.bal"},
-=======
                 {"updateDocCodeActionWithDeprecatedConfig1.json", "updateDocCodeActionWithDeprecated1.bal"},
->>>>>>> 760c439d
         };
     }
 
