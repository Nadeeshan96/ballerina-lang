--- conflicted
+++ resolved
@@ -84,10 +84,7 @@
                 {"defObjectTypeDef1.json", "stdlib"},
                 {"defStdLibFunctionInvocation1.json", "stdlib"},
                 {"defStdLibActionInvocation1.json", "stdlib"},
-<<<<<<< HEAD
-=======
                 {"defLangLibFunction1.json", "stdlib"},
->>>>>>> 2bc85f24
         };
     }
 
