--- conflicted
+++ resolved
@@ -273,8 +273,6 @@
                 {"variableAssignmentRequiredCodeAction29.json", "createVariable5.bal"},
                 {"variableAssignmentRequiredCodeAction30.json", "createVariable5.bal"},
                 {"variableAssignmentRequiredCodeAction31.json", "createVariable5.bal"},
-<<<<<<< HEAD
-=======
                 {"variableAssignmentRequiredCodeAction32.json", "createVariable5.bal"},
                 {"variableAssignmentRequiredCodeAction33.json", "createVariable5.bal"},
                 {"variableAssignmentRequiredCodeAction34.json", "createVariable5.bal"},
@@ -283,7 +281,6 @@
                 {"variableAssignmentRequiredCodeAction37.json", "createVariable5.bal"},
                 {"variableAssignmentRequiredCodeAction38.json", "createVariable5.bal"},
                 {"variableAssignmentRequiredCodeAction39.json", "createVariable5.bal"},
->>>>>>> 596a4651
                 {"ignoreReturnValueCodeAction.json", "createVariable.bal"},
                 {"typeGuardCodeAction1.json", "typeGuard.bal"},
                 {"typeGuardCodeAction2.json", "typeGuard.bal"},
