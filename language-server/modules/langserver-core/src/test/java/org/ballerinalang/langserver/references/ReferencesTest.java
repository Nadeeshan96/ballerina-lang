/*
 *  Copyright (c) 2019, WSO2 Inc. (http://www.wso2.org) All Rights Reserved.
 *
 *  WSO2 Inc. licenses this file to you under the Apache License,
 *  Version 2.0 (the "License"); you may not use this file except
 *  in compliance with the License.
 *  You may obtain a copy of the License at
 *
 *    http://www.apache.org/licenses/LICENSE-2.0
 *
 *  Unless required by applicable law or agreed to in writing,
 *  software distributed under the License is distributed on an
 *  "AS IS" BASIS, WITHOUT WARRANTIES OR CONDITIONS OF ANY
 *  KIND, either express or implied.  See the License for the
 *  specific language governing permissions and limitations
 *  under the License.
 */
package org.ballerinalang.langserver.references;

import com.google.gson.Gson;
import com.google.gson.JsonArray;
import com.google.gson.JsonElement;
import com.google.gson.JsonObject;
import com.google.gson.JsonParser;
import org.ballerinalang.langserver.util.FileUtils;
import org.ballerinalang.langserver.util.TestUtil;
import org.eclipse.lsp4j.Position;
import org.eclipse.lsp4j.jsonrpc.Endpoint;
import org.slf4j.Logger;
import org.slf4j.LoggerFactory;
import org.testng.Assert;
import org.testng.annotations.AfterClass;
import org.testng.annotations.BeforeClass;
import org.testng.annotations.DataProvider;
import org.testng.annotations.Test;

import java.io.File;
import java.io.IOException;
import java.net.URI;
import java.nio.file.Path;
import java.nio.file.Paths;

/**
 * Test goto definition language server feature.
 */
public class ReferencesTest {
    protected Path configRoot;
    protected Path sourceRoot;
    protected Gson gson = new Gson();
    protected JsonParser parser = new JsonParser();
    protected Endpoint serviceEndpoint;
    private static final Logger log = LoggerFactory.getLogger(ReferencesTest.class);

    @BeforeClass
    public void init() throws Exception {
        configRoot = FileUtils.RES_DIR.resolve("references").resolve("expected");
        sourceRoot = FileUtils.RES_DIR.resolve("references").resolve("sources");
        this.serviceEndpoint = TestUtil.initializeLanguageSever();
    }

    @Test(description = "Test reference", dataProvider = "testDataProvider")
<<<<<<< HEAD
    public void test(String configPath) throws IOException, LSStdlibCacheException {
=======
    public void test(String configPath, String configDir) throws IOException {
>>>>>>> 0ed6999d
        JsonObject configObject = FileUtils.fileContentAsObject(configRoot.resolve(configPath).toString());
        JsonObject source = configObject.getAsJsonObject("source");
        Path sourcePath = sourceRoot.resolve(source.get("file").getAsString());
        Position position = gson.fromJson(configObject.get("position"), Position.class);

        TestUtil.openDocument(serviceEndpoint, sourcePath);
        String actualStr = TestUtil.getReferencesResponse(sourcePath.toString(), position, serviceEndpoint);
        TestUtil.closeDocument(serviceEndpoint, sourcePath);

        JsonArray expected = configObject.getAsJsonArray("result");
        JsonArray actual = parser.parse(actualStr).getAsJsonObject().get("result").getAsJsonArray();
        this.alterExpectedUri(expected, sourceRoot);
        this.alterActualUri(actual);
        
        expected.forEach(jsonElement -> Assert.assertTrue(actual.contains(jsonElement)));
    }

    @DataProvider
    private Object[][] testDataProvider() {
        log.info("Test textDocument/definition for Basic Cases");
        return new Object[][]{
                {"ref_config1.json"},
                {"ref_error_types_config1.json"},
                {"ref_error_types_config2.json"},
                {"ref_error_types_config3.json"},
                {"ref_record_types_config1.json"},
                // TODO type Err error; user defined types from other modules are not detected due to their parent
                //  being set to lang.annotations.
                {"ref_package_alias_config1.json"}
        };
    }

    @AfterClass
    public void shutDownLanguageServer() throws IOException {
        TestUtil.shutdownLanguageServer(this.serviceEndpoint);
    }

    protected void alterExpectedUri(JsonArray expected, Path root) throws IOException {
        for (JsonElement jsonElement : expected) {
            JsonObject item = jsonElement.getAsJsonObject();
            String[] uriComponents = item.get("uri").toString().replace("\"", "").split("/");
            Path expectedPath = Paths.get(root.toUri());
            for (String uriComponent : uriComponents) {
                expectedPath = expectedPath.resolve(uriComponent);
            }
            item.remove("uri");
            item.addProperty("uri", expectedPath.toFile().getCanonicalPath());
        }
    }

    protected void alterActualUri(JsonArray actual) throws IOException {
        for (JsonElement jsonElement : actual) {
            JsonObject item = jsonElement.getAsJsonObject();
            String uri = item.get("uri").toString().replace("\"", "");
            String canonicalPath = new File(URI.create(uri)).getCanonicalPath();
            item.remove("uri");
            item.addProperty("uri", canonicalPath);
        }
    }
}<|MERGE_RESOLUTION|>--- conflicted
+++ resolved
@@ -59,11 +59,7 @@
     }
 
     @Test(description = "Test reference", dataProvider = "testDataProvider")
-<<<<<<< HEAD
-    public void test(String configPath) throws IOException, LSStdlibCacheException {
-=======
-    public void test(String configPath, String configDir) throws IOException {
->>>>>>> 0ed6999d
+    public void test(String configPath) throws IOException {
         JsonObject configObject = FileUtils.fileContentAsObject(configRoot.resolve(configPath).toString());
         JsonObject source = configObject.getAsJsonObject("source");
         Path sourcePath = sourceRoot.resolve(source.get("file").getAsString());
