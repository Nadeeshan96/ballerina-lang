/*
 *  Copyright (c) 2021, WSO2 Inc. (http://www.wso2.org) All Rights Reserved.
 *
 *  WSO2 Inc. licenses this file to you under the Apache License,
 *  Version 2.0 (the "License"); you may not use this file except
 *  in compliance with the License.
 *  You may obtain a copy of the License at
 *
 *    http://www.apache.org/licenses/LICENSE-2.0
 *
 *  Unless required by applicable law or agreed to in writing,
 *  software distributed under the License is distributed on an
 *  "AS IS" BASIS, WITHOUT WARRANTIES OR CONDITIONS OF ANY
 *  KIND, either express or implied.  See the License for the
 *  specific language governing permissions and limitations
 *  under the License.
 */
package org.ballerinalang.langserver.definition;

import org.ballerinalang.langserver.common.utils.CommonUtil;
import org.ballerinalang.langserver.commons.capability.InitializationOptions;
import org.ballerinalang.langserver.util.TestUtil;
import org.eclipse.lsp4j.jsonrpc.Endpoint;
import org.testng.annotations.Test;

import java.io.IOException;
import java.net.URISyntaxException;

/**
 * Test goto definition language server feature with bala URI scheme enabled.
 */
public class BalaSchemeDefinitionTest extends DefinitionTest {

    @Test(enabled = false, description = "Test goto definitions", dataProvider = "testDataProvider")
    public void test(String configPath, String configDir) throws IOException {
        super.test(configPath, configDir);
    }

<<<<<<< HEAD
    @Test(description = "Test goto definitions for standard libs", dataProvider = "testStdLibDataProvider", enabled =
            false)
=======
    @Test(enabled = false, description = "Test goto definitions for standard libs", 
            dataProvider = "testStdLibDataProvider")
>>>>>>> 4ec75ca9
    public void testStdLibDefinition(String configPath, String configDir) throws IOException, URISyntaxException {
        super.testStdLibDefinition(configPath, configDir);
    }

<<<<<<< HEAD
    @Test(dataProvider = "testInterStdLibDataProvider", enabled = false)
=======
    @Test(enabled = false, dataProvider = "testInterStdLibDataProvider")
>>>>>>> 4ec75ca9
    public void testInterStdLibDefinition(String configPath, String configDir) throws IOException, URISyntaxException {
        super.testInterStdLibDefinition(configPath, configDir);
    }

    @Override
    protected Endpoint getServiceEndpoint() {
        return TestUtil.newLanguageServer()
                .withInitOption(InitializationOptions.KEY_BALA_SCHEME_SUPPORT, true)
                .build();
    }

    protected String getExpectedUriScheme() {
        return CommonUtil.URI_SCHEME_BALA;
    }
}<|MERGE_RESOLUTION|>--- conflicted
+++ resolved
@@ -36,22 +36,15 @@
         super.test(configPath, configDir);
     }
 
-<<<<<<< HEAD
-    @Test(description = "Test goto definitions for standard libs", dataProvider = "testStdLibDataProvider", enabled =
-            false)
-=======
+
     @Test(enabled = false, description = "Test goto definitions for standard libs", 
             dataProvider = "testStdLibDataProvider")
->>>>>>> 4ec75ca9
     public void testStdLibDefinition(String configPath, String configDir) throws IOException, URISyntaxException {
         super.testStdLibDefinition(configPath, configDir);
     }
 
-<<<<<<< HEAD
-    @Test(dataProvider = "testInterStdLibDataProvider", enabled = false)
-=======
+
     @Test(enabled = false, dataProvider = "testInterStdLibDataProvider")
->>>>>>> 4ec75ca9
     public void testInterStdLibDefinition(String configPath, String configDir) throws IOException, URISyntaxException {
         super.testInterStdLibDefinition(configPath, configDir);
     }
