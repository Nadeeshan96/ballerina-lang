/*
 *  Copyright (c) 2018, WSO2 Inc. (http://www.wso2.org) All Rights Reserved.
 *
 *  WSO2 Inc. licenses this file to you under the Apache License,
 *  Version 2.0 (the "License"); you may not use this file except
 *  in compliance with the License.
 *  You may obtain a copy of the License at
 *
 *    http://www.apache.org/licenses/LICENSE-2.0
 *
 *  Unless required by applicable law or agreed to in writing,
 *  software distributed under the License is distributed on an
 *  "AS IS" BASIS, WITHOUT WARRANTIES OR CONDITIONS OF ANY
 *  KIND, either express or implied.  See the License for the
 *  specific language governing permissions and limitations
 *  under the License.
 */
package org.ballerinalang.langserver.command;

import com.google.gson.Gson;
import com.google.gson.JsonObject;
import com.google.gson.JsonParser;
import org.ballerinalang.langserver.command.executors.AddAllDocumentationExecutor;
import org.ballerinalang.langserver.command.executors.AddDocumentationExecutor;
import org.ballerinalang.langserver.command.executors.CreateFunctionExecutor;
import org.ballerinalang.langserver.common.constants.CommandConstants;
import org.ballerinalang.langserver.commons.command.CommandArgument;
import org.ballerinalang.langserver.util.FileUtils;
import org.ballerinalang.langserver.util.TestUtil;
import org.eclipse.lsp4j.ExecuteCommandParams;
import org.eclipse.lsp4j.jsonrpc.Endpoint;
import org.slf4j.Logger;
import org.slf4j.LoggerFactory;
import org.testng.Assert;
import org.testng.annotations.AfterClass;
import org.testng.annotations.BeforeClass;
import org.testng.annotations.DataProvider;
import org.testng.annotations.Test;
<<<<<<< HEAD
import org.wso2.ballerinalang.compiler.tree.BLangImportPackage;
import org.wso2.ballerinalang.compiler.tree.BLangPackage;
import org.wso2.ballerinalang.compiler.tree.BLangSimpleVariable;
import org.wso2.ballerinalang.compiler.tree.BLangTestablePackage;
import org.wso2.ballerinalang.compiler.util.ProjectDirConstants;
=======
>>>>>>> f4eaa62d

import java.io.File;
import java.io.IOException;
import java.nio.file.Path;
import java.nio.file.Paths;
import java.util.ArrayList;
import java.util.Arrays;
import java.util.Collections;
import java.util.List;

/**
 * Command Execution Test Cases.
 *
 * @since 0.982.0
 */
public class CommandExecutionTest {

    private Endpoint serviceEndpoint;

    private final Gson gson = new Gson();

    private final JsonParser parser = new JsonParser();

    private final Path sourcesPath = new File(getClass().getClassLoader().getResource("command").getFile()).toPath();

    private static final Logger log = LoggerFactory.getLogger(CommandExecutionTest.class);

    @BeforeClass
    public void init() throws Exception {
        this.serviceEndpoint = TestUtil.initializeLanguageSever();
    }

    @Test(dataProvider = "add-doc-data-provider")
    public void testAddSingleDocumentation(String config, String source) {
        String configJsonPath = "command" + File.separator + config;
        Path sourcePath = sourcesPath.resolve("source").resolve(source);
        JsonObject configJsonObject = FileUtils.fileContentAsObject(configJsonPath);
        JsonObject expected = configJsonObject.get("expected").getAsJsonObject();
        List<Object> args = Arrays.asList(
                new CommandArgument("node.type", configJsonObject.get("nodeType").getAsString()),
                new CommandArgument("doc.uri", sourcePath.toUri().toString()),
                new CommandArgument("node.line", configJsonObject.get("nodeLine").getAsString()));
        JsonObject responseJson = getCommandResponse(args, AddDocumentationExecutor.COMMAND);
        responseJson.get("result").getAsJsonObject().get("edit").getAsJsonObject().getAsJsonArray("documentChanges")
                .forEach(element -> element.getAsJsonObject().remove("textDocument"));
        Assert.assertEquals(responseJson, expected, "Test Failed for: " + config);
    }

    @Test(dataProvider = "add-all-doc-data-provider")
    public void testAddAllDocumentation(String config, String source) {
        String configJsonPath = "command" + File.separator + config;
        Path sourcePath = sourcesPath.resolve("source").resolve(source);
        JsonObject configJsonObject = FileUtils.fileContentAsObject(configJsonPath);
        JsonObject expected = configJsonObject.get("expected").getAsJsonObject();
        List<Object> args = Collections.singletonList(
                new CommandArgument("doc.uri", sourcePath.toUri().toString()));
        JsonObject responseJson = getCommandResponse(args, AddAllDocumentationExecutor.COMMAND);
        responseJson.get("result").getAsJsonObject().get("edit").getAsJsonObject().getAsJsonArray("documentChanges")
                .forEach(element -> element.getAsJsonObject().remove("textDocument"));
        Assert.assertEquals(responseJson, expected, "Test Failed for: " + config);
    }

    @Test(dataProvider = "create-function-data-provider")
    public void testCreateFunction(String config, String source) throws IOException {
        String configJsonPath = "command" + File.separator + config;
        Path sourcePath = sourcesPath.resolve("source").resolve(source);
        TestUtil.openDocument(serviceEndpoint, sourcePath);
        JsonObject configJsonObject = FileUtils.fileContentAsObject(configJsonPath);
        JsonObject expected = configJsonObject.get("expected").getAsJsonObject();
        List<Object> args = new ArrayList<>();
        JsonObject arguments = configJsonObject.get("arguments").getAsJsonObject();
        args.add(new CommandArgument(CommandConstants.ARG_KEY_DOC_URI, sourcePath.toUri().toString()));
        args.add(new CommandArgument(CommandConstants.ARG_KEY_NODE_LINE, arguments.get("node.line").getAsString()));
        args.add(new CommandArgument(CommandConstants.ARG_KEY_NODE_COLUMN, arguments.get("node.column").getAsString()));
        JsonObject responseJson = getCommandResponse(args, CreateFunctionExecutor.COMMAND);
        responseJson.get("result").getAsJsonObject().get("edit").getAsJsonObject().getAsJsonArray("documentChanges")
                .forEach(element -> element.getAsJsonObject().remove("textDocument"));
        TestUtil.closeDocument(serviceEndpoint, sourcePath);
        Assert.assertEquals(responseJson, expected, "Test Failed for: " + config);
    }

<<<<<<< HEAD
    @Test(dataProvider = "testgen-fail-data-provider", enabled = false)
    public void testTestGenerationFailCases(String config, Path source) throws IOException {
        String configJsonPath = "command" + File.separator + config;
        Path sourcePath = sourcesPath.resolve("source").resolve(source);
        Path testFilePath = LSCompilerUtil.getCurrentModulePath(sourcePath).resolve(ProjectDirConstants.TEST_DIR_NAME)
                .resolve(CreateTestExecutor.generateTestFileName(sourcePath));

        JsonObject configJsonObject = FileUtils.fileContentAsObject(configJsonPath);
        JsonArray cases = configJsonObject.getAsJsonArray("cases");

        for (JsonElement testCase : cases) {
            // Clear old test file
            Files.deleteIfExists(testFilePath);

            List<Object> args = new ArrayList<>();
            JsonObject testCaseConfig = testCase.getAsJsonObject();
            JsonObject arguments = testCaseConfig.get("arguments").getAsJsonObject();
            args.add(new CommandArgument(CommandConstants.ARG_KEY_DOC_URI, sourcePath.toUri().toString()));
            args.add(new CommandArgument(CommandConstants.ARG_KEY_NODE_LINE, arguments.get("node.line").getAsString()));
            args.add(new CommandArgument(CommandConstants.ARG_KEY_NODE_COLUMN,
                    arguments.get("node.column").getAsString()));
            JsonObject responseJson = getCommandResponse(args, CreateTestExecutor.COMMAND);
            JsonElement resultElm = responseJson.get("result");
            if (resultElm.getAsBoolean()) {
                Assert.fail("This test should expected to fail but received:\n" + resultElm.toString());
            }
        }
    }

    @Test(dataProvider = "testgen-data-provider", enabled = false)
    public void testTestGeneration(String config, Path source) throws IOException, CompilationFailedException {
        String configJsonPath = "command" + File.separator + config;
        Path sourcePath = sourcesPath.resolve("source").resolve(source);
        Path testFilePath = LSCompilerUtil.getCurrentModulePath(sourcePath).resolve(ProjectDirConstants.TEST_DIR_NAME)
                .resolve(CreateTestExecutor.generateTestFileName(sourcePath));

        JsonObject configJsonObject = FileUtils.fileContentAsObject(configJsonPath);
        JsonArray cases = configJsonObject.getAsJsonArray("cases");

        for (JsonElement testCase : cases) {
            // Clear old test file
            Files.deleteIfExists(testFilePath);

            List<Object> args = new ArrayList<>();
            JsonObject testCaseConfig = testCase.getAsJsonObject();
            JsonObject arguments = testCaseConfig.get("arguments").getAsJsonObject();
            args.add(new CommandArgument(CommandConstants.ARG_KEY_DOC_URI, sourcePath.toUri().toString()));
            args.add(new CommandArgument(CommandConstants.ARG_KEY_NODE_LINE, arguments.get("node.line").getAsString()));
            args.add(new CommandArgument(CommandConstants.ARG_KEY_NODE_COLUMN,
                    arguments.get("node.column").getAsString()));
            JsonObject responseJson = getCommandResponse(args, CreateTestExecutor.COMMAND);
            JsonElement resultElm = responseJson.get("result");
            String content = resultElm.getAsJsonObject().get("edit").getAsJsonObject()
                    .getAsJsonArray("documentChanges").get(1).getAsJsonObject().getAsJsonArray("edits").get(0)
                    .getAsJsonObject().get("newText").getAsString();

            // Need to write all text-edits into the test file
            try (FileOutputStream outputStream = new FileOutputStream(testFilePath.toFile())) {
                byte[] strToBytes = content.getBytes(Charset.defaultCharset());
                outputStream.write(strToBytes);
            }

            // Compile the test file through the actual path, since it depends on the source-code
            Path currentModule = LSCompilerUtil.getCurrentModulePath(testFilePath);
            BallerinaFile balFile = ExtendedLSCompiler.compileFile(currentModule, CompilerPhase.TAINT_ANALYZE);
            // Check for compiler errors and diagnostics
            if (!balFile.getBLangPackage().isPresent() ||
                    (balFile.getDiagnostics().isPresent() && !balFile.getDiagnostics().get().isEmpty())) {
                Assert.fail("Generated test file has errors! path: " + testFilePath);
            }

            JsonObject result = testCaseConfig.get("expected").getAsJsonObject();
            List<String> imports = new ArrayList<>();
            List<String> globals = new ArrayList<>();
            List<String> functions = new ArrayList<>();
            List<String> services = new ArrayList<>();
            result.get("imports").getAsJsonArray().forEach(importNode -> imports.add(importNode.getAsString()));
            result.get("globals").getAsJsonArray().forEach(global -> globals.add(global.getAsString()));
            result.get("functions").getAsJsonArray().forEach(func -> functions.add(func.getAsString()));
            result.get("services").getAsJsonArray().forEach(service -> services.add(service.getAsString()));
            BLangPackage bLangPackage = balFile.getBLangPackage().get();
            BLangTestablePackage testablePkg = bLangPackage.getTestablePkg();
            testablePkg.getCompilationUnits()
                    .forEach(unit -> unit.getTopLevelNodes()
                            .forEach(node -> {
                                        if (node instanceof BLangImportPackage) {
                                            BLangImportPackage importPkg = (BLangImportPackage) node;
                                            imports.removeIf(pkgName -> {
                                                return pkgName.equals(importPkg.orgName.value + "/" + importPkg.alias);
                                            });
                                        }
                                    }
                            )
                    );
            // Remove found values from the expected values
            testablePkg.getGlobalVariables().forEach(variable -> {
                globals.removeIf(global -> ((BLangSimpleVariable) variable).name.value.equals(global));
            });
            testablePkg.getFunctions().forEach(function -> {
                functions.removeIf(func -> function.name.value.equals(func));
            });
            testablePkg.getServices().forEach(service -> {
                services.removeIf(ser -> service.name.value.equals(ser));
            });

//            testablePkg.getGlobalVariables().stream()
//                    .filter(simpleVariable -> simpleVariable.type instanceof BServiceType)
//                    .forEach(simpleVariable ->
//                            services.removeIf(serviceName ->
//                                    serviceName.equals(((BLangSimpleVariable) simpleVariable).name.value)));

            // Check for pending expected values
            String failMsgTemplate = "Generated test file does not contain following %s:\n%s";
            if (!imports.isEmpty()) {
                Assert.fail(String.format(failMsgTemplate, "imports", String.join(", ", imports)));
            }
            if (!globals.isEmpty()) {
                Assert.fail(String.format(failMsgTemplate, "globals", String.join(", ", globals)));
            }
            if (!functions.isEmpty()) {
                Assert.fail(String.format(failMsgTemplate, "functions", String.join(", ", functions)));
            }
            if (!services.isEmpty()) {
                Assert.fail(String.format(failMsgTemplate, "services", String.join(", ", services)));
            }
        }
        // Clear old test file
        Files.deleteIfExists(testFilePath);
    }

=======
>>>>>>> f4eaa62d
    // TODO: #23371
    // TODO: #23371

    @DataProvider(name = "add-doc-data-provider")
    public Object[][] addDocDataProvider() {
        log.info("Test workspace/executeCommand for command {}", AddDocumentationExecutor.COMMAND);
        return new Object[][]{
                //TODO: Disabled failing doc tests
//                {"addSingleFunctionDocumentation1.json", "addSingleFunctionDocumentation1.bal"},
                {"addSingleFunctionDocumentation2.json", "commonDocumentation.bal"},
                {"addObjectFunctionDocumentation.json", "commonDocumentation.bal"},
                {"addSingleServiceDocumentation.json", "commonDocumentation.bal"},
                {"addSingleRecordDocumentation.json", "commonDocumentation.bal"},
                {"addSingleObjectDocumentation.json", "commonDocumentation.bal"},
                {"serviceDocumentationWithAnnotations.json", "serviceDocumentationWithAnnotations.bal"},
        };
    }

    @DataProvider(name = "add-all-doc-data-provider")
    public Object[][] addAllDocDataProvider() {
        log.info("Test workspace/executeCommand for command {}", AddAllDocumentationExecutor.COMMAND);
        return new Object[][]{
                {"addAllDocumentation.json", "commonDocumentation.bal"},
                {"addAllDocumentationWithAnnotations.json", "addAllDocumentationWithAnnotations.bal"}
        };
    }

    @DataProvider(name = "create-function-data-provider")
    public Object[][] createFunctionDataProvider() {
        log.info("Test workspace/executeCommand for command {}", CreateFunctionExecutor.COMMAND);
        return new Object[][]{
                {"createUndefinedFunction1.json", "createUndefinedFunction.bal"},
                {"createUndefinedFunction2.json", "createUndefinedFunction.bal"},
                {"createUndefinedFunction3.json", "createUndefinedFunction.bal"},
                {"createUndefinedFunction4.json", "createUndefinedFunction2.bal"},
                {"createUndefinedFunction5.json", "createUndefinedFunction3.bal"},
                {"createUndefinedFunction6.json", "createUndefinedFunction4.bal"},
                {"createUndefinedFunction7.json", "createUndefinedFunction5.bal"},
                {"createUndefinedFunction8.json", "createUndefinedFunction5.bal"},
                {"createUndefinedFunction9.json", "createUndefinedFunction5.bal"},
                {"createUndefinedFunction10.json", "createUndefinedFunction5.bal"},
                {"createUndefinedFunction11.json", "createUndefinedFunction5.bal"},
                {"createUndefinedFunction12.json", "createUndefinedFunction5.bal"},
                {"createUndefinedFunction13.json", "createUndefinedFunction5.bal"},
        };
    }

    @DataProvider(name = "testgen-fail-data-provider")
    public Object[][] testGenerationNegativeDataProvider() {
        log.info("Test, test generation command failed cases");
        return new Object[][]{
                {"testGenerationForServicesNegative.json", Paths.get("testgen", "module2", "services.bal")},
        };
    }

    @DataProvider(name = "testgen-append-data-provider")
    public Object[][] testGenerationAppendDataProvider() {
        return new Object[][]{
                {"testGenerationForServicesNegative.json", Paths.get("testgen", "module2", "services.bal")},
        };
    }


    @AfterClass
    public void cleanupLanguageServer() {
        TestUtil.shutdownLanguageServer(this.serviceEndpoint);
    }

    private List argsToJson(List<Object> args) {
        List<JsonObject> jsonArgs = new ArrayList<>();
        for (Object arg : args) {
            jsonArgs.add((JsonObject) gson.toJsonTree(arg));
        }
        return jsonArgs;
    }

    private JsonObject getCommandResponse(List<Object> args, String command) {
        List argsList = argsToJson(args);
        ExecuteCommandParams params = new ExecuteCommandParams(command, argsList);
        String response = TestUtil.getExecuteCommandResponse(params, this.serviceEndpoint).replace("\\r\\n", "\\n");
        JsonObject responseJson = parser.parse(response).getAsJsonObject();
        responseJson.remove("id");
        return responseJson;
    }
}<|MERGE_RESOLUTION|>--- conflicted
+++ resolved
@@ -36,14 +36,6 @@
 import org.testng.annotations.BeforeClass;
 import org.testng.annotations.DataProvider;
 import org.testng.annotations.Test;
-<<<<<<< HEAD
-import org.wso2.ballerinalang.compiler.tree.BLangImportPackage;
-import org.wso2.ballerinalang.compiler.tree.BLangPackage;
-import org.wso2.ballerinalang.compiler.tree.BLangSimpleVariable;
-import org.wso2.ballerinalang.compiler.tree.BLangTestablePackage;
-import org.wso2.ballerinalang.compiler.util.ProjectDirConstants;
-=======
->>>>>>> f4eaa62d
 
 import java.io.File;
 import java.io.IOException;
@@ -125,139 +117,6 @@
         Assert.assertEquals(responseJson, expected, "Test Failed for: " + config);
     }
 
-<<<<<<< HEAD
-    @Test(dataProvider = "testgen-fail-data-provider", enabled = false)
-    public void testTestGenerationFailCases(String config, Path source) throws IOException {
-        String configJsonPath = "command" + File.separator + config;
-        Path sourcePath = sourcesPath.resolve("source").resolve(source);
-        Path testFilePath = LSCompilerUtil.getCurrentModulePath(sourcePath).resolve(ProjectDirConstants.TEST_DIR_NAME)
-                .resolve(CreateTestExecutor.generateTestFileName(sourcePath));
-
-        JsonObject configJsonObject = FileUtils.fileContentAsObject(configJsonPath);
-        JsonArray cases = configJsonObject.getAsJsonArray("cases");
-
-        for (JsonElement testCase : cases) {
-            // Clear old test file
-            Files.deleteIfExists(testFilePath);
-
-            List<Object> args = new ArrayList<>();
-            JsonObject testCaseConfig = testCase.getAsJsonObject();
-            JsonObject arguments = testCaseConfig.get("arguments").getAsJsonObject();
-            args.add(new CommandArgument(CommandConstants.ARG_KEY_DOC_URI, sourcePath.toUri().toString()));
-            args.add(new CommandArgument(CommandConstants.ARG_KEY_NODE_LINE, arguments.get("node.line").getAsString()));
-            args.add(new CommandArgument(CommandConstants.ARG_KEY_NODE_COLUMN,
-                    arguments.get("node.column").getAsString()));
-            JsonObject responseJson = getCommandResponse(args, CreateTestExecutor.COMMAND);
-            JsonElement resultElm = responseJson.get("result");
-            if (resultElm.getAsBoolean()) {
-                Assert.fail("This test should expected to fail but received:\n" + resultElm.toString());
-            }
-        }
-    }
-
-    @Test(dataProvider = "testgen-data-provider", enabled = false)
-    public void testTestGeneration(String config, Path source) throws IOException, CompilationFailedException {
-        String configJsonPath = "command" + File.separator + config;
-        Path sourcePath = sourcesPath.resolve("source").resolve(source);
-        Path testFilePath = LSCompilerUtil.getCurrentModulePath(sourcePath).resolve(ProjectDirConstants.TEST_DIR_NAME)
-                .resolve(CreateTestExecutor.generateTestFileName(sourcePath));
-
-        JsonObject configJsonObject = FileUtils.fileContentAsObject(configJsonPath);
-        JsonArray cases = configJsonObject.getAsJsonArray("cases");
-
-        for (JsonElement testCase : cases) {
-            // Clear old test file
-            Files.deleteIfExists(testFilePath);
-
-            List<Object> args = new ArrayList<>();
-            JsonObject testCaseConfig = testCase.getAsJsonObject();
-            JsonObject arguments = testCaseConfig.get("arguments").getAsJsonObject();
-            args.add(new CommandArgument(CommandConstants.ARG_KEY_DOC_URI, sourcePath.toUri().toString()));
-            args.add(new CommandArgument(CommandConstants.ARG_KEY_NODE_LINE, arguments.get("node.line").getAsString()));
-            args.add(new CommandArgument(CommandConstants.ARG_KEY_NODE_COLUMN,
-                    arguments.get("node.column").getAsString()));
-            JsonObject responseJson = getCommandResponse(args, CreateTestExecutor.COMMAND);
-            JsonElement resultElm = responseJson.get("result");
-            String content = resultElm.getAsJsonObject().get("edit").getAsJsonObject()
-                    .getAsJsonArray("documentChanges").get(1).getAsJsonObject().getAsJsonArray("edits").get(0)
-                    .getAsJsonObject().get("newText").getAsString();
-
-            // Need to write all text-edits into the test file
-            try (FileOutputStream outputStream = new FileOutputStream(testFilePath.toFile())) {
-                byte[] strToBytes = content.getBytes(Charset.defaultCharset());
-                outputStream.write(strToBytes);
-            }
-
-            // Compile the test file through the actual path, since it depends on the source-code
-            Path currentModule = LSCompilerUtil.getCurrentModulePath(testFilePath);
-            BallerinaFile balFile = ExtendedLSCompiler.compileFile(currentModule, CompilerPhase.TAINT_ANALYZE);
-            // Check for compiler errors and diagnostics
-            if (!balFile.getBLangPackage().isPresent() ||
-                    (balFile.getDiagnostics().isPresent() && !balFile.getDiagnostics().get().isEmpty())) {
-                Assert.fail("Generated test file has errors! path: " + testFilePath);
-            }
-
-            JsonObject result = testCaseConfig.get("expected").getAsJsonObject();
-            List<String> imports = new ArrayList<>();
-            List<String> globals = new ArrayList<>();
-            List<String> functions = new ArrayList<>();
-            List<String> services = new ArrayList<>();
-            result.get("imports").getAsJsonArray().forEach(importNode -> imports.add(importNode.getAsString()));
-            result.get("globals").getAsJsonArray().forEach(global -> globals.add(global.getAsString()));
-            result.get("functions").getAsJsonArray().forEach(func -> functions.add(func.getAsString()));
-            result.get("services").getAsJsonArray().forEach(service -> services.add(service.getAsString()));
-            BLangPackage bLangPackage = balFile.getBLangPackage().get();
-            BLangTestablePackage testablePkg = bLangPackage.getTestablePkg();
-            testablePkg.getCompilationUnits()
-                    .forEach(unit -> unit.getTopLevelNodes()
-                            .forEach(node -> {
-                                        if (node instanceof BLangImportPackage) {
-                                            BLangImportPackage importPkg = (BLangImportPackage) node;
-                                            imports.removeIf(pkgName -> {
-                                                return pkgName.equals(importPkg.orgName.value + "/" + importPkg.alias);
-                                            });
-                                        }
-                                    }
-                            )
-                    );
-            // Remove found values from the expected values
-            testablePkg.getGlobalVariables().forEach(variable -> {
-                globals.removeIf(global -> ((BLangSimpleVariable) variable).name.value.equals(global));
-            });
-            testablePkg.getFunctions().forEach(function -> {
-                functions.removeIf(func -> function.name.value.equals(func));
-            });
-            testablePkg.getServices().forEach(service -> {
-                services.removeIf(ser -> service.name.value.equals(ser));
-            });
-
-//            testablePkg.getGlobalVariables().stream()
-//                    .filter(simpleVariable -> simpleVariable.type instanceof BServiceType)
-//                    .forEach(simpleVariable ->
-//                            services.removeIf(serviceName ->
-//                                    serviceName.equals(((BLangSimpleVariable) simpleVariable).name.value)));
-
-            // Check for pending expected values
-            String failMsgTemplate = "Generated test file does not contain following %s:\n%s";
-            if (!imports.isEmpty()) {
-                Assert.fail(String.format(failMsgTemplate, "imports", String.join(", ", imports)));
-            }
-            if (!globals.isEmpty()) {
-                Assert.fail(String.format(failMsgTemplate, "globals", String.join(", ", globals)));
-            }
-            if (!functions.isEmpty()) {
-                Assert.fail(String.format(failMsgTemplate, "functions", String.join(", ", functions)));
-            }
-            if (!services.isEmpty()) {
-                Assert.fail(String.format(failMsgTemplate, "services", String.join(", ", services)));
-            }
-        }
-        // Clear old test file
-        Files.deleteIfExists(testFilePath);
-    }
-
-=======
->>>>>>> f4eaa62d
     // TODO: #23371
     // TODO: #23371
 
