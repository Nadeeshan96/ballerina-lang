--- conflicted
+++ resolved
@@ -19,51 +19,47 @@
         x => x + 1;
 
     function () returns int lambda8 =
-<<<<<<< HEAD
         () => 1 + 1;
-=======
-    () => 1 + 1;
 
     // Height preserving test 2
     function (int, string) returns string lambda9 =
-    (
-    x
-    ,
-    y
-    )
-    =>
-    x
-    +
-    y
+        (
+            x
+            ,
+            y
+        )
+        =>
+            x
+            +
+            y
     ;
 
     function (int) returns int lambda10 =
-    (
-    x
-    )
-    =>
-    x
-    +
-    1
-    +
-    1
+        (
+            x
+        )
+        =>
+            x
+            +
+            1
+            +
+            1
     ;
 
     function (int) returns int lambda11 =
-    x
-    =>
-    x
-    +
-    1
+        x
+        =>
+            x
+            +
+            1
     ;
 
     function () returns int lambda12 =
-    (
-    )
-    =>
-    1
-    +
-    1
+        (
+        )
+        =>
+            1
+            +
+            1
     ;
->>>>>>> 428a71a1
 }