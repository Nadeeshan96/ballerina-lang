--- conflicted
+++ resolved
@@ -56,16 +56,11 @@
     Foo1 foo2 = {
         s: "S",
         i: 23,
-<<<<<<< HEAD
-        fib: [5.6, 3,
-            true]
-=======
         fib: [
             5.6,
             3,
             true
         ]
->>>>>>> 428a71a1
     };
 
     match foo2 {
