--- conflicted
+++ resolved
@@ -69,17 +69,12 @@
     error<string, record {|string message?; error cause?; string...;|}> err1 = error("Error Code", message = "Msg");
     [string, map<any>] | error t1 = err1;
     match t1 {
-<<<<<<< HEAD
-        var [reason, detail] => return "Matched with tuple : " + reason + " " + "io:sprintf(\"%s\", detail)";
-        error (var reason, message = message, ...var details1) => return "Matched with error : " + reason + " {\"message\":\"" + <string>message + "\"}";
-=======
         var [reason, detail] => {
             return "Matched with tuple : " + reason + " " + "io:sprintf(\"%s\", detail)";
         }
         error (var reason, message = message, ...var details1) => {
             return "Matched with error : " + reason + " {\"message\":\"" + <string>message + "\"}";
         }
->>>>>>> 4482cd3a
     }
 
     return "";
@@ -94,25 +89,15 @@
         }
         error
         (
-<<<<<<< HEAD
             var
             reason
             ,
             message
             =
             message
-        ) => return "Matched with error : " + reason + " {\"message\":\"" + <string>message + "\"}";
-=======
-        var
-        reason
-        ,
-        message
-        =
-        message
         ) => {
             return "Matched with error : " + reason + " {\"message\":\"" + <string>message + "\"}";
         }
->>>>>>> 4482cd3a
     }
 
     return "";
@@ -126,25 +111,15 @@
             return "Matched with tuple : " + reason + " " + "io:sprintf(\"%s\", detail)";
         }
         var
-<<<<<<< HEAD
             error (
                 reason
                 ,
                 message
                 =
                 message
-            ) => return "Matched with error : " + reason + " {\"message\":\"" + <string>message + "\"}";
-=======
-        error (
-        reason
-        ,
-        message
-        =
-        message
-        ) => {
-            return "Matched with error : " + reason + " {\"message\":\"" + <string>message + "\"}";
-        }
->>>>>>> 4482cd3a
+            ) => {
+                return "Matched with error : " + reason + " {\"message\":\"" + <string>message + "\"}";
+            }
     }
 
     return "";
@@ -159,7 +134,6 @@
         }
         error
         (
-<<<<<<< HEAD
             var
             reason
             ,
@@ -169,21 +143,9 @@
             ...
             var
             details1
-        ) => return "Matched with error : " + reason + " {\"message\":\"" + <string>message + "\"}";
-=======
-        var
-        reason
-        ,
-        message
-        =
-        message,
-        ...
-        var
-        details1
         ) => {
             return "Matched with error : " + reason + " {\"message\":\"" + <string>message + "\"}";
         }
->>>>>>> 4482cd3a
     }
 
     return "";
