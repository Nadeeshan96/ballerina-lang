--- conflicted
+++ resolved
@@ -10,24 +10,6 @@
       "kind": "quickfix",
       "edits": [
         {
-<<<<<<< HEAD
-            "title": "Implement method \u0027pushText3\u0027",
-            "edits": [
-                {
-                    "range": {
-                        "start": {
-                            "line": 15,
-                            "character": 0
-                        },
-                        "end": {
-                            "line": 15,
-                            "character": 0
-                        }
-                    },
-                    "newText": "\n    public function pushText3(string text) {\n        return;\n    }\n"
-                }
-            ]
-=======
           "range": {
             "start": {
               "line": 15,
@@ -39,7 +21,6 @@
             }
           },
           "newText": "\n    public function pushText3(string text) {\n        return;\n    }\n"
->>>>>>> dc0b9ee9
         }
       ]
     }
