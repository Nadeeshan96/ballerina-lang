--- conflicted
+++ resolved
@@ -1,43 +1,4 @@
 {
-<<<<<<< HEAD
-    "arguments": {
-        "node.range": {
-            "start": {
-                "line": 1,
-                "character": 14
-            },
-            "end": {
-                "line": 1,
-                "character": 24
-            }
-        }
-    },
-    "expected": {
-        "result": {
-            "edit": {
-                "documentChanges": [
-                    {
-                        "edits": [
-                            {
-                                "range": {
-                                    "start": {
-                                        "line": 2,
-                                        "character": 1
-                                    },
-                                    "end": {
-                                        "line": 2,
-                                        "character": 1
-                                    }
-                                },
-                                "newText": "\n\nfunction getValue() returns () {\n    return ();\n}\n"
-                            }
-                        ]
-                    }
-                ]
-            }
-        },
-        "jsonrpc": "2.0"
-=======
   "arguments": {
     "node.range": {
       "start": {
@@ -48,7 +9,6 @@
         "line": 1,
         "character": 24
       }
->>>>>>> dc0b9ee9
     }
   },
   "source": "createUndefinedFunction8.bal",
