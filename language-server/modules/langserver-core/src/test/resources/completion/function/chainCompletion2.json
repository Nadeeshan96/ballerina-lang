--- conflicted
+++ resolved
@@ -6,26 +6,15 @@
   "source": "function/source/chainCompletion2.bal",
   "items": [
     {
-<<<<<<< HEAD
-      "label": "setContentType(string mediaType)((mime:InvalidContentTypeError|()))",
-=======
       "label": "setContentType(string mediaType)((()|mime:InvalidContentTypeError))",
->>>>>>> b907f256
-      "kind": "Function",
-      "detail": "Function",
-      "documentation": {
-        "right": {
-          "kind": "markdown",
-<<<<<<< HEAD
-          "value": "**Package:** _ballerina/mime_  \n  \nSets the content-type to entity.\n  \n  \n---    \n**Parameters**  \n- _mediaType_  \n    Content type that needs to be set to the entity  \n  \n  \n**Return**  \nerror?"
-        }
-      },
-      "sortText": "131",
-=======
+      "kind": "Function",
+      "detail": "Function",
+      "documentation": {
+        "right": {
+          "kind": "markdown",
           "value": "**Package:** _ballerina/mime_  \n  \nSets the content-type to entity.\n  \n  \n---    \n**Parameters**  \n- _mediaType_  \n    Content type that needs to be set to the entity  \n  \n  \n**Return**  \nballerina/mime:InvalidContentTypeError?"
         }
       },
->>>>>>> b907f256
       "insertText": "setContentType(${1})",
       "insertTextFormat": "Snippet",
       "command": {
@@ -43,10 +32,6 @@
           "value": "**Package:** _ballerina/mime_  \n  \nGets the content type of entity.\n  \n  \n---    \n**Parameters**  \n  \n  \n**Return**  \nstring"
         }
       },
-<<<<<<< HEAD
-      "sortText": "131",
-=======
->>>>>>> b907f256
       "insertText": "getContentType(${1})",
       "insertTextFormat": "Snippet",
       "command": {
@@ -64,10 +49,6 @@
           "value": "**Package:** _ballerina/mime_  \n  \nSets the content ID of the entity.\n  \n  \n---    \n**Parameters**  \n- _contentId_  \n    Content ID that needs to be set to entity  \n"
         }
       },
-<<<<<<< HEAD
-      "sortText": "131",
-=======
->>>>>>> b907f256
       "insertText": "setContentId(${1});",
       "insertTextFormat": "Snippet",
       "command": {
@@ -85,10 +66,6 @@
           "value": "**Package:** _ballerina/mime_  \n  \nGets the content ID of entity.\n  \n  \n---    \n**Parameters**  \n  \n  \n**Return**  \nstring"
         }
       },
-<<<<<<< HEAD
-      "sortText": "131",
-=======
->>>>>>> b907f256
       "insertText": "getContentId(${1})",
       "insertTextFormat": "Snippet",
       "command": {
@@ -106,10 +83,6 @@
           "value": "**Package:** _ballerina/mime_  \n  \nSets the content length of the entity.\n  \n  \n---    \n**Parameters**  \n- _contentLength_  \n    Content length that needs to be set to entity  \n"
         }
       },
-<<<<<<< HEAD
-      "sortText": "131",
-=======
->>>>>>> b907f256
       "insertText": "setContentLength(${1});",
       "insertTextFormat": "Snippet",
       "command": {
@@ -127,10 +100,6 @@
           "value": "**Package:** _ballerina/mime_  \n  \nGets the content length of entity.\n  \n  \n---    \n**Parameters**  \n  \n  \n**Return**  \n(int|error)"
         }
       },
-<<<<<<< HEAD
-      "sortText": "131",
-=======
->>>>>>> b907f256
       "insertText": "getContentLength(${1})",
       "insertTextFormat": "Snippet",
       "command": {
@@ -148,10 +117,6 @@
           "value": "**Package:** _ballerina/mime_  \n  \nSets the content disposition of the entity.\n  \n  \n---    \n**Parameters**  \n- _contentDisposition_  \n    Content disposition that needs to be set to entity  \n"
         }
       },
-<<<<<<< HEAD
-      "sortText": "131",
-=======
->>>>>>> b907f256
       "insertText": "setContentDisposition(${1});",
       "insertTextFormat": "Snippet",
       "command": {
@@ -169,10 +134,6 @@
           "value": "**Package:** _ballerina/mime_  \n  \nGets the content disposition of entity.\n  \n  \n---    \n**Parameters**  \n  \n  \n**Return**  \nballerina/mime:ContentDisposition"
         }
       },
-<<<<<<< HEAD
-      "sortText": "131",
-=======
->>>>>>> b907f256
       "insertText": "getContentDisposition(${1})",
       "insertTextFormat": "Snippet",
       "command": {
@@ -190,10 +151,6 @@
           "value": "**Package:** _ballerina/mime_  \n  \nSets the entity body with the given content.\n  \n  \n---    \n**Parameters**  \n- _entityBody_  \n    Entity body can be of type `string`,`xml`,`json`,`byte[]`,`io:ReadableByteChannel` or `Entity[]`  \n"
         }
       },
-<<<<<<< HEAD
-      "sortText": "131",
-=======
->>>>>>> b907f256
       "insertText": "setBody(${1});",
       "insertTextFormat": "Snippet",
       "command": {
@@ -202,26 +159,15 @@
       }
     },
     {
-<<<<<<< HEAD
-      "label": "setFileAsEntityBody(string filePath)",
-=======
       "label": "setFileAsEntityBody(string filePath, string contentType)",
->>>>>>> b907f256
-      "kind": "Function",
-      "detail": "Function",
-      "documentation": {
-        "right": {
-          "kind": "markdown",
-<<<<<<< HEAD
-          "value": "**Package:** _ballerina/mime_  \n  \nSets the entity body with a given file. This method overrides any existing `content-type` headers\nwith the default content type `application/octet-stream`. The default value `application/octet-stream`\ncan be overridden by passing the content type as an optional parameter.\n  \n  \n---    \n**Parameters**  \n- _filePath_  \n    Represents the path to the file  \n  \n- _contentType_  \n    Content type to be used with the payload. This is an optional parameter.\n                `application/octet-stream` is used as the default value.  \nDefault Value: application/octet-stream"
-        }
-      },
-      "sortText": "131",
-=======
+      "kind": "Function",
+      "detail": "Function",
+      "documentation": {
+        "right": {
+          "kind": "markdown",
           "value": "**Package:** _ballerina/mime_  \n  \nSets the entity body with a given file. This method overrides any existing `content-type` headers\nwith the default content type `application/octet-stream`. The default value `application/octet-stream`\ncan be overridden by passing the content type as an optional parameter.\n  \n  \n---    \n**Parameters**  \n- _filePath_  \n    Represents the path to the file  \n  \n- _contentType_  \n    Content type to be used with the payload. This is an optional parameter.\n                `application/octet-stream` is used as the default value.  \n(Default Parameter)"
         }
       },
->>>>>>> b907f256
       "insertText": "setFileAsEntityBody(${1});",
       "insertTextFormat": "Snippet",
       "command": {
@@ -239,10 +185,6 @@
           "value": "**Package:** _ballerina/mime_  \n  \nSets the entity body with the given `json` content. This method overrides any existing `content-type` headers\nwith the default content type `application/json`. The default value `application/json` can be overridden\nby passing the content type as an optional parameter.\n  \n  \n---    \n**Parameters**  \n- _jsonContent_  \n    JSON content that needs to be set to entity  \n  \n- _contentType_  \n    Content type to be used with the payload. This is an optional parameter. `application/json`\n                is used as the default value.  \n(Default Parameter)"
         }
       },
-<<<<<<< HEAD
-      "sortText": "131",
-=======
->>>>>>> b907f256
       "insertText": "setJson(${1});",
       "insertTextFormat": "Snippet",
       "command": {
@@ -260,10 +202,6 @@
           "value": "**Package:** _ballerina/mime_  \n  \nExtracts JSON body from the entity. If the entity body is not a JSON, an error is returned.\n  \n  \n---    \n**Parameters**  \n  \n  \n**Return**  \n(json|ballerina/mime:ParserError)"
         }
       },
-<<<<<<< HEAD
-      "sortText": "131",
-=======
->>>>>>> b907f256
       "insertText": "getJson(${1})",
       "insertTextFormat": "Snippet",
       "command": {
@@ -281,10 +219,6 @@
           "value": "**Package:** _ballerina/mime_  \n  \nSets the entity body with the given XML content. This method overrides any existing content-type headers\nwith the default content-type `application/xml`. The default value `application/xml` can be overridden\nby passing the content-type as an optional parameter.\n  \n  \n---    \n**Parameters**  \n- _xmlContent_  \n    XML content that needs to be set to entity  \n  \n- _contentType_  \n    Content type to be used with the payload. This is an optional parameter. `application/xml`\n                is used as the default value.  \n(Default Parameter)"
         }
       },
-<<<<<<< HEAD
-      "sortText": "131",
-=======
->>>>>>> b907f256
       "insertText": "setXml(${1});",
       "insertTextFormat": "Snippet",
       "command": {
@@ -302,10 +236,6 @@
           "value": "**Package:** _ballerina/mime_  \n  \nExtracts `xml` body from the entity. If the entity body is not an XML, an error is returned.\n  \n  \n---    \n**Parameters**  \n  \n  \n**Return**  \n(xml|ballerina/mime:ParserError)"
         }
       },
-<<<<<<< HEAD
-      "sortText": "131",
-=======
->>>>>>> b907f256
       "insertText": "getXml(${1})",
       "insertTextFormat": "Snippet",
       "command": {
@@ -323,10 +253,6 @@
           "value": "**Package:** _ballerina/mime_  \n  \nSets the entity body with the given text content. This method overrides any existing content-type headers\nwith the default content-type `text/plain`. The default value `text/plain` can be overridden\nby passing the content type as an optional parameter.\n  \n  \n---    \n**Parameters**  \n- _textContent_  \n    Text content that needs to be set to entity  \n  \n- _contentType_  \n    Content type to be used with the payload. This is an optional parameter. `text/plain`\n                is used as the default value.  \n(Default Parameter)"
         }
       },
-<<<<<<< HEAD
-      "sortText": "131",
-=======
->>>>>>> b907f256
       "insertText": "setText(${1});",
       "insertTextFormat": "Snippet",
       "command": {
@@ -344,10 +270,6 @@
           "value": "**Package:** _ballerina/mime_  \n  \nExtracts text body from the entity. If the entity body is not text compatible an error is returned.\n  \n  \n---    \n**Parameters**  \n  \n  \n**Return**  \n(string|ballerina/mime:ParserError)"
         }
       },
-<<<<<<< HEAD
-      "sortText": "131",
-=======
->>>>>>> b907f256
       "insertText": "getText(${1})",
       "insertTextFormat": "Snippet",
       "command": {
@@ -365,10 +287,6 @@
           "value": "**Package:** _ballerina/mime_  \n  \nSets the entity body with the given byte[] content. This method overrides any existing `content-type` headers\nwith the default content type `application/octet-stream`. The default value `application/octet-stream`\ncan be overridden by passing the content type as an optional parameter.\n  \n  \n---    \n**Parameters**  \n- _blobContent_  \n    byte[] content that needs to be set to entity  \n  \n- _contentType_  \n    Content type to be used with the payload. This is an optional parameter.\n                `application/octet-stream` is used as the default value.  \n(Default Parameter)"
         }
       },
-<<<<<<< HEAD
-      "sortText": "131",
-=======
->>>>>>> b907f256
       "insertText": "setByteArray(${1});",
       "insertTextFormat": "Snippet",
       "command": {
@@ -386,10 +304,6 @@
           "value": "**Package:** _ballerina/mime_  \n  \nGiven an entity, gets the entity body as a `byte[]`. If the entity size is considerably large consider\nusing getByteChannel() method instead.\n  \n  \n---    \n**Parameters**  \n  \n  \n**Return**  \n(byte[]|ballerina/mime:ParserError)"
         }
       },
-<<<<<<< HEAD
-      "sortText": "131",
-=======
->>>>>>> b907f256
       "insertText": "getByteArray(${1})",
       "insertTextFormat": "Snippet",
       "command": {
@@ -407,10 +321,6 @@
           "value": "**Package:** _ballerina/mime_  \n  \nSets the entity body with the given byte channel content. This method overrides any existing content-type headers\nwith the default content-type `application/octet-stream`. The default value `application/octet-stream`\ncan be overridden by passing the content-type as an optional parameter.\n  \n  \n---    \n**Parameters**  \n- _byteChannel_  \n    Byte channel that needs to be set to entity  \n  \n- _contentType_  \n    Content-type to be used with the payload. This is an optional parameter.\n                `application/octet-stream` is used as the default value.  \n(Default Parameter)"
         }
       },
-<<<<<<< HEAD
-      "sortText": "131",
-=======
->>>>>>> b907f256
       "insertText": "setByteChannel(${1});",
       "insertTextFormat": "Snippet",
       "command": {
@@ -428,10 +338,6 @@
           "value": "**Package:** _ballerina/mime_  \n  \nGiven an entity, gets the entity body as a byte channel.\n  \n  \n---    \n**Parameters**  \n  \n  \n**Return**  \n(ballerina/io:ReadableByteChannel|ballerina/mime:ParserError)"
         }
       },
-<<<<<<< HEAD
-      "sortText": "131",
-=======
->>>>>>> b907f256
       "insertText": "getByteChannel(${1})",
       "insertTextFormat": "Snippet",
       "command": {
@@ -449,10 +355,6 @@
           "value": "**Package:** _ballerina/mime_  \n  \nGiven an entity, gets its body parts. If the entity body is not a set of body parts an error will be returned.\n  \n  \n---    \n**Parameters**  \n  \n  \n**Return**  \n(ballerina/mime:Entity[]|ballerina/mime:ParserError)"
         }
       },
-<<<<<<< HEAD
-      "sortText": "131",
-=======
->>>>>>> b907f256
       "insertText": "getBodyParts(${1})",
       "insertTextFormat": "Snippet",
       "command": {
@@ -470,10 +372,6 @@
           "value": "**Package:** _ballerina/mime_  \n  \nGiven an entity, gets the body parts as a byte channel.\n  \n  \n---    \n**Parameters**  \n  \n  \n**Return**  \n(ballerina/io:ReadableByteChannel|ballerina/mime:ParserError)"
         }
       },
-<<<<<<< HEAD
-      "sortText": "131",
-=======
->>>>>>> b907f256
       "insertText": "getBodyPartsAsChannel(${1})",
       "insertTextFormat": "Snippet",
       "command": {
@@ -491,10 +389,6 @@
           "value": "**Package:** _ballerina/mime_  \n  \nSets body parts to entity. This method overrides any existing `content-type` headers\nwith the default content type `multipart/form-data`. The default value `multipart/form-data` can be overridden\nby passing the content type as an optional parameter.\n  \n  \n---    \n**Parameters**  \n- _bodyParts_  \n    Represents the body parts that needs to be set to the entity  \n  \n- _contentType_  \n    Content-type to be used with the payload. This is an optional parameter.\n                `multipart/form-data` is used as the default value.  \n(Default Parameter)"
         }
       },
-<<<<<<< HEAD
-      "sortText": "131",
-=======
->>>>>>> b907f256
       "insertText": "setBodyParts(${1});",
       "insertTextFormat": "Snippet",
       "command": {
@@ -512,10 +406,6 @@
           "value": "**Package:** _ballerina/mime_  \n  \nGets the header value associated with the given header name.\n  \n  \n---    \n**Parameters**  \n- _headerName_  \n    Represents header name  \n  \n  \n**Return**  \nstring"
         }
       },
-<<<<<<< HEAD
-      "sortText": "131",
-=======
->>>>>>> b907f256
       "insertText": "getHeader(${1})",
       "insertTextFormat": "Snippet",
       "command": {
@@ -533,10 +423,6 @@
           "value": "**Package:** _ballerina/mime_  \n  \nGets all the header values associated with the given header name.\n  \n  \n---    \n**Parameters**  \n- _headerName_  \n    The header name  \n  \n  \n**Return**  \nstring[]"
         }
       },
-<<<<<<< HEAD
-      "sortText": "131",
-=======
->>>>>>> b907f256
       "insertText": "getHeaders(${1})",
       "insertTextFormat": "Snippet",
       "command": {
@@ -554,10 +440,6 @@
           "value": "**Package:** _ballerina/mime_  \n  \nGets all header names.\n  \n  \n---    \n**Parameters**  \n  \n  \n**Return**  \nstring[]"
         }
       },
-<<<<<<< HEAD
-      "sortText": "131",
-=======
->>>>>>> b907f256
       "insertText": "getHeaderNames(${1})",
       "insertTextFormat": "Snippet",
       "command": {
@@ -575,10 +457,6 @@
           "value": "**Package:** _ballerina/mime_  \n  \nAdds the given header value against the given header.\n  \n  \n---    \n**Parameters**  \n- _headerName_  \n    The header name  \n  \n- _headerValue_  \n    Represents the header value to be added  \n"
         }
       },
-<<<<<<< HEAD
-      "sortText": "131",
-=======
->>>>>>> b907f256
       "insertText": "addHeader(${1});",
       "insertTextFormat": "Snippet",
       "command": {
@@ -596,10 +474,6 @@
           "value": "**Package:** _ballerina/mime_  \n  \nSets the given header value against the existing header. If a header already exists, its value is replaced\nwith the given header value.\n  \n  \n---    \n**Parameters**  \n- _headerName_  \n    The header name  \n  \n- _headerValue_  \n    Represents the header value  \n"
         }
       },
-<<<<<<< HEAD
-      "sortText": "131",
-=======
->>>>>>> b907f256
       "insertText": "setHeader(${1});",
       "insertTextFormat": "Snippet",
       "command": {
@@ -617,10 +491,6 @@
           "value": "**Package:** _ballerina/mime_  \n  \nRemoves the given header from the entity.\n  \n  \n---    \n**Parameters**  \n- _headerName_  \n    Represents the header name  \n"
         }
       },
-<<<<<<< HEAD
-      "sortText": "131",
-=======
->>>>>>> b907f256
       "insertText": "removeHeader(${1});",
       "insertTextFormat": "Snippet",
       "command": {
@@ -638,10 +508,6 @@
           "value": "**Package:** _ballerina/mime_  \n  \nRemoves all headers associated with the entity.  \n  \n---    \n**Parameters**  \n"
         }
       },
-<<<<<<< HEAD
-      "sortText": "131",
-=======
->>>>>>> b907f256
       "insertText": "removeAllHeaders(${1});",
       "insertTextFormat": "Snippet",
       "command": {
@@ -659,10 +525,6 @@
           "value": "**Package:** _ballerina/mime_  \n  \nChecks whether the requested header key exists in the header map.\n  \n  \n---    \n**Parameters**  \n- _headerName_  \n    The header name  \n  \n  \n**Return**  \nboolean"
         }
       },
-<<<<<<< HEAD
-      "sortText": "131",
-=======
->>>>>>> b907f256
       "insertText": "hasHeader(${1})",
       "insertTextFormat": "Snippet",
       "command": {
@@ -674,10 +536,6 @@
       "label": "__init()",
       "kind": "Function",
       "detail": "Function",
-<<<<<<< HEAD
-      "sortText": "131",
-=======
->>>>>>> b907f256
       "insertText": "__init(${1});",
       "insertTextFormat": "Snippet",
       "command": {
