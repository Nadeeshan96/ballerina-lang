--- conflicted
+++ resolved
@@ -1,6 +1,3 @@
-<<<<<<< HEAD
-{"position":{"line":52,"character":12},"source":"function/source/commonCompletionBlocks.bal","items":[]}
-=======
 {
   "position": {
     "line": 52,
@@ -1527,5 +1524,4 @@
       ]
     }
   ]
-}
->>>>>>> 90d9f09d
+}