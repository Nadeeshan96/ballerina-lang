--- conflicted
+++ resolved
@@ -6,7 +6,396 @@
   "source": "function/source/chainCompletion3.bal",
   "items": [
     {
-<<<<<<< HEAD
+      "label": "clone()(anydata)",
+      "kind": "Function",
+      "detail": "Function",
+      "documentation": {
+        "right": {
+          "kind": "markdown",
+          "value": "**Package:** _ballerina/lang.value:1.0.0_  \n  \nReturns a clone of `v`.\nA clone is a deep copy that does not copy immutable subtrees.\nA clone can therefore safely be used concurrently with the original.\nIt corresponds to the Clone(v) abstract operation,\ndefined in the Ballerina Language Specification.\n  \n"
+        }
+      },
+      "sortText": "120",
+      "insertText": "clone()",
+      "insertTextFormat": "Snippet"
+    },
+    {
+      "label": "cloneReadOnly()(anydata)",
+      "kind": "Function",
+      "detail": "Function",
+      "documentation": {
+        "right": {
+          "kind": "markdown",
+          "value": "**Package:** _ballerina/lang.value:1.0.0_  \n  \nReturns a clone of `v` that is read-only, i.e. immutable.\nIt corresponds to the ImmutableClone(v) abstract operation,\ndefined in the Ballerina Language Specification.\n  \n"
+        }
+      },
+      "sortText": "120",
+      "insertText": "cloneReadOnly()",
+      "insertTextFormat": "Snippet"
+    },
+    {
+      "label": "cloneWithType(typedesc<anydata> t)((anydata|error))",
+      "kind": "Function",
+      "detail": "Function",
+      "documentation": {
+        "right": {
+          "kind": "markdown",
+          "value": "**Package:** _ballerina/lang.value:1.0.0_  \n  \nConstructs a value with a specified type by cloning another value.  \n**Params**  \n- `typedesc<anydata>` t: the type for the cloned to be constructed  \n  \n**Returns** `(anydata|error)`   \n- a new value that belongs to `t`, or an error if this cannot be done  \n  \nWhen `v` is a structural value, the inherent type of the value to be constructed  \ncomes from `t`. When `t` is a union, it must be possible to determine which  \nmember of the union to use for the inherent type by following the same rules  \nthat are used by list constructor expressions and mapping constructor expressions  \nwith the contextually expected type. If not, then an error is returned.  \nThe `constructFrom` operation is recursively applied to each member of `v` using  \nthe type descriptor that the inherent type requires for that member.  \n  \nLike the Clone abstract operation, this does a deep copy, but differs in  \nthe following respects:  \n- the inherent type of any structural values constructed comes from the specified  \n  type descriptor rather than the value being constructed  \n- the read-only bit of values and fields comes from the specified type descriptor  \n- the graph structure of `v` is not preserved; the result will always be a tree;  \n  an error will be returned if `v` has cycles  \n- immutable structural values are copied rather being returned as is; all  \n  structural values in the result will be mutable, except for error values  \n  (which are always immutable)  \n- numeric values can be converted using the NumericConvert abstract operation  \n- if a record type descriptor specifies default values, these will be used  \n  to supply any missing members  \n  \n"
+        }
+      },
+      "sortText": "120",
+      "insertText": "cloneWithType(${1})",
+      "insertTextFormat": "Snippet",
+      "command": {
+        "title": "editor.action.triggerParameterHints",
+        "command": "editor.action.triggerParameterHints"
+      }
+    },
+    {
+      "label": "isReadOnly()(boolean)",
+      "kind": "Function",
+      "detail": "Function",
+      "documentation": {
+        "right": {
+          "kind": "markdown",
+          "value": "**Package:** _ballerina/lang.value:1.0.0_  \n  \nTests whether `v` is read-only, i.e. immutable\nReturns true if read-only, false otherwise.\n  \n  \n  \n**Returns** `boolean`   \n- true if read-only, false otherwise  \n  \n"
+        }
+      },
+      "sortText": "120",
+      "insertText": "isReadOnly()",
+      "insertTextFormat": "Snippet"
+    },
+    {
+      "label": "toString()(string)",
+      "kind": "Function",
+      "detail": "Function",
+      "documentation": {
+        "right": {
+          "kind": "markdown",
+          "value": "**Package:** _ballerina/lang.value:1.0.0_  \n  \nPerforms a minimal conversion of a value to a string.\nThe conversion is minimal in particular in the sense\nthat the conversion applied to a value that is already\na string does nothing.  \n  \n  \n**Returns** `string`   \n- a string resulting from the conversion  \n  \nThe result of `toString(v)` is as follows:  \n  \n- if `v` is a string, then returns `v`  \n- if `v` is `()`, then returns an empty string  \n- if `v` is boolean, then the string `true` or `false`  \n- if `v` is an int, then return `v` represented as a decimal string  \n- if `v` is a float or decimal, then return `v` represented as a decimal string,  \n  with a decimal point only if necessary, but without any suffix indicating the type of `v`;  \n  return `NaN`, `Infinity` for positive infinity, and `-Infinity` for negative infinity  \n- if `v` is a list, then returns the results toString on each member of the list  \n  separated by a space character  \n- if `v` is a map, then returns key=value for each member separated by a space character  \n- if `v` is xml, then returns `v` in XML format (as if it occurred within an XML element)  \n- if `v` is table, TBD  \n- if `v` is an error, then a string consisting of the following in order  \n    1. the string `error`  \n    2. a space character  \n    3. the reason string  \n    4. if the detail record is non-empty  \n        1. a space character  \n        2. the result of calling toString on the detail record  \n- if `v` is an object, then  \n    - if `v` provides a `toString` method with a string return type and no required methods,  \n      then the result of calling that method on `v`  \n    - otherwise, `object` followed by some implementation-dependent string  \n- if `v` is any other behavioral type, then the identifier for the behavioral type  \n  (`function`, `future`, `service`, `typedesc` or `handle`)  \n  followed by some implementation-dependent string  \n  \nNote that `toString` may produce the same string for two Ballerina values  \nthat are not equal (in the sense of the `==` operator).  \n  \n"
+        }
+      },
+      "sortText": "120",
+      "insertText": "toString()",
+      "insertTextFormat": "Snippet"
+    },
+    {
+      "label": "toJson()(json)",
+      "kind": "Function",
+      "detail": "Function",
+      "documentation": {
+        "right": {
+          "kind": "markdown",
+          "value": "**Package:** _ballerina/lang.value:1.0.0_  \n  \nConverts a value of type `anydata` to `json`.\nThis does a deep copy of `v` converting values that do\nnot belong to json into values that do.\nA value of type `xml` is converted into a string as if\nby the `toString` function.\nA value of type `table` is converted into a list of\nmappings one for each row.\nThe inherent type of arrays in the return value will be\n`json[]` and of mappings will be `map<json>`.\nA new copy is made of all structural values, including\nimmutable values.\n  \n  \n  \n**Returns** `json`   \n- representation of `v` as value of type json  \nThis panics if `v` has cycles.  \n  \n"
+        }
+      },
+      "sortText": "120",
+      "insertText": "toJson()",
+      "insertTextFormat": "Snippet"
+    },
+    {
+      "label": "toJsonString()(string)",
+      "kind": "Function",
+      "detail": "Function",
+      "documentation": {
+        "right": {
+          "kind": "markdown",
+          "value": "**Package:** _ballerina/lang.value:1.0.0_  \n  \nReturns the string that represents `v` in JSON format.\n`v` is first converted to `json` as if by the `toJson` function.\n  \n  \n  \n**Returns** `string`   \n- string representation of json  \n  \n"
+        }
+      },
+      "sortText": "120",
+      "insertText": "toJsonString()",
+      "insertTextFormat": "Snippet"
+    },
+    {
+      "label": "fromJsonString()((json|error))",
+      "kind": "Function",
+      "detail": "Function",
+      "documentation": {
+        "right": {
+          "kind": "markdown",
+          "value": "**Package:** _ballerina/lang.value:1.0.0_  \n  \nParses a string in JSON format and returns the the value that it represents.\nAll numbers in the JSON will be represented as float values.\nReturns an error if the string cannot be parsed.\n  \n  \n  \n**Returns** `(json|error)`   \n- `str` parsed to json or error  \n  \n"
+        }
+      },
+      "sortText": "120",
+      "insertText": "fromJsonString()",
+      "insertTextFormat": "Snippet"
+    },
+    {
+      "label": "fromJsonWithType(typedesc<anydata> t)((t|error))",
+      "kind": "Function",
+      "detail": "Function",
+      "documentation": {
+        "right": {
+          "kind": "markdown",
+          "value": "**Package:** _ballerina/lang.value:1.0.0_  \n  \nConverts a value of type json to a user-specified type.\nThis works the same as `cloneWithType`,\nexcept that it also does the inverse of the conversions done by `toJson`.\n  \n**Params**  \n- `typedesc<anydata>` t: type to convert to  \n  \n**Returns** `(t|error)`   \n- value belonging to `t`, or error if this cannot be done  \n  \n"
+        }
+      },
+      "sortText": "120",
+      "insertText": "fromJsonWithType(${1})",
+      "insertTextFormat": "Snippet",
+      "command": {
+        "title": "editor.action.triggerParameterHints",
+        "command": "editor.action.triggerParameterHints"
+      }
+    },
+    {
+      "label": "fromJsonStringWithType(typedesc<anydata> t)((t|error))",
+      "kind": "Function",
+      "detail": "Function",
+      "documentation": {
+        "right": {
+          "kind": "markdown",
+          "value": "**Package:** _ballerina/lang.value:1.0.0_  \n  \nConverts a string in JSON format to a user-specified type.\nThis is a combination of `fromJsonString` followed by\n`fromJsonWithType`.  \n**Params**  \n- `typedesc<anydata>` t: type to convert to  \n  \n**Returns** `(t|error)`   \n- value belonging to `t`, or error if this cannot be done  \n  \n"
+        }
+      },
+      "sortText": "120",
+      "insertText": "fromJsonStringWithType(${1})",
+      "insertTextFormat": "Snippet",
+      "command": {
+        "title": "editor.action.triggerParameterHints",
+        "command": "editor.action.triggerParameterHints"
+      }
+    },
+    {
+      "label": "mergeJson(json j2)((json|error))",
+      "kind": "Function",
+      "detail": "Function",
+      "documentation": {
+        "right": {
+          "kind": "markdown",
+          "value": "**Package:** _ballerina/lang.value:1.0.0_  \n  \nMerges two json values.\n  \n**Params**  \n- `json` j2: json value  \n  \n**Returns** `(json|error)`   \n- the merge of `j1` with `j2` or an error if the merge fails  \n  \nThe merge of `j1` with `j2` is defined as follows:  \n- if `j1` is `()`, then the result is `j2`  \n- if `j2` is `()`, then the result is `j1`  \n- if `j1` is a mapping and `j2` is a mapping, then for each entry [k, j] in j2,  \n  set `j1[k]` to the merge of `j1[k]` with `j`  \n    - if `j1[k]` is undefined, then set `j1[k]` to `j`  \n    - if any merge fails, then the merge of `j1` with `j2` fails  \n    - otherwise, the result is `j1`.  \n- otherwise, the merge fails  \nIf the merge fails, then `j1` is unchanged.  \n  \n"
+        }
+      },
+      "sortText": "120",
+      "insertText": "mergeJson(${1})",
+      "insertTextFormat": "Snippet",
+      "command": {
+        "title": "editor.action.triggerParameterHints",
+        "command": "editor.action.triggerParameterHints"
+      }
+    },
+    {
+      "label": "createPipeline(typedesc<(any|error)> resType)(_StreamPipeline)",
+      "kind": "Function",
+      "detail": "Function",
+      "documentation": {
+        "right": {
+          "kind": "markdown",
+          "value": "**Package:** _ballerina/lang.query:0.0.1_  \n  \n  \n**Params**  \n- `typedesc<(any|error)>` resType  \n  \n**Returns** `_StreamPipeline`   \n  \n"
+        }
+      },
+      "sortText": "120",
+      "insertText": "createPipeline(${1})",
+      "insertTextFormat": "Snippet",
+      "command": {
+        "title": "editor.action.triggerParameterHints",
+        "command": "editor.action.triggerParameterHints"
+      }
+    },
+    {
+      "label": "createInputFunction()(_StreamFunction)",
+      "kind": "Function",
+      "detail": "Function",
+      "documentation": {
+        "right": {
+          "kind": "markdown",
+          "value": "**Package:** _ballerina/lang.query:0.0.1_  \n  \n  \n  \n  \n**Returns** `_StreamFunction`   \n  \n"
+        }
+      },
+      "sortText": "120",
+      "insertText": "createInputFunction()",
+      "insertTextFormat": "Snippet"
+    },
+    {
+      "label": "createNestedFromFunction()(_StreamFunction)",
+      "kind": "Function",
+      "detail": "Function",
+      "documentation": {
+        "right": {
+          "kind": "markdown",
+          "value": "**Package:** _ballerina/lang.query:0.0.1_  \n  \n  \n  \n  \n**Returns** `_StreamFunction`   \n  \n"
+        }
+      },
+      "sortText": "120",
+      "insertText": "createNestedFromFunction()",
+      "insertTextFormat": "Snippet"
+    },
+    {
+      "label": "createLetFunction()(_StreamFunction)",
+      "kind": "Function",
+      "detail": "Function",
+      "documentation": {
+        "right": {
+          "kind": "markdown",
+          "value": "**Package:** _ballerina/lang.query:0.0.1_  \n  \n  \n  \n  \n**Returns** `_StreamFunction`   \n  \n"
+        }
+      },
+      "sortText": "120",
+      "insertText": "createLetFunction()",
+      "insertTextFormat": "Snippet"
+    },
+    {
+      "label": "createInnerJoinFunction(function (ballerina/lang.query:0.0.1:_Frame) returns (boolean) onCondition)(_StreamFunction)",
+      "kind": "Function",
+      "detail": "Function",
+      "documentation": {
+        "right": {
+          "kind": "markdown",
+          "value": "**Package:** _ballerina/lang.query:0.0.1_  \n  \n  \n**Params**  \n- `function (ballerina/lang.query:0.0.1:_Frame) returns (boolean)` onCondition  \n  \n**Returns** `_StreamFunction`   \n  \n"
+        }
+      },
+      "sortText": "120",
+      "insertText": "createInnerJoinFunction(${1})",
+      "insertTextFormat": "Snippet",
+      "command": {
+        "title": "editor.action.triggerParameterHints",
+        "command": "editor.action.triggerParameterHints"
+      }
+    },
+    {
+      "label": "createOuterJoinFunction(function (ballerina/lang.query:0.0.1:_Frame) returns (boolean) onCondition)(_StreamFunction)",
+      "kind": "Function",
+      "detail": "Function",
+      "documentation": {
+        "right": {
+          "kind": "markdown",
+          "value": "**Package:** _ballerina/lang.query:0.0.1_  \n  \n  \n**Params**  \n- `function (ballerina/lang.query:0.0.1:_Frame) returns (boolean)` onCondition  \n  \n**Returns** `_StreamFunction`   \n  \n"
+        }
+      },
+      "sortText": "120",
+      "insertText": "createOuterJoinFunction(${1})",
+      "insertTextFormat": "Snippet",
+      "command": {
+        "title": "editor.action.triggerParameterHints",
+        "command": "editor.action.triggerParameterHints"
+      }
+    },
+    {
+      "label": "createFilterFunction()(_StreamFunction)",
+      "kind": "Function",
+      "detail": "Function",
+      "documentation": {
+        "right": {
+          "kind": "markdown",
+          "value": "**Package:** _ballerina/lang.query:0.0.1_  \n  \n  \n  \n  \n**Returns** `_StreamFunction`   \n  \n"
+        }
+      },
+      "sortText": "120",
+      "insertText": "createFilterFunction()",
+      "insertTextFormat": "Snippet"
+    },
+    {
+      "label": "createSelectFunction()(_StreamFunction)",
+      "kind": "Function",
+      "detail": "Function",
+      "documentation": {
+        "right": {
+          "kind": "markdown",
+          "value": "**Package:** _ballerina/lang.query:0.0.1_  \n  \n  \n  \n  \n**Returns** `_StreamFunction`   \n  \n"
+        }
+      },
+      "sortText": "120",
+      "insertText": "createSelectFunction()",
+      "insertTextFormat": "Snippet"
+    },
+    {
+      "label": "createDoFunction()(_StreamFunction)",
+      "kind": "Function",
+      "detail": "Function",
+      "documentation": {
+        "right": {
+          "kind": "markdown",
+          "value": "**Package:** _ballerina/lang.query:0.0.1_  \n  \n  \n  \n  \n**Returns** `_StreamFunction`   \n  \n"
+        }
+      },
+      "sortText": "120",
+      "insertText": "createDoFunction()",
+      "insertTextFormat": "Snippet"
+    },
+    {
+      "label": "createLimitFunction()(_StreamFunction)",
+      "kind": "Function",
+      "detail": "Function",
+      "documentation": {
+        "right": {
+          "kind": "markdown",
+          "value": "**Package:** _ballerina/lang.query:0.0.1_  \n  \n  \n  \n  \n**Returns** `_StreamFunction`   \n  \n"
+        }
+      },
+      "sortText": "120",
+      "insertText": "createLimitFunction()",
+      "insertTextFormat": "Snippet"
+    },
+    {
+      "label": "addStreamFunction(_StreamFunction streamFunction)",
+      "kind": "Function",
+      "detail": "Function",
+      "documentation": {
+        "right": {
+          "kind": "markdown",
+          "value": "**Package:** _ballerina/lang.query:0.0.1_  \n  \n  \n**Params**  \n- `_StreamFunction` streamFunction"
+        }
+      },
+      "sortText": "120",
+      "insertText": "addStreamFunction(${1});",
+      "insertTextFormat": "Snippet",
+      "command": {
+        "title": "editor.action.triggerParameterHints",
+        "command": "editor.action.triggerParameterHints"
+      }
+    },
+    {
+      "label": "getStreamFromPipeline()(stream<(any|error),error?><(any|error)>)",
+      "kind": "Function",
+      "detail": "Function",
+      "documentation": {
+        "right": {
+          "kind": "markdown",
+          "value": "**Package:** _ballerina/lang.query:0.0.1_  \n  \n  \n"
+        }
+      },
+      "sortText": "120",
+      "insertText": "getStreamFromPipeline()",
+      "insertTextFormat": "Snippet"
+    },
+    {
+      "label": "createOrderByFunction(boolean[] sortTypes, stream<(any|error),error?><(any|error)> strm, (any|error)[] arr)(stream<(any|error),error?><(any|error)>)",
+      "kind": "Function",
+      "detail": "Function",
+      "documentation": {
+        "right": {
+          "kind": "markdown",
+          "value": "**Package:** _ballerina/lang.query:0.0.1_  \n  \n  \n**Params**  \n- `boolean[]` sortTypes  \n- `stream<(any|error),error?><(any|error)>` strm  \n- `(any|error)[]` arr"
+        }
+      },
+      "sortText": "120",
+      "insertText": "createOrderByFunction(${1})",
+      "insertTextFormat": "Snippet",
+      "command": {
+        "title": "editor.action.triggerParameterHints",
+        "command": "editor.action.triggerParameterHints"
+      }
+    },
+    {
+      "label": "toArray((any|error)[] arr)(((any|error)[]|error))",
+      "kind": "Function",
+      "detail": "Function",
+      "documentation": {
+        "right": {
+          "kind": "markdown",
+          "value": "**Package:** _ballerina/lang.query:0.0.1_  \n  \n  \n**Params**  \n- `(any|error)[]` arr  \n  \n**Returns** `((any|error)[]|error)`   \n  \n"
+        }
+      },
+      "sortText": "120",
+      "insertText": "toArray(${1})",
+      "insertTextFormat": "Snippet",
+      "command": {
+        "title": "editor.action.triggerParameterHints",
+        "command": "editor.action.triggerParameterHints"
+      }
+    },
+    {
       "label": "toXML()(xml)",
       "kind": "Function",
       "detail": "Function",
@@ -21,42 +410,86 @@
       "insertTextFormat": "Snippet"
     },
     {
-      "label": "createFilterFunction()(_StreamFunction)",
-=======
-      "label": "clone()(anydata)",
->>>>>>> 8688dd87
-      "kind": "Function",
-      "detail": "Function",
-      "documentation": {
-        "right": {
-          "kind": "markdown",
-<<<<<<< HEAD
-          "value": "**Package:** _ballerina/lang.query:0.0.1_  \n  \n  \n  \n  \n**Returns** `_StreamFunction`   \n  \n"
-        }
-      },
-      "sortText": "120",
-      "insertText": "createFilterFunction()",
+      "label": "toString()(string)",
+      "kind": "Function",
+      "detail": "Function",
+      "documentation": {
+        "right": {
+          "kind": "markdown",
+          "value": "**Package:** _ballerina/lang.query:0.0.1_  \n  \n  \n  \n  \n**Returns** `string`   \n  \n"
+        }
+      },
+      "sortText": "120",
+      "insertText": "toString()",
+      "insertTextFormat": "Snippet"
+    },
+    {
+      "label": "addToTable(table<map<(any|error)>> tbl, (()|error) err)((table<map<(any|error)>>|error))",
+      "kind": "Function",
+      "detail": "Function",
+      "documentation": {
+        "right": {
+          "kind": "markdown",
+          "value": "**Package:** _ballerina/lang.query:0.0.1_  \n  \n  \n**Params**  \n- `table<map<(any|error)>>` tbl  \n- `(()|error)` err  \n  \n**Returns** `(table<map<(any|error)>>|error)`   \n  \n"
+        }
+      },
+      "sortText": "120",
+      "insertText": "addToTable(${1})",
+      "insertTextFormat": "Snippet",
+      "command": {
+        "title": "editor.action.triggerParameterHints",
+        "command": "editor.action.triggerParameterHints"
+      }
+    },
+    {
+      "label": "consumeStream()((()|error))",
+      "kind": "Function",
+      "detail": "Function",
+      "documentation": {
+        "right": {
+          "kind": "markdown",
+          "value": "**Package:** _ballerina/lang.query:0.0.1_  \n  \n  \n  \n  \n**Returns** `(()|error)`   \n  \n"
+        }
+      },
+      "sortText": "120",
+      "insertText": "consumeStream()",
+      "insertTextFormat": "Snippet"
+    },
+    {
+      "label": "print()",
+      "kind": "Function",
+      "detail": "Function",
+      "documentation": {
+        "right": {
+          "kind": "markdown",
+          "value": "**Package:** _ballerina/lang.query:0.0.1_  \n  \n  \n"
+        }
+      },
+      "sortText": "120",
+      "insertText": "print();",
+      "insertTextFormat": "Snippet"
+    },
+    {
+      "label": "length()(int)",
+      "kind": "Function",
+      "detail": "Function",
+      "documentation": {
+        "right": {
+          "kind": "markdown",
+          "value": "**Package:** _ballerina/lang.map:1.1.0_  \n  \nReturns number of members of a map.\n  \n  \n  \n**Returns** `int`   \n- number of members in `m`  \n  \n"
+        }
+      },
+      "sortText": "120",
+      "insertText": "length()",
       "insertTextFormat": "Snippet"
     },
     {
       "label": "iterator()()",
-=======
-          "value": "**Package:** _ballerina/lang.value:1.0.0_  \n  \nReturns a clone of `v`.\nA clone is a deep copy that does not copy immutable subtrees.\nA clone can therefore safely be used concurrently with the original.\nIt corresponds to the Clone(v) abstract operation,\ndefined in the Ballerina Language Specification.\n  \n"
-        }
-      },
-      "sortText": "120",
-      "insertText": "clone()",
-      "insertTextFormat": "Snippet"
-    },
-    {
-      "label": "cloneReadOnly()(anydata)",
->>>>>>> 8688dd87
-      "kind": "Function",
-      "detail": "Function",
-      "documentation": {
-        "right": {
-          "kind": "markdown",
-<<<<<<< HEAD
+      "kind": "Function",
+      "detail": "Function",
+      "documentation": {
+        "right": {
+          "kind": "markdown",
           "value": "**Package:** _ballerina/lang.map:1.1.0_  \n  \nReturns an iterator over a map.\nThe iterator will iterate over the members of the map not the keys.\nThe `entries` function can be used to iterate over the keys and members together.\nThe `keys` function can be used to iterator over just the keys.\n  \n  \n  \n**Returns** ``   \n- a new iterator object that will iterate over the members of `m`  \n  \n"
         }
       },
@@ -65,24 +498,152 @@
       "insertTextFormat": "Snippet"
     },
     {
+      "label": "get(string k)((any|error))",
+      "kind": "Function",
+      "detail": "Function",
+      "documentation": {
+        "right": {
+          "kind": "markdown",
+          "value": "**Package:** _ballerina/lang.map:1.1.0_  \n  \nReturns the member of map `m` with key `k`.\nThis for use in a case where it is known that the map has a specific key,\nand accordingly panics if `m` does not have a member with key `k`.\n  \n**Params**  \n- `string` k: the key  \n  \n**Returns** `(any|error)`   \n- member with key `k`  \n  \n"
+        }
+      },
+      "sortText": "120",
+      "insertText": "get(${1})",
+      "insertTextFormat": "Snippet",
+      "command": {
+        "title": "editor.action.triggerParameterHints",
+        "command": "editor.action.triggerParameterHints"
+      }
+    },
+    {
+      "label": "entries()(map<[string,(any|error)]>)",
+      "kind": "Function",
+      "detail": "Function",
+      "documentation": {
+        "right": {
+          "kind": "markdown",
+          "value": "**Package:** _ballerina/lang.map:1.1.0_  \n  \nReturns a map containing [key, member] pair as the value for each key.\n  \n  \n  \n**Returns** `map<[string,(any|error)]>`   \n- a new map of [key, member] pairs  \n  \n"
+        }
+      },
+      "sortText": "120",
+      "insertText": "entries()",
+      "insertTextFormat": "Snippet"
+    },
+    {
+      "label": "map(function ((any|error)) returns ((any|error)) func)(map<(any|error)>)",
+      "kind": "Function",
+      "detail": "Function",
+      "documentation": {
+        "right": {
+          "kind": "markdown",
+          "value": "**Package:** _ballerina/lang.map:1.1.0_  \n  \nApplies a function each member of a map and returns a map of the result.\nThe resulting map will have the same keys as the argument map.\n  \n**Params**  \n- `function ((any|error)) returns ((any|error))` func: a function to apply to each member  \n  \n**Returns** `map<(any|error)>`   \n- new map containing result of applying parameter `func` to each member  \n  \n"
+        }
+      },
+      "sortText": "120",
+      "insertText": "map(${1})",
+      "insertTextFormat": "Snippet",
+      "command": {
+        "title": "editor.action.triggerParameterHints",
+        "command": "editor.action.triggerParameterHints"
+      }
+    },
+    {
+      "label": "forEach(function ((any|error)) returns () func)",
+      "kind": "Function",
+      "detail": "Function",
+      "documentation": {
+        "right": {
+          "kind": "markdown",
+          "value": "**Package:** _ballerina/lang.map:1.1.0_  \n  \nApplies a function to each member of a map.\nThe parameter `func` is applied to each member of `m`.\n  \n**Params**  \n- `function ((any|error)) returns ()` func: a function to apply to each member"
+        }
+      },
+      "sortText": "120",
+      "insertText": "forEach(${1});",
+      "insertTextFormat": "Snippet",
+      "command": {
+        "title": "editor.action.triggerParameterHints",
+        "command": "editor.action.triggerParameterHints"
+      }
+    },
+    {
+      "label": "filter(function ((any|error)) returns (boolean) func)(map<(any|error)>)",
+      "kind": "Function",
+      "detail": "Function",
+      "documentation": {
+        "right": {
+          "kind": "markdown",
+          "value": "**Package:** _ballerina/lang.map:1.1.0_  \n  \nSelects the members from a map for which a function returns true.\n  \n**Params**  \n- `function ((any|error)) returns (boolean)` func: a predicate to apply to each element to test whether it should be included  \n  \n**Returns** `map<(any|error)>`   \n- new map containing members for which `func` evaluates to true  \n  \n"
+        }
+      },
+      "sortText": "120",
+      "insertText": "filter(${1})",
+      "insertTextFormat": "Snippet",
+      "command": {
+        "title": "editor.action.triggerParameterHints",
+        "command": "editor.action.triggerParameterHints"
+      }
+    },
+    {
+      "label": "reduce(function ((any|error),(any|error)) returns ((any|error)) func, (any|error) initial)((any|error))",
+      "kind": "Function",
+      "detail": "Function",
+      "documentation": {
+        "right": {
+          "kind": "markdown",
+          "value": "**Package:** _ballerina/lang.map:1.1.0_  \n  \nCombines the members of a map using a combining function.\nThe combining function takes the combined value so far and a member of the map,\nand returns a new combined value.\n  \n**Params**  \n- `function ((any|error),(any|error)) returns ((any|error))` func: combining function  \n- `(any|error)` initial: initial value for the first argument of combining parameter `func`  \n  \n**Returns** `(any|error)`   \n- result of combining the members of `m` using `func`  \n  \n"
+        }
+      },
+      "sortText": "120",
+      "insertText": "reduce(${1})",
+      "insertTextFormat": "Snippet",
+      "command": {
+        "title": "editor.action.triggerParameterHints",
+        "command": "editor.action.triggerParameterHints"
+      }
+    },
+    {
+      "label": "remove(string k)((any|error))",
+      "kind": "Function",
+      "detail": "Function",
+      "documentation": {
+        "right": {
+          "kind": "markdown",
+          "value": "**Package:** _ballerina/lang.map:1.1.0_  \n  \nRemoves a member of a map.\n  \n**Params**  \n- `string` k: the key  \n  \n**Returns** `(any|error)`   \n- the member of `m` that had key `k`  \nThis removed the member of `m` with key `k` and returns it.  \nIt panics if there is no such member.  \n  \n"
+        }
+      },
+      "sortText": "120",
+      "insertText": "remove(${1})",
+      "insertTextFormat": "Snippet",
+      "command": {
+        "title": "editor.action.triggerParameterHints",
+        "command": "editor.action.triggerParameterHints"
+      }
+    },
+    {
+      "label": "removeIfHasKey(string k)(((any|error)|()))",
+      "kind": "Function",
+      "detail": "Function",
+      "documentation": {
+        "right": {
+          "kind": "markdown",
+          "value": "**Package:** _ballerina/lang.map:1.1.0_  \n  \nRemoves a member of a map with a given key, if the map has member with the key.\n  \n**Params**  \n- `string` k: the key  \n  \n**Returns** `((any|error)|())`   \n- the member of `m` that had key `k`, or `()` if `m` does not have a key `k`  \nIf `m` has a member with key `k`, it removes and returns it;  \notherwise it returns `()`.  \n  \n"
+        }
+      },
+      "sortText": "120",
+      "insertText": "removeIfHasKey(${1})",
+      "insertTextFormat": "Snippet",
+      "command": {
+        "title": "editor.action.triggerParameterHints",
+        "command": "editor.action.triggerParameterHints"
+      }
+    },
+    {
       "label": "removeAll()",
-=======
-          "value": "**Package:** _ballerina/lang.value:1.0.0_  \n  \nReturns a clone of `v` that is read-only, i.e. immutable.\nIt corresponds to the ImmutableClone(v) abstract operation,\ndefined in the Ballerina Language Specification.\n  \n"
-        }
-      },
-      "sortText": "120",
-      "insertText": "cloneReadOnly()",
-      "insertTextFormat": "Snippet"
-    },
-    {
-      "label": "cloneWithType(typedesc<anydata> t)((anydata|error))",
->>>>>>> 8688dd87
-      "kind": "Function",
-      "detail": "Function",
-      "documentation": {
-        "right": {
-          "kind": "markdown",
-<<<<<<< HEAD
+      "kind": "Function",
+      "detail": "Function",
+      "documentation": {
+        "right": {
+          "kind": "markdown",
           "value": "**Package:** _ballerina/lang.map:1.1.0_  \n  \nRemoves all members of a map.\nThis panics if any member cannot be removed.\n  \n"
         }
       },
@@ -91,946 +652,50 @@
       "insertTextFormat": "Snippet"
     },
     {
-      "label": "fromJsonWithType(typedesc<anydata> t)((t|error))",
-=======
-          "value": "**Package:** _ballerina/lang.value:1.0.0_  \n  \nConstructs a value with a specified type by cloning another value.  \n**Params**  \n- `typedesc<anydata>` t: the type for the cloned to be constructed  \n  \n**Returns** `(anydata|error)`   \n- a new value that belongs to `t`, or an error if this cannot be done  \n  \nWhen `v` is a structural value, the inherent type of the value to be constructed  \ncomes from `t`. When `t` is a union, it must be possible to determine which  \nmember of the union to use for the inherent type by following the same rules  \nthat are used by list constructor expressions and mapping constructor expressions  \nwith the contextually expected type. If not, then an error is returned.  \nThe `constructFrom` operation is recursively applied to each member of `v` using  \nthe type descriptor that the inherent type requires for that member.  \n  \nLike the Clone abstract operation, this does a deep copy, but differs in  \nthe following respects:  \n- the inherent type of any structural values constructed comes from the specified  \n  type descriptor rather than the value being constructed  \n- the read-only bit of values and fields comes from the specified type descriptor  \n- the graph structure of `v` is not preserved; the result will always be a tree;  \n  an error will be returned if `v` has cycles  \n- immutable structural values are copied rather being returned as is; all  \n  structural values in the result will be mutable, except for error values  \n  (which are always immutable)  \n- numeric values can be converted using the NumericConvert abstract operation  \n- if a record type descriptor specifies default values, these will be used  \n  to supply any missing members  \n  \n"
-        }
-      },
-      "sortText": "120",
-      "insertText": "cloneWithType(${1})",
-      "insertTextFormat": "Snippet",
-      "command": {
-        "title": "editor.action.triggerParameterHints",
-        "command": "editor.action.triggerParameterHints"
-      }
-    },
-    {
-      "label": "isReadOnly()(boolean)",
->>>>>>> 8688dd87
-      "kind": "Function",
-      "detail": "Function",
-      "documentation": {
-        "right": {
-          "kind": "markdown",
-<<<<<<< HEAD
-          "value": "**Package:** _ballerina/lang.value:1.0.0_  \n  \nConverts a value of type json to a user-specified type.\nThis works the same as `cloneWithType`,\nexcept that it also does the inverse of the conversions done by `toJson`.\n  \n**Params**  \n- `typedesc<anydata>` t: type to convert to  \n  \n**Returns** `(t|error)`   \n- value belonging to `t`, or error if this cannot be done  \n  \n"
-        }
-      },
-      "sortText": "120",
-      "insertText": "fromJsonWithType(${1})",
-      "insertTextFormat": "Snippet",
-      "command": {
-        "title": "editor.action.triggerParameterHints",
-        "command": "editor.action.triggerParameterHints"
-      }
+      "label": "hasKey(string k)(boolean)",
+      "kind": "Function",
+      "detail": "Function",
+      "documentation": {
+        "right": {
+          "kind": "markdown",
+          "value": "**Package:** _ballerina/lang.map:1.1.0_  \n  \nTests whether m has a member with key `k`.\n  \n**Params**  \n- `string` k: the key  \n  \n**Returns** `boolean`   \n- true if m has a member with key `k`  \n  \n"
+        }
+      },
+      "sortText": "120",
+      "insertText": "hasKey(${1})",
+      "insertTextFormat": "Snippet",
+      "command": {
+        "title": "editor.action.triggerParameterHints",
+        "command": "editor.action.triggerParameterHints"
+      }
+    },
+    {
+      "label": "keys()(string[])",
+      "kind": "Function",
+      "detail": "Function",
+      "documentation": {
+        "right": {
+          "kind": "markdown",
+          "value": "**Package:** _ballerina/lang.map:1.1.0_  \n  \nReturns a list of all the keys of map `m`.\n  \n  \n  \n**Returns** `string[]`   \n- a new list of all keys  \n  \n"
+        }
+      },
+      "sortText": "120",
+      "insertText": "keys()",
+      "insertTextFormat": "Snippet"
     },
     {
       "label": "toArray()((any|error)[])",
-=======
-          "value": "**Package:** _ballerina/lang.value:1.0.0_  \n  \nTests whether `v` is read-only, i.e. immutable\nReturns true if read-only, false otherwise.\n  \n  \n  \n**Returns** `boolean`   \n- true if read-only, false otherwise  \n  \n"
-        }
-      },
-      "sortText": "120",
-      "insertText": "isReadOnly()",
-      "insertTextFormat": "Snippet"
-    },
-    {
-      "label": "toString()(string)",
->>>>>>> 8688dd87
-      "kind": "Function",
-      "detail": "Function",
-      "documentation": {
-        "right": {
-          "kind": "markdown",
-<<<<<<< HEAD
+      "kind": "Function",
+      "detail": "Function",
+      "documentation": {
+        "right": {
+          "kind": "markdown",
           "value": "**Package:** _ballerina/lang.map:1.1.0_  \n  \nReturns a list of all the members of a map.\n  \n  \n  \n**Returns** `(any|error)[]`   \n- an array whose members are the members of `m`  \n  \n"
         }
       },
       "sortText": "120",
       "insertText": "toArray()",
       "insertTextFormat": "Snippet"
-    },
-    {
-      "label": "createOuterJoinFunction(function (ballerina/lang.query:0.0.1:_Frame) returns (boolean) onCondition)(_StreamFunction)",
-=======
-          "value": "**Package:** _ballerina/lang.value:1.0.0_  \n  \nPerforms a minimal conversion of a value to a string.\nThe conversion is minimal in particular in the sense\nthat the conversion applied to a value that is already\na string does nothing.  \n  \n  \n**Returns** `string`   \n- a string resulting from the conversion  \n  \nThe result of `toString(v)` is as follows:  \n  \n- if `v` is a string, then returns `v`  \n- if `v` is `()`, then returns an empty string  \n- if `v` is boolean, then the string `true` or `false`  \n- if `v` is an int, then return `v` represented as a decimal string  \n- if `v` is a float or decimal, then return `v` represented as a decimal string,  \n  with a decimal point only if necessary, but without any suffix indicating the type of `v`;  \n  return `NaN`, `Infinity` for positive infinity, and `-Infinity` for negative infinity  \n- if `v` is a list, then returns the results toString on each member of the list  \n  separated by a space character  \n- if `v` is a map, then returns key=value for each member separated by a space character  \n- if `v` is xml, then returns `v` in XML format (as if it occurred within an XML element)  \n- if `v` is table, TBD  \n- if `v` is an error, then a string consisting of the following in order  \n    1. the string `error`  \n    2. a space character  \n    3. the reason string  \n    4. if the detail record is non-empty  \n        1. a space character  \n        2. the result of calling toString on the detail record  \n- if `v` is an object, then  \n    - if `v` provides a `toString` method with a string return type and no required methods,  \n      then the result of calling that method on `v`  \n    - otherwise, `object` followed by some implementation-dependent string  \n- if `v` is any other behavioral type, then the identifier for the behavioral type  \n  (`function`, `future`, `service`, `typedesc` or `handle`)  \n  followed by some implementation-dependent string  \n  \nNote that `toString` may produce the same string for two Ballerina values  \nthat are not equal (in the sense of the `==` operator).  \n  \n"
-        }
-      },
-      "sortText": "120",
-      "insertText": "toString()",
-      "insertTextFormat": "Snippet"
-    },
-    {
-      "label": "toJson()(json)",
->>>>>>> 8688dd87
-      "kind": "Function",
-      "detail": "Function",
-      "documentation": {
-        "right": {
-          "kind": "markdown",
-<<<<<<< HEAD
-          "value": "**Package:** _ballerina/lang.query:0.0.1_  \n  \n  \n**Params**  \n- `function (ballerina/lang.query:0.0.1:_Frame) returns (boolean)` onCondition  \n  \n**Returns** `_StreamFunction`   \n  \n"
-        }
-      },
-      "sortText": "120",
-      "insertText": "createOuterJoinFunction(${1})",
-      "insertTextFormat": "Snippet",
-      "command": {
-        "title": "editor.action.triggerParameterHints",
-        "command": "editor.action.triggerParameterHints"
-      }
-    },
-    {
-      "label": "reduce(function ((any|error),(any|error)) returns ((any|error)) func, (any|error) initial)((any|error))",
-=======
-          "value": "**Package:** _ballerina/lang.value:1.0.0_  \n  \nConverts a value of type `anydata` to `json`.\nThis does a deep copy of `v` converting values that do\nnot belong to json into values that do.\nA value of type `xml` is converted into a string as if\nby the `toString` function.\nA value of type `table` is converted into a list of\nmappings one for each row.\nThe inherent type of arrays in the return value will be\n`json[]` and of mappings will be `map<json>`.\nA new copy is made of all structural values, including\nimmutable values.\n  \n  \n  \n**Returns** `json`   \n- representation of `v` as value of type json  \nThis panics if `v` has cycles.  \n  \n"
-        }
-      },
-      "sortText": "120",
-      "insertText": "toJson()",
-      "insertTextFormat": "Snippet"
-    },
-    {
-      "label": "toJsonString()(string)",
->>>>>>> 8688dd87
-      "kind": "Function",
-      "detail": "Function",
-      "documentation": {
-        "right": {
-          "kind": "markdown",
-<<<<<<< HEAD
-          "value": "**Package:** _ballerina/lang.map:1.1.0_  \n  \nCombines the members of a map using a combining function.\nThe combining function takes the combined value so far and a member of the map,\nand returns a new combined value.\n  \n**Params**  \n- `function ((any|error),(any|error)) returns ((any|error))` func: combining function  \n- `(any|error)` initial: initial value for the first argument of combining parameter `func`  \n  \n**Returns** `(any|error)`   \n- result of combining the members of `m` using `func`  \n  \n"
-        }
-      },
-      "sortText": "120",
-      "insertText": "reduce(${1})",
-      "insertTextFormat": "Snippet",
-      "command": {
-        "title": "editor.action.triggerParameterHints",
-        "command": "editor.action.triggerParameterHints"
-      }
-    },
-    {
-      "label": "toJson()(json)",
-=======
-          "value": "**Package:** _ballerina/lang.value:1.0.0_  \n  \nReturns the string that represents `v` in JSON format.\n`v` is first converted to `json` as if by the `toJson` function.\n  \n  \n  \n**Returns** `string`   \n- string representation of json  \n  \n"
-        }
-      },
-      "sortText": "120",
-      "insertText": "toJsonString()",
-      "insertTextFormat": "Snippet"
-    },
-    {
-      "label": "fromJsonString()((json|error))",
->>>>>>> 8688dd87
-      "kind": "Function",
-      "detail": "Function",
-      "documentation": {
-        "right": {
-          "kind": "markdown",
-<<<<<<< HEAD
-          "value": "**Package:** _ballerina/lang.value:1.0.0_  \n  \nConverts a value of type `anydata` to `json`.\nThis does a deep copy of `v` converting values that do\nnot belong to json into values that do.\nA value of type `xml` is converted into a string as if\nby the `toString` function.\nA value of type `table` is converted into a list of\nmappings one for each row.\nThe inherent type of arrays in the return value will be\n`json[]` and of mappings will be `map<json>`.\nA new copy is made of all structural values, including\nimmutable values.\n  \n  \n  \n**Returns** `json`   \n- representation of `v` as value of type json  \nThis panics if `v` has cycles.  \n  \n"
-        }
-      },
-      "sortText": "120",
-      "insertText": "toJson()",
-      "insertTextFormat": "Snippet"
-    },
-    {
-      "label": "checkNaN()(boolean)",
-=======
-          "value": "**Package:** _ballerina/lang.value:1.0.0_  \n  \nParses a string in JSON format and returns the the value that it represents.\nAll numbers in the JSON will be represented as float values.\nReturns an error if the string cannot be parsed.\n  \n  \n  \n**Returns** `(json|error)`   \n- `str` parsed to json or error  \n  \n"
-        }
-      },
-      "sortText": "120",
-      "insertText": "fromJsonString()",
-      "insertTextFormat": "Snippet"
-    },
-    {
-      "label": "fromJsonWithType(typedesc<anydata> t)((t|error))",
->>>>>>> 8688dd87
-      "kind": "Function",
-      "detail": "Function",
-      "documentation": {
-        "right": {
-          "kind": "markdown",
-<<<<<<< HEAD
-          "value": "**Package:** _ballerina/lang.query:0.0.1_  \n  \n  \n  \n  \n**Returns** `boolean`   \n  \n"
-        }
-      },
-      "sortText": "120",
-      "insertText": "checkNaN()",
-      "insertTextFormat": "Snippet"
-    },
-    {
-      "label": "getStreamFromPipeline()(stream<(any|error),error?><(any|error)>)",
-=======
-          "value": "**Package:** _ballerina/lang.value:1.0.0_  \n  \nConverts a value of type json to a user-specified type.\nThis works the same as `cloneWithType`,\nexcept that it also does the inverse of the conversions done by `toJson`.\n  \n**Params**  \n- `typedesc<anydata>` t: type to convert to  \n  \n**Returns** `(t|error)`   \n- value belonging to `t`, or error if this cannot be done  \n  \n"
-        }
-      },
-      "sortText": "120",
-      "insertText": "fromJsonWithType(${1})",
-      "insertTextFormat": "Snippet",
-      "command": {
-        "title": "editor.action.triggerParameterHints",
-        "command": "editor.action.triggerParameterHints"
-      }
-    },
-    {
-      "label": "fromJsonStringWithType(typedesc<anydata> t)((t|error))",
->>>>>>> 8688dd87
-      "kind": "Function",
-      "detail": "Function",
-      "documentation": {
-        "right": {
-          "kind": "markdown",
-<<<<<<< HEAD
-          "value": "**Package:** _ballerina/lang.query:0.0.1_  \n  \n  \n"
-        }
-      },
-      "sortText": "120",
-      "insertText": "getStreamFromPipeline()",
-      "insertTextFormat": "Snippet"
-    },
-    {
-      "label": "isReadOnly()(boolean)",
-=======
-          "value": "**Package:** _ballerina/lang.value:1.0.0_  \n  \nConverts a string in JSON format to a user-specified type.\nThis is a combination of `fromJsonString` followed by\n`fromJsonWithType`.  \n**Params**  \n- `typedesc<anydata>` t: type to convert to  \n  \n**Returns** `(t|error)`   \n- value belonging to `t`, or error if this cannot be done  \n  \n"
-        }
-      },
-      "sortText": "120",
-      "insertText": "fromJsonStringWithType(${1})",
-      "insertTextFormat": "Snippet",
-      "command": {
-        "title": "editor.action.triggerParameterHints",
-        "command": "editor.action.triggerParameterHints"
-      }
-    },
-    {
-      "label": "mergeJson(json j2)((json|error))",
->>>>>>> 8688dd87
-      "kind": "Function",
-      "detail": "Function",
-      "documentation": {
-        "right": {
-          "kind": "markdown",
-<<<<<<< HEAD
-          "value": "**Package:** _ballerina/lang.value:1.0.0_  \n  \nTests whether `v` is read-only, i.e. immutable\nReturns true if read-only, false otherwise.\n  \n  \n  \n**Returns** `boolean`   \n- true if read-only, false otherwise  \n  \n"
-        }
-      },
-      "sortText": "120",
-      "insertText": "isReadOnly()",
-      "insertTextFormat": "Snippet"
-    },
-    {
-      "label": "get(string k)((any|error))",
-=======
-          "value": "**Package:** _ballerina/lang.value:1.0.0_  \n  \nMerges two json values.\n  \n**Params**  \n- `json` j2: json value  \n  \n**Returns** `(json|error)`   \n- the merge of `j1` with `j2` or an error if the merge fails  \n  \nThe merge of `j1` with `j2` is defined as follows:  \n- if `j1` is `()`, then the result is `j2`  \n- if `j2` is `()`, then the result is `j1`  \n- if `j1` is a mapping and `j2` is a mapping, then for each entry [k, j] in j2,  \n  set `j1[k]` to the merge of `j1[k]` with `j`  \n    - if `j1[k]` is undefined, then set `j1[k]` to `j`  \n    - if any merge fails, then the merge of `j1` with `j2` fails  \n    - otherwise, the result is `j1`.  \n- otherwise, the merge fails  \nIf the merge fails, then `j1` is unchanged.  \n  \n"
-        }
-      },
-      "sortText": "120",
-      "insertText": "mergeJson(${1})",
-      "insertTextFormat": "Snippet",
-      "command": {
-        "title": "editor.action.triggerParameterHints",
-        "command": "editor.action.triggerParameterHints"
-      }
-    },
-    {
-      "label": "createPipeline(typedesc<(any|error)> resType)(_StreamPipeline)",
->>>>>>> 8688dd87
-      "kind": "Function",
-      "detail": "Function",
-      "documentation": {
-        "right": {
-          "kind": "markdown",
-<<<<<<< HEAD
-          "value": "**Package:** _ballerina/lang.map:1.1.0_  \n  \nReturns the member of map `m` with key `k`.\nThis for use in a case where it is known that the map has a specific key,\nand accordingly panics if `m` does not have a member with key `k`.\n  \n**Params**  \n- `string` k: the key  \n  \n**Returns** `(any|error)`   \n- member with key `k`  \n  \n"
-        }
-      },
-      "sortText": "120",
-      "insertText": "get(${1})",
-=======
-          "value": "**Package:** _ballerina/lang.query:0.0.1_  \n  \n  \n**Params**  \n- `typedesc<(any|error)>` resType  \n  \n**Returns** `_StreamPipeline`   \n  \n"
-        }
-      },
-      "sortText": "120",
-      "insertText": "createPipeline(${1})",
->>>>>>> 8688dd87
-      "insertTextFormat": "Snippet",
-      "command": {
-        "title": "editor.action.triggerParameterHints",
-        "command": "editor.action.triggerParameterHints"
-      }
-    },
-    {
-      "label": "map(function ((any|error)) returns ((any|error)) func)(map<(any|error)>)",
-      "kind": "Function",
-      "detail": "Function",
-      "documentation": {
-        "right": {
-          "kind": "markdown",
-          "value": "**Package:** _ballerina/lang.map:1.1.0_  \n  \nApplies a function each member of a map and returns a map of the result.\nThe resulting map will have the same keys as the argument map.\n  \n**Params**  \n- `function ((any|error)) returns ((any|error))` func: a function to apply to each member  \n  \n**Returns** `map<(any|error)>`   \n- new map containing result of applying parameter `func` to each member  \n  \n"
-        }
-      },
-      "sortText": "120",
-      "insertText": "map(${1})",
-      "insertTextFormat": "Snippet",
-      "command": {
-        "title": "editor.action.triggerParameterHints",
-        "command": "editor.action.triggerParameterHints"
-      }
-    },
-    {
-<<<<<<< HEAD
-      "label": "hasKey(string k)(boolean)",
-=======
-      "label": "createNestedFromFunction()(_StreamFunction)",
->>>>>>> 8688dd87
-      "kind": "Function",
-      "detail": "Function",
-      "documentation": {
-        "right": {
-          "kind": "markdown",
-<<<<<<< HEAD
-          "value": "**Package:** _ballerina/lang.map:1.1.0_  \n  \nTests whether m has a member with key `k`.\n  \n**Params**  \n- `string` k: the key  \n  \n**Returns** `boolean`   \n- true if m has a member with key `k`  \n  \n"
-        }
-      },
-      "sortText": "120",
-      "insertText": "hasKey(${1})",
-      "insertTextFormat": "Snippet",
-      "command": {
-        "title": "editor.action.triggerParameterHints",
-        "command": "editor.action.triggerParameterHints"
-      }
-    },
-    {
-      "label": "createInnerJoinFunction(function (ballerina/lang.query:0.0.1:_Frame) returns (boolean) onCondition)(_StreamFunction)",
-=======
-          "value": "**Package:** _ballerina/lang.query:0.0.1_  \n  \n  \n  \n  \n**Returns** `_StreamFunction`   \n  \n"
-        }
-      },
-      "sortText": "120",
-      "insertText": "createNestedFromFunction()",
-      "insertTextFormat": "Snippet"
-    },
-    {
-      "label": "createLetFunction()(_StreamFunction)",
->>>>>>> 8688dd87
-      "kind": "Function",
-      "detail": "Function",
-      "documentation": {
-        "right": {
-          "kind": "markdown",
-<<<<<<< HEAD
-          "value": "**Package:** _ballerina/lang.query:0.0.1_  \n  \n  \n**Params**  \n- `function (ballerina/lang.query:0.0.1:_Frame) returns (boolean)` onCondition  \n  \n**Returns** `_StreamFunction`   \n  \n"
-        }
-      },
-      "sortText": "120",
-      "insertText": "createInnerJoinFunction(${1})",
-      "insertTextFormat": "Snippet",
-      "command": {
-        "title": "editor.action.triggerParameterHints",
-        "command": "editor.action.triggerParameterHints"
-      }
-    },
-    {
-      "label": "createLimitFunction()(_StreamFunction)",
-=======
-          "value": "**Package:** _ballerina/lang.query:0.0.1_  \n  \n  \n  \n  \n**Returns** `_StreamFunction`   \n  \n"
-        }
-      },
-      "sortText": "120",
-      "insertText": "createLetFunction()",
-      "insertTextFormat": "Snippet"
-    },
-    {
-      "label": "createInnerJoinFunction(function (ballerina/lang.query:0.0.1:_Frame) returns (boolean) onCondition)(_StreamFunction)",
->>>>>>> 8688dd87
-      "kind": "Function",
-      "detail": "Function",
-      "documentation": {
-        "right": {
-          "kind": "markdown",
-<<<<<<< HEAD
-          "value": "**Package:** _ballerina/lang.query:0.0.1_  \n  \n  \n  \n  \n**Returns** `_StreamFunction`   \n  \n"
-        }
-      },
-      "sortText": "120",
-      "insertText": "createLimitFunction()",
-      "insertTextFormat": "Snippet"
-    },
-    {
-      "label": "filter(function ((any|error)) returns (boolean) func)(map<(any|error)>)",
-=======
-          "value": "**Package:** _ballerina/lang.query:0.0.1_  \n  \n  \n**Params**  \n- `function (ballerina/lang.query:0.0.1:_Frame) returns (boolean)` onCondition  \n  \n**Returns** `_StreamFunction`   \n  \n"
-        }
-      },
-      "sortText": "120",
-      "insertText": "createInnerJoinFunction(${1})",
-      "insertTextFormat": "Snippet",
-      "command": {
-        "title": "editor.action.triggerParameterHints",
-        "command": "editor.action.triggerParameterHints"
-      }
-    },
-    {
-      "label": "createOuterJoinFunction(function (ballerina/lang.query:0.0.1:_Frame) returns (boolean) onCondition)(_StreamFunction)",
->>>>>>> 8688dd87
-      "kind": "Function",
-      "detail": "Function",
-      "documentation": {
-        "right": {
-          "kind": "markdown",
-<<<<<<< HEAD
-          "value": "**Package:** _ballerina/lang.map:1.1.0_  \n  \nSelects the members from a map for which a function returns true.\n  \n**Params**  \n- `function ((any|error)) returns (boolean)` func: a predicate to apply to each element to test whether it should be included  \n  \n**Returns** `map<(any|error)>`   \n- new map containing members for which `func` evaluates to true  \n  \n"
-        }
-      },
-      "sortText": "120",
-      "insertText": "filter(${1})",
-=======
-          "value": "**Package:** _ballerina/lang.query:0.0.1_  \n  \n  \n**Params**  \n- `function (ballerina/lang.query:0.0.1:_Frame) returns (boolean)` onCondition  \n  \n**Returns** `_StreamFunction`   \n  \n"
-        }
-      },
-      "sortText": "120",
-      "insertText": "createOuterJoinFunction(${1})",
->>>>>>> 8688dd87
-      "insertTextFormat": "Snippet",
-      "command": {
-        "title": "editor.action.triggerParameterHints",
-        "command": "editor.action.triggerParameterHints"
-      }
-    },
-    {
-<<<<<<< HEAD
-      "label": "createPipeline(typedesc<(any|error)> resType)(_StreamPipeline)",
-=======
-      "label": "createFilterFunction()(_StreamFunction)",
->>>>>>> 8688dd87
-      "kind": "Function",
-      "detail": "Function",
-      "documentation": {
-        "right": {
-          "kind": "markdown",
-<<<<<<< HEAD
-          "value": "**Package:** _ballerina/lang.query:0.0.1_  \n  \n  \n**Params**  \n- `typedesc<(any|error)>` resType  \n  \n**Returns** `_StreamPipeline`   \n  \n"
-        }
-      },
-      "sortText": "120",
-      "insertText": "createPipeline(${1})",
-      "insertTextFormat": "Snippet",
-      "command": {
-        "title": "editor.action.triggerParameterHints",
-        "command": "editor.action.triggerParameterHints"
-      }
-=======
-          "value": "**Package:** _ballerina/lang.query:0.0.1_  \n  \n  \n  \n  \n**Returns** `_StreamFunction`   \n  \n"
-        }
-      },
-      "sortText": "120",
-      "insertText": "createFilterFunction()",
-      "insertTextFormat": "Snippet"
->>>>>>> 8688dd87
-    },
-    {
-      "label": "createSelectFunction()(_StreamFunction)",
-      "kind": "Function",
-      "detail": "Function",
-      "documentation": {
-        "right": {
-          "kind": "markdown",
-          "value": "**Package:** _ballerina/lang.query:0.0.1_  \n  \n  \n  \n  \n**Returns** `_StreamFunction`   \n  \n"
-        }
-      },
-      "sortText": "120",
-      "insertText": "createSelectFunction()",
-      "insertTextFormat": "Snippet"
-    },
-    {
-<<<<<<< HEAD
-      "label": "orderDirectionsArr",
-      "kind": "Variable",
-      "detail": "boolean[]",
-      "sortText": "130",
-      "insertText": "orderDirectionsArr",
-      "insertTextFormat": "Snippet"
-    },
-    {
-      "label": "addToTable(table<map<(any|error)>> tbl, (()|error) err)((table<map<(any|error)>>|error))",
-=======
-      "label": "createDoFunction()(_StreamFunction)",
->>>>>>> 8688dd87
-      "kind": "Function",
-      "detail": "Function",
-      "documentation": {
-        "right": {
-          "kind": "markdown",
-<<<<<<< HEAD
-          "value": "**Package:** _ballerina/lang.query:0.0.1_  \n  \n  \n**Params**  \n- `table<map<(any|error)>>` tbl  \n- `(()|error)` err  \n  \n**Returns** `(table<map<(any|error)>>|error)`   \n  \n"
-        }
-      },
-      "sortText": "120",
-      "insertText": "addToTable(${1})",
-      "insertTextFormat": "Snippet",
-      "command": {
-        "title": "editor.action.triggerParameterHints",
-        "command": "editor.action.triggerParameterHints"
-      }
-    },
-    {
-      "label": "toString()(string)",
-=======
-          "value": "**Package:** _ballerina/lang.query:0.0.1_  \n  \n  \n  \n  \n**Returns** `_StreamFunction`   \n  \n"
-        }
-      },
-      "sortText": "120",
-      "insertText": "createDoFunction()",
-      "insertTextFormat": "Snippet"
-    },
-    {
-      "label": "createLimitFunction()(_StreamFunction)",
->>>>>>> 8688dd87
-      "kind": "Function",
-      "detail": "Function",
-      "documentation": {
-        "right": {
-          "kind": "markdown",
-          "value": "**Package:** _ballerina/lang.query:0.0.1_  \n  \n  \n  \n  \n**Returns** `string`   \n  \n"
-        }
-      },
-      "sortText": "120",
-<<<<<<< HEAD
-      "insertText": "toString()",
-      "insertTextFormat": "Snippet"
-    },
-    {
-      "label": "cloneWithType(typedesc<anydata> t)((anydata|error))",
-=======
-      "insertText": "createLimitFunction()",
-      "insertTextFormat": "Snippet"
-    },
-    {
-      "label": "addStreamFunction(_StreamFunction streamFunction)",
->>>>>>> 8688dd87
-      "kind": "Function",
-      "detail": "Function",
-      "documentation": {
-        "right": {
-          "kind": "markdown",
-<<<<<<< HEAD
-          "value": "**Package:** _ballerina/lang.value:1.0.0_  \n  \nConstructs a value with a specified type by cloning another value.  \n**Params**  \n- `typedesc<anydata>` t: the type for the cloned to be constructed  \n  \n**Returns** `(anydata|error)`   \n- a new value that belongs to `t`, or an error if this cannot be done  \n  \nWhen `v` is a structural value, the inherent type of the value to be constructed  \ncomes from `t`. When `t` is a union, it must be possible to determine which  \nmember of the union to use for the inherent type by following the same rules  \nthat are used by list constructor expressions and mapping constructor expressions  \nwith the contextually expected type. If not, then an error is returned.  \nThe `constructFrom` operation is recursively applied to each member of `v` using  \nthe type descriptor that the inherent type requires for that member.  \n  \nLike the Clone abstract operation, this does a deep copy, but differs in  \nthe following respects:  \n- the inherent type of any structural values constructed comes from the specified  \n  type descriptor rather than the value being constructed  \n- the read-only bit of values and fields comes from the specified type descriptor  \n- the graph structure of `v` is not preserved; the result will always be a tree;  \n  an error will be returned if `v` has cycles  \n- immutable structural values are copied rather being returned as is; all  \n  structural values in the result will be mutable, except for error values  \n  (which are always immutable)  \n- numeric values can be converted using the NumericConvert abstract operation  \n- if a record type descriptor specifies default values, these will be used  \n  to supply any missing members  \n  \n"
-        }
-      },
-      "sortText": "120",
-      "insertText": "cloneWithType(${1})",
-=======
-          "value": "**Package:** _ballerina/lang.query:0.0.1_  \n  \n  \n**Params**  \n- `_StreamFunction` streamFunction"
-        }
-      },
-      "sortText": "120",
-      "insertText": "addStreamFunction(${1});",
->>>>>>> 8688dd87
-      "insertTextFormat": "Snippet",
-      "command": {
-        "title": "editor.action.triggerParameterHints",
-        "command": "editor.action.triggerParameterHints"
-      }
-    },
-    {
-      "label": "fromJsonString()((json|error))",
-      "kind": "Function",
-      "detail": "Function",
-      "documentation": {
-        "right": {
-          "kind": "markdown",
-          "value": "**Package:** _ballerina/lang.value:1.0.0_  \n  \nParses a string in JSON format and returns the the value that it represents.\nAll numbers in the JSON will be represented as float values.\nReturns an error if the string cannot be parsed.\n  \n  \n  \n**Returns** `(json|error)`   \n- `str` parsed to json or error  \n  \n"
-        }
-      },
-      "sortText": "120",
-      "insertText": "fromJsonString()",
-      "insertTextFormat": "Snippet"
-    },
-    {
-<<<<<<< HEAD
-      "label": "fromJsonStringWithType(typedesc<anydata> t)((t|error))",
-=======
-      "label": "createOrderByFunction(boolean[] sortTypes, stream<(any|error),error?><(any|error)> strm, (any|error)[] arr)(stream<(any|error),error?><(any|error)>)",
->>>>>>> 8688dd87
-      "kind": "Function",
-      "detail": "Function",
-      "documentation": {
-        "right": {
-          "kind": "markdown",
-<<<<<<< HEAD
-          "value": "**Package:** _ballerina/lang.value:1.0.0_  \n  \nConverts a string in JSON format to a user-specified type.\nThis is a combination of `fromJsonString` followed by\n`fromJsonWithType`.  \n**Params**  \n- `typedesc<anydata>` t: type to convert to  \n  \n**Returns** `(t|error)`   \n- value belonging to `t`, or error if this cannot be done  \n  \n"
-        }
-      },
-      "sortText": "120",
-      "insertText": "fromJsonStringWithType(${1})",
-=======
-          "value": "**Package:** _ballerina/lang.query:0.0.1_  \n  \n  \n**Params**  \n- `boolean[]` sortTypes  \n- `stream<(any|error),error?><(any|error)>` strm  \n- `(any|error)[]` arr"
-        }
-      },
-      "sortText": "120",
-      "insertText": "createOrderByFunction(${1})",
->>>>>>> 8688dd87
-      "insertTextFormat": "Snippet",
-      "command": {
-        "title": "editor.action.triggerParameterHints",
-        "command": "editor.action.triggerParameterHints"
-      }
-    },
-    {
-<<<<<<< HEAD
-      "label": "toJsonString()(string)",
-=======
-      "label": "toArray((any|error)[] arr)(((any|error)[]|error))",
->>>>>>> 8688dd87
-      "kind": "Function",
-      "detail": "Function",
-      "documentation": {
-        "right": {
-          "kind": "markdown",
-<<<<<<< HEAD
-          "value": "**Package:** _ballerina/lang.value:1.0.0_  \n  \nReturns the string that represents `v` in JSON format.\n`v` is first converted to `json` as if by the `toJson` function.\n  \n  \n  \n**Returns** `string`   \n- string representation of json  \n  \n"
-        }
-      },
-      "sortText": "120",
-      "insertText": "toJsonString()",
-      "insertTextFormat": "Snippet"
-    },
-    {
-      "label": "cloneReadOnly()(anydata)",
-=======
-          "value": "**Package:** _ballerina/lang.query:0.0.1_  \n  \n  \n**Params**  \n- `(any|error)[]` arr  \n  \n**Returns** `((any|error)[]|error)`   \n  \n"
-        }
-      },
-      "sortText": "120",
-      "insertText": "toArray(${1})",
-      "insertTextFormat": "Snippet",
-      "command": {
-        "title": "editor.action.triggerParameterHints",
-        "command": "editor.action.triggerParameterHints"
-      }
-    },
-    {
-      "label": "toXML()(xml)",
-      "kind": "Function",
-      "detail": "Function",
-      "documentation": {
-        "right": {
-          "kind": "markdown",
-          "value": "**Package:** _ballerina/lang.query:0.0.1_  \n  \n  \n  \n  \n**Returns** `xml`   \n  \n"
-        }
-      },
-      "sortText": "120",
-      "insertText": "toXML()",
-      "insertTextFormat": "Snippet"
-    },
-    {
-      "label": "toString()(string)",
->>>>>>> 8688dd87
-      "kind": "Function",
-      "detail": "Function",
-      "documentation": {
-        "right": {
-          "kind": "markdown",
-<<<<<<< HEAD
-          "value": "**Package:** _ballerina/lang.value:1.0.0_  \n  \nReturns a clone of `v` that is read-only, i.e. immutable.\nIt corresponds to the ImmutableClone(v) abstract operation,\ndefined in the Ballerina Language Specification.\n  \n"
-        }
-      },
-      "sortText": "120",
-      "insertText": "cloneReadOnly()",
-      "insertTextFormat": "Snippet"
-    },
-    {
-      "label": "createInputFunction()(_StreamFunction)",
-=======
-          "value": "**Package:** _ballerina/lang.query:0.0.1_  \n  \n  \n  \n  \n**Returns** `string`   \n  \n"
-        }
-      },
-      "sortText": "120",
-      "insertText": "toString()",
-      "insertTextFormat": "Snippet"
-    },
-    {
-      "label": "addToTable(table<map<(any|error)>> tbl, (()|error) err)((table<map<(any|error)>>|error))",
->>>>>>> 8688dd87
-      "kind": "Function",
-      "detail": "Function",
-      "documentation": {
-        "right": {
-          "kind": "markdown",
-<<<<<<< HEAD
-          "value": "**Package:** _ballerina/lang.query:0.0.1_  \n  \n  \n  \n  \n**Returns** `_StreamFunction`   \n  \n"
-        }
-      },
-      "sortText": "120",
-      "insertText": "createInputFunction()",
-      "insertTextFormat": "Snippet"
-    },
-    {
-      "label": "addStreamFunction(_StreamFunction streamFunction)",
-=======
-          "value": "**Package:** _ballerina/lang.query:0.0.1_  \n  \n  \n**Params**  \n- `table<map<(any|error)>>` tbl  \n- `(()|error)` err  \n  \n**Returns** `(table<map<(any|error)>>|error)`   \n  \n"
-        }
-      },
-      "sortText": "120",
-      "insertText": "addToTable(${1})",
-      "insertTextFormat": "Snippet",
-      "command": {
-        "title": "editor.action.triggerParameterHints",
-        "command": "editor.action.triggerParameterHints"
-      }
-    },
-    {
-      "label": "consumeStream()((()|error))",
->>>>>>> 8688dd87
-      "kind": "Function",
-      "detail": "Function",
-      "documentation": {
-        "right": {
-          "kind": "markdown",
-<<<<<<< HEAD
-          "value": "**Package:** _ballerina/lang.query:0.0.1_  \n  \n  \n**Params**  \n- `_StreamFunction` streamFunction"
-        }
-      },
-      "sortText": "120",
-      "insertText": "addStreamFunction(${1});",
-      "insertTextFormat": "Snippet",
-      "command": {
-        "title": "editor.action.triggerParameterHints",
-        "command": "editor.action.triggerParameterHints"
-      }
-    },
-    {
-      "label": "entries()(map<[string,(any|error)]>)",
-=======
-          "value": "**Package:** _ballerina/lang.query:0.0.1_  \n  \n  \n  \n  \n**Returns** `(()|error)`   \n  \n"
-        }
-      },
-      "sortText": "120",
-      "insertText": "consumeStream()",
-      "insertTextFormat": "Snippet"
-    },
-    {
-      "label": "print()",
->>>>>>> 8688dd87
-      "kind": "Function",
-      "detail": "Function",
-      "documentation": {
-        "right": {
-          "kind": "markdown",
-<<<<<<< HEAD
-          "value": "**Package:** _ballerina/lang.map:1.1.0_  \n  \nReturns a map containing [key, member] pair as the value for each key.\n  \n  \n  \n**Returns** `map<[string,(any|error)]>`   \n- a new map of [key, member] pairs  \n  \n"
-        }
-      },
-      "sortText": "120",
-      "insertText": "entries()",
-      "insertTextFormat": "Snippet"
-    },
-    {
-      "label": "mergeJson(json j2)((json|error))",
-=======
-          "value": "**Package:** _ballerina/lang.query:0.0.1_  \n  \n  \n"
-        }
-      },
-      "sortText": "120",
-      "insertText": "print();",
-      "insertTextFormat": "Snippet"
-    },
-    {
-      "label": "length()(int)",
->>>>>>> 8688dd87
-      "kind": "Function",
-      "detail": "Function",
-      "documentation": {
-        "right": {
-          "kind": "markdown",
-<<<<<<< HEAD
-          "value": "**Package:** _ballerina/lang.value:1.0.0_  \n  \nMerges two json values.\n  \n**Params**  \n- `json` j2: json value  \n  \n**Returns** `(json|error)`   \n- the merge of `j1` with `j2` or an error if the merge fails  \n  \nThe merge of `j1` with `j2` is defined as follows:  \n- if `j1` is `()`, then the result is `j2`  \n- if `j2` is `()`, then the result is `j1`  \n- if `j1` is a mapping and `j2` is a mapping, then for each entry [k, j] in j2,  \n  set `j1[k]` to the merge of `j1[k]` with `j`  \n    - if `j1[k]` is undefined, then set `j1[k]` to `j`  \n    - if any merge fails, then the merge of `j1` with `j2` fails  \n    - otherwise, the result is `j1`.  \n- otherwise, the merge fails  \nIf the merge fails, then `j1` is unchanged.  \n  \n"
-        }
-      },
-      "sortText": "120",
-      "insertText": "mergeJson(${1})",
-      "insertTextFormat": "Snippet",
-      "command": {
-        "title": "editor.action.triggerParameterHints",
-        "command": "editor.action.triggerParameterHints"
-      }
-    },
-    {
-      "label": "createLetFunction()(_StreamFunction)",
-=======
-          "value": "**Package:** _ballerina/lang.map:1.1.0_  \n  \nReturns number of members of a map.\n  \n  \n  \n**Returns** `int`   \n- number of members in `m`  \n  \n"
-        }
-      },
-      "sortText": "120",
-      "insertText": "length()",
-      "insertTextFormat": "Snippet"
-    },
-    {
-      "label": "iterator()()",
->>>>>>> 8688dd87
-      "kind": "Function",
-      "detail": "Function",
-      "documentation": {
-        "right": {
-          "kind": "markdown",
-<<<<<<< HEAD
-          "value": "**Package:** _ballerina/lang.query:0.0.1_  \n  \n  \n  \n  \n**Returns** `_StreamFunction`   \n  \n"
-        }
-      },
-      "sortText": "120",
-      "insertText": "createLetFunction()",
-      "insertTextFormat": "Snippet"
-    },
-    {
-      "label": "consumeStream()((()|error))",
-=======
-          "value": "**Package:** _ballerina/lang.map:1.1.0_  \n  \nReturns an iterator over a map.\nThe iterator will iterate over the members of the map not the keys.\nThe `entries` function can be used to iterate over the keys and members together.\nThe `keys` function can be used to iterator over just the keys.\n  \n  \n  \n**Returns** ``   \n- a new iterator object that will iterate over the members of `m`  \n  \n"
-        }
-      },
-      "sortText": "120",
-      "insertText": "iterator()",
-      "insertTextFormat": "Snippet"
-    },
-    {
-      "label": "get(string k)((any|error))",
->>>>>>> 8688dd87
-      "kind": "Function",
-      "detail": "Function",
-      "documentation": {
-        "right": {
-          "kind": "markdown",
-<<<<<<< HEAD
-          "value": "**Package:** _ballerina/lang.query:0.0.1_  \n  \n  \n  \n  \n**Returns** `(()|error)`   \n  \n"
-        }
-      },
-      "sortText": "120",
-      "insertText": "consumeStream()",
-      "insertTextFormat": "Snippet"
-    },
-    {
-      "label": "sortStream((any|error)[] arr, int lmt)(stream<(any|error),error?><(any|error)>)",
-      "kind": "Function",
-      "detail": "Function",
-      "documentation": {
-        "right": {
-          "kind": "markdown",
-          "value": "**Package:** _ballerina/lang.query:0.0.1_  \n  \n  \n**Params**  \n- `(any|error)[]` arr  \n- `int` lmt"
-        }
-      },
-      "sortText": "120",
-      "insertText": "sortStream(${1})",
-=======
-          "value": "**Package:** _ballerina/lang.map:1.1.0_  \n  \nReturns the member of map `m` with key `k`.\nThis for use in a case where it is known that the map has a specific key,\nand accordingly panics if `m` does not have a member with key `k`.\n  \n**Params**  \n- `string` k: the key  \n  \n**Returns** `(any|error)`   \n- member with key `k`  \n  \n"
-        }
-      },
-      "sortText": "120",
-      "insertText": "get(${1})",
->>>>>>> 8688dd87
-      "insertTextFormat": "Snippet",
-      "command": {
-        "title": "editor.action.triggerParameterHints",
-        "command": "editor.action.triggerParameterHints"
-      }
-    },
-    {
-<<<<<<< HEAD
-      "label": "keys()(string[])",
-=======
-      "label": "entries()(map<[string,(any|error)]>)",
->>>>>>> 8688dd87
-      "kind": "Function",
-      "detail": "Function",
-      "documentation": {
-        "right": {
-          "kind": "markdown",
-<<<<<<< HEAD
-          "value": "**Package:** _ballerina/lang.map:1.1.0_  \n  \nReturns a list of all the keys of map `m`.\n  \n  \n  \n**Returns** `string[]`   \n- a new list of all keys  \n  \n"
-        }
-      },
-      "sortText": "120",
-      "insertText": "keys()",
-      "insertTextFormat": "Snippet"
-    },
-    {
-      "label": "createNestedFromFunction()(_StreamFunction)",
-=======
-          "value": "**Package:** _ballerina/lang.map:1.1.0_  \n  \nReturns a map containing [key, member] pair as the value for each key.\n  \n  \n  \n**Returns** `map<[string,(any|error)]>`   \n- a new map of [key, member] pairs  \n  \n"
-        }
-      },
-      "sortText": "120",
-      "insertText": "entries()",
-      "insertTextFormat": "Snippet"
-    },
-    {
-      "label": "map(function ((any|error)) returns ((any|error)) func)(map<(any|error)>)",
->>>>>>> 8688dd87
-      "kind": "Function",
-      "detail": "Function",
-      "documentation": {
-        "right": {
-          "kind": "markdown",
-          "value": "**Package:** _ballerina/lang.map:1.1.0_  \n  \nApplies a function each member of a map and returns a map of the result.\nThe resulting map will have the same keys as the argument map.\n  \n**Params**  \n- `function ((any|error)) returns ((any|error))` func: a function to apply to each member  \n  \n**Returns** `map<(any|error)>`   \n- new map containing result of applying parameter `func` to each member  \n  \n"
-        }
-      },
-      "sortText": "120",
-<<<<<<< HEAD
-      "insertText": "createNestedFromFunction()",
-      "insertTextFormat": "Snippet"
-    },
-    {
-      "label": "createDoFunction()(_StreamFunction)",
-      "kind": "Function",
-      "detail": "Function",
-      "documentation": {
-        "right": {
-          "kind": "markdown",
-          "value": "**Package:** _ballerina/lang.query:0.0.1_  \n  \n  \n  \n  \n**Returns** `_StreamFunction`   \n  \n"
-        }
-      },
-      "sortText": "120",
-      "insertText": "createDoFunction()",
-      "insertTextFormat": "Snippet"
-    },
-    {
-      "label": "remove(string k)((any|error))",
-=======
-      "insertText": "map(${1})",
-      "insertTextFormat": "Snippet",
-      "command": {
-        "title": "editor.action.triggerParameterHints",
-        "command": "editor.action.triggerParameterHints"
-      }
-    },
-    {
-      "label": "forEach(function ((any|error)) returns () func)",
->>>>>>> 8688dd87
-      "kind": "Function",
-      "detail": "Function",
-      "documentation": {
-        "right": {
-          "kind": "markdown",
-<<<<<<< HEAD
-          "value": "**Package:** _ballerina/lang.map:1.1.0_  \n  \nRemoves a member of a map.\n  \n**Params**  \n- `string` k: the key  \n  \n**Returns** `(any|error)`   \n- the member of `m` that had key `k`  \nThis removed the member of `m` with key `k` and returns it.  \nIt panics if there is no such member.  \n  \n"
-        }
-      },
-      "sortText": "120",
-      "insertText": "remove(${1})",
-=======
-          "value": "**Package:** _ballerina/lang.map:1.1.0_  \n  \nApplies a function to each member of a map.\nThe parameter `func` is applied to each member of `m`.\n  \n**Params**  \n- `function ((any|error)) returns ()` func: a function to apply to each member"
-        }
-      },
-      "sortText": "120",
-      "insertText": "forEach(${1});",
->>>>>>> 8688dd87
-      "insertTextFormat": "Snippet",
-      "command": {
-        "title": "editor.action.triggerParameterHints",
-        "command": "editor.action.triggerParameterHints"
-      }
     },
     {
       "label": "recField1",
@@ -1041,224 +706,12 @@
       "insertTextFormat": "Snippet"
     },
     {
-      "label": "createOrderByFunction()(_StreamFunction)",
-      "kind": "Function",
-      "detail": "Function",
-      "documentation": {
-        "right": {
-          "kind": "markdown",
-          "value": "**Package:** _ballerina/lang.query:0.0.1_  \n  \n  \n  \n  \n**Returns** `_StreamFunction`   \n  \n"
-        }
-      },
-      "sortText": "120",
-      "insertText": "createOrderByFunction()",
-      "insertTextFormat": "Snippet"
-    },
-    {
-<<<<<<< HEAD
-      "label": "forEach(function ((any|error)) returns () func)",
-=======
-      "label": "reduce(function ((any|error),(any|error)) returns ((any|error)) func, (any|error) initial)((any|error))",
->>>>>>> 8688dd87
-      "kind": "Function",
-      "detail": "Function",
-      "documentation": {
-        "right": {
-          "kind": "markdown",
-<<<<<<< HEAD
-          "value": "**Package:** _ballerina/lang.map:1.1.0_  \n  \nApplies a function to each member of a map.\nThe parameter `func` is applied to each member of `m`.\n  \n**Params**  \n- `function ((any|error)) returns ()` func: a function to apply to each member"
-        }
-      },
-      "sortText": "120",
-      "insertText": "forEach(${1});",
-=======
-          "value": "**Package:** _ballerina/lang.map:1.1.0_  \n  \nCombines the members of a map using a combining function.\nThe combining function takes the combined value so far and a member of the map,\nand returns a new combined value.\n  \n**Params**  \n- `function ((any|error),(any|error)) returns ((any|error))` func: combining function  \n- `(any|error)` initial: initial value for the first argument of combining parameter `func`  \n  \n**Returns** `(any|error)`   \n- result of combining the members of `m` using `func`  \n  \n"
-        }
-      },
-      "sortText": "120",
-      "insertText": "reduce(${1})",
->>>>>>> 8688dd87
-      "insertTextFormat": "Snippet",
-      "command": {
-        "title": "editor.action.triggerParameterHints",
-        "command": "editor.action.triggerParameterHints"
-      }
-    },
-    {
-<<<<<<< HEAD
-      "label": "length()(int)",
-=======
-      "label": "remove(string k)((any|error))",
->>>>>>> 8688dd87
-      "kind": "Function",
-      "detail": "Function",
-      "documentation": {
-        "right": {
-          "kind": "markdown",
-<<<<<<< HEAD
-          "value": "**Package:** _ballerina/lang.map:1.1.0_  \n  \nReturns number of members of a map.\n  \n  \n  \n**Returns** `int`   \n- number of members in `m`  \n  \n"
-        }
-      },
-      "sortText": "120",
-      "insertText": "length()",
-      "insertTextFormat": "Snippet"
-    },
-    {
       "label": "recField2",
       "kind": "Variable",
       "detail": "string",
       "sortText": "130",
       "insertText": "recField2",
       "insertTextFormat": "Snippet"
-    },
-    {
-      "label": "removeIfHasKey(string k)(((any|error)|()))",
-=======
-          "value": "**Package:** _ballerina/lang.map:1.1.0_  \n  \nRemoves a member of a map.\n  \n**Params**  \n- `string` k: the key  \n  \n**Returns** `(any|error)`   \n- the member of `m` that had key `k`  \nThis removed the member of `m` with key `k` and returns it.  \nIt panics if there is no such member.  \n  \n"
-        }
-      },
-      "sortText": "120",
-      "insertText": "remove(${1})",
-      "insertTextFormat": "Snippet",
-      "command": {
-        "title": "editor.action.triggerParameterHints",
-        "command": "editor.action.triggerParameterHints"
-      }
-    },
-    {
-      "label": "removeIfHasKey(string k)(((any|error)|()))",
-      "kind": "Function",
-      "detail": "Function",
-      "documentation": {
-        "right": {
-          "kind": "markdown",
-          "value": "**Package:** _ballerina/lang.map:1.1.0_  \n  \nRemoves a member of a map with a given key, if the map has member with the key.\n  \n**Params**  \n- `string` k: the key  \n  \n**Returns** `((any|error)|())`   \n- the member of `m` that had key `k`, or `()` if `m` does not have a key `k`  \nIf `m` has a member with key `k`, it removes and returns it;  \notherwise it returns `()`.  \n  \n"
-        }
-      },
-      "sortText": "120",
-      "insertText": "removeIfHasKey(${1})",
-      "insertTextFormat": "Snippet",
-      "command": {
-        "title": "editor.action.triggerParameterHints",
-        "command": "editor.action.triggerParameterHints"
-      }
-    },
-    {
-      "label": "removeAll()",
-      "kind": "Function",
-      "detail": "Function",
-      "documentation": {
-        "right": {
-          "kind": "markdown",
-          "value": "**Package:** _ballerina/lang.map:1.1.0_  \n  \nRemoves all members of a map.\nThis panics if any member cannot be removed.\n  \n"
-        }
-      },
-      "sortText": "120",
-      "insertText": "removeAll();",
-      "insertTextFormat": "Snippet"
-    },
-    {
-      "label": "hasKey(string k)(boolean)",
->>>>>>> 8688dd87
-      "kind": "Function",
-      "detail": "Function",
-      "documentation": {
-        "right": {
-          "kind": "markdown",
-<<<<<<< HEAD
-          "value": "**Package:** _ballerina/lang.map:1.1.0_  \n  \nRemoves a member of a map with a given key, if the map has member with the key.\n  \n**Params**  \n- `string` k: the key  \n  \n**Returns** `((any|error)|())`   \n- the member of `m` that had key `k`, or `()` if `m` does not have a key `k`  \nIf `m` has a member with key `k`, it removes and returns it;  \notherwise it returns `()`.  \n  \n"
-        }
-      },
-      "sortText": "120",
-      "insertText": "removeIfHasKey(${1})",
-=======
-          "value": "**Package:** _ballerina/lang.map:1.1.0_  \n  \nTests whether m has a member with key `k`.\n  \n**Params**  \n- `string` k: the key  \n  \n**Returns** `boolean`   \n- true if m has a member with key `k`  \n  \n"
-        }
-      },
-      "sortText": "120",
-      "insertText": "hasKey(${1})",
->>>>>>> 8688dd87
-      "insertTextFormat": "Snippet",
-      "command": {
-        "title": "editor.action.triggerParameterHints",
-        "command": "editor.action.triggerParameterHints"
-      }
-    },
-    {
-<<<<<<< HEAD
-      "label": "print()",
-=======
-      "label": "keys()(string[])",
->>>>>>> 8688dd87
-      "kind": "Function",
-      "detail": "Function",
-      "documentation": {
-        "right": {
-          "kind": "markdown",
-<<<<<<< HEAD
-          "value": "**Package:** _ballerina/lang.query:0.0.1_  \n  \n  \n"
-        }
-      },
-      "sortText": "120",
-      "insertText": "print();",
-      "insertTextFormat": "Snippet"
-    },
-    {
-      "label": "clone()(anydata)",
-=======
-          "value": "**Package:** _ballerina/lang.map:1.1.0_  \n  \nReturns a list of all the keys of map `m`.\n  \n  \n  \n**Returns** `string[]`   \n- a new list of all keys  \n  \n"
-        }
-      },
-      "sortText": "120",
-      "insertText": "keys()",
-      "insertTextFormat": "Snippet"
-    },
-    {
-      "label": "toArray()((any|error)[])",
->>>>>>> 8688dd87
-      "kind": "Function",
-      "detail": "Function",
-      "documentation": {
-        "right": {
-          "kind": "markdown",
-<<<<<<< HEAD
-          "value": "**Package:** _ballerina/lang.value:1.0.0_  \n  \nReturns a clone of `v`.\nA clone is a deep copy that does not copy immutable subtrees.\nA clone can therefore safely be used concurrently with the original.\nIt corresponds to the Clone(v) abstract operation,\ndefined in the Ballerina Language Specification.\n  \n"
-        }
-      },
-      "sortText": "120",
-      "insertText": "clone()",
-      "insertTextFormat": "Snippet"
-    },
-    {
-      "label": "orderFieldValsArr",
-      "kind": "Variable",
-      "detail": "anydata[][]",
-      "sortText": "130",
-      "insertText": "orderFieldValsArr",
-=======
-          "value": "**Package:** _ballerina/lang.map:1.1.0_  \n  \nReturns a list of all the members of a map.\n  \n  \n  \n**Returns** `(any|error)[]`   \n- an array whose members are the members of `m`  \n  \n"
-        }
-      },
-      "sortText": "120",
-      "insertText": "toArray()",
-      "insertTextFormat": "Snippet"
-    },
-    {
-      "label": "recField1",
-      "kind": "Variable",
-      "detail": "int",
-      "sortText": "130",
-      "insertText": "recField1",
-      "insertTextFormat": "Snippet"
-    },
-    {
-      "label": "recField2",
-      "kind": "Variable",
-      "detail": "string",
-      "sortText": "130",
-      "insertText": "recField2",
->>>>>>> 8688dd87
-      "insertTextFormat": "Snippet"
     }
   ]
 }