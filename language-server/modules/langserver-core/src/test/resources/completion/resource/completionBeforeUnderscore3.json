{
  "position": {
    "line": 10,
    "character": 8
  },
  "source": "resource/source/completionBeforeUnderscore3.bal",
  "items": [
    {
      "label": "xmlns",
      "kind": "Snippet",
      "detail": "Snippet",
      "sortText": "110",
      "insertText": "xmlns \"${1}\" as ${2:ns};",
      "insertTextFormat": "Snippet"
    },
    {
      "label": "var",
      "kind": "Keyword",
      "detail": "Keyword",
      "sortText": "210",
      "insertText": "var ",
      "insertTextFormat": "Snippet"
    },
    {
      "label": "error",
      "kind": "Snippet",
      "detail": "Snippet",
      "sortText": "110",
<<<<<<< HEAD
      "insertText": "error ${1:name} \u003d error(\"${2:errorCode}\", { message: \"${3}\" });",
=======
      "insertText": "error ${1:name} \u003d error(\"${2:errorCode}\", detail \u003d { message: \"${3}\" });",
>>>>>>> b907f256
      "insertTextFormat": "Snippet"
    },
    {
      "label": "foreach",
      "kind": "Snippet",
      "detail": "Statement",
      "sortText": "200",
      "insertText": "foreach ${1:var} ${2:item} in ${3:itemList} {\n\t${4}\n}",
      "insertTextFormat": "Snippet"
    },
    {
      "label": "fork",
      "kind": "Snippet",
      "detail": "Statement",
      "sortText": "200",
      "insertText": "fork {\n\t${1}\n}",
      "insertTextFormat": "Snippet"
    },
    {
      "label": "if",
      "kind": "Snippet",
      "detail": "Statement",
      "sortText": "200",
      "insertText": "if (${1:true}) {\n\t${2}\n}",
      "insertTextFormat": "Snippet"
    },
    {
      "label": "lock",
      "kind": "Snippet",
      "detail": "Statement",
      "sortText": "200",
      "insertText": "lock {\n\t${1}\n}",
      "insertTextFormat": "Snippet"
    },
    {
      "label": "match",
      "kind": "Snippet",
      "detail": "Statement",
      "sortText": "200",
      "insertText": "match ",
      "insertTextFormat": "Snippet"
    },
    {
      "label": "panic",
      "kind": "Snippet",
      "detail": "Statement",
      "sortText": "200",
      "insertText": "panic ",
      "insertTextFormat": "Snippet"
    },
    {
      "label": "return",
      "kind": "Snippet",
      "detail": "Statement",
      "sortText": "200",
      "insertText": "return;",
      "insertTextFormat": "Snippet"
    },
    {
      "label": "transaction",
      "kind": "Snippet",
      "detail": "Statement",
      "sortText": "200",
      "insertText": "transaction with retries \u003d ${1:0} {\n\t${2}\n} onretry {\n\t${3}\n}",
      "insertTextFormat": "Snippet"
    },
    {
      "label": "while",
      "kind": "Snippet",
      "detail": "Statement",
      "sortText": "200",
      "insertText": "while (${1:true}) {\n\t${2}\n}",
      "insertTextFormat": "Snippet"
    },
    {
      "label": "worker",
      "kind": "Snippet",
      "detail": "Snippet",
      "sortText": "110",
      "insertText": "worker ${1:name} {\n\t${2}\n}",
      "insertTextFormat": "Snippet"
    },
    {
      "label": "float",
      "kind": "Keyword",
<<<<<<< HEAD
      "detail": "Channel",
      "sortText": "120",
      "insertText": "channel",
=======
      "detail": "Float",
      "sortText": "120",
      "insertText": "float",
>>>>>>> b907f256
      "insertTextFormat": "Snippet"
    },
    {
      "label": "xml",
      "kind": "Keyword",
      "detail": "Xml",
      "sortText": "120",
      "insertText": "xml",
      "insertTextFormat": "Snippet"
    },
    {
<<<<<<< HEAD
      "label": "queryTableWithJoinClause(string sqlQuery, table\u003crecord {}\u003e fromTable, table\u003crecord {}\u003e joinTable, any parameters, any retType)(table\u003crecord {}\u003e)",
      "kind": "Function",
      "detail": "Function",
      "documentation": {
        "right": {
          "kind": "markdown",
          "value": "**Package:** _ballerina/builtin_  \n  \nExecute the given sql query to fetch the records and return as a new in memory table.\n  \n  \n---    \n**Parameters**  \n- _sqlQuery_  \n    The query to execute  \n  \n- _fromTable_  \n    The table on which the query is executed  \n  \n- _joinTable_  \n    The table which is joined with \u0027fromTable\u0027  \n  \n- _parameters_  \n    liternal parameters to be passed to prepared statement \u0027sqlQuery\u0027  \n  \n- _retType_  \n    return type of the resultant table instance  \n  \n  \n**Return**  \ntable\u003c$anonType$builtin$8\u003e"
        }
      },
      "sortText": "130",
      "insertText": "queryTableWithJoinClause(${1})",
      "insertTextFormat": "Snippet",
      "command": {
        "title": "editor.action.triggerParameterHints",
        "command": "editor.action.triggerParameterHints"
      }
    },
    {
      "label": "TableConfig",
      "kind": "Class",
      "detail": "Record",
      "documentation": {
        "left": "TableConfig represents properties used during table initialization.\n"
      },
      "sortText": "120",
      "insertText": "TableConfig",
=======
      "label": "res",
      "kind": "Variable",
      "detail": "http:Response",
      "sortText": "120",
      "insertText": "res",
>>>>>>> b907f256
      "insertTextFormat": "Snippet"
    },
    {
      "label": "byte",
      "kind": "Keyword",
      "detail": "Byte",
      "sortText": "120",
      "insertText": "byte",
      "insertTextFormat": "Snippet"
    },
    {
<<<<<<< HEAD
      "label": "queryTableWithoutJoinClause(string sqlQuery, table\u003crecord {}\u003e fromTable, any parameters, any retType)(table\u003crecord {}\u003e)",
      "kind": "Function",
      "detail": "Function",
      "documentation": {
        "right": {
          "kind": "markdown",
          "value": "**Package:** _ballerina/builtin_  \n  \nExecute the given sql query to fetch the records and return as a new in memory table.\n  \n  \n---    \n**Parameters**  \n- _sqlQuery_  \n    The query to execute  \n  \n- _fromTable_  \n    The table on which the query is executed  \n  \n- _parameters_  \n    literal parameters to be passed to prepared statement \u0027sqlQuery\u0027  \n  \n- _retType_  \n    return type of the resultant table instance  \n  \n  \n**Return**  \ntable\u003c$anonType$builtin$10\u003e"
        }
      },
      "sortText": "130",
      "insertText": "queryTableWithoutJoinClause(${1})",
      "insertTextFormat": "Snippet",
      "command": {
        "title": "editor.action.triggerParameterHints",
        "command": "editor.action.triggerParameterHints"
      }
=======
      "label": "handle",
      "kind": "Keyword",
      "detail": "Handle",
      "sortText": "120",
      "insertText": "handle",
      "insertTextFormat": "Snippet"
>>>>>>> b907f256
    },
    {
      "label": "ArgsData",
      "kind": "Class",
      "detail": "Record",
      "documentation": {
        "left": "Defaultable argument names. This is for internal use.\n"
      },
<<<<<<< HEAD
      "sortText": "130",
      "insertText": "startForever(${1});",
      "insertTextFormat": "Snippet",
      "command": {
        "title": "editor.action.triggerParameterHints",
        "command": "editor.action.triggerParameterHints"
      }
    },
    {
      "label": "stream",
      "kind": "Keyword",
      "detail": "Stream",
      "sortText": "120",
      "insertText": "stream",
      "insertTextFormat": "Snippet"
    },
    {
      "label": "AbstractListener",
      "kind": "Class",
      "detail": "Object",
      "sortText": "120",
      "insertText": "AbstractListener",
=======
      "sortText": "120",
      "insertText": "ArgsData",
>>>>>>> b907f256
      "insertTextFormat": "Snippet"
    },
    {
      "label": "null",
      "kind": "Keyword",
<<<<<<< HEAD
      "detail": "Map",
      "sortText": "120",
      "insertText": "map",
=======
      "detail": "Nil",
      "sortText": "120",
      "insertText": "null",
>>>>>>> b907f256
      "insertTextFormat": "Snippet"
    },
    {
      "label": "decimal",
      "kind": "Keyword",
<<<<<<< HEAD
      "detail": "Table",
      "sortText": "120",
      "insertText": "table",
      "insertTextFormat": "Snippet"
    },
    {
      "label": "anydata",
      "kind": "Keyword",
      "detail": "Anydata",
      "sortText": "120",
      "insertText": "anydata",
=======
      "detail": "Decimal",
      "sortText": "120",
      "insertText": "decimal",
      "insertTextFormat": "Snippet"
    },
    {
      "label": "request",
      "kind": "Variable",
      "detail": "http:Request",
      "sortText": "120",
      "insertText": "request",
>>>>>>> b907f256
      "insertTextFormat": "Snippet"
    },
    {
      "label": "string",
      "kind": "Keyword",
<<<<<<< HEAD
      "detail": "Future",
      "sortText": "120",
      "insertText": "future",
=======
      "detail": "String",
      "sortText": "120",
      "insertText": "string",
>>>>>>> b907f256
      "insertTextFormat": "Snippet"
    },
    {
      "label": "error",
      "kind": "Keyword",
<<<<<<< HEAD
      "detail": "Typedesc",
      "sortText": "120",
      "insertText": "typedesc",
=======
      "detail": "Error",
      "sortText": "120",
      "insertText": "error",
>>>>>>> b907f256
      "insertTextFormat": "Snippet"
    },
    {
      "label": "stream",
      "kind": "Keyword",
<<<<<<< HEAD
      "detail": "Float",
      "sortText": "120",
      "insertText": "float",
      "insertTextFormat": "Snippet"
    },
    {
      "label": "res",
      "kind": "Variable",
      "detail": "http:Response",
      "sortText": "120",
      "insertText": "res",
=======
      "detail": "Stream",
      "sortText": "120",
      "insertText": "stream",
>>>>>>> b907f256
      "insertTextFormat": "Snippet"
    },
    {
      "label": "json",
      "kind": "Keyword",
<<<<<<< HEAD
      "detail": "Nil",
      "sortText": "120",
      "insertText": "null",
=======
      "detail": "Json",
      "sortText": "120",
      "insertText": "json",
>>>>>>> b907f256
      "insertTextFormat": "Snippet"
    },
    {
      "label": "map",
      "kind": "Keyword",
<<<<<<< HEAD
      "detail": "Decimal",
      "sortText": "120",
      "insertText": "decimal",
      "insertTextFormat": "Snippet"
    },
    {
      "label": "request",
      "kind": "Variable",
      "detail": "http:Request",
      "sortText": "120",
      "insertText": "request",
=======
      "detail": "Map",
      "sortText": "120",
      "insertText": "map",
>>>>>>> b907f256
      "insertTextFormat": "Snippet"
    },
    {
      "label": "table",
      "kind": "Keyword",
<<<<<<< HEAD
      "detail": "String",
      "sortText": "120",
      "insertText": "string",
=======
      "detail": "Table",
      "sortText": "120",
      "insertText": "table",
>>>>>>> b907f256
      "insertTextFormat": "Snippet"
    },
    {
      "label": "anydata",
      "kind": "Keyword",
<<<<<<< HEAD
      "detail": "Json",
      "sortText": "120",
      "insertText": "json",
=======
      "detail": "Anydata",
      "sortText": "120",
      "insertText": "anydata",
>>>>>>> b907f256
      "insertTextFormat": "Snippet"
    },
    {
      "label": "serviceName",
      "kind": "Variable",
      "detail": "serviceName",
      "sortText": "120",
      "insertText": "serviceName",
      "insertTextFormat": "Snippet"
    },
    {
      "label": "any",
      "kind": "Keyword",
      "detail": "Any",
      "sortText": "120",
      "insertText": "any",
      "insertTextFormat": "Snippet"
    },
    {
      "label": "int",
      "kind": "Keyword",
      "detail": "Int",
      "sortText": "120",
      "insertText": "int",
      "insertTextFormat": "Snippet"
    },
    {
      "label": "caller",
      "kind": "Variable",
      "detail": "http:Caller",
      "sortText": "120",
      "insertText": "caller",
      "insertTextFormat": "Snippet"
    },
    {
      "label": "boolean",
      "kind": "Keyword",
      "detail": "Boolean",
      "sortText": "120",
      "insertText": "boolean",
      "insertTextFormat": "Snippet"
    },
    {
      "label": "future",
      "kind": "Keyword",
      "detail": "Future",
      "sortText": "120",
      "insertText": "future",
      "insertTextFormat": "Snippet"
    },
    {
      "label": "service",
      "kind": "Keyword",
      "detail": "Service",
      "sortText": "120",
      "insertText": "service",
      "insertTextFormat": "Snippet"
    },
    {
      "label": "typedesc",
      "kind": "Keyword",
      "detail": "Typedesc",
      "sortText": "120",
      "insertText": "typedesc",
      "insertTextFormat": "Snippet"
    },
    {
      "label": "http",
      "kind": "Module",
      "detail": "Package",
      "sortText": "140",
      "insertText": "http",
      "insertTextFormat": "Snippet"
    },
    {
      "label": "ballerinax/java.jdbc",
      "kind": "Module",
      "detail": "Package",
      "sortText": "140",
      "insertText": "java.jdbc",
      "insertTextFormat": "Snippet",
      "additionalTextEdits": [
        {
          "range": {
            "start": {
              "line": 1,
              "character": 0
            },
            "end": {
              "line": 1,
              "character": 0
            }
          },
          "newText": "import ballerinax/java.jdbc;\n"
        }
      ]
    },
    {
      "label": "ballerinax/java.jms",
      "kind": "Module",
      "detail": "Package",
      "sortText": "140",
      "insertText": "java.jms",
      "insertTextFormat": "Snippet",
      "additionalTextEdits": [
        {
          "range": {
            "start": {
              "line": 1,
              "character": 0
            },
            "end": {
              "line": 1,
              "character": 0
            }
          },
          "newText": "import ballerinax/java.jms;\n"
        }
      ]
    },
    {
      "label": "ballerina/lang.object",
      "kind": "Module",
      "detail": "Package",
      "sortText": "140",
      "insertText": "lang.object",
      "insertTextFormat": "Snippet",
      "additionalTextEdits": [
        {
          "range": {
            "start": {
              "line": 1,
              "character": 0
            },
            "end": {
              "line": 1,
              "character": 0
            }
          },
          "newText": "import ballerina/lang.object;\n"
        }
      ]
    },
    {
      "label": "ballerina/streams.balx",
      "kind": "Module",
      "detail": "Package",
      "sortText": "140",
      "insertText": "streams.balx",
      "insertTextFormat": "Snippet",
      "additionalTextEdits": [
        {
          "range": {
            "start": {
              "line": 1,
              "character": 0
            },
            "end": {
              "line": 1,
              "character": 0
            }
          },
          "newText": "import ballerina/streams.balx;\n"
        }
      ]
    },
    {
      "label": "ballerina/jwt",
      "kind": "Module",
      "detail": "Package",
      "sortText": "140",
      "insertText": "jwt",
      "insertTextFormat": "Snippet",
      "additionalTextEdits": [
        {
          "range": {
            "start": {
              "line": 1,
              "character": 0
            },
            "end": {
              "line": 1,
              "character": 0
            }
          },
          "newText": "import ballerina/jwt;\n"
        }
      ]
    },
    {
      "label": "ballerina/lang.xml",
      "kind": "Module",
      "detail": "Package",
      "sortText": "140",
      "insertText": "lang.xml",
      "insertTextFormat": "Snippet",
      "additionalTextEdits": [
        {
          "range": {
            "start": {
              "line": 1,
              "character": 0
            },
            "end": {
              "line": 1,
              "character": 0
            }
          },
          "newText": "import ballerina/lang.xml;\n"
        }
      ]
    },
    {
      "label": "ballerina/crypto",
      "kind": "Module",
      "detail": "Package",
      "sortText": "140",
      "insertText": "crypto",
      "insertTextFormat": "Snippet",
      "additionalTextEdits": [
        {
          "range": {
            "start": {
              "line": 1,
              "character": 0
            },
            "end": {
              "line": 1,
              "character": 0
            }
          },
          "newText": "import ballerina/crypto;\n"
        }
      ]
    },
    {
      "label": "ballerina/lang.array",
      "kind": "Module",
      "detail": "Package",
      "sortText": "140",
      "insertText": "lang.array",
      "insertTextFormat": "Snippet",
      "additionalTextEdits": [
        {
          "range": {
            "start": {
              "line": 1,
              "character": 0
            },
            "end": {
              "line": 1,
              "character": 0
            }
          },
          "newText": "import ballerina/lang.array;\n"
        }
      ]
    },
    {
      "label": "ballerina/cache",
      "kind": "Module",
      "detail": "Package",
      "sortText": "140",
      "insertText": "cache",
      "insertTextFormat": "Snippet",
      "additionalTextEdits": [
        {
          "range": {
            "start": {
              "line": 1,
              "character": 0
            },
            "end": {
              "line": 1,
              "character": 0
            }
          },
          "newText": "import ballerina/cache;\n"
        }
      ]
    },
    {
      "label": "ballerina/test",
      "kind": "Module",
      "detail": "Package",
      "sortText": "140",
      "insertText": "test",
      "insertTextFormat": "Snippet",
      "additionalTextEdits": [
        {
          "range": {
            "start": {
              "line": 1,
              "character": 0
            },
            "end": {
              "line": 1,
              "character": 0
            }
          },
          "newText": "import ballerina/test;\n"
        }
      ]
    },
    {
      "label": "ballerina/file",
      "kind": "Module",
      "detail": "Package",
      "sortText": "140",
      "insertText": "file",
      "insertTextFormat": "Snippet",
      "additionalTextEdits": [
        {
          "range": {
            "start": {
              "line": 1,
              "character": 0
            },
            "end": {
              "line": 1,
              "character": 0
            }
          },
          "newText": "import ballerina/file;\n"
        }
      ]
    },
    {
      "label": "ballerina/grpc",
      "kind": "Module",
      "detail": "Package",
      "sortText": "140",
      "insertText": "grpc",
      "insertTextFormat": "Snippet",
      "additionalTextEdits": [
        {
          "range": {
            "start": {
              "line": 1,
              "character": 0
            },
            "end": {
              "line": 1,
              "character": 0
            }
          },
          "newText": "import ballerina/grpc;\n"
        }
      ]
    },
    {
      "label": "ballerina/config",
      "kind": "Module",
      "detail": "Package",
      "sortText": "140",
      "insertText": "config",
      "insertTextFormat": "Snippet",
      "additionalTextEdits": [
        {
          "range": {
            "start": {
              "line": 1,
              "character": 0
            },
            "end": {
              "line": 1,
              "character": 0
            }
          },
          "newText": "import ballerina/config;\n"
        }
      ]
    },
    {
      "label": "ballerina/auth",
      "kind": "Module",
      "detail": "Package",
      "sortText": "140",
      "insertText": "auth",
      "insertTextFormat": "Snippet",
      "additionalTextEdits": [
        {
          "range": {
            "start": {
              "line": 1,
              "character": 0
            },
            "end": {
              "line": 1,
              "character": 0
            }
          },
          "newText": "import ballerina/auth;\n"
        }
      ]
    },
    {
      "label": "ballerina/filepath",
      "kind": "Module",
      "detail": "Package",
      "sortText": "140",
      "insertText": "filepath",
      "insertTextFormat": "Snippet",
      "additionalTextEdits": [
        {
          "range": {
            "start": {
              "line": 1,
              "character": 0
            },
            "end": {
              "line": 1,
              "character": 0
            }
          },
          "newText": "import ballerina/filepath;\n"
        }
      ]
    },
    {
      "label": "ballerina/ldap",
      "kind": "Module",
      "detail": "Package",
      "sortText": "140",
      "insertText": "ldap",
      "insertTextFormat": "Snippet",
      "additionalTextEdits": [
        {
          "range": {
            "start": {
              "line": 1,
              "character": 0
            },
            "end": {
              "line": 1,
              "character": 0
            }
          },
          "newText": "import ballerina/ldap;\n"
        }
      ]
    },
    {
      "label": "ballerina/streams",
      "kind": "Module",
      "detail": "Package",
      "sortText": "140",
      "insertText": "streams",
      "insertTextFormat": "Snippet",
      "additionalTextEdits": [
        {
          "range": {
            "start": {
              "line": 1,
              "character": 0
            },
            "end": {
              "line": 1,
              "character": 0
            }
          },
          "newText": "import ballerina/streams;\n"
        }
      ]
    },
    {
      "label": "ballerina/artemis",
      "kind": "Module",
      "detail": "Package",
      "sortText": "140",
      "insertText": "artemis",
      "insertTextFormat": "Snippet",
      "additionalTextEdits": [
        {
          "range": {
            "start": {
              "line": 1,
              "character": 0
            },
            "end": {
              "line": 1,
              "character": 0
            }
          },
          "newText": "import ballerina/artemis;\n"
        }
      ]
    },
    {
      "label": "ballerina/reflect",
      "kind": "Module",
      "detail": "Package",
      "sortText": "140",
      "insertText": "reflect",
      "insertTextFormat": "Snippet",
      "additionalTextEdits": [
        {
          "range": {
            "start": {
              "line": 1,
              "character": 0
            },
            "end": {
              "line": 1,
              "character": 0
            }
          },
          "newText": "import ballerina/reflect;\n"
        }
      ]
    },
    {
      "label": "ballerina/lang.string",
      "kind": "Module",
      "detail": "Package",
      "sortText": "140",
      "insertText": "lang.string",
      "insertTextFormat": "Snippet",
      "additionalTextEdits": [
        {
          "range": {
            "start": {
              "line": 1,
              "character": 0
            },
            "end": {
              "line": 1,
              "character": 0
            }
          },
          "newText": "import ballerina/lang.string;\n"
        }
      ]
    },
    {
      "label": "ballerina/io",
      "kind": "Module",
      "detail": "Package",
      "sortText": "140",
      "insertText": "io",
      "insertTextFormat": "Snippet",
      "additionalTextEdits": [
        {
          "range": {
            "start": {
              "line": 1,
              "character": 0
            },
            "end": {
              "line": 1,
              "character": 0
            }
          },
          "newText": "import ballerina/io;\n"
        }
      ]
    },
    {
      "label": "ballerina/runtime",
      "kind": "Module",
      "detail": "Package",
      "sortText": "140",
      "insertText": "runtime",
      "insertTextFormat": "Snippet",
      "additionalTextEdits": [
        {
          "range": {
            "start": {
              "line": 1,
              "character": 0
            },
            "end": {
              "line": 1,
              "character": 0
            }
          },
          "newText": "import ballerina/runtime;\n"
        }
      ]
    },
    {
      "label": "ballerina/oauth2",
      "kind": "Module",
      "detail": "Package",
      "sortText": "140",
      "insertText": "oauth2",
      "insertTextFormat": "Snippet",
      "additionalTextEdits": [
        {
          "range": {
            "start": {
              "line": 1,
              "character": 0
            },
            "end": {
              "line": 1,
              "character": 0
            }
          },
          "newText": "import ballerina/oauth2;\n"
        }
      ]
    },
    {
      "label": "ballerina/internal",
      "kind": "Module",
      "detail": "Package",
      "sortText": "140",
      "insertText": "internal",
      "insertTextFormat": "Snippet",
      "additionalTextEdits": [
        {
          "range": {
            "start": {
              "line": 1,
              "character": 0
            },
            "end": {
              "line": 1,
              "character": 0
            }
          },
          "newText": "import ballerina/internal;\n"
        }
      ]
    },
    {
      "label": "ballerina/jvm",
      "kind": "Module",
      "detail": "Package",
      "sortText": "140",
      "insertText": "jvm",
      "insertTextFormat": "Snippet",
      "additionalTextEdits": [
        {
          "range": {
            "start": {
              "line": 1,
              "character": 0
            },
            "end": {
              "line": 1,
              "character": 0
            }
          },
          "newText": "import ballerina/jvm;\n"
        }
      ]
    },
    {
      "label": "ballerina/encoding",
      "kind": "Module",
      "detail": "Package",
      "sortText": "140",
      "insertText": "encoding",
      "insertTextFormat": "Snippet",
      "additionalTextEdits": [
        {
          "range": {
            "start": {
              "line": 1,
              "character": 0
            },
            "end": {
              "line": 1,
              "character": 0
            }
          },
          "newText": "import ballerina/encoding;\n"
        }
      ]
    },
    {
      "label": "ballerina/utils",
      "kind": "Module",
      "detail": "Package",
      "sortText": "140",
      "insertText": "utils",
      "insertTextFormat": "Snippet",
      "additionalTextEdits": [
        {
          "range": {
            "start": {
              "line": 1,
              "character": 0
            },
            "end": {
              "line": 1,
              "character": 0
            }
          },
          "newText": "import ballerina/utils;\n"
        }
      ]
    },
    {
      "label": "ballerina/rabbitmq",
      "kind": "Module",
      "detail": "Package",
      "sortText": "140",
      "insertText": "rabbitmq",
      "insertTextFormat": "Snippet",
      "additionalTextEdits": [
        {
          "range": {
            "start": {
              "line": 1,
              "character": 0
            },
            "end": {
              "line": 1,
              "character": 0
            }
          },
          "newText": "import ballerina/rabbitmq;\n"
        }
      ]
    },
    {
      "label": "ballerina/lang.future",
      "kind": "Module",
      "detail": "Package",
      "sortText": "140",
      "insertText": "lang.future",
      "insertTextFormat": "Snippet",
      "additionalTextEdits": [
        {
          "range": {
            "start": {
              "line": 1,
              "character": 0
            },
            "end": {
              "line": 1,
              "character": 0
            }
          },
          "newText": "import ballerina/lang.future;\n"
        }
      ]
    },
    {
      "label": "ballerina/lang.value",
      "kind": "Module",
      "detail": "Package",
      "sortText": "140",
      "insertText": "lang.value",
      "insertTextFormat": "Snippet",
      "additionalTextEdits": [
        {
          "range": {
            "start": {
              "line": 1,
              "character": 0
            },
            "end": {
              "line": 1,
              "character": 0
            }
          },
          "newText": "import ballerina/lang.value;\n"
        }
      ]
    },
    {
      "label": "ballerina/openapi",
      "kind": "Module",
      "detail": "Package",
      "sortText": "140",
      "insertText": "openapi",
      "insertTextFormat": "Snippet",
      "additionalTextEdits": [
        {
          "range": {
            "start": {
              "line": 1,
              "character": 0
            },
            "end": {
              "line": 1,
              "character": 0
            }
          },
          "newText": "import ballerina/openapi;\n"
        }
      ]
    },
    {
      "label": "ballerina/math",
      "kind": "Module",
      "detail": "Package",
      "sortText": "140",
      "insertText": "math",
      "insertTextFormat": "Snippet",
      "additionalTextEdits": [
        {
          "range": {
            "start": {
              "line": 1,
              "character": 0
            },
            "end": {
              "line": 1,
              "character": 0
            }
          },
          "newText": "import ballerina/math;\n"
        }
      ]
    },
    {
      "label": "ballerina/time",
      "kind": "Module",
      "detail": "Package",
      "sortText": "140",
      "insertText": "time",
      "insertTextFormat": "Snippet",
      "additionalTextEdits": [
        {
          "range": {
            "start": {
              "line": 1,
              "character": 0
            },
            "end": {
              "line": 1,
              "character": 0
            }
          },
          "newText": "import ballerina/time;\n"
        }
      ]
    },
    {
      "label": "ballerina/observe",
      "kind": "Module",
      "detail": "Package",
      "sortText": "140",
      "insertText": "observe",
      "insertTextFormat": "Snippet",
      "additionalTextEdits": [
        {
          "range": {
            "start": {
              "line": 1,
              "character": 0
            },
            "end": {
              "line": 1,
              "character": 0
            }
          },
          "newText": "import ballerina/observe;\n"
        }
      ]
    },
    {
      "label": "ballerina/system",
      "kind": "Module",
      "detail": "Package",
      "sortText": "140",
      "insertText": "system",
      "insertTextFormat": "Snippet",
      "additionalTextEdits": [
        {
          "range": {
            "start": {
              "line": 1,
              "character": 0
            },
            "end": {
              "line": 1,
              "character": 0
            }
          },
          "newText": "import ballerina/system;\n"
        }
      ]
    },
    {
      "label": "ballerina/lang.float",
      "kind": "Module",
      "detail": "Package",
      "sortText": "140",
      "insertText": "lang.float",
      "insertTextFormat": "Snippet",
      "additionalTextEdits": [
        {
          "range": {
            "start": {
              "line": 1,
              "character": 0
            },
            "end": {
              "line": 1,
              "character": 0
            }
          },
          "newText": "import ballerina/lang.float;\n"
        }
      ]
    },
    {
      "label": "ballerina/transactions",
      "kind": "Module",
      "detail": "Package",
      "sortText": "140",
      "insertText": "transactions",
      "insertTextFormat": "Snippet",
      "additionalTextEdits": [
        {
          "range": {
            "start": {
              "line": 1,
              "character": 0
            },
            "end": {
              "line": 1,
              "character": 0
            }
          },
          "newText": "import ballerina/transactions;\n"
        }
      ]
    },
    {
      "label": "ballerina/nats",
      "kind": "Module",
      "detail": "Package",
      "sortText": "140",
      "insertText": "nats",
      "insertTextFormat": "Snippet",
      "additionalTextEdits": [
        {
          "range": {
            "start": {
              "line": 1,
              "character": 0
            },
            "end": {
              "line": 1,
              "character": 0
            }
          },
          "newText": "import ballerina/nats;\n"
        }
      ]
    },
    {
      "label": "ballerina/transactions.balx",
      "kind": "Module",
      "detail": "Package",
      "sortText": "140",
      "insertText": "transactions.balx",
      "insertTextFormat": "Snippet",
      "additionalTextEdits": [
        {
          "range": {
            "start": {
              "line": 1,
              "character": 0
            },
            "end": {
              "line": 1,
              "character": 0
            }
          },
          "newText": "import ballerina/transactions.balx;\n"
        }
      ]
    },
    {
      "label": "ballerina/lang.decimal",
      "kind": "Module",
      "detail": "Package",
      "sortText": "140",
      "insertText": "lang.decimal",
      "insertTextFormat": "Snippet",
      "additionalTextEdits": [
        {
          "range": {
            "start": {
              "line": 1,
              "character": 0
            },
            "end": {
              "line": 1,
              "character": 0
            }
          },
          "newText": "import ballerina/lang.decimal;\n"
        }
      ]
    },
    {
      "label": "ballerina/task",
      "kind": "Module",
      "detail": "Package",
      "sortText": "140",
      "insertText": "task",
      "insertTextFormat": "Snippet",
      "additionalTextEdits": [
        {
          "range": {
            "start": {
              "line": 1,
              "character": 0
            },
            "end": {
              "line": 1,
              "character": 0
            }
          },
          "newText": "import ballerina/task;\n"
        }
      ]
    },
    {
      "label": "ballerina/cache.balx",
      "kind": "Module",
      "detail": "Package",
      "sortText": "140",
      "insertText": "cache.balx",
      "insertTextFormat": "Snippet",
      "additionalTextEdits": [
        {
          "range": {
            "start": {
              "line": 1,
              "character": 0
            },
            "end": {
              "line": 1,
              "character": 0
            }
          },
          "newText": "import ballerina/cache.balx;\n"
        }
      ]
    },
    {
      "label": "ballerina/lang.table",
      "kind": "Module",
      "detail": "Package",
      "sortText": "140",
      "insertText": "lang.table",
      "insertTextFormat": "Snippet",
      "additionalTextEdits": [
        {
          "range": {
            "start": {
              "line": 1,
              "character": 0
            },
            "end": {
              "line": 1,
              "character": 0
            }
          },
          "newText": "import ballerina/lang.table;\n"
        }
      ]
    },
    {
      "label": "ballerina/lang.annotations",
      "kind": "Module",
      "detail": "Package",
      "sortText": "140",
      "insertText": "lang.annotations",
      "insertTextFormat": "Snippet",
      "additionalTextEdits": [
        {
          "range": {
            "start": {
              "line": 1,
              "character": 0
            },
            "end": {
              "line": 1,
              "character": 0
            }
          },
          "newText": "import ballerina/lang.annotations;\n"
        }
      ]
    },
    {
      "label": "ballerina/log",
      "kind": "Module",
      "detail": "Package",
      "sortText": "140",
      "insertText": "log",
      "insertTextFormat": "Snippet",
      "additionalTextEdits": [
        {
          "range": {
            "start": {
              "line": 1,
              "character": 0
            },
            "end": {
              "line": 1,
              "character": 0
            }
          },
          "newText": "import ballerina/log;\n"
        }
      ]
    },
    {
      "label": "ballerina/mime",
      "kind": "Module",
      "detail": "Package",
      "sortText": "140",
      "insertText": "mime",
      "insertTextFormat": "Snippet",
      "additionalTextEdits": [
        {
          "range": {
            "start": {
              "line": 1,
              "character": 0
            },
            "end": {
              "line": 1,
              "character": 0
            }
          },
          "newText": "import ballerina/mime;\n"
        }
      ]
    },
    {
      "label": "ballerina/lang.stream",
      "kind": "Module",
      "detail": "Package",
      "sortText": "140",
      "insertText": "lang.stream",
      "insertTextFormat": "Snippet",
      "additionalTextEdits": [
        {
          "range": {
            "start": {
              "line": 1,
              "character": 0
            },
            "end": {
              "line": 1,
              "character": 0
            }
          },
          "newText": "import ballerina/lang.stream;\n"
        }
      ]
    },
    {
      "label": "ballerina/lang.error",
      "kind": "Module",
      "detail": "Package",
      "sortText": "140",
      "insertText": "lang.error",
      "insertTextFormat": "Snippet",
      "additionalTextEdits": [
        {
          "range": {
            "start": {
              "line": 1,
              "character": 0
            },
            "end": {
              "line": 1,
              "character": 0
            }
          },
          "newText": "import ballerina/lang.error;\n"
        }
      ]
    },
    {
      "label": "ballerina/lang.typedesc",
      "kind": "Module",
      "detail": "Package",
      "sortText": "140",
      "insertText": "lang.typedesc",
      "insertTextFormat": "Snippet",
      "additionalTextEdits": [
        {
          "range": {
            "start": {
              "line": 1,
              "character": 0
            },
            "end": {
              "line": 1,
              "character": 0
            }
          },
          "newText": "import ballerina/lang.typedesc;\n"
        }
      ]
    },
    {
      "label": "ballerina/lang.map",
      "kind": "Module",
      "detail": "Package",
      "sortText": "140",
      "insertText": "lang.map",
      "insertTextFormat": "Snippet",
      "additionalTextEdits": [
        {
          "range": {
            "start": {
              "line": 1,
              "character": 0
            },
            "end": {
              "line": 1,
              "character": 0
            }
          },
          "newText": "import ballerina/lang.map;\n"
        }
      ]
    },
    {
      "label": "ballerina/lang.int",
      "kind": "Module",
      "detail": "Package",
      "sortText": "140",
      "insertText": "lang.int",
      "insertTextFormat": "Snippet",
      "additionalTextEdits": [
        {
          "range": {
            "start": {
              "line": 1,
              "character": 0
            },
            "end": {
              "line": 1,
              "character": 0
            }
          },
          "newText": "import ballerina/lang.int;\n"
        }
      ]
    },
    {
      "label": "ballerina/socket",
<<<<<<< HEAD
      "kind": "Module",
      "detail": "Package",
      "sortText": "140",
      "insertText": "socket",
      "insertTextFormat": "Snippet",
      "additionalTextEdits": [
        {
          "range": {
            "start": {
              "line": 1,
              "character": 0
            },
            "end": {
              "line": 1,
              "character": 0
            }
          },
          "newText": "import ballerina/socket;\n"
        }
      ]
    },
    {
      "label": "ballerina/sql",
=======
>>>>>>> b907f256
      "kind": "Module",
      "detail": "Package",
      "sortText": "140",
      "insertText": "socket",
      "insertTextFormat": "Snippet",
      "additionalTextEdits": [
        {
          "range": {
            "start": {
              "line": 1,
              "character": 0
            },
            "end": {
              "line": 1,
              "character": 0
            }
          },
          "newText": "import ballerina/socket;\n"
        }
      ]
    }
  ]
}<|MERGE_RESOLUTION|>--- conflicted
+++ resolved
@@ -26,11 +26,7 @@
       "kind": "Snippet",
       "detail": "Snippet",
       "sortText": "110",
-<<<<<<< HEAD
-      "insertText": "error ${1:name} \u003d error(\"${2:errorCode}\", { message: \"${3}\" });",
-=======
       "insertText": "error ${1:name} \u003d error(\"${2:errorCode}\", detail \u003d { message: \"${3}\" });",
->>>>>>> b907f256
       "insertTextFormat": "Snippet"
     },
     {
@@ -116,15 +112,9 @@
     {
       "label": "float",
       "kind": "Keyword",
-<<<<<<< HEAD
-      "detail": "Channel",
-      "sortText": "120",
-      "insertText": "channel",
-=======
       "detail": "Float",
       "sortText": "120",
       "insertText": "float",
->>>>>>> b907f256
       "insertTextFormat": "Snippet"
     },
     {
@@ -136,40 +126,11 @@
       "insertTextFormat": "Snippet"
     },
     {
-<<<<<<< HEAD
-      "label": "queryTableWithJoinClause(string sqlQuery, table\u003crecord {}\u003e fromTable, table\u003crecord {}\u003e joinTable, any parameters, any retType)(table\u003crecord {}\u003e)",
-      "kind": "Function",
-      "detail": "Function",
-      "documentation": {
-        "right": {
-          "kind": "markdown",
-          "value": "**Package:** _ballerina/builtin_  \n  \nExecute the given sql query to fetch the records and return as a new in memory table.\n  \n  \n---    \n**Parameters**  \n- _sqlQuery_  \n    The query to execute  \n  \n- _fromTable_  \n    The table on which the query is executed  \n  \n- _joinTable_  \n    The table which is joined with \u0027fromTable\u0027  \n  \n- _parameters_  \n    liternal parameters to be passed to prepared statement \u0027sqlQuery\u0027  \n  \n- _retType_  \n    return type of the resultant table instance  \n  \n  \n**Return**  \ntable\u003c$anonType$builtin$8\u003e"
-        }
-      },
-      "sortText": "130",
-      "insertText": "queryTableWithJoinClause(${1})",
-      "insertTextFormat": "Snippet",
-      "command": {
-        "title": "editor.action.triggerParameterHints",
-        "command": "editor.action.triggerParameterHints"
-      }
-    },
-    {
-      "label": "TableConfig",
-      "kind": "Class",
-      "detail": "Record",
-      "documentation": {
-        "left": "TableConfig represents properties used during table initialization.\n"
-      },
-      "sortText": "120",
-      "insertText": "TableConfig",
-=======
       "label": "res",
       "kind": "Variable",
       "detail": "http:Response",
       "sortText": "120",
       "insertText": "res",
->>>>>>> b907f256
       "insertTextFormat": "Snippet"
     },
     {
@@ -181,31 +142,12 @@
       "insertTextFormat": "Snippet"
     },
     {
-<<<<<<< HEAD
-      "label": "queryTableWithoutJoinClause(string sqlQuery, table\u003crecord {}\u003e fromTable, any parameters, any retType)(table\u003crecord {}\u003e)",
-      "kind": "Function",
-      "detail": "Function",
-      "documentation": {
-        "right": {
-          "kind": "markdown",
-          "value": "**Package:** _ballerina/builtin_  \n  \nExecute the given sql query to fetch the records and return as a new in memory table.\n  \n  \n---    \n**Parameters**  \n- _sqlQuery_  \n    The query to execute  \n  \n- _fromTable_  \n    The table on which the query is executed  \n  \n- _parameters_  \n    literal parameters to be passed to prepared statement \u0027sqlQuery\u0027  \n  \n- _retType_  \n    return type of the resultant table instance  \n  \n  \n**Return**  \ntable\u003c$anonType$builtin$10\u003e"
-        }
-      },
-      "sortText": "130",
-      "insertText": "queryTableWithoutJoinClause(${1})",
-      "insertTextFormat": "Snippet",
-      "command": {
-        "title": "editor.action.triggerParameterHints",
-        "command": "editor.action.triggerParameterHints"
-      }
-=======
       "label": "handle",
       "kind": "Keyword",
       "detail": "Handle",
       "sortText": "120",
       "insertText": "handle",
       "insertTextFormat": "Snippet"
->>>>>>> b907f256
     },
     {
       "label": "ArgsData",
@@ -214,65 +156,21 @@
       "documentation": {
         "left": "Defaultable argument names. This is for internal use.\n"
       },
-<<<<<<< HEAD
-      "sortText": "130",
-      "insertText": "startForever(${1});",
-      "insertTextFormat": "Snippet",
-      "command": {
-        "title": "editor.action.triggerParameterHints",
-        "command": "editor.action.triggerParameterHints"
-      }
-    },
-    {
-      "label": "stream",
-      "kind": "Keyword",
-      "detail": "Stream",
-      "sortText": "120",
-      "insertText": "stream",
-      "insertTextFormat": "Snippet"
-    },
-    {
-      "label": "AbstractListener",
-      "kind": "Class",
-      "detail": "Object",
-      "sortText": "120",
-      "insertText": "AbstractListener",
-=======
       "sortText": "120",
       "insertText": "ArgsData",
->>>>>>> b907f256
       "insertTextFormat": "Snippet"
     },
     {
       "label": "null",
       "kind": "Keyword",
-<<<<<<< HEAD
-      "detail": "Map",
-      "sortText": "120",
-      "insertText": "map",
-=======
       "detail": "Nil",
       "sortText": "120",
       "insertText": "null",
->>>>>>> b907f256
       "insertTextFormat": "Snippet"
     },
     {
       "label": "decimal",
       "kind": "Keyword",
-<<<<<<< HEAD
-      "detail": "Table",
-      "sortText": "120",
-      "insertText": "table",
-      "insertTextFormat": "Snippet"
-    },
-    {
-      "label": "anydata",
-      "kind": "Keyword",
-      "detail": "Anydata",
-      "sortText": "120",
-      "insertText": "anydata",
-=======
       "detail": "Decimal",
       "sortText": "120",
       "insertText": "decimal",
@@ -284,121 +182,62 @@
       "detail": "http:Request",
       "sortText": "120",
       "insertText": "request",
->>>>>>> b907f256
       "insertTextFormat": "Snippet"
     },
     {
       "label": "string",
       "kind": "Keyword",
-<<<<<<< HEAD
-      "detail": "Future",
-      "sortText": "120",
-      "insertText": "future",
-=======
       "detail": "String",
       "sortText": "120",
       "insertText": "string",
->>>>>>> b907f256
       "insertTextFormat": "Snippet"
     },
     {
       "label": "error",
       "kind": "Keyword",
-<<<<<<< HEAD
-      "detail": "Typedesc",
-      "sortText": "120",
-      "insertText": "typedesc",
-=======
       "detail": "Error",
       "sortText": "120",
       "insertText": "error",
->>>>>>> b907f256
       "insertTextFormat": "Snippet"
     },
     {
       "label": "stream",
       "kind": "Keyword",
-<<<<<<< HEAD
-      "detail": "Float",
-      "sortText": "120",
-      "insertText": "float",
-      "insertTextFormat": "Snippet"
-    },
-    {
-      "label": "res",
-      "kind": "Variable",
-      "detail": "http:Response",
-      "sortText": "120",
-      "insertText": "res",
-=======
       "detail": "Stream",
       "sortText": "120",
       "insertText": "stream",
->>>>>>> b907f256
       "insertTextFormat": "Snippet"
     },
     {
       "label": "json",
       "kind": "Keyword",
-<<<<<<< HEAD
-      "detail": "Nil",
-      "sortText": "120",
-      "insertText": "null",
-=======
       "detail": "Json",
       "sortText": "120",
       "insertText": "json",
->>>>>>> b907f256
       "insertTextFormat": "Snippet"
     },
     {
       "label": "map",
       "kind": "Keyword",
-<<<<<<< HEAD
-      "detail": "Decimal",
-      "sortText": "120",
-      "insertText": "decimal",
-      "insertTextFormat": "Snippet"
-    },
-    {
-      "label": "request",
-      "kind": "Variable",
-      "detail": "http:Request",
-      "sortText": "120",
-      "insertText": "request",
-=======
       "detail": "Map",
       "sortText": "120",
       "insertText": "map",
->>>>>>> b907f256
       "insertTextFormat": "Snippet"
     },
     {
       "label": "table",
       "kind": "Keyword",
-<<<<<<< HEAD
-      "detail": "String",
-      "sortText": "120",
-      "insertText": "string",
-=======
       "detail": "Table",
       "sortText": "120",
       "insertText": "table",
->>>>>>> b907f256
       "insertTextFormat": "Snippet"
     },
     {
       "label": "anydata",
       "kind": "Keyword",
-<<<<<<< HEAD
-      "detail": "Json",
-      "sortText": "120",
-      "insertText": "json",
-=======
       "detail": "Anydata",
       "sortText": "120",
       "insertText": "anydata",
->>>>>>> b907f256
       "insertTextFormat": "Snippet"
     },
     {
@@ -1648,32 +1487,6 @@
     },
     {
       "label": "ballerina/socket",
-<<<<<<< HEAD
-      "kind": "Module",
-      "detail": "Package",
-      "sortText": "140",
-      "insertText": "socket",
-      "insertTextFormat": "Snippet",
-      "additionalTextEdits": [
-        {
-          "range": {
-            "start": {
-              "line": 1,
-              "character": 0
-            },
-            "end": {
-              "line": 1,
-              "character": 0
-            }
-          },
-          "newText": "import ballerina/socket;\n"
-        }
-      ]
-    },
-    {
-      "label": "ballerina/sql",
-=======
->>>>>>> b907f256
       "kind": "Module",
       "detail": "Package",
       "sortText": "140",
