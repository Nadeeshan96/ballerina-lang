{
  "position": {
    "line": 2,
    "character": 7
  },
  "source": "class_def/source/source14.bal",
  "items": [
    {
      "label": "import",
      "kind": "Keyword",
      "detail": "Keyword",
      "sortText": "B",
      "filterText": "import",
      "insertText": "import ",
      "insertTextFormat": "Snippet"
    },
    {
      "label": "type",
      "kind": "Keyword",
      "detail": "Keyword",
      "sortText": "B",
      "filterText": "type",
      "insertText": "type ",
      "insertTextFormat": "Snippet"
    },
    {
      "label": "public",
      "kind": "Keyword",
      "detail": "Keyword",
      "sortText": "B",
      "filterText": "public",
      "insertText": "public ",
      "insertTextFormat": "Snippet"
    },
    {
      "label": "isolated",
      "kind": "Keyword",
      "detail": "Keyword",
      "sortText": "B",
      "filterText": "isolated",
      "insertText": "isolated ",
      "insertTextFormat": "Snippet"
    },
    {
      "label": "final",
      "kind": "Keyword",
      "detail": "Keyword",
      "sortText": "B",
      "filterText": "final",
      "insertText": "final ",
      "insertTextFormat": "Snippet"
    },
    {
      "label": "const",
      "kind": "Keyword",
      "detail": "Keyword",
      "sortText": "B",
      "filterText": "const",
      "insertText": "const ",
      "insertTextFormat": "Snippet"
    },
    {
      "label": "listener",
      "kind": "Keyword",
      "detail": "Keyword",
      "sortText": "B",
      "filterText": "listener",
      "insertText": "listener ",
      "insertTextFormat": "Snippet"
    },
    {
      "label": "client",
      "kind": "Keyword",
      "detail": "Keyword",
      "sortText": "B",
      "filterText": "client",
      "insertText": "client ",
      "insertTextFormat": "Snippet"
    },
    {
      "label": "var",
      "kind": "Keyword",
      "detail": "Keyword",
      "sortText": "B",
      "filterText": "var",
      "insertText": "var ",
      "insertTextFormat": "Snippet"
    },
    {
      "label": "enum",
      "kind": "Keyword",
      "detail": "Keyword",
      "sortText": "B",
      "filterText": "enum",
      "insertText": "enum ",
      "insertTextFormat": "Snippet"
    },
    {
      "label": "xmlns",
      "kind": "Keyword",
      "detail": "Keyword",
      "sortText": "B",
      "filterText": "xmlns",
      "insertText": "xmlns ",
      "insertTextFormat": "Snippet"
    },
    {
      "label": "class",
      "kind": "Keyword",
      "detail": "Keyword",
      "sortText": "B",
      "filterText": "class",
      "insertText": "class ",
      "insertTextFormat": "Snippet"
    },
    {
      "label": "transactional",
      "kind": "Keyword",
      "detail": "Keyword",
      "sortText": "B",
      "filterText": "transactional",
      "insertText": "transactional",
      "insertTextFormat": "Snippet"
    },
    {
      "label": "function",
      "kind": "Snippet",
      "detail": "Snippet",
      "sortText": "A",
      "filterText": "function",
      "insertText": "function ${1:name}(${2})${3} {\n\t${4}\n}",
      "insertTextFormat": "Snippet"
    },
    {
      "label": "public main function",
      "kind": "Snippet",
      "detail": "Snippet",
      "sortText": "A",
      "filterText": "public_function_main",
      "insertText": "public function main() {\n\t${1}\n}",
      "insertTextFormat": "Snippet"
    },
    {
      "label": "service/http",
      "kind": "Snippet",
      "detail": "Snippet",
      "sortText": "A",
      "filterText": "service_http",
      "insertText": "service /${1} on new http:Listener(8080) {\n\tresource function ${2:get} ${3:getResource}(http:Caller ${4:caller}, http:Request ${5:req}) {\n\t\t\n\t}\n}",
      "insertTextFormat": "Snippet",
      "additionalTextEdits": [
        {
          "range": {
            "start": {
              "line": 0,
              "character": 0
            },
            "end": {
              "line": 0,
              "character": 0
            }
          },
          "newText": "import ballerina/http;\n"
        }
      ]
    },
    {
      "label": "configurable",
      "kind": "Keyword",
      "detail": "Keyword",
      "sortText": "B",
      "filterText": "configurable",
      "insertText": "configurable",
      "insertTextFormat": "Snippet"
    },
    {
      "label": "annotation",
      "kind": "Snippet",
      "detail": "Snippet",
      "sortText": "A",
      "filterText": "annotation",
      "insertText": "annotation ${1:typeName} ${2:name} on ${3:attachmentPoint};",
      "insertTextFormat": "Snippet"
    },
    {
      "label": "type <RecordName> record",
      "kind": "Snippet",
      "detail": "Snippet",
      "sortText": "A",
      "filterText": "type_record",
      "insertText": "type ${1:RecordName} record {\n\t${2}\n};",
      "insertTextFormat": "Snippet"
    },
    {
      "label": "xmlns",
      "kind": "Snippet",
      "detail": "Snippet",
      "sortText": "A",
      "filterText": "xmlns",
      "insertText": "xmlns \"${1}\" as ${2:ns};",
      "insertTextFormat": "Snippet"
    },
    {
      "label": "type <ObjectName> object",
      "kind": "Snippet",
      "detail": "Snippet",
      "sortText": "A",
      "filterText": "type_object",
      "insertText": "type ${1:ObjectName} object {${2}};",
      "insertTextFormat": "Snippet"
    },
    {
      "label": "class",
      "kind": "Snippet",
      "detail": "Snippet",
      "sortText": "A",
      "filterText": "class",
      "insertText": "class ${1:className} {\n\t${2}\n}",
      "insertTextFormat": "Snippet"
    },
    {
      "label": "enum",
      "kind": "Snippet",
      "detail": "Snippet",
      "sortText": "A",
      "filterText": "enum",
      "insertText": "enum ${1:enumName} {\n\t${2}\n}",
      "insertTextFormat": "Snippet"
    },
    {
      "label": "type <RecordName> closed record",
      "kind": "Snippet",
      "detail": "Snippet",
      "sortText": "A",
      "filterText": "type_record",
      "insertText": "type ${1:RecordName} record {|\n\t${2}\n|};",
      "insertTextFormat": "Snippet"
    },
    {
      "label": "type <ErrorName> error<?>",
      "kind": "Snippet",
      "detail": "Snippet",
      "sortText": "A",
      "filterText": "type_error",
      "insertText": "type ${1:ErrorName} error<${2:map<anydata>}>;",
      "insertTextFormat": "Snippet"
    },
    {
      "label": "type TypeName table<>;",
      "kind": "Snippet",
      "detail": "Snippet",
      "sortText": "A",
      "filterText": "type_table",
      "insertText": "type ${1:TypeName} table<${2}>;",
      "insertTextFormat": "Snippet"
    },
    {
      "label": "type TypeName table<> key",
      "kind": "Snippet",
      "detail": "Snippet",
      "sortText": "A",
      "filterText": "table",
      "insertText": "type ${1:TypeName} table<${2}> key${3}",
      "insertTextFormat": "Snippet"
    },
    {
      "label": "stream<> streamName = new;",
      "kind": "Snippet",
      "detail": "Snippet",
      "sortText": "A",
      "filterText": "stream",
      "insertText": "stream<${1}> ${2:streamName} = new;",
      "insertTextFormat": "Snippet"
    },
    {
      "label": "service",
      "kind": "Snippet",
      "detail": "Snippet",
      "sortText": "A",
      "filterText": "service",
      "insertText": "service on ${1:listenerName} {\n\t${2}\n}",
      "insertTextFormat": "Snippet"
    },
    {
<<<<<<< HEAD
      "label": "'error",
      "kind": "Event",
      "detail": "Error",
      "documentation": {
        "left": "Default error type.\nThe type parameter is for the error detail type. It's constrained to Cloneable type."
      },
=======
      "label": "StrandData",
      "kind": "Struct",
      "detail": "Record",
      "documentation": {
        "left": "Describes Strand execution details for the runtime.\n"
      },
      "sortText": "D",
      "insertText": "StrandData",
      "insertTextFormat": "Snippet"
    },
    {
      "label": "Thread",
      "kind": "TypeParameter",
      "detail": "Union",
>>>>>>> 1d67a1c0
      "sortText": "D",
      "insertText": "'error",
      "insertTextFormat": "Snippet"
    },
    {
      "label": "StrandData",
      "kind": "Struct",
      "detail": "Record",
      "documentation": {
        "left": "Describes Strand execution details for the runtime.\n"
      },
      "sortText": "D",
      "insertText": "StrandData",
      "insertTextFormat": "Snippet"
    },
    {
      "label": "testClass",
      "kind": "Interface",
      "detail": "Class",
      "sortText": "D",
      "insertText": "testClass",
      "insertTextFormat": "Snippet"
    },
    {
<<<<<<< HEAD
      "label": "Thread",
      "kind": "TypeParameter",
      "detail": "Union",
      "sortText": "D",
      "insertText": "Thread",
      "insertTextFormat": "Snippet"
    },
    {
=======
>>>>>>> 1d67a1c0
      "label": "readonly",
      "kind": "Unit",
      "detail": "type",
      "sortText": "E",
      "insertText": "readonly",
      "insertTextFormat": "Snippet"
    },
    {
      "label": "handle",
      "kind": "Unit",
      "detail": "type",
      "sortText": "E",
      "insertText": "handle",
      "insertTextFormat": "Snippet"
    },
    {
      "label": "never",
      "kind": "Unit",
      "detail": "type",
      "sortText": "E",
      "insertText": "never",
      "insertTextFormat": "Snippet"
    },
    {
      "label": "json",
      "kind": "Unit",
      "detail": "type",
      "sortText": "E",
      "insertText": "json",
      "insertTextFormat": "Snippet"
    },
    {
      "label": "anydata",
      "kind": "Unit",
      "detail": "type",
      "sortText": "E",
      "insertText": "anydata",
      "insertTextFormat": "Snippet"
    },
    {
      "label": "any",
      "kind": "Unit",
      "detail": "type",
      "sortText": "E",
      "insertText": "any",
      "insertTextFormat": "Snippet"
    },
    {
      "label": "byte",
      "kind": "Unit",
      "detail": "type",
      "sortText": "E",
      "insertText": "byte",
      "insertTextFormat": "Snippet"
    },
    {
      "label": "service",
      "kind": "Unit",
      "detail": "type",
      "sortText": "E",
      "insertText": "service",
      "insertTextFormat": "Snippet"
    },
    {
      "label": "record",
      "kind": "Keyword",
      "detail": "Keyword",
      "sortText": "B",
      "filterText": "record",
      "insertText": "record ",
      "insertTextFormat": "Snippet"
    },
    {
      "label": "function",
      "kind": "Keyword",
      "detail": "Keyword",
      "sortText": "B",
      "filterText": "function",
      "insertText": "function ",
      "insertTextFormat": "Snippet"
    },
    {
      "label": "record {}",
      "kind": "Snippet",
      "detail": "Snippet",
      "sortText": "A",
      "filterText": "record",
      "insertText": "record {${1}}",
      "insertTextFormat": "Snippet"
    },
    {
      "label": "record {||}",
      "kind": "Snippet",
      "detail": "Snippet",
      "sortText": "A",
      "filterText": "record",
      "insertText": "record {|${1}|}",
      "insertTextFormat": "Snippet"
    },
    {
      "label": "distinct",
      "kind": "Keyword",
      "detail": "Keyword",
      "sortText": "B",
      "filterText": "distinct",
      "insertText": "distinct",
      "insertTextFormat": "Snippet"
    },
    {
      "label": "object {}",
      "kind": "Snippet",
      "detail": "Snippet",
      "sortText": "A",
      "filterText": "object",
      "insertText": "object {${1}}",
      "insertTextFormat": "Snippet"
    },
    {
      "label": "true",
      "kind": "Keyword",
      "detail": "Keyword",
      "sortText": "B",
      "filterText": "true",
      "insertText": "true",
      "insertTextFormat": "Snippet"
    },
    {
      "label": "false",
      "kind": "Keyword",
      "detail": "Keyword",
      "sortText": "B",
      "filterText": "false",
      "insertText": "false",
      "insertTextFormat": "Snippet"
    },
    {
      "label": "module1",
      "kind": "Module",
      "detail": "Module",
      "sortText": "C",
      "insertText": "module1",
      "insertTextFormat": "Snippet"
    },
    {
      "label": "ballerina/lang.array",
      "kind": "Module",
      "detail": "Module",
      "sortText": "C",
      "insertText": "array",
      "insertTextFormat": "Snippet",
      "additionalTextEdits": [
        {
          "range": {
            "start": {
              "line": 0,
              "character": 0
            },
            "end": {
              "line": 0,
              "character": 0
            }
          },
          "newText": "import ballerina/lang.array;\n"
        }
      ]
    },
    {
      "label": "ballerina/lang.runtime",
      "kind": "Module",
      "detail": "Module",
      "sortText": "C",
      "insertText": "runtime",
      "insertTextFormat": "Snippet",
      "additionalTextEdits": [
        {
          "range": {
            "start": {
              "line": 0,
              "character": 0
            },
            "end": {
              "line": 0,
              "character": 0
            }
          },
          "newText": "import ballerina/lang.runtime;\n"
        }
      ]
    },
    {
      "label": "ballerina/lang.test",
      "kind": "Module",
      "detail": "Module",
      "sortText": "C",
      "insertText": "test",
      "insertTextFormat": "Snippet",
      "additionalTextEdits": [
        {
          "range": {
            "start": {
              "line": 0,
              "character": 0
            },
            "end": {
              "line": 0,
              "character": 0
            }
          },
          "newText": "import ballerina/lang.test;\n"
        }
      ]
    },
    {
      "label": "ballerina/jballerina.java",
      "kind": "Module",
      "detail": "Module",
      "sortText": "C",
      "insertText": "java",
      "insertTextFormat": "Snippet",
      "additionalTextEdits": [
        {
          "range": {
            "start": {
              "line": 0,
              "character": 0
            },
            "end": {
              "line": 0,
              "character": 0
            }
          },
          "newText": "import ballerina/jballerina.java;\n"
        }
      ]
    },
    {
      "label": "ballerina/lang.value",
      "kind": "Module",
      "detail": "Module",
      "sortText": "C",
      "insertText": "value",
      "insertTextFormat": "Snippet",
      "additionalTextEdits": [
        {
          "range": {
            "start": {
              "line": 0,
              "character": 0
            },
            "end": {
              "line": 0,
              "character": 0
            }
          },
          "newText": "import ballerina/lang.value;\n"
        }
      ]
    },
    {
      "label": "boolean",
      "kind": "Unit",
      "detail": "type",
      "sortText": "E",
      "insertText": "boolean",
      "insertTextFormat": "Snippet"
    },
    {
      "label": "decimal",
      "kind": "Unit",
      "detail": "type",
      "sortText": "E",
      "insertText": "decimal",
      "insertTextFormat": "Snippet"
    },
    {
      "label": "error",
      "kind": "Unit",
      "detail": "type",
      "sortText": "E",
      "insertText": "error",
      "insertTextFormat": "Snippet"
    },
    {
      "label": "float",
      "kind": "Unit",
      "detail": "type",
      "sortText": "E",
      "insertText": "float",
      "insertTextFormat": "Snippet"
    },
    {
      "label": "future",
      "kind": "Unit",
      "detail": "type",
      "sortText": "E",
      "insertText": "future",
      "insertTextFormat": "Snippet"
    },
    {
      "label": "int",
      "kind": "Unit",
      "detail": "type",
      "sortText": "E",
      "insertText": "int",
      "insertTextFormat": "Snippet"
    },
    {
      "label": "map",
      "kind": "Unit",
      "detail": "type",
      "sortText": "E",
      "insertText": "map",
      "insertTextFormat": "Snippet"
    },
    {
      "label": "object",
      "kind": "Unit",
      "detail": "type",
      "sortText": "E",
      "insertText": "object",
      "insertTextFormat": "Snippet"
    },
    {
      "label": "stream",
      "kind": "Unit",
      "detail": "type",
      "sortText": "E",
      "insertText": "stream",
      "insertTextFormat": "Snippet"
    },
    {
      "label": "string",
      "kind": "Unit",
      "detail": "type",
      "sortText": "E",
      "insertText": "string",
      "insertTextFormat": "Snippet"
    },
    {
      "label": "table",
      "kind": "Unit",
      "detail": "type",
      "sortText": "E",
      "insertText": "table",
      "insertTextFormat": "Snippet"
    },
    {
      "label": "transaction",
      "kind": "Unit",
      "detail": "type",
      "sortText": "E",
      "insertText": "transaction",
      "insertTextFormat": "Snippet"
    },
    {
      "label": "typedesc",
      "kind": "Unit",
      "detail": "type",
      "sortText": "E",
      "insertText": "typedesc",
      "insertTextFormat": "Snippet"
    },
    {
      "label": "xml",
      "kind": "Unit",
      "detail": "type",
      "sortText": "E",
      "insertText": "xml",
      "insertTextFormat": "Snippet"
    }
  ]
}<|MERGE_RESOLUTION|>--- conflicted
+++ resolved
@@ -282,14 +282,6 @@
       "insertTextFormat": "Snippet"
     },
     {
-<<<<<<< HEAD
-      "label": "'error",
-      "kind": "Event",
-      "detail": "Error",
-      "documentation": {
-        "left": "Default error type.\nThe type parameter is for the error detail type. It's constrained to Cloneable type."
-      },
-=======
       "label": "StrandData",
       "kind": "Struct",
       "detail": "Record",
@@ -304,20 +296,8 @@
       "label": "Thread",
       "kind": "TypeParameter",
       "detail": "Union",
->>>>>>> 1d67a1c0
       "sortText": "D",
-      "insertText": "'error",
-      "insertTextFormat": "Snippet"
-    },
-    {
-      "label": "StrandData",
-      "kind": "Struct",
-      "detail": "Record",
-      "documentation": {
-        "left": "Describes Strand execution details for the runtime.\n"
-      },
-      "sortText": "D",
-      "insertText": "StrandData",
+      "insertText": "Thread",
       "insertTextFormat": "Snippet"
     },
     {
@@ -329,17 +309,6 @@
       "insertTextFormat": "Snippet"
     },
     {
-<<<<<<< HEAD
-      "label": "Thread",
-      "kind": "TypeParameter",
-      "detail": "Union",
-      "sortText": "D",
-      "insertText": "Thread",
-      "insertTextFormat": "Snippet"
-    },
-    {
-=======
->>>>>>> 1d67a1c0
       "label": "readonly",
       "kind": "Unit",
       "detail": "type",
@@ -482,6 +451,29 @@
       "sortText": "C",
       "insertText": "module1",
       "insertTextFormat": "Snippet"
+    },
+    {
+      "label": "ballerina/lang.test",
+      "kind": "Module",
+      "detail": "Module",
+      "sortText": "C",
+      "insertText": "test",
+      "insertTextFormat": "Snippet",
+      "additionalTextEdits": [
+        {
+          "range": {
+            "start": {
+              "line": 0,
+              "character": 0
+            },
+            "end": {
+              "line": 0,
+              "character": 0
+            }
+          },
+          "newText": "import ballerina/lang.test;\n"
+        }
+      ]
     },
     {
       "label": "ballerina/lang.array",
@@ -507,6 +499,52 @@
       ]
     },
     {
+      "label": "ballerina/jballerina.java",
+      "kind": "Module",
+      "detail": "Module",
+      "sortText": "C",
+      "insertText": "java",
+      "insertTextFormat": "Snippet",
+      "additionalTextEdits": [
+        {
+          "range": {
+            "start": {
+              "line": 0,
+              "character": 0
+            },
+            "end": {
+              "line": 0,
+              "character": 0
+            }
+          },
+          "newText": "import ballerina/jballerina.java;\n"
+        }
+      ]
+    },
+    {
+      "label": "ballerina/lang.value",
+      "kind": "Module",
+      "detail": "Module",
+      "sortText": "C",
+      "insertText": "value",
+      "insertTextFormat": "Snippet",
+      "additionalTextEdits": [
+        {
+          "range": {
+            "start": {
+              "line": 0,
+              "character": 0
+            },
+            "end": {
+              "line": 0,
+              "character": 0
+            }
+          },
+          "newText": "import ballerina/lang.value;\n"
+        }
+      ]
+    },
+    {
       "label": "ballerina/lang.runtime",
       "kind": "Module",
       "detail": "Module",
@@ -530,75 +568,6 @@
       ]
     },
     {
-      "label": "ballerina/lang.test",
-      "kind": "Module",
-      "detail": "Module",
-      "sortText": "C",
-      "insertText": "test",
-      "insertTextFormat": "Snippet",
-      "additionalTextEdits": [
-        {
-          "range": {
-            "start": {
-              "line": 0,
-              "character": 0
-            },
-            "end": {
-              "line": 0,
-              "character": 0
-            }
-          },
-          "newText": "import ballerina/lang.test;\n"
-        }
-      ]
-    },
-    {
-      "label": "ballerina/jballerina.java",
-      "kind": "Module",
-      "detail": "Module",
-      "sortText": "C",
-      "insertText": "java",
-      "insertTextFormat": "Snippet",
-      "additionalTextEdits": [
-        {
-          "range": {
-            "start": {
-              "line": 0,
-              "character": 0
-            },
-            "end": {
-              "line": 0,
-              "character": 0
-            }
-          },
-          "newText": "import ballerina/jballerina.java;\n"
-        }
-      ]
-    },
-    {
-      "label": "ballerina/lang.value",
-      "kind": "Module",
-      "detail": "Module",
-      "sortText": "C",
-      "insertText": "value",
-      "insertTextFormat": "Snippet",
-      "additionalTextEdits": [
-        {
-          "range": {
-            "start": {
-              "line": 0,
-              "character": 0
-            },
-            "end": {
-              "line": 0,
-              "character": 0
-            }
-          },
-          "newText": "import ballerina/lang.value;\n"
-        }
-      ]
-    },
-    {
       "label": "boolean",
       "kind": "Unit",
       "detail": "type",
