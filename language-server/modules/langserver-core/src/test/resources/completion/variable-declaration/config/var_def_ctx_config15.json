{
  "position": {
    "line": 16,
    "character": 14
  },
  "source": "variable-declaration/source/var_def_ctx_source15.bal",
  "items": [
    {
      "label": "start",
      "kind": "Keyword",
      "detail": "Keyword",
      "sortText": "S",
      "filterText": "start",
      "insertText": "start ",
      "insertTextFormat": "Snippet"
    },
    {
      "label": "wait",
      "kind": "Keyword",
      "detail": "Keyword",
      "sortText": "S",
      "filterText": "wait",
      "insertText": "wait ",
      "insertTextFormat": "Snippet"
    },
    {
      "label": "flush",
      "kind": "Keyword",
      "detail": "Keyword",
      "sortText": "S",
      "filterText": "flush",
      "insertText": "flush ",
      "insertTextFormat": "Snippet"
    },
    {
      "label": "from clause",
      "kind": "Snippet",
      "detail": "Snippet",
      "sortText": "R",
      "filterText": "from",
      "insertText": "from ${1:var} ${2:item} in ${3}",
      "insertTextFormat": "Snippet"
    },
    {
      "label": "ballerina/lang.test",
      "kind": "Module",
      "detail": "Module",
      "sortText": "R",
      "insertText": "test",
      "insertTextFormat": "Snippet",
      "additionalTextEdits": [
        {
          "range": {
            "start": {
              "line": 0,
              "character": 0
            },
            "end": {
              "line": 0,
              "character": 0
            }
          },
          "newText": "import ballerina/lang.test;\n"
        }
      ]
    },
    {
      "label": "ballerina/lang.array",
      "kind": "Module",
      "detail": "Module",
      "sortText": "R",
      "insertText": "array",
      "insertTextFormat": "Snippet",
      "additionalTextEdits": [
        {
          "range": {
            "start": {
              "line": 0,
              "character": 0
            },
            "end": {
              "line": 0,
              "character": 0
            }
          },
          "newText": "import ballerina/lang.array;\n"
        }
      ]
    },
    {
      "label": "ballerina/jballerina.java",
      "kind": "Module",
      "detail": "Module",
      "sortText": "R",
      "insertText": "java",
      "insertTextFormat": "Snippet",
      "additionalTextEdits": [
        {
          "range": {
            "start": {
              "line": 0,
              "character": 0
            },
            "end": {
              "line": 0,
              "character": 0
            }
          },
          "newText": "import ballerina/jballerina.java;\n"
        }
      ]
    },
    {
      "label": "ballerina/lang.value",
      "kind": "Module",
      "detail": "Module",
      "sortText": "R",
      "insertText": "value",
      "insertTextFormat": "Snippet",
      "additionalTextEdits": [
        {
          "range": {
            "start": {
              "line": 0,
              "character": 0
            },
            "end": {
              "line": 0,
              "character": 0
            }
          },
          "newText": "import ballerina/lang.value;\n"
        }
      ]
    },
    {
      "label": "ballerina/module1",
      "kind": "Module",
      "detail": "Module",
      "sortText": "R",
      "insertText": "module1",
      "insertTextFormat": "Snippet",
      "additionalTextEdits": [
        {
          "range": {
            "start": {
              "line": 0,
              "character": 0
            },
            "end": {
              "line": 0,
              "character": 0
            }
          },
          "newText": "import ballerina/module1;\n"
        }
      ]
    },
    {
      "label": "ballerina/lang.runtime",
      "kind": "Module",
      "detail": "Module",
      "sortText": "R",
      "insertText": "runtime",
      "insertTextFormat": "Snippet",
      "additionalTextEdits": [
        {
          "range": {
            "start": {
              "line": 0,
              "character": 0
            },
            "end": {
              "line": 0,
              "character": 0
            }
          },
          "newText": "import ballerina/lang.runtime;\n"
        }
      ]
    },
    {
      "label": "boolean",
      "kind": "Unit",
      "detail": "type",
      "sortText": "R",
      "insertText": "boolean",
      "insertTextFormat": "Snippet"
    },
    {
      "label": "decimal",
      "kind": "Unit",
      "detail": "type",
      "sortText": "R",
      "insertText": "decimal",
      "insertTextFormat": "Snippet"
    },
    {
      "label": "error",
      "kind": "Unit",
      "detail": "type",
      "sortText": "R",
      "insertText": "error",
      "insertTextFormat": "Snippet"
    },
    {
      "label": "float",
      "kind": "Unit",
      "detail": "type",
      "sortText": "R",
      "insertText": "float",
      "insertTextFormat": "Snippet"
    },
    {
      "label": "future",
      "kind": "Unit",
      "detail": "type",
      "sortText": "R",
      "insertText": "future",
      "insertTextFormat": "Snippet"
    },
    {
      "label": "int",
      "kind": "Unit",
      "detail": "type",
      "sortText": "R",
      "insertText": "int",
      "insertTextFormat": "Snippet"
    },
    {
      "label": "map",
      "kind": "Unit",
      "detail": "type",
      "sortText": "R",
      "insertText": "map",
      "insertTextFormat": "Snippet"
    },
    {
      "label": "object",
      "kind": "Unit",
      "detail": "type",
      "sortText": "R",
      "insertText": "object",
      "insertTextFormat": "Snippet"
    },
    {
      "label": "stream",
      "kind": "Unit",
      "detail": "type",
      "sortText": "R",
      "insertText": "stream",
      "insertTextFormat": "Snippet"
    },
    {
      "label": "string",
      "kind": "Unit",
      "detail": "type",
      "sortText": "R",
      "insertText": "string",
      "insertTextFormat": "Snippet"
    },
    {
      "label": "table",
      "kind": "Unit",
      "detail": "type",
      "sortText": "R",
      "insertText": "table",
      "insertTextFormat": "Snippet"
    },
    {
      "label": "transaction",
      "kind": "Unit",
      "detail": "type",
      "sortText": "R",
      "insertText": "transaction",
      "insertTextFormat": "Snippet"
    },
    {
      "label": "typedesc",
      "kind": "Unit",
      "detail": "type",
      "sortText": "R",
      "insertText": "typedesc",
      "insertTextFormat": "Snippet"
    },
    {
      "label": "xml",
      "kind": "Unit",
      "detail": "type",
      "sortText": "R",
      "insertText": "xml",
      "insertTextFormat": "Snippet"
    },
    {
      "label": "service",
      "kind": "Keyword",
      "detail": "Keyword",
      "sortText": "S",
      "filterText": "service",
      "insertText": "service",
      "insertTextFormat": "Snippet"
    },
    {
      "label": "new",
      "kind": "Keyword",
      "detail": "Keyword",
      "sortText": "S",
      "filterText": "new",
      "insertText": "new ",
      "insertTextFormat": "Snippet"
    },
    {
      "label": "isolated",
      "kind": "Keyword",
      "detail": "Keyword",
      "sortText": "S",
      "filterText": "isolated",
      "insertText": "isolated ",
      "insertTextFormat": "Snippet"
    },
    {
      "label": "transactional",
      "kind": "Keyword",
      "detail": "Keyword",
      "sortText": "S",
      "filterText": "transactional",
      "insertText": "transactional",
      "insertTextFormat": "Snippet"
    },
    {
      "label": "function",
      "kind": "Keyword",
      "detail": "Keyword",
      "sortText": "S",
      "filterText": "function",
      "insertText": "function ",
      "insertTextFormat": "Snippet"
    },
    {
      "label": "let",
      "kind": "Keyword",
      "detail": "Keyword",
      "sortText": "S",
      "filterText": "let",
      "insertText": "let",
      "insertTextFormat": "Snippet"
    },
    {
      "label": "typeof",
      "kind": "Keyword",
      "detail": "Keyword",
      "sortText": "S",
      "filterText": "typeof",
      "insertText": "typeof ",
      "insertTextFormat": "Snippet"
    },
    {
      "label": "trap",
      "kind": "Keyword",
      "detail": "Keyword",
      "sortText": "S",
      "filterText": "trap",
      "insertText": "trap",
      "insertTextFormat": "Snippet"
    },
    {
      "label": "client",
      "kind": "Keyword",
      "detail": "Keyword",
      "sortText": "S",
      "filterText": "client",
      "insertText": "client ",
      "insertTextFormat": "Snippet"
    },
    {
      "label": "true",
      "kind": "Keyword",
      "detail": "Keyword",
      "sortText": "S",
      "filterText": "true",
      "insertText": "true",
      "insertTextFormat": "Snippet"
    },
    {
      "label": "false",
      "kind": "Keyword",
      "detail": "Keyword",
      "sortText": "S",
      "filterText": "false",
      "insertText": "false",
      "insertTextFormat": "Snippet"
    },
    {
      "label": "check",
      "kind": "Keyword",
      "detail": "Keyword",
      "sortText": "S",
      "filterText": "check",
      "insertText": "check ",
      "insertTextFormat": "Snippet"
    },
    {
      "label": "checkpanic",
      "kind": "Keyword",
      "detail": "Keyword",
      "sortText": "S",
      "filterText": "checkpanic",
      "insertText": "checkpanic ",
      "insertTextFormat": "Snippet"
    },
    {
      "label": "is",
      "kind": "Keyword",
      "detail": "Keyword",
      "sortText": "S",
      "filterText": "is",
      "insertText": "is",
      "insertTextFormat": "Snippet"
    },
    {
      "label": "error constructor",
      "kind": "Snippet",
      "detail": "Snippet",
      "sortText": "R",
      "filterText": "error",
      "insertText": "error(\"${1}\")",
      "insertTextFormat": "Snippet"
    },
    {
      "label": "object constructor",
      "kind": "Snippet",
      "detail": "Snippet",
      "sortText": "R",
      "filterText": "object",
      "insertText": "object {${1}}",
      "insertTextFormat": "Snippet"
    },
    {
      "label": "base16",
      "kind": "Snippet",
      "detail": "Snippet",
      "sortText": "R",
      "filterText": "base16",
      "insertText": "base16 `${1}`",
      "insertTextFormat": "Snippet"
    },
    {
      "label": "base64",
      "kind": "Snippet",
      "detail": "Snippet",
      "sortText": "R",
      "filterText": "base64",
      "insertText": "base64 `${1}`",
      "insertTextFormat": "Snippet"
    },
    {
      "label": "from",
      "kind": "Keyword",
      "detail": "Keyword",
      "sortText": "S",
      "filterText": "from",
      "insertText": "from ",
      "insertTextFormat": "Snippet"
    },
    {
      "label": "var1",
      "kind": "Variable",
      "detail": "int",
      "sortText": "D",
      "insertText": "var1",
      "insertTextFormat": "Snippet"
    },
    {
      "label": "getInt()",
      "kind": "Function",
      "detail": "int",
      "documentation": {
        "right": {
          "kind": "markdown",
          "value": "**Package:** _._  \n  \n  \n  \n  \n**Return** `int`   \n  \n"
        }
      },
      "sortText": "E",
      "filterText": "getInt",
      "insertText": "getInt()",
      "insertTextFormat": "Snippet"
    },
    {
      "label": "b",
      "kind": "Variable",
      "detail": "string",
      "sortText": "D",
      "insertText": "b",
      "insertTextFormat": "Snippet"
    },
    {
      "label": "Thread",
      "kind": "TypeParameter",
      "detail": "Union",
      "sortText": "P",
      "insertText": "Thread",
      "insertTextFormat": "Snippet"
    },
    {
      "label": "MyType",
      "kind": "Struct",
      "detail": "Record",
      "sortText": "AM",
      "insertText": "MyType",
      "insertTextFormat": "Snippet"
    },
    {
      "label": "a",
      "kind": "Variable",
      "detail": "int",
      "sortText": "D",
      "insertText": "a",
      "insertTextFormat": "Snippet"
    },
    {
      "label": "getString()",
      "kind": "Function",
      "detail": "string",
      "documentation": {
        "right": {
          "kind": "markdown",
          "value": "**Package:** _._  \n  \n  \n  \n  \n**Return** `string`   \n  \n"
        }
      },
      "sortText": "E",
      "filterText": "getString",
      "insertText": "getString()",
      "insertTextFormat": "Snippet"
    },
    {
      "label": "t",
      "kind": "Variable",
      "detail": "MyType",
      "sortText": "AB",
      "insertText": "t",
      "insertTextFormat": "Snippet"
    },
    {
      "label": "myType",
      "kind": "Variable",
      "detail": "MyType",
      "sortText": "AB",
      "insertText": "myType",
      "insertTextFormat": "Snippet"
    },
    {
      "label": "StrandData",
      "kind": "Struct",
      "detail": "Record",
      "documentation": {
        "left": "Describes Strand execution details for the runtime.\n"
      },
      "sortText": "O",
      "insertText": "StrandData",
      "insertTextFormat": "Snippet"
    },
    {
      "label": "myFunc(int a, string b, function () returns int func, MyType myType)",
      "kind": "Function",
      "detail": "()",
      "documentation": {
        "right": {
          "kind": "markdown",
          "value": "**Package:** _._  \n  \n  \n**Params**  \n- `int` a  \n- `string` b  \n- `function () returns int` func  \n- `MyType` myType"
        }
      },
      "sortText": "E",
      "filterText": "myFunc",
      "insertText": "myFunc(${1})",
      "insertTextFormat": "Snippet",
      "command": {
        "title": "editor.action.triggerParameterHints",
        "command": "editor.action.triggerParameterHints"
      }
    },
    {
      "label": "var2",
      "kind": "Variable",
      "detail": "string",
      "sortText": "D",
      "insertText": "var2",
      "insertTextFormat": "Snippet"
    },
    {
      "label": "readonly",
      "kind": "Unit",
      "detail": "type",
      "sortText": "R",
      "insertText": "readonly",
      "insertTextFormat": "Snippet"
    },
    {
      "label": "handle",
      "kind": "Unit",
      "detail": "type",
      "sortText": "R",
      "insertText": "handle",
      "insertTextFormat": "Snippet"
    },
    {
      "label": "never",
      "kind": "Unit",
      "detail": "type",
      "sortText": "R",
      "insertText": "never",
      "insertTextFormat": "Snippet"
    },
    {
      "label": "json",
      "kind": "Unit",
      "detail": "type",
      "sortText": "R",
      "insertText": "json",
      "insertTextFormat": "Snippet"
    },
    {
      "label": "anydata",
      "kind": "Unit",
      "detail": "type",
      "sortText": "R",
      "insertText": "anydata",
      "insertTextFormat": "Snippet"
    },
    {
      "label": "any",
      "kind": "Unit",
      "detail": "type",
      "sortText": "R",
      "insertText": "any",
      "insertTextFormat": "Snippet"
    },
    {
      "label": "byte",
      "kind": "Unit",
      "detail": "type",
      "sortText": "R",
      "insertText": "byte",
      "insertTextFormat": "Snippet"
    },
    {
<<<<<<< HEAD
      "label": "",
      "kind": "TypeParameter",
      "detail": "Function",
      "sortText": "P",
      "insertText": "",
=======
      "label": "func",
      "kind": "Variable",
      "detail": "function () returns int",
      "sortText": "D",
      "insertText": "func",
>>>>>>> a2fb574e
      "insertTextFormat": "Snippet"
    }
  ]
}<|MERGE_RESOLUTION|>--- conflicted
+++ resolved
@@ -643,19 +643,11 @@
       "insertTextFormat": "Snippet"
     },
     {
-<<<<<<< HEAD
-      "label": "",
-      "kind": "TypeParameter",
-      "detail": "Function",
-      "sortText": "P",
-      "insertText": "",
-=======
       "label": "func",
       "kind": "Variable",
       "detail": "function () returns int",
       "sortText": "D",
       "insertText": "func",
->>>>>>> a2fb574e
       "insertTextFormat": "Snippet"
     }
   ]
