{
  "position": {
    "line": 7,
    "character": 12
  },
  "source": "field_access_expression_context/source/field_access_ctx_source29.bal",
  "items": [
    {
<<<<<<< HEAD
      "label": "reduce(function (map:Type1 accum, map:Type val) returns map:Type1 func, map:Type1 initial)",
      "kind": "Function",
      "detail": "map:Type1",
      "documentation": {
        "right": {
          "kind": "markdown",
          "value": "**Package:** _ballerina/lang.map:0.0.0_  \n  \nCombines the members of a map using a combining function.\n\nThe combining function takes the combined value so far and a member of the map,\nand returns a new combined value.\n  \n**Params**  \n- `function (map:Type1 accum, map:Type val) returns map:Type1` func: combining function  \n- `map:Type1` initial: initial value for the first argument of combining function `func`  \n  \n**Return** `map:Type1`   \n- result of combining the members of parameter `m` using function `func`  \n  \n"
        }
      },
      "sortText": "CD",
      "filterText": "reduce",
      "insertText": "reduce(${1})",
      "insertTextFormat": "Snippet",
      "command": {
        "title": "editor.action.triggerParameterHints",
        "command": "editor.action.triggerParameterHints"
      }
    },
    {
      "label": "forEach(function (map:Type val) returns () func)",
      "kind": "Function",
      "detail": "()",
      "documentation": {
        "right": {
          "kind": "markdown",
          "value": "**Package:** _ballerina/lang.map:0.0.0_  \n  \nApplies a function to each member of a map.\n\nThe function `func` is applied to each member of parameter `m`.\n  \n**Params**  \n- `function (map:Type val) returns ()` func: a function to apply to each member"
        }
      },
      "sortText": "CD",
      "filterText": "forEach",
      "insertText": "forEach(${1})",
      "insertTextFormat": "Snippet",
      "command": {
        "title": "editor.action.triggerParameterHints",
        "command": "editor.action.triggerParameterHints"
      }
    },
    {
      "label": "length()",
      "kind": "Function",
      "detail": "int",
      "documentation": {
        "right": {
          "kind": "markdown",
          "value": "**Package:** _ballerina/lang.map:0.0.0_  \n  \nReturns number of members of a map.\n  \n  \n  \n**Return** `int`   \n- number of members in parameter `m`  \n  \n"
        }
      },
      "sortText": "CD",
      "filterText": "length",
      "insertText": "length()",
      "insertTextFormat": "Snippet"
    },
    {
      "label": "remove(string k)",
      "kind": "Function",
      "detail": "map:Type",
      "documentation": {
        "right": {
          "kind": "markdown",
          "value": "**Package:** _ballerina/lang.map:0.0.0_  \n  \nRemoves a member of a map.\n\nThis removes the member of parameter `m` with key parameter `k` and returns it.\nIt panics if there is no such member.\n  \n**Params**  \n- `string` k: the key  \n  \n**Return** `map:Type`   \n- the member of parameter `m` that had key parameter `k`  \n  \n"
        }
      },
      "sortText": "CD",
      "filterText": "remove",
      "insertText": "remove(${1})",
      "insertTextFormat": "Snippet",
      "command": {
        "title": "editor.action.triggerParameterHints",
        "command": "editor.action.triggerParameterHints"
      }
    },
    {
      "label": "filter(function (map:Type val) returns boolean func)",
      "kind": "Function",
      "detail": "map<map:Type>",
      "documentation": {
        "right": {
          "kind": "markdown",
          "value": "**Package:** _ballerina/lang.map:0.0.0_  \n  \nSelects the members from a map for which a function returns true.\n  \n**Params**  \n- `function (map:Type val) returns boolean` func: a predicate to apply to each element to test whether it should be included  \n  \n**Return** `map<map:Type>`   \n- new map containing members for which function `func` evaluates to true  \n  \n"
        }
      },
      "sortText": "CD",
      "filterText": "filter",
      "insertText": "filter(${1})",
      "insertTextFormat": "Snippet",
      "command": {
        "title": "editor.action.triggerParameterHints",
        "command": "editor.action.triggerParameterHints"
      }
    },
    {
      "label": "iterator()",
      "kind": "Function",
      "detail": "object {public isolated function next() returns record {| map:Type value; |}?;}",
      "documentation": {
        "right": {
          "kind": "markdown",
          "value": "**Package:** _ballerina/lang.map:0.0.0_  \n  \nReturns an iterator over a map.\n\nThe iterator will iterate over the members of the map not the keys.\nThe function `entries` can be used to iterate over the keys and members together.\nThe function `keys` can be used to iterator over just the keys.\n  \n  \n  \n**Return** `object {public isolated function next() returns record {| map:Type value; |}?;}`   \n- a new iterator object that will iterate over the members of parameter `m`  \n  \n"
        }
      },
      "sortText": "CD",
      "filterText": "iterator",
      "insertText": "iterator()",
      "insertTextFormat": "Snippet"
    },
    {
      "label": "removeAll()",
      "kind": "Function",
      "detail": "()",
      "documentation": {
        "right": {
          "kind": "markdown",
          "value": "**Package:** _ballerina/lang.map:0.0.0_  \n  \nRemoves all members of a map.\n\nThis panics if any member cannot be removed.\n  \n"
        }
      },
      "sortText": "CD",
      "filterText": "removeAll",
      "insertText": "removeAll()",
      "insertTextFormat": "Snippet"
    },
    {
      "label": "map(function (map:Type val) returns map:Type1 func)",
      "kind": "Function",
      "detail": "map<map:Type1>",
      "documentation": {
        "right": {
          "kind": "markdown",
          "value": "**Package:** _ballerina/lang.map:0.0.0_  \n  \nApplies a function each member of a map and returns a map of the result.\n\nThe resulting map will have the same keys as the argument map.\n  \n**Params**  \n- `function (map:Type val) returns map:Type1` func: a function to apply to each member  \n  \n**Return** `map<map:Type1>`   \n- new map containing result of applying function `func` to each member  \n  \n"
        }
      },
      "sortText": "CD",
      "filterText": "map",
      "insertText": "map(${1})",
      "insertTextFormat": "Snippet",
      "command": {
        "title": "editor.action.triggerParameterHints",
        "command": "editor.action.triggerParameterHints"
      }
    },
    {
=======
>>>>>>> b81100b6
      "label": "toBalString()",
      "kind": "Function",
      "detail": "string",
      "documentation": {
        "right": {
          "kind": "markdown",
          "value": "**Package:** _ballerina/lang.value:0.0.0_  \n  \nConverts a value to a string that describes the value in Ballerina syntax.\n\nIf parameter `v` is anydata and does not have cycles, then the result will\nconform to the grammar for a Ballerina expression and when evaluated\nwill result in a value that is == to parameter `v`.\n\nThe details of the conversion are specified by the ToString abstract operation\ndefined in the Ballerina Language Specification, using the expression style.\n  \n  \n  \n**Return** `string`   \n- a string resulting from the conversion  \n  \n"
        }
      },
      "sortText": "CD",
      "filterText": "toBalString",
      "insertText": "toBalString()",
      "insertTextFormat": "Snippet"
    },
    {
      "label": "ensureType(typedesc<any> t)",
      "kind": "Function",
      "detail": "t|error",
      "documentation": {
        "right": {
          "kind": "markdown",
          "value": "**Package:** _ballerina/lang.value:0.0.0_  \n  \nSafely casts a value to a type.\n\nThis casts a value to a type in the same way as a type cast expression,\nbut returns an error if the cast cannot be done, rather than panicking.\n  \n**Params**  \n- `typedesc<any>` t: a typedesc for the type to which to cast it\nreturn - `v` cast to the type described by parameter `t`, or an error, if the cast cannot be done(Defaultable)  \n  \n**Return** `t|error`   \n  \n"
        }
      },
      "sortText": "CD",
      "filterText": "ensureType",
      "insertText": "ensureType(${1})",
      "insertTextFormat": "Snippet",
      "command": {
        "title": "editor.action.triggerParameterHints",
        "command": "editor.action.triggerParameterHints"
      }
    },
    {
      "label": "toString()",
      "kind": "Function",
      "detail": "string",
      "documentation": {
        "right": {
          "kind": "markdown",
          "value": "**Package:** _ballerina/lang.value:0.0.0_  \n  \nPerforms a direct conversion of a value to a string.\n\nThe conversion is direct in the sense that when applied to a value that is already\na string it leaves the value unchanged.\n\nThe details of the conversion are specified by the ToString abstract operation\ndefined in the Ballerina Language Specification, using the direct style.\n  \n  \n  \n**Return** `string`   \n- a string resulting from the conversion  \n  \n"
        }
      },
      "sortText": "CD",
      "filterText": "toString",
      "insertText": "toString()",
      "insertTextFormat": "Snippet"
    },
    {
      "label": "cloneWithType(typedesc<anydata> t)",
      "kind": "Function",
      "detail": "t|error",
      "documentation": {
        "right": {
          "kind": "markdown",
          "value": "**Package:** _ballerina/lang.value:0.0.0_  \n  \nConstructs a value with a specified type by cloning another value.\n\nWhen parameter `v` is a structural value, the inherent type of the value to be constructed\ncomes from parameter `t`. When parameter `t` is a union, it must be possible to determine which\nmember of the union to use for the inherent type by following the same rules\nthat are used by list constructor expressions and mapping constructor expressions\nwith the contextually expected type. If not, then an error is returned.\nThe `cloneWithType` operation is recursively applied to each member of parameter `v` using\nthe type descriptor that the inherent type requires for that member.\n\nLike the Clone abstract operation, this does a deep copy, but differs in\nthe following respects:\n- the inherent type of any structural values constructed comes from the specified\ntype descriptor rather than the value being constructed\n- the read-only bit of values and fields comes from the specified type descriptor\n- the graph structure of `v` is not preserved; the result will always be a tree;\nan error will be returned if `v` has cycles\n- immutable structural values are copied rather being returned as is; all\nstructural values in the result will be mutable.\n- numeric values can be converted using the NumericConvert abstract operation\n- if a record type descriptor specifies default values, these will be used\nto supply any missing members\n  \n**Params**  \n- `typedesc<anydata>` t: the type for the cloned to be constructed(Defaultable)  \n  \n**Return** `t|error`   \n- a new value that belongs to type `t`, or an error if this cannot be done  \n  \n"
        }
      },
      "sortText": "CD",
      "filterText": "cloneWithType",
      "insertText": "cloneWithType(${1})",
      "insertTextFormat": "Snippet",
      "command": {
        "title": "editor.action.triggerParameterHints",
        "command": "editor.action.triggerParameterHints"
      }
    },
    {
      "label": "cloneReadOnly()",
      "kind": "Function",
      "detail": "value:CloneableType & readonly",
      "documentation": {
        "right": {
          "kind": "markdown",
          "value": "**Package:** _ballerina/lang.value:0.0.0_  \n  \nReturns a clone of a value that is read-only, i.e., immutable.\n\nIt corresponds to the ImmutableClone(v) abstract operation,\ndefined in the Ballerina Language Specification.\n  \n  \n  \n**Return** `value:CloneableType & readonly`   \n- immutable clone of parameter `v`  \n  \n"
        }
      },
      "sortText": "CD",
      "filterText": "cloneReadOnly",
      "insertText": "cloneReadOnly()",
      "insertTextFormat": "Snippet"
    },
    {
      "label": "toJson()",
      "kind": "Function",
      "detail": "json",
      "documentation": {
        "right": {
          "kind": "markdown",
          "value": "**Package:** _ballerina/lang.value:0.0.0_  \n  \nConverts a value of type `anydata` to `json`.\n\nThis does a deep copy of parameter `v` converting values that do\nnot belong to json into values that do.\nA value of type `xml` is converted into a string as if\nby the `toString` function.\nA value of type `table` is converted into a list of\nmappings one for each row.\nThe inherent type of arrays in the return value will be\n`json[]` and of mappings will be `map<json>`.\nA new copy is made of all structural values, including\nimmutable values.\nThis panics if parameter `v` has cycles.\n  \n  \n  \n**Return** `json`   \n- representation of `v` as value of type json  \n  \n"
        }
      },
      "sortText": "CD",
      "filterText": "toJson",
      "insertText": "toJson()",
      "insertTextFormat": "Snippet"
    },
    {
      "label": "isReadOnly()",
      "kind": "Function",
      "detail": "boolean",
      "documentation": {
        "right": {
          "kind": "markdown",
          "value": "**Package:** _ballerina/lang.value:0.0.0_  \n  \nTests whether a value is read-only, i.e., immutable.\n\nReturns true if read-only, false otherwise.\n  \n  \n  \n**Return** `boolean`   \n- true if read-only, false otherwise  \n  \n"
        }
      },
      "sortText": "CD",
      "filterText": "isReadOnly",
      "insertText": "isReadOnly()",
      "insertTextFormat": "Snippet"
    },
    {
      "label": "fromJsonWithType(typedesc<anydata> t)",
      "kind": "Function",
      "detail": "t|error",
      "documentation": {
        "right": {
          "kind": "markdown",
          "value": "**Package:** _ballerina/lang.value:0.0.0_  \n  \nConverts a value of type json to a user-specified type.\n\nThis works the same as function `cloneWithType`,\nexcept that it also does the inverse of the conversions done by `toJson`.\n  \n**Params**  \n- `typedesc<anydata>` t: type to convert to(Defaultable)  \n  \n**Return** `t|error`   \n- value belonging to type parameter `t` or error if this cannot be done  \n  \n"
        }
      },
      "sortText": "CD",
      "filterText": "fromJsonWithType",
      "insertText": "fromJsonWithType(${1})",
      "insertTextFormat": "Snippet",
      "command": {
        "title": "editor.action.triggerParameterHints",
        "command": "editor.action.triggerParameterHints"
      }
    },
    {
      "label": "mergeJson(json j2)",
      "kind": "Function",
      "detail": "json|error",
      "documentation": {
        "right": {
          "kind": "markdown",
          "value": "**Package:** _ballerina/lang.value:0.0.0_  \n  \nMerges two `json` values.\n\nThe merge of parameter `j1` with parameter `j2` is defined as follows:\n- if parameter `j1` is `()`, then the result is parameter `j2`\n- if parameter `j2` is `()`, then the result is parameter `j1`\n- if parameter `j1` is a mapping and parameter `j2` is a mapping, then for each entry [k, j] in parameter `j2`, set `j1[k]` to the merge of `j1[k]` with `j`\n- if `j1[k]` is undefined, then set `j1[k]` to `j`\n- if any merge fails, then the merge of parameter `j1` with parameter `j2` fails\n- otherwise, the result is parameter `j1`.\n- otherwise, the merge fails\nIf the merge fails, then parameter `j1` is unchanged.\n  \n**Params**  \n- `json` j2: json value  \n  \n**Return** `json|error`   \n- the merge of parameter `j1` with parameter `j2` or an error if the merge fails  \n  \n"
        }
      },
      "sortText": "CD",
      "filterText": "mergeJson",
      "insertText": "mergeJson(${1})",
      "insertTextFormat": "Snippet",
      "command": {
        "title": "editor.action.triggerParameterHints",
        "command": "editor.action.triggerParameterHints"
      }
    },
    {
      "label": "clone()",
      "kind": "Function",
      "detail": "value:CloneableType",
      "documentation": {
        "right": {
          "kind": "markdown",
          "value": "**Package:** _ballerina/lang.value:0.0.0_  \n  \nReturns a clone of a value.\n\nA clone is a deep copy that does not copy immutable subtrees.\nA clone can therefore safely be used concurrently with the original.\nIt corresponds to the Clone(v) abstract operation,\ndefined in the Ballerina Language Specification.\n  \n  \n  \n**Return** `value:CloneableType`   \n- clone of parameter `v`  \n  \n"
        }
      },
      "sortText": "CD",
      "filterText": "clone",
      "insertText": "clone()",
      "insertTextFormat": "Snippet"
    },
    {
      "label": "toJsonString()",
      "kind": "Function",
      "detail": "string",
      "documentation": {
        "right": {
          "kind": "markdown",
          "value": "**Package:** _ballerina/lang.value:0.0.0_  \n  \nReturns the string that represents a anydata value in JSON format.\n\nparameter `v` is first converted to `json` as if by the function `toJson`.\n  \n  \n  \n**Return** `string`   \n- string representation of parameter `v` converted to `json`  \n  \n"
        }
      },
      "sortText": "CD",
      "filterText": "toJsonString",
      "insertText": "toJsonString()",
      "insertTextFormat": "Snippet"
    }
  ]
}<|MERGE_RESOLUTION|>--- conflicted
+++ resolved
@@ -6,149 +6,6 @@
   "source": "field_access_expression_context/source/field_access_ctx_source29.bal",
   "items": [
     {
-<<<<<<< HEAD
-      "label": "reduce(function (map:Type1 accum, map:Type val) returns map:Type1 func, map:Type1 initial)",
-      "kind": "Function",
-      "detail": "map:Type1",
-      "documentation": {
-        "right": {
-          "kind": "markdown",
-          "value": "**Package:** _ballerina/lang.map:0.0.0_  \n  \nCombines the members of a map using a combining function.\n\nThe combining function takes the combined value so far and a member of the map,\nand returns a new combined value.\n  \n**Params**  \n- `function (map:Type1 accum, map:Type val) returns map:Type1` func: combining function  \n- `map:Type1` initial: initial value for the first argument of combining function `func`  \n  \n**Return** `map:Type1`   \n- result of combining the members of parameter `m` using function `func`  \n  \n"
-        }
-      },
-      "sortText": "CD",
-      "filterText": "reduce",
-      "insertText": "reduce(${1})",
-      "insertTextFormat": "Snippet",
-      "command": {
-        "title": "editor.action.triggerParameterHints",
-        "command": "editor.action.triggerParameterHints"
-      }
-    },
-    {
-      "label": "forEach(function (map:Type val) returns () func)",
-      "kind": "Function",
-      "detail": "()",
-      "documentation": {
-        "right": {
-          "kind": "markdown",
-          "value": "**Package:** _ballerina/lang.map:0.0.0_  \n  \nApplies a function to each member of a map.\n\nThe function `func` is applied to each member of parameter `m`.\n  \n**Params**  \n- `function (map:Type val) returns ()` func: a function to apply to each member"
-        }
-      },
-      "sortText": "CD",
-      "filterText": "forEach",
-      "insertText": "forEach(${1})",
-      "insertTextFormat": "Snippet",
-      "command": {
-        "title": "editor.action.triggerParameterHints",
-        "command": "editor.action.triggerParameterHints"
-      }
-    },
-    {
-      "label": "length()",
-      "kind": "Function",
-      "detail": "int",
-      "documentation": {
-        "right": {
-          "kind": "markdown",
-          "value": "**Package:** _ballerina/lang.map:0.0.0_  \n  \nReturns number of members of a map.\n  \n  \n  \n**Return** `int`   \n- number of members in parameter `m`  \n  \n"
-        }
-      },
-      "sortText": "CD",
-      "filterText": "length",
-      "insertText": "length()",
-      "insertTextFormat": "Snippet"
-    },
-    {
-      "label": "remove(string k)",
-      "kind": "Function",
-      "detail": "map:Type",
-      "documentation": {
-        "right": {
-          "kind": "markdown",
-          "value": "**Package:** _ballerina/lang.map:0.0.0_  \n  \nRemoves a member of a map.\n\nThis removes the member of parameter `m` with key parameter `k` and returns it.\nIt panics if there is no such member.\n  \n**Params**  \n- `string` k: the key  \n  \n**Return** `map:Type`   \n- the member of parameter `m` that had key parameter `k`  \n  \n"
-        }
-      },
-      "sortText": "CD",
-      "filterText": "remove",
-      "insertText": "remove(${1})",
-      "insertTextFormat": "Snippet",
-      "command": {
-        "title": "editor.action.triggerParameterHints",
-        "command": "editor.action.triggerParameterHints"
-      }
-    },
-    {
-      "label": "filter(function (map:Type val) returns boolean func)",
-      "kind": "Function",
-      "detail": "map<map:Type>",
-      "documentation": {
-        "right": {
-          "kind": "markdown",
-          "value": "**Package:** _ballerina/lang.map:0.0.0_  \n  \nSelects the members from a map for which a function returns true.\n  \n**Params**  \n- `function (map:Type val) returns boolean` func: a predicate to apply to each element to test whether it should be included  \n  \n**Return** `map<map:Type>`   \n- new map containing members for which function `func` evaluates to true  \n  \n"
-        }
-      },
-      "sortText": "CD",
-      "filterText": "filter",
-      "insertText": "filter(${1})",
-      "insertTextFormat": "Snippet",
-      "command": {
-        "title": "editor.action.triggerParameterHints",
-        "command": "editor.action.triggerParameterHints"
-      }
-    },
-    {
-      "label": "iterator()",
-      "kind": "Function",
-      "detail": "object {public isolated function next() returns record {| map:Type value; |}?;}",
-      "documentation": {
-        "right": {
-          "kind": "markdown",
-          "value": "**Package:** _ballerina/lang.map:0.0.0_  \n  \nReturns an iterator over a map.\n\nThe iterator will iterate over the members of the map not the keys.\nThe function `entries` can be used to iterate over the keys and members together.\nThe function `keys` can be used to iterator over just the keys.\n  \n  \n  \n**Return** `object {public isolated function next() returns record {| map:Type value; |}?;}`   \n- a new iterator object that will iterate over the members of parameter `m`  \n  \n"
-        }
-      },
-      "sortText": "CD",
-      "filterText": "iterator",
-      "insertText": "iterator()",
-      "insertTextFormat": "Snippet"
-    },
-    {
-      "label": "removeAll()",
-      "kind": "Function",
-      "detail": "()",
-      "documentation": {
-        "right": {
-          "kind": "markdown",
-          "value": "**Package:** _ballerina/lang.map:0.0.0_  \n  \nRemoves all members of a map.\n\nThis panics if any member cannot be removed.\n  \n"
-        }
-      },
-      "sortText": "CD",
-      "filterText": "removeAll",
-      "insertText": "removeAll()",
-      "insertTextFormat": "Snippet"
-    },
-    {
-      "label": "map(function (map:Type val) returns map:Type1 func)",
-      "kind": "Function",
-      "detail": "map<map:Type1>",
-      "documentation": {
-        "right": {
-          "kind": "markdown",
-          "value": "**Package:** _ballerina/lang.map:0.0.0_  \n  \nApplies a function each member of a map and returns a map of the result.\n\nThe resulting map will have the same keys as the argument map.\n  \n**Params**  \n- `function (map:Type val) returns map:Type1` func: a function to apply to each member  \n  \n**Return** `map<map:Type1>`   \n- new map containing result of applying function `func` to each member  \n  \n"
-        }
-      },
-      "sortText": "CD",
-      "filterText": "map",
-      "insertText": "map(${1})",
-      "insertTextFormat": "Snippet",
-      "command": {
-        "title": "editor.action.triggerParameterHints",
-        "command": "editor.action.triggerParameterHints"
-      }
-    },
-    {
-=======
->>>>>>> b81100b6
       "label": "toBalString()",
       "kind": "Function",
       "detail": "string",
