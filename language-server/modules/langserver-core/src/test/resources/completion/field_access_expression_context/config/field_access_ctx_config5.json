--- conflicted
+++ resolved
@@ -405,17 +405,6 @@
         "title": "editor.action.triggerParameterHints",
         "command": "editor.action.triggerParameterHints"
       }
-<<<<<<< HEAD
-    },
-    {
-      "label": "testOptional",
-      "kind": "Field",
-      "detail": "int?",
-      "sortText": "CA",
-      "insertText": "testOptional",
-      "insertTextFormat": "Snippet"
-=======
->>>>>>> 09ee09ed
     }
   ]
 }