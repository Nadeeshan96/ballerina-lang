{
  "position": {
    "line": 3,
    "character": 25
  },
  "source": "field_access_expression_context/source/field_access_ctx_source1.bal",
  "items": [
    {
      "label": "foreach",
      "kind": "Snippet",
      "detail": "foreach var item in expr",
      "documentation": {
        "left": "foreach statement for iterable variable - functionWithReturn()"
      },
      "sortText": "BR",
      "insertText": "foreach var item in functionWithReturn() {\n\t${1}\n}",
      "insertTextFormat": "Snippet",
      "additionalTextEdits": [
        {
          "range": {
            "start": {
              "line": 3,
              "character": 4
            },
            "end": {
              "line": 3,
              "character": 25
            }
          },
          "newText": ""
        }
      ]
    },
    {
      "label": "foreach i",
      "kind": "Snippet",
      "detail": "foreach int i in 0...expr",
      "documentation": {
        "left": "foreach i statement for iterable variable - functionWithReturn()"
      },
      "sortText": "BR",
      "insertText": "foreach int i in ${1:0}...functionWithReturn().length() {\n\t${2}\n}",
      "insertTextFormat": "Snippet",
      "additionalTextEdits": [
        {
          "range": {
            "start": {
              "line": 3,
              "character": 4
            },
            "end": {
              "line": 3,
              "character": 25
            }
          },
          "newText": ""
        }
      ]
    },
    {
      "label": "testField",
      "kind": "Field",
      "detail": "module1:TestRecord1",
      "sortText": "BA",
      "insertText": "testField",
      "insertTextFormat": "Snippet"
    },
    {
      "label": "reduce(function (any|error accum, any|error val) returns any|error func, any|error initial)",
      "kind": "Function",
      "detail": "any|error",
      "documentation": {
        "right": {
          "kind": "markdown",
<<<<<<< HEAD
          "value": "**Package:** _ballerina/lang.map:1.1.0_  \n  \nCombines the members of a map using a combining function.\n\nThe combining function takes the combined value so far and a member of the map,\nand returns a new combined value.\n  \n**Params**  \n- `function (any|error accum, any|error val) returns any|error` func: combining function  \n- `any|error` initial: initial value for the first argument of combining function `func`  \n  \n**Return** `any|error`   \n- result of combining the members of parameter `m` using function `func`  \n  \n"
=======
          "value": "**Package:** _ballerina/lang.map:0.0.0_  \n  \nCombines the members of a map using a combining function.\n\nThe combining function takes the combined value so far and a member of the map,\nand returns a new combined value.\n  \n**Params**  \n- `function ()` func: combining function  \n- `any|error` initial: initial value for the first argument of combining function `func`  \n  \n**Return** `any|error`   \n- result of combining the members of parameter `m` using function `func`  \n  \n"
>>>>>>> a5ff9b92
        }
      },
      "sortText": "BD",
      "filterText": "reduce",
      "insertText": "reduce(${1})",
      "insertTextFormat": "Snippet",
      "command": {
        "title": "editor.action.triggerParameterHints",
        "command": "editor.action.triggerParameterHints"
      }
    },
    {
      "label": "hasKey(string k)",
      "kind": "Function",
      "detail": "boolean",
      "documentation": {
        "right": {
          "kind": "markdown",
          "value": "**Package:** _ballerina/lang.map:0.0.0_  \n  \nTests whether a map value has a member with a given key.\n  \n**Params**  \n- `string` k: the key  \n  \n**Return** `boolean`   \n- true if parameter `m` has a member with key parameter `k`  \n  \n"
        }
      },
      "sortText": "BD",
      "filterText": "hasKey",
      "insertText": "hasKey(${1})",
      "insertTextFormat": "Snippet",
      "command": {
        "title": "editor.action.triggerParameterHints",
        "command": "editor.action.triggerParameterHints"
      }
    },
    {
      "label": "forEach(function (any|error val) returns () func)",
      "kind": "Function",
      "detail": "()",
      "documentation": {
        "right": {
          "kind": "markdown",
<<<<<<< HEAD
          "value": "**Package:** _ballerina/lang.map:1.1.0_  \n  \nApplies a function to each member of a map.\n\nThe function `func` is applied to each member of parameter `m`.\n  \n**Params**  \n- `function (any|error val) returns ()` func: a function to apply to each member"
=======
          "value": "**Package:** _ballerina/lang.map:0.0.0_  \n  \nApplies a function to each member of a map.\n\nThe function `func` is applied to each member of parameter `m`.\n  \n**Params**  \n- `function ()` func: a function to apply to each member"
>>>>>>> a5ff9b92
        }
      },
      "sortText": "BD",
      "filterText": "forEach",
      "insertText": "forEach(${1})",
      "insertTextFormat": "Snippet",
      "command": {
        "title": "editor.action.triggerParameterHints",
        "command": "editor.action.triggerParameterHints"
      }
    },
    {
      "label": "keys()",
      "kind": "Function",
      "detail": "string[]",
      "documentation": {
        "right": {
          "kind": "markdown",
          "value": "**Package:** _ballerina/lang.map:0.0.0_  \n  \nReturns a list of all the keys of a map.\n  \n  \n  \n**Return** `string[]`   \n- a new list of all keys  \n  \n"
        }
      },
      "sortText": "BD",
      "filterText": "keys",
      "insertText": "keys()",
      "insertTextFormat": "Snippet"
    },
    {
      "label": "length()",
      "kind": "Function",
      "detail": "int",
      "documentation": {
        "right": {
          "kind": "markdown",
          "value": "**Package:** _ballerina/lang.map:0.0.0_  \n  \nReturns number of members of a map.\n  \n  \n  \n**Return** `int`   \n- number of members in parameter `m`  \n  \n"
        }
      },
      "sortText": "BD",
      "filterText": "length",
      "insertText": "length()",
      "insertTextFormat": "Snippet"
    },
    {
      "label": "remove(string k)",
      "kind": "Function",
      "detail": "any|error",
      "documentation": {
        "right": {
          "kind": "markdown",
          "value": "**Package:** _ballerina/lang.map:0.0.0_  \n  \nRemoves a member of a map.\n\nThis removes the member of parameter `m` with key parameter `k` and returns it.\nIt panics if there is no such member.\n  \n**Params**  \n- `string` k: the key  \n  \n**Return** `any|error`   \n- the member of parameter `m` that had key parameter `k`  \n  \n"
        }
      },
      "sortText": "BD",
      "filterText": "remove",
      "insertText": "remove(${1})",
      "insertTextFormat": "Snippet",
      "command": {
        "title": "editor.action.triggerParameterHints",
        "command": "editor.action.triggerParameterHints"
      }
    },
    {
      "label": "filter(function (any|error val) returns boolean func)",
      "kind": "Function",
      "detail": "map<any|error>",
      "documentation": {
        "right": {
          "kind": "markdown",
<<<<<<< HEAD
          "value": "**Package:** _ballerina/lang.map:1.1.0_  \n  \nSelects the members from a map for which a function returns true.\n  \n**Params**  \n- `function (any|error val) returns boolean` func: a predicate to apply to each element to test whether it should be included  \n  \n**Return** `map<any|error>`   \n- new map containing members for which function `func` evaluates to true  \n  \n"
=======
          "value": "**Package:** _ballerina/lang.map:0.0.0_  \n  \nSelects the members from a map for which a function returns true.\n  \n**Params**  \n- `function ()` func: a predicate to apply to each element to test whether it should be included  \n  \n**Return** `map<any|error>`   \n- new map containing members for which function `func` evaluates to true  \n  \n"
>>>>>>> a5ff9b92
        }
      },
      "sortText": "BD",
      "filterText": "filter",
      "insertText": "filter(${1})",
      "insertTextFormat": "Snippet",
      "command": {
        "title": "editor.action.triggerParameterHints",
        "command": "editor.action.triggerParameterHints"
      }
    },
    {
      "label": "removeIfHasKey(string k)",
      "kind": "Function",
      "detail": "any|error?",
      "documentation": {
        "right": {
          "kind": "markdown",
          "value": "**Package:** _ballerina/lang.map:0.0.0_  \n  \nRemoves a member of a map with a given key, if the map has member with the key.\n\nIf parameter `m` has a member with key parameter `k`, it removes and returns it;\notherwise it returns `()`.\n  \n**Params**  \n- `string` k: the key  \n  \n**Return** `any|error?`   \n- the member of parameter `m` that had key parameter `k`, or `()` if parameter `m` does not have a key parameter `k`  \n  \n"
        }
      },
      "sortText": "BD",
      "filterText": "removeIfHasKey",
      "insertText": "removeIfHasKey(${1})",
      "insertTextFormat": "Snippet",
      "command": {
        "title": "editor.action.triggerParameterHints",
        "command": "editor.action.triggerParameterHints"
      }
    },
    {
      "label": "iterator()",
      "kind": "Function",
      "detail": "object {public isolated function next() returns record {| any|error value; |}?;}",
      "documentation": {
        "right": {
          "kind": "markdown",
          "value": "**Package:** _ballerina/lang.map:0.0.0_  \n  \nReturns an iterator over a map.\n\nThe iterator will iterate over the members of the map not the keys.\nThe function `entries` can be used to iterate over the keys and members together.\nThe function `keys` can be used to iterator over just the keys.\n  \n  \n  \n**Return** `object {public isolated function next() returns record {| any|error value; |}?;}`   \n- a new iterator object that will iterate over the members of parameter `m`  \n  \n"
        }
      },
      "sortText": "BD",
      "filterText": "iterator",
      "insertText": "iterator()",
      "insertTextFormat": "Snippet"
    },
    {
      "label": "entries()",
      "kind": "Function",
      "detail": "map<[string, any|error]>",
      "documentation": {
        "right": {
          "kind": "markdown",
          "value": "**Package:** _ballerina/lang.map:0.0.0_  \n  \nReturns a map containing [key, member] pair as the value for each key.\n  \n  \n  \n**Return** `map<[string, any|error]>`   \n- a new map of [key, member] pairs  \n  \n"
        }
      },
      "sortText": "BD",
      "filterText": "entries",
      "insertText": "entries()",
      "insertTextFormat": "Snippet"
    },
    {
      "label": "removeAll()",
      "kind": "Function",
      "detail": "()",
      "documentation": {
        "right": {
          "kind": "markdown",
          "value": "**Package:** _ballerina/lang.map:0.0.0_  \n  \nRemoves all members of a map.\n\nThis panics if any member cannot be removed.\n  \n"
        }
      },
      "sortText": "BD",
      "filterText": "removeAll",
      "insertText": "removeAll()",
      "insertTextFormat": "Snippet"
    },
    {
      "label": "get(string k)",
      "kind": "Function",
      "detail": "any|error",
      "documentation": {
        "right": {
          "kind": "markdown",
          "value": "**Package:** _ballerina/lang.map:0.0.0_  \n  \nReturns the member of a map with given key.\n\nThis for use in a case where it is known that the map has a specific key,\nand accordingly panics if parameter `m` does not have a member with parameter `k` key.\n  \n**Params**  \n- `string` k: the key  \n  \n**Return** `any|error`   \n- member with parameter `k` key  \n  \n"
        }
      },
      "sortText": "BD",
      "filterText": "get",
      "insertText": "get(${1})",
      "insertTextFormat": "Snippet",
      "command": {
        "title": "editor.action.triggerParameterHints",
        "command": "editor.action.triggerParameterHints"
      }
    },
    {
      "label": "toArray()",
      "kind": "Function",
      "detail": "(any|error)[]",
      "documentation": {
        "right": {
          "kind": "markdown",
          "value": "**Package:** _ballerina/lang.map:0.0.0_  \n  \nReturns a list of all the members of a map.\n  \n  \n  \n**Return** `(any|error)[]`   \n- an array whose members are the members of parameter `m`  \n  \n"
        }
      },
      "sortText": "BD",
      "filterText": "toArray",
      "insertText": "toArray()",
      "insertTextFormat": "Snippet"
    },
    {
      "label": "cloneWithType(typedesc<anydata> t)",
      "kind": "Function",
      "detail": "t|error",
      "documentation": {
        "right": {
          "kind": "markdown",
          "value": "**Package:** _ballerina/lang.value:0.0.0_  \n  \nConstructs a value with a specified type by cloning another value.\n\nWhen parameter `v` is a structural value, the inherent type of the value to be constructed\ncomes from parameter `t`. When parameter `t` is a union, it must be possible to determine which\nmember of the union to use for the inherent type by following the same rules\nthat are used by list constructor expressions and mapping constructor expressions\nwith the contextually expected type. If not, then an error is returned.\nThe `cloneWithType` operation is recursively applied to each member of parameter `v` using\nthe type descriptor that the inherent type requires for that member.\n\nLike the Clone abstract operation, this does a deep copy, but differs in\nthe following respects:\n- the inherent type of any structural values constructed comes from the specified\ntype descriptor rather than the value being constructed\n- the read-only bit of values and fields comes from the specified type descriptor\n- the graph structure of `v` is not preserved; the result will always be a tree;\nan error will be returned if `v` has cycles\n- immutable structural values are copied rather being returned as is; all\nstructural values in the result will be mutable.\n- numeric values can be converted using the NumericConvert abstract operation\n- if a record type descriptor specifies default values, these will be used\nto supply any missing members\n  \n**Params**  \n- `typedesc<anydata>` t: the type for the cloned to be constructed(Defaultable)  \n  \n**Return** `t|error`   \n- a new value that belongs to type `t`, or an error if this cannot be done  \n  \n"
        }
      },
      "sortText": "BD",
      "filterText": "cloneWithType",
      "insertText": "cloneWithType(${1})",
      "insertTextFormat": "Snippet",
      "command": {
        "title": "editor.action.triggerParameterHints",
        "command": "editor.action.triggerParameterHints"
      }
    },
    {
      "label": "cloneReadOnly()",
      "kind": "Function",
      "detail": "value:CloneableType & readonly",
      "documentation": {
        "right": {
          "kind": "markdown",
          "value": "**Package:** _ballerina/lang.value:0.0.0_  \n  \nReturns a clone of a value that is read-only, i.e., immutable.\n\nIt corresponds to the ImmutableClone(v) abstract operation,\ndefined in the Ballerina Language Specification.\n  \n  \n  \n**Return** `value:CloneableType & readonly`   \n- immutable clone of parameter `v`  \n  \n"
        }
      },
      "sortText": "BD",
      "filterText": "cloneReadOnly",
      "insertText": "cloneReadOnly()",
      "insertTextFormat": "Snippet"
    },
    {
      "label": "toBalString()",
      "kind": "Function",
      "detail": "string",
      "documentation": {
        "right": {
          "kind": "markdown",
          "value": "**Package:** _ballerina/lang.value:0.0.0_  \n  \nConverts a value to a string that describes the value in Ballerina syntax.\n\nIf parameter `v` is anydata and does not have cycles, then the result will\nconform to the grammar for a Ballerina expression and when evaluated\nwill result in a value that is == to parameter `v`.\n\nThe details of the conversion are specified by the ToString abstract operation\ndefined in the Ballerina Language Specification, using the expression style.\n  \n  \n  \n**Return** `string`   \n- a string resulting from the conversion  \n  \n"
        }
      },
      "sortText": "BD",
      "filterText": "toBalString",
      "insertText": "toBalString()",
      "insertTextFormat": "Snippet"
    },
    {
      "label": "toJson()",
      "kind": "Function",
      "detail": "json",
      "documentation": {
        "right": {
          "kind": "markdown",
          "value": "**Package:** _ballerina/lang.value:0.0.0_  \n  \nConverts a value of type `anydata` to `json`.\n\nThis does a deep copy of parameter `v` converting values that do\nnot belong to json into values that do.\nA value of type `xml` is converted into a string as if\nby the `toString` function.\nA value of type `table` is converted into a list of\nmappings one for each row.\nThe inherent type of arrays in the return value will be\n`json[]` and of mappings will be `map<json>`.\nA new copy is made of all structural values, including\nimmutable values.\nThis panics if parameter `v` has cycles.\n  \n  \n  \n**Return** `json`   \n- representation of `v` as value of type json  \n  \n"
        }
      },
      "sortText": "BD",
      "filterText": "toJson",
      "insertText": "toJson()",
      "insertTextFormat": "Snippet"
    },
    {
      "label": "isReadOnly()",
      "kind": "Function",
      "detail": "boolean",
      "documentation": {
        "right": {
          "kind": "markdown",
          "value": "**Package:** _ballerina/lang.value:0.0.0_  \n  \nTests whether a value is read-only, i.e., immutable.\n\nReturns true if read-only, false otherwise.\n  \n  \n  \n**Return** `boolean`   \n- true if read-only, false otherwise  \n  \n"
        }
      },
      "sortText": "BD",
      "filterText": "isReadOnly",
      "insertText": "isReadOnly()",
      "insertTextFormat": "Snippet"
    },
    {
      "label": "clone()",
      "kind": "Function",
      "detail": "value:CloneableType",
      "documentation": {
        "right": {
          "kind": "markdown",
          "value": "**Package:** _ballerina/lang.value:0.0.0_  \n  \nReturns a clone of a value.\n\nA clone is a deep copy that does not copy immutable subtrees.\nA clone can therefore safely be used concurrently with the original.\nIt corresponds to the Clone(v) abstract operation,\ndefined in the Ballerina Language Specification.\n  \n  \n  \n**Return** `value:CloneableType`   \n- clone of parameter `v`  \n  \n"
        }
      },
      "sortText": "BD",
      "filterText": "clone",
      "insertText": "clone()",
      "insertTextFormat": "Snippet"
    },
    {
      "label": "ensureType(typedesc<any> t)",
      "kind": "Function",
      "detail": "t|error",
      "documentation": {
        "right": {
          "kind": "markdown",
          "value": "**Package:** _ballerina/lang.value:0.0.0_  \n  \nSafely casts a value to a type.\n\nThis casts a value to a type in the same way as a type cast expression,\nbut returns an error if the cast cannot be done, rather than panicking.\n  \n**Params**  \n- `typedesc<any>` t: a typedesc for the type to which to cast it\nreturn - `v` cast to the type described by parameter `t`, or an error, if the cast cannot be done(Defaultable)  \n  \n**Return** `t|error`   \n  \n"
        }
      },
      "sortText": "BD",
      "filterText": "ensureType",
      "insertText": "ensureType(${1})",
      "insertTextFormat": "Snippet",
      "command": {
        "title": "editor.action.triggerParameterHints",
        "command": "editor.action.triggerParameterHints"
      }
    },
    {
      "label": "toString()",
      "kind": "Function",
      "detail": "string",
      "documentation": {
        "right": {
          "kind": "markdown",
          "value": "**Package:** _ballerina/lang.value:0.0.0_  \n  \nPerforms a direct conversion of a value to a string.\n\nThe conversion is direct in the sense that when applied to a value that is already\na string it leaves the value unchanged.\n\nThe details of the conversion are specified by the ToString abstract operation\ndefined in the Ballerina Language Specification, using the direct style.\n  \n  \n  \n**Return** `string`   \n- a string resulting from the conversion  \n  \n"
        }
      },
      "sortText": "BD",
      "filterText": "toString",
      "insertText": "toString()",
      "insertTextFormat": "Snippet"
    },
    {
      "label": "toJsonString()",
      "kind": "Function",
      "detail": "string",
      "documentation": {
        "right": {
          "kind": "markdown",
          "value": "**Package:** _ballerina/lang.value:0.0.0_  \n  \nReturns the string that represents a anydata value in JSON format.\n\nparameter `v` is first converted to `json` as if by the function `toJson`.\n  \n  \n  \n**Return** `string`   \n- string representation of parameter `v` converted to `json`  \n  \n"
        }
      },
      "sortText": "BD",
      "filterText": "toJsonString",
      "insertText": "toJsonString()",
      "insertTextFormat": "Snippet"
    },
    {
      "label": "map(function (any|error val) returns any|error func)",
      "kind": "Function",
      "detail": "map<any|error>",
      "documentation": {
        "right": {
          "kind": "markdown",
<<<<<<< HEAD
          "value": "**Package:** _ballerina/lang.map:1.1.0_  \n  \nApplies a function each member of a map and returns a map of the result.\n\nThe resulting map will have the same keys as the argument map.\n  \n**Params**  \n- `function (any|error val) returns any|error` func: a function to apply to each member  \n  \n**Return** `map<any|error>`   \n- new map containing result of applying function `func` to each member  \n  \n"
=======
          "value": "**Package:** _ballerina/lang.map:0.0.0_  \n  \nApplies a function each member of a map and returns a map of the result.\n\nThe resulting map will have the same keys as the argument map.\n  \n**Params**  \n- `function ()` func: a function to apply to each member  \n  \n**Return** `map<any|error>`   \n- new map containing result of applying function `func` to each member  \n  \n"
>>>>>>> a5ff9b92
        }
      },
      "sortText": "BD",
      "filterText": "map",
      "insertText": "map(${1})",
      "insertTextFormat": "Snippet",
      "command": {
        "title": "editor.action.triggerParameterHints",
        "command": "editor.action.triggerParameterHints"
      }
    },
    {
      "label": "testOptional",
      "kind": "Field",
      "detail": "int",
      "sortText": "BA",
      "insertText": "testOptional",
      "insertTextFormat": "Snippet"
    }
  ]
}<|MERGE_RESOLUTION|>--- conflicted
+++ resolved
@@ -66,17 +66,13 @@
       "insertTextFormat": "Snippet"
     },
     {
-      "label": "reduce(function (any|error accum, any|error val) returns any|error func, any|error initial)",
+      "label": "reduce(function () func, any|error initial)",
       "kind": "Function",
       "detail": "any|error",
       "documentation": {
         "right": {
           "kind": "markdown",
-<<<<<<< HEAD
-          "value": "**Package:** _ballerina/lang.map:1.1.0_  \n  \nCombines the members of a map using a combining function.\n\nThe combining function takes the combined value so far and a member of the map,\nand returns a new combined value.\n  \n**Params**  \n- `function (any|error accum, any|error val) returns any|error` func: combining function  \n- `any|error` initial: initial value for the first argument of combining function `func`  \n  \n**Return** `any|error`   \n- result of combining the members of parameter `m` using function `func`  \n  \n"
-=======
           "value": "**Package:** _ballerina/lang.map:0.0.0_  \n  \nCombines the members of a map using a combining function.\n\nThe combining function takes the combined value so far and a member of the map,\nand returns a new combined value.\n  \n**Params**  \n- `function ()` func: combining function  \n- `any|error` initial: initial value for the first argument of combining function `func`  \n  \n**Return** `any|error`   \n- result of combining the members of parameter `m` using function `func`  \n  \n"
->>>>>>> a5ff9b92
         }
       },
       "sortText": "BD",
@@ -108,17 +104,13 @@
       }
     },
     {
-      "label": "forEach(function (any|error val) returns () func)",
+      "label": "forEach(function () func)",
       "kind": "Function",
       "detail": "()",
       "documentation": {
         "right": {
           "kind": "markdown",
-<<<<<<< HEAD
-          "value": "**Package:** _ballerina/lang.map:1.1.0_  \n  \nApplies a function to each member of a map.\n\nThe function `func` is applied to each member of parameter `m`.\n  \n**Params**  \n- `function (any|error val) returns ()` func: a function to apply to each member"
-=======
           "value": "**Package:** _ballerina/lang.map:0.0.0_  \n  \nApplies a function to each member of a map.\n\nThe function `func` is applied to each member of parameter `m`.\n  \n**Params**  \n- `function ()` func: a function to apply to each member"
->>>>>>> a5ff9b92
         }
       },
       "sortText": "BD",
@@ -180,17 +172,13 @@
       }
     },
     {
-      "label": "filter(function (any|error val) returns boolean func)",
+      "label": "filter(function () func)",
       "kind": "Function",
       "detail": "map<any|error>",
       "documentation": {
         "right": {
           "kind": "markdown",
-<<<<<<< HEAD
-          "value": "**Package:** _ballerina/lang.map:1.1.0_  \n  \nSelects the members from a map for which a function returns true.\n  \n**Params**  \n- `function (any|error val) returns boolean` func: a predicate to apply to each element to test whether it should be included  \n  \n**Return** `map<any|error>`   \n- new map containing members for which function `func` evaluates to true  \n  \n"
-=======
           "value": "**Package:** _ballerina/lang.map:0.0.0_  \n  \nSelects the members from a map for which a function returns true.\n  \n**Params**  \n- `function ()` func: a predicate to apply to each element to test whether it should be included  \n  \n**Return** `map<any|error>`   \n- new map containing members for which function `func` evaluates to true  \n  \n"
->>>>>>> a5ff9b92
         }
       },
       "sortText": "BD",
@@ -444,17 +432,13 @@
       "insertTextFormat": "Snippet"
     },
     {
-      "label": "map(function (any|error val) returns any|error func)",
+      "label": "map(function () func)",
       "kind": "Function",
       "detail": "map<any|error>",
       "documentation": {
         "right": {
           "kind": "markdown",
-<<<<<<< HEAD
-          "value": "**Package:** _ballerina/lang.map:1.1.0_  \n  \nApplies a function each member of a map and returns a map of the result.\n\nThe resulting map will have the same keys as the argument map.\n  \n**Params**  \n- `function (any|error val) returns any|error` func: a function to apply to each member  \n  \n**Return** `map<any|error>`   \n- new map containing result of applying function `func` to each member  \n  \n"
-=======
           "value": "**Package:** _ballerina/lang.map:0.0.0_  \n  \nApplies a function each member of a map and returns a map of the result.\n\nThe resulting map will have the same keys as the argument map.\n  \n**Params**  \n- `function ()` func: a function to apply to each member  \n  \n**Return** `map<any|error>`   \n- new map containing result of applying function `func` to each member  \n  \n"
->>>>>>> a5ff9b92
         }
       },
       "sortText": "BD",
