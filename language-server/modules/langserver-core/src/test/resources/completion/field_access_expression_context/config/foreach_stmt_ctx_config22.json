{
  "position": {
    "line": 29,
    "character": 15
  },
  "source": "field_access_expression_context/source/projectforeach/foreach_stmt_ctx_mm_source1.bal",
  "items": [
    {
      "label": "foreach",
      "kind": "Snippet",
      "detail": "foreach var item in expr",
      "documentation": {
        "left": "foreach statement for iterable variable - listResult"
      },
      "sortText": "BR",
      "insertText": "foreach Report item in listResult {\n\t${1}\n}",
      "insertTextFormat": "Snippet",
      "additionalTextEdits": [
        {
          "range": {
            "start": {
              "line": 29,
              "character": 4
            },
            "end": {
              "line": 29,
              "character": 15
            }
          },
          "newText": ""
        }
      ]
    },
    {
      "label": "foreach i",
      "kind": "Snippet",
      "detail": "foreach int i in 0...expr",
      "documentation": {
        "left": "foreach i statement for iterable variable - listResult"
      },
      "sortText": "BR",
      "insertText": "foreach int i in ${1:0}...listResult.length() {\n\t${2}\n}",
      "insertTextFormat": "Snippet",
      "additionalTextEdits": [
        {
          "range": {
            "start": {
              "line": 29,
              "character": 4
            },
            "end": {
              "line": 29,
              "character": 15
            }
          },
          "newText": ""
        }
      ]
    },
    {
      "label": "reduce(function () func, array:Type1 initial)",
      "kind": "Function",
      "detail": "array:Type1",
      "documentation": {
        "right": {
          "kind": "markdown",
<<<<<<< HEAD
          "value": "**Package:** _ballerina/lang.array:1.1.0_  \n  \nCombines the members of an array using a combining function.\n\nThe combining function takes the combined value so far and a member of the array,\nand returns a new combined value.\n\nFor example\n```\nreduce([1, 2, 3], function (int total, int n) returns int { return total + n; }, 0)\n```\nis the same as `sum(1, 2, 3)`.\n  \n**Params**  \n- `function ()` func: combining function  \n- `array:Type1` initial: initial value for the first argument of combining parameter `func`  \n  \n**Return** `array:Type1`   \n- result of combining the members of parameter `arr` using parameter `func`  \n  \n"
=======
          "value": "**Package:** _ballerina/lang.array:0.0.0_  \n  \nCombines the members of an array using a combining function.\n\nThe combining function takes the combined value so far and a member of the array,\nand returns a new combined value.\n\nFor example\n```\nreduce([1, 2, 3], function (int total, int n) returns int { return total + n; }, 0)\n```\nis the same as `sum(1, 2, 3)`.\n  \n**Params**  \n- `function ()` func: combining function  \n- `any|error` initial: initial value for the first argument of combining parameter `func`  \n  \n**Return** `any|error`   \n- result of combining the members of parameter `arr` using parameter `func`  \n  \n"
>>>>>>> 8adfc0ac
        }
      },
      "sortText": "BD",
      "filterText": "reduce",
      "insertText": "reduce(${1})",
      "insertTextFormat": "Snippet",
      "command": {
        "title": "editor.action.triggerParameterHints",
        "command": "editor.action.triggerParameterHints"
      }
    },
    {
      "label": "forEach(function () func)",
      "kind": "Function",
      "detail": "()",
      "documentation": {
        "right": {
          "kind": "markdown",
          "value": "**Package:** _ballerina/lang.array:0.0.0_  \n  \nApplies a function to each member of an array.\n\nThe parameter `func` is applied to each member of parameter `arr` in order.\n  \n**Params**  \n- `function ()` func: a function to apply to each member"
        }
      },
      "sortText": "BD",
      "filterText": "forEach",
      "insertText": "forEach(${1})",
      "insertTextFormat": "Snippet",
      "command": {
        "title": "editor.action.triggerParameterHints",
        "command": "editor.action.triggerParameterHints"
      }
    },
    {
      "label": "shift()",
      "kind": "Function",
      "detail": "Report",
      "documentation": {
        "right": {
          "kind": "markdown",
          "value": "**Package:** _ballerina/lang.array:0.0.0_  \n  \nRemoves and returns first member of an array.\n\nThe array must not be empty.\n  \n  \n  \n**Return** `Report`   \n- the value that was the first member of the array  \n  \n"
        }
      },
      "sortText": "BD",
      "filterText": "shift",
      "insertText": "shift()",
      "insertTextFormat": "Snippet"
    },
    {
      "label": "length()",
      "kind": "Function",
      "detail": "int",
      "documentation": {
        "right": {
          "kind": "markdown",
          "value": "**Package:** _ballerina/lang.array:0.0.0_  \n  \nReturns the number of members of an array.\n  \n  \n  \n**Return** `int`   \n- number of members in parameter `arr`  \n  \n"
        }
      },
      "sortText": "BD",
      "filterText": "length",
      "insertText": "length()",
      "insertTextFormat": "Snippet"
    },
    {
      "label": "sort(array:SortDirection direction, function ()? key)",
      "kind": "Function",
      "detail": "Report[]",
      "documentation": {
        "right": {
          "kind": "markdown",
          "value": "**Package:** _ballerina/lang.array:0.0.0_  \n  \nSorts an array.\n\nIf the member type of the array is not ordered, then the parameter `key` function\nmust be specified.\nSorting works the same as with the parameter `sort` clause of query expressions.\n  \n**Params**  \n- `array:SortDirection` direction: direction in which to sort(Defaultable)  \n- `function ()?` key: function that returns a key to use to sort the members(Defaultable)  \n  \n**Return** `Report[]`   \n- a new array consisting of the members of parameter `arr` in sorted order  \n  \n"
        }
      },
      "sortText": "BD",
      "filterText": "sort",
      "insertText": "sort(${1})",
      "insertTextFormat": "Snippet",
      "command": {
        "title": "editor.action.triggerParameterHints",
        "command": "editor.action.triggerParameterHints"
      }
    },
    {
      "label": "reverse()",
      "kind": "Function",
      "detail": "Report[]",
      "documentation": {
        "right": {
          "kind": "markdown",
          "value": "**Package:** _ballerina/lang.array:0.0.0_  \n  \nReverses the order of the members of an array.\n  \n  \n  \n**Return** `Report[]`   \n- parameter `arr` with its members in reverse order  \n  \n"
        }
      },
      "sortText": "BD",
      "filterText": "reverse",
      "insertText": "reverse()",
      "insertTextFormat": "Snippet"
    },
    {
      "label": "toStream()",
      "kind": "Function",
      "detail": "stream<Report>",
      "documentation": {
        "right": {
          "kind": "markdown",
          "value": "**Package:** _ballerina/lang.array:0.0.0_  \n  \nReturns a stream from the given array.\n  \n  \n  \n**Return** `stream<Report>`   \n- The stream representation of the array `arr`  \n  \n"
        }
      },
      "sortText": "BD",
      "filterText": "toStream",
      "insertText": "toStream()",
      "insertTextFormat": "Snippet"
    },
    {
      "label": "remove(int index)",
      "kind": "Function",
      "detail": "Report",
      "documentation": {
        "right": {
          "kind": "markdown",
          "value": "**Package:** _ballerina/lang.array:0.0.0_  \n  \nRemoves a member of an array.\n\nThis removes the member of parameter `arr` with index parameter `index` and returns it.\nIt panics if there is no such member.\n  \n**Params**  \n- `int` index: index of member to be removed from parameter `arr`  \n  \n**Return** `Report`   \n- the member of parameter `arr` that was at parameter `index`  \n  \n"
        }
      },
      "sortText": "BD",
      "filterText": "remove",
      "insertText": "remove(${1})",
      "insertTextFormat": "Snippet",
      "command": {
        "title": "editor.action.triggerParameterHints",
        "command": "editor.action.triggerParameterHints"
      }
    },
    {
      "label": "push(Report... vals)",
      "kind": "Function",
      "detail": "()",
      "documentation": {
        "right": {
          "kind": "markdown",
          "value": "**Package:** _ballerina/lang.array:0.0.0_  \n  \nAdds values to the end of an array.\n  \n**Params**  \n- `Report[]` vals: values to add to the end of the array"
        }
      },
      "sortText": "BD",
      "filterText": "push",
      "insertText": "push(${1})",
      "insertTextFormat": "Snippet",
      "command": {
        "title": "editor.action.triggerParameterHints",
        "command": "editor.action.triggerParameterHints"
      }
    },
    {
      "label": "filter(function () func)",
      "kind": "Function",
      "detail": "Report[]",
      "documentation": {
        "right": {
          "kind": "markdown",
          "value": "**Package:** _ballerina/lang.array:0.0.0_  \n  \nSelects the members from an array for which a function returns true.\n  \n**Params**  \n- `function ()` func: a predicate to apply to each member to test whether it should be selected  \n  \n**Return** `Report[]`   \n- new array only containing members of parameter `arr` for which parameter `func` evaluates to true  \n  \n"
        }
      },
      "sortText": "BD",
      "filterText": "filter",
      "insertText": "filter(${1})",
      "insertTextFormat": "Snippet",
      "command": {
        "title": "editor.action.triggerParameterHints",
        "command": "editor.action.triggerParameterHints"
      }
    },
    {
      "label": "pop()",
      "kind": "Function",
      "detail": "Report",
      "documentation": {
        "right": {
          "kind": "markdown",
          "value": "**Package:** _ballerina/lang.array:0.0.0_  \n  \nRemoves and returns the last member of an array.\n\nThe array must not be empty.\n  \n  \n  \n**Return** `Report`   \n- removed member  \n  \n"
        }
      },
      "sortText": "BD",
      "filterText": "pop",
      "insertText": "pop()",
      "insertTextFormat": "Snippet"
    },
    {
      "label": "lastIndexOf(Report val, int startIndex)",
      "kind": "Function",
      "detail": "int?",
      "documentation": {
        "right": {
          "kind": "markdown",
          "value": "**Package:** _ballerina/lang.array:0.0.0_  \n  \nReturns the index of last member of an array that is equal to a given value if there is one.\nReturns `()` if not found.\nEquality is tested using `==`.\n  \n**Params**  \n- `Report` val: member to search for  \n- `int` startIndex: index to start searching backwards from(Defaultable)  \n  \n**Return** `int?`   \n- index of the member if found, else `()`  \n  \n"
        }
      },
      "sortText": "BD",
      "filterText": "lastIndexOf",
      "insertText": "lastIndexOf(${1})",
      "insertTextFormat": "Snippet",
      "command": {
        "title": "editor.action.triggerParameterHints",
        "command": "editor.action.triggerParameterHints"
      }
    },
    {
      "label": "iterator()",
      "kind": "Function",
<<<<<<< HEAD
      "detail": "object {public isolated function next() returns record {| array:Type value; |}? ;}",
      "documentation": {
        "right": {
          "kind": "markdown",
          "value": "**Package:** _ballerina/lang.array:1.1.0_  \n  \nReturns an iterator over an array.\n  \n  \n  \n**Return** `object {public isolated function next() returns record {| array:Type value; |}? ;}`   \n- a new iterator object that will iterate over the members of parameter `arr`.  \n  \n"
=======
      "detail": "object {public isolated function next() returns record {| any|error value; |}?;}",
      "documentation": {
        "right": {
          "kind": "markdown",
          "value": "**Package:** _ballerina/lang.array:0.0.0_  \n  \nReturns an iterator over an array.\n  \n  \n  \n**Return** `object {public isolated function next() returns record {| any|error value; |}?;}`   \n- a new iterator object that will iterate over the members of parameter `arr`.  \n  \n"
>>>>>>> 8adfc0ac
        }
      },
      "sortText": "BD",
      "filterText": "iterator",
      "insertText": "iterator()",
      "insertTextFormat": "Snippet"
    },
    {
      "label": "removeAll()",
      "kind": "Function",
      "detail": "()",
      "documentation": {
        "right": {
          "kind": "markdown",
          "value": "**Package:** _ballerina/lang.array:0.0.0_  \n  \nRemoves all members of an array.\n\nPanics if any member cannot be removed.  \n"
        }
      },
      "sortText": "BD",
      "filterText": "removeAll",
      "insertText": "removeAll()",
      "insertTextFormat": "Snippet"
    },
    {
      "label": "setLength(int length)",
      "kind": "Function",
      "detail": "()",
      "documentation": {
        "right": {
          "kind": "markdown",
          "value": "**Package:** _ballerina/lang.array:0.0.0_  \n  \nChanges the length of an array.\n\n`setLength(arr, 0)` is equivalent to `removeAll(arr)`.\n  \n**Params**  \n- `int` length: new length"
        }
      },
      "sortText": "BD",
      "filterText": "setLength",
      "insertText": "setLength(${1})",
      "insertTextFormat": "Snippet",
      "command": {
        "title": "editor.action.triggerParameterHints",
        "command": "editor.action.triggerParameterHints"
      }
    },
    {
      "label": "slice(int startIndex, int endIndex)",
      "kind": "Function",
      "detail": "Report[]",
      "documentation": {
        "right": {
          "kind": "markdown",
          "value": "**Package:** _ballerina/lang.array:0.0.0_  \n  \nReturns a subarray using a start index (inclusive) and an end index (exclusive).\n  \n**Params**  \n- `int` startIndex: index of first member to include in the slice  \n- `int` endIndex: index of first member not to include in the slice(Defaultable)  \n  \n**Return** `Report[]`   \n- array slice within specified range  \n  \n"
        }
      },
      "sortText": "BD",
      "filterText": "slice",
      "insertText": "slice(${1})",
      "insertTextFormat": "Snippet",
      "command": {
        "title": "editor.action.triggerParameterHints",
        "command": "editor.action.triggerParameterHints"
      }
    },
    {
      "label": "enumerate()",
      "kind": "Function",
      "detail": "[int, Report][]",
      "documentation": {
        "right": {
          "kind": "markdown",
          "value": "**Package:** _ballerina/lang.array:0.0.0_  \n  \nReturns a new array consisting of index and member pairs.\n  \n  \n  \n**Return** `[int, Report][]`   \n- array of index, member pairs  \n  \n"
        }
      },
      "sortText": "BD",
      "filterText": "enumerate",
      "insertText": "enumerate()",
      "insertTextFormat": "Snippet"
    },
    {
      "label": "unshift(Report... vals)",
      "kind": "Function",
      "detail": "()",
      "documentation": {
        "right": {
          "kind": "markdown",
          "value": "**Package:** _ballerina/lang.array:0.0.0_  \n  \nAdds values to the start of an array.\n\nThe values newly added to the array will be in the same order\nas they are in parameter `vals`.\n  \n**Params**  \n- `Report[]` vals: values to add to the start of the array"
        }
      },
      "sortText": "BD",
      "filterText": "unshift",
      "insertText": "unshift(${1})",
      "insertTextFormat": "Snippet",
      "command": {
        "title": "editor.action.triggerParameterHints",
        "command": "editor.action.triggerParameterHints"
      }
    },
    {
      "label": "indexOf(Report val, int startIndex)",
      "kind": "Function",
      "detail": "int?",
      "documentation": {
        "right": {
          "kind": "markdown",
          "value": "**Package:** _ballerina/lang.array:0.0.0_  \n  \nReturns the index of first member of an array that is equal to a given value if there is one.\nReturns `()` if not found.\nEquality is tested using `==`.\n  \n**Params**  \n- `Report` val: member to search for  \n- `int` startIndex: index to start the search from(Defaultable)  \n  \n**Return** `int?`   \n- index of the member if found, else `()`  \n  \n"
        }
      },
      "sortText": "BD",
      "filterText": "indexOf",
      "insertText": "indexOf(${1})",
      "insertTextFormat": "Snippet",
      "command": {
        "title": "editor.action.triggerParameterHints",
        "command": "editor.action.triggerParameterHints"
      }
    },
    {
      "label": "cloneWithType(typedesc<anydata> t)",
      "kind": "Function",
      "detail": "t|error",
      "documentation": {
        "right": {
          "kind": "markdown",
          "value": "**Package:** _ballerina/lang.value:0.0.0_  \n  \nConstructs a value with a specified type by cloning another value.\n\nWhen parameter `v` is a structural value, the inherent type of the value to be constructed\ncomes from parameter `t`. When parameter `t` is a union, it must be possible to determine which\nmember of the union to use for the inherent type by following the same rules\nthat are used by list constructor expressions and mapping constructor expressions\nwith the contextually expected type. If not, then an error is returned.\nThe `cloneWithType` operation is recursively applied to each member of parameter `v` using\nthe type descriptor that the inherent type requires for that member.\n\nLike the Clone abstract operation, this does a deep copy, but differs in\nthe following respects:\n- the inherent type of any structural values constructed comes from the specified\ntype descriptor rather than the value being constructed\n- the read-only bit of values and fields comes from the specified type descriptor\n- the graph structure of `v` is not preserved; the result will always be a tree;\nan error will be returned if `v` has cycles\n- immutable structural values are copied rather being returned as is; all\nstructural values in the result will be mutable.\n- numeric values can be converted using the NumericConvert abstract operation\n- if a record type descriptor specifies default values, these will be used\nto supply any missing members\n  \n**Params**  \n- `typedesc<anydata>` t: the type for the cloned to be constructed(Defaultable)  \n  \n**Return** `t|error`   \n- a new value that belongs to type `t`, or an error if this cannot be done  \n  \n"
        }
      },
      "sortText": "BD",
      "filterText": "cloneWithType",
      "insertText": "cloneWithType(${1})",
      "insertTextFormat": "Snippet",
      "command": {
        "title": "editor.action.triggerParameterHints",
        "command": "editor.action.triggerParameterHints"
      }
    },
    {
      "label": "cloneReadOnly()",
      "kind": "Function",
      "detail": "value:CloneableType & readonly",
      "documentation": {
        "right": {
          "kind": "markdown",
          "value": "**Package:** _ballerina/lang.value:0.0.0_  \n  \nReturns a clone of a value that is read-only, i.e., immutable.\n\nIt corresponds to the ImmutableClone(v) abstract operation,\ndefined in the Ballerina Language Specification.\n  \n  \n  \n**Return** `value:CloneableType & readonly`   \n- immutable clone of parameter `v`  \n  \n"
        }
      },
      "sortText": "BD",
      "filterText": "cloneReadOnly",
      "insertText": "cloneReadOnly()",
      "insertTextFormat": "Snippet"
    },
    {
      "label": "toBalString()",
      "kind": "Function",
      "detail": "string",
      "documentation": {
        "right": {
          "kind": "markdown",
          "value": "**Package:** _ballerina/lang.value:0.0.0_  \n  \nConverts a value to a string that describes the value in Ballerina syntax.\n\nIf parameter `v` is anydata and does not have cycles, then the result will\nconform to the grammar for a Ballerina expression and when evaluated\nwill result in a value that is == to parameter `v`.\n\nThe details of the conversion are specified by the ToString abstract operation\ndefined in the Ballerina Language Specification, using the expression style.\n  \n  \n  \n**Return** `string`   \n- a string resulting from the conversion  \n  \n"
        }
      },
      "sortText": "BD",
      "filterText": "toBalString",
      "insertText": "toBalString()",
      "insertTextFormat": "Snippet"
    },
    {
      "label": "toJson()",
      "kind": "Function",
      "detail": "json",
      "documentation": {
        "right": {
          "kind": "markdown",
          "value": "**Package:** _ballerina/lang.value:0.0.0_  \n  \nConverts a value of type `anydata` to `json`.\n\nThis does a deep copy of parameter `v` converting values that do\nnot belong to json into values that do.\nA value of type `xml` is converted into a string as if\nby the `toString` function.\nA value of type `table` is converted into a list of\nmappings one for each row.\nThe inherent type of arrays in the return value will be\n`json[]` and of mappings will be `map<json>`.\nA new copy is made of all structural values, including\nimmutable values.\nThis panics if parameter `v` has cycles.\n  \n  \n  \n**Return** `json`   \n- representation of `v` as value of type json  \n  \n"
        }
      },
      "sortText": "BD",
      "filterText": "toJson",
      "insertText": "toJson()",
      "insertTextFormat": "Snippet"
    },
    {
      "label": "isReadOnly()",
      "kind": "Function",
      "detail": "boolean",
      "documentation": {
        "right": {
          "kind": "markdown",
          "value": "**Package:** _ballerina/lang.value:0.0.0_  \n  \nTests whether a value is read-only, i.e., immutable.\n\nReturns true if read-only, false otherwise.\n  \n  \n  \n**Return** `boolean`   \n- true if read-only, false otherwise  \n  \n"
        }
      },
      "sortText": "BD",
      "filterText": "isReadOnly",
      "insertText": "isReadOnly()",
      "insertTextFormat": "Snippet"
    },
    {
      "label": "clone()",
      "kind": "Function",
      "detail": "value:CloneableType",
      "documentation": {
        "right": {
          "kind": "markdown",
          "value": "**Package:** _ballerina/lang.value:0.0.0_  \n  \nReturns a clone of a value.\n\nA clone is a deep copy that does not copy immutable subtrees.\nA clone can therefore safely be used concurrently with the original.\nIt corresponds to the Clone(v) abstract operation,\ndefined in the Ballerina Language Specification.\n  \n  \n  \n**Return** `value:CloneableType`   \n- clone of parameter `v`  \n  \n"
        }
      },
      "sortText": "BD",
      "filterText": "clone",
      "insertText": "clone()",
      "insertTextFormat": "Snippet"
    },
    {
      "label": "ensureType(typedesc<any> t)",
      "kind": "Function",
      "detail": "t|error",
      "documentation": {
        "right": {
          "kind": "markdown",
          "value": "**Package:** _ballerina/lang.value:0.0.0_  \n  \nSafely casts a value to a type.\n\nThis casts a value to a type in the same way as a type cast expression,\nbut returns an error if the cast cannot be done, rather than panicking.\n  \n**Params**  \n- `typedesc<any>` t: a typedesc for the type to which to cast it\nreturn - `v` cast to the type described by parameter `t`, or an error, if the cast cannot be done(Defaultable)  \n  \n**Return** `t|error`   \n  \n"
        }
      },
      "sortText": "BD",
      "filterText": "ensureType",
      "insertText": "ensureType(${1})",
      "insertTextFormat": "Snippet",
      "command": {
        "title": "editor.action.triggerParameterHints",
        "command": "editor.action.triggerParameterHints"
      }
    },
    {
      "label": "toString()",
      "kind": "Function",
      "detail": "string",
      "documentation": {
        "right": {
          "kind": "markdown",
          "value": "**Package:** _ballerina/lang.value:0.0.0_  \n  \nPerforms a direct conversion of a value to a string.\n\nThe conversion is direct in the sense that when applied to a value that is already\na string it leaves the value unchanged.\n\nThe details of the conversion are specified by the ToString abstract operation\ndefined in the Ballerina Language Specification, using the direct style.\n  \n  \n  \n**Return** `string`   \n- a string resulting from the conversion  \n  \n"
        }
      },
      "sortText": "BD",
      "filterText": "toString",
      "insertText": "toString()",
      "insertTextFormat": "Snippet"
    },
    {
      "label": "toJsonString()",
      "kind": "Function",
      "detail": "string",
      "documentation": {
        "right": {
          "kind": "markdown",
          "value": "**Package:** _ballerina/lang.value:0.0.0_  \n  \nReturns the string that represents a anydata value in JSON format.\n\nparameter `v` is first converted to `json` as if by the function `toJson`.\n  \n  \n  \n**Return** `string`   \n- string representation of parameter `v` converted to `json`  \n  \n"
        }
      },
      "sortText": "BD",
      "filterText": "toJsonString",
      "insertText": "toJsonString()",
      "insertTextFormat": "Snippet"
    },
    {
      "label": "map(function () func)",
      "kind": "Function",
      "detail": "array:Type1[]",
      "documentation": {
        "right": {
          "kind": "markdown",
<<<<<<< HEAD
          "value": "**Package:** _ballerina/lang.array:1.1.0_  \n  \nApplies a function to each member of an array and returns an array of the results.\n  \n**Params**  \n- `function ()` func: a function to apply to each member  \n  \n**Return** `array:Type1[]`   \n- new array containing result of applying parameter `func` to each member of parameter `arr` in order  \n  \n"
=======
          "value": "**Package:** _ballerina/lang.array:0.0.0_  \n  \nApplies a function to each member of an array and returns an array of the results.\n  \n**Params**  \n- `function ()` func: a function to apply to each member  \n  \n**Return** `(any|error)[]`   \n- new array containing result of applying parameter `func` to each member of parameter `arr` in order  \n  \n"
>>>>>>> 8adfc0ac
        }
      },
      "sortText": "BD",
      "filterText": "map",
      "insertText": "map(${1})",
      "insertTextFormat": "Snippet",
      "command": {
        "title": "editor.action.triggerParameterHints",
        "command": "editor.action.triggerParameterHints"
      }
    }
  ]
}<|MERGE_RESOLUTION|>--- conflicted
+++ resolved
@@ -58,17 +58,13 @@
       ]
     },
     {
-      "label": "reduce(function () func, array:Type1 initial)",
-      "kind": "Function",
-      "detail": "array:Type1",
-      "documentation": {
-        "right": {
-          "kind": "markdown",
-<<<<<<< HEAD
-          "value": "**Package:** _ballerina/lang.array:1.1.0_  \n  \nCombines the members of an array using a combining function.\n\nThe combining function takes the combined value so far and a member of the array,\nand returns a new combined value.\n\nFor example\n```\nreduce([1, 2, 3], function (int total, int n) returns int { return total + n; }, 0)\n```\nis the same as `sum(1, 2, 3)`.\n  \n**Params**  \n- `function ()` func: combining function  \n- `array:Type1` initial: initial value for the first argument of combining parameter `func`  \n  \n**Return** `array:Type1`   \n- result of combining the members of parameter `arr` using parameter `func`  \n  \n"
-=======
+      "label": "reduce(function () func, any|error initial)",
+      "kind": "Function",
+      "detail": "any|error",
+      "documentation": {
+        "right": {
+          "kind": "markdown",
           "value": "**Package:** _ballerina/lang.array:0.0.0_  \n  \nCombines the members of an array using a combining function.\n\nThe combining function takes the combined value so far and a member of the array,\nand returns a new combined value.\n\nFor example\n```\nreduce([1, 2, 3], function (int total, int n) returns int { return total + n; }, 0)\n```\nis the same as `sum(1, 2, 3)`.\n  \n**Params**  \n- `function ()` func: combining function  \n- `any|error` initial: initial value for the first argument of combining parameter `func`  \n  \n**Return** `any|error`   \n- result of combining the members of parameter `arr` using parameter `func`  \n  \n"
->>>>>>> 8adfc0ac
         }
       },
       "sortText": "BD",
@@ -272,19 +268,11 @@
     {
       "label": "iterator()",
       "kind": "Function",
-<<<<<<< HEAD
-      "detail": "object {public isolated function next() returns record {| array:Type value; |}? ;}",
-      "documentation": {
-        "right": {
-          "kind": "markdown",
-          "value": "**Package:** _ballerina/lang.array:1.1.0_  \n  \nReturns an iterator over an array.\n  \n  \n  \n**Return** `object {public isolated function next() returns record {| array:Type value; |}? ;}`   \n- a new iterator object that will iterate over the members of parameter `arr`.  \n  \n"
-=======
       "detail": "object {public isolated function next() returns record {| any|error value; |}?;}",
       "documentation": {
         "right": {
           "kind": "markdown",
           "value": "**Package:** _ballerina/lang.array:0.0.0_  \n  \nReturns an iterator over an array.\n  \n  \n  \n**Return** `object {public isolated function next() returns record {| any|error value; |}?;}`   \n- a new iterator object that will iterate over the members of parameter `arr`.  \n  \n"
->>>>>>> 8adfc0ac
         }
       },
       "sortText": "BD",
@@ -544,15 +532,11 @@
     {
       "label": "map(function () func)",
       "kind": "Function",
-      "detail": "array:Type1[]",
-      "documentation": {
-        "right": {
-          "kind": "markdown",
-<<<<<<< HEAD
-          "value": "**Package:** _ballerina/lang.array:1.1.0_  \n  \nApplies a function to each member of an array and returns an array of the results.\n  \n**Params**  \n- `function ()` func: a function to apply to each member  \n  \n**Return** `array:Type1[]`   \n- new array containing result of applying parameter `func` to each member of parameter `arr` in order  \n  \n"
-=======
+      "detail": "(any|error)[]",
+      "documentation": {
+        "right": {
+          "kind": "markdown",
           "value": "**Package:** _ballerina/lang.array:0.0.0_  \n  \nApplies a function to each member of an array and returns an array of the results.\n  \n**Params**  \n- `function ()` func: a function to apply to each member  \n  \n**Return** `(any|error)[]`   \n- new array containing result of applying parameter `func` to each member of parameter `arr` in order  \n  \n"
->>>>>>> 8adfc0ac
         }
       },
       "sortText": "BD",
