{
  "position": {
    "line": 3,
    "character": 35
  },
  "source": "field_access_expression_context/source/field_access_ctx_source3.bal",
  "items": [
    {
      "label": "foreach",
      "kind": "Snippet",
      "detail": "foreach var item in expr",
      "documentation": {
        "left": "foreach statement for iterable variable - functionWithReturn().testField"
      },
      "sortText": "CR",
      "insertText": "foreach var item in functionWithReturn().testField {\n\t${1}\n}",
      "insertTextFormat": "Snippet",
      "additionalTextEdits": [
        {
          "range": {
            "start": {
              "line": 3,
              "character": 4
            },
            "end": {
              "line": 3,
              "character": 35
            }
          },
          "newText": ""
        }
      ]
    },
    {
      "label": "foreach i",
      "kind": "Snippet",
      "detail": "foreach int i in 0...expr",
      "documentation": {
        "left": "foreach i statement for iterable variable - functionWithReturn().testField"
      },
      "sortText": "CR",
      "insertText": "foreach int i in ${1:0}...functionWithReturn().testField.length() {\n\t${2}\n}",
      "insertTextFormat": "Snippet",
      "additionalTextEdits": [
        {
          "range": {
            "start": {
              "line": 3,
              "character": 4
            },
            "end": {
              "line": 3,
              "character": 35
            }
          },
          "newText": ""
        }
      ]
    },
    {
      "label": "rec1Field1",
      "kind": "Field",
      "detail": "int",
      "sortText": "CA",
      "insertText": "rec1Field1",
      "insertTextFormat": "Snippet"
    },
    {
      "label": "rec1Field2",
      "kind": "Field",
      "detail": "string",
      "sortText": "CA",
      "insertText": "rec1Field2",
      "insertTextFormat": "Snippet"
    },
    {
      "label": "reduce(function () func, map:Type1 initial)",
      "kind": "Function",
      "detail": "map:Type1",
      "documentation": {
        "right": {
          "kind": "markdown",
          "value": "**Package:** _ballerina/lang.map:0.0.0_  \n  \nCombines the members of a map using a combining function.\n\nThe combining function takes the combined value so far and a member of the map,\nand returns a new combined value.\n  \n**Params**  \n- `function ()` func: combining function  \n- `map:Type1` initial: initial value for the first argument of combining function `func`  \n  \n**Return** `map:Type1`   \n- result of combining the members of parameter `m` using function `func`  \n  \n"
        }
      },
      "sortText": "CD",
      "filterText": "reduce",
      "insertText": "reduce(${1})",
      "insertTextFormat": "Snippet",
      "command": {
        "title": "editor.action.triggerParameterHints",
        "command": "editor.action.triggerParameterHints"
      }
    },
    {
      "label": "hasKey(string k)",
      "kind": "Function",
      "detail": "boolean",
      "documentation": {
        "right": {
          "kind": "markdown",
          "value": "**Package:** _ballerina/lang.map:0.0.0_  \n  \nTests whether a map value has a member with a given key.\n  \n**Params**  \n- `string` k: the key  \n  \n**Return** `boolean`   \n- true if parameter `m` has a member with key parameter `k`  \n  \n"
        }
      },
      "sortText": "CD",
      "filterText": "hasKey",
      "insertText": "hasKey(${1})",
      "insertTextFormat": "Snippet",
      "command": {
        "title": "editor.action.triggerParameterHints",
        "command": "editor.action.triggerParameterHints"
      }
    },
    {
      "label": "forEach(function () func)",
      "kind": "Function",
      "detail": "()",
      "documentation": {
        "right": {
          "kind": "markdown",
          "value": "**Package:** _ballerina/lang.map:0.0.0_  \n  \nApplies a function to each member of a map.\n\nThe function `func` is applied to each member of parameter `m`.\n  \n**Params**  \n- `function ()` func: a function to apply to each member"
        }
      },
      "sortText": "CD",
      "filterText": "forEach",
      "insertText": "forEach(${1})",
      "insertTextFormat": "Snippet",
      "command": {
        "title": "editor.action.triggerParameterHints",
        "command": "editor.action.triggerParameterHints"
      }
    },
    {
      "label": "keys()",
      "kind": "Function",
      "detail": "string[]",
      "documentation": {
        "right": {
          "kind": "markdown",
          "value": "**Package:** _ballerina/lang.map:0.0.0_  \n  \nReturns a list of all the keys of a map.\n  \n  \n  \n**Return** `string[]`   \n- a new list of all keys  \n  \n"
        }
      },
      "sortText": "CD",
      "filterText": "keys",
      "insertText": "keys()",
      "insertTextFormat": "Snippet"
    },
    {
      "label": "length()",
      "kind": "Function",
      "detail": "int",
      "documentation": {
        "right": {
          "kind": "markdown",
          "value": "**Package:** _ballerina/lang.map:0.0.0_  \n  \nReturns number of members of a map.\n  \n  \n  \n**Return** `int`   \n- number of members in parameter `m`  \n  \n"
        }
      },
      "sortText": "CD",
      "filterText": "length",
      "insertText": "length()",
      "insertTextFormat": "Snippet"
    },
    {
      "label": "remove(string k)",
      "kind": "Function",
      "detail": "map:Type",
      "documentation": {
        "right": {
          "kind": "markdown",
          "value": "**Package:** _ballerina/lang.map:0.0.0_  \n  \nRemoves a member of a map.\n\nThis removes the member of parameter `m` with key parameter `k` and returns it.\nIt panics if there is no such member.\n  \n**Params**  \n- `string` k: the key  \n  \n**Return** `map:Type`   \n- the member of parameter `m` that had key parameter `k`  \n  \n"
        }
      },
      "sortText": "CD",
      "filterText": "remove",
      "insertText": "remove(${1})",
      "insertTextFormat": "Snippet",
      "command": {
        "title": "editor.action.triggerParameterHints",
        "command": "editor.action.triggerParameterHints"
      }
    },
    {
      "label": "filter(function () func)",
      "kind": "Function",
      "detail": "map<map:Type>",
      "documentation": {
        "right": {
          "kind": "markdown",
          "value": "**Package:** _ballerina/lang.map:0.0.0_  \n  \nSelects the members from a map for which a function returns true.\n  \n**Params**  \n- `function ()` func: a predicate to apply to each element to test whether it should be included  \n  \n**Return** `map<map:Type>`   \n- new map containing members for which function `func` evaluates to true  \n  \n"
        }
      },
      "sortText": "CD",
      "filterText": "filter",
      "insertText": "filter(${1})",
      "insertTextFormat": "Snippet",
      "command": {
        "title": "editor.action.triggerParameterHints",
        "command": "editor.action.triggerParameterHints"
      }
    },
    {
      "label": "removeIfHasKey(string k)",
      "kind": "Function",
      "detail": "map:Type?",
      "documentation": {
        "right": {
          "kind": "markdown",
          "value": "**Package:** _ballerina/lang.map:0.0.0_  \n  \nRemoves a member of a map with a given key, if the map has member with the key.\n\nIf parameter `m` has a member with key parameter `k`, it removes and returns it;\notherwise it returns `()`.\n  \n**Params**  \n- `string` k: the key  \n  \n**Return** `map:Type?`   \n- the member of parameter `m` that had key parameter `k`, or `()` if parameter `m` does not have a key parameter `k`  \n  \n"
        }
      },
      "sortText": "CD",
      "filterText": "removeIfHasKey",
      "insertText": "removeIfHasKey(${1})",
      "insertTextFormat": "Snippet",
      "command": {
        "title": "editor.action.triggerParameterHints",
        "command": "editor.action.triggerParameterHints"
      }
    },
    {
      "label": "iterator()",
      "kind": "Function",
      "detail": "object {public isolated function next() returns record {| map:Type value; |}?;}",
      "documentation": {
        "right": {
          "kind": "markdown",
          "value": "**Package:** _ballerina/lang.map:0.0.0_  \n  \nReturns an iterator over a map.\n\nThe iterator will iterate over the members of the map not the keys.\nThe function `entries` can be used to iterate over the keys and members together.\nThe function `keys` can be used to iterator over just the keys.\n  \n  \n  \n**Return** `object {public isolated function next() returns record {| map:Type value; |}?;}`   \n- a new iterator object that will iterate over the members of parameter `m`  \n  \n"
        }
      },
      "sortText": "CD",
      "filterText": "iterator",
      "insertText": "iterator()",
      "insertTextFormat": "Snippet"
    },
    {
      "label": "entries()",
      "kind": "Function",
      "detail": "map<[string, map:Type]>",
      "documentation": {
        "right": {
          "kind": "markdown",
          "value": "**Package:** _ballerina/lang.map:0.0.0_  \n  \nReturns a map containing [key, member] pair as the value for each key.\n  \n  \n  \n**Return** `map<[string, map:Type]>`   \n- a new map of [key, member] pairs  \n  \n"
        }
      },
      "sortText": "CD",
      "filterText": "entries",
      "insertText": "entries()",
      "insertTextFormat": "Snippet"
    },
    {
      "label": "removeAll()",
      "kind": "Function",
      "detail": "()",
      "documentation": {
        "right": {
          "kind": "markdown",
          "value": "**Package:** _ballerina/lang.map:0.0.0_  \n  \nRemoves all members of a map.\n\nThis panics if any member cannot be removed.\n  \n"
        }
      },
      "sortText": "CD",
      "filterText": "removeAll",
      "insertText": "removeAll()",
      "insertTextFormat": "Snippet"
    },
    {
      "label": "get(string k)",
      "kind": "Function",
      "detail": "map:Type",
      "documentation": {
        "right": {
          "kind": "markdown",
          "value": "**Package:** _ballerina/lang.map:0.0.0_  \n  \nReturns the member of a map with given key.\n\nThis for use in a case where it is known that the map has a specific key,\nand accordingly panics if parameter `m` does not have a member with parameter `k` key.\n  \n**Params**  \n- `string` k: the key  \n  \n**Return** `map:Type`   \n- member with parameter `k` key  \n  \n"
        }
      },
      "sortText": "CD",
      "filterText": "get",
      "insertText": "get(${1})",
      "insertTextFormat": "Snippet",
      "command": {
        "title": "editor.action.triggerParameterHints",
        "command": "editor.action.triggerParameterHints"
      }
    },
    {
      "label": "toArray()",
      "kind": "Function",
      "detail": "map:Type[]",
      "documentation": {
        "right": {
          "kind": "markdown",
          "value": "**Package:** _ballerina/lang.map:0.0.0_  \n  \nReturns a list of all the members of a map.\n  \n  \n  \n**Return** `map:Type[]`   \n- an array whose members are the members of parameter `m`  \n  \n"
        }
      },
      "sortText": "CD",
      "filterText": "toArray",
      "insertText": "toArray()",
      "insertTextFormat": "Snippet"
    },
    {
      "label": "cloneWithType(typedesc<anydata> t)",
      "kind": "Function",
      "detail": "t|error",
      "documentation": {
        "right": {
          "kind": "markdown",
          "value": "**Package:** _ballerina/lang.value:0.0.0_  \n  \nConstructs a value with a specified type by cloning another value.\n\nWhen parameter `v` is a structural value, the inherent type of the value to be constructed\ncomes from parameter `t`. When parameter `t` is a union, it must be possible to determine which\nmember of the union to use for the inherent type by following the same rules\nthat are used by list constructor expressions and mapping constructor expressions\nwith the contextually expected type. If not, then an error is returned.\nThe `cloneWithType` operation is recursively applied to each member of parameter `v` using\nthe type descriptor that the inherent type requires for that member.\n\nLike the Clone abstract operation, this does a deep copy, but differs in\nthe following respects:\n- the inherent type of any structural values constructed comes from the specified\ntype descriptor rather than the value being constructed\n- the read-only bit of values and fields comes from the specified type descriptor\n- the graph structure of `v` is not preserved; the result will always be a tree;\nan error will be returned if `v` has cycles\n- immutable structural values are copied rather being returned as is; all\nstructural values in the result will be mutable.\n- numeric values can be converted using the NumericConvert abstract operation\n- if a record type descriptor specifies default values, these will be used\nto supply any missing members\n  \n**Params**  \n- `typedesc<anydata>` t: the type for the cloned to be constructed(Defaultable)  \n  \n**Return** `t|error`   \n- a new value that belongs to type `t`, or an error if this cannot be done  \n  \n"
        }
      },
      "sortText": "CD",
      "filterText": "cloneWithType",
      "insertText": "cloneWithType(${1})",
      "insertTextFormat": "Snippet",
      "command": {
        "title": "editor.action.triggerParameterHints",
        "command": "editor.action.triggerParameterHints"
      }
    },
    {
      "label": "cloneReadOnly()",
      "kind": "Function",
      "detail": "value:CloneableType & readonly",
      "documentation": {
        "right": {
          "kind": "markdown",
          "value": "**Package:** _ballerina/lang.value:0.0.0_  \n  \nReturns a clone of a value that is read-only, i.e., immutable.\n\nIt corresponds to the ImmutableClone(v) abstract operation,\ndefined in the Ballerina Language Specification.\n  \n  \n  \n**Return** `value:CloneableType & readonly`   \n- immutable clone of parameter `v`  \n  \n"
        }
      },
      "sortText": "CD",
      "filterText": "cloneReadOnly",
      "insertText": "cloneReadOnly()",
      "insertTextFormat": "Snippet"
    },
    {
      "label": "toBalString()",
      "kind": "Function",
      "detail": "string",
      "documentation": {
        "right": {
          "kind": "markdown",
          "value": "**Package:** _ballerina/lang.value:0.0.0_  \n  \nConverts a value to a string that describes the value in Ballerina syntax.\n\nIf parameter `v` is anydata and does not have cycles, then the result will\nconform to the grammar for a Ballerina expression and when evaluated\nwill result in a value that is == to parameter `v`.\n\nThe details of the conversion are specified by the ToString abstract operation\ndefined in the Ballerina Language Specification, using the expression style.\n  \n  \n  \n**Return** `string`   \n- a string resulting from the conversion  \n  \n"
        }
      },
      "sortText": "CD",
      "filterText": "toBalString",
      "insertText": "toBalString()",
      "insertTextFormat": "Snippet"
    },
    {
      "label": "toJson()",
      "kind": "Function",
      "detail": "json",
      "documentation": {
        "right": {
          "kind": "markdown",
          "value": "**Package:** _ballerina/lang.value:0.0.0_  \n  \nConverts a value of type `anydata` to `json`.\n\nThis does a deep copy of parameter `v` converting values that do\nnot belong to json into values that do.\nA value of type `xml` is converted into a string as if\nby the `toString` function.\nA value of type `table` is converted into a list of\nmappings one for each row.\nThe inherent type of arrays in the return value will be\n`json[]` and of mappings will be `map<json>`.\nA new copy is made of all structural values, including\nimmutable values.\nThis panics if parameter `v` has cycles.\n  \n  \n  \n**Return** `json`   \n- representation of `v` as value of type json  \n  \n"
        }
      },
      "sortText": "CD",
      "filterText": "toJson",
      "insertText": "toJson()",
      "insertTextFormat": "Snippet"
    },
    {
      "label": "isReadOnly()",
      "kind": "Function",
      "detail": "boolean",
      "documentation": {
        "right": {
          "kind": "markdown",
          "value": "**Package:** _ballerina/lang.value:0.0.0_  \n  \nTests whether a value is read-only, i.e., immutable.\n\nReturns true if read-only, false otherwise.\n  \n  \n  \n**Return** `boolean`   \n- true if read-only, false otherwise  \n  \n"
        }
      },
      "sortText": "CD",
      "filterText": "isReadOnly",
      "insertText": "isReadOnly()",
      "insertTextFormat": "Snippet"
    },
    {
      "label": "clone()",
      "kind": "Function",
      "detail": "value:CloneableType",
      "documentation": {
        "right": {
          "kind": "markdown",
          "value": "**Package:** _ballerina/lang.value:0.0.0_  \n  \nReturns a clone of a value.\n\nA clone is a deep copy that does not copy immutable subtrees.\nA clone can therefore safely be used concurrently with the original.\nIt corresponds to the Clone(v) abstract operation,\ndefined in the Ballerina Language Specification.\n  \n  \n  \n**Return** `value:CloneableType`   \n- clone of parameter `v`  \n  \n"
        }
      },
      "sortText": "CD",
      "filterText": "clone",
      "insertText": "clone()",
      "insertTextFormat": "Snippet"
    },
    {
      "label": "ensureType(typedesc<any> t)",
      "kind": "Function",
      "detail": "t|error",
      "documentation": {
        "right": {
          "kind": "markdown",
          "value": "**Package:** _ballerina/lang.value:0.0.0_  \n  \nSafely casts a value to a type.\n\nThis casts a value to a type in the same way as a type cast expression,\nbut returns an error if the cast cannot be done, rather than panicking.\n  \n**Params**  \n- `typedesc<any>` t: a typedesc for the type to which to cast it\nreturn - `v` cast to the type described by parameter `t`, or an error, if the cast cannot be done(Defaultable)  \n  \n**Return** `t|error`   \n  \n"
        }
      },
      "sortText": "CD",
      "filterText": "ensureType",
      "insertText": "ensureType(${1})",
      "insertTextFormat": "Snippet",
      "command": {
        "title": "editor.action.triggerParameterHints",
        "command": "editor.action.triggerParameterHints"
      }
    },
    {
      "label": "toString()",
      "kind": "Function",
      "detail": "string",
      "documentation": {
        "right": {
          "kind": "markdown",
          "value": "**Package:** _ballerina/lang.value:0.0.0_  \n  \nPerforms a direct conversion of a value to a string.\n\nThe conversion is direct in the sense that when applied to a value that is already\na string it leaves the value unchanged.\n\nThe details of the conversion are specified by the ToString abstract operation\ndefined in the Ballerina Language Specification, using the direct style.\n  \n  \n  \n**Return** `string`   \n- a string resulting from the conversion  \n  \n"
        }
      },
      "sortText": "CD",
      "filterText": "toString",
      "insertText": "toString()",
      "insertTextFormat": "Snippet"
    },
    {
      "label": "toJsonString()",
      "kind": "Function",
      "detail": "string",
      "documentation": {
        "right": {
          "kind": "markdown",
          "value": "**Package:** _ballerina/lang.value:0.0.0_  \n  \nReturns the string that represents a anydata value in JSON format.\n\nparameter `v` is first converted to `json` as if by the function `toJson`.\n  \n  \n  \n**Return** `string`   \n- string representation of parameter `v` converted to `json`  \n  \n"
        }
      },
      "sortText": "CD",
      "filterText": "toJsonString",
      "insertText": "toJsonString()",
      "insertTextFormat": "Snippet"
    },
    {
      "label": "optionalInt",
      "kind": "Field",
      "detail": "int?",
      "sortText": "CA",
      "insertText": "optionalInt",
      "insertTextFormat": "Snippet"
    },
    {
      "label": "'map(function () func)",
      "kind": "Function",
      "detail": "map<map:Type1>",
      "documentation": {
        "right": {
          "kind": "markdown",
          "value": "**Package:** _ballerina/lang.map:0.0.0_  \n  \nApplies a function each member of a map and returns a map of the result.\n\nThe resulting map will have the same keys as the argument map.\n  \n**Params**  \n- `function ()` func: a function to apply to each member  \n  \n**Return** `map<map:Type1>`   \n- new map containing result of applying function `func` to each member  \n  \n"
        }
      },
      "sortText": "CD",
      "filterText": "'map",
      "insertText": "'map(${1})",
      "insertTextFormat": "Snippet",
      "command": {
        "title": "editor.action.triggerParameterHints",
        "command": "editor.action.triggerParameterHints"
      }
<<<<<<< HEAD
    },
    {
      "label": "optionalInt",
      "kind": "Field",
      "detail": "int?",
      "sortText": "CA",
      "insertText": "optionalInt",
      "insertTextFormat": "Snippet"
=======
>>>>>>> 09ee09ed
    }
  ]
}<|MERGE_RESOLUTION|>--- conflicted
+++ resolved
@@ -465,17 +465,6 @@
         "title": "editor.action.triggerParameterHints",
         "command": "editor.action.triggerParameterHints"
       }
-<<<<<<< HEAD
-    },
-    {
-      "label": "optionalInt",
-      "kind": "Field",
-      "detail": "int?",
-      "sortText": "CA",
-      "insertText": "optionalInt",
-      "insertTextFormat": "Snippet"
-=======
->>>>>>> 09ee09ed
     }
   ]
 }