--- conflicted
+++ resolved
@@ -441,73 +441,13 @@
       "insertTextFormat": "Snippet"
     },
     {
-<<<<<<< HEAD
-      "label": "readonly",
-      "kind": "Unit",
-      "detail": "type",
-      "sortText": "R",
-      "insertText": "readonly",
-      "insertTextFormat": "Snippet"
-    },
-    {
-      "label": "handle",
-      "kind": "Unit",
-      "detail": "type",
-      "sortText": "R",
-      "insertText": "handle",
-      "insertTextFormat": "Snippet"
-    },
-    {
-      "label": "never",
-      "kind": "Unit",
-      "detail": "type",
-      "sortText": "R",
-      "insertText": "never",
-      "insertTextFormat": "Snippet"
-    },
-    {
-      "label": "json",
-      "kind": "Unit",
-      "detail": "type",
-      "sortText": "R",
-      "insertText": "json",
-      "insertTextFormat": "Snippet"
-    },
-    {
-      "label": "anydata",
-      "kind": "Unit",
-      "detail": "type",
-      "sortText": "R",
-      "insertText": "anydata",
-      "insertTextFormat": "Snippet"
-    },
-    {
-      "label": "any",
-      "kind": "Unit",
-      "detail": "type",
-      "sortText": "R",
-      "insertText": "any",
-      "insertTextFormat": "Snippet"
-    },
-    {
-      "label": "byte",
-      "kind": "Unit",
-      "detail": "type",
-      "sortText": "R",
-      "insertText": "byte",
-      "insertTextFormat": "Snippet"
-    },
-    {
-      "label": "new(string proxyHost, int proxyPort)",
-=======
       "label": "new(string url)",
->>>>>>> a5b744cf
       "kind": "Function",
       "detail": "()",
       "documentation": {
         "right": {
           "kind": "markdown",
-          "value": "**Package:** _._  \n  \n  \n**Params**  \n- `string` proxyHost  \n- `int` proxyPort"
+          "value": "**Package:** _ballerina/module1:0.1.0_  \n  \n  \n**Params**  \n- `string` url"
         }
       },
       "sortText": "G",
