--- conflicted
+++ resolved
@@ -446,6 +446,14 @@
       "detail": "type",
       "sortText": "Q",
       "insertText": "xml",
+      "insertTextFormat": "Snippet"
+    },
+    {
+      "label": "Thread",
+      "kind": "TypeParameter",
+      "detail": "Union",
+      "sortText": "N",
+      "insertText": "Thread",
       "insertTextFormat": "Snippet"
     },
     {
@@ -460,14 +468,6 @@
       "insertTextFormat": "Snippet"
     },
     {
-      "label": "Thread",
-      "kind": "TypeParameter",
-      "detail": "Union",
-      "sortText": "N",
-      "insertText": "Thread",
-      "insertTextFormat": "Snippet"
-    },
-    {
       "label": "readonly",
       "kind": "Unit",
       "detail": "type",
@@ -582,7 +582,7 @@
     {
       "label": "testVar",
       "kind": "Variable",
-      "detail": "int",
+      "detail": "12",
       "sortText": "C",
       "insertText": "testVar",
       "insertTextFormat": "Snippet"
@@ -601,17 +601,6 @@
       "filterText": "testFunction",
       "insertText": "testFunction()",
       "insertTextFormat": "Snippet"
-<<<<<<< HEAD
-    },
-    {
-      "label": "testVar",
-      "kind": "Variable",
-      "detail": "12",
-      "sortText": "C",
-      "insertText": "testVar",
-      "insertTextFormat": "Snippet"
-=======
->>>>>>> c4499641
     }
   ]
 }