--- conflicted
+++ resolved
@@ -58,13 +58,13 @@
       ]
     },
     {
-      "label": "reduce(function () func, array:Type1 initial)",
-      "kind": "Function",
-      "detail": "array:Type1",
-      "documentation": {
-        "right": {
-          "kind": "markdown",
-          "value": "**Package:** _ballerina/lang.array:1.1.0_  \n  \nCombines the members of an array using a combining function.\n\nThe combining function takes the combined value so far and a member of the array,\nand returns a new combined value.\n\nFor example\n```\nreduce([1, 2, 3], function (int total, int n) returns int { return total + n; }, 0)\n```\nis the same as `sum(1, 2, 3)`.\n  \n**Params**  \n- `function ()` func: combining function  \n- `array:Type1` initial: initial value for the first argument of combining parameter `func`  \n  \n**Return** `array:Type1`   \n- result of combining the members of parameter `arr` using parameter `func`  \n  \n"
+      "label": "reduce(function () func, any|error initial)",
+      "kind": "Function",
+      "detail": "any|error",
+      "documentation": {
+        "right": {
+          "kind": "markdown",
+          "value": "**Package:** _ballerina/lang.array:1.1.0_  \n  \nCombines the members of an array using a combining function.\n\nThe combining function takes the combined value so far and a member of the array,\nand returns a new combined value.\n\nFor example\n```\nreduce([1, 2, 3], function (int total, int n) returns int { return total + n; }, 0)\n```\nis the same as `sum(1, 2, 3)`.\n  \n**Params**  \n- `function ()` func: combining function  \n- `any|error` initial: initial value for the first argument of combining parameter `func`  \n  \n**Return** `any|error`   \n- result of combining the members of parameter `arr` using parameter `func`  \n  \n"
         }
       },
       "sortText": "E",
@@ -98,19 +98,11 @@
     {
       "label": "shift()",
       "kind": "Function",
-<<<<<<< HEAD
-      "detail": "array:Type",
-      "documentation": {
-        "right": {
-          "kind": "markdown",
-          "value": "**Package:** _ballerina/lang.array:1.1.0_  \n  \nRemoves and returns first member of an array.\n\nThe array must not be empty.\n  \n  \n  \n**Return** `array:Type`   \n- the value that was the first member of the array  \n  \n"
-=======
       "detail": "Report",
       "documentation": {
         "right": {
           "kind": "markdown",
           "value": "**Package:** _ballerina/lang.array:1.1.0_  \n  \nRemoves and returns first member of an array.\n\nThe array must not be empty.\n  \n  \n  \n**Return** `Report`   \n- the value that was the first member of the array  \n  \n"
->>>>>>> d447542b
         }
       },
       "sortText": "E",
@@ -136,19 +128,11 @@
     {
       "label": "sort(array:SortDirection direction, function ()? key)",
       "kind": "Function",
-<<<<<<< HEAD
-      "detail": "array:Type[]",
-      "documentation": {
-        "right": {
-          "kind": "markdown",
-          "value": "**Package:** _ballerina/lang.array:1.1.0_  \n  \nSorts an array.\n\nIf the member type of the array is not ordered, then the parameter `key` function\nmust be specified.\nSorting works the same as with the parameter `sort` clause of query expressions.\n  \n**Params**  \n- `array:SortDirection` direction: direction in which to sort(Defaultable)  \n- `function ()?` key: function that returns a key to use to sort the members(Defaultable)  \n  \n**Return** `array:Type[]`   \n- a new array consisting of the members of parameter `arr` in sorted order  \n  \n"
-=======
       "detail": "Report[]",
       "documentation": {
         "right": {
           "kind": "markdown",
           "value": "**Package:** _ballerina/lang.array:1.1.0_  \n  \nSorts an array.\n\nIf the member type of the array is not ordered, then the parameter `key` function\nmust be specified.\nSorting works the same as with the parameter `sort` clause of query expressions.\n  \n**Params**  \n- `array:SortDirection` direction: direction in which to sort(Defaultable)  \n- `function ()?` key: function that returns a key to use to sort the members(Defaultable)  \n  \n**Return** `Report[]`   \n- a new array consisting of the members of parameter `arr` in sorted order  \n  \n"
->>>>>>> d447542b
         }
       },
       "sortText": "E",
@@ -163,19 +147,11 @@
     {
       "label": "reverse()",
       "kind": "Function",
-<<<<<<< HEAD
-      "detail": "array:Type[]",
-      "documentation": {
-        "right": {
-          "kind": "markdown",
-          "value": "**Package:** _ballerina/lang.array:1.1.0_  \n  \nReverses the order of the members of an array.\n  \n  \n  \n**Return** `array:Type[]`   \n- parameter `arr` with its members in reverse order  \n  \n"
-=======
       "detail": "Report[]",
       "documentation": {
         "right": {
           "kind": "markdown",
           "value": "**Package:** _ballerina/lang.array:1.1.0_  \n  \nReverses the order of the members of an array.\n  \n  \n  \n**Return** `Report[]`   \n- parameter `arr` with its members in reverse order  \n  \n"
->>>>>>> d447542b
         }
       },
       "sortText": "E",
@@ -186,19 +162,11 @@
     {
       "label": "toStream()",
       "kind": "Function",
-<<<<<<< HEAD
-      "detail": "stream<array:Type>",
-      "documentation": {
-        "right": {
-          "kind": "markdown",
-          "value": "**Package:** _ballerina/lang.array:1.1.0_  \n  \nReturns a stream from the given array.\n  \n  \n  \n**Return** `stream<array:Type>`   \n- The stream representation of the array `arr`  \n  \n"
-=======
       "detail": "stream<Report>",
       "documentation": {
         "right": {
           "kind": "markdown",
           "value": "**Package:** _ballerina/lang.array:1.1.0_  \n  \nReturns a stream from the given array.\n  \n  \n  \n**Return** `stream<Report>`   \n- The stream representation of the array `arr`  \n  \n"
->>>>>>> d447542b
         }
       },
       "sortText": "E",
@@ -209,19 +177,11 @@
     {
       "label": "remove(int index)",
       "kind": "Function",
-<<<<<<< HEAD
-      "detail": "array:Type",
-      "documentation": {
-        "right": {
-          "kind": "markdown",
-          "value": "**Package:** _ballerina/lang.array:1.1.0_  \n  \nRemoves a member of an array.\n\nThis removes the member of parameter `arr` with index parameter `index` and returns it.\nIt panics if there is no such member.\n  \n**Params**  \n- `int` index: index of member to be removed from parameter `arr`  \n  \n**Return** `array:Type`   \n- the member of parameter `arr` that was at parameter `index`  \n  \n"
-=======
       "detail": "Report",
       "documentation": {
         "right": {
           "kind": "markdown",
           "value": "**Package:** _ballerina/lang.array:1.1.0_  \n  \nRemoves a member of an array.\n\nThis removes the member of parameter `arr` with index parameter `index` and returns it.\nIt panics if there is no such member.\n  \n**Params**  \n- `int` index: index of member to be removed from parameter `arr`  \n  \n**Return** `Report`   \n- the member of parameter `arr` that was at parameter `index`  \n  \n"
->>>>>>> d447542b
         }
       },
       "sortText": "E",
@@ -234,21 +194,13 @@
       }
     },
     {
-<<<<<<< HEAD
-      "label": "push(array:Type... vals)",
-=======
       "label": "push(Report... vals)",
->>>>>>> d447542b
       "kind": "Function",
       "detail": "()",
       "documentation": {
         "right": {
           "kind": "markdown",
-<<<<<<< HEAD
-          "value": "**Package:** _ballerina/lang.array:1.1.0_  \n  \nAdds values to the end of an array.\n  \n**Params**  \n- `array:Type[]` vals: values to add to the end of the array"
-=======
           "value": "**Package:** _ballerina/lang.array:1.1.0_  \n  \nAdds values to the end of an array.\n  \n**Params**  \n- `Report[]` vals: values to add to the end of the array"
->>>>>>> d447542b
         }
       },
       "sortText": "E",
@@ -263,19 +215,11 @@
     {
       "label": "filter(function () func)",
       "kind": "Function",
-<<<<<<< HEAD
-      "detail": "array:Type[]",
-      "documentation": {
-        "right": {
-          "kind": "markdown",
-          "value": "**Package:** _ballerina/lang.array:1.1.0_  \n  \nSelects the members from an array for which a function returns true.\n  \n**Params**  \n- `function ()` func: a predicate to apply to each member to test whether it should be selected  \n  \n**Return** `array:Type[]`   \n- new array only containing members of parameter `arr` for which parameter `func` evaluates to true  \n  \n"
-=======
       "detail": "Report[]",
       "documentation": {
         "right": {
           "kind": "markdown",
           "value": "**Package:** _ballerina/lang.array:1.1.0_  \n  \nSelects the members from an array for which a function returns true.\n  \n**Params**  \n- `function ()` func: a predicate to apply to each member to test whether it should be selected  \n  \n**Return** `Report[]`   \n- new array only containing members of parameter `arr` for which parameter `func` evaluates to true  \n  \n"
->>>>>>> d447542b
         }
       },
       "sortText": "E",
@@ -290,19 +234,11 @@
     {
       "label": "pop()",
       "kind": "Function",
-<<<<<<< HEAD
-      "detail": "array:Type",
-      "documentation": {
-        "right": {
-          "kind": "markdown",
-          "value": "**Package:** _ballerina/lang.array:1.1.0_  \n  \nRemoves and returns the last member of an array.\n\nThe array must not be empty.\n  \n  \n  \n**Return** `array:Type`   \n- removed member  \n  \n"
-=======
       "detail": "Report",
       "documentation": {
         "right": {
           "kind": "markdown",
           "value": "**Package:** _ballerina/lang.array:1.1.0_  \n  \nRemoves and returns the last member of an array.\n\nThe array must not be empty.\n  \n  \n  \n**Return** `Report`   \n- removed member  \n  \n"
->>>>>>> d447542b
         }
       },
       "sortText": "E",
@@ -311,21 +247,13 @@
       "insertTextFormat": "Snippet"
     },
     {
-<<<<<<< HEAD
-      "label": "lastIndexOf(AnydataType val, int startIndex)",
-=======
       "label": "lastIndexOf(Report val, int startIndex)",
->>>>>>> d447542b
       "kind": "Function",
       "detail": "int?",
       "documentation": {
         "right": {
           "kind": "markdown",
-<<<<<<< HEAD
-          "value": "**Package:** _ballerina/lang.array:1.1.0_  \n  \nReturns the index of last member of an array that is equal to a given value if there is one.\nReturns `()` if not found.\nEquality is tested using `==`.\n  \n**Params**  \n- `AnydataType` val: member to search for  \n- `int` startIndex: index to start searching backwards from(Defaultable)  \n  \n**Return** `int?`   \n- index of the member if found, else `()`  \n  \n"
-=======
           "value": "**Package:** _ballerina/lang.array:1.1.0_  \n  \nReturns the index of last member of an array that is equal to a given value if there is one.\nReturns `()` if not found.\nEquality is tested using `==`.\n  \n**Params**  \n- `Report` val: member to search for  \n- `int` startIndex: index to start searching backwards from(Defaultable)  \n  \n**Return** `int?`   \n- index of the member if found, else `()`  \n  \n"
->>>>>>> d447542b
         }
       },
       "sortText": "E",
@@ -340,11 +268,11 @@
     {
       "label": "iterator()",
       "kind": "Function",
-      "detail": "object {public isolated function next() returns record {| array:Type value; |}? ;}",
-      "documentation": {
-        "right": {
-          "kind": "markdown",
-          "value": "**Package:** _ballerina/lang.array:1.1.0_  \n  \nReturns an iterator over an array.\n  \n  \n  \n**Return** `object {public isolated function next() returns record {| array:Type value; |}? ;}`   \n- a new iterator object that will iterate over the members of parameter `arr`.  \n  \n"
+      "detail": "object {public isolated function next() returns record {| any|error value; |}? ;}",
+      "documentation": {
+        "right": {
+          "kind": "markdown",
+          "value": "**Package:** _ballerina/lang.array:1.1.0_  \n  \nReturns an iterator over an array.\n  \n  \n  \n**Return** `object {public isolated function next() returns record {| any|error value; |}? ;}`   \n- a new iterator object that will iterate over the members of parameter `arr`.  \n  \n"
         }
       },
       "sortText": "E",
@@ -389,19 +317,11 @@
     {
       "label": "slice(int startIndex, int endIndex)",
       "kind": "Function",
-<<<<<<< HEAD
-      "detail": "array:Type[]",
-      "documentation": {
-        "right": {
-          "kind": "markdown",
-          "value": "**Package:** _ballerina/lang.array:1.1.0_  \n  \nReturns a subarray using a start index (inclusive) and an end index (exclusive).\n  \n**Params**  \n- `int` startIndex: index of first member to include in the slice  \n- `int` endIndex: index of first member not to include in the slice(Defaultable)  \n  \n**Return** `array:Type[]`   \n- array slice within specified range  \n  \n"
-=======
       "detail": "Report[]",
       "documentation": {
         "right": {
           "kind": "markdown",
           "value": "**Package:** _ballerina/lang.array:1.1.0_  \n  \nReturns a subarray using a start index (inclusive) and an end index (exclusive).\n  \n**Params**  \n- `int` startIndex: index of first member to include in the slice  \n- `int` endIndex: index of first member not to include in the slice(Defaultable)  \n  \n**Return** `Report[]`   \n- array slice within specified range  \n  \n"
->>>>>>> d447542b
         }
       },
       "sortText": "E",
@@ -416,19 +336,11 @@
     {
       "label": "enumerate()",
       "kind": "Function",
-<<<<<<< HEAD
-      "detail": "[int, array:Type][]",
-      "documentation": {
-        "right": {
-          "kind": "markdown",
-          "value": "**Package:** _ballerina/lang.array:1.1.0_  \n  \nReturns a new array consisting of index and member pairs.\n  \n  \n  \n**Return** `[int, array:Type][]`   \n- array of index, member pairs  \n  \n"
-=======
       "detail": "[int, Report][]",
       "documentation": {
         "right": {
           "kind": "markdown",
           "value": "**Package:** _ballerina/lang.array:1.1.0_  \n  \nReturns a new array consisting of index and member pairs.\n  \n  \n  \n**Return** `[int, Report][]`   \n- array of index, member pairs  \n  \n"
->>>>>>> d447542b
         }
       },
       "sortText": "E",
@@ -437,21 +349,13 @@
       "insertTextFormat": "Snippet"
     },
     {
-<<<<<<< HEAD
-      "label": "unshift(array:Type... vals)",
-=======
       "label": "unshift(Report... vals)",
->>>>>>> d447542b
       "kind": "Function",
       "detail": "()",
       "documentation": {
         "right": {
           "kind": "markdown",
-<<<<<<< HEAD
-          "value": "**Package:** _ballerina/lang.array:1.1.0_  \n  \nAdds values to the start of an array.\n\nThe values newly added to the array will be in the same order\nas they are in parameter `vals`.\n  \n**Params**  \n- `array:Type[]` vals: values to add to the start of the array"
-=======
           "value": "**Package:** _ballerina/lang.array:1.1.0_  \n  \nAdds values to the start of an array.\n\nThe values newly added to the array will be in the same order\nas they are in parameter `vals`.\n  \n**Params**  \n- `Report[]` vals: values to add to the start of the array"
->>>>>>> d447542b
         }
       },
       "sortText": "E",
@@ -464,21 +368,13 @@
       }
     },
     {
-<<<<<<< HEAD
-      "label": "indexOf(AnydataType val, int startIndex)",
-=======
       "label": "indexOf(Report val, int startIndex)",
->>>>>>> d447542b
       "kind": "Function",
       "detail": "int?",
       "documentation": {
         "right": {
           "kind": "markdown",
-<<<<<<< HEAD
-          "value": "**Package:** _ballerina/lang.array:1.1.0_  \n  \nReturns the index of first member of an array that is equal to a given value if there is one.\nReturns `()` if not found.\nEquality is tested using `==`.\n  \n**Params**  \n- `AnydataType` val: member to search for  \n- `int` startIndex: index to start the search from(Defaultable)  \n  \n**Return** `int?`   \n- index of the member if found, else `()`  \n  \n"
-=======
           "value": "**Package:** _ballerina/lang.array:1.1.0_  \n  \nReturns the index of first member of an array that is equal to a given value if there is one.\nReturns `()` if not found.\nEquality is tested using `==`.\n  \n**Params**  \n- `Report` val: member to search for  \n- `int` startIndex: index to start the search from(Defaultable)  \n  \n**Return** `int?`   \n- index of the member if found, else `()`  \n  \n"
->>>>>>> d447542b
         }
       },
       "sortText": "E",
@@ -636,11 +532,11 @@
     {
       "label": "map(function () func)",
       "kind": "Function",
-      "detail": "array:Type1[]",
-      "documentation": {
-        "right": {
-          "kind": "markdown",
-          "value": "**Package:** _ballerina/lang.array:1.1.0_  \n  \nApplies a function to each member of an array and returns an array of the results.\n  \n**Params**  \n- `function ()` func: a function to apply to each member  \n  \n**Return** `array:Type1[]`   \n- new array containing result of applying parameter `func` to each member of parameter `arr` in order  \n  \n"
+      "detail": "(any|error)[]",
+      "documentation": {
+        "right": {
+          "kind": "markdown",
+          "value": "**Package:** _ballerina/lang.array:1.1.0_  \n  \nApplies a function to each member of an array and returns an array of the results.\n  \n**Params**  \n- `function ()` func: a function to apply to each member  \n  \n**Return** `(any|error)[]`   \n- new array containing result of applying parameter `func` to each member of parameter `arr` in order  \n  \n"
         }
       },
       "sortText": "E",
