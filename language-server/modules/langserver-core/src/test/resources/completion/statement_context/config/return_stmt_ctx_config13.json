--- conflicted
+++ resolved
@@ -847,13 +847,6 @@
       "insertTextFormat": "Snippet"
     },
     {
-<<<<<<< HEAD
-      "label": "function",
-      "kind": "Unit",
-      "detail": "type",
-      "sortText": "R",
-      "insertText": "function",
-=======
       "label": "module1:RequestMessage",
       "kind": "Enum",
       "detail": "Union",
@@ -884,7 +877,14 @@
       },
       "sortText": "K",
       "insertText": "module1:Response",
->>>>>>> 23cf7176
+      "insertTextFormat": "Snippet"
+    },
+    {
+      "label": "function",
+      "kind": "Unit",
+      "detail": "type",
+      "sortText": "R",
+      "insertText": "function",
       "insertTextFormat": "Snippet"
     }
   ]
