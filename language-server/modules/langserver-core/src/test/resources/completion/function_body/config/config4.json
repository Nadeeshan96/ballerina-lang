{
  "position": {
    "line": 5,
    "character": 12
  },
  "source": "function_body/source/source4.bal",
  "items": [
    {
      "label": "xmlns",
      "kind": "Snippet",
      "detail": "Snippet",
      "sortText": "O",
      "filterText": "xmlns",
      "insertText": "xmlns \"${1}\" as ${2:ns};",
      "insertTextFormat": "Snippet"
    },
    {
      "label": "xmlns",
      "kind": "Keyword",
      "detail": "Keyword",
      "sortText": "P",
      "filterText": "xmlns",
      "insertText": "xmlns ",
      "insertTextFormat": "Snippet"
    },
    {
      "label": "var",
      "kind": "Keyword",
      "detail": "Keyword",
      "sortText": "P",
      "filterText": "var",
      "insertText": "var ",
      "insertTextFormat": "Snippet"
    },
    {
      "label": "wait",
      "kind": "Keyword",
      "detail": "Keyword",
      "sortText": "P",
      "filterText": "wait",
      "insertText": "wait ",
      "insertTextFormat": "Snippet"
    },
    {
      "label": "start",
      "kind": "Keyword",
      "detail": "Keyword",
      "sortText": "P",
      "filterText": "start",
      "insertText": "start ",
      "insertTextFormat": "Snippet"
    },
    {
      "label": "flush",
      "kind": "Keyword",
      "detail": "Keyword",
      "sortText": "P",
      "filterText": "flush",
      "insertText": "flush ",
      "insertTextFormat": "Snippet"
    },
    {
      "label": "isolated",
      "kind": "Keyword",
      "detail": "Keyword",
      "sortText": "P",
      "filterText": "isolated",
      "insertText": "isolated ",
      "insertTextFormat": "Snippet"
    },
    {
      "label": "transactional",
      "kind": "Keyword",
      "detail": "Keyword",
      "sortText": "P",
      "filterText": "transactional",
      "insertText": "transactional",
      "insertTextFormat": "Snippet"
    },
    {
      "label": "checkpanic",
      "kind": "Keyword",
      "detail": "Keyword",
      "sortText": "P",
      "filterText": "checkpanic",
      "insertText": "checkpanic ",
      "insertTextFormat": "Snippet"
    },
    {
      "label": "check",
      "kind": "Keyword",
      "detail": "Keyword",
      "sortText": "P",
      "filterText": "check",
      "insertText": "check ",
      "insertTextFormat": "Snippet"
    },
    {
      "label": "final",
      "kind": "Keyword",
      "detail": "Keyword",
      "sortText": "P",
      "filterText": "final",
      "insertText": "final ",
      "insertTextFormat": "Snippet"
    },
    {
      "label": "fail",
      "kind": "Keyword",
      "detail": "Keyword",
      "sortText": "P",
      "filterText": "fail",
      "insertText": "fail ",
      "insertTextFormat": "Snippet"
    },
    {
      "label": "if",
      "kind": "Snippet",
      "detail": "Statement",
      "sortText": "O",
      "filterText": "if",
      "insertText": "if ${1:true} {\n\t${2}\n}",
      "insertTextFormat": "Snippet"
    },
    {
      "label": "while",
      "kind": "Snippet",
      "detail": "Statement",
      "sortText": "O",
      "filterText": "while",
      "insertText": "while ${1:true} {\n\t${2}\n}",
      "insertTextFormat": "Snippet"
    },
    {
      "label": "do",
      "kind": "Snippet",
      "detail": "Statement",
      "sortText": "O",
      "filterText": "do",
      "insertText": "do {\n\t${1}\n}",
      "insertTextFormat": "Snippet"
    },
    {
      "label": "lock",
      "kind": "Snippet",
      "detail": "Statement",
      "sortText": "O",
      "filterText": "lock",
      "insertText": "lock {\n\t${1}\n}",
      "insertTextFormat": "Snippet"
    },
    {
      "label": "foreach",
      "kind": "Snippet",
      "detail": "Statement",
      "sortText": "O",
      "filterText": "foreach",
      "insertText": "foreach ${1:var} ${2:item} in ${3:itemList} {\n\t${4}\n}",
      "insertTextFormat": "Snippet"
    },
    {
      "label": "foreach i",
      "kind": "Snippet",
      "detail": "Statement",
      "sortText": "O",
      "filterText": "foreach",
      "insertText": "foreach ${1:int} ${2:i} in ${3:0}...${4:9} {\n\t${5}\n}",
      "insertTextFormat": "Snippet"
    },
    {
      "label": "transaction",
      "kind": "Snippet",
      "detail": "Statement",
      "sortText": "O",
      "filterText": "transaction",
      "insertText": "transaction {\n\t${1}\n}",
      "insertTextFormat": "Snippet"
    },
    {
      "label": "retry",
      "kind": "Snippet",
      "detail": "Statement",
      "sortText": "O",
      "filterText": "retry",
      "insertText": "retry {\n\t${1}\n}",
      "insertTextFormat": "Snippet"
    },
    {
      "label": "retry transaction",
      "kind": "Snippet",
      "detail": "Statement",
      "sortText": "O",
      "filterText": "(retry)|(transaction)",
      "insertText": "retry transaction {\n\t${1}\n}",
      "insertTextFormat": "Snippet"
    },
    {
      "label": "match",
      "kind": "Snippet",
      "detail": "Statement",
      "sortText": "O",
      "filterText": "match",
      "insertText": "match ",
      "insertTextFormat": "Snippet"
    },
    {
      "label": "return;",
      "kind": "Snippet",
      "detail": "Statement",
      "sortText": "O",
      "filterText": "return;",
      "insertText": "return;",
      "insertTextFormat": "Snippet"
    },
    {
      "label": "panic",
      "kind": "Snippet",
      "detail": "Statement",
      "sortText": "O",
      "filterText": "panic",
      "insertText": "panic ",
      "insertTextFormat": "Snippet"
    },
    {
      "label": "stream<> streamName = new;",
      "kind": "Snippet",
      "detail": "Snippet",
      "sortText": "O",
      "filterText": "stream",
      "insertText": "stream<${1}> ${2:streamName} = new;",
      "insertTextFormat": "Snippet"
    },
    {
      "label": "module1",
      "kind": "Module",
      "detail": "Module",
      "sortText": "N",
      "insertText": "module1",
      "insertTextFormat": "Snippet"
    },
    {
<<<<<<< HEAD
      "label": "ballerina/jballerina.java",
      "kind": "Module",
      "detail": "Module",
      "sortText": "Q",
      "insertText": "java",
=======
      "label": "ballerina/lang.test",
      "kind": "Module",
      "detail": "Module",
      "sortText": "Q",
      "insertText": "test",
>>>>>>> ecaec7d2
      "insertTextFormat": "Snippet",
      "additionalTextEdits": [
        {
          "range": {
            "start": {
              "line": 0,
              "character": 0
            },
            "end": {
              "line": 0,
              "character": 0
            }
          },
<<<<<<< HEAD
          "newText": "import ballerina/jballerina.java;\n"
=======
          "newText": "import ballerina/lang.test;\n"
>>>>>>> ecaec7d2
        }
      ]
    },
    {
      "label": "ballerina/lang.array",
      "kind": "Module",
      "detail": "Module",
      "sortText": "Q",
      "insertText": "array",
      "insertTextFormat": "Snippet",
      "additionalTextEdits": [
        {
          "range": {
            "start": {
              "line": 0,
              "character": 0
            },
            "end": {
              "line": 0,
              "character": 0
            }
          },
          "newText": "import ballerina/lang.array;\n"
        }
      ]
    },
    {
<<<<<<< HEAD
      "label": "ballerina/lang.value",
      "kind": "Module",
      "detail": "Module",
      "sortText": "Q",
      "insertText": "value",
=======
      "label": "ballerina/jballerina.java",
      "kind": "Module",
      "detail": "Module",
      "sortText": "Q",
      "insertText": "java",
>>>>>>> ecaec7d2
      "insertTextFormat": "Snippet",
      "additionalTextEdits": [
        {
          "range": {
            "start": {
              "line": 0,
              "character": 0
            },
            "end": {
              "line": 0,
              "character": 0
            }
          },
<<<<<<< HEAD
          "newText": "import ballerina/lang.value;\n"
        }
      ]
    },
    {
      "label": "ballerina/lang.runtime",
      "kind": "Module",
      "detail": "Module",
      "sortText": "Q",
      "insertText": "runtime",
=======
          "newText": "import ballerina/jballerina.java;\n"
        }
      ]
    },
    {
      "label": "ballerina/lang.value",
      "kind": "Module",
      "detail": "Module",
      "sortText": "Q",
      "insertText": "value",
>>>>>>> ecaec7d2
      "insertTextFormat": "Snippet",
      "additionalTextEdits": [
        {
          "range": {
            "start": {
              "line": 0,
              "character": 0
            },
            "end": {
              "line": 0,
              "character": 0
            }
          },
<<<<<<< HEAD
          "newText": "import ballerina/lang.runtime;\n"
=======
          "newText": "import ballerina/lang.value;\n"
>>>>>>> ecaec7d2
        }
      ]
    },
    {
      "label": "ballerina/lang.runtime",
      "kind": "Module",
      "detail": "Module",
      "sortText": "Q",
      "insertText": "runtime",
      "insertTextFormat": "Snippet",
      "additionalTextEdits": [
        {
          "range": {
            "start": {
              "line": 0,
              "character": 0
            },
            "end": {
              "line": 0,
              "character": 0
            }
          },
          "newText": "import ballerina/lang.runtime;\n"
        }
      ]
    },
    {
      "label": "boolean",
      "kind": "Unit",
      "detail": "type",
      "sortText": "Q",
      "insertText": "boolean",
      "insertTextFormat": "Snippet"
    },
    {
      "label": "decimal",
      "kind": "Unit",
      "detail": "type",
      "sortText": "Q",
      "insertText": "decimal",
      "insertTextFormat": "Snippet"
    },
    {
      "label": "error",
      "kind": "Unit",
      "detail": "type",
      "sortText": "Q",
      "insertText": "error",
      "insertTextFormat": "Snippet"
    },
    {
      "label": "float",
      "kind": "Unit",
      "detail": "type",
      "sortText": "Q",
      "insertText": "float",
      "insertTextFormat": "Snippet"
    },
    {
      "label": "future",
      "kind": "Unit",
      "detail": "type",
      "sortText": "Q",
      "insertText": "future",
      "insertTextFormat": "Snippet"
    },
    {
      "label": "int",
      "kind": "Unit",
      "detail": "type",
      "sortText": "Q",
      "insertText": "int",
      "insertTextFormat": "Snippet"
    },
    {
      "label": "map",
      "kind": "Unit",
      "detail": "type",
      "sortText": "Q",
      "insertText": "map",
      "insertTextFormat": "Snippet"
    },
    {
      "label": "object",
      "kind": "Unit",
      "detail": "type",
      "sortText": "Q",
      "insertText": "object",
      "insertTextFormat": "Snippet"
    },
    {
      "label": "stream",
      "kind": "Unit",
      "detail": "type",
      "sortText": "Q",
      "insertText": "stream",
      "insertTextFormat": "Snippet"
    },
    {
      "label": "string",
      "kind": "Unit",
      "detail": "type",
      "sortText": "Q",
      "insertText": "string",
      "insertTextFormat": "Snippet"
    },
    {
      "label": "table",
      "kind": "Unit",
      "detail": "type",
      "sortText": "Q",
      "insertText": "table",
      "insertTextFormat": "Snippet"
    },
    {
      "label": "transaction",
      "kind": "Unit",
      "detail": "type",
      "sortText": "Q",
      "insertText": "transaction",
      "insertTextFormat": "Snippet"
    },
    {
      "label": "typedesc",
      "kind": "Unit",
      "detail": "type",
      "sortText": "Q",
      "insertText": "typedesc",
      "insertTextFormat": "Snippet"
    },
    {
      "label": "xml",
      "kind": "Unit",
      "detail": "type",
      "sortText": "Q",
      "insertText": "xml",
      "insertTextFormat": "Snippet"
    },
    {
      "label": "Thread",
      "kind": "TypeParameter",
      "detail": "Union",
      "sortText": "M",
      "insertText": "Thread",
      "insertTextFormat": "Snippet"
    },
    {
      "label": "StrandData",
      "kind": "Struct",
      "detail": "Record",
      "documentation": {
        "left": "Describes Strand execution details for the runtime.\n"
      },
      "sortText": "L",
      "insertText": "StrandData",
      "insertTextFormat": "Snippet"
    },
    {
      "label": "readonly",
      "kind": "Unit",
      "detail": "type",
      "sortText": "Q",
      "insertText": "readonly",
      "insertTextFormat": "Snippet"
    },
    {
      "label": "handle",
      "kind": "Unit",
      "detail": "type",
      "sortText": "Q",
      "insertText": "handle",
      "insertTextFormat": "Snippet"
    },
    {
      "label": "never",
      "kind": "Unit",
      "detail": "type",
      "sortText": "Q",
      "insertText": "never",
      "insertTextFormat": "Snippet"
    },
    {
      "label": "json",
      "kind": "Unit",
      "detail": "type",
      "sortText": "Q",
      "insertText": "json",
      "insertTextFormat": "Snippet"
    },
    {
      "label": "anydata",
      "kind": "Unit",
      "detail": "type",
      "sortText": "Q",
      "insertText": "anydata",
      "insertTextFormat": "Snippet"
    },
    {
      "label": "any",
      "kind": "Unit",
      "detail": "type",
      "sortText": "Q",
      "insertText": "any",
      "insertTextFormat": "Snippet"
    },
    {
      "label": "byte",
      "kind": "Unit",
      "detail": "type",
      "sortText": "Q",
      "insertText": "byte",
      "insertTextFormat": "Snippet"
    },
    {
      "label": "service",
      "kind": "Unit",
      "detail": "type",
      "sortText": "Q",
      "insertText": "service",
      "insertTextFormat": "Snippet"
    },
    {
      "label": "record",
      "kind": "Keyword",
      "detail": "Keyword",
      "sortText": "P",
      "filterText": "record",
      "insertText": "record ",
      "insertTextFormat": "Snippet"
    },
    {
      "label": "function",
      "kind": "Keyword",
      "detail": "Keyword",
      "sortText": "P",
      "filterText": "function",
      "insertText": "function ",
      "insertTextFormat": "Snippet"
    },
    {
      "label": "record {}",
      "kind": "Snippet",
      "detail": "Snippet",
      "sortText": "O",
      "filterText": "record",
      "insertText": "record {${1}}",
      "insertTextFormat": "Snippet"
    },
    {
      "label": "record {||}",
      "kind": "Snippet",
      "detail": "Snippet",
      "sortText": "O",
      "filterText": "record",
      "insertText": "record {|${1}|}",
      "insertTextFormat": "Snippet"
    },
    {
      "label": "distinct",
      "kind": "Keyword",
      "detail": "Keyword",
      "sortText": "P",
      "filterText": "distinct",
      "insertText": "distinct",
      "insertTextFormat": "Snippet"
    },
    {
      "label": "object {}",
      "kind": "Snippet",
      "detail": "Snippet",
      "sortText": "O",
      "filterText": "object",
      "insertText": "object {${1}}",
      "insertTextFormat": "Snippet"
    },
    {
<<<<<<< HEAD
      "label": "validator2",
      "kind": "Variable",
      "detail": "boolean",
      "sortText": "B",
      "insertText": "validator2",
=======
      "label": "true",
      "kind": "Keyword",
      "detail": "Keyword",
      "sortText": "P",
      "filterText": "true",
      "insertText": "true",
      "insertTextFormat": "Snippet"
    },
    {
      "label": "false",
      "kind": "Keyword",
      "detail": "Keyword",
      "sortText": "P",
      "filterText": "false",
      "insertText": "false",
>>>>>>> ecaec7d2
      "insertTextFormat": "Snippet"
    },
    {
      "label": "testFunction(boolean validator1, boolean validator2)",
      "kind": "Function",
      "detail": "Function",
      "documentation": {
        "right": {
          "kind": "markdown",
          "value": "**Package:** _._  \n  \n  \n**Params**  \n- `boolean` validator1  \n- `boolean` validator2"
        }
      },
      "sortText": "C",
      "filterText": "testFunction",
      "insertText": "testFunction(${1})",
      "insertTextFormat": "Snippet",
      "command": {
        "title": "editor.action.triggerParameterHints",
        "command": "editor.action.triggerParameterHints"
      }
    },
    {
      "label": "validator1",
      "kind": "Variable",
      "detail": "boolean",
      "sortText": "B",
      "insertText": "validator1",
      "insertTextFormat": "Snippet"
    },
    {
      "label": "validator1",
      "kind": "Variable",
      "detail": "boolean",
      "sortText": "B",
      "insertText": "validator1",
      "insertTextFormat": "Snippet"
    }
  ]
}<|MERGE_RESOLUTION|>--- conflicted
+++ resolved
@@ -204,12 +204,12 @@
       "insertTextFormat": "Snippet"
     },
     {
-      "label": "return;",
-      "kind": "Snippet",
-      "detail": "Statement",
-      "sortText": "O",
-      "filterText": "return;",
-      "insertText": "return;",
+      "label": "return",
+      "kind": "Snippet",
+      "detail": "Statement",
+      "sortText": "O",
+      "filterText": "return",
+      "insertText": "return ",
       "insertTextFormat": "Snippet"
     },
     {
@@ -239,19 +239,11 @@
       "insertTextFormat": "Snippet"
     },
     {
-<<<<<<< HEAD
-      "label": "ballerina/jballerina.java",
-      "kind": "Module",
-      "detail": "Module",
-      "sortText": "Q",
-      "insertText": "java",
-=======
       "label": "ballerina/lang.test",
       "kind": "Module",
       "detail": "Module",
       "sortText": "Q",
       "insertText": "test",
->>>>>>> ecaec7d2
       "insertTextFormat": "Snippet",
       "additionalTextEdits": [
         {
@@ -265,11 +257,7 @@
               "character": 0
             }
           },
-<<<<<<< HEAD
-          "newText": "import ballerina/jballerina.java;\n"
-=======
           "newText": "import ballerina/lang.test;\n"
->>>>>>> ecaec7d2
         }
       ]
     },
@@ -297,19 +285,11 @@
       ]
     },
     {
-<<<<<<< HEAD
-      "label": "ballerina/lang.value",
-      "kind": "Module",
-      "detail": "Module",
-      "sortText": "Q",
-      "insertText": "value",
-=======
       "label": "ballerina/jballerina.java",
       "kind": "Module",
       "detail": "Module",
       "sortText": "Q",
       "insertText": "java",
->>>>>>> ecaec7d2
       "insertTextFormat": "Snippet",
       "additionalTextEdits": [
         {
@@ -323,18 +303,6 @@
               "character": 0
             }
           },
-<<<<<<< HEAD
-          "newText": "import ballerina/lang.value;\n"
-        }
-      ]
-    },
-    {
-      "label": "ballerina/lang.runtime",
-      "kind": "Module",
-      "detail": "Module",
-      "sortText": "Q",
-      "insertText": "runtime",
-=======
           "newText": "import ballerina/jballerina.java;\n"
         }
       ]
@@ -345,7 +313,6 @@
       "detail": "Module",
       "sortText": "Q",
       "insertText": "value",
->>>>>>> ecaec7d2
       "insertTextFormat": "Snippet",
       "additionalTextEdits": [
         {
@@ -359,11 +326,7 @@
               "character": 0
             }
           },
-<<<<<<< HEAD
-          "newText": "import ballerina/lang.runtime;\n"
-=======
           "newText": "import ballerina/lang.value;\n"
->>>>>>> ecaec7d2
         }
       ]
     },
@@ -500,14 +463,6 @@
       "detail": "type",
       "sortText": "Q",
       "insertText": "xml",
-      "insertTextFormat": "Snippet"
-    },
-    {
-      "label": "Thread",
-      "kind": "TypeParameter",
-      "detail": "Union",
-      "sortText": "M",
-      "insertText": "Thread",
       "insertTextFormat": "Snippet"
     },
     {
@@ -522,6 +477,14 @@
       "insertTextFormat": "Snippet"
     },
     {
+      "label": "Thread",
+      "kind": "TypeParameter",
+      "detail": "Union",
+      "sortText": "M",
+      "insertText": "Thread",
+      "insertTextFormat": "Snippet"
+    },
+    {
       "label": "readonly",
       "kind": "Unit",
       "detail": "type",
@@ -640,13 +603,6 @@
       "insertTextFormat": "Snippet"
     },
     {
-<<<<<<< HEAD
-      "label": "validator2",
-      "kind": "Variable",
-      "detail": "boolean",
-      "sortText": "B",
-      "insertText": "validator2",
-=======
       "label": "true",
       "kind": "Keyword",
       "detail": "Keyword",
@@ -662,7 +618,6 @@
       "sortText": "P",
       "filterText": "false",
       "insertText": "false",
->>>>>>> ecaec7d2
       "insertTextFormat": "Snippet"
     },
     {
@@ -685,20 +640,20 @@
       }
     },
     {
+      "label": "validator2",
+      "kind": "Variable",
+      "detail": "boolean",
+      "sortText": "B",
+      "insertText": "validator2",
+      "insertTextFormat": "Snippet"
+    },
+    {
       "label": "validator1",
       "kind": "Variable",
       "detail": "boolean",
       "sortText": "B",
       "insertText": "validator1",
       "insertTextFormat": "Snippet"
-    },
-    {
-      "label": "validator1",
-      "kind": "Variable",
-      "detail": "boolean",
-      "sortText": "B",
-      "insertText": "validator1",
-      "insertTextFormat": "Snippet"
     }
   ]
 }