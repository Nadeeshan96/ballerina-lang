{
  "position": {
    "line": 11,
    "character": 27
  },
  "source": "function_body/source/source7.bal",
  "items": [
    {
      "label": "start",
      "kind": "Keyword",
      "detail": "Keyword",
      "sortText": "S",
      "filterText": "start",
      "insertText": "start ",
      "insertTextFormat": "Snippet"
    },
    {
      "label": "wait",
      "kind": "Keyword",
      "detail": "Keyword",
      "sortText": "S",
      "filterText": "wait",
      "insertText": "wait ",
      "insertTextFormat": "Snippet"
    },
    {
      "label": "flush",
      "kind": "Keyword",
      "detail": "Keyword",
      "sortText": "S",
      "filterText": "flush",
      "insertText": "flush ",
      "insertTextFormat": "Snippet"
    },
    {
      "label": "from clause",
      "kind": "Snippet",
      "detail": "Snippet",
      "sortText": "R",
      "filterText": "from",
      "insertText": "from ${1:var} ${2:item} in ${3}",
      "insertTextFormat": "Snippet"
    },
    {
      "label": "module1",
      "kind": "Module",
      "detail": "Module",
      "sortText": "Q",
      "insertText": "module1",
      "insertTextFormat": "Snippet"
    },
    {
      "label": "ballerina/lang.array",
      "kind": "Module",
      "detail": "Module",
      "sortText": "R",
      "insertText": "array",
      "insertTextFormat": "Snippet",
      "additionalTextEdits": [
        {
          "range": {
            "start": {
              "line": 0,
              "character": 0
            },
            "end": {
              "line": 0,
              "character": 0
            }
          },
          "newText": "import ballerina/lang.array;\n"
        }
      ]
    },
    {
      "label": "ballerina/lang.runtime",
      "kind": "Module",
      "detail": "Module",
      "sortText": "R",
      "insertText": "runtime",
      "insertTextFormat": "Snippet",
      "additionalTextEdits": [
        {
          "range": {
            "start": {
              "line": 0,
              "character": 0
            },
            "end": {
              "line": 0,
              "character": 0
            }
          },
          "newText": "import ballerina/lang.runtime;\n"
        }
      ]
    },
    {
      "label": "ballerina/lang.test",
      "kind": "Module",
      "detail": "Module",
      "sortText": "R",
      "insertText": "test",
      "insertTextFormat": "Snippet",
      "additionalTextEdits": [
        {
          "range": {
            "start": {
              "line": 0,
              "character": 0
            },
            "end": {
              "line": 0,
              "character": 0
            }
          },
          "newText": "import ballerina/lang.test;\n"
        }
      ]
    },
    {
      "label": "ballerina/jballerina.java",
      "kind": "Module",
      "detail": "Module",
      "sortText": "R",
      "insertText": "java",
      "insertTextFormat": "Snippet",
      "additionalTextEdits": [
        {
          "range": {
            "start": {
              "line": 0,
              "character": 0
            },
            "end": {
              "line": 0,
              "character": 0
            }
          },
          "newText": "import ballerina/jballerina.java;\n"
        }
      ]
    },
    {
      "label": "ballerina/lang.value",
      "kind": "Module",
      "detail": "Module",
      "sortText": "R",
      "insertText": "value",
      "insertTextFormat": "Snippet",
      "additionalTextEdits": [
        {
          "range": {
            "start": {
              "line": 0,
              "character": 0
            },
            "end": {
              "line": 0,
              "character": 0
            }
          },
          "newText": "import ballerina/lang.value;\n"
        }
      ]
    },
    {
      "label": "boolean",
      "kind": "Unit",
      "detail": "type",
      "sortText": "R",
      "insertText": "boolean",
      "insertTextFormat": "Snippet"
    },
    {
      "label": "decimal",
      "kind": "Unit",
      "detail": "type",
      "sortText": "R",
      "insertText": "decimal",
      "insertTextFormat": "Snippet"
    },
    {
      "label": "error",
      "kind": "Unit",
      "detail": "type",
      "sortText": "R",
      "insertText": "error",
      "insertTextFormat": "Snippet"
    },
    {
      "label": "float",
      "kind": "Unit",
      "detail": "type",
      "sortText": "R",
      "insertText": "float",
      "insertTextFormat": "Snippet"
    },
    {
      "label": "future",
      "kind": "Unit",
      "detail": "type",
      "sortText": "R",
      "insertText": "future",
      "insertTextFormat": "Snippet"
    },
    {
      "label": "int",
      "kind": "Unit",
      "detail": "type",
      "sortText": "R",
      "insertText": "int",
      "insertTextFormat": "Snippet"
    },
    {
      "label": "map",
      "kind": "Unit",
      "detail": "type",
      "sortText": "R",
      "insertText": "map",
      "insertTextFormat": "Snippet"
    },
    {
      "label": "object",
      "kind": "Unit",
      "detail": "type",
      "sortText": "R",
      "insertText": "object",
      "insertTextFormat": "Snippet"
    },
    {
      "label": "stream",
      "kind": "Unit",
      "detail": "type",
      "sortText": "R",
      "insertText": "stream",
      "insertTextFormat": "Snippet"
    },
    {
      "label": "string",
      "kind": "Unit",
      "detail": "type",
      "sortText": "R",
      "insertText": "string",
      "insertTextFormat": "Snippet"
    },
    {
      "label": "table",
      "kind": "Unit",
      "detail": "type",
      "sortText": "R",
      "insertText": "table",
      "insertTextFormat": "Snippet"
    },
    {
      "label": "transaction",
      "kind": "Unit",
      "detail": "type",
      "sortText": "R",
      "insertText": "transaction",
      "insertTextFormat": "Snippet"
    },
    {
      "label": "typedesc",
      "kind": "Unit",
      "detail": "type",
      "sortText": "R",
      "insertText": "typedesc",
      "insertTextFormat": "Snippet"
    },
    {
      "label": "xml",
      "kind": "Unit",
      "detail": "type",
      "sortText": "R",
      "insertText": "xml",
      "insertTextFormat": "Snippet"
    },
    {
      "label": "service",
      "kind": "Keyword",
      "detail": "Keyword",
      "sortText": "S",
      "filterText": "service",
      "insertText": "service",
      "insertTextFormat": "Snippet"
    },
    {
      "label": "new",
      "kind": "Keyword",
      "detail": "Keyword",
      "sortText": "S",
      "filterText": "new",
      "insertText": "new ",
      "insertTextFormat": "Snippet"
    },
    {
      "label": "isolated",
      "kind": "Keyword",
      "detail": "Keyword",
      "sortText": "S",
      "filterText": "isolated",
      "insertText": "isolated ",
      "insertTextFormat": "Snippet"
    },
    {
      "label": "transactional",
      "kind": "Keyword",
      "detail": "Keyword",
      "sortText": "S",
      "filterText": "transactional",
      "insertText": "transactional",
      "insertTextFormat": "Snippet"
    },
    {
      "label": "function",
      "kind": "Keyword",
      "detail": "Keyword",
      "sortText": "S",
      "filterText": "function",
      "insertText": "function ",
      "insertTextFormat": "Snippet"
    },
    {
      "label": "let",
      "kind": "Keyword",
      "detail": "Keyword",
      "sortText": "S",
      "filterText": "let",
      "insertText": "let",
      "insertTextFormat": "Snippet"
    },
    {
      "label": "typeof",
      "kind": "Keyword",
      "detail": "Keyword",
      "sortText": "S",
      "filterText": "typeof",
      "insertText": "typeof ",
      "insertTextFormat": "Snippet"
    },
    {
      "label": "trap",
      "kind": "Keyword",
      "detail": "Keyword",
      "sortText": "S",
      "filterText": "trap",
      "insertText": "trap",
      "insertTextFormat": "Snippet"
    },
    {
      "label": "client",
      "kind": "Keyword",
      "detail": "Keyword",
      "sortText": "S",
      "filterText": "client",
      "insertText": "client ",
      "insertTextFormat": "Snippet"
    },
    {
      "label": "object",
      "kind": "Keyword",
      "detail": "Keyword",
      "sortText": "S",
      "filterText": "object",
      "insertText": "object ",
      "insertTextFormat": "Snippet"
    },
    {
      "label": "true",
      "kind": "Keyword",
      "detail": "Keyword",
      "sortText": "S",
      "filterText": "true",
      "insertText": "true",
      "insertTextFormat": "Snippet"
    },
    {
      "label": "false",
      "kind": "Keyword",
      "detail": "Keyword",
      "sortText": "S",
      "filterText": "false",
      "insertText": "false",
      "insertTextFormat": "Snippet"
    },
    {
      "label": "check",
      "kind": "Keyword",
      "detail": "Keyword",
      "sortText": "S",
      "filterText": "check",
      "insertText": "check ",
      "insertTextFormat": "Snippet"
    },
    {
      "label": "checkpanic",
      "kind": "Keyword",
      "detail": "Keyword",
      "sortText": "S",
      "filterText": "checkpanic",
      "insertText": "checkpanic ",
      "insertTextFormat": "Snippet"
    },
    {
      "label": "is",
      "kind": "Keyword",
      "detail": "Keyword",
      "sortText": "S",
      "filterText": "is",
      "insertText": "is",
      "insertTextFormat": "Snippet"
    },
    {
      "label": "error constructor",
      "kind": "Snippet",
      "detail": "Snippet",
      "sortText": "R",
      "filterText": "error",
      "insertText": "error(\"${1}\")",
      "insertTextFormat": "Snippet"
    },
    {
      "label": "object constructor",
      "kind": "Snippet",
      "detail": "Snippet",
      "sortText": "R",
      "filterText": "object",
      "insertText": "object {${1}}",
      "insertTextFormat": "Snippet"
    },
    {
      "label": "base16",
      "kind": "Snippet",
      "detail": "Snippet",
      "sortText": "R",
      "filterText": "base16",
      "insertText": "base16 `${1}`",
      "insertTextFormat": "Snippet"
    },
    {
      "label": "base64",
      "kind": "Snippet",
      "detail": "Snippet",
      "sortText": "R",
      "filterText": "base64",
      "insertText": "base64 `${1}`",
      "insertTextFormat": "Snippet"
    },
    {
      "label": "from",
      "kind": "Keyword",
      "detail": "Keyword",
      "sortText": "S",
      "filterText": "from",
      "insertText": "from ",
      "insertTextFormat": "Snippet"
    },
    {
<<<<<<< HEAD
      "label": "'error",
      "kind": "Event",
      "detail": "Error",
      "documentation": {
        "left": "Default error type.\nThe type parameter is for the error detail type. It's constrained to Cloneable type."
      },
      "sortText": "N",
      "insertText": "'error",
=======
      "label": "'if",
      "kind": "Variable",
      "detail": "string",
      "sortText": "D",
      "insertText": "'if",
      "insertTextFormat": "Snippet"
    },
    {
      "label": "Thread",
      "kind": "TypeParameter",
      "detail": "Union",
      "sortText": "P",
      "insertText": "Thread",
>>>>>>> 1d67a1c0
      "insertTextFormat": "Snippet"
    },
    {
      "label": "Thread",
      "kind": "TypeParameter",
      "detail": "Union",
      "sortText": "P",
      "insertText": "Thread",
      "insertTextFormat": "Snippet"
    },
    {
<<<<<<< HEAD
      "label": "'to",
      "kind": "Variable",
      "detail": "string",
      "sortText": "D",
      "insertText": "'to",
      "insertTextFormat": "Snippet"
=======
      "label": "example(Currency 'from, string to)",
      "kind": "Function",
      "detail": "()",
      "documentation": {
        "right": {
          "kind": "markdown",
          "value": "**Package:** _._  \n  \n  \n**Params**  \n- `Currency` 'from  \n- `string` to"
        }
      },
      "sortText": "E",
      "filterText": "example",
      "insertText": "example(${1})",
      "insertTextFormat": "Snippet",
      "command": {
        "title": "editor.action.triggerParameterHints",
        "command": "editor.action.triggerParameterHints"
      }
>>>>>>> 1d67a1c0
    },
    {
      "label": "fromCurrency",
      "kind": "Variable",
      "detail": "Currency",
      "sortText": "AB",
      "insertText": "fromCurrency",
      "insertTextFormat": "Snippet"
    },
    {
<<<<<<< HEAD
      "label": "'if",
      "kind": "Variable",
      "detail": "string",
      "sortText": "D",
      "insertText": "'if",
      "insertTextFormat": "Snippet"
    },
    {
      "label": "StrandData",
      "kind": "Struct",
      "detail": "Record",
      "documentation": {
        "left": "Describes Strand execution details for the runtime.\n"
      },
      "sortText": "O",
      "insertText": "StrandData",
=======
      "label": "to",
      "kind": "Variable",
      "detail": "string",
      "sortText": "D",
      "insertText": "to",
>>>>>>> 1d67a1c0
      "insertTextFormat": "Snippet"
    },
    {
      "label": "'function()",
      "kind": "Function",
      "detail": "string",
      "documentation": {
        "right": {
          "kind": "markdown",
          "value": "**Package:** _._  \n  \n  \n  \n  \n**Return** `string`   \n  \n"
        }
      },
      "sortText": "E",
      "filterText": "'function",
      "insertText": "'function()",
      "insertTextFormat": "Snippet"
    },
    {
<<<<<<< HEAD
      "label": "'from",
      "kind": "Variable",
      "detail": "Currency",
      "sortText": "AB",
      "insertText": "'from",
      "insertTextFormat": "Snippet"
    },
    {
      "label": "Currency",
      "kind": "Struct",
      "detail": "Record",
      "sortText": "AM",
      "insertText": "Currency",
      "insertTextFormat": "Snippet"
    },
    {
      "label": "example(Currency 'from, string 'to)",
      "kind": "Function",
      "detail": "()",
      "documentation": {
        "right": {
          "kind": "markdown",
          "value": "**Package:** _._  \n  \n  \n**Params**  \n- `Currency` 'from  \n- `string` 'to"
        }
=======
      "label": "StrandData",
      "kind": "Struct",
      "detail": "Record",
      "documentation": {
        "left": "Describes Strand execution details for the runtime.\n"
>>>>>>> 1d67a1c0
      },
      "sortText": "O",
      "insertText": "StrandData",
      "insertTextFormat": "Snippet"
    },
    {
      "label": "Currency",
      "kind": "Struct",
      "detail": "Record",
      "sortText": "AM",
      "insertText": "Currency",
      "insertTextFormat": "Snippet"
    },
    {
      "label": "readonly",
      "kind": "Unit",
      "detail": "type",
      "sortText": "R",
      "insertText": "readonly",
      "insertTextFormat": "Snippet"
    },
    {
      "label": "handle",
      "kind": "Unit",
      "detail": "type",
      "sortText": "R",
      "insertText": "handle",
      "insertTextFormat": "Snippet"
    },
    {
      "label": "never",
      "kind": "Unit",
      "detail": "type",
      "sortText": "R",
      "insertText": "never",
      "insertTextFormat": "Snippet"
    },
    {
      "label": "json",
      "kind": "Unit",
      "detail": "type",
      "sortText": "R",
      "insertText": "json",
      "insertTextFormat": "Snippet"
    },
    {
      "label": "anydata",
      "kind": "Unit",
      "detail": "type",
      "sortText": "R",
      "insertText": "anydata",
      "insertTextFormat": "Snippet"
    },
    {
      "label": "any",
      "kind": "Unit",
      "detail": "type",
      "sortText": "R",
      "insertText": "any",
      "insertTextFormat": "Snippet"
    },
    {
      "label": "byte",
      "kind": "Unit",
      "detail": "type",
      "sortText": "R",
      "insertText": "byte",
      "insertTextFormat": "Snippet"
    }
  ]
}<|MERGE_RESOLUTION|>--- conflicted
+++ resolved
@@ -50,6 +50,29 @@
       "insertTextFormat": "Snippet"
     },
     {
+      "label": "ballerina/lang.test",
+      "kind": "Module",
+      "detail": "Module",
+      "sortText": "R",
+      "insertText": "test",
+      "insertTextFormat": "Snippet",
+      "additionalTextEdits": [
+        {
+          "range": {
+            "start": {
+              "line": 0,
+              "character": 0
+            },
+            "end": {
+              "line": 0,
+              "character": 0
+            }
+          },
+          "newText": "import ballerina/lang.test;\n"
+        }
+      ]
+    },
+    {
       "label": "ballerina/lang.array",
       "kind": "Module",
       "detail": "Module",
@@ -73,6 +96,52 @@
       ]
     },
     {
+      "label": "ballerina/jballerina.java",
+      "kind": "Module",
+      "detail": "Module",
+      "sortText": "R",
+      "insertText": "java",
+      "insertTextFormat": "Snippet",
+      "additionalTextEdits": [
+        {
+          "range": {
+            "start": {
+              "line": 0,
+              "character": 0
+            },
+            "end": {
+              "line": 0,
+              "character": 0
+            }
+          },
+          "newText": "import ballerina/jballerina.java;\n"
+        }
+      ]
+    },
+    {
+      "label": "ballerina/lang.value",
+      "kind": "Module",
+      "detail": "Module",
+      "sortText": "R",
+      "insertText": "value",
+      "insertTextFormat": "Snippet",
+      "additionalTextEdits": [
+        {
+          "range": {
+            "start": {
+              "line": 0,
+              "character": 0
+            },
+            "end": {
+              "line": 0,
+              "character": 0
+            }
+          },
+          "newText": "import ballerina/lang.value;\n"
+        }
+      ]
+    },
+    {
       "label": "ballerina/lang.runtime",
       "kind": "Module",
       "detail": "Module",
@@ -96,75 +165,6 @@
       ]
     },
     {
-      "label": "ballerina/lang.test",
-      "kind": "Module",
-      "detail": "Module",
-      "sortText": "R",
-      "insertText": "test",
-      "insertTextFormat": "Snippet",
-      "additionalTextEdits": [
-        {
-          "range": {
-            "start": {
-              "line": 0,
-              "character": 0
-            },
-            "end": {
-              "line": 0,
-              "character": 0
-            }
-          },
-          "newText": "import ballerina/lang.test;\n"
-        }
-      ]
-    },
-    {
-      "label": "ballerina/jballerina.java",
-      "kind": "Module",
-      "detail": "Module",
-      "sortText": "R",
-      "insertText": "java",
-      "insertTextFormat": "Snippet",
-      "additionalTextEdits": [
-        {
-          "range": {
-            "start": {
-              "line": 0,
-              "character": 0
-            },
-            "end": {
-              "line": 0,
-              "character": 0
-            }
-          },
-          "newText": "import ballerina/jballerina.java;\n"
-        }
-      ]
-    },
-    {
-      "label": "ballerina/lang.value",
-      "kind": "Module",
-      "detail": "Module",
-      "sortText": "R",
-      "insertText": "value",
-      "insertTextFormat": "Snippet",
-      "additionalTextEdits": [
-        {
-          "range": {
-            "start": {
-              "line": 0,
-              "character": 0
-            },
-            "end": {
-              "line": 0,
-              "character": 0
-            }
-          },
-          "newText": "import ballerina/lang.value;\n"
-        }
-      ]
-    },
-    {
       "label": "boolean",
       "kind": "Unit",
       "detail": "type",
@@ -457,16 +457,6 @@
       "insertTextFormat": "Snippet"
     },
     {
-<<<<<<< HEAD
-      "label": "'error",
-      "kind": "Event",
-      "detail": "Error",
-      "documentation": {
-        "left": "Default error type.\nThe type parameter is for the error detail type. It's constrained to Cloneable type."
-      },
-      "sortText": "N",
-      "insertText": "'error",
-=======
       "label": "'if",
       "kind": "Variable",
       "detail": "string",
@@ -480,26 +470,17 @@
       "detail": "Union",
       "sortText": "P",
       "insertText": "Thread",
->>>>>>> 1d67a1c0
-      "insertTextFormat": "Snippet"
-    },
-    {
-      "label": "Thread",
-      "kind": "TypeParameter",
-      "detail": "Union",
-      "sortText": "P",
-      "insertText": "Thread",
-      "insertTextFormat": "Snippet"
-    },
-    {
-<<<<<<< HEAD
-      "label": "'to",
+      "insertTextFormat": "Snippet"
+    },
+    {
+      "label": "'from",
       "kind": "Variable",
-      "detail": "string",
-      "sortText": "D",
-      "insertText": "'to",
-      "insertTextFormat": "Snippet"
-=======
+      "detail": "Currency",
+      "sortText": "AB",
+      "insertText": "'from",
+      "insertTextFormat": "Snippet"
+    },
+    {
       "label": "example(Currency 'from, string to)",
       "kind": "Function",
       "detail": "()",
@@ -517,7 +498,6 @@
         "title": "editor.action.triggerParameterHints",
         "command": "editor.action.triggerParameterHints"
       }
->>>>>>> 1d67a1c0
     },
     {
       "label": "fromCurrency",
@@ -528,30 +508,11 @@
       "insertTextFormat": "Snippet"
     },
     {
-<<<<<<< HEAD
-      "label": "'if",
-      "kind": "Variable",
-      "detail": "string",
-      "sortText": "D",
-      "insertText": "'if",
-      "insertTextFormat": "Snippet"
-    },
-    {
-      "label": "StrandData",
-      "kind": "Struct",
-      "detail": "Record",
-      "documentation": {
-        "left": "Describes Strand execution details for the runtime.\n"
-      },
-      "sortText": "O",
-      "insertText": "StrandData",
-=======
       "label": "to",
       "kind": "Variable",
       "detail": "string",
       "sortText": "D",
       "insertText": "to",
->>>>>>> 1d67a1c0
       "insertTextFormat": "Snippet"
     },
     {
@@ -570,12 +531,14 @@
       "insertTextFormat": "Snippet"
     },
     {
-<<<<<<< HEAD
-      "label": "'from",
-      "kind": "Variable",
-      "detail": "Currency",
-      "sortText": "AB",
-      "insertText": "'from",
+      "label": "StrandData",
+      "kind": "Struct",
+      "detail": "Record",
+      "documentation": {
+        "left": "Describes Strand execution details for the runtime.\n"
+      },
+      "sortText": "O",
+      "insertText": "StrandData",
       "insertTextFormat": "Snippet"
     },
     {
@@ -587,35 +550,6 @@
       "insertTextFormat": "Snippet"
     },
     {
-      "label": "example(Currency 'from, string 'to)",
-      "kind": "Function",
-      "detail": "()",
-      "documentation": {
-        "right": {
-          "kind": "markdown",
-          "value": "**Package:** _._  \n  \n  \n**Params**  \n- `Currency` 'from  \n- `string` 'to"
-        }
-=======
-      "label": "StrandData",
-      "kind": "Struct",
-      "detail": "Record",
-      "documentation": {
-        "left": "Describes Strand execution details for the runtime.\n"
->>>>>>> 1d67a1c0
-      },
-      "sortText": "O",
-      "insertText": "StrandData",
-      "insertTextFormat": "Snippet"
-    },
-    {
-      "label": "Currency",
-      "kind": "Struct",
-      "detail": "Record",
-      "sortText": "AM",
-      "insertText": "Currency",
-      "insertTextFormat": "Snippet"
-    },
-    {
       "label": "readonly",
       "kind": "Unit",
       "detail": "type",
