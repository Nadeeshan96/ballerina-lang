{
  "position": {
    "line": 4,
    "character": 16
  },
  "source": "statement_context/source/elseif_stmt_ctx_source6.bal",
  "items": [
    {
<<<<<<< HEAD
      "label": "testInt",
      "kind": "Variable",
      "detail": "int",
      "sortText": "B",
      "insertText": "testInt",
      "insertTextFormat": "Snippet"
=======
      "label": "ballerina/lang.test",
      "kind": "Module",
      "detail": "Module",
      "sortText": "Q",
      "insertText": "test",
      "insertTextFormat": "Snippet",
      "additionalTextEdits": [
        {
          "range": {
            "start": {
              "line": 0,
              "character": 0
            },
            "end": {
              "line": 0,
              "character": 0
            }
          },
          "newText": "import ballerina/lang.test;\n"
        }
      ]
>>>>>>> 61e8b7ef
    },
    {
      "label": "ballerina/lang.array",
      "kind": "Module",
      "detail": "Module",
      "sortText": "Q",
      "insertText": "array",
      "insertTextFormat": "Snippet",
      "additionalTextEdits": [
        {
          "range": {
            "start": {
              "line": 0,
              "character": 0
            },
            "end": {
              "line": 0,
              "character": 0
            }
          },
          "newText": "import ballerina/lang.array;\n"
        }
      ]
    },
    {
      "label": "ballerina/jballerina.java",
      "kind": "Module",
      "detail": "Module",
      "sortText": "Q",
      "insertText": "java",
      "insertTextFormat": "Snippet",
      "additionalTextEdits": [
        {
          "range": {
            "start": {
              "line": 0,
              "character": 0
            },
            "end": {
              "line": 0,
              "character": 0
            }
          },
          "newText": "import ballerina/jballerina.java;\n"
        }
      ]
    },
    {
      "label": "ballerina/lang.value",
      "kind": "Module",
      "detail": "Module",
      "sortText": "Q",
      "insertText": "value",
      "insertTextFormat": "Snippet",
      "additionalTextEdits": [
        {
          "range": {
            "start": {
              "line": 0,
              "character": 0
            },
            "end": {
              "line": 0,
              "character": 0
            }
          },
          "newText": "import ballerina/lang.value;\n"
        }
      ]
    },
    {
      "label": "ballerina/module1",
      "kind": "Module",
      "detail": "Module",
      "sortText": "Q",
      "insertText": "module1",
      "insertTextFormat": "Snippet",
      "additionalTextEdits": [
        {
          "range": {
            "start": {
              "line": 0,
              "character": 0
            },
            "end": {
              "line": 0,
              "character": 0
            }
          },
          "newText": "import ballerina/module1;\n"
        }
      ]
    },
    {
      "label": "ballerina/lang.query",
      "kind": "Module",
      "detail": "Module",
      "sortText": "Q",
      "insertText": "query",
      "insertTextFormat": "Snippet",
      "additionalTextEdits": [
        {
          "range": {
            "start": {
              "line": 0,
              "character": 0
            },
            "end": {
              "line": 0,
              "character": 0
            }
          },
          "newText": "import ballerina/lang.query;\n"
        }
      ]
    },
    {
      "label": "ballerina/lang.runtime",
      "kind": "Module",
      "detail": "Module",
      "sortText": "Q",
      "insertText": "runtime",
      "insertTextFormat": "Snippet",
      "additionalTextEdits": [
        {
          "range": {
            "start": {
              "line": 0,
              "character": 0
            },
            "end": {
              "line": 0,
              "character": 0
            }
          },
          "newText": "import ballerina/lang.runtime;\n"
        }
      ]
    },
    {
      "label": "boolean",
      "kind": "Unit",
      "detail": "type",
      "sortText": "Q",
      "insertText": "boolean",
      "insertTextFormat": "Snippet"
    },
    {
      "label": "decimal",
      "kind": "Unit",
      "detail": "type",
      "sortText": "Q",
      "insertText": "decimal",
      "insertTextFormat": "Snippet"
    },
    {
      "label": "error",
      "kind": "Unit",
      "detail": "type",
      "sortText": "Q",
      "insertText": "error",
      "insertTextFormat": "Snippet"
    },
    {
      "label": "float",
      "kind": "Unit",
      "detail": "type",
      "sortText": "Q",
      "insertText": "float",
      "insertTextFormat": "Snippet"
    },
    {
      "label": "future",
      "kind": "Unit",
      "detail": "type",
      "sortText": "Q",
      "insertText": "future",
      "insertTextFormat": "Snippet"
    },
    {
      "label": "int",
      "kind": "Unit",
      "detail": "type",
      "sortText": "Q",
      "insertText": "int",
      "insertTextFormat": "Snippet"
    },
    {
      "label": "map",
      "kind": "Unit",
      "detail": "type",
      "sortText": "Q",
      "insertText": "map",
      "insertTextFormat": "Snippet"
    },
    {
      "label": "object",
      "kind": "Unit",
      "detail": "type",
      "sortText": "Q",
      "insertText": "object",
      "insertTextFormat": "Snippet"
    },
    {
      "label": "stream",
      "kind": "Unit",
      "detail": "type",
      "sortText": "Q",
      "insertText": "stream",
      "insertTextFormat": "Snippet"
    },
    {
      "label": "string",
      "kind": "Unit",
      "detail": "type",
      "sortText": "Q",
      "insertText": "string",
      "insertTextFormat": "Snippet"
    },
    {
      "label": "table",
      "kind": "Unit",
      "detail": "type",
      "sortText": "Q",
      "insertText": "table",
      "insertTextFormat": "Snippet"
    },
    {
      "label": "transaction",
      "kind": "Unit",
      "detail": "type",
      "sortText": "Q",
      "insertText": "transaction",
      "insertTextFormat": "Snippet"
    },
    {
      "label": "typedesc",
      "kind": "Unit",
      "detail": "type",
      "sortText": "Q",
      "insertText": "typedesc",
      "insertTextFormat": "Snippet"
    },
    {
      "label": "xml",
      "kind": "Unit",
      "detail": "type",
      "sortText": "Q",
      "insertText": "xml",
      "insertTextFormat": "Snippet"
    },
    {
      "label": "table",
      "kind": "Keyword",
      "detail": "Keyword",
      "sortText": "P",
      "insertText": "table",
      "insertTextFormat": "Snippet"
    },
    {
      "label": "service",
      "kind": "Keyword",
      "detail": "Keyword",
      "sortText": "P",
      "insertText": "service",
      "insertTextFormat": "Snippet"
    },
    {
      "label": "string",
      "kind": "Keyword",
      "detail": "Keyword",
      "sortText": "P",
      "insertText": "string",
      "insertTextFormat": "Snippet"
    },
    {
      "label": "xml",
      "kind": "Keyword",
      "detail": "Keyword",
      "sortText": "P",
      "insertText": "xml",
      "insertTextFormat": "Snippet"
    },
    {
      "label": "new",
      "kind": "Keyword",
      "detail": "Keyword",
      "sortText": "P",
      "insertText": "new ",
      "insertTextFormat": "Snippet"
    },
    {
      "label": "isolated",
      "kind": "Keyword",
      "detail": "Keyword",
      "sortText": "P",
      "insertText": "isolated ",
      "insertTextFormat": "Snippet"
    },
    {
      "label": "transactional",
      "kind": "Keyword",
      "detail": "Keyword",
      "sortText": "P",
      "insertText": "transactional",
      "insertTextFormat": "Snippet"
    },
    {
      "label": "function",
      "kind": "Keyword",
      "detail": "Keyword",
      "sortText": "P",
      "insertText": "function ",
      "insertTextFormat": "Snippet"
    },
    {
      "label": "let",
      "kind": "Keyword",
      "detail": "Keyword",
      "sortText": "P",
      "insertText": "let",
      "insertTextFormat": "Snippet"
    },
    {
      "label": "typeof",
      "kind": "Keyword",
      "detail": "Keyword",
      "sortText": "P",
      "insertText": "typeof ",
      "insertTextFormat": "Snippet"
    },
    {
      "label": "trap",
      "kind": "Keyword",
      "detail": "Keyword",
      "sortText": "P",
      "insertText": "trap",
      "insertTextFormat": "Snippet"
    },
    {
      "label": "error",
      "kind": "Keyword",
      "detail": "Keyword",
      "sortText": "P",
      "insertText": "error",
      "insertTextFormat": "Snippet"
    },
    {
      "label": "client",
      "kind": "Keyword",
      "detail": "Keyword",
      "sortText": "P",
      "insertText": "client ",
      "insertTextFormat": "Snippet"
    },
    {
      "label": "object",
      "kind": "Keyword",
      "detail": "Keyword",
      "sortText": "P",
      "insertText": "object ",
      "insertTextFormat": "Snippet"
    },
    {
      "label": "true",
      "kind": "Keyword",
      "detail": "Keyword",
      "sortText": "P",
      "insertText": "true",
      "insertTextFormat": "Snippet"
    },
    {
      "label": "false",
      "kind": "Keyword",
      "detail": "Keyword",
      "sortText": "P",
      "insertText": "false",
      "insertTextFormat": "Snippet"
    },
    {
      "label": "check",
      "kind": "Keyword",
      "detail": "Keyword",
      "sortText": "P",
      "insertText": "check ",
      "insertTextFormat": "Snippet"
    },
    {
      "label": "checkpanic",
      "kind": "Keyword",
      "detail": "Keyword",
      "sortText": "P",
      "insertText": "checkpanic ",
      "insertTextFormat": "Snippet"
    },
    {
      "label": "error constructor",
      "kind": "Snippet",
      "detail": "Snippet",
      "sortText": "O",
      "insertText": "error(\"${1}\")",
      "insertTextFormat": "Snippet"
    },
    {
      "label": "object constructor",
      "kind": "Snippet",
      "detail": "Snippet",
      "sortText": "O",
      "insertText": "object {${1}};",
      "insertTextFormat": "Snippet"
    },
    {
      "label": "base16",
      "kind": "Snippet",
      "detail": "Snippet",
      "sortText": "O",
      "insertText": "base16 `${1}`",
      "insertTextFormat": "Snippet"
    },
    {
      "label": "base64",
      "kind": "Snippet",
      "detail": "Snippet",
      "sortText": "O",
      "insertText": "base64 `${1}`",
      "insertTextFormat": "Snippet"
    },
    {
      "label": "doSomeTask()",
      "kind": "Function",
      "detail": "Function",
      "documentation": {
        "right": {
          "kind": "markdown",
          "value": "**Package:** _._  \n  \n  \n  \n  \n**Returns** `()`   \n  \n"
        }
      },
      "sortText": "C",
      "insertText": "doSomeTask()",
      "insertTextFormat": "Snippet"
    },
    {
      "label": "testInt",
      "kind": "Variable",
      "detail": "int",
      "sortText": "B",
      "insertText": "testInt",
      "insertTextFormat": "Snippet"
    },
    {
      "label": "testFunction()",
      "kind": "Function",
      "detail": "Function",
      "documentation": {
        "right": {
          "kind": "markdown",
          "value": "**Package:** _._  \n  \n  \n  \n  \n**Returns** `()`   \n  \n"
        }
      },
      "sortText": "C",
      "insertText": "testFunction()",
      "insertTextFormat": "Snippet"
    }
  ]
}<|MERGE_RESOLUTION|>--- conflicted
+++ resolved
@@ -6,14 +6,6 @@
   "source": "statement_context/source/elseif_stmt_ctx_source6.bal",
   "items": [
     {
-<<<<<<< HEAD
-      "label": "testInt",
-      "kind": "Variable",
-      "detail": "int",
-      "sortText": "B",
-      "insertText": "testInt",
-      "insertTextFormat": "Snippet"
-=======
       "label": "ballerina/lang.test",
       "kind": "Module",
       "detail": "Module",
@@ -35,7 +27,6 @@
           "newText": "import ballerina/lang.test;\n"
         }
       ]
->>>>>>> 61e8b7ef
     },
     {
       "label": "ballerina/lang.array",
