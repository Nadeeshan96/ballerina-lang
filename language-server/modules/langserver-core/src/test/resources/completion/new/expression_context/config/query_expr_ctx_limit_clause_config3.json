{
  "position": {
    "line": 16,
    "character": 30
  },
  "source": "expression_context/source/query_expr_ctx_limit_clause_source3.bal",
  "items": [
    {
      "label": "TEST_INT_CONST1",
      "kind": "Variable",
      "detail": "1",
      "documentation": {
        "right": {
          "kind": "markdown",
          "value": ""
        }
      },
      "insertText": "TEST_INT_CONST1",
      "insertTextFormat": "Snippet"
    },
    {
      "label": "TEST_STRING_CONST1",
      "kind": "Variable",
      "detail": "HELLO WORLD",
      "documentation": {
        "right": {
          "kind": "markdown",
          "value": ""
        }
      },
      "insertText": "TEST_STRING_CONST1",
      "insertTextFormat": "Snippet"
    },
    {
      "label": "TestRecord1",
<<<<<<< HEAD
=======
      "kind": "Struct",
      "detail": "Record",
      "insertText": "TestRecord1",
      "insertTextFormat": "Snippet"
    },
    {
      "label": "TestRecord2",
      "kind": "Struct",
      "detail": "Record",
      "insertText": "TestRecord2",
      "insertTextFormat": "Snippet"
    },
    {
      "label": "TestMap2",
      "kind": "Unit",
      "detail": "Map",
      "insertText": "TestMap2",
      "insertTextFormat": "Snippet"
    },
    {
      "label": "TestMap3",
      "kind": "Unit",
      "detail": "Map",
      "insertText": "TestMap3",
      "insertTextFormat": "Snippet"
    },
    {
      "label": "AnnotationType",
>>>>>>> b63c7c08
      "kind": "Struct",
      "detail": "Record",
      "insertText": "TestRecord1",
      "insertTextFormat": "Snippet"
    },
    {
      "label": "TestRecord2",
      "kind": "Struct",
      "detail": "Record",
      "insertText": "TestRecord2",
      "insertTextFormat": "Snippet"
    },
    {
      "label": "TestMap2",
      "kind": "Unit",
      "detail": "Map",
      "insertText": "TestMap2",
      "insertTextFormat": "Snippet"
    },
    {
      "label": "TestMap3",
      "kind": "Unit",
      "detail": "Map",
      "insertText": "TestMap3",
      "insertTextFormat": "Snippet"
    },
    {
      "label": "TestObject1",
      "kind": "Interface",
      "detail": "Object",
      "insertText": "TestObject1",
      "insertTextFormat": "Snippet"
    },
    {
      "label": "ResponseMessage",
      "kind": "Enum",
      "detail": "Union",
      "documentation": {
        "left": "The types of messages that are accepted by HTTP `listener` when sending out the outbound response."
      },
      "insertText": "ResponseMessage",
      "insertTextFormat": "Snippet"
    },
    {
      "label": "RequestMessage",
      "kind": "Enum",
      "detail": "Union",
      "documentation": {
        "left": "The types of messages that are accepted by HTTP `client` when sending out the outbound request."
      },
      "insertText": "RequestMessage",
      "insertTextFormat": "Snippet"
    },
    {
<<<<<<< HEAD
      "label": "AnnotationType",
      "kind": "Struct",
      "detail": "Record",
      "insertText": "AnnotationType",
      "insertTextFormat": "Snippet"
    },
    {
=======
>>>>>>> b63c7c08
      "label": "Listener",
      "kind": "Interface",
      "detail": "Object",
      "insertText": "Listener",
      "insertTextFormat": "Snippet"
    },
    {
<<<<<<< HEAD
      "label": "TestClass1",
      "kind": "Interface",
      "detail": "Object",
      "insertText": "TestClass1",
=======
      "label": "TestObject1",
      "kind": "Interface",
      "detail": "Object",
      "insertText": "TestObject1",
>>>>>>> b63c7c08
      "insertTextFormat": "Snippet"
    },
    {
      "label": "Client",
      "kind": "Interface",
      "detail": "Object",
      "documentation": {
        "left": "The HTTP client provides the capability for initiating contact with a remote HTTP service. The API it\nprovides includes functions for the standard HTTP methods, forwarding a received request and sending requests\nusing custom HTTP verbs."
      },
      "insertText": "Client",
      "insertTextFormat": "Snippet"
    },
    {
      "label": "Response",
      "kind": "Interface",
      "detail": "Object",
      "documentation": {
        "left": "Represents a response.\n"
      },
      "insertText": "Response",
      "insertTextFormat": "Snippet"
    },
    {
<<<<<<< HEAD
      "label": "listener1",
      "kind": "Variable",
      "detail": "ballerina/module1:0.1.0:Listener",
      "insertText": "listener1",
      "insertTextFormat": "Snippet"
    },
    {
=======
>>>>>>> b63c7c08
      "label": "function1()",
      "kind": "Function",
      "detail": "Function",
      "documentation": {
        "right": {
          "kind": "markdown",
          "value": "**Package:** _ballerina/module1:0.1.0_  \n  \n  \n  \n  \n**Returns** `()`   \n  \n"
        }
      },
      "insertText": "function1()",
      "insertTextFormat": "Snippet"
    },
    {
      "label": "function2()",
      "kind": "Function",
      "detail": "Function",
      "documentation": {
        "right": {
          "kind": "markdown",
          "value": "**Package:** _ballerina/module1:0.1.0_  \n  \nThis is function2  \n  \n  \n**Returns** `()`   \n  \n"
        }
      },
      "insertText": "function2()",
      "insertTextFormat": "Snippet"
    },
    {
      "label": "function3(int param1, int param2, float[]... param3)(int)",
      "kind": "Function",
      "detail": "Function",
      "documentation": {
        "right": {
          "kind": "markdown",
          "value": "**Package:** _ballerina/module1:0.1.0_  \n  \nThis is function3 with input parameters\n  \n**Params**  \n- `int` param1: param1 Parameter Description   \n- `int` param2: param2 Parameter Description  \n- `float[]` param3: param3 Parameter Description  \n  \n**Returns** `int`   \n- Return Value Description  \n  \n"
        }
      },
      "insertText": "function3(${1})",
      "insertTextFormat": "Snippet",
      "command": {
        "title": "editor.action.triggerParameterHints",
        "command": "editor.action.triggerParameterHints"
      }
    },
    {
      "label": "function4(int param1, int param2, string param3, float[]... param4)",
      "kind": "Function",
      "detail": "Function",
      "documentation": {
        "right": {
          "kind": "markdown",
          "value": "**Package:** _ballerina/module1:0.1.0_  \n  \nThis is function3 with input parameters\n  \n**Params**  \n- `int` param1: param1 Parameter Description   \n- `int` param2: param2 Parameter Description  \n- `string` param3: param3 Parameter Description(Defaultable)  \n- `float[]` param4: param4 Parameter Description  \n  \n**Returns** `()`   \n  \n"
        }
      },
      "insertText": "function4(${1})",
      "insertTextFormat": "Snippet",
      "command": {
        "title": "editor.action.triggerParameterHints",
        "command": "editor.action.triggerParameterHints"
      }
    }
  ]
}<|MERGE_RESOLUTION|>--- conflicted
+++ resolved
@@ -33,8 +33,6 @@
     },
     {
       "label": "TestRecord1",
-<<<<<<< HEAD
-=======
       "kind": "Struct",
       "detail": "Record",
       "insertText": "TestRecord1",
@@ -63,38 +61,9 @@
     },
     {
       "label": "AnnotationType",
->>>>>>> b63c7c08
       "kind": "Struct",
       "detail": "Record",
-      "insertText": "TestRecord1",
-      "insertTextFormat": "Snippet"
-    },
-    {
-      "label": "TestRecord2",
-      "kind": "Struct",
-      "detail": "Record",
-      "insertText": "TestRecord2",
-      "insertTextFormat": "Snippet"
-    },
-    {
-      "label": "TestMap2",
-      "kind": "Unit",
-      "detail": "Map",
-      "insertText": "TestMap2",
-      "insertTextFormat": "Snippet"
-    },
-    {
-      "label": "TestMap3",
-      "kind": "Unit",
-      "detail": "Map",
-      "insertText": "TestMap3",
-      "insertTextFormat": "Snippet"
-    },
-    {
-      "label": "TestObject1",
-      "kind": "Interface",
-      "detail": "Object",
-      "insertText": "TestObject1",
+      "insertText": "AnnotationType",
       "insertTextFormat": "Snippet"
     },
     {
@@ -118,16 +87,6 @@
       "insertTextFormat": "Snippet"
     },
     {
-<<<<<<< HEAD
-      "label": "AnnotationType",
-      "kind": "Struct",
-      "detail": "Record",
-      "insertText": "AnnotationType",
-      "insertTextFormat": "Snippet"
-    },
-    {
-=======
->>>>>>> b63c7c08
       "label": "Listener",
       "kind": "Interface",
       "detail": "Object",
@@ -135,17 +94,10 @@
       "insertTextFormat": "Snippet"
     },
     {
-<<<<<<< HEAD
-      "label": "TestClass1",
-      "kind": "Interface",
-      "detail": "Object",
-      "insertText": "TestClass1",
-=======
       "label": "TestObject1",
       "kind": "Interface",
       "detail": "Object",
       "insertText": "TestObject1",
->>>>>>> b63c7c08
       "insertTextFormat": "Snippet"
     },
     {
@@ -169,16 +121,6 @@
       "insertTextFormat": "Snippet"
     },
     {
-<<<<<<< HEAD
-      "label": "listener1",
-      "kind": "Variable",
-      "detail": "ballerina/module1:0.1.0:Listener",
-      "insertText": "listener1",
-      "insertTextFormat": "Snippet"
-    },
-    {
-=======
->>>>>>> b63c7c08
       "label": "function1()",
       "kind": "Function",
       "detail": "Function",
@@ -188,7 +130,7 @@
           "value": "**Package:** _ballerina/module1:0.1.0_  \n  \n  \n  \n  \n**Returns** `()`   \n  \n"
         }
       },
-      "insertText": "function1()",
+      "insertText": "function1();",
       "insertTextFormat": "Snippet"
     },
     {
@@ -201,7 +143,7 @@
           "value": "**Package:** _ballerina/module1:0.1.0_  \n  \nThis is function2  \n  \n  \n**Returns** `()`   \n  \n"
         }
       },
-      "insertText": "function2()",
+      "insertText": "function2();",
       "insertTextFormat": "Snippet"
     },
     {
@@ -231,7 +173,7 @@
           "value": "**Package:** _ballerina/module1:0.1.0_  \n  \nThis is function3 with input parameters\n  \n**Params**  \n- `int` param1: param1 Parameter Description   \n- `int` param2: param2 Parameter Description  \n- `string` param3: param3 Parameter Description(Defaultable)  \n- `float[]` param4: param4 Parameter Description  \n  \n**Returns** `()`   \n  \n"
         }
       },
-      "insertText": "function4(${1})",
+      "insertText": "function4(${1});",
       "insertTextFormat": "Snippet",
       "command": {
         "title": "editor.action.triggerParameterHints",
