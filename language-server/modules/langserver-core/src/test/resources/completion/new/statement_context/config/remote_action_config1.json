{
  "position": {
    "line": 4,
    "character": 9
  },
  "source": "statement_context/source/remote_action_source1.bal",
  "items": [
    {
<<<<<<< HEAD
      "label": "post(string path, string|xml|json|byte[] message)(ballerina/module1:0.1.0:Response)",
=======
      "label": "post(string path, string|xml<>|json|byte[] message, string targetType)(ballerina/module1:0.1.0:Response)",
>>>>>>> dfa1fba9
      "kind": "Function",
      "detail": "Function",
      "documentation": {
        "right": {
          "kind": "markdown",
<<<<<<< HEAD
          "value": "**Package:** _ballerina/module1:0.1.0_  \n  \nThe `Client.post()` function can be used to send HTTP POST requests to HTTP endpoints.\n  \n**Params**  \n- `string` path: Resource path  \n- `string|xml|json|byte[]` message: An HTTP outbound request message or any payload of type `string`, `xml`, `json`, `byte[]`  \n  \n**Returns** `ballerina/module1:0.1.0:Response`   \n- The response for the request  \n  \n"
=======
          "value": "**Package:** _ballerina/module1:0.1.0_  \n  \nThe `Client.post()` function can be used to send HTTP POST requests to HTTP endpoints.\n  \n**Params**  \n- `string` path: Resource path  \n- `string|xml<>|json|byte[]` message: An HTTP outbound request message or any payload of type `string`, `xml`, `json`, `byte[]`  \n- `string` targetType: Specifies the target type(Defaultable)  \n  \n**Returns** `ballerina/module1:0.1.0:Response`   \n- The response for the request  \n  \n"
>>>>>>> dfa1fba9
        }
      },
      "insertText": "post(${1})",
      "insertTextFormat": "Snippet",
      "command": {
        "title": "editor.action.triggerParameterHints",
        "command": "editor.action.triggerParameterHints"
      }
    }
  ]
}<|MERGE_RESOLUTION|>--- conflicted
+++ resolved
@@ -6,21 +6,13 @@
   "source": "statement_context/source/remote_action_source1.bal",
   "items": [
     {
-<<<<<<< HEAD
-      "label": "post(string path, string|xml|json|byte[] message)(ballerina/module1:0.1.0:Response)",
-=======
       "label": "post(string path, string|xml<>|json|byte[] message, string targetType)(ballerina/module1:0.1.0:Response)",
->>>>>>> dfa1fba9
       "kind": "Function",
       "detail": "Function",
       "documentation": {
         "right": {
           "kind": "markdown",
-<<<<<<< HEAD
-          "value": "**Package:** _ballerina/module1:0.1.0_  \n  \nThe `Client.post()` function can be used to send HTTP POST requests to HTTP endpoints.\n  \n**Params**  \n- `string` path: Resource path  \n- `string|xml|json|byte[]` message: An HTTP outbound request message or any payload of type `string`, `xml`, `json`, `byte[]`  \n  \n**Returns** `ballerina/module1:0.1.0:Response`   \n- The response for the request  \n  \n"
-=======
           "value": "**Package:** _ballerina/module1:0.1.0_  \n  \nThe `Client.post()` function can be used to send HTTP POST requests to HTTP endpoints.\n  \n**Params**  \n- `string` path: Resource path  \n- `string|xml<>|json|byte[]` message: An HTTP outbound request message or any payload of type `string`, `xml`, `json`, `byte[]`  \n- `string` targetType: Specifies the target type(Defaultable)  \n  \n**Returns** `ballerina/module1:0.1.0:Response`   \n- The response for the request  \n  \n"
->>>>>>> dfa1fba9
         }
       },
       "insertText": "post(${1})",
