--- conflicted
+++ resolved
@@ -1,6 +1,3 @@
-<<<<<<< HEAD
-{"position":{"line":2,"character":57},"source":"function_def/source/source15.bal","items":[]}
-=======
 {
   "position": {
     "line": 2,
@@ -507,5 +504,4 @@
       }
     }
   ]
-}
->>>>>>> e40c5e46
+}