{
  "position": {
    "line": 2,
    "character": 57
  },
  "source": "function_def/source/source15.bal",
<<<<<<< HEAD
  "items": []
=======
  "items": [
    {
      "label": "start",
      "kind": "Keyword",
      "detail": "Keyword",
      "sortText": "P",
      "insertText": "start ",
      "insertTextFormat": "Snippet"
    },
    {
      "label": "wait",
      "kind": "Keyword",
      "detail": "Keyword",
      "sortText": "P",
      "insertText": "wait ",
      "insertTextFormat": "Snippet"
    },
    {
      "label": "flush",
      "kind": "Keyword",
      "detail": "Keyword",
      "sortText": "P",
      "insertText": "flush ",
      "insertTextFormat": "Snippet"
    },
    {
      "label": "from",
      "kind": "Keyword",
      "detail": "Keyword",
      "sortText": "P",
      "insertText": "from ",
      "insertTextFormat": "Snippet"
    },
    {
      "label": "module1",
      "kind": "Module",
      "detail": "Module",
      "sortText": "N",
      "insertText": "module1",
      "insertTextFormat": "Snippet"
    },
    {
      "label": "ballerina/lang.test",
      "kind": "Module",
      "detail": "Module",
      "sortText": "Q",
      "insertText": "test",
      "insertTextFormat": "Snippet",
      "additionalTextEdits": [
        {
          "range": {
            "start": {
              "line": 0,
              "character": 0
            },
            "end": {
              "line": 0,
              "character": 0
            }
          },
          "newText": "import ballerina/lang.test;\n"
        }
      ]
    },
    {
      "label": "ballerina/lang.array",
      "kind": "Module",
      "detail": "Module",
      "sortText": "Q",
      "insertText": "array",
      "insertTextFormat": "Snippet",
      "additionalTextEdits": [
        {
          "range": {
            "start": {
              "line": 0,
              "character": 0
            },
            "end": {
              "line": 0,
              "character": 0
            }
          },
          "newText": "import ballerina/lang.array;\n"
        }
      ]
    },
    {
      "label": "ballerina/jballerina.java",
      "kind": "Module",
      "detail": "Module",
      "sortText": "Q",
      "insertText": "java",
      "insertTextFormat": "Snippet",
      "additionalTextEdits": [
        {
          "range": {
            "start": {
              "line": 0,
              "character": 0
            },
            "end": {
              "line": 0,
              "character": 0
            }
          },
          "newText": "import ballerina/jballerina.java;\n"
        }
      ]
    },
    {
      "label": "ballerina/lang.value",
      "kind": "Module",
      "detail": "Module",
      "sortText": "Q",
      "insertText": "value",
      "insertTextFormat": "Snippet",
      "additionalTextEdits": [
        {
          "range": {
            "start": {
              "line": 0,
              "character": 0
            },
            "end": {
              "line": 0,
              "character": 0
            }
          },
          "newText": "import ballerina/lang.value;\n"
        }
      ]
    },
    {
      "label": "ballerina/lang.query",
      "kind": "Module",
      "detail": "Module",
      "sortText": "Q",
      "insertText": "query",
      "insertTextFormat": "Snippet",
      "additionalTextEdits": [
        {
          "range": {
            "start": {
              "line": 0,
              "character": 0
            },
            "end": {
              "line": 0,
              "character": 0
            }
          },
          "newText": "import ballerina/lang.query;\n"
        }
      ]
    },
    {
      "label": "ballerina/lang.runtime",
      "kind": "Module",
      "detail": "Module",
      "sortText": "Q",
      "insertText": "runtime",
      "insertTextFormat": "Snippet",
      "additionalTextEdits": [
        {
          "range": {
            "start": {
              "line": 0,
              "character": 0
            },
            "end": {
              "line": 0,
              "character": 0
            }
          },
          "newText": "import ballerina/lang.runtime;\n"
        }
      ]
    },
    {
      "label": "boolean",
      "kind": "Unit",
      "detail": "type",
      "sortText": "Q",
      "insertText": "boolean",
      "insertTextFormat": "Snippet"
    },
    {
      "label": "decimal",
      "kind": "Unit",
      "detail": "type",
      "sortText": "Q",
      "insertText": "decimal",
      "insertTextFormat": "Snippet"
    },
    {
      "label": "error",
      "kind": "Unit",
      "detail": "type",
      "sortText": "Q",
      "insertText": "error",
      "insertTextFormat": "Snippet"
    },
    {
      "label": "float",
      "kind": "Unit",
      "detail": "type",
      "sortText": "Q",
      "insertText": "float",
      "insertTextFormat": "Snippet"
    },
    {
      "label": "future",
      "kind": "Unit",
      "detail": "type",
      "sortText": "Q",
      "insertText": "future",
      "insertTextFormat": "Snippet"
    },
    {
      "label": "int",
      "kind": "Unit",
      "detail": "type",
      "sortText": "Q",
      "insertText": "int",
      "insertTextFormat": "Snippet"
    },
    {
      "label": "map",
      "kind": "Unit",
      "detail": "type",
      "sortText": "Q",
      "insertText": "map",
      "insertTextFormat": "Snippet"
    },
    {
      "label": "object",
      "kind": "Unit",
      "detail": "type",
      "sortText": "Q",
      "insertText": "object",
      "insertTextFormat": "Snippet"
    },
    {
      "label": "stream",
      "kind": "Unit",
      "detail": "type",
      "sortText": "Q",
      "insertText": "stream",
      "insertTextFormat": "Snippet"
    },
    {
      "label": "string",
      "kind": "Unit",
      "detail": "type",
      "sortText": "Q",
      "insertText": "string",
      "insertTextFormat": "Snippet"
    },
    {
      "label": "table",
      "kind": "Unit",
      "detail": "type",
      "sortText": "Q",
      "insertText": "table",
      "insertTextFormat": "Snippet"
    },
    {
      "label": "transaction",
      "kind": "Unit",
      "detail": "type",
      "sortText": "Q",
      "insertText": "transaction",
      "insertTextFormat": "Snippet"
    },
    {
      "label": "typedesc",
      "kind": "Unit",
      "detail": "type",
      "sortText": "Q",
      "insertText": "typedesc",
      "insertTextFormat": "Snippet"
    },
    {
      "label": "xml",
      "kind": "Unit",
      "detail": "type",
      "sortText": "Q",
      "insertText": "xml",
      "insertTextFormat": "Snippet"
    },
    {
      "label": "table",
      "kind": "Keyword",
      "detail": "Keyword",
      "sortText": "P",
      "insertText": "table",
      "insertTextFormat": "Snippet"
    },
    {
      "label": "service",
      "kind": "Keyword",
      "detail": "Keyword",
      "sortText": "P",
      "insertText": "service",
      "insertTextFormat": "Snippet"
    },
    {
      "label": "string",
      "kind": "Keyword",
      "detail": "Keyword",
      "sortText": "P",
      "insertText": "string",
      "insertTextFormat": "Snippet"
    },
    {
      "label": "xml",
      "kind": "Keyword",
      "detail": "Keyword",
      "sortText": "P",
      "insertText": "xml",
      "insertTextFormat": "Snippet"
    },
    {
      "label": "new",
      "kind": "Keyword",
      "detail": "Keyword",
      "sortText": "P",
      "insertText": "new ",
      "insertTextFormat": "Snippet"
    },
    {
      "label": "isolated",
      "kind": "Keyword",
      "detail": "Keyword",
      "sortText": "P",
      "insertText": "isolated ",
      "insertTextFormat": "Snippet"
    },
    {
      "label": "transactional",
      "kind": "Keyword",
      "detail": "Keyword",
      "sortText": "P",
      "insertText": "transactional",
      "insertTextFormat": "Snippet"
    },
    {
      "label": "function",
      "kind": "Keyword",
      "detail": "Keyword",
      "sortText": "P",
      "insertText": "function ",
      "insertTextFormat": "Snippet"
    },
    {
      "label": "let",
      "kind": "Keyword",
      "detail": "Keyword",
      "sortText": "P",
      "insertText": "let",
      "insertTextFormat": "Snippet"
    },
    {
      "label": "typeof",
      "kind": "Keyword",
      "detail": "Keyword",
      "sortText": "P",
      "insertText": "typeof ",
      "insertTextFormat": "Snippet"
    },
    {
      "label": "trap",
      "kind": "Keyword",
      "detail": "Keyword",
      "sortText": "P",
      "insertText": "trap",
      "insertTextFormat": "Snippet"
    },
    {
      "label": "error",
      "kind": "Keyword",
      "detail": "Keyword",
      "sortText": "P",
      "insertText": "error",
      "insertTextFormat": "Snippet"
    },
    {
      "label": "client",
      "kind": "Keyword",
      "detail": "Keyword",
      "sortText": "P",
      "insertText": "client ",
      "insertTextFormat": "Snippet"
    },
    {
      "label": "object",
      "kind": "Keyword",
      "detail": "Keyword",
      "sortText": "P",
      "insertText": "object ",
      "insertTextFormat": "Snippet"
    },
    {
      "label": "true",
      "kind": "Keyword",
      "detail": "Keyword",
      "sortText": "P",
      "insertText": "true",
      "insertTextFormat": "Snippet"
    },
    {
      "label": "false",
      "kind": "Keyword",
      "detail": "Keyword",
      "sortText": "P",
      "insertText": "false",
      "insertTextFormat": "Snippet"
    },
    {
      "label": "check",
      "kind": "Keyword",
      "detail": "Keyword",
      "sortText": "P",
      "insertText": "check ",
      "insertTextFormat": "Snippet"
    },
    {
      "label": "checkpanic",
      "kind": "Keyword",
      "detail": "Keyword",
      "sortText": "P",
      "insertText": "checkpanic ",
      "insertTextFormat": "Snippet"
    },
    {
      "label": "error constructor",
      "kind": "Snippet",
      "detail": "Snippet",
      "sortText": "O",
      "insertText": "error(\"${1}\")",
      "insertTextFormat": "Snippet"
    },
    {
      "label": "object constructor",
      "kind": "Snippet",
      "detail": "Snippet",
      "sortText": "O",
      "insertText": "object {${1}};",
      "insertTextFormat": "Snippet"
    },
    {
      "label": "base16",
      "kind": "Snippet",
      "detail": "Snippet",
      "sortText": "O",
      "insertText": "base16 `${1}`",
      "insertTextFormat": "Snippet"
    },
    {
      "label": "base64",
      "kind": "Snippet",
      "detail": "Snippet",
      "sortText": "O",
      "insertText": "base64 `${1}`",
      "insertTextFormat": "Snippet"
    },
    {
      "label": "testParam1",
      "kind": "Variable",
      "detail": "int",
      "sortText": "B",
      "insertText": "testParam1",
      "insertTextFormat": "Snippet"
    },
    {
      "label": "testParam2",
      "kind": "Variable",
      "detail": "int",
      "sortText": "B",
      "insertText": "testParam2",
      "insertTextFormat": "Snippet"
    },
    {
      "label": "testFunction()(int)",
      "kind": "Function",
      "detail": "Function",
      "documentation": {
        "right": {
          "kind": "markdown",
          "value": "**Package:** _._  \n  \n  \n  \n  \n**Returns** `int`   \n  \n"
        }
      },
      "sortText": "C",
      "insertText": "testFunction()",
      "insertTextFormat": "Snippet"
    },
    {
      "label": "testFunction1(int testParam1, int testParam2)",
      "kind": "Function",
      "detail": "Function",
      "documentation": {
        "right": {
          "kind": "markdown",
          "value": "**Package:** _._  \n  \n  \n**Params**  \n- `int` testParam1  \n- `int` testParam2(Defaultable)  \n  \n**Returns** `()`   \n  \n"
        }
      },
      "sortText": "C",
      "insertText": "testFunction1(${1})",
      "insertTextFormat": "Snippet",
      "command": {
        "title": "editor.action.triggerParameterHints",
        "command": "editor.action.triggerParameterHints"
      }
    }
  ]
>>>>>>> 61e8b7ef
}<|MERGE_RESOLUTION|>--- conflicted
+++ resolved
@@ -4,9 +4,6 @@
     "character": 57
   },
   "source": "function_def/source/source15.bal",
-<<<<<<< HEAD
-  "items": []
-=======
   "items": [
     {
       "label": "start",
@@ -523,5 +520,4 @@
       }
     }
   ]
->>>>>>> 61e8b7ef
 }