--- conflicted
+++ resolved
@@ -217,21 +217,13 @@
       }
     },
     {
-<<<<<<< HEAD
-      "label": "fromString(string s)(int|)",
-=======
       "label": "fromString(string s)(int|error)",
->>>>>>> dfa1fba9
-      "kind": "Function",
-      "detail": "Function",
-      "documentation": {
-        "right": {
-          "kind": "markdown",
-<<<<<<< HEAD
-          "value": "**Package:** _ballerina/lang.int:1.1.0_  \n  \nReturns the integer that `s` represents in decimal.\nReturns error if `s` is not the decimal representation of an integer.\nThe first character may be `+` or `-`.\nThis is the inverse of `value:toString` applied to an `int`.\n  \n**Params**  \n- `string` s: string representation of a integer value  \n  \n**Returns** `int|`   \n- int representation of the argument or error  \n  \n"
-=======
+      "kind": "Function",
+      "detail": "Function",
+      "documentation": {
+        "right": {
+          "kind": "markdown",
           "value": "**Package:** _ballerina/lang.int:1.1.0_  \n  \nReturns the integer that `s` represents in decimal.\nReturns error if `s` is not the decimal representation of an integer.\nThe first character may be `+` or `-`.\nThis is the inverse of `value:toString` applied to an `int`.\n  \n**Params**  \n- `string` s: string representation of a integer value  \n  \n**Returns** `int|error`   \n- int representation of the argument or error  \n  \n"
->>>>>>> dfa1fba9
         }
       },
       "insertText": "fromString(${1})",
@@ -259,21 +251,13 @@
       }
     },
     {
-<<<<<<< HEAD
-      "label": "fromHexString(string s)(int|)",
-=======
       "label": "fromHexString(string s)(int|error)",
->>>>>>> dfa1fba9
-      "kind": "Function",
-      "detail": "Function",
-      "documentation": {
-        "right": {
-          "kind": "markdown",
-<<<<<<< HEAD
-          "value": "**Package:** _ballerina/lang.int:1.1.0_  \n  \nReturns the integer that `s` represents in hexadecimal.\nBoth uppercase A-F and lowercase a-f are allowed.\nIt may start with an optional `+` or `-` sign.\nNo `0x` or `0X` prefix is allowed.\nReturns an error if the `s` is not in an allowed format.\n  \n**Params**  \n- `string` s: hexadecimal string representation of int value  \n  \n**Returns** `int|`   \n- int value or error  \n  \n"
-=======
+      "kind": "Function",
+      "detail": "Function",
+      "documentation": {
+        "right": {
+          "kind": "markdown",
           "value": "**Package:** _ballerina/lang.int:1.1.0_  \n  \nReturns the integer that `s` represents in hexadecimal.\nBoth uppercase A-F and lowercase a-f are allowed.\nIt may start with an optional `+` or `-` sign.\nNo `0x` or `0X` prefix is allowed.\nReturns an error if the `s` is not in an allowed format.\n  \n**Params**  \n- `string` s: hexadecimal string representation of int value  \n  \n**Returns** `int|error`   \n- int value or error  \n  \n"
->>>>>>> dfa1fba9
         }
       },
       "insertText": "fromHexString(${1})",
