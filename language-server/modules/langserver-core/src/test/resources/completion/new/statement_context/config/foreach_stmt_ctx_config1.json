--- conflicted
+++ resolved
@@ -4,9 +4,6 @@
     "character": 12
   },
   "source": "statement_context/source/foreach_stmt_ctx_source1.bal",
-<<<<<<< HEAD
-  "items": []
-=======
   "items": [
     {
       "label": "ballerina/lang.test",
@@ -421,5 +418,4 @@
       "insertTextFormat": "Snippet"
     }
   ]
->>>>>>> 6b20b9e4
 }