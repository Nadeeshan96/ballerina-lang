{
  "position": {
    "line": 1,
    "character": 1
  },
  "source": "module_part_context/source/source2.bal",
  "items": [
    {
      "label": "import",
      "kind": "Keyword",
      "detail": "Keyword",
      "sortText": "B",
      "filterText": "import",
      "insertText": "import ",
      "insertTextFormat": "Snippet"
    },
    {
      "label": "type",
      "kind": "Keyword",
      "detail": "Keyword",
      "sortText": "B",
      "filterText": "type",
      "insertText": "type ",
      "insertTextFormat": "Snippet"
    },
    {
      "label": "public",
      "kind": "Keyword",
      "detail": "Keyword",
      "sortText": "B",
      "filterText": "public",
      "insertText": "public ",
      "insertTextFormat": "Snippet"
    },
    {
      "label": "isolated",
      "kind": "Keyword",
      "detail": "Keyword",
      "sortText": "B",
      "filterText": "isolated",
      "insertText": "isolated ",
      "insertTextFormat": "Snippet"
    },
    {
      "label": "final",
      "kind": "Keyword",
      "detail": "Keyword",
      "sortText": "B",
      "filterText": "final",
      "insertText": "final ",
      "insertTextFormat": "Snippet"
    },
    {
      "label": "const",
      "kind": "Keyword",
      "detail": "Keyword",
      "sortText": "B",
      "filterText": "const",
      "insertText": "const ",
      "insertTextFormat": "Snippet"
    },
    {
      "label": "listener",
      "kind": "Keyword",
      "detail": "Keyword",
      "sortText": "B",
      "filterText": "listener",
      "insertText": "listener ",
      "insertTextFormat": "Snippet"
    },
    {
      "label": "client",
      "kind": "Keyword",
      "detail": "Keyword",
      "sortText": "B",
      "filterText": "client",
      "insertText": "client ",
      "insertTextFormat": "Snippet"
    },
    {
      "label": "var",
      "kind": "Keyword",
      "detail": "Keyword",
      "sortText": "B",
      "filterText": "var",
      "insertText": "var ",
      "insertTextFormat": "Snippet"
    },
    {
      "label": "enum",
      "kind": "Keyword",
      "detail": "Keyword",
      "sortText": "B",
      "filterText": "enum",
      "insertText": "enum ",
      "insertTextFormat": "Snippet"
    },
    {
      "label": "xmlns",
      "kind": "Keyword",
      "detail": "Keyword",
      "sortText": "B",
      "filterText": "xmlns",
      "insertText": "xmlns ",
      "insertTextFormat": "Snippet"
    },
    {
      "label": "class",
      "kind": "Keyword",
      "detail": "Keyword",
      "sortText": "B",
      "filterText": "class",
      "insertText": "class ",
      "insertTextFormat": "Snippet"
    },
    {
      "label": "transactional",
      "kind": "Keyword",
      "detail": "Keyword",
      "sortText": "B",
      "filterText": "transactional",
      "insertText": "transactional",
      "insertTextFormat": "Snippet"
    },
    {
      "label": "function",
      "kind": "Snippet",
      "detail": "Snippet",
      "sortText": "A",
      "filterText": "function",
      "insertText": "function ${1:name}(${2})${3} {\n\t${4}\n}",
      "insertTextFormat": "Snippet"
    },
    {
      "label": "public main function",
      "kind": "Snippet",
      "detail": "Snippet",
      "sortText": "A",
      "filterText": "public_function_main",
      "insertText": "public function main() {\n\t${1}\n}",
      "insertTextFormat": "Snippet"
    },
    {
      "label": "service/http",
      "kind": "Snippet",
      "detail": "Snippet",
      "sortText": "A",
      "filterText": "service_http",
      "insertText": "service /${1} on new http:Listener(8080) {\n\tresource function ${2:get} ${3:getResource}(http:Caller ${4:caller}, http:Request ${5:req}) {\n\t\t\n\t}\n}",
      "insertTextFormat": "Snippet",
      "additionalTextEdits": [
        {
          "range": {
            "start": {
              "line": 0,
              "character": 0
            },
            "end": {
              "line": 0,
              "character": 0
            }
          },
          "newText": "import ballerina/http;\n"
        }
      ]
    },
    {
      "label": "configurable",
      "kind": "Keyword",
      "detail": "Keyword",
      "sortText": "B",
      "filterText": "configurable",
      "insertText": "configurable",
      "insertTextFormat": "Snippet"
    },
    {
      "label": "annotation",
      "kind": "Snippet",
      "detail": "Snippet",
      "sortText": "A",
      "filterText": "annotation",
      "insertText": "annotation ${1:typeName} ${2:name} on ${3:attachmentPoint};",
      "insertTextFormat": "Snippet"
    },
    {
      "label": "type <RecordName> record",
      "kind": "Snippet",
      "detail": "Snippet",
      "sortText": "A",
      "filterText": "type_record",
      "insertText": "type ${1:RecordName} record {\n\t${2}\n};",
      "insertTextFormat": "Snippet"
    },
    {
      "label": "xmlns",
      "kind": "Snippet",
      "detail": "Snippet",
      "sortText": "A",
      "filterText": "xmlns",
      "insertText": "xmlns \"${1}\" as ${2:ns};",
      "insertTextFormat": "Snippet"
    },
    {
      "label": "type <ObjectName> object",
      "kind": "Snippet",
      "detail": "Snippet",
      "sortText": "A",
      "filterText": "type_object",
      "insertText": "type ${1:ObjectName} object {${2}};",
      "insertTextFormat": "Snippet"
    },
    {
      "label": "class",
      "kind": "Snippet",
      "detail": "Snippet",
      "sortText": "A",
      "filterText": "class",
      "insertText": "class ${1:className} {\n\t${2}\n}",
      "insertTextFormat": "Snippet"
    },
    {
      "label": "enum",
      "kind": "Snippet",
      "detail": "Snippet",
      "sortText": "A",
      "filterText": "enum",
      "insertText": "enum ${1:enumName} {\n\t${2}\n}",
      "insertTextFormat": "Snippet"
    },
    {
      "label": "type <RecordName> closed record",
      "kind": "Snippet",
      "detail": "Snippet",
      "sortText": "A",
      "filterText": "type_record",
      "insertText": "type ${1:RecordName} record {|\n\t${2}\n|};",
      "insertTextFormat": "Snippet"
    },
    {
      "label": "type <ErrorName> error<?>",
      "kind": "Snippet",
      "detail": "Snippet",
      "sortText": "A",
      "filterText": "type_error",
      "insertText": "type ${1:ErrorName} error<${2:map<anydata>}>;",
      "insertTextFormat": "Snippet"
    },
    {
      "label": "type TypeName table<>;",
      "kind": "Snippet",
      "detail": "Snippet",
      "sortText": "A",
      "filterText": "type_table",
      "insertText": "type ${1:TypeName} table<${2}>;",
      "insertTextFormat": "Snippet"
    },
    {
      "label": "type TypeName table<> key",
      "kind": "Snippet",
      "detail": "Snippet",
      "sortText": "A",
      "filterText": "table",
      "insertText": "type ${1:TypeName} table<${2}> key${3}",
      "insertTextFormat": "Snippet"
    },
    {
      "label": "stream<> streamName = new;",
      "kind": "Snippet",
      "detail": "Snippet",
      "sortText": "A",
      "filterText": "stream",
      "insertText": "stream<${1}> ${2:streamName} = new;",
      "insertTextFormat": "Snippet"
    },
    {
      "label": "service",
      "kind": "Snippet",
      "detail": "Snippet",
      "sortText": "A",
      "filterText": "service",
      "insertText": "service on ${1:listenerName} {\n\t${2}\n}",
      "insertTextFormat": "Snippet"
    },
    {
<<<<<<< HEAD
      "label": "'error",
      "kind": "Event",
      "detail": "Error",
      "documentation": {
        "left": "Default error type.\nThe type parameter is for the error detail type. It's constrained to Cloneable type."
      },
      "sortText": "D",
      "insertText": "'error",
      "insertTextFormat": "Snippet"
    },
    {
=======
>>>>>>> 1d67a1c0
      "label": "StrandData",
      "kind": "Struct",
      "detail": "Record",
      "documentation": {
        "left": "Describes Strand execution details for the runtime.\n"
      },
      "sortText": "D",
      "insertText": "StrandData",
      "insertTextFormat": "Snippet"
    },
    {
      "label": "Thread",
      "kind": "TypeParameter",
      "detail": "Union",
      "sortText": "D",
      "insertText": "Thread",
      "insertTextFormat": "Snippet"
    },
    {
      "label": "readonly",
      "kind": "Unit",
      "detail": "type",
      "sortText": "E",
      "insertText": "readonly",
      "insertTextFormat": "Snippet"
    },
    {
      "label": "handle",
      "kind": "Unit",
      "detail": "type",
      "sortText": "E",
      "insertText": "handle",
      "insertTextFormat": "Snippet"
    },
    {
      "label": "never",
      "kind": "Unit",
      "detail": "type",
      "sortText": "E",
      "insertText": "never",
      "insertTextFormat": "Snippet"
    },
    {
      "label": "json",
      "kind": "Unit",
      "detail": "type",
      "sortText": "E",
      "insertText": "json",
      "insertTextFormat": "Snippet"
    },
    {
      "label": "anydata",
      "kind": "Unit",
      "detail": "type",
      "sortText": "E",
      "insertText": "anydata",
      "insertTextFormat": "Snippet"
    },
    {
      "label": "any",
      "kind": "Unit",
      "detail": "type",
      "sortText": "E",
      "insertText": "any",
      "insertTextFormat": "Snippet"
    },
    {
      "label": "byte",
      "kind": "Unit",
      "detail": "type",
      "sortText": "E",
      "insertText": "byte",
      "insertTextFormat": "Snippet"
    },
    {
      "label": "service",
      "kind": "Unit",
      "detail": "type",
      "sortText": "E",
      "insertText": "service",
      "insertTextFormat": "Snippet"
    },
    {
      "label": "record",
      "kind": "Keyword",
      "detail": "Keyword",
      "sortText": "B",
      "filterText": "record",
      "insertText": "record ",
      "insertTextFormat": "Snippet"
    },
    {
      "label": "function",
      "kind": "Keyword",
      "detail": "Keyword",
      "sortText": "B",
      "filterText": "function",
      "insertText": "function ",
      "insertTextFormat": "Snippet"
    },
    {
      "label": "record {}",
      "kind": "Snippet",
      "detail": "Snippet",
      "sortText": "A",
      "filterText": "record",
      "insertText": "record {${1}}",
      "insertTextFormat": "Snippet"
    },
    {
      "label": "record {||}",
      "kind": "Snippet",
      "detail": "Snippet",
      "sortText": "A",
      "filterText": "record",
      "insertText": "record {|${1}|}",
      "insertTextFormat": "Snippet"
    },
    {
      "label": "distinct",
      "kind": "Keyword",
      "detail": "Keyword",
      "sortText": "B",
      "filterText": "distinct",
      "insertText": "distinct",
      "insertTextFormat": "Snippet"
    },
    {
      "label": "object {}",
      "kind": "Snippet",
      "detail": "Snippet",
      "sortText": "A",
      "filterText": "object",
      "insertText": "object {${1}}",
      "insertTextFormat": "Snippet"
    },
    {
      "label": "true",
      "kind": "Keyword",
      "detail": "Keyword",
      "sortText": "B",
      "filterText": "true",
      "insertText": "true",
      "insertTextFormat": "Snippet"
    },
    {
      "label": "false",
      "kind": "Keyword",
      "detail": "Keyword",
      "sortText": "B",
      "filterText": "false",
      "insertText": "false",
      "insertTextFormat": "Snippet"
    },
    {
      "label": "ballerina/lang.array",
      "kind": "Module",
      "detail": "Module",
      "sortText": "C",
      "insertText": "array",
      "insertTextFormat": "Snippet",
      "additionalTextEdits": [
        {
          "range": {
            "start": {
              "line": 0,
              "character": 0
            },
            "end": {
              "line": 0,
              "character": 0
            }
          },
          "newText": "import ballerina/lang.array;\n"
        }
      ]
    },
    {
      "label": "ballerina/lang.runtime",
      "kind": "Module",
      "detail": "Module",
      "sortText": "C",
      "insertText": "runtime",
      "insertTextFormat": "Snippet",
      "additionalTextEdits": [
        {
          "range": {
            "start": {
              "line": 0,
              "character": 0
            },
            "end": {
              "line": 0,
              "character": 0
            }
          },
          "newText": "import ballerina/lang.runtime;\n"
        }
      ]
    },
    {
      "label": "ballerina/module1",
      "kind": "Module",
      "detail": "Module",
      "sortText": "C",
      "insertText": "module1",
      "insertTextFormat": "Snippet",
      "additionalTextEdits": [
        {
          "range": {
            "start": {
              "line": 0,
              "character": 0
            },
            "end": {
              "line": 0,
              "character": 0
            }
          },
          "newText": "import ballerina/module1;\n"
        }
      ]
    },
    {
      "label": "ballerina/lang.test",
      "kind": "Module",
      "detail": "Module",
      "sortText": "C",
      "insertText": "test",
      "insertTextFormat": "Snippet",
      "additionalTextEdits": [
        {
          "range": {
            "start": {
              "line": 0,
              "character": 0
            },
            "end": {
              "line": 0,
              "character": 0
            }
          },
          "newText": "import ballerina/lang.test;\n"
        }
      ]
    },
    {
      "label": "ballerina/jballerina.java",
      "kind": "Module",
      "detail": "Module",
      "sortText": "C",
      "insertText": "java",
      "insertTextFormat": "Snippet",
      "additionalTextEdits": [
        {
          "range": {
            "start": {
              "line": 0,
              "character": 0
            },
            "end": {
              "line": 0,
              "character": 0
            }
          },
          "newText": "import ballerina/jballerina.java;\n"
        }
      ]
    },
    {
      "label": "ballerina/lang.value",
      "kind": "Module",
      "detail": "Module",
      "sortText": "C",
      "insertText": "value",
      "insertTextFormat": "Snippet",
      "additionalTextEdits": [
        {
          "range": {
            "start": {
              "line": 0,
              "character": 0
            },
            "end": {
              "line": 0,
              "character": 0
            }
          },
          "newText": "import ballerina/lang.value;\n"
        }
      ]
    },
    {
      "label": "boolean",
      "kind": "Unit",
      "detail": "type",
      "sortText": "E",
      "insertText": "boolean",
      "insertTextFormat": "Snippet"
    },
    {
      "label": "decimal",
      "kind": "Unit",
      "detail": "type",
      "sortText": "E",
      "insertText": "decimal",
      "insertTextFormat": "Snippet"
    },
    {
      "label": "error",
      "kind": "Unit",
      "detail": "type",
      "sortText": "E",
      "insertText": "error",
      "insertTextFormat": "Snippet"
    },
    {
      "label": "float",
      "kind": "Unit",
      "detail": "type",
      "sortText": "E",
      "insertText": "float",
      "insertTextFormat": "Snippet"
    },
    {
      "label": "future",
      "kind": "Unit",
      "detail": "type",
      "sortText": "E",
      "insertText": "future",
      "insertTextFormat": "Snippet"
    },
    {
      "label": "int",
      "kind": "Unit",
      "detail": "type",
      "sortText": "E",
      "insertText": "int",
      "insertTextFormat": "Snippet"
    },
    {
      "label": "map",
      "kind": "Unit",
      "detail": "type",
      "sortText": "E",
      "insertText": "map",
      "insertTextFormat": "Snippet"
    },
    {
      "label": "object",
      "kind": "Unit",
      "detail": "type",
      "sortText": "E",
      "insertText": "object",
      "insertTextFormat": "Snippet"
    },
    {
      "label": "stream",
      "kind": "Unit",
      "detail": "type",
      "sortText": "E",
      "insertText": "stream",
      "insertTextFormat": "Snippet"
    },
    {
      "label": "string",
      "kind": "Unit",
      "detail": "type",
      "sortText": "E",
      "insertText": "string",
      "insertTextFormat": "Snippet"
    },
    {
      "label": "table",
      "kind": "Unit",
      "detail": "type",
      "sortText": "E",
      "insertText": "table",
      "insertTextFormat": "Snippet"
    },
    {
      "label": "transaction",
      "kind": "Unit",
      "detail": "type",
      "sortText": "E",
      "insertText": "transaction",
      "insertTextFormat": "Snippet"
    },
    {
      "label": "typedesc",
      "kind": "Unit",
      "detail": "type",
      "sortText": "E",
      "insertText": "typedesc",
      "insertTextFormat": "Snippet"
    },
    {
      "label": "xml",
      "kind": "Unit",
      "detail": "type",
      "sortText": "E",
      "insertText": "xml",
      "insertTextFormat": "Snippet"
    }
  ]
}<|MERGE_RESOLUTION|>--- conflicted
+++ resolved
@@ -282,20 +282,6 @@
       "insertTextFormat": "Snippet"
     },
     {
-<<<<<<< HEAD
-      "label": "'error",
-      "kind": "Event",
-      "detail": "Error",
-      "documentation": {
-        "left": "Default error type.\nThe type parameter is for the error detail type. It's constrained to Cloneable type."
-      },
-      "sortText": "D",
-      "insertText": "'error",
-      "insertTextFormat": "Snippet"
-    },
-    {
-=======
->>>>>>> 1d67a1c0
       "label": "StrandData",
       "kind": "Struct",
       "detail": "Record",
@@ -449,6 +435,29 @@
       "filterText": "false",
       "insertText": "false",
       "insertTextFormat": "Snippet"
+    },
+    {
+      "label": "ballerina/lang.test",
+      "kind": "Module",
+      "detail": "Module",
+      "sortText": "C",
+      "insertText": "test",
+      "insertTextFormat": "Snippet",
+      "additionalTextEdits": [
+        {
+          "range": {
+            "start": {
+              "line": 0,
+              "character": 0
+            },
+            "end": {
+              "line": 0,
+              "character": 0
+            }
+          },
+          "newText": "import ballerina/lang.test;\n"
+        }
+      ]
     },
     {
       "label": "ballerina/lang.array",
@@ -474,6 +483,75 @@
       ]
     },
     {
+      "label": "ballerina/jballerina.java",
+      "kind": "Module",
+      "detail": "Module",
+      "sortText": "C",
+      "insertText": "java",
+      "insertTextFormat": "Snippet",
+      "additionalTextEdits": [
+        {
+          "range": {
+            "start": {
+              "line": 0,
+              "character": 0
+            },
+            "end": {
+              "line": 0,
+              "character": 0
+            }
+          },
+          "newText": "import ballerina/jballerina.java;\n"
+        }
+      ]
+    },
+    {
+      "label": "ballerina/lang.value",
+      "kind": "Module",
+      "detail": "Module",
+      "sortText": "C",
+      "insertText": "value",
+      "insertTextFormat": "Snippet",
+      "additionalTextEdits": [
+        {
+          "range": {
+            "start": {
+              "line": 0,
+              "character": 0
+            },
+            "end": {
+              "line": 0,
+              "character": 0
+            }
+          },
+          "newText": "import ballerina/lang.value;\n"
+        }
+      ]
+    },
+    {
+      "label": "ballerina/module1",
+      "kind": "Module",
+      "detail": "Module",
+      "sortText": "C",
+      "insertText": "module1",
+      "insertTextFormat": "Snippet",
+      "additionalTextEdits": [
+        {
+          "range": {
+            "start": {
+              "line": 0,
+              "character": 0
+            },
+            "end": {
+              "line": 0,
+              "character": 0
+            }
+          },
+          "newText": "import ballerina/module1;\n"
+        }
+      ]
+    },
+    {
       "label": "ballerina/lang.runtime",
       "kind": "Module",
       "detail": "Module",
@@ -497,98 +575,6 @@
       ]
     },
     {
-      "label": "ballerina/module1",
-      "kind": "Module",
-      "detail": "Module",
-      "sortText": "C",
-      "insertText": "module1",
-      "insertTextFormat": "Snippet",
-      "additionalTextEdits": [
-        {
-          "range": {
-            "start": {
-              "line": 0,
-              "character": 0
-            },
-            "end": {
-              "line": 0,
-              "character": 0
-            }
-          },
-          "newText": "import ballerina/module1;\n"
-        }
-      ]
-    },
-    {
-      "label": "ballerina/lang.test",
-      "kind": "Module",
-      "detail": "Module",
-      "sortText": "C",
-      "insertText": "test",
-      "insertTextFormat": "Snippet",
-      "additionalTextEdits": [
-        {
-          "range": {
-            "start": {
-              "line": 0,
-              "character": 0
-            },
-            "end": {
-              "line": 0,
-              "character": 0
-            }
-          },
-          "newText": "import ballerina/lang.test;\n"
-        }
-      ]
-    },
-    {
-      "label": "ballerina/jballerina.java",
-      "kind": "Module",
-      "detail": "Module",
-      "sortText": "C",
-      "insertText": "java",
-      "insertTextFormat": "Snippet",
-      "additionalTextEdits": [
-        {
-          "range": {
-            "start": {
-              "line": 0,
-              "character": 0
-            },
-            "end": {
-              "line": 0,
-              "character": 0
-            }
-          },
-          "newText": "import ballerina/jballerina.java;\n"
-        }
-      ]
-    },
-    {
-      "label": "ballerina/lang.value",
-      "kind": "Module",
-      "detail": "Module",
-      "sortText": "C",
-      "insertText": "value",
-      "insertTextFormat": "Snippet",
-      "additionalTextEdits": [
-        {
-          "range": {
-            "start": {
-              "line": 0,
-              "character": 0
-            },
-            "end": {
-              "line": 0,
-              "character": 0
-            }
-          },
-          "newText": "import ballerina/lang.value;\n"
-        }
-      ]
-    },
-    {
       "label": "boolean",
       "kind": "Unit",
       "detail": "type",
