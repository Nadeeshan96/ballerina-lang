--- conflicted
+++ resolved
@@ -6,22 +6,11 @@
   "source": "typedesc_context/source/map_typedesc1.bal",
   "items": [
     {
-<<<<<<< HEAD
-      "label": "'error",
-      "kind": "Event",
-      "detail": "Error",
-      "documentation": {
-        "left": "Default error type.\nThe type parameter is for the error detail type. It's constrained to Cloneable type."
-      },
-      "sortText": "ABL",
-      "insertText": "'error",
-=======
       "label": "TEST_CONST",
       "kind": "TypeParameter",
       "detail": "Singleton",
       "sortText": "D",
       "insertText": "TEST_CONST",
->>>>>>> 1d67a1c0
       "insertTextFormat": "Snippet"
     },
     {
@@ -36,25 +25,10 @@
       "insertTextFormat": "Snippet"
     },
     {
-<<<<<<< HEAD
-      "label": "TEST_CONST",
-      "kind": "TypeParameter",
-      "detail": "Singleton",
-      "sortText": "AD",
-      "insertText": "TEST_CONST",
-      "insertTextFormat": "Snippet"
-    },
-    {
-      "label": "Thread",
-      "kind": "TypeParameter",
-      "detail": "Union",
-      "sortText": "ABN",
-=======
       "label": "Thread",
       "kind": "TypeParameter",
       "detail": "Union",
       "sortText": "BN",
->>>>>>> 1d67a1c0
       "insertText": "Thread",
       "insertTextFormat": "Snippet"
     },
@@ -203,16 +177,11 @@
       "insertTextFormat": "Snippet"
     },
     {
-      "label": "ballerina/lang.array",
-      "kind": "Module",
-      "detail": "Module",
-<<<<<<< HEAD
-      "sortText": "ACE",
-      "insertText": "array",
-=======
+      "label": "ballerina/lang.test",
+      "kind": "Module",
+      "detail": "Module",
       "sortText": "CE",
       "insertText": "test",
->>>>>>> 1d67a1c0
       "insertTextFormat": "Snippet",
       "additionalTextEdits": [
         {
@@ -226,21 +195,16 @@
               "character": 0
             }
           },
-          "newText": "import ballerina/lang.array;\n"
+          "newText": "import ballerina/lang.test;\n"
         }
       ]
     },
     {
-      "label": "ballerina/lang.runtime",
-      "kind": "Module",
-      "detail": "Module",
-<<<<<<< HEAD
-      "sortText": "ACE",
-      "insertText": "runtime",
-=======
+      "label": "ballerina/lang.array",
+      "kind": "Module",
+      "detail": "Module",
       "sortText": "CE",
       "insertText": "array",
->>>>>>> 1d67a1c0
       "insertTextFormat": "Snippet",
       "additionalTextEdits": [
         {
@@ -254,21 +218,16 @@
               "character": 0
             }
           },
-          "newText": "import ballerina/lang.runtime;\n"
+          "newText": "import ballerina/lang.array;\n"
         }
       ]
     },
     {
-      "label": "ballerina/lang.test",
-      "kind": "Module",
-      "detail": "Module",
-<<<<<<< HEAD
-      "sortText": "ACE",
-      "insertText": "test",
-=======
+      "label": "ballerina/jballerina.java",
+      "kind": "Module",
+      "detail": "Module",
       "sortText": "CF",
       "insertText": "java",
->>>>>>> 1d67a1c0
       "insertTextFormat": "Snippet",
       "additionalTextEdits": [
         {
@@ -282,21 +241,16 @@
               "character": 0
             }
           },
-          "newText": "import ballerina/lang.test;\n"
+          "newText": "import ballerina/jballerina.java;\n"
         }
       ]
     },
     {
-      "label": "ballerina/jballerina.java",
-      "kind": "Module",
-      "detail": "Module",
-<<<<<<< HEAD
-      "sortText": "ACF",
-      "insertText": "java",
-=======
+      "label": "ballerina/lang.value",
+      "kind": "Module",
+      "detail": "Module",
       "sortText": "CE",
       "insertText": "value",
->>>>>>> 1d67a1c0
       "insertTextFormat": "Snippet",
       "additionalTextEdits": [
         {
@@ -310,21 +264,16 @@
               "character": 0
             }
           },
-          "newText": "import ballerina/jballerina.java;\n"
+          "newText": "import ballerina/lang.value;\n"
         }
       ]
     },
     {
-      "label": "ballerina/lang.value",
-      "kind": "Module",
-      "detail": "Module",
-<<<<<<< HEAD
-      "sortText": "ACE",
-      "insertText": "value",
-=======
+      "label": "ballerina/lang.runtime",
+      "kind": "Module",
+      "detail": "Module",
       "sortText": "CE",
       "insertText": "runtime",
->>>>>>> 1d67a1c0
       "insertTextFormat": "Snippet",
       "additionalTextEdits": [
         {
@@ -338,7 +287,7 @@
               "character": 0
             }
           },
-          "newText": "import ballerina/lang.value;\n"
+          "newText": "import ballerina/lang.runtime;\n"
         }
       ]
     },
