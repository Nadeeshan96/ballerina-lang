{
  "position": {
    "line": 4,
    "character": 10
  },
  "source": "expression_context/source/fail_expr_ctx_source2.bal",
  "items": [
    {
      "label": "module1",
      "kind": "Module",
      "detail": "Module",
      "sortText": "O",
      "insertText": "module1",
      "insertTextFormat": "Snippet"
    },
    {
      "label": "ballerina/lang.array",
      "kind": "Module",
      "detail": "Module",
      "sortText": "R",
      "insertText": "array",
      "insertTextFormat": "Snippet",
      "additionalTextEdits": [
        {
          "range": {
            "start": {
              "line": 0,
              "character": 0
            },
            "end": {
              "line": 0,
              "character": 0
            }
          },
          "newText": "import ballerina/lang.array;\n"
        }
      ]
    },
    {
      "label": "ballerina/lang.runtime",
      "kind": "Module",
      "detail": "Module",
      "sortText": "R",
      "insertText": "runtime",
      "insertTextFormat": "Snippet",
      "additionalTextEdits": [
        {
          "range": {
            "start": {
              "line": 0,
              "character": 0
            },
            "end": {
              "line": 0,
              "character": 0
            }
          },
          "newText": "import ballerina/lang.runtime;\n"
        }
      ]
    },
    {
      "label": "ballerina/lang.test",
      "kind": "Module",
      "detail": "Module",
      "sortText": "R",
      "insertText": "test",
      "insertTextFormat": "Snippet",
      "additionalTextEdits": [
        {
          "range": {
            "start": {
              "line": 0,
              "character": 0
            },
            "end": {
              "line": 0,
              "character": 0
            }
          },
          "newText": "import ballerina/lang.test;\n"
        }
      ]
    },
    {
      "label": "ballerina/jballerina.java",
      "kind": "Module",
      "detail": "Module",
      "sortText": "R",
      "insertText": "java",
      "insertTextFormat": "Snippet",
      "additionalTextEdits": [
        {
          "range": {
            "start": {
              "line": 0,
              "character": 0
            },
            "end": {
              "line": 0,
              "character": 0
            }
          },
          "newText": "import ballerina/jballerina.java;\n"
        }
      ]
    },
    {
      "label": "ballerina/lang.value",
      "kind": "Module",
      "detail": "Module",
      "sortText": "R",
      "insertText": "value",
      "insertTextFormat": "Snippet",
      "additionalTextEdits": [
        {
          "range": {
            "start": {
              "line": 0,
              "character": 0
            },
            "end": {
              "line": 0,
              "character": 0
            }
          },
          "newText": "import ballerina/lang.value;\n"
        }
      ]
    },
    {
      "label": "boolean",
      "kind": "Unit",
      "detail": "type",
      "sortText": "R",
      "insertText": "boolean",
      "insertTextFormat": "Snippet"
    },
    {
      "label": "decimal",
      "kind": "Unit",
      "detail": "type",
      "sortText": "R",
      "insertText": "decimal",
      "insertTextFormat": "Snippet"
    },
    {
      "label": "error",
      "kind": "Unit",
      "detail": "type",
      "sortText": "R",
      "insertText": "error",
      "insertTextFormat": "Snippet"
    },
    {
      "label": "float",
      "kind": "Unit",
      "detail": "type",
      "sortText": "R",
      "insertText": "float",
      "insertTextFormat": "Snippet"
    },
    {
      "label": "future",
      "kind": "Unit",
      "detail": "type",
      "sortText": "R",
      "insertText": "future",
      "insertTextFormat": "Snippet"
    },
    {
      "label": "int",
      "kind": "Unit",
      "detail": "type",
      "sortText": "R",
      "insertText": "int",
      "insertTextFormat": "Snippet"
    },
    {
      "label": "map",
      "kind": "Unit",
      "detail": "type",
      "sortText": "R",
      "insertText": "map",
      "insertTextFormat": "Snippet"
    },
    {
      "label": "object",
      "kind": "Unit",
      "detail": "type",
      "sortText": "R",
      "insertText": "object",
      "insertTextFormat": "Snippet"
    },
    {
      "label": "stream",
      "kind": "Unit",
      "detail": "type",
      "sortText": "R",
      "insertText": "stream",
      "insertTextFormat": "Snippet"
    },
    {
      "label": "string",
      "kind": "Unit",
      "detail": "type",
      "sortText": "R",
      "insertText": "string",
      "insertTextFormat": "Snippet"
    },
    {
      "label": "table",
      "kind": "Unit",
      "detail": "type",
      "sortText": "R",
      "insertText": "table",
      "insertTextFormat": "Snippet"
    },
    {
      "label": "transaction",
      "kind": "Unit",
      "detail": "type",
      "sortText": "R",
      "insertText": "transaction",
      "insertTextFormat": "Snippet"
    },
    {
      "label": "typedesc",
      "kind": "Unit",
      "detail": "type",
      "sortText": "R",
      "insertText": "typedesc",
      "insertTextFormat": "Snippet"
    },
    {
      "label": "xml",
      "kind": "Unit",
      "detail": "type",
      "sortText": "R",
      "insertText": "xml",
      "insertTextFormat": "Snippet"
    },
    {
      "label": "service",
      "kind": "Keyword",
      "detail": "Keyword",
      "sortText": "Q",
      "filterText": "service",
      "insertText": "service",
      "insertTextFormat": "Snippet"
    },
    {
      "label": "new",
      "kind": "Keyword",
      "detail": "Keyword",
      "sortText": "Q",
      "filterText": "new",
      "insertText": "new ",
      "insertTextFormat": "Snippet"
    },
    {
      "label": "isolated",
      "kind": "Keyword",
      "detail": "Keyword",
      "sortText": "Q",
      "filterText": "isolated",
      "insertText": "isolated ",
      "insertTextFormat": "Snippet"
    },
    {
      "label": "transactional",
      "kind": "Keyword",
      "detail": "Keyword",
      "sortText": "Q",
      "filterText": "transactional",
      "insertText": "transactional",
      "insertTextFormat": "Snippet"
    },
    {
      "label": "function",
      "kind": "Keyword",
      "detail": "Keyword",
      "sortText": "Q",
      "filterText": "function",
      "insertText": "function ",
      "insertTextFormat": "Snippet"
    },
    {
      "label": "let",
      "kind": "Keyword",
      "detail": "Keyword",
      "sortText": "Q",
      "filterText": "let",
      "insertText": "let",
      "insertTextFormat": "Snippet"
    },
    {
      "label": "typeof",
      "kind": "Keyword",
      "detail": "Keyword",
      "sortText": "Q",
      "filterText": "typeof",
      "insertText": "typeof ",
      "insertTextFormat": "Snippet"
    },
    {
      "label": "trap",
      "kind": "Keyword",
      "detail": "Keyword",
      "sortText": "Q",
      "filterText": "trap",
      "insertText": "trap",
      "insertTextFormat": "Snippet"
    },
    {
      "label": "client",
      "kind": "Keyword",
      "detail": "Keyword",
      "sortText": "Q",
      "filterText": "client",
      "insertText": "client ",
      "insertTextFormat": "Snippet"
    },
    {
      "label": "object",
      "kind": "Keyword",
      "detail": "Keyword",
      "sortText": "Q",
      "filterText": "object",
      "insertText": "object ",
      "insertTextFormat": "Snippet"
    },
    {
      "label": "true",
      "kind": "Keyword",
      "detail": "Keyword",
      "sortText": "Q",
      "filterText": "true",
      "insertText": "true",
      "insertTextFormat": "Snippet"
    },
    {
      "label": "false",
      "kind": "Keyword",
      "detail": "Keyword",
      "sortText": "Q",
      "filterText": "false",
      "insertText": "false",
      "insertTextFormat": "Snippet"
    },
    {
      "label": "check",
      "kind": "Keyword",
      "detail": "Keyword",
      "sortText": "Q",
      "filterText": "check",
      "insertText": "check ",
      "insertTextFormat": "Snippet"
    },
    {
      "label": "checkpanic",
      "kind": "Keyword",
      "detail": "Keyword",
      "sortText": "Q",
      "filterText": "checkpanic",
      "insertText": "checkpanic ",
      "insertTextFormat": "Snippet"
    },
    {
      "label": "is",
      "kind": "Keyword",
      "detail": "Keyword",
      "sortText": "Q",
      "filterText": "is",
      "insertText": "is",
      "insertTextFormat": "Snippet"
    },
    {
      "label": "error constructor",
      "kind": "Snippet",
      "detail": "Snippet",
      "sortText": "P",
      "filterText": "error",
      "insertText": "error(\"${1}\")",
      "insertTextFormat": "Snippet"
    },
    {
      "label": "object constructor",
      "kind": "Snippet",
      "detail": "Snippet",
      "sortText": "P",
      "filterText": "object",
      "insertText": "object {${1}}",
      "insertTextFormat": "Snippet"
    },
    {
      "label": "base16",
      "kind": "Snippet",
      "detail": "Snippet",
      "sortText": "P",
      "filterText": "base16",
      "insertText": "base16 `${1}`",
      "insertTextFormat": "Snippet"
    },
    {
      "label": "base64",
      "kind": "Snippet",
      "detail": "Snippet",
      "sortText": "P",
      "filterText": "base64",
      "insertText": "base64 `${1}`",
      "insertTextFormat": "Snippet"
    },
    {
      "label": "from",
      "kind": "Keyword",
      "detail": "Keyword",
      "sortText": "Q",
      "filterText": "from",
      "insertText": "from ",
      "insertTextFormat": "Snippet"
    },
    {
<<<<<<< HEAD
      "label": "'error",
      "kind": "Event",
      "detail": "Error",
      "documentation": {
        "left": "Default error type.\nThe type parameter is for the error detail type. It's constrained to Cloneable type."
      },
      "sortText": "L",
      "insertText": "'error",
=======
      "label": "TestObject1",
      "kind": "Interface",
      "detail": "Object",
      "sortText": "K",
      "insertText": "TestObject1",
      "insertTextFormat": "Snippet"
    },
    {
      "label": "TestObject2",
      "kind": "Interface",
      "detail": "Object",
      "sortText": "K",
      "insertText": "TestObject2",
>>>>>>> 1d67a1c0
      "insertTextFormat": "Snippet"
    },
    {
      "label": "Thread",
      "kind": "TypeParameter",
      "detail": "Union",
      "sortText": "N",
      "insertText": "Thread",
      "insertTextFormat": "Snippet"
    },
    {
<<<<<<< HEAD
      "label": "StrandData",
      "kind": "Struct",
      "detail": "Record",
      "documentation": {
        "left": "Describes Strand execution details for the runtime.\n"
      },
      "sortText": "M",
      "insertText": "StrandData",
      "insertTextFormat": "Snippet"
    },
    {
=======
>>>>>>> 1d67a1c0
      "label": "testNewFunction()",
      "kind": "Function",
      "detail": "()",
      "documentation": {
        "right": {
          "kind": "markdown",
          "value": "**Package:** _._  \n  \n  \n"
        }
      },
      "sortText": "C",
      "filterText": "testNewFunction",
      "insertText": "testNewFunction()",
      "insertTextFormat": "Snippet"
    },
    {
<<<<<<< HEAD
      "label": "TestObject1",
      "kind": "Interface",
      "detail": "Object",
      "sortText": "K",
      "insertText": "TestObject1",
      "insertTextFormat": "Snippet"
    },
    {
      "label": "TestObject2",
      "kind": "Interface",
      "detail": "Object",
      "sortText": "K",
      "insertText": "TestObject2",
=======
      "label": "StrandData",
      "kind": "Struct",
      "detail": "Record",
      "documentation": {
        "left": "Describes Strand execution details for the runtime.\n"
      },
      "sortText": "M",
      "insertText": "StrandData",
>>>>>>> 1d67a1c0
      "insertTextFormat": "Snippet"
    },
    {
      "label": "obj1",
      "kind": "Variable",
      "detail": "TestObject1",
      "sortText": "B",
      "insertText": "obj1",
      "insertTextFormat": "Snippet"
    },
    {
      "label": "readonly",
      "kind": "Unit",
      "detail": "type",
      "sortText": "R",
      "insertText": "readonly",
      "insertTextFormat": "Snippet"
    },
    {
      "label": "handle",
      "kind": "Unit",
      "detail": "type",
      "sortText": "R",
      "insertText": "handle",
      "insertTextFormat": "Snippet"
    },
    {
      "label": "never",
      "kind": "Unit",
      "detail": "type",
      "sortText": "R",
      "insertText": "never",
      "insertTextFormat": "Snippet"
    },
    {
      "label": "json",
      "kind": "Unit",
      "detail": "type",
      "sortText": "R",
      "insertText": "json",
      "insertTextFormat": "Snippet"
    },
    {
      "label": "anydata",
      "kind": "Unit",
      "detail": "type",
      "sortText": "R",
      "insertText": "anydata",
      "insertTextFormat": "Snippet"
    },
    {
      "label": "any",
      "kind": "Unit",
      "detail": "type",
      "sortText": "R",
      "insertText": "any",
      "insertTextFormat": "Snippet"
    },
    {
      "label": "byte",
      "kind": "Unit",
      "detail": "type",
      "sortText": "R",
      "insertText": "byte",
      "insertTextFormat": "Snippet"
    }
  ]
}<|MERGE_RESOLUTION|>--- conflicted
+++ resolved
@@ -14,6 +14,29 @@
       "insertTextFormat": "Snippet"
     },
     {
+      "label": "ballerina/lang.test",
+      "kind": "Module",
+      "detail": "Module",
+      "sortText": "R",
+      "insertText": "test",
+      "insertTextFormat": "Snippet",
+      "additionalTextEdits": [
+        {
+          "range": {
+            "start": {
+              "line": 0,
+              "character": 0
+            },
+            "end": {
+              "line": 0,
+              "character": 0
+            }
+          },
+          "newText": "import ballerina/lang.test;\n"
+        }
+      ]
+    },
+    {
       "label": "ballerina/lang.array",
       "kind": "Module",
       "detail": "Module",
@@ -37,6 +60,52 @@
       ]
     },
     {
+      "label": "ballerina/jballerina.java",
+      "kind": "Module",
+      "detail": "Module",
+      "sortText": "R",
+      "insertText": "java",
+      "insertTextFormat": "Snippet",
+      "additionalTextEdits": [
+        {
+          "range": {
+            "start": {
+              "line": 0,
+              "character": 0
+            },
+            "end": {
+              "line": 0,
+              "character": 0
+            }
+          },
+          "newText": "import ballerina/jballerina.java;\n"
+        }
+      ]
+    },
+    {
+      "label": "ballerina/lang.value",
+      "kind": "Module",
+      "detail": "Module",
+      "sortText": "R",
+      "insertText": "value",
+      "insertTextFormat": "Snippet",
+      "additionalTextEdits": [
+        {
+          "range": {
+            "start": {
+              "line": 0,
+              "character": 0
+            },
+            "end": {
+              "line": 0,
+              "character": 0
+            }
+          },
+          "newText": "import ballerina/lang.value;\n"
+        }
+      ]
+    },
+    {
       "label": "ballerina/lang.runtime",
       "kind": "Module",
       "detail": "Module",
@@ -60,75 +129,6 @@
       ]
     },
     {
-      "label": "ballerina/lang.test",
-      "kind": "Module",
-      "detail": "Module",
-      "sortText": "R",
-      "insertText": "test",
-      "insertTextFormat": "Snippet",
-      "additionalTextEdits": [
-        {
-          "range": {
-            "start": {
-              "line": 0,
-              "character": 0
-            },
-            "end": {
-              "line": 0,
-              "character": 0
-            }
-          },
-          "newText": "import ballerina/lang.test;\n"
-        }
-      ]
-    },
-    {
-      "label": "ballerina/jballerina.java",
-      "kind": "Module",
-      "detail": "Module",
-      "sortText": "R",
-      "insertText": "java",
-      "insertTextFormat": "Snippet",
-      "additionalTextEdits": [
-        {
-          "range": {
-            "start": {
-              "line": 0,
-              "character": 0
-            },
-            "end": {
-              "line": 0,
-              "character": 0
-            }
-          },
-          "newText": "import ballerina/jballerina.java;\n"
-        }
-      ]
-    },
-    {
-      "label": "ballerina/lang.value",
-      "kind": "Module",
-      "detail": "Module",
-      "sortText": "R",
-      "insertText": "value",
-      "insertTextFormat": "Snippet",
-      "additionalTextEdits": [
-        {
-          "range": {
-            "start": {
-              "line": 0,
-              "character": 0
-            },
-            "end": {
-              "line": 0,
-              "character": 0
-            }
-          },
-          "newText": "import ballerina/lang.value;\n"
-        }
-      ]
-    },
-    {
       "label": "boolean",
       "kind": "Unit",
       "detail": "type",
@@ -421,16 +421,6 @@
       "insertTextFormat": "Snippet"
     },
     {
-<<<<<<< HEAD
-      "label": "'error",
-      "kind": "Event",
-      "detail": "Error",
-      "documentation": {
-        "left": "Default error type.\nThe type parameter is for the error detail type. It's constrained to Cloneable type."
-      },
-      "sortText": "L",
-      "insertText": "'error",
-=======
       "label": "TestObject1",
       "kind": "Interface",
       "detail": "Object",
@@ -444,7 +434,6 @@
       "detail": "Object",
       "sortText": "K",
       "insertText": "TestObject2",
->>>>>>> 1d67a1c0
       "insertTextFormat": "Snippet"
     },
     {
@@ -456,20 +445,6 @@
       "insertTextFormat": "Snippet"
     },
     {
-<<<<<<< HEAD
-      "label": "StrandData",
-      "kind": "Struct",
-      "detail": "Record",
-      "documentation": {
-        "left": "Describes Strand execution details for the runtime.\n"
-      },
-      "sortText": "M",
-      "insertText": "StrandData",
-      "insertTextFormat": "Snippet"
-    },
-    {
-=======
->>>>>>> 1d67a1c0
       "label": "testNewFunction()",
       "kind": "Function",
       "detail": "()",
@@ -485,21 +460,6 @@
       "insertTextFormat": "Snippet"
     },
     {
-<<<<<<< HEAD
-      "label": "TestObject1",
-      "kind": "Interface",
-      "detail": "Object",
-      "sortText": "K",
-      "insertText": "TestObject1",
-      "insertTextFormat": "Snippet"
-    },
-    {
-      "label": "TestObject2",
-      "kind": "Interface",
-      "detail": "Object",
-      "sortText": "K",
-      "insertText": "TestObject2",
-=======
       "label": "StrandData",
       "kind": "Struct",
       "detail": "Record",
@@ -508,7 +468,6 @@
       },
       "sortText": "M",
       "insertText": "StrandData",
->>>>>>> 1d67a1c0
       "insertTextFormat": "Snippet"
     },
     {
