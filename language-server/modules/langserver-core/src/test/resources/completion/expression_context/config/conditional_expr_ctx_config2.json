{
  "position": {
    "line": 4,
    "character": 20
  },
  "source": "expression_context/source/conditional_expr_ctx_source2.bal",
  "items": [
    {
      "label": "module1",
      "kind": "Module",
      "detail": "Module",
      "insertText": "module1",
      "insertTextFormat": "Snippet"
    },
    {
<<<<<<< HEAD
      "label": "ballerina/lang.array",
      "kind": "Module",
      "detail": "Module",
      "insertText": "array",
=======
      "label": "ballerina/lang.test",
      "kind": "Module",
      "detail": "Module",
      "insertText": "test",
>>>>>>> 1d67a1c0
      "insertTextFormat": "Snippet",
      "additionalTextEdits": [
        {
          "range": {
            "start": {
              "line": 0,
              "character": 0
            },
            "end": {
              "line": 0,
              "character": 0
            }
          },
<<<<<<< HEAD
          "newText": "import ballerina/lang.array;\n"
=======
          "newText": "import ballerina/lang.test;\n"
>>>>>>> 1d67a1c0
        }
      ]
    },
    {
      "label": "ballerina/lang.runtime",
      "kind": "Module",
      "detail": "Module",
      "insertText": "runtime",
      "insertTextFormat": "Snippet",
      "additionalTextEdits": [
        {
          "range": {
            "start": {
              "line": 0,
              "character": 0
            },
            "end": {
              "line": 0,
              "character": 0
            }
          },
          "newText": "import ballerina/lang.runtime;\n"
        }
      ]
    },
    {
<<<<<<< HEAD
      "label": "ballerina/lang.test",
      "kind": "Module",
      "detail": "Module",
      "insertText": "test",
=======
      "label": "ballerina/jballerina.java",
      "kind": "Module",
      "detail": "Module",
      "insertText": "java",
>>>>>>> 1d67a1c0
      "insertTextFormat": "Snippet",
      "additionalTextEdits": [
        {
          "range": {
            "start": {
              "line": 0,
              "character": 0
            },
            "end": {
              "line": 0,
              "character": 0
            }
          },
<<<<<<< HEAD
          "newText": "import ballerina/lang.test;\n"
        }
      ]
    },
    {
      "label": "ballerina/jballerina.java",
      "kind": "Module",
      "detail": "Module",
      "insertText": "java",
=======
          "newText": "import ballerina/jballerina.java;\n"
        }
      ]
    },
    {
      "label": "ballerina/lang.value",
      "kind": "Module",
      "detail": "Module",
      "insertText": "value",
>>>>>>> 1d67a1c0
      "insertTextFormat": "Snippet",
      "additionalTextEdits": [
        {
          "range": {
            "start": {
              "line": 0,
              "character": 0
            },
            "end": {
              "line": 0,
              "character": 0
            }
          },
<<<<<<< HEAD
          "newText": "import ballerina/jballerina.java;\n"
        }
      ]
    },
    {
      "label": "ballerina/lang.value",
      "kind": "Module",
      "detail": "Module",
      "insertText": "value",
=======
          "newText": "import ballerina/lang.value;\n"
        }
      ]
    },
    {
      "label": "ballerina/lang.runtime",
      "kind": "Module",
      "detail": "Module",
      "insertText": "runtime",
>>>>>>> 1d67a1c0
      "insertTextFormat": "Snippet",
      "additionalTextEdits": [
        {
          "range": {
            "start": {
              "line": 0,
              "character": 0
            },
            "end": {
              "line": 0,
              "character": 0
            }
          },
<<<<<<< HEAD
          "newText": "import ballerina/lang.value;\n"
=======
          "newText": "import ballerina/lang.runtime;\n"
>>>>>>> 1d67a1c0
        }
      ]
    },
    {
      "label": "boolean",
      "kind": "Unit",
      "detail": "type",
      "insertText": "boolean",
      "insertTextFormat": "Snippet"
    },
    {
      "label": "decimal",
      "kind": "Unit",
      "detail": "type",
      "insertText": "decimal",
      "insertTextFormat": "Snippet"
    },
    {
      "label": "error",
      "kind": "Unit",
      "detail": "type",
      "insertText": "error",
      "insertTextFormat": "Snippet"
    },
    {
      "label": "float",
      "kind": "Unit",
      "detail": "type",
      "insertText": "float",
      "insertTextFormat": "Snippet"
    },
    {
      "label": "future",
      "kind": "Unit",
      "detail": "type",
      "insertText": "future",
      "insertTextFormat": "Snippet"
    },
    {
      "label": "int",
      "kind": "Unit",
      "detail": "type",
      "insertText": "int",
      "insertTextFormat": "Snippet"
    },
    {
      "label": "map",
      "kind": "Unit",
      "detail": "type",
      "insertText": "map",
      "insertTextFormat": "Snippet"
    },
    {
      "label": "object",
      "kind": "Unit",
      "detail": "type",
      "insertText": "object",
      "insertTextFormat": "Snippet"
    },
    {
      "label": "stream",
      "kind": "Unit",
      "detail": "type",
      "insertText": "stream",
      "insertTextFormat": "Snippet"
    },
    {
      "label": "string",
      "kind": "Unit",
      "detail": "type",
      "insertText": "string",
      "insertTextFormat": "Snippet"
    },
    {
      "label": "table",
      "kind": "Unit",
      "detail": "type",
      "insertText": "table",
      "insertTextFormat": "Snippet"
    },
    {
      "label": "transaction",
      "kind": "Unit",
      "detail": "type",
      "insertText": "transaction",
      "insertTextFormat": "Snippet"
    },
    {
      "label": "typedesc",
      "kind": "Unit",
      "detail": "type",
      "insertText": "typedesc",
      "insertTextFormat": "Snippet"
    },
    {
      "label": "xml",
      "kind": "Unit",
      "detail": "type",
      "insertText": "xml",
      "insertTextFormat": "Snippet"
    },
    {
      "label": "service",
      "kind": "Keyword",
      "detail": "Keyword",
      "filterText": "service",
      "insertText": "service",
      "insertTextFormat": "Snippet"
    },
    {
      "label": "new",
      "kind": "Keyword",
      "detail": "Keyword",
      "filterText": "new",
      "insertText": "new ",
      "insertTextFormat": "Snippet"
    },
    {
      "label": "isolated",
      "kind": "Keyword",
      "detail": "Keyword",
      "filterText": "isolated",
      "insertText": "isolated ",
      "insertTextFormat": "Snippet"
    },
    {
      "label": "transactional",
      "kind": "Keyword",
      "detail": "Keyword",
      "filterText": "transactional",
      "insertText": "transactional",
      "insertTextFormat": "Snippet"
    },
    {
      "label": "function",
      "kind": "Keyword",
      "detail": "Keyword",
      "filterText": "function",
      "insertText": "function ",
      "insertTextFormat": "Snippet"
    },
    {
      "label": "let",
      "kind": "Keyword",
      "detail": "Keyword",
      "filterText": "let",
      "insertText": "let",
      "insertTextFormat": "Snippet"
    },
    {
      "label": "typeof",
      "kind": "Keyword",
      "detail": "Keyword",
      "filterText": "typeof",
      "insertText": "typeof ",
      "insertTextFormat": "Snippet"
    },
    {
      "label": "trap",
      "kind": "Keyword",
      "detail": "Keyword",
      "filterText": "trap",
      "insertText": "trap",
      "insertTextFormat": "Snippet"
    },
    {
      "label": "client",
      "kind": "Keyword",
      "detail": "Keyword",
      "filterText": "client",
      "insertText": "client ",
      "insertTextFormat": "Snippet"
    },
    {
      "label": "object",
      "kind": "Keyword",
      "detail": "Keyword",
      "filterText": "object",
      "insertText": "object ",
      "insertTextFormat": "Snippet"
    },
    {
      "label": "true",
      "kind": "Keyword",
      "detail": "Keyword",
      "filterText": "true",
      "insertText": "true",
      "insertTextFormat": "Snippet"
    },
    {
      "label": "false",
      "kind": "Keyword",
      "detail": "Keyword",
      "filterText": "false",
      "insertText": "false",
      "insertTextFormat": "Snippet"
    },
    {
      "label": "check",
      "kind": "Keyword",
      "detail": "Keyword",
      "filterText": "check",
      "insertText": "check ",
      "insertTextFormat": "Snippet"
    },
    {
      "label": "checkpanic",
      "kind": "Keyword",
      "detail": "Keyword",
      "filterText": "checkpanic",
      "insertText": "checkpanic ",
      "insertTextFormat": "Snippet"
    },
    {
      "label": "is",
      "kind": "Keyword",
      "detail": "Keyword",
      "filterText": "is",
      "insertText": "is",
      "insertTextFormat": "Snippet"
    },
    {
      "label": "error constructor",
      "kind": "Snippet",
      "detail": "Snippet",
      "filterText": "error",
      "insertText": "error(\"${1}\")",
      "insertTextFormat": "Snippet"
    },
    {
      "label": "object constructor",
      "kind": "Snippet",
      "detail": "Snippet",
      "filterText": "object",
      "insertText": "object {${1}}",
      "insertTextFormat": "Snippet"
    },
    {
      "label": "base16",
      "kind": "Snippet",
      "detail": "Snippet",
      "filterText": "base16",
      "insertText": "base16 `${1}`",
      "insertTextFormat": "Snippet"
    },
    {
      "label": "base64",
      "kind": "Snippet",
      "detail": "Snippet",
      "filterText": "base64",
      "insertText": "base64 `${1}`",
      "insertTextFormat": "Snippet"
    },
    {
      "label": "from",
      "kind": "Keyword",
      "detail": "Keyword",
      "filterText": "from",
      "insertText": "from ",
      "insertTextFormat": "Snippet"
    },
    {
<<<<<<< HEAD
      "label": "'error",
      "kind": "Event",
      "detail": "Error",
      "documentation": {
        "left": "Default error type.\nThe type parameter is for the error detail type. It's constrained to Cloneable type."
      },
      "insertText": "'error",
=======
      "label": "Thread",
      "kind": "TypeParameter",
      "detail": "Union",
      "insertText": "Thread",
>>>>>>> 1d67a1c0
      "insertTextFormat": "Snippet"
    },
    {
      "label": "name()",
      "kind": "Function",
      "detail": "()",
      "documentation": {
        "right": {
          "kind": "markdown",
          "value": "**Package:** _._  \n  \n  \n"
        }
      },
      "filterText": "name",
      "insertText": "name()",
      "insertTextFormat": "Snippet"
    },
    {
      "label": "Thread",
      "kind": "TypeParameter",
      "detail": "Union",
      "insertText": "Thread",
      "insertTextFormat": "Snippet"
    },
    {
      "label": "StrandData",
      "kind": "Struct",
      "detail": "Record",
      "documentation": {
        "left": "Describes Strand execution details for the runtime.\n"
      },
      "insertText": "StrandData",
      "insertTextFormat": "Snippet"
    },
    {
<<<<<<< HEAD
      "label": "n",
      "kind": "Variable",
      "detail": "int",
      "insertText": "n",
      "insertTextFormat": "Snippet"
    },
    {
      "label": "flag",
      "kind": "Variable",
      "detail": "boolean",
      "insertText": "flag",
=======
      "label": "flag",
      "kind": "Variable",
      "detail": "boolean",
      "insertText": "flag",
      "insertTextFormat": "Snippet"
    },
    {
      "label": "n",
      "kind": "Variable",
      "detail": "int",
      "insertText": "n",
>>>>>>> 1d67a1c0
      "insertTextFormat": "Snippet"
    },
    {
      "label": "readonly",
      "kind": "Unit",
      "detail": "type",
      "insertText": "readonly",
      "insertTextFormat": "Snippet"
    },
    {
      "label": "handle",
      "kind": "Unit",
      "detail": "type",
      "insertText": "handle",
      "insertTextFormat": "Snippet"
    },
    {
      "label": "never",
      "kind": "Unit",
      "detail": "type",
      "insertText": "never",
      "insertTextFormat": "Snippet"
    },
    {
      "label": "json",
      "kind": "Unit",
      "detail": "type",
      "insertText": "json",
      "insertTextFormat": "Snippet"
    },
    {
      "label": "anydata",
      "kind": "Unit",
      "detail": "type",
      "insertText": "anydata",
      "insertTextFormat": "Snippet"
    },
    {
      "label": "any",
      "kind": "Unit",
      "detail": "type",
      "insertText": "any",
      "insertTextFormat": "Snippet"
    },
    {
      "label": "byte",
      "kind": "Unit",
      "detail": "type",
      "insertText": "byte",
      "insertTextFormat": "Snippet"
    }
  ]
}<|MERGE_RESOLUTION|>--- conflicted
+++ resolved
@@ -13,17 +13,10 @@
       "insertTextFormat": "Snippet"
     },
     {
-<<<<<<< HEAD
-      "label": "ballerina/lang.array",
-      "kind": "Module",
-      "detail": "Module",
-      "insertText": "array",
-=======
       "label": "ballerina/lang.test",
       "kind": "Module",
       "detail": "Module",
       "insertText": "test",
->>>>>>> 1d67a1c0
       "insertTextFormat": "Snippet",
       "additionalTextEdits": [
         {
@@ -37,11 +30,73 @@
               "character": 0
             }
           },
-<<<<<<< HEAD
+          "newText": "import ballerina/lang.test;\n"
+        }
+      ]
+    },
+    {
+      "label": "ballerina/lang.array",
+      "kind": "Module",
+      "detail": "Module",
+      "insertText": "array",
+      "insertTextFormat": "Snippet",
+      "additionalTextEdits": [
+        {
+          "range": {
+            "start": {
+              "line": 0,
+              "character": 0
+            },
+            "end": {
+              "line": 0,
+              "character": 0
+            }
+          },
           "newText": "import ballerina/lang.array;\n"
-=======
-          "newText": "import ballerina/lang.test;\n"
->>>>>>> 1d67a1c0
+        }
+      ]
+    },
+    {
+      "label": "ballerina/jballerina.java",
+      "kind": "Module",
+      "detail": "Module",
+      "insertText": "java",
+      "insertTextFormat": "Snippet",
+      "additionalTextEdits": [
+        {
+          "range": {
+            "start": {
+              "line": 0,
+              "character": 0
+            },
+            "end": {
+              "line": 0,
+              "character": 0
+            }
+          },
+          "newText": "import ballerina/jballerina.java;\n"
+        }
+      ]
+    },
+    {
+      "label": "ballerina/lang.value",
+      "kind": "Module",
+      "detail": "Module",
+      "insertText": "value",
+      "insertTextFormat": "Snippet",
+      "additionalTextEdits": [
+        {
+          "range": {
+            "start": {
+              "line": 0,
+              "character": 0
+            },
+            "end": {
+              "line": 0,
+              "character": 0
+            }
+          },
+          "newText": "import ballerina/lang.value;\n"
         }
       ]
     },
@@ -68,107 +123,6 @@
       ]
     },
     {
-<<<<<<< HEAD
-      "label": "ballerina/lang.test",
-      "kind": "Module",
-      "detail": "Module",
-      "insertText": "test",
-=======
-      "label": "ballerina/jballerina.java",
-      "kind": "Module",
-      "detail": "Module",
-      "insertText": "java",
->>>>>>> 1d67a1c0
-      "insertTextFormat": "Snippet",
-      "additionalTextEdits": [
-        {
-          "range": {
-            "start": {
-              "line": 0,
-              "character": 0
-            },
-            "end": {
-              "line": 0,
-              "character": 0
-            }
-          },
-<<<<<<< HEAD
-          "newText": "import ballerina/lang.test;\n"
-        }
-      ]
-    },
-    {
-      "label": "ballerina/jballerina.java",
-      "kind": "Module",
-      "detail": "Module",
-      "insertText": "java",
-=======
-          "newText": "import ballerina/jballerina.java;\n"
-        }
-      ]
-    },
-    {
-      "label": "ballerina/lang.value",
-      "kind": "Module",
-      "detail": "Module",
-      "insertText": "value",
->>>>>>> 1d67a1c0
-      "insertTextFormat": "Snippet",
-      "additionalTextEdits": [
-        {
-          "range": {
-            "start": {
-              "line": 0,
-              "character": 0
-            },
-            "end": {
-              "line": 0,
-              "character": 0
-            }
-          },
-<<<<<<< HEAD
-          "newText": "import ballerina/jballerina.java;\n"
-        }
-      ]
-    },
-    {
-      "label": "ballerina/lang.value",
-      "kind": "Module",
-      "detail": "Module",
-      "insertText": "value",
-=======
-          "newText": "import ballerina/lang.value;\n"
-        }
-      ]
-    },
-    {
-      "label": "ballerina/lang.runtime",
-      "kind": "Module",
-      "detail": "Module",
-      "insertText": "runtime",
->>>>>>> 1d67a1c0
-      "insertTextFormat": "Snippet",
-      "additionalTextEdits": [
-        {
-          "range": {
-            "start": {
-              "line": 0,
-              "character": 0
-            },
-            "end": {
-              "line": 0,
-              "character": 0
-            }
-          },
-<<<<<<< HEAD
-          "newText": "import ballerina/lang.value;\n"
-=======
-          "newText": "import ballerina/lang.runtime;\n"
->>>>>>> 1d67a1c0
-        }
-      ]
-    },
-    {
       "label": "boolean",
       "kind": "Unit",
       "detail": "type",
@@ -427,20 +381,10 @@
       "insertTextFormat": "Snippet"
     },
     {
-<<<<<<< HEAD
-      "label": "'error",
-      "kind": "Event",
-      "detail": "Error",
-      "documentation": {
-        "left": "Default error type.\nThe type parameter is for the error detail type. It's constrained to Cloneable type."
-      },
-      "insertText": "'error",
-=======
       "label": "Thread",
       "kind": "TypeParameter",
       "detail": "Union",
       "insertText": "Thread",
->>>>>>> 1d67a1c0
       "insertTextFormat": "Snippet"
     },
     {
@@ -458,13 +402,6 @@
       "insertTextFormat": "Snippet"
     },
     {
-      "label": "Thread",
-      "kind": "TypeParameter",
-      "detail": "Union",
-      "insertText": "Thread",
-      "insertTextFormat": "Snippet"
-    },
-    {
       "label": "StrandData",
       "kind": "Struct",
       "detail": "Record",
@@ -475,7 +412,13 @@
       "insertTextFormat": "Snippet"
     },
     {
-<<<<<<< HEAD
+      "label": "flag",
+      "kind": "Variable",
+      "detail": "boolean",
+      "insertText": "flag",
+      "insertTextFormat": "Snippet"
+    },
+    {
       "label": "n",
       "kind": "Variable",
       "detail": "int",
@@ -483,26 +426,6 @@
       "insertTextFormat": "Snippet"
     },
     {
-      "label": "flag",
-      "kind": "Variable",
-      "detail": "boolean",
-      "insertText": "flag",
-=======
-      "label": "flag",
-      "kind": "Variable",
-      "detail": "boolean",
-      "insertText": "flag",
-      "insertTextFormat": "Snippet"
-    },
-    {
-      "label": "n",
-      "kind": "Variable",
-      "detail": "int",
-      "insertText": "n",
->>>>>>> 1d67a1c0
-      "insertTextFormat": "Snippet"
-    },
-    {
       "label": "readonly",
       "kind": "Unit",
       "detail": "type",
