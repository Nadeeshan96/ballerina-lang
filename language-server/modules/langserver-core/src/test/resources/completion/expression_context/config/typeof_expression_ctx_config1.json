{
  "position": {
    "line": 3,
    "character": 25
  },
  "source": "expression_context/source/typeof_expression_ctx_source1.bal",
  "items": [
    {
      "label": "module1",
      "kind": "Module",
      "detail": "Module",
      "sortText": "O",
      "insertText": "module1",
      "insertTextFormat": "Snippet"
    },
    {
      "label": "ballerina/lang.array",
      "kind": "Module",
      "detail": "Module",
      "sortText": "R",
      "insertText": "array",
      "insertTextFormat": "Snippet",
      "additionalTextEdits": [
        {
          "range": {
            "start": {
              "line": 0,
              "character": 0
            },
            "end": {
              "line": 0,
              "character": 0
            }
          },
          "newText": "import ballerina/lang.array;\n"
        }
      ]
    },
    {
      "label": "ballerina/lang.runtime",
      "kind": "Module",
      "detail": "Module",
      "sortText": "R",
      "insertText": "runtime",
      "insertTextFormat": "Snippet",
      "additionalTextEdits": [
        {
          "range": {
            "start": {
              "line": 0,
              "character": 0
            },
            "end": {
              "line": 0,
              "character": 0
            }
          },
          "newText": "import ballerina/lang.runtime;\n"
        }
      ]
    },
    {
      "label": "ballerina/lang.test",
      "kind": "Module",
      "detail": "Module",
      "sortText": "R",
      "insertText": "test",
      "insertTextFormat": "Snippet",
      "additionalTextEdits": [
        {
          "range": {
            "start": {
              "line": 0,
              "character": 0
            },
            "end": {
              "line": 0,
              "character": 0
            }
          },
          "newText": "import ballerina/lang.test;\n"
        }
      ]
    },
    {
      "label": "ballerina/jballerina.java",
      "kind": "Module",
      "detail": "Module",
      "sortText": "R",
      "insertText": "java",
      "insertTextFormat": "Snippet",
      "additionalTextEdits": [
        {
          "range": {
            "start": {
              "line": 0,
              "character": 0
            },
            "end": {
              "line": 0,
              "character": 0
            }
          },
          "newText": "import ballerina/jballerina.java;\n"
        }
      ]
    },
    {
      "label": "ballerina/lang.value",
      "kind": "Module",
      "detail": "Module",
      "sortText": "R",
      "insertText": "value",
      "insertTextFormat": "Snippet",
      "additionalTextEdits": [
        {
          "range": {
            "start": {
              "line": 0,
              "character": 0
            },
            "end": {
              "line": 0,
              "character": 0
            }
          },
          "newText": "import ballerina/lang.value;\n"
        }
      ]
    },
    {
      "label": "boolean",
      "kind": "Unit",
      "detail": "type",
      "sortText": "R",
      "insertText": "boolean",
      "insertTextFormat": "Snippet"
    },
    {
      "label": "decimal",
      "kind": "Unit",
      "detail": "type",
      "sortText": "R",
      "insertText": "decimal",
      "insertTextFormat": "Snippet"
    },
    {
      "label": "error",
      "kind": "Unit",
      "detail": "type",
      "sortText": "R",
      "insertText": "error",
      "insertTextFormat": "Snippet"
    },
    {
      "label": "float",
      "kind": "Unit",
      "detail": "type",
      "sortText": "R",
      "insertText": "float",
      "insertTextFormat": "Snippet"
    },
    {
      "label": "future",
      "kind": "Unit",
      "detail": "type",
      "sortText": "R",
      "insertText": "future",
      "insertTextFormat": "Snippet"
    },
    {
      "label": "int",
      "kind": "Unit",
      "detail": "type",
      "sortText": "R",
      "insertText": "int",
      "insertTextFormat": "Snippet"
    },
    {
      "label": "map",
      "kind": "Unit",
      "detail": "type",
      "sortText": "R",
      "insertText": "map",
      "insertTextFormat": "Snippet"
    },
    {
      "label": "object",
      "kind": "Unit",
      "detail": "type",
      "sortText": "R",
      "insertText": "object",
      "insertTextFormat": "Snippet"
    },
    {
      "label": "stream",
      "kind": "Unit",
      "detail": "type",
      "sortText": "R",
      "insertText": "stream",
      "insertTextFormat": "Snippet"
    },
    {
      "label": "string",
      "kind": "Unit",
      "detail": "type",
      "sortText": "R",
      "insertText": "string",
      "insertTextFormat": "Snippet"
    },
    {
      "label": "table",
      "kind": "Unit",
      "detail": "type",
      "sortText": "R",
      "insertText": "table",
      "insertTextFormat": "Snippet"
    },
    {
      "label": "transaction",
      "kind": "Unit",
      "detail": "type",
      "sortText": "R",
      "insertText": "transaction",
      "insertTextFormat": "Snippet"
    },
    {
      "label": "typedesc",
      "kind": "Unit",
      "detail": "type",
      "sortText": "R",
      "insertText": "typedesc",
      "insertTextFormat": "Snippet"
    },
    {
      "label": "xml",
      "kind": "Unit",
      "detail": "type",
      "sortText": "R",
      "insertText": "xml",
      "insertTextFormat": "Snippet"
    },
    {
      "label": "service",
      "kind": "Keyword",
      "detail": "Keyword",
      "sortText": "Q",
      "filterText": "service",
      "insertText": "service",
      "insertTextFormat": "Snippet"
    },
    {
      "label": "new",
      "kind": "Keyword",
      "detail": "Keyword",
      "sortText": "Q",
      "filterText": "new",
      "insertText": "new ",
      "insertTextFormat": "Snippet"
    },
    {
      "label": "isolated",
      "kind": "Keyword",
      "detail": "Keyword",
      "sortText": "Q",
      "filterText": "isolated",
      "insertText": "isolated ",
      "insertTextFormat": "Snippet"
    },
    {
      "label": "transactional",
      "kind": "Keyword",
      "detail": "Keyword",
      "sortText": "Q",
      "filterText": "transactional",
      "insertText": "transactional",
      "insertTextFormat": "Snippet"
    },
    {
      "label": "function",
      "kind": "Keyword",
      "detail": "Keyword",
      "sortText": "Q",
      "filterText": "function",
      "insertText": "function ",
      "insertTextFormat": "Snippet"
    },
    {
      "label": "let",
      "kind": "Keyword",
      "detail": "Keyword",
      "sortText": "Q",
      "filterText": "let",
      "insertText": "let",
      "insertTextFormat": "Snippet"
    },
    {
      "label": "typeof",
      "kind": "Keyword",
      "detail": "Keyword",
      "sortText": "Q",
      "filterText": "typeof",
      "insertText": "typeof ",
      "insertTextFormat": "Snippet"
    },
    {
      "label": "trap",
      "kind": "Keyword",
      "detail": "Keyword",
      "sortText": "Q",
      "filterText": "trap",
      "insertText": "trap",
      "insertTextFormat": "Snippet"
    },
    {
      "label": "client",
      "kind": "Keyword",
      "detail": "Keyword",
      "sortText": "Q",
      "filterText": "client",
      "insertText": "client ",
      "insertTextFormat": "Snippet"
    },
    {
      "label": "object",
      "kind": "Keyword",
      "detail": "Keyword",
      "sortText": "Q",
      "filterText": "object",
      "insertText": "object ",
      "insertTextFormat": "Snippet"
    },
    {
      "label": "true",
      "kind": "Keyword",
      "detail": "Keyword",
      "sortText": "Q",
      "filterText": "true",
      "insertText": "true",
      "insertTextFormat": "Snippet"
    },
    {
      "label": "false",
      "kind": "Keyword",
      "detail": "Keyword",
      "sortText": "Q",
      "filterText": "false",
      "insertText": "false",
      "insertTextFormat": "Snippet"
    },
    {
      "label": "check",
      "kind": "Keyword",
      "detail": "Keyword",
      "sortText": "Q",
      "filterText": "check",
      "insertText": "check ",
      "insertTextFormat": "Snippet"
    },
    {
      "label": "checkpanic",
      "kind": "Keyword",
      "detail": "Keyword",
      "sortText": "Q",
      "filterText": "checkpanic",
      "insertText": "checkpanic ",
      "insertTextFormat": "Snippet"
    },
    {
      "label": "is",
      "kind": "Keyword",
      "detail": "Keyword",
      "sortText": "Q",
      "filterText": "is",
      "insertText": "is",
      "insertTextFormat": "Snippet"
    },
    {
      "label": "error constructor",
      "kind": "Snippet",
      "detail": "Snippet",
      "sortText": "P",
      "filterText": "error",
      "insertText": "error(\"${1}\")",
      "insertTextFormat": "Snippet"
    },
    {
      "label": "object constructor",
      "kind": "Snippet",
      "detail": "Snippet",
      "sortText": "P",
      "filterText": "object",
      "insertText": "object {${1}}",
      "insertTextFormat": "Snippet"
    },
    {
      "label": "base16",
      "kind": "Snippet",
      "detail": "Snippet",
      "sortText": "P",
      "filterText": "base16",
      "insertText": "base16 `${1}`",
      "insertTextFormat": "Snippet"
    },
    {
      "label": "base64",
      "kind": "Snippet",
      "detail": "Snippet",
      "sortText": "P",
      "filterText": "base64",
      "insertText": "base64 `${1}`",
      "insertTextFormat": "Snippet"
    },
    {
      "label": "from",
      "kind": "Keyword",
      "detail": "Keyword",
      "sortText": "Q",
      "filterText": "from",
      "insertText": "from ",
      "insertTextFormat": "Snippet"
    },
    {
<<<<<<< HEAD
      "label": "'error",
      "kind": "Event",
      "detail": "Error",
=======
      "label": "Thread",
      "kind": "TypeParameter",
      "detail": "Union",
      "sortText": "N",
      "insertText": "Thread",
      "insertTextFormat": "Snippet"
    },
    {
      "label": "functionWithReturn()",
      "kind": "Function",
      "detail": "Record1",
>>>>>>> 1d67a1c0
      "documentation": {
        "left": "Default error type.\nThe type parameter is for the error detail type. It's constrained to Cloneable type."
      },
      "sortText": "L",
      "insertText": "'error",
      "insertTextFormat": "Snippet"
    },
    {
<<<<<<< HEAD
      "label": "Record1",
      "kind": "Struct",
      "detail": "Record",
      "sortText": "M",
      "insertText": "Record1",
=======
      "label": "testFunction()",
      "kind": "Function",
      "detail": "()",
      "documentation": {
        "right": {
          "kind": "markdown",
          "value": "**Package:** _._  \n  \n  \n"
        }
      },
      "sortText": "C",
      "filterText": "testFunction",
      "insertText": "testFunction()",
>>>>>>> 1d67a1c0
      "insertTextFormat": "Snippet"
    },
    {
      "label": "testVar",
      "kind": "Variable",
      "detail": "$CompilationError$",
      "sortText": "B",
      "insertText": "testVar",
      "insertTextFormat": "Snippet"
    },
    {
      "label": "StrandData",
      "kind": "Struct",
      "detail": "Record",
      "documentation": {
        "left": "Describes Strand execution details for the runtime.\n"
      },
      "sortText": "M",
      "insertText": "StrandData",
      "insertTextFormat": "Snippet"
    },
    {
<<<<<<< HEAD
      "label": "functionWithReturn()",
      "kind": "Function",
      "detail": "Record1",
      "documentation": {
        "right": {
          "kind": "markdown",
          "value": "**Package:** _._  \n  \nThis is a test function\n  \n  \n  \n**Return** `Record1`   \n- Return Value Description  \n  \n"
        }
      },
      "sortText": "C",
      "filterText": "functionWithReturn",
      "insertText": "functionWithReturn()",
      "insertTextFormat": "Snippet"
    },
    {
      "label": "testFunction()",
      "kind": "Function",
      "detail": "()",
      "documentation": {
        "right": {
          "kind": "markdown",
          "value": "**Package:** _._  \n  \n  \n"
        }
      },
      "sortText": "C",
      "filterText": "testFunction",
      "insertText": "testFunction()",
=======
      "label": "Record1",
      "kind": "Struct",
      "detail": "Record",
      "sortText": "M",
      "insertText": "Record1",
>>>>>>> 1d67a1c0
      "insertTextFormat": "Snippet"
    },
    {
      "label": "StrandData",
      "kind": "Struct",
      "detail": "Record",
      "documentation": {
        "left": "Describes Strand execution details for the runtime.\n"
      },
      "sortText": "M",
      "insertText": "StrandData",
      "insertTextFormat": "Snippet"
    },
    {
      "label": "readonly",
      "kind": "Unit",
      "detail": "type",
      "sortText": "R",
      "insertText": "readonly",
      "insertTextFormat": "Snippet"
    },
    {
      "label": "handle",
      "kind": "Unit",
      "detail": "type",
      "sortText": "R",
      "insertText": "handle",
      "insertTextFormat": "Snippet"
    },
    {
      "label": "never",
      "kind": "Unit",
      "detail": "type",
      "sortText": "R",
      "insertText": "never",
      "insertTextFormat": "Snippet"
    },
    {
      "label": "json",
      "kind": "Unit",
      "detail": "type",
      "sortText": "R",
      "insertText": "json",
      "insertTextFormat": "Snippet"
    },
    {
      "label": "anydata",
      "kind": "Unit",
      "detail": "type",
      "sortText": "R",
      "insertText": "anydata",
      "insertTextFormat": "Snippet"
    },
    {
      "label": "any",
      "kind": "Unit",
      "detail": "type",
      "sortText": "R",
      "insertText": "any",
      "insertTextFormat": "Snippet"
    },
    {
      "label": "byte",
      "kind": "Unit",
      "detail": "type",
      "sortText": "R",
      "insertText": "byte",
      "insertTextFormat": "Snippet"
    }
  ]
}<|MERGE_RESOLUTION|>--- conflicted
+++ resolved
@@ -14,6 +14,29 @@
       "insertTextFormat": "Snippet"
     },
     {
+      "label": "ballerina/lang.test",
+      "kind": "Module",
+      "detail": "Module",
+      "sortText": "R",
+      "insertText": "test",
+      "insertTextFormat": "Snippet",
+      "additionalTextEdits": [
+        {
+          "range": {
+            "start": {
+              "line": 0,
+              "character": 0
+            },
+            "end": {
+              "line": 0,
+              "character": 0
+            }
+          },
+          "newText": "import ballerina/lang.test;\n"
+        }
+      ]
+    },
+    {
       "label": "ballerina/lang.array",
       "kind": "Module",
       "detail": "Module",
@@ -37,6 +60,52 @@
       ]
     },
     {
+      "label": "ballerina/jballerina.java",
+      "kind": "Module",
+      "detail": "Module",
+      "sortText": "R",
+      "insertText": "java",
+      "insertTextFormat": "Snippet",
+      "additionalTextEdits": [
+        {
+          "range": {
+            "start": {
+              "line": 0,
+              "character": 0
+            },
+            "end": {
+              "line": 0,
+              "character": 0
+            }
+          },
+          "newText": "import ballerina/jballerina.java;\n"
+        }
+      ]
+    },
+    {
+      "label": "ballerina/lang.value",
+      "kind": "Module",
+      "detail": "Module",
+      "sortText": "R",
+      "insertText": "value",
+      "insertTextFormat": "Snippet",
+      "additionalTextEdits": [
+        {
+          "range": {
+            "start": {
+              "line": 0,
+              "character": 0
+            },
+            "end": {
+              "line": 0,
+              "character": 0
+            }
+          },
+          "newText": "import ballerina/lang.value;\n"
+        }
+      ]
+    },
+    {
       "label": "ballerina/lang.runtime",
       "kind": "Module",
       "detail": "Module",
@@ -60,75 +129,6 @@
       ]
     },
     {
-      "label": "ballerina/lang.test",
-      "kind": "Module",
-      "detail": "Module",
-      "sortText": "R",
-      "insertText": "test",
-      "insertTextFormat": "Snippet",
-      "additionalTextEdits": [
-        {
-          "range": {
-            "start": {
-              "line": 0,
-              "character": 0
-            },
-            "end": {
-              "line": 0,
-              "character": 0
-            }
-          },
-          "newText": "import ballerina/lang.test;\n"
-        }
-      ]
-    },
-    {
-      "label": "ballerina/jballerina.java",
-      "kind": "Module",
-      "detail": "Module",
-      "sortText": "R",
-      "insertText": "java",
-      "insertTextFormat": "Snippet",
-      "additionalTextEdits": [
-        {
-          "range": {
-            "start": {
-              "line": 0,
-              "character": 0
-            },
-            "end": {
-              "line": 0,
-              "character": 0
-            }
-          },
-          "newText": "import ballerina/jballerina.java;\n"
-        }
-      ]
-    },
-    {
-      "label": "ballerina/lang.value",
-      "kind": "Module",
-      "detail": "Module",
-      "sortText": "R",
-      "insertText": "value",
-      "insertTextFormat": "Snippet",
-      "additionalTextEdits": [
-        {
-          "range": {
-            "start": {
-              "line": 0,
-              "character": 0
-            },
-            "end": {
-              "line": 0,
-              "character": 0
-            }
-          },
-          "newText": "import ballerina/lang.value;\n"
-        }
-      ]
-    },
-    {
       "label": "boolean",
       "kind": "Unit",
       "detail": "type",
@@ -421,11 +421,6 @@
       "insertTextFormat": "Snippet"
     },
     {
-<<<<<<< HEAD
-      "label": "'error",
-      "kind": "Event",
-      "detail": "Error",
-=======
       "label": "Thread",
       "kind": "TypeParameter",
       "detail": "Union",
@@ -437,22 +432,18 @@
       "label": "functionWithReturn()",
       "kind": "Function",
       "detail": "Record1",
->>>>>>> 1d67a1c0
       "documentation": {
-        "left": "Default error type.\nThe type parameter is for the error detail type. It's constrained to Cloneable type."
+        "right": {
+          "kind": "markdown",
+          "value": "**Package:** _._  \n  \nThis is a test function\n  \n  \n  \n**Return** `Record1`   \n- Return Value Description  \n  \n"
+        }
       },
-      "sortText": "L",
-      "insertText": "'error",
-      "insertTextFormat": "Snippet"
-    },
-    {
-<<<<<<< HEAD
-      "label": "Record1",
-      "kind": "Struct",
-      "detail": "Record",
-      "sortText": "M",
-      "insertText": "Record1",
-=======
+      "sortText": "C",
+      "filterText": "functionWithReturn",
+      "insertText": "functionWithReturn()",
+      "insertTextFormat": "Snippet"
+    },
+    {
       "label": "testFunction()",
       "kind": "Function",
       "detail": "()",
@@ -465,7 +456,6 @@
       "sortText": "C",
       "filterText": "testFunction",
       "insertText": "testFunction()",
->>>>>>> 1d67a1c0
       "insertTextFormat": "Snippet"
     },
     {
@@ -488,52 +478,11 @@
       "insertTextFormat": "Snippet"
     },
     {
-<<<<<<< HEAD
-      "label": "functionWithReturn()",
-      "kind": "Function",
-      "detail": "Record1",
-      "documentation": {
-        "right": {
-          "kind": "markdown",
-          "value": "**Package:** _._  \n  \nThis is a test function\n  \n  \n  \n**Return** `Record1`   \n- Return Value Description  \n  \n"
-        }
-      },
-      "sortText": "C",
-      "filterText": "functionWithReturn",
-      "insertText": "functionWithReturn()",
-      "insertTextFormat": "Snippet"
-    },
-    {
-      "label": "testFunction()",
-      "kind": "Function",
-      "detail": "()",
-      "documentation": {
-        "right": {
-          "kind": "markdown",
-          "value": "**Package:** _._  \n  \n  \n"
-        }
-      },
-      "sortText": "C",
-      "filterText": "testFunction",
-      "insertText": "testFunction()",
-=======
       "label": "Record1",
       "kind": "Struct",
       "detail": "Record",
       "sortText": "M",
       "insertText": "Record1",
->>>>>>> 1d67a1c0
-      "insertTextFormat": "Snippet"
-    },
-    {
-      "label": "StrandData",
-      "kind": "Struct",
-      "detail": "Record",
-      "documentation": {
-        "left": "Describes Strand execution details for the runtime.\n"
-      },
-      "sortText": "M",
-      "insertText": "StrandData",
       "insertTextFormat": "Snippet"
     },
     {
