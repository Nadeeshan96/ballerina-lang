{
  "position": {
    "line": 4,
    "character": 32
  },
  "source": "expression_context/source/typecast_expr_ctx_source6.bal",
  "items": [
    {
      "label": "start",
      "kind": "Keyword",
      "detail": "Keyword",
      "sortText": "S",
      "filterText": "start",
      "insertText": "start ",
      "insertTextFormat": "Snippet"
    },
    {
      "label": "wait",
      "kind": "Keyword",
      "detail": "Keyword",
      "sortText": "S",
      "filterText": "wait",
      "insertText": "wait ",
      "insertTextFormat": "Snippet"
    },
    {
      "label": "flush",
      "kind": "Keyword",
      "detail": "Keyword",
      "sortText": "S",
      "filterText": "flush",
      "insertText": "flush ",
      "insertTextFormat": "Snippet"
    },
    {
      "label": "from clause",
      "kind": "Snippet",
      "detail": "Snippet",
      "sortText": "R",
      "filterText": "from",
      "insertText": "from ${1:var} ${2:item} in ${3}",
      "insertTextFormat": "Snippet"
    },
    {
      "label": "module1",
      "kind": "Module",
      "detail": "Module",
      "sortText": "Q",
      "insertText": "module1",
      "insertTextFormat": "Snippet"
    },
    {
      "label": "ballerina/lang.array",
      "kind": "Module",
      "detail": "Module",
      "sortText": "R",
      "insertText": "array",
      "insertTextFormat": "Snippet",
      "additionalTextEdits": [
        {
          "range": {
            "start": {
              "line": 0,
              "character": 0
            },
            "end": {
              "line": 0,
              "character": 0
            }
          },
          "newText": "import ballerina/lang.array;\n"
        }
      ]
    },
    {
      "label": "ballerina/lang.runtime",
      "kind": "Module",
      "detail": "Module",
      "sortText": "R",
      "insertText": "runtime",
      "insertTextFormat": "Snippet",
      "additionalTextEdits": [
        {
          "range": {
            "start": {
              "line": 0,
              "character": 0
            },
            "end": {
              "line": 0,
              "character": 0
            }
          },
          "newText": "import ballerina/lang.runtime;\n"
        }
      ]
    },
    {
      "label": "ballerina/lang.test",
      "kind": "Module",
      "detail": "Module",
      "sortText": "R",
      "insertText": "test",
      "insertTextFormat": "Snippet",
      "additionalTextEdits": [
        {
          "range": {
            "start": {
              "line": 0,
              "character": 0
            },
            "end": {
              "line": 0,
              "character": 0
            }
          },
          "newText": "import ballerina/lang.test;\n"
        }
      ]
    },
    {
      "label": "ballerina/jballerina.java",
      "kind": "Module",
      "detail": "Module",
      "sortText": "R",
      "insertText": "java",
      "insertTextFormat": "Snippet",
      "additionalTextEdits": [
        {
          "range": {
            "start": {
              "line": 0,
              "character": 0
            },
            "end": {
              "line": 0,
              "character": 0
            }
          },
          "newText": "import ballerina/jballerina.java;\n"
        }
      ]
    },
    {
      "label": "ballerina/lang.value",
      "kind": "Module",
      "detail": "Module",
      "sortText": "R",
      "insertText": "value3",
      "insertTextFormat": "Snippet",
      "additionalTextEdits": [
        {
          "range": {
            "start": {
              "line": 0,
              "character": 0
            },
            "end": {
              "line": 0,
              "character": 0
            }
          },
          "newText": "import ballerina/lang.value as value3 ;\n"
        }
      ]
    },
    {
      "label": "boolean",
      "kind": "Unit",
      "detail": "type",
      "sortText": "R",
      "insertText": "boolean",
      "insertTextFormat": "Snippet"
    },
    {
      "label": "decimal",
      "kind": "Unit",
      "detail": "type",
      "sortText": "R",
      "insertText": "decimal",
      "insertTextFormat": "Snippet"
    },
    {
      "label": "error",
      "kind": "Unit",
      "detail": "type",
      "sortText": "R",
      "insertText": "error",
      "insertTextFormat": "Snippet"
    },
    {
      "label": "float",
      "kind": "Unit",
      "detail": "type",
      "sortText": "R",
      "insertText": "float",
      "insertTextFormat": "Snippet"
    },
    {
      "label": "future",
      "kind": "Unit",
      "detail": "type",
      "sortText": "R",
      "insertText": "future",
      "insertTextFormat": "Snippet"
    },
    {
      "label": "int",
      "kind": "Unit",
      "detail": "type",
      "sortText": "R",
      "insertText": "int",
      "insertTextFormat": "Snippet"
    },
    {
      "label": "map",
      "kind": "Unit",
      "detail": "type",
      "sortText": "R",
      "insertText": "map",
      "insertTextFormat": "Snippet"
    },
    {
      "label": "object",
      "kind": "Unit",
      "detail": "type",
      "sortText": "R",
      "insertText": "object",
      "insertTextFormat": "Snippet"
    },
    {
      "label": "stream",
      "kind": "Unit",
      "detail": "type",
      "sortText": "R",
      "insertText": "stream",
      "insertTextFormat": "Snippet"
    },
    {
      "label": "string",
      "kind": "Unit",
      "detail": "type",
      "sortText": "R",
      "insertText": "string",
      "insertTextFormat": "Snippet"
    },
    {
      "label": "table",
      "kind": "Unit",
      "detail": "type",
      "sortText": "R",
      "insertText": "table",
      "insertTextFormat": "Snippet"
    },
    {
      "label": "transaction",
      "kind": "Unit",
      "detail": "type",
      "sortText": "R",
      "insertText": "transaction",
      "insertTextFormat": "Snippet"
    },
    {
      "label": "typedesc",
      "kind": "Unit",
      "detail": "type",
      "sortText": "R",
      "insertText": "typedesc",
      "insertTextFormat": "Snippet"
    },
    {
      "label": "xml",
      "kind": "Unit",
      "detail": "type",
      "sortText": "R",
      "insertText": "xml",
      "insertTextFormat": "Snippet"
    },
    {
      "label": "service",
      "kind": "Keyword",
      "detail": "Keyword",
      "sortText": "S",
      "filterText": "service",
      "insertText": "service",
      "insertTextFormat": "Snippet"
    },
    {
      "label": "new",
      "kind": "Keyword",
      "detail": "Keyword",
      "sortText": "S",
      "filterText": "new",
      "insertText": "new ",
      "insertTextFormat": "Snippet"
    },
    {
      "label": "isolated",
      "kind": "Keyword",
      "detail": "Keyword",
      "sortText": "S",
      "filterText": "isolated",
      "insertText": "isolated ",
      "insertTextFormat": "Snippet"
    },
    {
      "label": "transactional",
      "kind": "Keyword",
      "detail": "Keyword",
      "sortText": "S",
      "filterText": "transactional",
      "insertText": "transactional",
      "insertTextFormat": "Snippet"
    },
    {
      "label": "function",
      "kind": "Keyword",
      "detail": "Keyword",
      "sortText": "S",
      "filterText": "function",
      "insertText": "function ",
      "insertTextFormat": "Snippet"
    },
    {
      "label": "let",
      "kind": "Keyword",
      "detail": "Keyword",
      "sortText": "S",
      "filterText": "let",
      "insertText": "let",
      "insertTextFormat": "Snippet"
    },
    {
      "label": "typeof",
      "kind": "Keyword",
      "detail": "Keyword",
      "sortText": "S",
      "filterText": "typeof",
      "insertText": "typeof ",
      "insertTextFormat": "Snippet"
    },
    {
      "label": "trap",
      "kind": "Keyword",
      "detail": "Keyword",
      "sortText": "S",
      "filterText": "trap",
      "insertText": "trap",
      "insertTextFormat": "Snippet"
    },
    {
      "label": "client",
      "kind": "Keyword",
      "detail": "Keyword",
      "sortText": "S",
      "filterText": "client",
      "insertText": "client ",
      "insertTextFormat": "Snippet"
    },
    {
      "label": "object",
      "kind": "Keyword",
      "detail": "Keyword",
      "sortText": "S",
      "filterText": "object",
      "insertText": "object ",
      "insertTextFormat": "Snippet"
    },
    {
      "label": "true",
      "kind": "Keyword",
      "detail": "Keyword",
      "sortText": "S",
      "filterText": "true",
      "insertText": "true",
      "insertTextFormat": "Snippet"
    },
    {
      "label": "false",
      "kind": "Keyword",
      "detail": "Keyword",
      "sortText": "S",
      "filterText": "false",
      "insertText": "false",
      "insertTextFormat": "Snippet"
    },
    {
      "label": "check",
      "kind": "Keyword",
      "detail": "Keyword",
      "sortText": "S",
      "filterText": "check",
      "insertText": "check ",
      "insertTextFormat": "Snippet"
    },
    {
      "label": "checkpanic",
      "kind": "Keyword",
      "detail": "Keyword",
      "sortText": "S",
      "filterText": "checkpanic",
      "insertText": "checkpanic ",
      "insertTextFormat": "Snippet"
    },
    {
      "label": "is",
      "kind": "Keyword",
      "detail": "Keyword",
      "sortText": "S",
      "filterText": "is",
      "insertText": "is",
      "insertTextFormat": "Snippet"
    },
    {
      "label": "error constructor",
      "kind": "Snippet",
      "detail": "Snippet",
      "sortText": "R",
      "filterText": "error",
      "insertText": "error(\"${1}\")",
      "insertTextFormat": "Snippet"
    },
    {
      "label": "object constructor",
      "kind": "Snippet",
      "detail": "Snippet",
      "sortText": "R",
      "filterText": "object",
      "insertText": "object {${1}}",
      "insertTextFormat": "Snippet"
    },
    {
      "label": "base16",
      "kind": "Snippet",
      "detail": "Snippet",
      "sortText": "R",
      "filterText": "base16",
      "insertText": "base16 `${1}`",
      "insertTextFormat": "Snippet"
    },
    {
      "label": "base64",
      "kind": "Snippet",
      "detail": "Snippet",
      "sortText": "R",
      "filterText": "base64",
      "insertText": "base64 `${1}`",
      "insertTextFormat": "Snippet"
    },
    {
      "label": "from",
      "kind": "Keyword",
      "detail": "Keyword",
      "sortText": "S",
      "filterText": "from",
      "insertText": "from ",
      "insertTextFormat": "Snippet"
    },
    {
<<<<<<< HEAD
      "label": "'error",
      "kind": "Event",
      "detail": "Error",
      "documentation": {
        "left": "Default error type.\nThe type parameter is for the error detail type. It's constrained to Cloneable type."
      },
      "sortText": "N",
      "insertText": "'error",
=======
      "label": "value2",
      "kind": "Variable",
      "detail": "string",
      "sortText": "AB",
      "insertText": "value2",
      "insertTextFormat": "Snippet"
    },
    {
      "label": "Thread",
      "kind": "TypeParameter",
      "detail": "Union",
      "sortText": "AN",
      "insertText": "Thread",
>>>>>>> 1d67a1c0
      "insertTextFormat": "Snippet"
    },
    {
      "label": "ErrorName",
      "kind": "Event",
      "detail": "Error",
      "sortText": "N",
      "insertText": "ErrorName",
      "insertTextFormat": "Snippet"
    },
    {
<<<<<<< HEAD
      "label": "value2",
      "kind": "Variable",
      "detail": "string",
      "sortText": "AB",
      "insertText": "value2",
      "insertTextFormat": "Snippet"
    },
    {
=======
>>>>>>> 1d67a1c0
      "label": "getTDesc()",
      "kind": "Function",
      "detail": "int",
      "documentation": {
        "right": {
          "kind": "markdown",
          "value": "**Package:** _._  \n  \n  \n  \n  \n**Return** `int`   \n  \n"
        }
      },
      "sortText": "E",
      "filterText": "getTDesc",
      "insertText": "getTDesc()",
      "insertTextFormat": "Snippet"
    },
    {
<<<<<<< HEAD
      "label": "Thread",
      "kind": "TypeParameter",
      "detail": "Union",
      "sortText": "AN",
      "insertText": "Thread",
      "insertTextFormat": "Snippet"
    },
    {
      "label": "StrandData",
=======
      "label": "AnnotationType",
>>>>>>> 1d67a1c0
      "kind": "Struct",
      "detail": "Record",
      "sortText": "O",
      "insertText": "AnnotationType",
      "insertTextFormat": "Snippet"
    },
    {
      "label": "value1",
      "kind": "Variable",
      "detail": "int",
      "sortText": "D",
      "insertText": "value1",
      "insertTextFormat": "Snippet"
    },
    {
<<<<<<< HEAD
      "label": "AnnotationType",
=======
      "label": "StrandData",
>>>>>>> 1d67a1c0
      "kind": "Struct",
      "detail": "Record",
      "documentation": {
        "left": "Describes Strand execution details for the runtime.\n"
      },
      "sortText": "O",
<<<<<<< HEAD
      "insertText": "AnnotationType",
=======
      "insertText": "StrandData",
>>>>>>> 1d67a1c0
      "insertTextFormat": "Snippet"
    },
    {
      "label": "readonly",
      "kind": "Unit",
      "detail": "type",
      "sortText": "R",
      "insertText": "readonly",
      "insertTextFormat": "Snippet"
    },
    {
      "label": "handle",
      "kind": "Unit",
      "detail": "type",
      "sortText": "R",
      "insertText": "handle",
      "insertTextFormat": "Snippet"
    },
    {
      "label": "never",
      "kind": "Unit",
      "detail": "type",
      "sortText": "R",
      "insertText": "never",
      "insertTextFormat": "Snippet"
    },
    {
      "label": "json",
      "kind": "Unit",
      "detail": "type",
      "sortText": "R",
      "insertText": "json",
      "insertTextFormat": "Snippet"
    },
    {
      "label": "anydata",
      "kind": "Unit",
      "detail": "type",
      "sortText": "R",
      "insertText": "anydata",
      "insertTextFormat": "Snippet"
    },
    {
      "label": "any",
      "kind": "Unit",
      "detail": "type",
      "sortText": "R",
      "insertText": "any",
      "insertTextFormat": "Snippet"
    },
    {
      "label": "byte",
      "kind": "Unit",
      "detail": "type",
      "sortText": "R",
      "insertText": "byte",
      "insertTextFormat": "Snippet"
    }
  ]
}<|MERGE_RESOLUTION|>--- conflicted
+++ resolved
@@ -50,6 +50,29 @@
       "insertTextFormat": "Snippet"
     },
     {
+      "label": "ballerina/lang.test",
+      "kind": "Module",
+      "detail": "Module",
+      "sortText": "R",
+      "insertText": "test",
+      "insertTextFormat": "Snippet",
+      "additionalTextEdits": [
+        {
+          "range": {
+            "start": {
+              "line": 0,
+              "character": 0
+            },
+            "end": {
+              "line": 0,
+              "character": 0
+            }
+          },
+          "newText": "import ballerina/lang.test;\n"
+        }
+      ]
+    },
+    {
       "label": "ballerina/lang.array",
       "kind": "Module",
       "detail": "Module",
@@ -73,6 +96,52 @@
       ]
     },
     {
+      "label": "ballerina/jballerina.java",
+      "kind": "Module",
+      "detail": "Module",
+      "sortText": "R",
+      "insertText": "java",
+      "insertTextFormat": "Snippet",
+      "additionalTextEdits": [
+        {
+          "range": {
+            "start": {
+              "line": 0,
+              "character": 0
+            },
+            "end": {
+              "line": 0,
+              "character": 0
+            }
+          },
+          "newText": "import ballerina/jballerina.java;\n"
+        }
+      ]
+    },
+    {
+      "label": "ballerina/lang.value",
+      "kind": "Module",
+      "detail": "Module",
+      "sortText": "R",
+      "insertText": "value3",
+      "insertTextFormat": "Snippet",
+      "additionalTextEdits": [
+        {
+          "range": {
+            "start": {
+              "line": 0,
+              "character": 0
+            },
+            "end": {
+              "line": 0,
+              "character": 0
+            }
+          },
+          "newText": "import ballerina/lang.value as value3 ;\n"
+        }
+      ]
+    },
+    {
       "label": "ballerina/lang.runtime",
       "kind": "Module",
       "detail": "Module",
@@ -96,75 +165,6 @@
       ]
     },
     {
-      "label": "ballerina/lang.test",
-      "kind": "Module",
-      "detail": "Module",
-      "sortText": "R",
-      "insertText": "test",
-      "insertTextFormat": "Snippet",
-      "additionalTextEdits": [
-        {
-          "range": {
-            "start": {
-              "line": 0,
-              "character": 0
-            },
-            "end": {
-              "line": 0,
-              "character": 0
-            }
-          },
-          "newText": "import ballerina/lang.test;\n"
-        }
-      ]
-    },
-    {
-      "label": "ballerina/jballerina.java",
-      "kind": "Module",
-      "detail": "Module",
-      "sortText": "R",
-      "insertText": "java",
-      "insertTextFormat": "Snippet",
-      "additionalTextEdits": [
-        {
-          "range": {
-            "start": {
-              "line": 0,
-              "character": 0
-            },
-            "end": {
-              "line": 0,
-              "character": 0
-            }
-          },
-          "newText": "import ballerina/jballerina.java;\n"
-        }
-      ]
-    },
-    {
-      "label": "ballerina/lang.value",
-      "kind": "Module",
-      "detail": "Module",
-      "sortText": "R",
-      "insertText": "value3",
-      "insertTextFormat": "Snippet",
-      "additionalTextEdits": [
-        {
-          "range": {
-            "start": {
-              "line": 0,
-              "character": 0
-            },
-            "end": {
-              "line": 0,
-              "character": 0
-            }
-          },
-          "newText": "import ballerina/lang.value as value3 ;\n"
-        }
-      ]
-    },
-    {
       "label": "boolean",
       "kind": "Unit",
       "detail": "type",
@@ -457,16 +457,6 @@
       "insertTextFormat": "Snippet"
     },
     {
-<<<<<<< HEAD
-      "label": "'error",
-      "kind": "Event",
-      "detail": "Error",
-      "documentation": {
-        "left": "Default error type.\nThe type parameter is for the error detail type. It's constrained to Cloneable type."
-      },
-      "sortText": "N",
-      "insertText": "'error",
-=======
       "label": "value2",
       "kind": "Variable",
       "detail": "string",
@@ -480,7 +470,6 @@
       "detail": "Union",
       "sortText": "AN",
       "insertText": "Thread",
->>>>>>> 1d67a1c0
       "insertTextFormat": "Snippet"
     },
     {
@@ -492,17 +481,6 @@
       "insertTextFormat": "Snippet"
     },
     {
-<<<<<<< HEAD
-      "label": "value2",
-      "kind": "Variable",
-      "detail": "string",
-      "sortText": "AB",
-      "insertText": "value2",
-      "insertTextFormat": "Snippet"
-    },
-    {
-=======
->>>>>>> 1d67a1c0
       "label": "getTDesc()",
       "kind": "Function",
       "detail": "int",
@@ -518,19 +496,7 @@
       "insertTextFormat": "Snippet"
     },
     {
-<<<<<<< HEAD
-      "label": "Thread",
-      "kind": "TypeParameter",
-      "detail": "Union",
-      "sortText": "AN",
-      "insertText": "Thread",
-      "insertTextFormat": "Snippet"
-    },
-    {
-      "label": "StrandData",
-=======
       "label": "AnnotationType",
->>>>>>> 1d67a1c0
       "kind": "Struct",
       "detail": "Record",
       "sortText": "O",
@@ -546,22 +512,14 @@
       "insertTextFormat": "Snippet"
     },
     {
-<<<<<<< HEAD
-      "label": "AnnotationType",
-=======
       "label": "StrandData",
->>>>>>> 1d67a1c0
       "kind": "Struct",
       "detail": "Record",
       "documentation": {
         "left": "Describes Strand execution details for the runtime.\n"
       },
       "sortText": "O",
-<<<<<<< HEAD
-      "insertText": "AnnotationType",
-=======
       "insertText": "StrandData",
->>>>>>> 1d67a1c0
       "insertTextFormat": "Snippet"
     },
     {
