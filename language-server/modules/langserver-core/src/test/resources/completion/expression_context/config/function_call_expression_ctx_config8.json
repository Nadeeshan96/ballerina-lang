--- conflicted
+++ resolved
@@ -249,28 +249,6 @@
       "insertTextFormat": "Snippet"
     },
     {
-<<<<<<< HEAD
-      "label": "'error",
-      "kind": "Event",
-      "detail": "Error",
-      "documentation": {
-        "left": "Default error type.\nThe type parameter is for the error detail type. It's constrained to Cloneable type."
-      },
-      "sortText": "L",
-      "insertText": "'error",
-      "insertTextFormat": "Snippet"
-    },
-    {
-      "label": "Thread",
-      "kind": "TypeParameter",
-      "detail": "Union",
-      "sortText": "N",
-      "insertText": "Thread",
-      "insertTextFormat": "Snippet"
-    },
-    {
-=======
->>>>>>> 1d67a1c0
       "label": "StrandData",
       "kind": "Struct",
       "detail": "Record",
@@ -434,11 +412,11 @@
       "insertTextFormat": "Snippet"
     },
     {
-      "label": "ballerina/lang.array",
+      "label": "ballerina/lang.test",
       "kind": "Module",
       "detail": "Module",
       "sortText": "R",
-      "insertText": "array",
+      "insertText": "test",
       "insertTextFormat": "Snippet",
       "additionalTextEdits": [
         {
@@ -452,16 +430,16 @@
               "character": 0
             }
           },
-          "newText": "import ballerina/lang.array;\n"
+          "newText": "import ballerina/lang.test;\n"
         }
       ]
     },
     {
-      "label": "ballerina/lang.runtime",
+      "label": "ballerina/lang.array",
       "kind": "Module",
       "detail": "Module",
       "sortText": "R",
-      "insertText": "runtime",
+      "insertText": "array",
       "insertTextFormat": "Snippet",
       "additionalTextEdits": [
         {
@@ -475,16 +453,16 @@
               "character": 0
             }
           },
-          "newText": "import ballerina/lang.runtime;\n"
+          "newText": "import ballerina/lang.array;\n"
         }
       ]
     },
     {
-      "label": "ballerina/lang.test",
+      "label": "ballerina/jballerina.java",
       "kind": "Module",
       "detail": "Module",
       "sortText": "R",
-      "insertText": "test",
+      "insertText": "java",
       "insertTextFormat": "Snippet",
       "additionalTextEdits": [
         {
@@ -498,16 +476,16 @@
               "character": 0
             }
           },
-          "newText": "import ballerina/lang.test;\n"
+          "newText": "import ballerina/jballerina.java;\n"
         }
       ]
     },
     {
-      "label": "ballerina/jballerina.java",
+      "label": "ballerina/lang.value",
       "kind": "Module",
       "detail": "Module",
       "sortText": "R",
-      "insertText": "java",
+      "insertText": "value",
       "insertTextFormat": "Snippet",
       "additionalTextEdits": [
         {
@@ -521,16 +499,16 @@
               "character": 0
             }
           },
-          "newText": "import ballerina/jballerina.java;\n"
+          "newText": "import ballerina/lang.value;\n"
         }
       ]
     },
     {
-      "label": "ballerina/lang.value",
+      "label": "ballerina/lang.runtime",
       "kind": "Module",
       "detail": "Module",
       "sortText": "R",
-      "insertText": "value",
+      "insertText": "runtime",
       "insertTextFormat": "Snippet",
       "additionalTextEdits": [
         {
@@ -544,7 +522,7 @@
               "character": 0
             }
           },
-          "newText": "import ballerina/lang.value;\n"
+          "newText": "import ballerina/lang.runtime;\n"
         }
       ]
     },
@@ -658,6 +636,79 @@
       "detail": "type",
       "sortText": "R",
       "insertText": "xml",
+      "insertTextFormat": "Snippet"
+    },
+    {
+      "label": "testFunctionWithParams1(int a, int b)",
+      "kind": "Function",
+      "detail": "()",
+      "documentation": {
+        "right": {
+          "kind": "markdown",
+          "value": "**Package:** _._  \n  \nThis is a test function with nil return type\n  \n**Params**  \n- `int` a: Parameter a Description  \n- `int` b: Parameter b Description"
+        }
+      },
+      "sortText": "C",
+      "filterText": "testFunctionWithParams1",
+      "insertText": "testFunctionWithParams1(${1})",
+      "insertTextFormat": "Snippet",
+      "command": {
+        "title": "editor.action.triggerParameterHints",
+        "command": "editor.action.triggerParameterHints"
+      }
+    },
+    {
+      "label": "logic(json)",
+      "kind": "Function",
+      "detail": "boolean|error",
+      "documentation": {
+        "right": {
+          "kind": "markdown",
+          "value": "**Package:** _._  \n  \n  \n**Params**  \n- `json`  \n  \n**Return** `boolean|error`   \n  \n"
+        }
+      },
+      "sortText": "C",
+      "filterText": "logic",
+      "insertText": "logic(${1})",
+      "insertTextFormat": "Snippet",
+      "command": {
+        "title": "editor.action.triggerParameterHints",
+        "command": "editor.action.triggerParameterHints"
+      }
+    },
+    {
+      "label": "testFunctionWithParams2(int a, int b)",
+      "kind": "Function",
+      "detail": "()",
+      "documentation": {
+        "right": {
+          "kind": "markdown",
+          "value": "**Package:** _._  \n  \nThis is a test function without a return type\n  \n**Params**  \n- `int` a: Parameter a Description  \n- `int` b: Parameter b Description"
+        }
+      },
+      "sortText": "C",
+      "filterText": "testFunctionWithParams2",
+      "insertText": "testFunctionWithParams2(${1})",
+      "insertTextFormat": "Snippet",
+      "command": {
+        "title": "editor.action.triggerParameterHints",
+        "command": "editor.action.triggerParameterHints"
+      }
+    },
+    {
+      "label": "valueA",
+      "kind": "Variable",
+      "detail": "int",
+      "sortText": "B",
+      "insertText": "valueA",
+      "insertTextFormat": "Snippet"
+    },
+    {
+      "label": "valueB",
+      "kind": "Variable",
+      "detail": "int",
+      "sortText": "B",
+      "insertText": "valueB",
       "insertTextFormat": "Snippet"
     },
     {
@@ -680,121 +731,6 @@
       }
     },
     {
-<<<<<<< HEAD
-      "label": "testFunctionWithParams1(int a, int b)",
-=======
-      "label": "logic(json)",
->>>>>>> 1d67a1c0
-      "kind": "Function",
-      "detail": "boolean|error",
-      "documentation": {
-        "right": {
-          "kind": "markdown",
-<<<<<<< HEAD
-          "value": "**Package:** _._  \n  \nThis is a test function with nil return type\n  \n**Params**  \n- `int` a: Parameter a Description  \n- `int` b: Parameter b Description"
-        }
-      },
-      "sortText": "C",
-      "filterText": "testFunctionWithParams1",
-      "insertText": "testFunctionWithParams1(${1})",
-=======
-          "value": "**Package:** _._  \n  \n  \n**Params**  \n- `json`  \n  \n**Return** `boolean|error`   \n  \n"
-        }
-      },
-      "sortText": "C",
-      "filterText": "logic",
-      "insertText": "logic(${1})",
->>>>>>> 1d67a1c0
-      "insertTextFormat": "Snippet",
-      "command": {
-        "title": "editor.action.triggerParameterHints",
-        "command": "editor.action.triggerParameterHints"
-      }
-    },
-    {
-      "label": "valueB",
-      "kind": "Variable",
-      "detail": "int",
-      "sortText": "B",
-      "insertText": "valueB",
-      "insertTextFormat": "Snippet"
-    },
-    {
-      "label": "valueA",
-      "kind": "Variable",
-      "detail": "int",
-      "sortText": "B",
-      "insertText": "valueA",
-      "insertTextFormat": "Snippet"
-    },
-    {
-      "label": "logic(json)",
-      "kind": "Function",
-      "detail": "boolean|error",
-      "documentation": {
-        "right": {
-          "kind": "markdown",
-          "value": "**Package:** _._  \n  \n  \n**Params**  \n- `json`  \n  \n**Return** `boolean|error`   \n  \n"
-        }
-      },
-      "sortText": "C",
-      "filterText": "logic",
-      "insertText": "logic(${1})",
-      "insertTextFormat": "Snippet",
-      "command": {
-        "title": "editor.action.triggerParameterHints",
-        "command": "editor.action.triggerParameterHints"
-      }
-    },
-    {
-<<<<<<< HEAD
-      "label": "testFunctionWithParams2(int a, int b)",
-=======
-      "label": "valueA",
-      "kind": "Variable",
-      "detail": "int",
-      "sortText": "B",
-      "insertText": "valueA",
-      "insertTextFormat": "Snippet"
-    },
-    {
-      "label": "valueB",
-      "kind": "Variable",
-      "detail": "int",
-      "sortText": "B",
-      "insertText": "valueB",
-      "insertTextFormat": "Snippet"
-    },
-    {
-      "label": "testFunction(function (json) returns boolean|error logic)",
->>>>>>> 1d67a1c0
-      "kind": "Function",
-      "detail": "()",
-      "documentation": {
-        "right": {
-          "kind": "markdown",
-<<<<<<< HEAD
-          "value": "**Package:** _._  \n  \nThis is a test function without a return type\n  \n**Params**  \n- `int` a: Parameter a Description  \n- `int` b: Parameter b Description"
-        }
-      },
-      "sortText": "C",
-      "filterText": "testFunctionWithParams2",
-      "insertText": "testFunctionWithParams2(${1})",
-=======
-          "value": "**Package:** _._  \n  \n  \n**Params**  \n- `function (json) returns boolean|error` logic"
-        }
-      },
-      "sortText": "C",
-      "filterText": "testFunction",
-      "insertText": "testFunction(${1})",
->>>>>>> 1d67a1c0
-      "insertTextFormat": "Snippet",
-      "command": {
-        "title": "editor.action.triggerParameterHints",
-        "command": "editor.action.triggerParameterHints"
-      }
-    },
-    {
       "label": "worker",
       "kind": "Snippet",
       "detail": "Snippet",
