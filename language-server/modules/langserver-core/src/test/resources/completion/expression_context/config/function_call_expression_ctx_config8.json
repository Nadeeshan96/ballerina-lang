--- conflicted
+++ resolved
@@ -721,19 +721,11 @@
       "insertTextFormat": "Snippet"
     },
     {
-<<<<<<< HEAD
-      "label": "",
-      "kind": "TypeParameter",
-      "detail": "Function",
-      "sortText": "N",
-      "insertText": "",
-=======
       "label": "logic",
       "kind": "Variable",
       "detail": "function (json) returns boolean|error",
       "sortText": "B",
       "insertText": "logic",
->>>>>>> a2fb574e
       "insertTextFormat": "Snippet"
     }
   ]
