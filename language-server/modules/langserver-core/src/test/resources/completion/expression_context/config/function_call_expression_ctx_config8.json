--- conflicted
+++ resolved
@@ -213,12 +213,12 @@
       "insertTextFormat": "Snippet"
     },
     {
-      "label": "return;",
-      "kind": "Snippet",
-      "detail": "Statement",
-      "sortText": "O",
-      "filterText": "return;",
-      "insertText": "return;",
+      "label": "return",
+      "kind": "Snippet",
+      "detail": "Statement",
+      "sortText": "O",
+      "filterText": "return",
+      "insertText": "return ",
       "insertTextFormat": "Snippet"
     },
     {
@@ -248,19 +248,11 @@
       "insertTextFormat": "Snippet"
     },
     {
-<<<<<<< HEAD
-      "label": "ballerina/jballerina.java",
-      "kind": "Module",
-      "detail": "Module",
-      "sortText": "Q",
-      "insertText": "java",
-=======
       "label": "ballerina/lang.test",
       "kind": "Module",
       "detail": "Module",
       "sortText": "Q",
       "insertText": "test",
->>>>>>> ecaec7d2
       "insertTextFormat": "Snippet",
       "additionalTextEdits": [
         {
@@ -274,11 +266,7 @@
               "character": 0
             }
           },
-<<<<<<< HEAD
-          "newText": "import ballerina/jballerina.java;\n"
-=======
           "newText": "import ballerina/lang.test;\n"
->>>>>>> ecaec7d2
         }
       ]
     },
@@ -306,19 +294,11 @@
       ]
     },
     {
-<<<<<<< HEAD
-      "label": "ballerina/lang.value",
-      "kind": "Module",
-      "detail": "Module",
-      "sortText": "Q",
-      "insertText": "value",
-=======
       "label": "ballerina/jballerina.java",
       "kind": "Module",
       "detail": "Module",
       "sortText": "Q",
       "insertText": "java",
->>>>>>> ecaec7d2
       "insertTextFormat": "Snippet",
       "additionalTextEdits": [
         {
@@ -332,18 +312,6 @@
               "character": 0
             }
           },
-<<<<<<< HEAD
-          "newText": "import ballerina/lang.value;\n"
-        }
-      ]
-    },
-    {
-      "label": "ballerina/lang.runtime",
-      "kind": "Module",
-      "detail": "Module",
-      "sortText": "Q",
-      "insertText": "runtime",
-=======
           "newText": "import ballerina/jballerina.java;\n"
         }
       ]
@@ -354,7 +322,6 @@
       "detail": "Module",
       "sortText": "Q",
       "insertText": "value",
->>>>>>> ecaec7d2
       "insertTextFormat": "Snippet",
       "additionalTextEdits": [
         {
@@ -368,11 +335,7 @@
               "character": 0
             }
           },
-<<<<<<< HEAD
-          "newText": "import ballerina/lang.runtime;\n"
-=======
           "newText": "import ballerina/lang.value;\n"
->>>>>>> ecaec7d2
         }
       ]
     },
@@ -509,14 +472,6 @@
       "detail": "type",
       "sortText": "Q",
       "insertText": "xml",
-      "insertTextFormat": "Snippet"
-    },
-    {
-      "label": "Thread",
-      "kind": "TypeParameter",
-      "detail": "Union",
-      "sortText": "M",
-      "insertText": "Thread",
       "insertTextFormat": "Snippet"
     },
     {
@@ -531,6 +486,14 @@
       "insertTextFormat": "Snippet"
     },
     {
+      "label": "Thread",
+      "kind": "TypeParameter",
+      "detail": "Union",
+      "sortText": "M",
+      "insertText": "Thread",
+      "insertTextFormat": "Snippet"
+    },
+    {
       "label": "readonly",
       "kind": "Unit",
       "detail": "type",
@@ -649,7 +612,97 @@
       "insertTextFormat": "Snippet"
     },
     {
-<<<<<<< HEAD
+      "label": "true",
+      "kind": "Keyword",
+      "detail": "Keyword",
+      "sortText": "P",
+      "filterText": "true",
+      "insertText": "true",
+      "insertTextFormat": "Snippet"
+    },
+    {
+      "label": "false",
+      "kind": "Keyword",
+      "detail": "Keyword",
+      "sortText": "P",
+      "filterText": "false",
+      "insertText": "false",
+      "insertTextFormat": "Snippet"
+    },
+    {
+      "label": "testFunction(function (json) returns boolean|error logic)",
+      "kind": "Function",
+      "detail": "Function",
+      "documentation": {
+        "right": {
+          "kind": "markdown",
+          "value": "**Package:** _._  \n  \n  \n**Params**  \n- `function (json) returns boolean|error` logic"
+        }
+      },
+      "sortText": "C",
+      "filterText": "testFunction",
+      "insertText": "testFunction(${1})",
+      "insertTextFormat": "Snippet",
+      "command": {
+        "title": "editor.action.triggerParameterHints",
+        "command": "editor.action.triggerParameterHints"
+      }
+    },
+    {
+      "label": "testFunctionWithParams1(int a, int b)",
+      "kind": "Function",
+      "detail": "Function",
+      "documentation": {
+        "right": {
+          "kind": "markdown",
+          "value": "**Package:** _._  \n  \nThis is a test function with nil return type\n  \n**Params**  \n- `int` a: Parameter a Description  \n- `int` b: Parameter b Description"
+        }
+      },
+      "sortText": "C",
+      "filterText": "testFunctionWithParams1",
+      "insertText": "testFunctionWithParams1(${1})",
+      "insertTextFormat": "Snippet",
+      "command": {
+        "title": "editor.action.triggerParameterHints",
+        "command": "editor.action.triggerParameterHints"
+      }
+    },
+    {
+      "label": "valueA",
+      "kind": "Variable",
+      "detail": "int",
+      "sortText": "B",
+      "insertText": "valueA",
+      "insertTextFormat": "Snippet"
+    },
+    {
+      "label": "valueB",
+      "kind": "Variable",
+      "detail": "int",
+      "sortText": "B",
+      "insertText": "valueB",
+      "insertTextFormat": "Snippet"
+    },
+    {
+      "label": "logic(json)(boolean|error)",
+      "kind": "Function",
+      "detail": "Function",
+      "documentation": {
+        "right": {
+          "kind": "markdown",
+          "value": "**Package:** _._  \n  \n  \n**Params**  \n- `json`  \n  \n**Return** `boolean|error`   \n  \n"
+        }
+      },
+      "sortText": "C",
+      "filterText": "logic",
+      "insertText": "logic(${1})",
+      "insertTextFormat": "Snippet",
+      "command": {
+        "title": "editor.action.triggerParameterHints",
+        "command": "editor.action.triggerParameterHints"
+      }
+    },
+    {
       "label": "testFunctionWithParams2(int a, int b)",
       "kind": "Function",
       "detail": "Function",
@@ -669,144 +722,6 @@
       }
     },
     {
-=======
-      "label": "true",
-      "kind": "Keyword",
-      "detail": "Keyword",
-      "sortText": "P",
-      "filterText": "true",
-      "insertText": "true",
-      "insertTextFormat": "Snippet"
-    },
-    {
-      "label": "false",
-      "kind": "Keyword",
-      "detail": "Keyword",
-      "sortText": "P",
-      "filterText": "false",
-      "insertText": "false",
-      "insertTextFormat": "Snippet"
-    },
-    {
->>>>>>> ecaec7d2
-      "label": "testFunction(function (json) returns boolean|error logic)",
-      "kind": "Function",
-      "detail": "Function",
-      "documentation": {
-        "right": {
-          "kind": "markdown",
-          "value": "**Package:** _._  \n  \n  \n**Params**  \n- `function (json) returns boolean|error` logic"
-        }
-      },
-      "sortText": "C",
-      "filterText": "testFunction",
-      "insertText": "testFunction(${1})",
-      "insertTextFormat": "Snippet",
-      "command": {
-        "title": "editor.action.triggerParameterHints",
-        "command": "editor.action.triggerParameterHints"
-      }
-    },
-    {
-      "label": "testFunctionWithParams1(int a, int b)",
-      "kind": "Function",
-      "detail": "Function",
-      "documentation": {
-        "right": {
-          "kind": "markdown",
-          "value": "**Package:** _._  \n  \nThis is a test function with nil return type\n  \n**Params**  \n- `int` a: Parameter a Description  \n- `int` b: Parameter b Description"
-        }
-      },
-      "sortText": "C",
-      "filterText": "testFunctionWithParams1",
-      "insertText": "testFunctionWithParams1(${1})",
-      "insertTextFormat": "Snippet",
-      "command": {
-        "title": "editor.action.triggerParameterHints",
-        "command": "editor.action.triggerParameterHints"
-      }
-    },
-    {
-<<<<<<< HEAD
-      "label": "logic(json)(boolean|error)",
-      "kind": "Function",
-      "detail": "Function",
-      "documentation": {
-        "right": {
-          "kind": "markdown",
-          "value": "**Package:** _._  \n  \n  \n**Params**  \n- `json`  \n  \n**Return** `boolean|error`   \n  \n"
-        }
-      },
-      "sortText": "C",
-      "filterText": "logic",
-      "insertText": "logic(${1})",
-      "insertTextFormat": "Snippet",
-      "command": {
-        "title": "editor.action.triggerParameterHints",
-        "command": "editor.action.triggerParameterHints"
-      }
-    },
-    {
-      "label": "valueB",
-=======
-      "label": "valueA",
->>>>>>> ecaec7d2
-      "kind": "Variable",
-      "detail": "int",
-      "sortText": "B",
-      "insertText": "valueA",
-      "insertTextFormat": "Snippet"
-    },
-    {
-      "label": "valueB",
-      "kind": "Variable",
-      "detail": "int",
-      "sortText": "B",
-      "insertText": "valueB",
-      "insertTextFormat": "Snippet"
-    },
-    {
-<<<<<<< HEAD
-=======
-      "label": "logic(json)(boolean|error)",
-      "kind": "Function",
-      "detail": "Function",
-      "documentation": {
-        "right": {
-          "kind": "markdown",
-          "value": "**Package:** _._  \n  \n  \n**Params**  \n- `json`  \n  \n**Return** `boolean|error`   \n  \n"
-        }
-      },
-      "sortText": "C",
-      "filterText": "logic",
-      "insertText": "logic(${1})",
-      "insertTextFormat": "Snippet",
-      "command": {
-        "title": "editor.action.triggerParameterHints",
-        "command": "editor.action.triggerParameterHints"
-      }
-    },
-    {
-      "label": "testFunctionWithParams2(int a, int b)",
-      "kind": "Function",
-      "detail": "Function",
-      "documentation": {
-        "right": {
-          "kind": "markdown",
-          "value": "**Package:** _._  \n  \nThis is a test function without a return type\n  \n**Params**  \n- `int` a: Parameter a Description  \n- `int` b: Parameter b Description"
-        }
-      },
-      "sortText": "C",
-      "filterText": "testFunctionWithParams2",
-      "insertText": "testFunctionWithParams2(${1})",
-      "insertTextFormat": "Snippet",
-      "command": {
-        "title": "editor.action.triggerParameterHints",
-        "command": "editor.action.triggerParameterHints"
-      }
-    },
-    {
->>>>>>> ecaec7d2
       "label": "worker",
       "kind": "Snippet",
       "detail": "Snippet",
