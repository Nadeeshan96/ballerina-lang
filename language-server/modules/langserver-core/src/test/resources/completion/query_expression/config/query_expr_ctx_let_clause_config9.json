--- conflicted
+++ resolved
@@ -6,19 +6,27 @@
   "source": "query_expression/source/query_expr_ctx_let_clause_source9.bal",
   "items": [
     {
-<<<<<<< HEAD
       "label": "Thread",
       "kind": "TypeParameter",
       "detail": "Union",
       "sortText": "M",
       "insertText": "Thread",
-=======
+      "insertTextFormat": "Snippet"
+    },
+    {
+      "label": "Person",
+      "kind": "Struct",
+      "detail": "Record",
+      "sortText": "L",
+      "insertText": "Person",
+      "insertTextFormat": "Snippet"
+    },
+    {
       "label": "Customer",
       "kind": "Struct",
       "detail": "Record",
       "sortText": "L",
       "insertText": "Customer",
->>>>>>> 16548210
       "insertTextFormat": "Snippet"
     },
     {
@@ -33,25 +41,6 @@
       "insertTextFormat": "Snippet"
     },
     {
-<<<<<<< HEAD
-=======
-      "label": "Thread",
-      "kind": "TypeParameter",
-      "detail": "Union",
-      "sortText": "M",
-      "insertText": "Thread",
-      "insertTextFormat": "Snippet"
-    },
-    {
-      "label": "Person",
-      "kind": "Struct",
-      "detail": "Record",
-      "sortText": "L",
-      "insertText": "Person",
-      "insertTextFormat": "Snippet"
-    },
-    {
->>>>>>> 16548210
       "label": "readonly",
       "kind": "Unit",
       "detail": "type",
@@ -172,6 +161,52 @@
       "insertTextFormat": "Snippet"
     },
     {
+      "label": "ballerina/lang.test",
+      "kind": "Module",
+      "detail": "Module",
+      "sortText": "Q",
+      "insertText": "test1",
+      "insertTextFormat": "Snippet",
+      "additionalTextEdits": [
+        {
+          "range": {
+            "start": {
+              "line": 0,
+              "character": 0
+            },
+            "end": {
+              "line": 0,
+              "character": 0
+            }
+          },
+          "newText": "import ballerina/lang.test as test1 ;\n"
+        }
+      ]
+    },
+    {
+      "label": "ballerina/lang.array",
+      "kind": "Module",
+      "detail": "Module",
+      "sortText": "Q",
+      "insertText": "array",
+      "insertTextFormat": "Snippet",
+      "additionalTextEdits": [
+        {
+          "range": {
+            "start": {
+              "line": 0,
+              "character": 0
+            },
+            "end": {
+              "line": 0,
+              "character": 0
+            }
+          },
+          "newText": "import ballerina/lang.array;\n"
+        }
+      ]
+    },
+    {
       "label": "ballerina/jballerina.java",
       "kind": "Module",
       "detail": "Module",
@@ -195,29 +230,6 @@
       ]
     },
     {
-      "label": "ballerina/lang.test",
-      "kind": "Module",
-      "detail": "Module",
-      "sortText": "Q",
-      "insertText": "test1",
-      "insertTextFormat": "Snippet",
-      "additionalTextEdits": [
-        {
-          "range": {
-            "start": {
-              "line": 0,
-              "character": 0
-            },
-            "end": {
-              "line": 0,
-              "character": 0
-            }
-          },
-          "newText": "import ballerina/lang.test as test1 ;\n"
-        }
-      ]
-    },
-    {
       "label": "ballerina/lang.value",
       "kind": "Module",
       "detail": "Module",
@@ -241,55 +253,6 @@
       ]
     },
     {
-      "label": "ballerina/lang.query",
-      "kind": "Module",
-      "detail": "Module",
-      "sortText": "Q",
-      "insertText": "query",
-      "insertTextFormat": "Snippet",
-      "additionalTextEdits": [
-        {
-          "range": {
-            "start": {
-              "line": 0,
-              "character": 0
-            },
-            "end": {
-              "line": 0,
-              "character": 0
-            }
-          },
-          "newText": "import ballerina/lang.query;\n"
-        }
-      ]
-    },
-    {
-<<<<<<< HEAD
-=======
-      "label": "ballerina/lang.array",
-      "kind": "Module",
-      "detail": "Module",
-      "sortText": "Q",
-      "insertText": "array",
-      "insertTextFormat": "Snippet",
-      "additionalTextEdits": [
-        {
-          "range": {
-            "start": {
-              "line": 0,
-              "character": 0
-            },
-            "end": {
-              "line": 0,
-              "character": 0
-            }
-          },
-          "newText": "import ballerina/lang.array;\n"
-        }
-      ]
-    },
-    {
->>>>>>> 16548210
       "label": "ballerina/lang.runtime",
       "kind": "Module",
       "detail": "Module",
