--- conflicted
+++ resolved
@@ -249,20 +249,6 @@
       "insertTextFormat": "Snippet"
     },
     {
-<<<<<<< HEAD
-      "label": "'error",
-      "kind": "Event",
-      "detail": "Error",
-      "documentation": {
-        "left": "Default error type.\nThe type parameter is for the error detail type. It's constrained to Cloneable type."
-      },
-      "sortText": "L",
-      "insertText": "'error",
-      "insertTextFormat": "Snippet"
-    },
-    {
-=======
->>>>>>> 1d67a1c0
       "label": "StrandData",
       "kind": "Struct",
       "detail": "Record",
@@ -418,6 +404,29 @@
       "insertTextFormat": "Snippet"
     },
     {
+      "label": "ballerina/lang.test",
+      "kind": "Module",
+      "detail": "Module",
+      "sortText": "R",
+      "insertText": "test",
+      "insertTextFormat": "Snippet",
+      "additionalTextEdits": [
+        {
+          "range": {
+            "start": {
+              "line": 0,
+              "character": 0
+            },
+            "end": {
+              "line": 0,
+              "character": 0
+            }
+          },
+          "newText": "import ballerina/lang.test;\n"
+        }
+      ]
+    },
+    {
       "label": "ballerina/lang.array",
       "kind": "Module",
       "detail": "Module",
@@ -441,6 +450,75 @@
       ]
     },
     {
+      "label": "ballerina/jballerina.java",
+      "kind": "Module",
+      "detail": "Module",
+      "sortText": "R",
+      "insertText": "java",
+      "insertTextFormat": "Snippet",
+      "additionalTextEdits": [
+        {
+          "range": {
+            "start": {
+              "line": 0,
+              "character": 0
+            },
+            "end": {
+              "line": 0,
+              "character": 0
+            }
+          },
+          "newText": "import ballerina/jballerina.java;\n"
+        }
+      ]
+    },
+    {
+      "label": "ballerina/lang.value",
+      "kind": "Module",
+      "detail": "Module",
+      "sortText": "R",
+      "insertText": "value",
+      "insertTextFormat": "Snippet",
+      "additionalTextEdits": [
+        {
+          "range": {
+            "start": {
+              "line": 0,
+              "character": 0
+            },
+            "end": {
+              "line": 0,
+              "character": 0
+            }
+          },
+          "newText": "import ballerina/lang.value;\n"
+        }
+      ]
+    },
+    {
+      "label": "ballerina/module1",
+      "kind": "Module",
+      "detail": "Module",
+      "sortText": "R",
+      "insertText": "module1",
+      "insertTextFormat": "Snippet",
+      "additionalTextEdits": [
+        {
+          "range": {
+            "start": {
+              "line": 0,
+              "character": 0
+            },
+            "end": {
+              "line": 0,
+              "character": 0
+            }
+          },
+          "newText": "import ballerina/module1;\n"
+        }
+      ]
+    },
+    {
       "label": "ballerina/lang.runtime",
       "kind": "Module",
       "detail": "Module",
@@ -464,11 +542,123 @@
       ]
     },
     {
-      "label": "ballerina/module1",
+      "label": "boolean",
+      "kind": "Unit",
+      "detail": "type",
+      "sortText": "R",
+      "insertText": "boolean",
+      "insertTextFormat": "Snippet"
+    },
+    {
+      "label": "decimal",
+      "kind": "Unit",
+      "detail": "type",
+      "sortText": "R",
+      "insertText": "decimal",
+      "insertTextFormat": "Snippet"
+    },
+    {
+      "label": "error",
+      "kind": "Unit",
+      "detail": "type",
+      "sortText": "R",
+      "insertText": "error",
+      "insertTextFormat": "Snippet"
+    },
+    {
+      "label": "float",
+      "kind": "Unit",
+      "detail": "type",
+      "sortText": "R",
+      "insertText": "float",
+      "insertTextFormat": "Snippet"
+    },
+    {
+      "label": "future",
+      "kind": "Unit",
+      "detail": "type",
+      "sortText": "R",
+      "insertText": "future",
+      "insertTextFormat": "Snippet"
+    },
+    {
+      "label": "int",
+      "kind": "Unit",
+      "detail": "type",
+      "sortText": "R",
+      "insertText": "int",
+      "insertTextFormat": "Snippet"
+    },
+    {
+      "label": "map",
+      "kind": "Unit",
+      "detail": "type",
+      "sortText": "R",
+      "insertText": "map",
+      "insertTextFormat": "Snippet"
+    },
+    {
+      "label": "object",
+      "kind": "Unit",
+      "detail": "type",
+      "sortText": "R",
+      "insertText": "object",
+      "insertTextFormat": "Snippet"
+    },
+    {
+      "label": "stream",
+      "kind": "Unit",
+      "detail": "type",
+      "sortText": "R",
+      "insertText": "stream",
+      "insertTextFormat": "Snippet"
+    },
+    {
+      "label": "string",
+      "kind": "Unit",
+      "detail": "type",
+      "sortText": "R",
+      "insertText": "string",
+      "insertTextFormat": "Snippet"
+    },
+    {
+      "label": "table",
+      "kind": "Unit",
+      "detail": "type",
+      "sortText": "R",
+      "insertText": "table",
+      "insertTextFormat": "Snippet"
+    },
+    {
+      "label": "transaction",
+      "kind": "Unit",
+      "detail": "type",
+      "sortText": "R",
+      "insertText": "transaction",
+      "insertTextFormat": "Snippet"
+    },
+    {
+      "label": "typedesc",
+      "kind": "Unit",
+      "detail": "type",
+      "sortText": "R",
+      "insertText": "typedesc",
+      "insertTextFormat": "Snippet"
+    },
+    {
+      "label": "xml",
+      "kind": "Unit",
+      "detail": "type",
+      "sortText": "R",
+      "insertText": "xml",
+      "insertTextFormat": "Snippet"
+    },
+    {
+      "label": "'service.'transaction.'join",
       "kind": "Module",
       "detail": "Module",
       "sortText": "R",
-      "insertText": "module1",
+      "insertText": "'join",
       "insertTextFormat": "Snippet",
       "additionalTextEdits": [
         {
@@ -482,190 +672,9 @@
               "character": 0
             }
           },
-          "newText": "import ballerina/module1;\n"
+          "newText": "import 'service.'transaction.'join;\n"
         }
       ]
-    },
-    {
-      "label": "ballerina/lang.test",
-      "kind": "Module",
-      "detail": "Module",
-      "sortText": "R",
-      "insertText": "test",
-      "insertTextFormat": "Snippet",
-      "additionalTextEdits": [
-        {
-          "range": {
-            "start": {
-              "line": 0,
-              "character": 0
-            },
-            "end": {
-              "line": 0,
-              "character": 0
-            }
-          },
-          "newText": "import ballerina/lang.test;\n"
-        }
-      ]
-    },
-    {
-      "label": "ballerina/jballerina.java",
-      "kind": "Module",
-      "detail": "Module",
-      "sortText": "R",
-      "insertText": "java",
-      "insertTextFormat": "Snippet",
-      "additionalTextEdits": [
-        {
-          "range": {
-            "start": {
-              "line": 0,
-              "character": 0
-            },
-            "end": {
-              "line": 0,
-              "character": 0
-            }
-          },
-          "newText": "import ballerina/jballerina.java;\n"
-        }
-      ]
-    },
-    {
-      "label": "ballerina/lang.value",
-      "kind": "Module",
-      "detail": "Module",
-      "sortText": "R",
-      "insertText": "value",
-      "insertTextFormat": "Snippet",
-      "additionalTextEdits": [
-        {
-          "range": {
-            "start": {
-              "line": 0,
-              "character": 0
-            },
-            "end": {
-              "line": 0,
-              "character": 0
-            }
-          },
-          "newText": "import ballerina/lang.value;\n"
-        }
-      ]
-    },
-    {
-      "label": "boolean",
-      "kind": "Unit",
-      "detail": "type",
-      "sortText": "R",
-      "insertText": "boolean",
-      "insertTextFormat": "Snippet"
-    },
-    {
-      "label": "decimal",
-      "kind": "Unit",
-      "detail": "type",
-      "sortText": "R",
-      "insertText": "decimal",
-      "insertTextFormat": "Snippet"
-    },
-    {
-      "label": "error",
-      "kind": "Unit",
-      "detail": "type",
-      "sortText": "R",
-      "insertText": "error",
-      "insertTextFormat": "Snippet"
-    },
-    {
-      "label": "float",
-      "kind": "Unit",
-      "detail": "type",
-      "sortText": "R",
-      "insertText": "float",
-      "insertTextFormat": "Snippet"
-    },
-    {
-      "label": "future",
-      "kind": "Unit",
-      "detail": "type",
-      "sortText": "R",
-      "insertText": "future",
-      "insertTextFormat": "Snippet"
-    },
-    {
-      "label": "int",
-      "kind": "Unit",
-      "detail": "type",
-      "sortText": "R",
-      "insertText": "int",
-      "insertTextFormat": "Snippet"
-    },
-    {
-      "label": "map",
-      "kind": "Unit",
-      "detail": "type",
-      "sortText": "R",
-      "insertText": "map",
-      "insertTextFormat": "Snippet"
-    },
-    {
-      "label": "object",
-      "kind": "Unit",
-      "detail": "type",
-      "sortText": "R",
-      "insertText": "object",
-      "insertTextFormat": "Snippet"
-    },
-    {
-      "label": "stream",
-      "kind": "Unit",
-      "detail": "type",
-      "sortText": "R",
-      "insertText": "stream",
-      "insertTextFormat": "Snippet"
-    },
-    {
-      "label": "string",
-      "kind": "Unit",
-      "detail": "type",
-      "sortText": "R",
-      "insertText": "string",
-      "insertTextFormat": "Snippet"
-    },
-    {
-      "label": "table",
-      "kind": "Unit",
-      "detail": "type",
-      "sortText": "R",
-      "insertText": "table",
-      "insertTextFormat": "Snippet"
-    },
-    {
-      "label": "transaction",
-      "kind": "Unit",
-      "detail": "type",
-      "sortText": "R",
-      "insertText": "transaction",
-      "insertTextFormat": "Snippet"
-    },
-    {
-      "label": "typedesc",
-      "kind": "Unit",
-      "detail": "type",
-      "sortText": "R",
-      "insertText": "typedesc",
-      "insertTextFormat": "Snippet"
-    },
-    {
-      "label": "xml",
-      "kind": "Unit",
-      "detail": "type",
-      "sortText": "R",
-      "insertText": "xml",
-      "insertTextFormat": "Snippet"
     },
     {
       "label": "'service.'client",
@@ -687,29 +696,6 @@
             }
           },
           "newText": "import 'service.'client;\n"
-        }
-      ]
-    },
-    {
-      "label": "'service.'transaction.'join",
-      "kind": "Module",
-      "detail": "Module",
-      "sortText": "R",
-      "insertText": "'join",
-      "insertTextFormat": "Snippet",
-      "additionalTextEdits": [
-        {
-          "range": {
-            "start": {
-              "line": 0,
-              "character": 0
-            },
-            "end": {
-              "line": 0,
-              "character": 0
-            }
-          },
-          "newText": "import 'service.'transaction.'join;\n"
         }
       ]
     },
