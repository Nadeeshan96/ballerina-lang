--- conflicted
+++ resolved
@@ -965,7 +965,6 @@
       "insertTextFormat": "Snippet"
     },
     {
-<<<<<<< HEAD
       "label": "client",
       "kind": "Snippet",
       "detail": "Snippet",
@@ -973,7 +972,8 @@
       "filterText": "client",
       "insertText": "client \"${1}\" as ${2:clientName};",
       "insertTextFormat": "Snippet"
-=======
+    },
+    {
       "label": "ballerina/lang.regexp",
       "kind": "Module",
       "detail": "Module",
@@ -996,7 +996,6 @@
           "newText": "import ballerina/lang.regexp;\n"
         }
       ]
->>>>>>> 91233993
     }
   ]
 }