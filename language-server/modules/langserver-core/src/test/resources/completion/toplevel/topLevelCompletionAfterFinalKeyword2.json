--- conflicted
+++ resolved
@@ -1301,31 +1301,6 @@
     },
     {
       "label": "ballerina/socket",
-<<<<<<< HEAD
-      "kind": "Module",
-      "detail": "Package",
-      "insertText": "socket",
-      "insertTextFormat": "Snippet",
-      "additionalTextEdits": [
-        {
-          "range": {
-            "start": {
-              "line": 0,
-              "character": 0
-            },
-            "end": {
-              "line": 0,
-              "character": 0
-            }
-          },
-          "newText": "import ballerina/socket;\n"
-        }
-      ]
-    },
-    {
-      "label": "ballerina/sql",
-=======
->>>>>>> b907f256
       "kind": "Module",
       "detail": "Package",
       "insertText": "socket",
