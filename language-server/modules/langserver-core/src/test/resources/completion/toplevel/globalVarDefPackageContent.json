--- conflicted
+++ resolved
@@ -277,17 +277,10 @@
       "insertText":"FailoverConfig"
     },
     {
-<<<<<<< HEAD
       "label":"FailoverActionErrorData",
       "kind":"Class",
       "detail":"BType",
       "documentation":"Data related to an error which occurred during an attempt to failover.\n",
-=======
-      "label":"FailoverActionError",
-      "kind":"Class",
-      "detail":"BType",
-      "documentation":"Defines an error which occurred during an attempt to failover.\n",
->>>>>>> 0d7f3d0c
       "sortText":"170",
       "insertText":"FailoverActionErrorData"
     },
@@ -340,7 +333,6 @@
       "insertText":"CircuitBreakerInferredConfig"
     },
     {
-<<<<<<< HEAD
       "label":"LoadBalanceActionErrorData",
       "kind":"Class",
       "detail":"BType",
@@ -353,32 +345,18 @@
       "kind":"Class",
       "detail":"BType",
       "documentation":"Derived set of configurations from the `RetryConfig`.\n",
-=======
-      "label":"LoadBalanceActionError",
-      "kind":"Class",
-      "detail":"BType",
-      "documentation":"Represents an error occurred in an action of the Load Balance connector.\n",
->>>>>>> 0d7f3d0c
       "sortText":"170",
       "insertText":"RetryInferredConfig"
     },
     {
-<<<<<<< HEAD
       "label":"LoadBalanceClientEndpointConfiguration",
       "kind":"Class",
       "detail":"BType",
       "documentation":"The configurations related to the load balance client endpoint.\n",
-=======
-      "label":"RetryInferredConfig",
-      "kind":"Class",
-      "detail":"BType",
-      "documentation":"Derived set of configurations from the `RetryConfig`.\n",
->>>>>>> 0d7f3d0c
       "sortText":"170",
       "insertText":"RetryInferredConfig"
     },
     {
-<<<<<<< HEAD
       "label":"SecureEndpointConfiguration",
       "kind":"Class",
       "detail":"BType",
@@ -399,14 +377,8 @@
       "kind":"Class",
       "detail":"BType",
       "documentation":"Configuration for authentication providers.\n",
-=======
-      "label":"LoadBalanceClientEndpointConfiguration",
-      "kind":"Class",
-      "detail":"BType",
-      "documentation":"The configurations related to the load balance client endpoint.\n",
->>>>>>> 0d7f3d0c
-      "sortText":"170",
-      "insertText":"LoadBalanceClientEndpointConfiguration"
+      "sortText":"170",
+      "insertText":"AuthProvider"
     },
     {
       "label":"Remote",
@@ -449,42 +421,36 @@
       "insertText":"ServiceSecureSocket"
     },
     {
-<<<<<<< HEAD
+      "label":"AuthCacheConfig",
+      "kind":"Class",
+      "detail":"BType",
+      "documentation":"Provides a set of configurations for controlling the authorization caching behaviour of the endpoint.\n",
+      "sortText":"170",
+      "insertText":"AuthCacheConfig"
+    },
+    {
+      "label":"AuthProvider",
+      "kind":"Class",
+      "detail":"BType",
+      "documentation":"Configuration for authentication providers.\n",
+      "sortText":"170",
+      "insertText":"AuthProvider"
+    },
+    {
       "label":"WebSocketClientEndpointConfig",
       "kind":"Class",
       "detail":"BType",
       "documentation":"Configuration struct for WebSocket client endpoint.\n",
-=======
-      "label":"AuthCacheConfig",
-      "kind":"Class",
-      "detail":"BType",
-      "documentation":"Provides a set of configurations for controlling the authorization caching behaviour of the endpoint.\n",
->>>>>>> 0d7f3d0c
-      "sortText":"170",
-      "insertText":"AuthCacheConfig"
-    },
-    {
-<<<<<<< HEAD
+      "sortText":"170",
+      "insertText":"WebSocketClientEndpointConfig"
+    },
+    {
       "label":"APIListenerActions",
       "kind":"Class",
       "detail":"BType",
       "documentation":"The caller actions for responding to client requests to api listener.\n",
-=======
-      "label":"AuthProvider",
-      "kind":"Class",
-      "detail":"BType",
-      "documentation":"Configuration for authentication providers.\n",
->>>>>>> 0d7f3d0c
-      "sortText":"170",
-      "insertText":"AuthProvider"
-    },
-    {
-      "label":"WebSocketClientEndpointConfig",
-      "kind":"Class",
-      "detail":"BType",
-      "documentation":"Configuration struct for WebSocket client endpoint.\n",
-      "sortText":"170",
-      "insertText":"WebSocketClientEndpointConfig"
+      "sortText":"170",
+      "insertText":"APIListenerActions"
     },
     {
       "label":"AuthHandlerRegistry",
@@ -671,7 +637,6 @@
       "insertText":"RetryClient"
     },
     {
-<<<<<<< HEAD
       "label":"SecureListenerActions",
       "kind":"Class",
       "detail":"BType",
@@ -680,8 +645,6 @@
       "insertText":"SecureListenerActions"
     },
     {
-=======
->>>>>>> 0d7f3d0c
       "label":"WebSocketClientService",
       "kind":"Class",
       "detail":"BType",
