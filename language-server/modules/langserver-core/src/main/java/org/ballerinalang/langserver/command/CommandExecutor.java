--- conflicted
+++ resolved
@@ -97,14 +97,9 @@
             int lastCharCol = fileContent.substring(lastNewLineCharIndex + 1).length();
             BLangPackage bLangPackage = TextDocumentServiceUtil.getBLangPackage(context,
                     context.get(ExecuteCommandKeys.DOCUMENT_MANAGER_KEY), false,
-<<<<<<< HEAD
-                    LSCustomErrorStrategy.class);
-            
-=======
                     LSCustomErrorStrategy.class, false).get(0);
             context.put(DocumentServiceKeys.CURRENT_PACKAGE_NAME_KEY,
                     bLangPackage.symbol.getName().getValue());
->>>>>>> cd1339c2
             String pkgName = context.get(ExecuteCommandKeys.PKG_NAME_KEY);
             DiagnosticPos pos;
 
@@ -142,7 +137,6 @@
 
             applySingleTextEdit(editText, range, textDocumentIdentifier,
                     context.get(ExecuteCommandKeys.LANGUAGE_SERVER_KEY).getClient());
-<<<<<<< HEAD
         }
     }
 
@@ -166,12 +160,11 @@
             } else if (((LinkedTreeMap) arg).get(ARG_KEY).equals(CommandConstants.ARG_KEY_NODE_LINE)) {
                 line = Integer.parseInt((String) ((LinkedTreeMap) arg).get(ARG_VALUE));
             }
-=======
->>>>>>> cd1339c2
         }
 
         BLangPackage bLangPackage = TextDocumentServiceUtil.getBLangPackage(context,
-                context.get(ExecuteCommandKeys.DOCUMENT_MANAGER_KEY), false, LSCustomErrorStrategy.class);
+                context.get(ExecuteCommandKeys.DOCUMENT_MANAGER_KEY), false,
+                LSCustomErrorStrategy.class, false).get(0);
 
         switch (topLevelNodeType) {
             case UtilSymbolKeys.FUNCTION_KEYWORD_KEY:
@@ -185,6 +178,20 @@
                 break;
             case UtilSymbolKeys.TRANSFORMER_KEYWORD_KEY:
                 documentationContent = CommandUtil.getTransformerDocumentation(bLangPackage, line);
+                break;
+            case UtilSymbolKeys.RESOURCE_KEYWORD_KEY:
+                CommandUtil.DocAttachmentInfo attachInfo = CommandUtil.getResourceDocumentation(bLangPackage, line);
+                if (attachInfo != null) {
+                    documentationContent = attachInfo.getDocAttachment();
+                    line = attachInfo.getReplaceStartFrom();
+                }
+                break;
+            case UtilSymbolKeys.SERVICE_KEYWORD_KEY:
+                CommandUtil.DocAttachmentInfo serviceInfo = CommandUtil.getServiceDocumentation(bLangPackage, line);
+                if (serviceInfo != null) {
+                    documentationContent = serviceInfo.getDocAttachment();
+                    line = serviceInfo.getReplaceStartFrom();
+                }
                 break;
             default:
                 break;
@@ -195,8 +202,8 @@
                     .getFileContent(Paths.get(URI.create(documentUri)));
             String[] contentComponents = fileContent.split("\\n|\\r\\n|\\r");
             int replaceEndCol = contentComponents[line - 1].length();
-            String replaceText = fileContent.substring(0, fileContent.indexOf(contentComponents[line]))
-                    + documentationContent;
+            String replaceText = String.join(System.lineSeparator(),
+                    Arrays.asList(Arrays.copyOfRange(contentComponents, 0, line))) + documentationContent;
             Range range = new Range(new Position(0, 0), new Position(line - 1, replaceEndCol));
 
             applySingleTextEdit(replaceText, range, textDocumentIdentifier,
@@ -215,87 +222,4 @@
         applyWorkspaceEditParams.setEdit(workspaceEdit);
         client.applyEdit(applyWorkspaceEditParams);
     }
-
-    /**
-     * Execute the add documentation command.
-     * @param context   Workspace service context
-     */
-    private static void executeAddDocumentation(WorkspaceServiceContext context) {
-        String topLevelNodeType = "";
-        String documentUri = "";
-        String documentationContent = null;
-        int line = 0;
-        VersionedTextDocumentIdentifier textDocumentIdentifier = new VersionedTextDocumentIdentifier();
-        for (Object arg : context.get(ExecuteCommandKeys.COMMAND_ARGUMENTS_KEY)) {
-            if (((LinkedTreeMap) arg).get(ARG_KEY).equals(CommandConstants.ARG_KEY_DOC_URI)) {
-                documentUri = (String) ((LinkedTreeMap) arg).get(ARG_VALUE);
-                textDocumentIdentifier.setUri(documentUri);
-                context.put(DocumentServiceKeys.FILE_URI_KEY, documentUri);
-            } else if (((LinkedTreeMap) arg).get(ARG_KEY).equals(CommandConstants.ARG_KEY_NODE_TYPE)) {
-                topLevelNodeType = (String) ((LinkedTreeMap) arg).get(ARG_VALUE);
-            } else if (((LinkedTreeMap) arg).get(ARG_KEY).equals(CommandConstants.ARG_KEY_NODE_LINE)) {
-                line = Integer.parseInt((String) ((LinkedTreeMap) arg).get(ARG_VALUE));
-            }
-        }
-
-        BLangPackage bLangPackage = TextDocumentServiceUtil.getBLangPackage(context,
-                context.get(ExecuteCommandKeys.DOCUMENT_MANAGER_KEY), false,
-                LSCustomErrorStrategy.class, false).get(0);
-
-        switch (topLevelNodeType) {
-            case UtilSymbolKeys.FUNCTION_KEYWORD_KEY:
-                documentationContent = CommandUtil.getFunctionDocumentation(bLangPackage, line);
-                break;
-            case UtilSymbolKeys.STRUCT_KEYWORD_KEY:
-                documentationContent = CommandUtil.getStructDocumentation(bLangPackage, line);
-                break;
-            case UtilSymbolKeys.ENUM_KEYWORD_KEY:
-                documentationContent = CommandUtil.getEnumDocumentation(bLangPackage, line);
-                break;
-            case UtilSymbolKeys.TRANSFORMER_KEYWORD_KEY:
-                documentationContent = CommandUtil.getTransformerDocumentation(bLangPackage, line);
-                break;
-            case UtilSymbolKeys.RESOURCE_KEYWORD_KEY:
-                CommandUtil.DocAttachmentInfo attachInfo = CommandUtil.getResourceDocumentation(bLangPackage, line);
-                if (attachInfo != null) {
-                    documentationContent = attachInfo.getDocAttachment();
-                    line = attachInfo.getReplaceStartFrom();
-                }
-                break;
-            case UtilSymbolKeys.SERVICE_KEYWORD_KEY:
-                CommandUtil.DocAttachmentInfo serviceInfo = CommandUtil.getServiceDocumentation(bLangPackage, line);
-                if (serviceInfo != null) {
-                    documentationContent = serviceInfo.getDocAttachment();
-                    line = serviceInfo.getReplaceStartFrom();
-                }
-                break;
-            default:
-                break;
-        }
-
-        if (documentationContent != null) {
-            String fileContent = context.get(ExecuteCommandKeys.DOCUMENT_MANAGER_KEY)
-                    .getFileContent(Paths.get(URI.create(documentUri)));
-            String[] contentComponents = fileContent.split("\\n|\\r\\n|\\r");
-            int replaceEndCol = contentComponents[line - 1].length();
-            String replaceText = String.join(System.lineSeparator(),
-                    Arrays.asList(Arrays.copyOfRange(contentComponents, 0, line))) + documentationContent;
-            Range range = new Range(new Position(0, 0), new Position(line - 1, replaceEndCol));
-
-            applySingleTextEdit(replaceText, range, textDocumentIdentifier,
-                    context.get(ExecuteCommandKeys.LANGUAGE_SERVER_KEY).getClient());
-        }
-    }
-
-    private static void applySingleTextEdit(String editText, Range range, VersionedTextDocumentIdentifier identifier,
-                                            LanguageClient client) {
-        WorkspaceEdit workspaceEdit = new WorkspaceEdit();
-        ApplyWorkspaceEditParams applyWorkspaceEditParams = new ApplyWorkspaceEditParams();
-        TextEdit textEdit = new TextEdit(range, editText);
-        TextDocumentEdit textDocumentEdit = new TextDocumentEdit(identifier,
-                Collections.singletonList(textEdit));
-        workspaceEdit.setDocumentChanges(Collections.singletonList(textDocumentEdit));
-        applyWorkspaceEditParams.setEdit(workspaceEdit);
-        client.applyEdit(applyWorkspaceEditParams);
-    }
 }