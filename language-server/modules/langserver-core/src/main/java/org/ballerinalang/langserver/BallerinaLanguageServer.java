/*
 * Copyright (c) 2017, WSO2 Inc. (http://wso2.com) All Rights Reserved.
 *
 * Licensed under the Apache License, Version 2.0 (the "License");
 * you may not use this file except in compliance with the License.
 * You may obtain a copy of the License at
 *
 * http://www.apache.org/licenses/LICENSE-2.0
 *
 * Unless required by applicable law or agreed to in writing, software
 * distributed under the License is distributed on an "AS IS" BASIS,
 * WITHOUT WARRANTIES OR CONDITIONS OF ANY KIND, either express or implied.
 * See the License for the specific language governing permissions and
 * limitations under the License.
 */
package org.ballerinalang.langserver;

import com.google.gson.Gson;
import com.google.gson.JsonObject;
import io.ballerina.projects.util.ProjectConstants;
import org.ballerinalang.langserver.command.LSCommandExecutorProvidersHolder;
import org.ballerinalang.langserver.commons.LanguageServerContext;
import org.ballerinalang.langserver.commons.capability.LSClientCapabilities;
import org.ballerinalang.langserver.commons.client.ExtendedLanguageClient;
import org.ballerinalang.langserver.commons.client.ExtendedLanguageClientAware;
import org.ballerinalang.langserver.commons.service.spi.ExtendedLanguageServerService;
import org.ballerinalang.langserver.contexts.LanguageServerContextImpl;
import org.ballerinalang.langserver.extensions.AbstractExtendedLanguageServer;
import org.ballerinalang.langserver.extensions.ExtendedLanguageServer;
import org.ballerinalang.langserver.extensions.ballerina.connector.BallerinaConnectorService;
import org.ballerinalang.langserver.extensions.ballerina.connector.BallerinaConnectorServiceImpl;
import org.ballerinalang.langserver.extensions.ballerina.document.BallerinaDocumentService;
import org.ballerinalang.langserver.extensions.ballerina.document.BallerinaDocumentServiceImpl;
import org.ballerinalang.langserver.extensions.ballerina.example.BallerinaExampleService;
import org.ballerinalang.langserver.extensions.ballerina.example.BallerinaExampleServiceImpl;
import org.ballerinalang.langserver.extensions.ballerina.packages.BallerinaPackageService;
import org.ballerinalang.langserver.extensions.ballerina.packages.BallerinaPackageServiceImpl;
import org.ballerinalang.langserver.extensions.ballerina.symbol.BallerinaSymbolService;
import org.ballerinalang.langserver.extensions.ballerina.symbol.BallerinaSymbolServiceImpl;
import org.ballerinalang.langserver.util.LSClientUtil;
import org.eclipse.lsp4j.CodeLensOptions;
import org.eclipse.lsp4j.CompletionOptions;
import org.eclipse.lsp4j.DidChangeWatchedFilesRegistrationOptions;
import org.eclipse.lsp4j.ExecuteCommandOptions;
import org.eclipse.lsp4j.FileSystemWatcher;
import org.eclipse.lsp4j.InitializeParams;
import org.eclipse.lsp4j.InitializeResult;
import org.eclipse.lsp4j.InitializedParams;
import org.eclipse.lsp4j.Registration;
import org.eclipse.lsp4j.RegistrationParams;
import org.eclipse.lsp4j.RenameOptions;
import org.eclipse.lsp4j.ServerCapabilities;
import org.eclipse.lsp4j.SignatureHelpOptions;
import org.eclipse.lsp4j.TextDocumentClientCapabilities;
import org.eclipse.lsp4j.TextDocumentSyncKind;
import org.eclipse.lsp4j.WatchKind;
import org.eclipse.lsp4j.WorkspaceClientCapabilities;
import org.eclipse.lsp4j.services.TextDocumentService;
import org.eclipse.lsp4j.services.WorkspaceService;

import java.util.ArrayList;
import java.util.Arrays;
import java.util.Collections;
import java.util.HashMap;
import java.util.List;
import java.util.UUID;
import java.util.concurrent.CompletableFuture;

import static org.ballerinalang.langserver.Experimental.API_EDITOR_PROVIDER;
import static org.ballerinalang.langserver.Experimental.AST_PROVIDER;
import static org.ballerinalang.langserver.Experimental.EXAMPLES_PROVIDER;

/**
 * Language server implementation for Ballerina.
 */
public class BallerinaLanguageServer extends AbstractExtendedLanguageServer
        implements ExtendedLanguageClientAware, ExtendedLanguageServer {
    private ExtendedLanguageClient client = null;
    private final TextDocumentService textService;
    private final WorkspaceService workspaceService;
    private final BallerinaDocumentService ballerinaDocumentService;
    private final BallerinaConnectorService ballerinaConnectorService;
    private final BallerinaExampleService ballerinaExampleService;
    private final BallerinaSymbolService ballerinaSymbolService;
    private final BallerinaPackageService ballerinaPackageService;
    private int shutdown = 1;

    private static final String LS_INIT_MODE_PROPERTY = "enableLightWeightMode";

    public BallerinaLanguageServer() {
        this(new LanguageServerContextImpl());
    }

    private BallerinaLanguageServer(LanguageServerContext serverContext) {
        super(serverContext);
        this.textService = new BallerinaTextDocumentService(this, workspaceManager, this.serverContext);
        this.workspaceService = new BallerinaWorkspaceService(this, workspaceManager, this.serverContext);
        this.ballerinaDocumentService = new BallerinaDocumentServiceImpl(workspaceManager, this.serverContext);
        this.ballerinaConnectorService = new BallerinaConnectorServiceImpl(this.serverContext);
        this.ballerinaExampleService = new BallerinaExampleServiceImpl(this.serverContext);
        this.ballerinaSymbolService = new BallerinaSymbolServiceImpl(workspaceManager, this.serverContext);
        this.ballerinaPackageService = new BallerinaPackageServiceImpl(workspaceManager, this.serverContext);
    }

    public ExtendedLanguageClient getClient() {
        return this.client;
    }

    public CompletableFuture<InitializeResult> initialize(InitializeParams params) {
        final InitializeResult res = new InitializeResult(new ServerCapabilities());
        res.getCapabilities().setTextDocumentSync(TextDocumentSyncKind.Full);

        //Checks for instances in which the LS needs to be initiated in lightweight mode
        if (isLightWeightMode(params)) {
            return CompletableFuture.supplyAsync(() -> res);
        }

        final SignatureHelpOptions signatureHelpOptions = new SignatureHelpOptions(Arrays.asList("(", ","));
        final CompletionOptions completionOptions = new CompletionOptions();
        completionOptions.setTriggerCharacters(Arrays.asList(":", ".", ">", "@"));

        res.getCapabilities().setCompletionProvider(completionOptions);
        res.getCapabilities().setSignatureHelpProvider(signatureHelpOptions);
        res.getCapabilities().setHoverProvider(true);
        res.getCapabilities().setDocumentSymbolProvider(false);
        res.getCapabilities().setDefinitionProvider(true);
        res.getCapabilities().setReferencesProvider(true);
        res.getCapabilities().setCodeActionProvider(true);
        res.getCapabilities().setDocumentFormattingProvider(true);
        res.getCapabilities().setDocumentRangeFormattingProvider(true);
        res.getCapabilities().setWorkspaceSymbolProvider(false);
        res.getCapabilities().setImplementationProvider(false);
        res.getCapabilities().setFoldingRangeProvider(true);
        res.getCapabilities().setCodeLensProvider(new CodeLensOptions());

<<<<<<< HEAD
        // We are not registering commands here because they need to be registered/unregistered dynamically.
        // Only if the client doesn't support dynamic command registration, we do registration here
        if (!LSClientUtil.isDynamicCommandRegistrationSupported(params.getCapabilities())) {
            List<String> commandsList = LSCommandExecutorProvidersHolder.getInstance(serverContext).getCommandsList();
            ExecuteCommandOptions executeCommandOptions = new ExecuteCommandOptions(commandsList);
            res.getCapabilities().setExecuteCommandProvider(executeCommandOptions);
        }

=======
        // Check and set prepare rename provider
        if (Boolean.TRUE.equals(params.getCapabilities().getTextDocument().getRename().getPrepareSupport())) {
            RenameOptions renameOptions = new RenameOptions();
            renameOptions.setPrepareProvider(true);
            res.getCapabilities().setRenameProvider(renameOptions);
        } else {
            res.getCapabilities().setRenameProvider(true);
        }
        
>>>>>>> d4bb9b57
        HashMap experimentalClientCapabilities = null;
        if (params.getCapabilities().getExperimental() != null) {
            experimentalClientCapabilities = new Gson().fromJson(params.getCapabilities().getExperimental().toString(),
                    HashMap.class);
        }

        // Set AST provider and examples provider capabilities
        HashMap<String, Object> experimentalServerCapabilities = new HashMap<>();
        experimentalServerCapabilities.put(AST_PROVIDER.getValue(), true);
        experimentalServerCapabilities.put(EXAMPLES_PROVIDER.getValue(), true);
        experimentalServerCapabilities.put(API_EDITOR_PROVIDER.getValue(), true);
        res.getCapabilities().setExperimental(experimentalServerCapabilities);


        TextDocumentClientCapabilities textDocClientCapabilities = params.getCapabilities().getTextDocument();
        WorkspaceClientCapabilities workspaceClientCapabilities = params.getCapabilities().getWorkspace();
        LSClientCapabilities capabilities = new LSClientCapabilitiesImpl(textDocClientCapabilities,
                                                                         workspaceClientCapabilities,
                                                                         experimentalClientCapabilities);
        this.serverContext.put(LSClientCapabilities.class, capabilities);
        this.serverContext.put(ServerCapabilities.class, res.getCapabilities());
        ((BallerinaTextDocumentService) textService).setClientCapabilities(capabilities);
        ((BallerinaWorkspaceService) workspaceService).setClientCapabilities(capabilities);
        return CompletableFuture.supplyAsync(() -> res);
    }

    @Override
    public void initialized(InitializedParams params) {
        startListeningFileChanges();

        // If the client support dynamic registration of commands, we register the capability here
        if (LSClientUtil.isDynamicCommandRegistrationSupported(serverContext)) {
            List<String> commandsList = LSCommandExecutorProvidersHolder.getInstance(serverContext).getCommandsList();
            LSClientUtil.registerCommands(serverContext, commandsList);
        }
    }

    public CompletableFuture<Object> shutdown() {
        shutdown = 0;
        for (ExtendedLanguageServerService service : extendedServices) {
            service.shutdown();
        }
        return CompletableFuture.supplyAsync(Object::new);
    }

    public void exit() {
        for (ExtendedLanguageServerService service : extendedServices) {
            service.exit(shutdown);
        }
        System.exit(shutdown);
    }

    public TextDocumentService getTextDocumentService() {
        return this.textService;
    }

    public WorkspaceService getWorkspaceService() {
        return this.workspaceService;
    }

    public BallerinaDocumentService getBallerinaDocumentService() {
        return this.ballerinaDocumentService;
    }

    @Override
    public BallerinaConnectorService getBallerinaConnectorService() {
        return this.ballerinaConnectorService;
    }

    @Override
    public BallerinaExampleService getBallerinaExampleService() {
        return this.ballerinaExampleService;
    }

    @Override
    public void connect(ExtendedLanguageClient languageClient) {
        this.client = languageClient;
        this.serverContext.put(ExtendedLanguageClient.class, client);
        LSClientLogger.getInstance(this.serverContext).initialize(this.client, this.serverContext);
    }

    public BallerinaSymbolService getBallerinaSymbolService() {
        return ballerinaSymbolService;
    }

    @Override
    public BallerinaPackageService getBallerinaPackageService() {
        return this.ballerinaPackageService;
    }

    private void startListeningFileChanges() {
        ExtendedLanguageClient languageClient = serverContext.get(ExtendedLanguageClient.class);
        List<FileSystemWatcher> watchers = new ArrayList<>();
        watchers.add(new FileSystemWatcher("/**/*.bal", WatchKind.Create + WatchKind.Delete));
        watchers.add(new FileSystemWatcher("/**/modules/*", WatchKind.Create + WatchKind.Delete));
        watchers.add(new FileSystemWatcher("/**/modules", WatchKind.Delete));
        watchers.add(new FileSystemWatcher("/**/" + ProjectConstants.BALLERINA_TOML,
                WatchKind.Create + WatchKind.Delete));
        watchers.add(new FileSystemWatcher("/**/" + ProjectConstants.CLOUD_TOML,
                WatchKind.Create + WatchKind.Delete));
        watchers.add(new FileSystemWatcher("/**/" + ProjectConstants.DEPENDENCIES_TOML,
                WatchKind.Create + WatchKind.Delete));
        DidChangeWatchedFilesRegistrationOptions opts = new DidChangeWatchedFilesRegistrationOptions(watchers);
        Registration registration = new Registration(UUID.randomUUID().toString(),
                "workspace/didChangeWatchedFiles", opts);
        languageClient.registerCapability(new RegistrationParams(Collections.singletonList(registration)));
    }

    private Boolean isLightWeightMode(InitializeParams params) {
        if (params.getInitializationOptions() != null) {
            JsonObject initOptions = (JsonObject) params.getInitializationOptions();
            if (initOptions.has(LS_INIT_MODE_PROPERTY)) {
                return initOptions.get(LS_INIT_MODE_PROPERTY).getAsBoolean();
            }
        }
        return false;
    }
}<|MERGE_RESOLUTION|>--- conflicted
+++ resolved
@@ -133,16 +133,6 @@
         res.getCapabilities().setFoldingRangeProvider(true);
         res.getCapabilities().setCodeLensProvider(new CodeLensOptions());
 
-<<<<<<< HEAD
-        // We are not registering commands here because they need to be registered/unregistered dynamically.
-        // Only if the client doesn't support dynamic command registration, we do registration here
-        if (!LSClientUtil.isDynamicCommandRegistrationSupported(params.getCapabilities())) {
-            List<String> commandsList = LSCommandExecutorProvidersHolder.getInstance(serverContext).getCommandsList();
-            ExecuteCommandOptions executeCommandOptions = new ExecuteCommandOptions(commandsList);
-            res.getCapabilities().setExecuteCommandProvider(executeCommandOptions);
-        }
-
-=======
         // Check and set prepare rename provider
         if (Boolean.TRUE.equals(params.getCapabilities().getTextDocument().getRename().getPrepareSupport())) {
             RenameOptions renameOptions = new RenameOptions();
@@ -152,7 +142,14 @@
             res.getCapabilities().setRenameProvider(true);
         }
         
->>>>>>> d4bb9b57
+        // We are not registering commands here because they need to be registered/unregistered dynamically.
+        // Only if the client doesn't support dynamic command registration, we do registration here
+        if (!LSClientUtil.isDynamicCommandRegistrationSupported(params.getCapabilities())) {
+            List<String> commandsList = LSCommandExecutorProvidersHolder.getInstance(serverContext).getCommandsList();
+            ExecuteCommandOptions executeCommandOptions = new ExecuteCommandOptions(commandsList);
+            res.getCapabilities().setExecuteCommandProvider(executeCommandOptions);
+        }
+
         HashMap experimentalClientCapabilities = null;
         if (params.getCapabilities().getExperimental() != null) {
             experimentalClientCapabilities = new Gson().fromJson(params.getCapabilities().getExperimental().toString(),
