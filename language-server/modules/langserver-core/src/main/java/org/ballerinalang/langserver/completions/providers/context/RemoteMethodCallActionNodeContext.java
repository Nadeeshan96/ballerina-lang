/*
 * Copyright (c) 2021, WSO2 Inc. (http://wso2.com) All Rights Reserved.
 *
 * Licensed under the Apache License, Version 2.0 (the "License");
 * you may not use this file except in compliance with the License.
 * You may obtain a copy of the License at
 *
 * http://www.apache.org/licenses/LICENSE-2.0
 *
 * Unless required by applicable law or agreed to in writing, software
 * distributed under the License is distributed on an "AS IS" BASIS,
 * WITHOUT WARRANTIES OR CONDITIONS OF ANY KIND, either express or implied.
 * See the License for the specific language governing permissions and
 * limitations under the License.
 */
package org.ballerinalang.langserver.completions.providers.context;

import io.ballerina.compiler.api.SemanticModel;
import io.ballerina.compiler.api.symbols.FunctionSymbol;
import io.ballerina.compiler.api.symbols.Symbol;
import io.ballerina.compiler.api.symbols.SymbolKind;
import io.ballerina.compiler.api.symbols.TypeSymbol;
import io.ballerina.compiler.syntax.tree.QualifiedNameReferenceNode;
import io.ballerina.compiler.syntax.tree.RemoteMethodCallActionNode;
import io.ballerina.tools.text.LinePosition;
import org.ballerinalang.annotation.JavaSPIService;
import org.ballerinalang.langserver.common.utils.SymbolUtil;
import org.ballerinalang.langserver.common.utils.TypeResolverUtil;
import org.ballerinalang.langserver.commons.BallerinaCompletionContext;
import org.ballerinalang.langserver.commons.completion.LSCompletionException;
import org.ballerinalang.langserver.commons.completion.LSCompletionItem;
import org.ballerinalang.langserver.completions.util.QNameRefCompletionUtil;
import org.ballerinalang.langserver.completions.util.SortingUtil;

import java.util.ArrayList;
import java.util.Collections;
import java.util.List;
import java.util.Optional;

/**
 * Handles the completions for the {@link RemoteMethodCallActionNode}.
 *
 * @since 2.0.0
 */
@JavaSPIService("org.ballerinalang.langserver.commons.completion.spi.BallerinaCompletionProvider")
public class RemoteMethodCallActionNodeContext extends RightArrowActionNodeContext<RemoteMethodCallActionNode> {

    public RemoteMethodCallActionNodeContext() {
        super(RemoteMethodCallActionNode.class);
    }

    @Override
    public List<LSCompletionItem> getCompletions(BallerinaCompletionContext context, RemoteMethodCallActionNode node)
            throws LSCompletionException {
        List<LSCompletionItem> completionItems = new ArrayList<>();
<<<<<<< HEAD
        Optional<TypeSymbol> expressionType = Optional.empty();
        if (context.currentSemanticModel().isPresent() && context.currentDocument().isPresent()) {
            LinePosition linePosition = node.expression().location().lineRange().endLine();
            expressionType = context.currentSemanticModel().get()
                    .expectedType(context.currentDocument().get(), linePosition);
        }
=======
        if (onSuggestClients(node, context)) {
            // Covers following:
            // 1. cl<cursor>->func()
            completionItems.addAll(this.expressionCompletions(context));
            this.sort(context, node, completionItems);
            return completionItems;
        }
        
        ContextTypeResolver resolver = new ContextTypeResolver(context);
        Optional<TypeSymbol> expressionType = node.expression().apply(resolver);

>>>>>>> a5b744cf
        if (expressionType.isEmpty() || !SymbolUtil.isClient(expressionType.get())) {
            return Collections.emptyList();
        }

        if (onSuggestClientActions(node, context)) {
            /*
            Covers the following case where a is a client object and we suggest the remote actions
            (1) a -> g<cursor>
             */
            List<Symbol> clientActions = this.getClientActions(expressionType.get());
            completionItems.addAll(this.getCompletionItemList(clientActions, context));
        } else if (TypeResolverUtil.isInMethodCallParameterContext(node, context.getCursorPositionInTree())) {
            /*
             * Covers the following cases:
             * 1. a->func(<cursor>)
             * 2. a->func(mod1:<cursor>)
             */
            if (QNameRefCompletionUtil.onQualifiedNameIdentifier(context, context.getNodeAtCursor())) {
                QualifiedNameReferenceNode qNameRef = (QualifiedNameReferenceNode) context.getNodeAtCursor();
                List<Symbol> exprEntries = QNameRefCompletionUtil.getExpressionContextEntries(context, qNameRef);
                List<LSCompletionItem> items = this.getCompletionItemList(exprEntries, context);
                completionItems.addAll(items);
            } else {
                completionItems.addAll(this.actionKWCompletions(context));
                completionItems.addAll(this.expressionCompletions(context));
                completionItems.addAll(this.getNamedArgExpressionCompletionItems(context, node));
            }
        }

        this.sort(context, node, completionItems);
        return completionItems;
    }

    private List<LSCompletionItem> getNamedArgExpressionCompletionItems(BallerinaCompletionContext context,
                                                                        RemoteMethodCallActionNode node) {
        List<LSCompletionItem> completionItems = new ArrayList<>();
        Optional<SemanticModel> semanticModel = context.currentSemanticModel();
        if (semanticModel.isEmpty()) {
            return completionItems;
        }
        Optional<Symbol> symbol = semanticModel.get().symbol(node);
        if (symbol.isEmpty() || !(symbol.get().kind() == SymbolKind.METHOD)) {
            return completionItems;
        }
        FunctionSymbol functionSymbol = (FunctionSymbol) symbol.get();
        return getNamedArgCompletionItems(context, functionSymbol, node.arguments());
    }

    private boolean onSuggestClientActions(RemoteMethodCallActionNode node, BallerinaCompletionContext context) {
        int cursor = context.getCursorPositionInTree();
        return node.rightArrowToken().textRange().endOffset() <= cursor &&
                (node.openParenToken().isMissing() || cursor <= node.openParenToken().textRange().startOffset());
    }

    private boolean onSuggestClients(RemoteMethodCallActionNode node, BallerinaCompletionContext context) {
        int cursor = context.getCursorPositionInTree();
        return cursor <= node.rightArrowToken().textRange().startOffset();
    }

    @Override
    public void sort(BallerinaCompletionContext context,
                     RemoteMethodCallActionNode node,
                     List<LSCompletionItem> completionItems) {
        if (TypeResolverUtil.isInMethodCallParameterContext(node, context.getCursorPositionInTree())) {
            super.sort(context, node, completionItems);
            return;
        }

        // At expression of the remote method call action, suggest clients first
        if (onSuggestClients(node, context)) {
            completionItems.forEach(completionItem -> {
                Optional<TypeSymbol> typeSymbol = SortingUtil.getSymbolFromCompletionItem(completionItem);
                String sortText;
                if (typeSymbol.isPresent() && SymbolUtil.isClient(typeSymbol.get())) {
                    sortText = SortingUtil.genSortText(1);
                } else {
                    sortText = SortingUtil.genSortText(2);
                }
                sortText += SortingUtil.genSortText(SortingUtil.toRank(context, completionItem));
                completionItem.getCompletionItem().setSortText(sortText);
            });
            return;
        }

        for (LSCompletionItem item : completionItems) {
            sortByAssignability(context, item, SortingUtil.toRank(context, item));
        }
    }
}<|MERGE_RESOLUTION|>--- conflicted
+++ resolved
@@ -53,14 +53,6 @@
     public List<LSCompletionItem> getCompletions(BallerinaCompletionContext context, RemoteMethodCallActionNode node)
             throws LSCompletionException {
         List<LSCompletionItem> completionItems = new ArrayList<>();
-<<<<<<< HEAD
-        Optional<TypeSymbol> expressionType = Optional.empty();
-        if (context.currentSemanticModel().isPresent() && context.currentDocument().isPresent()) {
-            LinePosition linePosition = node.expression().location().lineRange().endLine();
-            expressionType = context.currentSemanticModel().get()
-                    .expectedType(context.currentDocument().get(), linePosition);
-        }
-=======
         if (onSuggestClients(node, context)) {
             // Covers following:
             // 1. cl<cursor>->func()
@@ -68,11 +60,16 @@
             this.sort(context, node, completionItems);
             return completionItems;
         }
-        
+
         ContextTypeResolver resolver = new ContextTypeResolver(context);
         Optional<TypeSymbol> expressionType = node.expression().apply(resolver);
 
->>>>>>> a5b744cf
+        Optional<TypeSymbol> expressionType = Optional.empty();
+        if (context.currentSemanticModel().isPresent() && context.currentDocument().isPresent()) {
+            LinePosition linePosition = node.expression().location().lineRange().endLine();
+            expressionType = context.currentSemanticModel().get()
+                    .expectedType(context.currentDocument().get(), linePosition);
+        }
         if (expressionType.isEmpty() || !SymbolUtil.isClient(expressionType.get())) {
             return Collections.emptyList();
         }
