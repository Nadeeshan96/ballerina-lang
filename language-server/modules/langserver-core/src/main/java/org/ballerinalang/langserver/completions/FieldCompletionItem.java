--- conflicted
+++ resolved
@@ -17,13 +17,8 @@
  */
 package org.ballerinalang.langserver.completions;
 
-<<<<<<< HEAD
-import io.ballerina.compiler.api.types.FieldDescriptor;
-import org.ballerinalang.langserver.commons.LSContext;
-=======
 import io.ballerina.compiler.api.symbols.FieldSymbol;
 import org.ballerinalang.langserver.commons.CompletionContext;
->>>>>>> dfa1fba9
 import org.ballerinalang.langserver.commons.completion.AbstractLSCompletionItem;
 import org.eclipse.lsp4j.CompletionItem;
 
@@ -33,17 +28,6 @@
  * @since 1.2.0
  */
 public class FieldCompletionItem extends AbstractLSCompletionItem {
-<<<<<<< HEAD
-    private final FieldDescriptor fieldDescriptor;
-
-    public FieldCompletionItem(LSContext lsContext, FieldDescriptor fieldDescriptor, CompletionItem completionItem) {
-        super(lsContext, completionItem);
-        this.fieldDescriptor = fieldDescriptor;
-    }
-
-    public FieldDescriptor getFieldDescriptor() {
-        return fieldDescriptor;
-=======
     private final FieldSymbol fieldSymbol;
 
     public FieldCompletionItem(CompletionContext lsContext, FieldSymbol fieldSymbol, CompletionItem completionItem) {
@@ -53,6 +37,5 @@
 
     public FieldSymbol getFieldSymbol() {
         return fieldSymbol;
->>>>>>> dfa1fba9
     }
 }