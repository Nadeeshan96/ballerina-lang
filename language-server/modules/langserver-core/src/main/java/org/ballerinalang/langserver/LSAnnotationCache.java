/*
 * Copyright (c) 2018, WSO2 Inc. (http://wso2.com) All Rights Reserved.
 *
 * Licensed under the Apache License, Version 2.0 (the "License");
 * you may not use this file except in compliance with the License.
 * You may obtain a copy of the License at
 *
 * http://www.apache.org/licenses/LICENSE-2.0
 *
 * Unless required by applicable law or agreed to in writing, software
 * distributed under the License is distributed on an "AS IS" BASIS,
 * WITHOUT WARRANTIES OR CONDITIONS OF ANY KIND, either express or implied.
 * See the License for the specific language governing permissions and
 * limitations under the License.
 */
package org.ballerinalang.langserver;

import io.ballerina.compiler.api.ModuleID;
import io.ballerina.compiler.api.impl.SymbolFactory;
import io.ballerina.compiler.api.symbols.AnnotationSymbol;
import io.ballerina.compiler.syntax.tree.SyntaxKind;
import io.ballerina.runtime.util.Flags;
import org.ballerinalang.langserver.commons.LSContext;
import org.ballerinalang.langserver.compiler.DocumentServiceKeys;
import org.ballerinalang.langserver.compiler.LSContextManager;
import org.ballerinalang.langserver.compiler.LSPackageCache;
import org.ballerinalang.langserver.compiler.LSPackageLoader;
import org.ballerinalang.langserver.compiler.common.modal.BallerinaPackage;
import org.ballerinalang.model.elements.PackageID;
import org.ballerinalang.model.symbols.SymbolKind;
import org.slf4j.Logger;
import org.slf4j.LoggerFactory;
import org.wso2.ballerinalang.compiler.semantics.model.Scope;
import org.wso2.ballerinalang.compiler.semantics.model.symbols.BAnnotationSymbol;
import org.wso2.ballerinalang.compiler.semantics.model.symbols.BPackageSymbol;
import org.wso2.ballerinalang.compiler.semantics.model.symbols.Symbols;
import org.wso2.ballerinalang.compiler.util.CompilerContext;
import org.wso2.ballerinalang.compiler.util.Name;
import org.wso2.ballerinalang.util.AttachPoints;

import java.util.ArrayList;
import java.util.Collections;
import java.util.HashMap;
import java.util.List;
import java.util.Map;
import java.util.Optional;
import java.util.stream.Collectors;

/**
 * Annotation cache for Language server.
 * <p>
 * Note: Annotation cache should be synced with the LS Package Cache
 *
 * @since 0.970.0
 */
public class LSAnnotationCache {

    private static final Logger logger = LoggerFactory.getLogger(LSPackageCache.class);

    private static final Map<ModuleID, List<AnnotationSymbol>> typeAnnotations = new HashMap<>();
    private static final Map<ModuleID, List<AnnotationSymbol>> classAnnotations = new HashMap<>();
    private static final Map<ModuleID, List<AnnotationSymbol>> objectAnnotations = new HashMap<>();
    private static final Map<ModuleID, List<AnnotationSymbol>> functionAnnotations = new HashMap<>();
    private static final Map<ModuleID, List<AnnotationSymbol>> objectMethodAnnotations = new HashMap<>();
    private static final Map<ModuleID, List<AnnotationSymbol>> resourceAnnotations = new HashMap<>();
    private static final Map<ModuleID, List<AnnotationSymbol>> parameterAnnotations = new HashMap<>();
    private static final Map<ModuleID, List<AnnotationSymbol>> returnAnnotations = new HashMap<>();
    private static final Map<ModuleID, List<AnnotationSymbol>> serviceAnnotations = new HashMap<>();
    private static final Map<ModuleID, List<AnnotationSymbol>> listenerAnnotations = new HashMap<>();
    private static final Map<ModuleID, List<AnnotationSymbol>> annotationAnnotations = new HashMap<>();
    private static final Map<ModuleID, List<AnnotationSymbol>> externalAnnotations = new HashMap<>();
    private static final Map<ModuleID, List<AnnotationSymbol>> varAnnotations = new HashMap<>();
    private static final Map<ModuleID, List<AnnotationSymbol>> constAnnotations = new HashMap<>();
    private static final Map<ModuleID, List<AnnotationSymbol>> workerAnnotations = new HashMap<>();
    private static final Map<ModuleID, List<AnnotationSymbol>> fieldAnnotations = new HashMap<>();
    private static final Map<ModuleID, List<AnnotationSymbol>> recordFieldAnnotations = new HashMap<>();
    private static final Map<ModuleID, List<AnnotationSymbol>> objectFieldAnnotations = new HashMap<>();
    private static final List<PackageID> processedPackages = new ArrayList<>();

    private static LSAnnotationCache lsAnnotationCache = null;

    private LSAnnotationCache() {
    }

    public static LSAnnotationCache getInstance() {
        return lsAnnotationCache;
    }

    public static synchronized void initiate() {
        if (lsAnnotationCache == null) {
            lsAnnotationCache = new LSAnnotationCache();
            CompilerContext context = LSContextManager.getInstance().getBuiltInPackagesCompilerContext();
            new Thread(() -> {
                Map<String, BPackageSymbol> packages = loadPackagesMap(context);
                loadAnnotations(new ArrayList<>(packages.values()));
            }).start();
        }
    }

    /**
     * Get the annotation map for the given type.
     *
     * @param attachmentPoint Attachment point based on the syntax kind of the attached node
     * @param ctx             LSContext
     * @return {@link HashMap}  Map of annotation lists
     */
    public Map<ModuleID, List<AnnotationSymbol>> getAnnotationMapForSyntaxKind(SyntaxKind attachmentPoint,
                                                                                   LSContext ctx) {
        // TODO: Add service method definition, handle individual and rest params
        CompilerContext compilerCtx = ctx.get(DocumentServiceKeys.COMPILER_CONTEXT_KEY);

        // Check whether the imported packages in the current bLang package has been already processed
        ctx.get(DocumentServiceKeys.CURRENT_BLANG_PACKAGE_CONTEXT_KEY).getImports()
                .forEach(importPackage -> {
                    if (importPackage.symbol != null && !isPackageProcessed(importPackage.symbol.pkgID)
                            && !importPackage.symbol.pkgID.getName().getValue().equals("runtime")) {
                        Optional<BPackageSymbol> pkgSymbol = LSPackageLoader.getPackageSymbolById(compilerCtx,
                                importPackage.symbol.pkgID);
                        pkgSymbol.ifPresent(LSAnnotationCache::loadAnnotationsFromPackage);
                    }
                });
        switch (attachmentPoint) {
            case SERVICE_DECLARATION:
            case SERVICE_CONSTRUCTOR_EXPRESSION:
                return serviceAnnotations;
            case RESOURCE_KEYWORD:
                return resourceAnnotations;
            case EXPLICIT_ANONYMOUS_FUNCTION_EXPRESSION:
            case IMPLICIT_ANONYMOUS_FUNCTION_EXPRESSION:
            case FUNCTION_DEFINITION:
                return functionAnnotations;
            case METHOD_DECLARATION:
            case OBJECT_METHOD_DEFINITION:
                HashMap<ModuleID, List<AnnotationSymbol>> methodDefAnnotations = new HashMap<>();
                methodDefAnnotations.putAll(functionAnnotations);
                methodDefAnnotations.putAll(objectMethodAnnotations);
                return methodDefAnnotations;
            case LISTENER_DECLARATION:
                return listenerAnnotations;
            case NAMED_WORKER_DECLARATION:
            case START_ACTION:
                return workerAnnotations;
            case CONST_DECLARATION:
            case ENUM_MEMBER:
                return constAnnotations;
            case ENUM_DECLARATION:
            case TYPE_CAST_PARAM:
            case TYPE_DEFINITION:
                return typeAnnotations;
            case CLASS_DEFINITION:
                return classAnnotations;
            case RETURN_TYPE_DESCRIPTOR:
                return returnAnnotations;
            case OBJECT_FIELD:
                HashMap<ModuleID, List<AnnotationSymbol>> objFieldAnnotations = new HashMap<>();
                objFieldAnnotations.putAll(fieldAnnotations);
                objFieldAnnotations.putAll(objectFieldAnnotations);
                return objFieldAnnotations;
            case RECORD_FIELD:
            case RECORD_FIELD_WITH_DEFAULT_VALUE:
                HashMap<ModuleID, List<AnnotationSymbol>> recFieldAnnotations = new HashMap<>();
                recFieldAnnotations.putAll(fieldAnnotations);
                recFieldAnnotations.putAll(recordFieldAnnotations);
                return recFieldAnnotations;
            case MODULE_VAR_DECL:
            case LOCAL_VAR_DECL:
            case LET_VAR_DECL:
                return varAnnotations;
            case EXTERNAL_FUNCTION_BODY:
                return externalAnnotations;
            case ANNOTATION_DECLARATION:
                return annotationAnnotations;
            case REQUIRED_PARAM:
            case DEFAULTABLE_PARAM:
            case REST_PARAM:
                return parameterAnnotations;
            default:
                return new HashMap<>();
        }
    }

    /**
     * Get the annotations in the module when given the alias.
     *
     * @param context         Language server context
     * @param alias           module alias
     * @param attachmentPoint attachment point
     * @return {@link Map} of annotations
     */
    public Map<ModuleID, List<AnnotationSymbol>> getAnnotationsInModule(LSContext context, String alias,
                                                                        SyntaxKind attachmentPoint) {
        Map<ModuleID, List<AnnotationSymbol>> annotations = getAnnotationMapForSyntaxKind(attachmentPoint, context);
        return annotations.entrySet().stream()
                .filter(entry -> entry.getKey().modulePrefix().equals(alias))
                .collect(Collectors.toMap(Map.Entry::getKey, Map.Entry::getValue));
    }

    /**
     * Get all annotations.
     *
     * @return {@link List} list of all annotations in the cache
     */
    public List<AnnotationSymbol> getAnnotations() {
        List<AnnotationSymbol> annotations = new ArrayList<>();
        typeAnnotations.values().forEach(annotations::addAll);
        objectAnnotations.values().forEach(annotations::addAll);
        functionAnnotations.values().forEach(annotations::addAll);
        objectMethodAnnotations.values().forEach(annotations::addAll);
        resourceAnnotations.values().forEach(annotations::addAll);
        parameterAnnotations.values().forEach(annotations::addAll);
        returnAnnotations.values().forEach(annotations::addAll);
        serviceAnnotations.values().forEach(annotations::addAll);
        listenerAnnotations.values().forEach(annotations::addAll);
        annotationAnnotations.values().forEach(annotations::addAll);
        externalAnnotations.values().forEach(annotations::addAll);
        varAnnotations.values().forEach(annotations::addAll);
        constAnnotations.values().forEach(annotations::addAll);

        return annotations;
    }

    /**
     * Load annotations from the package.
     *
     * @param bPackageSymbol BLang Package Symbol to load annotations
     */
    private static void loadAnnotationsFromPackage(BPackageSymbol bPackageSymbol) {
        List<Scope.ScopeEntry> scopeEntries = extractAnnotationDefinitions(bPackageSymbol.scope.entries);

        scopeEntries.forEach(annotationEntry -> {
            if (annotationEntry.symbol instanceof BAnnotationSymbol
                    && ((annotationEntry.symbol.flags & Flags.PUBLIC) == Flags.PUBLIC)) {
                BAnnotationSymbol annotationSymbol = ((BAnnotationSymbol) annotationEntry.symbol);
                int attachPoints = ((BAnnotationSymbol) annotationEntry.symbol).maskedPoints;

                if (Symbols.isAttachPointPresent(attachPoints, AttachPoints.TYPE)) {
                    addAttachment(annotationSymbol, typeAnnotations);
                    addAttachment(annotationSymbol, objectAnnotations);
                }
                if (Symbols.isAttachPointPresent(attachPoints, AttachPoints.OBJECT)) {
                    addAttachment(annotationSymbol, objectAnnotations);
                }
                if (Symbols.isAttachPointPresent(attachPoints, AttachPoints.FUNCTION)) {
                    addAttachment(annotationSymbol, functionAnnotations);
                    addAttachment(annotationSymbol, objectMethodAnnotations);
                    addAttachment(annotationSymbol, resourceAnnotations);
                }
                if (Symbols.isAttachPointPresent(attachPoints, AttachPoints.OBJECT_METHOD)) {
                    addAttachment(annotationSymbol, objectMethodAnnotations);
                }
<<<<<<< HEAD
                if (Symbols.isAttachPointPresent(attachPoints, AttachPoints.SERVICE_REMOTE)) {
                    addAttachment(annotationSymbol, resourceAnnotations, bPackageSymbol.pkgID);
=======
                if (Symbols.isAttachPointPresent(attachPoints, AttachPoints.RESOURCE)) {
                    addAttachment(annotationSymbol, resourceAnnotations);
>>>>>>> 8c5311df
                }
                if (Symbols.isAttachPointPresent(attachPoints, AttachPoints.PARAMETER)) {
                    addAttachment(annotationSymbol, parameterAnnotations);
                }
                if (Symbols.isAttachPointPresent(attachPoints, AttachPoints.RETURN)) {
                    addAttachment(annotationSymbol, returnAnnotations);
                }
                if (Symbols.isAttachPointPresent(attachPoints, AttachPoints.SERVICE)) {
                    addAttachment(annotationSymbol, serviceAnnotations);
                }
                if (Symbols.isAttachPointPresent(attachPoints, AttachPoints.LISTENER)) {
                    addAttachment(annotationSymbol, listenerAnnotations);
                }
                if (Symbols.isAttachPointPresent(attachPoints, AttachPoints.ANNOTATION)) {
                    addAttachment(annotationSymbol, annotationAnnotations);
                }
                if (Symbols.isAttachPointPresent(attachPoints, AttachPoints.EXTERNAL)) {
                    addAttachment(annotationSymbol, externalAnnotations);
                }
                if (Symbols.isAttachPointPresent(attachPoints, AttachPoints.VAR)) {
                    addAttachment(annotationSymbol, varAnnotations);
                }
                if (Symbols.isAttachPointPresent(attachPoints, AttachPoints.CONST)) {
                    addAttachment(annotationSymbol, constAnnotations);
                }
                if (Symbols.isAttachPointPresent(attachPoints, AttachPoints.WORKER)) {
                    addAttachment(annotationSymbol, workerAnnotations);
                }
                if (Symbols.isAttachPointPresent(attachPoints, AttachPoints.FIELD)) {
                    addAttachment(annotationSymbol, fieldAnnotations);
                }
                if (Symbols.isAttachPointPresent(attachPoints, AttachPoints.OBJECT_FIELD)) {
                    addAttachment(annotationSymbol, objectFieldAnnotations);
                }
                if (Symbols.isAttachPointPresent(attachPoints, AttachPoints.RECORD_FIELD)) {
                    addAttachment(annotationSymbol, recordFieldAnnotations);
                }
                if (Symbols.isAttachPointPresent(attachPoints, AttachPoints.CLASS)) {
                    addAttachment(annotationSymbol, classAnnotations);
                }
            }
        });

        processedPackages.add(bPackageSymbol.pkgID);
    }

    private static List<Scope.ScopeEntry> extractAnnotationDefinitions(Map<Name, Scope.ScopeEntry> scopeEntries) {
        return scopeEntries.values().stream()
                .filter(scopeEntry -> scopeEntry.symbol.kind == SymbolKind.ANNOTATION)
                .collect(Collectors.toList());
    }

    private boolean isPackageProcessed(PackageID packageID) {
        return processedPackages
                .stream()
                .anyMatch(processedPkgId -> processedPkgId.toString().equals(packageID.toString()));
    }

    private static Map<String, BPackageSymbol> loadPackagesMap(CompilerContext compilerCtx) {
        Map<String, BPackageSymbol> staticPackages = new HashMap<>();

        // Annotation cache will only load the sk packages initially and the others will load in the runtime
        for (BallerinaPackage sdkPackage : LSPackageLoader.getSdkPackages()) {
            PackageID packageID = new PackageID(new org.wso2.ballerinalang.compiler.util.Name(sdkPackage.getOrgName()),
                    new Name(sdkPackage.getPackageName()),
                    new Name(sdkPackage.getVersion()));
            try {
                // We will wrap this with a try catch to prevent LS crashing due to compiler errors.
                Optional<BPackageSymbol> bPackageSymbol = LSPackageLoader.getPackageSymbolById(compilerCtx, packageID);
                if (bPackageSymbol.isEmpty()) {
                    continue;
                }
                staticPackages.put(bPackageSymbol.get().pkgID.toString(), bPackageSymbol.get());
            } catch (Exception e) {
                logger.warn("Error while loading package :" + sdkPackage.getPackageName());
            }
        }

        return staticPackages;
    }

    private static void loadAnnotations(List<BPackageSymbol> packageList) {
        packageList.forEach(LSAnnotationCache::loadAnnotationsFromPackage);
    }

    private static void addAttachment(BAnnotationSymbol bAnnotationSymbol,
                                      Map<ModuleID, List<AnnotationSymbol>> map) {
        AnnotationSymbol annotationSymbol = SymbolFactory.createAnnotationSymbol(bAnnotationSymbol);
        // TODO: Check the map contains is valid
        if (map.containsKey(annotationSymbol.moduleID())) {
            map.get(annotationSymbol.moduleID()).add(annotationSymbol);
            return;
        }
        map.put(annotationSymbol.moduleID(), new ArrayList<>(Collections.singletonList(annotationSymbol)));
    }
}<|MERGE_RESOLUTION|>--- conflicted
+++ resolved
@@ -248,13 +248,8 @@
                 if (Symbols.isAttachPointPresent(attachPoints, AttachPoints.OBJECT_METHOD)) {
                     addAttachment(annotationSymbol, objectMethodAnnotations);
                 }
-<<<<<<< HEAD
                 if (Symbols.isAttachPointPresent(attachPoints, AttachPoints.SERVICE_REMOTE)) {
-                    addAttachment(annotationSymbol, resourceAnnotations, bPackageSymbol.pkgID);
-=======
-                if (Symbols.isAttachPointPresent(attachPoints, AttachPoints.RESOURCE)) {
                     addAttachment(annotationSymbol, resourceAnnotations);
->>>>>>> 8c5311df
                 }
                 if (Symbols.isAttachPointPresent(attachPoints, AttachPoints.PARAMETER)) {
                     addAttachment(annotationSymbol, parameterAnnotations);
