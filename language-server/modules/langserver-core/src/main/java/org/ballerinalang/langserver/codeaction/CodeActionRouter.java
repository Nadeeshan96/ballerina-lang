--- conflicted
+++ resolved
@@ -64,32 +64,15 @@
         // Get available node-type based code-actions
         SyntaxTree syntaxTree = ctx.currentSyntaxTree().orElseThrow();
         Position position = ctx.cursorPosition();
-<<<<<<< HEAD
-        Optional<NonTerminalNode> codeActionNode = CodeActionUtil.getCodeActionNode(position, syntaxTree);
-        CodeActionNodeType matchedNodeType = CodeActionUtil.codeActionNodeType(codeActionNode.orElse(null));
-=======
         // Run code action node analyzer
         CodeActionNodeAnalyzer analyzer = CodeActionNodeAnalyzer.analyze(position, syntaxTree);
         Optional<NonTerminalNode> codeActionNode = analyzer.getCodeActionNode();
         CodeActionNodeType matchedNodeType = analyzer.getCodeActionNodeType();
->>>>>>> dc0b9ee9
         if (codeActionNode.isPresent() && matchedNodeType != CodeActionNodeType.NONE) {
             Range range = PositionUtil.toRange(codeActionNode.get().lineRange());
             Node expressionNode = CodeActionUtil.largestExpressionNode(codeActionNode.get(), range);
             TypeSymbol matchedTypeSymbol = getMatchedTypeSymbol(ctx, expressionNode).orElse(null);
 
-<<<<<<< HEAD
-            LinePosition cursorPosition = LinePosition.from(position.getLine(), position.getCharacter());
-            int cursorPosOffset = syntaxTree.textDocument().textPositionFrom(cursorPosition);
-            NodeBasedPositionDetailsImpl.PositionDetailsBuilder positionDetailsBuilder =
-                    new NodeBasedPositionDetailsImpl.PositionDetailsBuilder(matchedTypeSymbol);
-            CodeActionNodeAnalyzer nodeAnalyzer = new CodeActionNodeAnalyzer(positionDetailsBuilder, cursorPosOffset);
-            nodeAnalyzer.visit(CommonUtil.findNode(new Range(position, position), syntaxTree));
-            NodeBasedPositionDetails posDetails = positionDetailsBuilder
-                    .setTopLevelNode(codeActionNode.get())
-                    .setCodeActionNode(codeActionNode.get())
-                    .setStatementNode(matchedStatementNode(ctx, syntaxTree))
-=======
             NodeBasedPositionDetails posDetails = NodeBasedPositionDetailsImpl.PositionDetailsBuilder.newBuilder()
                     .setTopLevelNodeType(matchedTypeSymbol)
                     .setTopLevelNode(codeActionNode.get())
@@ -97,7 +80,6 @@
                     .setDocumentableNode(analyzer.getDocumentableNode().orElse(null))
                     .setEnclosingDocumentableNode(analyzer.getEnclosingDocumentableNode().orElse(null))
                     .setStatementNode(analyzer.getStatementNode().orElse(null))
->>>>>>> dc0b9ee9
                     .build();
 
             codeActionProvidersHolder.getActiveNodeBasedProviders(matchedNodeType, ctx).forEach(provider -> {
