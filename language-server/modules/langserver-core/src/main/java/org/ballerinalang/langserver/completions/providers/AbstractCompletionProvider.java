/*
 *  Copyright (c) 2017, WSO2 Inc. (http://www.wso2.org) All Rights Reserved.
 *
 *  WSO2 Inc. licenses this file to you under the Apache License,
 *  Version 2.0 (the "License"); you may not use this file except
 *  in compliance with the License.
 *  You may obtain a copy of the License at
 *
 *    http://www.apache.org/licenses/LICENSE-2.0
 *
 *  Unless required by applicable law or agreed to in writing,
 *  software distributed under the License is distributed on an
 *  "AS IS" BASIS, WITHOUT WARRANTIES OR CONDITIONS OF ANY
 *  KIND, either express or implied.  See the License for the
 *  specific language governing permissions and limitations
 *  under the License.
 */
package org.ballerinalang.langserver.completions.providers;

import io.ballerina.compiler.api.SemanticModel;
import io.ballerina.compiler.api.Types;
import io.ballerina.compiler.api.symbols.ClassSymbol;
import io.ballerina.compiler.api.symbols.ConstantSymbol;
import io.ballerina.compiler.api.symbols.FunctionSymbol;
import io.ballerina.compiler.api.symbols.FunctionTypeSymbol;
import io.ballerina.compiler.api.symbols.MethodSymbol;
import io.ballerina.compiler.api.symbols.ModuleSymbol;
import io.ballerina.compiler.api.symbols.ObjectFieldSymbol;
import io.ballerina.compiler.api.symbols.ObjectTypeSymbol;
import io.ballerina.compiler.api.symbols.ParameterSymbol;
import io.ballerina.compiler.api.symbols.PathParameterSymbol;
import io.ballerina.compiler.api.symbols.Qualifier;
import io.ballerina.compiler.api.symbols.RecordFieldSymbol;
import io.ballerina.compiler.api.symbols.Symbol;
import io.ballerina.compiler.api.symbols.SymbolKind;
import io.ballerina.compiler.api.symbols.TypeDefinitionSymbol;
import io.ballerina.compiler.api.symbols.TypeDescKind;
import io.ballerina.compiler.api.symbols.TypeSymbol;
import io.ballerina.compiler.api.symbols.VariableSymbol;
import io.ballerina.compiler.api.symbols.WorkerSymbol;
import io.ballerina.compiler.api.symbols.XMLNamespaceSymbol;
import io.ballerina.compiler.syntax.tree.ImportDeclarationNode;
import io.ballerina.compiler.syntax.tree.ModuleMemberDeclarationNode;
import io.ballerina.compiler.syntax.tree.Node;
import io.ballerina.compiler.syntax.tree.NonTerminalNode;
import io.ballerina.compiler.syntax.tree.QualifiedNameReferenceNode;
import io.ballerina.compiler.syntax.tree.SimpleNameReferenceNode;
import io.ballerina.compiler.syntax.tree.SyntaxKind;
import io.ballerina.compiler.syntax.tree.Token;
import org.ballerinalang.langserver.LSPackageLoader;
import org.ballerinalang.langserver.codeaction.CodeActionModuleId;
import org.ballerinalang.langserver.common.utils.CommonKeys;
import org.ballerinalang.langserver.common.utils.CommonUtil;
import org.ballerinalang.langserver.common.utils.FunctionGenerator;
import org.ballerinalang.langserver.common.utils.ModuleUtil;
import org.ballerinalang.langserver.common.utils.NameUtil;
import org.ballerinalang.langserver.common.utils.SymbolUtil;
import org.ballerinalang.langserver.commons.BallerinaCompletionContext;
import org.ballerinalang.langserver.commons.CompletionContext;
import org.ballerinalang.langserver.commons.PositionedOperationContext;
import org.ballerinalang.langserver.commons.completion.LSCompletionItem;
import org.ballerinalang.langserver.commons.completion.spi.BallerinaCompletionProvider;
import org.ballerinalang.langserver.completions.FunctionPointerCompletionItem;
import org.ballerinalang.langserver.completions.ObjectFieldCompletionItem;
import org.ballerinalang.langserver.completions.RecordFieldCompletionItem;
import org.ballerinalang.langserver.completions.SnippetCompletionItem;
import org.ballerinalang.langserver.completions.StaticCompletionItem;
import org.ballerinalang.langserver.completions.SymbolCompletionItem;
import org.ballerinalang.langserver.completions.builder.ConstantCompletionItemBuilder;
import org.ballerinalang.langserver.completions.builder.FieldCompletionItemBuilder;
import org.ballerinalang.langserver.completions.builder.FunctionCompletionItemBuilder;
import org.ballerinalang.langserver.completions.builder.ParameterCompletionItemBuilder;
import org.ballerinalang.langserver.completions.builder.StreamTypeInitCompletionItemBuilder;
import org.ballerinalang.langserver.completions.builder.TypeCompletionItemBuilder;
import org.ballerinalang.langserver.completions.builder.VariableCompletionItemBuilder;
import org.ballerinalang.langserver.completions.builder.WorkerCompletionItemBuilder;
import org.ballerinalang.langserver.completions.builder.XMLNSCompletionItemBuilder;
import org.ballerinalang.langserver.completions.util.ItemResolverConstants;
import org.ballerinalang.langserver.completions.util.QNameRefCompletionUtil;
import org.ballerinalang.langserver.completions.util.Snippet;
import org.ballerinalang.langserver.completions.util.SnippetBlock;
import org.ballerinalang.langserver.completions.util.SortingUtil;
import org.eclipse.lsp4j.CompletionItem;
import org.eclipse.lsp4j.CompletionItemKind;
import org.eclipse.lsp4j.TextEdit;
import org.wso2.ballerinalang.compiler.util.Names;

import java.util.ArrayList;
import java.util.Arrays;
import java.util.Collections;
import java.util.List;
import java.util.Locale;
import java.util.Map;
import java.util.Objects;
import java.util.Optional;
import java.util.Set;
import java.util.function.Predicate;
import java.util.stream.Collectors;

import javax.annotation.Nonnull;

import static io.ballerina.compiler.api.symbols.SymbolKind.CLASS;
import static io.ballerina.compiler.api.symbols.SymbolKind.CLASS_FIELD;
import static io.ballerina.compiler.api.symbols.SymbolKind.ENUM;
import static io.ballerina.compiler.api.symbols.SymbolKind.FUNCTION;
import static io.ballerina.compiler.api.symbols.SymbolKind.METHOD;
import static io.ballerina.compiler.api.symbols.SymbolKind.MODULE;
import static io.ballerina.compiler.api.symbols.SymbolKind.OBJECT_FIELD;
import static io.ballerina.compiler.api.symbols.SymbolKind.PARAMETER;
import static io.ballerina.compiler.api.symbols.SymbolKind.PATH_PARAMETER;
import static io.ballerina.compiler.api.symbols.SymbolKind.RECORD_FIELD;
import static io.ballerina.compiler.api.symbols.SymbolKind.RESOURCE_METHOD;
import static io.ballerina.compiler.api.symbols.SymbolKind.TYPE_DEFINITION;
import static io.ballerina.compiler.api.symbols.SymbolKind.XMLNS;

/**
 * Interface for completion item providers.
 *
 * @param <T> Provider's node type
 * @since 0.995.0
 */
public abstract class AbstractCompletionProvider<T extends Node> implements BallerinaCompletionProvider<T> {

    private final List<Class<T>> attachmentPoints;

    protected Precedence precedence = Precedence.LOW;

    public AbstractCompletionProvider(List<Class<T>> attachmentPoints) {
        this.attachmentPoints = attachmentPoints;
    }

    public AbstractCompletionProvider(Class<T> attachmentPoint) {
        this.attachmentPoints = Collections.singletonList(attachmentPoint);
    }

    /**
     * {@inheritDoc}
     */
    @Override
    public List<Class<T>> getAttachmentPoints() {
        return this.attachmentPoints;
    }

    /**
     * {@inheritDoc}
     */
    @Override
    public Precedence getPrecedence() {
        return precedence;
    }

    @Override
    public boolean onPreValidation(BallerinaCompletionContext context, T node) {
        return true;
    }

    @Override
    public void sort(BallerinaCompletionContext context, T node, List<LSCompletionItem> completionItems) {
        SortingUtil.toDefaultSorting(context, completionItems);
    }

    /**
     * {@inheritDoc}
     */
    @Override
    public void sort(BallerinaCompletionContext context, T node, List<LSCompletionItem> completionItems,
                     Object... metaData) {
        this.sort(context, node, completionItems);
    }

    /**
     * Populate the completion item list by considering the.
     *
     * @param scopeEntries list of symbol information
     * @param ctx          Language server operation context
     * @return {@link List}     list of completion items
     */
    protected List<LSCompletionItem> getCompletionItemList(List<? extends Symbol> scopeEntries,
                                                           BallerinaCompletionContext ctx) {
        List<Symbol> processedSymbols = new ArrayList<>();
        List<LSCompletionItem> completionItems = new ArrayList<>();
        scopeEntries.forEach(symbol -> {
            if (processedSymbols.contains(symbol)) {
                return;
            }
            if (symbol.kind() == FUNCTION || symbol.kind() == METHOD || symbol.kind() == RESOURCE_METHOD) {
                FunctionSymbol functionSymbol = (FunctionSymbol) symbol;
                if (functionSymbol.getName().isPresent() && !functionSymbol.getName().get().contains("$")) {
                    completionItems.addAll(populateBallerinaFunctionCompletionItems((FunctionSymbol) symbol, ctx));
                }
            } else if (symbol.kind() == SymbolKind.CONSTANT || symbol.kind() == SymbolKind.ENUM_MEMBER) {
                CompletionItem constantCItem = ConstantCompletionItemBuilder.build((ConstantSymbol) symbol, ctx);
                completionItems.add(new SymbolCompletionItem(ctx, symbol, constantCItem));
            } else if (symbol.kind() == SymbolKind.VARIABLE) {
                VariableSymbol varSymbol = (VariableSymbol) symbol;
                if (varSymbol.qualifiers().contains(Qualifier.ISOLATED) && !CommonUtil.withinLockStatementNode(ctx)) {
                    return;
                }
                TypeSymbol typeDesc = varSymbol.typeDescriptor();
                /*
                Null check added for safety.
                Eg: public listener test = <cursor>
                 */
                String typeName = (typeDesc == null || typeDesc.typeKind() == null) ? "" :
                        NameUtil.getModifiedTypeName(ctx, typeDesc);
                CompletionItem variableCItem = VariableCompletionItemBuilder.build(varSymbol,
                        varSymbol.getName().orElse(""), typeName);
                completionItems.add(new SymbolCompletionItem(ctx, symbol, variableCItem));

                if (typeDesc != null) {
                    /*
                    Null check added for safety.
                    Eg: public listener test = <cursor>
                     */
                    TypeSymbol rawType = CommonUtil.getRawType(typeDesc);
                    completionItems.addAll(populateSelfClassSymbolCompletionItems(symbol, ctx, rawType));
                }
            } else if (symbol.kind() == PARAMETER) {
                ParameterSymbol paramSymbol = (ParameterSymbol) symbol;
                TypeSymbol typeDesc = paramSymbol.typeDescriptor();
                String typeName = NameUtil.getModifiedTypeName(ctx, typeDesc);
                CompletionItem variableCItem = ParameterCompletionItemBuilder.build(paramSymbol.getName().get(),
                        typeName);
                completionItems.add(new SymbolCompletionItem(ctx, symbol, variableCItem));
            } else if (symbol.kind() == PATH_PARAMETER) {
                PathParameterSymbol paramSymbol = (PathParameterSymbol) symbol;
                TypeSymbol typeDesc = paramSymbol.typeDescriptor();
                String typeName = NameUtil.getModifiedTypeName(ctx, typeDesc);
                CompletionItem variableCItem = ParameterCompletionItemBuilder.build(paramSymbol.getName().get(),
                        typeName);
                completionItems.add(new SymbolCompletionItem(ctx, symbol, variableCItem));
            } else if (symbol.kind() == SymbolKind.TYPE_DEFINITION || symbol.kind() == SymbolKind.CLASS
                    || symbol.kind() == ENUM) {
                // Here skip all the package symbols since the package is added separately
                CompletionItem typeCItem = TypeCompletionItemBuilder.build(symbol, symbol.getName().get());
                completionItems.add(new SymbolCompletionItem(ctx, symbol, typeCItem));
            } else if (symbol.kind() == SymbolKind.WORKER) {
                CompletionItem workerItem = WorkerCompletionItemBuilder.build((WorkerSymbol) symbol);
                completionItems.add(new SymbolCompletionItem(ctx, symbol, workerItem));
            } else if (symbol.kind() == XMLNS) {
                CompletionItem xmlItem = XMLNSCompletionItemBuilder.build((XMLNamespaceSymbol) symbol);
                completionItems.add(new SymbolCompletionItem(ctx, symbol, xmlItem));
            } else if (symbol.kind() == RECORD_FIELD) {
                RecordFieldSymbol recordFieldSymbol = (RecordFieldSymbol) symbol;
                CompletionItem recFieldItem = FieldCompletionItemBuilder.build(recordFieldSymbol, ctx);
                completionItems.add(new RecordFieldCompletionItem(ctx, recordFieldSymbol, recFieldItem));
            } else if (symbol.kind() == OBJECT_FIELD || symbol.kind() == CLASS_FIELD) {
                ObjectFieldSymbol objectFieldSymbol = (ObjectFieldSymbol) symbol;
                CompletionItem objFieldItem = FieldCompletionItemBuilder.build(objectFieldSymbol, false);
                completionItems.add(new ObjectFieldCompletionItem(ctx, objectFieldSymbol, objFieldItem));
            }

            processedSymbols.add(symbol);
        });
        return completionItems;
    }

    /**
     * Get the type completion Items.
     *
     * @param context LS Operation Context
     * @return {@link List}     List of completion items
     */
    private List<LSCompletionItem> getTypeItems(BallerinaCompletionContext context) {
        List<Symbol> visibleSymbols = context.visibleSymbols(context.getCursorPosition());
        List<LSCompletionItem> completionItems = new ArrayList<>();
        visibleSymbols.stream()
                .filter(CommonUtil.typesFilter())
                .forEach(symbol -> {
                    CompletionItem cItem = TypeCompletionItemBuilder.build(symbol, symbol.getName().get());
                    completionItems.add(new SymbolCompletionItem(context, symbol, cItem));
                });

        completionItems.addAll(this.getBasicAndOtherTypeCompletions(context));
        completionItems.addAll(Arrays.asList(
                new SnippetCompletionItem(context, Snippet.KW_SERVICE.get()),
                new SnippetCompletionItem(context, Snippet.KW_RECORD.get()),
                new SnippetCompletionItem(context, Snippet.KW_FUNCTION.get()),
                new SnippetCompletionItem(context, Snippet.DEF_RECORD_TYPE_DESC.get()),
                new SnippetCompletionItem(context, Snippet.DEF_CLOSED_RECORD_TYPE_DESC.get()),
                new SnippetCompletionItem(context, Snippet.KW_DISTINCT.get()),
                new SnippetCompletionItem(context, Snippet.DEF_OBJECT_TYPE_DESC_SNIPPET.get()),
                new SnippetCompletionItem(context, Snippet.KW_TRUE.get()),
                new SnippetCompletionItem(context, Snippet.KW_FALSE.get()),
                new SnippetCompletionItem(context, Snippet.KW_NIL.get())
        ));

        NonTerminalNode nodeAtCursor = context.getNodeAtCursor();
        if (nodeAtCursor.kind() != SyntaxKind.SIMPLE_NAME_REFERENCE) {
            return completionItems;
        }
        String prefix = ((SimpleNameReferenceNode) nodeAtCursor).name().text().toLowerCase((Locale.ENGLISH));
        context.currentDocImportsMap().forEach((importDeclarationNode, moduleSymbol) -> {
            List<Symbol> symbols = moduleSymbol.allSymbols();
            CodeActionModuleId moduleId = CodeActionModuleId.from(importDeclarationNode);
            List<Symbol> filteredList = SymbolUtil.filterSymbolsByPrefix(symbols, context, prefix, moduleId);
            List<LSCompletionItem> completionItemList = getCompletionItemList(filteredList, context);

            for (LSCompletionItem lsCompletionItem : completionItemList) {
                CompletionItem completionItem = lsCompletionItem.getCompletionItem();
                String insertText = completionItem.getInsertText();
                String label = completionItem.getLabel();
                String moduleName = importDeclarationNode.prefix().isEmpty()
                        ? importDeclarationNode.moduleName().get(importDeclarationNode.moduleName().size() - 1).text()
                        : importDeclarationNode.prefix().get().prefix().text();
                completionItem.setInsertText(moduleName + ":" + insertText);
                completionItem.setLabel(moduleName + ":" + label);
                completionItems.add(lsCompletionItem);
            }
        });
        return completionItems;
    }

    /**
     * Get the type descriptor context completion items.
     * For this context, we usually get the types as well as the modules since we need to suggest the types in modules
     *
     * @param context Completion context
     * @return {@link List} of completion items
     */
    protected List<LSCompletionItem> getTypeDescContextItems(BallerinaCompletionContext context) {
        List<LSCompletionItem> completionItems = new ArrayList<>();
        completionItems.addAll(this.getTypeItems(context));
        completionItems.addAll(this.getModuleCompletionItems(context));

        return completionItems;
    }

    /**
     * Get the completion item for a package import.
     * If the package is already imported, additional text edit for the import statement will not be added.
     *
     * @param ctx LS Operation context
     * @return {@link List}     List of packages completion items
     */
    protected List<LSCompletionItem> getModuleCompletionItems(BallerinaCompletionContext ctx) {
        // First we include the packages from the imported list.
        List<String> processedList = new ArrayList<>();
        Map<ImportDeclarationNode, ModuleSymbol> currentDocImports = ctx.currentDocImportsMap();
        // Generate completion items for the import statements in the current document
        List<LSCompletionItem> completionItems = new ArrayList<>();
        currentDocImports.forEach((importNode, moduleSymbol) -> {
            String orgName = importNode.orgName().isEmpty() ? "" : importNode.orgName().get().orgName().text();
            String pkgName = importNode.moduleName().stream()
                    .map(Token::text)
                    .collect(Collectors.joining("."));

            if (CommonUtil.PRE_DECLARED_LANG_LIBS.contains(pkgName.replace("'", ""))) {
                // skip the predeclared langlib imports
                return;
            }
            String processedModuleHash = orgName.isEmpty() ? pkgName : orgName + CommonKeys.SLASH_KEYWORD_KEY + pkgName;
            String prefix;
            if (importNode.prefix().isEmpty()) {
                prefix = importNode.moduleName().get(importNode.moduleName().size() - 1).text();
            } else {
                prefix = importNode.prefix().get().prefix().text();
            }
            String label = prefix;
            String insertText = CommonUtil.escapeReservedKeyword(prefix);
            CompletionItem item = this.getModuleCompletionItem(label, insertText, new ArrayList<>(), prefix);
            processedList.add(processedModuleHash);
            completionItems.add(new SymbolCompletionItem(ctx, moduleSymbol, item));
        });

        // Generate completion items for the distribution repo packages excluding the pre-declared lang-libs
        List<LSPackageLoader.ModuleInfo> modules =
                LSPackageLoader.getInstance(ctx.languageServercontext()).getAllVisiblePackages(ctx);
        modules.forEach(pkg -> {
            String name = pkg.packageName().value();
            String orgName = ModuleUtil.escapeModuleName(pkg.packageOrg().value());
            if (ModuleUtil.matchingImportedModule(ctx, pkg).isEmpty()
                    && !processedList.contains(orgName + CommonKeys.SLASH_KEYWORD_KEY + name)
                    && !CommonUtil.PRE_DECLARED_LANG_LIBS.contains(name)) {
                List<String> pkgNameComps = Arrays.stream(name.split("\\."))
                        .map(ModuleUtil::escapeModuleName)
                        .map(CommonUtil::escapeReservedKeyword)
                        .collect(Collectors.toList());
                String label = pkg.packageOrg().value().isEmpty() ? String.join(".", pkgNameComps)
                        : CommonUtil.getPackageLabel(pkg);
                String aliasComponent = pkgNameComps.get(pkgNameComps.size() - 1);
                // TODO: 2021-04-23 This has to be revamped with completion/resolve request for faster responses 
                String insertText = CommonUtil.escapeReservedKeyword(NameUtil.getValidatedSymbolName(ctx,
                        aliasComponent));
                String alias = !insertText.equals(aliasComponent) ? insertText : "";
                List<TextEdit> txtEdits = CommonUtil.getAutoImportTextEdits("", label, alias, ctx);
                CompletionItem item = getModuleCompletionItem(label, insertText, txtEdits,
                        aliasComponent);
                completionItems.add(new StaticCompletionItem(ctx, item, StaticCompletionItem.Kind.MODULE));
            }
        });
        completionItems.addAll(this.getPredeclaredLangLibCompletions(ctx));

        return completionItems;
    }

    /**
     * Check whether the cursor is within a qualified name reference.
     *
     * @param context completion context
     * @param node    node to evaluate upon
     * @return {@link Boolean}
     * @deprecated Use {@link QNameRefCompletionUtil#onQualifiedNameIdentifier(PositionedOperationContext, Node)}
     * instead
     */
    @Deprecated(forRemoval = true)
    protected boolean onQualifiedNameIdentifier(CompletionContext context, Node node) {
        if (node.kind() != SyntaxKind.QUALIFIED_NAME_REFERENCE) {
            return false;
        }
        int colonPos = ((QualifiedNameReferenceNode) node).colon().textRange().startOffset();
        int cursor = context.getCursorPositionInTree();

        return colonPos < cursor;
    }

    protected Optional<LSCompletionItem> getExplicitNewCompletionItem(Symbol symbol,
                                                                      BallerinaCompletionContext context) {
        if (SymbolUtil.isClassDefinition(symbol)) {
            ClassSymbol classSymbol = (ClassSymbol) symbol;
            CompletionItem cItem = FunctionCompletionItemBuilder.build(classSymbol,
                    FunctionCompletionItemBuilder.InitializerBuildMode.EXPLICIT, context);
            MethodSymbol initMethod = classSymbol.initMethod().isPresent() ? classSymbol.initMethod().get() : null;

            return Optional.of(new SymbolCompletionItem(context, initMethod, cItem));
        } else if (SymbolUtil.isOfType(symbol, TypeDescKind.STREAM)) {
            TypeDefinitionSymbol typeSymbol = (TypeDefinitionSymbol) symbol;
            CompletionItem cItem = StreamTypeInitCompletionItemBuilder.build(typeSymbol, context);

            return Optional.of(new SymbolCompletionItem(context, typeSymbol.typeDescriptor(), cItem));
        }

        return Optional.empty();
    }

    /**
     * Get the implicit new expression completion item.
     *
     * @param symbol  object type symbol
     * @param context Language server operation context
     * @return {@link LSCompletionItem} generated
     */
    protected LSCompletionItem getImplicitNewCItemForStreamType(TypeSymbol symbol,
                                                                BallerinaCompletionContext context) {
        CompletionItem cItem = StreamTypeInitCompletionItemBuilder.build();
        return new SymbolCompletionItem(context, symbol, cItem);
    }

    /**
     * Get the implicit new expression completion item.
     *
     * @param symbol  object type symbol
     * @param context Language server operation context
     * @return {@link LSCompletionItem} generated
     */
    protected LSCompletionItem getImplicitNewCItemForClass(ClassSymbol symbol, BallerinaCompletionContext context) {
        CompletionItem cItem = FunctionCompletionItemBuilder.build(symbol,
                FunctionCompletionItemBuilder.InitializerBuildMode.IMPLICIT, context);
        MethodSymbol initMethod = symbol.initMethod().isPresent() ? symbol.initMethod().get() : null;

        return new SymbolCompletionItem(context, initMethod, cItem);
    }

    // Private Methods

    /**
     * Populate the Ballerina Function Completion Items.
     *
     * @param symbol symbol Entry
     * @return completion item
     */
    private List<LSCompletionItem> populateBallerinaFunctionCompletionItems(FunctionSymbol symbol,
                                                                            BallerinaCompletionContext context) {
        List<LSCompletionItem> completionItems = new ArrayList<>();
        Optional<TypeSymbol> contextType = context.getContextType();
        if (contextType.isPresent() && contextType.get().typeKind() == TypeDescKind.FUNCTION
                && symbol.kind() != RESOURCE_METHOD) {
            CompletionItem pointerCompletionItem =
                    FunctionCompletionItemBuilder.buildFunctionPointer(symbol, context);
            completionItems.add(new FunctionPointerCompletionItem(context, symbol, pointerCompletionItem));
        }
        CompletionItem completionItem = FunctionCompletionItemBuilder.build(symbol, context);
        completionItems.add(new SymbolCompletionItem(context, symbol, completionItem));
        return completionItems;
    }

    protected List<LSCompletionItem> actionKWCompletions(BallerinaCompletionContext context) {
        /*
        Add the start keywords of the following actions.
        start, wait, flush, check, check panic, trap, query action (query pipeline starts with from keyword)
         */
        return Arrays.asList(
                new SnippetCompletionItem(context, Snippet.KW_START.get()),
                new SnippetCompletionItem(context, Snippet.KW_WAIT.get()),
                new SnippetCompletionItem(context, Snippet.KW_FLUSH.get()),
                new SnippetCompletionItem(context, Snippet.CLAUSE_FROM.get())
        );
    }

    protected List<LSCompletionItem> expressionCompletions(BallerinaCompletionContext context) {
        List<Symbol> visibleSymbols = context.visibleSymbols(context.getCursorPosition());
        /*
        check and check panic expression starts with check and check panic keywords, Which has been added with actions.
        query pipeline starts with from keyword and also being added with the actions
         */
        List<LSCompletionItem> completionItems = new ArrayList<>(this.getModuleCompletionItems(context));
        // Here we do not add the error and object keywords since it will be added via the module completion items
        completionItems.add(new SnippetCompletionItem(context, Snippet.KW_SERVICE.get()));
        completionItems.add(new SnippetCompletionItem(context, Snippet.KW_NEW.get()));
        completionItems.add(new SnippetCompletionItem(context, Snippet.KW_ISOLATED.get()));
        completionItems.add(new SnippetCompletionItem(context, Snippet.KW_TRANSACTIONAL.get()));
        completionItems.add(new SnippetCompletionItem(context, Snippet.KW_FUNCTION.get()));
        completionItems.add(new SnippetCompletionItem(context, Snippet.KW_LET.get()));
        completionItems.add(new SnippetCompletionItem(context, Snippet.KW_TYPEOF.get()));
        completionItems.add(new SnippetCompletionItem(context, Snippet.KW_TRAP.get()));
        completionItems.add(new SnippetCompletionItem(context, Snippet.KW_CLIENT.get()));
        completionItems.add(new SnippetCompletionItem(context, Snippet.KW_TRUE.get()));
        completionItems.add(new SnippetCompletionItem(context, Snippet.KW_FALSE.get()));
        completionItems.add(new SnippetCompletionItem(context, Snippet.KW_NIL.get()));
        completionItems.add(new SnippetCompletionItem(context, Snippet.KW_CHECK.get()));
        completionItems.add(new SnippetCompletionItem(context, Snippet.KW_CHECK_PANIC.get()));
        completionItems.add(new SnippetCompletionItem(context, Snippet.KW_IS.get()));
        completionItems.add(new SnippetCompletionItem(context, Snippet.EXPR_ERROR_CONSTRUCTOR.get()));
        completionItems.add(new SnippetCompletionItem(context, Snippet.EXPR_OBJECT_CONSTRUCTOR.get()));
        completionItems.add(new SnippetCompletionItem(context, Snippet.EXPR_BASE16_LITERAL.get()));
        completionItems.add(new SnippetCompletionItem(context, Snippet.EXPR_BASE64_LITERAL.get()));
        completionItems.add(new SnippetCompletionItem(context, Snippet.KW_FROM.get()));
        completionItems.add(new SnippetCompletionItem(context, Snippet.DEF_REG_EXP.get()));
        
        Predicate<Symbol> symbolFilter = getExpressionContextSymbolFilter();
        List<Symbol> filteredList = visibleSymbols.stream()
                .filter(symbolFilter)
                .collect(Collectors.toList());
        completionItems.addAll(this.getCompletionItemList(filteredList, context));
        completionItems.addAll(this.getBasicAndOtherTypeCompletions(context));
        this.getAnonFunctionDefSnippet(context).ifPresent(completionItems::add);
        return completionItems;
    }

    protected Predicate<Symbol> getExpressionContextSymbolFilter() {
        Predicate<Symbol> symbolFilter = CommonUtil.getVariableFilterPredicate();
        // Avoid the error symbol suggestion since it is covered by the lang.error lang-lib
        symbolFilter = symbolFilter.or(symbol -> (symbol.kind() == FUNCTION
                || symbol.kind() == TYPE_DEFINITION || symbol.kind() == CLASS)
                && !symbol.getName().orElse("").equals(Names.ERROR.getValue()));

        return symbolFilter;
    }

    protected List<LSCompletionItem> expressionCompletions(BallerinaCompletionContext context, T node) {
        return this.expressionCompletions(context);
    }

    protected List<LSCompletionItem> getTypeQualifierItems(BallerinaCompletionContext context) {
        // Note: here we do not add the service type qualifier since it is being added via getTypeItems call.
        return Arrays.asList(
                new SnippetCompletionItem(context, Snippet.KW_ISOLATED.get()),
                new SnippetCompletionItem(context, Snippet.KW_CLIENT.get()),
                new SnippetCompletionItem(context, Snippet.KW_TRANSACTIONAL.get()));
    }

    private List<LSCompletionItem> getBasicAndOtherTypeCompletions(BallerinaCompletionContext context) {
        // Types in the predeclared langlibs are handled and extracted via #getPredeclaredLangLibCompletions
        Optional<SemanticModel> semanticModel = context.currentSemanticModel();
        if (semanticModel.isEmpty()) {
            return Collections.emptyList();
        }
        Types types = semanticModel.get().types();

        //"readonly", "handle", "never", "json", "anydata", "any", "byte");
        List<TypeSymbol> typeSymbols = new ArrayList<>();
        typeSymbols.add(types.READONLY);
        typeSymbols.add(types.HANDLE);
        typeSymbols.add(types.NEVER);
        typeSymbols.add(types.JSON);
        typeSymbols.add(types.ANYDATA);
        typeSymbols.add(types.ANY);
        typeSymbols.add(types.BYTE);

        List<LSCompletionItem> completionItems = new ArrayList<>();
        typeSymbols.forEach(type -> {
            CompletionItem cItem = TypeCompletionItemBuilder.build(type, type.signature());
            completionItems.add(new SymbolCompletionItem(context, type, cItem));
        });

        return completionItems;
    }

    /**
     * Get the predeclared langlib completions.
     *
     * @param context completion context
     * @return {@link List}
     */
    protected List<LSCompletionItem> getPredeclaredLangLibCompletions(BallerinaCompletionContext context) {
        List<Symbol> visibleSymbols = context.visibleSymbols(context.getCursorPosition());
        List<LSCompletionItem> completionItems = new ArrayList<>();
        Optional<Types> types = context.currentSemanticModel().map(SemanticModel::types);
        visibleSymbols.stream()
                .filter(symbol -> symbol.getName().isPresent() && symbol.kind() == MODULE)
                .map(symbol -> (ModuleSymbol) symbol)
                .filter(moduleSymbol -> CommonUtil.PRE_DECLARED_LANG_LIBS.contains(moduleSymbol.id().moduleName()))
                .forEach(moduleSymbol -> {
                    //Some lang libs are essentially types. So,type symbols are specifically created for them.
                    TypeSymbol typeSymbol = null;
                    if (types.isPresent()) {
                        switch (moduleSymbol.id().moduleName()) {
                            case "lang.boolean":
                                typeSymbol = types.get().BOOLEAN;
                                break;
                            case "lang.int":
                                typeSymbol = types.get().INT;
                                break;
                            case "lang.error":
                                typeSymbol = types.get().ERROR;
                                break;
                            case "lang.decimal":
                                typeSymbol = types.get().DECIMAL;
                                break;
                            case "lang.float":
                                typeSymbol = types.get().FLOAT;
                                break;
                            case "lang.function":
                                typeSymbol = types.get().FUNCTION;
                                break;
                            case "lang.future":
                                typeSymbol = types.get().FUTURE;
                                break;
                            case "lang.typedesc":
                                typeSymbol = types.get().TYPEDESC;
                                break;
                            case "lang.string":
                                typeSymbol = types.get().STRING;
                                break;
                            case "lang.xml":
                                typeSymbol = types.get().XML;
                                break;
                            default:
                                //ignore
                        }
                    }
                    CompletionItem cItem = TypeCompletionItemBuilder.build(
                            typeSymbol, moduleSymbol.id().modulePrefix());
                    completionItems.add(new SymbolCompletionItem(context, 
                            Objects.requireNonNullElse(typeSymbol, moduleSymbol), cItem));
                });
        return completionItems;
    }

    protected List<LSCompletionItem> getBuiltInTypes(BallerinaCompletionContext context) {
        List<Symbol> visibleSymbols = context.visibleSymbols(context.getCursorPosition());
        List<LSCompletionItem> completionItems = new ArrayList<>();
        visibleSymbols.stream()
                .filter(symbol -> symbol.getName().isPresent() && symbol.kind() == MODULE)
                .map(symbol -> (ModuleSymbol) symbol)
                .filter(moduleSymbol -> CommonUtil.isLangLib(moduleSymbol.id()))
                .forEach(moduleSymbol -> {
                    // LangLib modules need to be interpreted as a type in vscode. Therefore, we pass a null to bSymbol.
                    CompletionItem cItem = TypeCompletionItemBuilder.build(
                            null, moduleSymbol.id().modulePrefix());
                    completionItems.add(new SymbolCompletionItem(context, moduleSymbol, cItem));
                });
        return completionItems;
    }

    private CompletionItem getModuleCompletionItem(String label, String insertText, @Nonnull List<TextEdit> txtEdits,
                                                   String prefix) {
        CompletionItem moduleCompletionItem = new CompletionItem();
        moduleCompletionItem.setLabel(label);
        if (prefix != null) {
            moduleCompletionItem.setFilterText(prefix);
        }
        moduleCompletionItem.setInsertText(insertText);
        moduleCompletionItem.setDetail(ItemResolverConstants.MODULE_TYPE);
        moduleCompletionItem.setKind(CompletionItemKind.Module);
        if (!txtEdits.isEmpty()) {
            moduleCompletionItem.setAdditionalTextEdits(txtEdits);
        }

        return moduleCompletionItem;
    }

    /**
     * Populate Completion Items of Self Class Symbol.
     *
     * @param ctx     completion context
     * @param rawType type descriptor
     * @return completion item
     */
    private List<LSCompletionItem> populateSelfClassSymbolCompletionItems(Symbol symbol, BallerinaCompletionContext ctx,
                                                                          TypeSymbol rawType) {
        Optional<ModuleMemberDeclarationNode> moduleMember = ctx.enclosedModuleMember();
        if (moduleMember.isEmpty() || (!SymbolUtil.isSelfClassSymbol(symbol, ctx, moduleMember.get())
                && !SymbolUtil.isSelfObjectSymbol(symbol, ctx.getNodeAtCursor()))) {
            return Collections.emptyList();
        }
        List<LSCompletionItem> completionItems = new ArrayList<>();
        ObjectTypeSymbol objectTypeDesc = (ObjectTypeSymbol) rawType;

        objectTypeDesc.fieldDescriptors().values().stream()
                .map(classFieldSymbol -> {
                    CompletionItem completionItem = FieldCompletionItemBuilder.build(classFieldSymbol, true);
                    return new ObjectFieldCompletionItem(ctx, classFieldSymbol, completionItem);
                })
                .forEach(completionItems::add);

        objectTypeDesc.methods().values().stream()
                .map(methodSymbol -> {
                    CompletionItem completionItem = FunctionCompletionItemBuilder.buildMethod(methodSymbol, ctx);
                    return new SymbolCompletionItem(ctx, methodSymbol, completionItem);
                }).forEach(completionItems::add);

        return completionItems;
    }

    /**
     * Returns the completion items based on qualifiers of a given node.
     * <p>
     * Currently, isolated, transactional, client, service are considered qualifiers.
     *
     * @param node    node of which the qualifiers are checked.
     * @param context completion context.
     * @return completion items
     */
    protected List<LSCompletionItem> getCompletionItemsOnQualifiers(Node node, BallerinaCompletionContext context) {
        List<LSCompletionItem> completionItems = new ArrayList<>();
        List<Token> qualifiers = CommonUtil.getQualifiersOfNode(context, node);
        if (qualifiers.isEmpty()) {
            return completionItems;
        }
        Token lastQualifier = qualifiers.get(qualifiers.size() - 1);
        Set<SyntaxKind> qualKinds = qualifiers.stream().map(Node::kind).collect(Collectors.toSet());
        switch (lastQualifier.kind()) {
            case ISOLATED_KEYWORD:
                if (qualKinds.contains(SyntaxKind.TRANSACTIONAL_KEYWORD)) {
                    break;
                }
                //Objected type desc is added with type completion items in the following case.
                completionItems.add(new SnippetCompletionItem(context, Snippet.KW_OBJECT.get()));
                if (qualKinds.contains(SyntaxKind.CLIENT_KEYWORD) ||
                        qualKinds.contains(SyntaxKind.SERVICE_KEYWORD)) {
                    break;
                }
                completionItems.add(new SnippetCompletionItem(context, Snippet.KW_SERVICE.get()));
                completionItems.add(new SnippetCompletionItem(context, Snippet.KW_CLIENT.get()));
                completionItems.add(new SnippetCompletionItem(context, Snippet.KW_TRANSACTIONAL.get()));
                break;
            case TRANSACTIONAL_KEYWORD:
                if (!qualKinds.contains(SyntaxKind.ISOLATED_KEYWORD)) {
                    completionItems.add(new SnippetCompletionItem(context, Snippet.KW_ISOLATED.get()));
                }
                completionItems.add(new SnippetCompletionItem(context, Snippet.KW_FUNCTION.get()));
                break;
            case CLIENT_KEYWORD:
            case SERVICE_KEYWORD:
                if (!qualKinds.contains(SyntaxKind.ISOLATED_KEYWORD)) {
                    completionItems.add(new SnippetCompletionItem(context, Snippet.KW_ISOLATED.get()));
                }
                completionItems.add(new SnippetCompletionItem(context, Snippet.KW_OBJECT.get()));
                completionItems.add(new SnippetCompletionItem(context, Snippet.DEF_OBJECT_TYPE_DESC_SNIPPET.get()));
                break;
            default:
        }
        return completionItems;
    }

    /**
     * Check if the cursor is positioned immediately after a qualifier.
     *
     * @param context completion context.
     * @param node    node.
     * @return {@link Boolean}
     */
    protected boolean onSuggestionsAfterQualifiers(BallerinaCompletionContext context, Node node) {
        int cursor = context.getCursorPositionInTree();
        List<Token> qualifiers = CommonUtil.getQualifiersOfNode(context, node);
        if (qualifiers.isEmpty()) {
            return false;
        }
        Token lastQualifier = qualifiers.get(qualifiers.size() - 1);
        return lastQualifier.textRange().endOffset() < cursor;
    }

    /**
     * Get anonymous function definition snippet.
     *
     * @param context completion context.
     * @return snippet completion item
     */
    protected Optional<SnippetCompletionItem> getAnonFunctionDefSnippet(BallerinaCompletionContext context) {
        List<Symbol> visibleSymbols = context.visibleSymbols(context.getCursorPosition());
        Optional<TypeSymbol> typeSymbolAtCursor = context.getContextType();

        if (typeSymbolAtCursor.isEmpty() || typeSymbolAtCursor.get().typeKind() != TypeDescKind.FUNCTION) {
            return Optional.empty();
        }

        TypeSymbol symbol = typeSymbolAtCursor.get();
        FunctionTypeSymbol functionTypeSymbol = ((FunctionTypeSymbol) symbol);
        Optional<TypeSymbol> returnTypeSymbol = functionTypeSymbol.returnTypeDescriptor();

        if (returnTypeSymbol.isEmpty()) {
            return Optional.empty();
        }

        List<String> args = new ArrayList<>();
        int argIndex = 1;
        Set<String> visibleSymbolNames = visibleSymbols
                .stream()
                .map(Symbol::getName)
                .filter(Optional::isPresent)
                .map(Optional::get)
                .collect(Collectors.toSet());

        if (functionTypeSymbol.params().isPresent()) {
            // variable names
            for (ParameterSymbol parameterSymbol : functionTypeSymbol.params().get()) {
                String varName = "";
                TypeSymbol parameterTypeSymbol = parameterSymbol.typeDescriptor();
                varName = NameUtil.generateParameterName(varName, argIndex, parameterTypeSymbol,
                        visibleSymbolNames);
                args.add(FunctionGenerator.getParameterTypeAsString(context, parameterTypeSymbol) + " " + varName);
                visibleSymbolNames.add(varName);
                argIndex++;
            }
        }

        String functionName = "";
        String snippet = FunctionGenerator.generateFunction(context, false, functionName, args,
                returnTypeSymbol.get());
        SnippetBlock snippetBlock = new SnippetBlock(ItemResolverConstants.ANON_FUNCTION,
                ItemResolverConstants.FUNCTION, snippet, ItemResolverConstants.SNIPPET_TYPE, SnippetBlock.Kind.SNIPPET);
        snippetBlock.setId(ItemResolverConstants.ANON_FUNCTION);

        return Optional.of(new SnippetCompletionItem(context, snippetBlock));
    }

    /**
     * Sets the sort text of the provided completion item based on provided rank and context type.
     *
     * @param context        Completion context
     * @param completionItem Completion item
     * @param rank           A secondary rank to be considered other than assignability
     */
    protected void sortByAssignability(BallerinaCompletionContext context, LSCompletionItem completionItem, int rank) {
        Optional<TypeSymbol> contextType = context.getContextType();
        String sortText = "";
        // First we sort the assignable items above others, and then sort by the rank
        if (contextType.isPresent() && SortingUtil.isCompletionItemAssignable(completionItem, contextType.get())) {
            // Rank directly assignable ones first
            sortText += SortingUtil.genSortText(1);
        } else if (contextType.isPresent() &&
                SortingUtil.isCompletionItemAssignableWithCheck(completionItem, contextType.get())) {
            // Then the items which can be made assignable using a check expression
            sortText += SortingUtil.genSortText(2);
        } else {
            sortText += SortingUtil.genSortText(3);
        }
        sortText += SortingUtil.genSortText(rank);

        completionItem.getCompletionItem().setSortText(sortText);
    }
<<<<<<< HEAD

    /**
     * Get the completion item list for client declaration module prefix reference, when the node is within the
     * qualified name reference node.
     *
     * @param context   Ballerina Completion Context
     * @param qNameRef  Qualified Name Reference Node
     * @param predicate Predicate to filter symbols
     * @return Client Declaration Completion Item List
     */
    protected List<LSCompletionItem> getClientDeclCompletionItemList(BallerinaCompletionContext context,
                                                                     QualifiedNameReferenceNode qNameRef,
                                                                     Predicate<Symbol> predicate) {
        Optional<ClientDeclSymbol> clientDeclSymbol = ModuleUtil.searchClientDeclarationForAlias(context,
                QNameRefCompletionUtil.getAlias(qNameRef));
        List<Symbol> clientDeclContent = clientDeclSymbol.map(symbol -> symbol.moduleSymbol().allSymbols().stream()
                        .filter(predicate)
                        .collect(Collectors.toList()))
                .orElseGet(ArrayList::new);

        List<LSCompletionItem> completionItemList = this.getCompletionItemList(clientDeclContent, context);
        String clientKW = ItemResolverConstants.CLIENT;
        for (LSCompletionItem item : completionItemList) {
            CompletionItem cItem = item.getCompletionItem();
            if (cItem.getLabel().equals(CommonUtil.escapeReservedKeyword(clientKW))) {
                cItem.setLabel(clientKW);
                cItem.setInsertText(clientKW);
            }
        }

        return completionItemList;
    }
=======
>>>>>>> 9715f15d
}<|MERGE_RESOLUTION|>--- conflicted
+++ resolved
@@ -860,39 +860,4 @@
 
         completionItem.getCompletionItem().setSortText(sortText);
     }
-<<<<<<< HEAD
-
-    /**
-     * Get the completion item list for client declaration module prefix reference, when the node is within the
-     * qualified name reference node.
-     *
-     * @param context   Ballerina Completion Context
-     * @param qNameRef  Qualified Name Reference Node
-     * @param predicate Predicate to filter symbols
-     * @return Client Declaration Completion Item List
-     */
-    protected List<LSCompletionItem> getClientDeclCompletionItemList(BallerinaCompletionContext context,
-                                                                     QualifiedNameReferenceNode qNameRef,
-                                                                     Predicate<Symbol> predicate) {
-        Optional<ClientDeclSymbol> clientDeclSymbol = ModuleUtil.searchClientDeclarationForAlias(context,
-                QNameRefCompletionUtil.getAlias(qNameRef));
-        List<Symbol> clientDeclContent = clientDeclSymbol.map(symbol -> symbol.moduleSymbol().allSymbols().stream()
-                        .filter(predicate)
-                        .collect(Collectors.toList()))
-                .orElseGet(ArrayList::new);
-
-        List<LSCompletionItem> completionItemList = this.getCompletionItemList(clientDeclContent, context);
-        String clientKW = ItemResolverConstants.CLIENT;
-        for (LSCompletionItem item : completionItemList) {
-            CompletionItem cItem = item.getCompletionItem();
-            if (cItem.getLabel().equals(CommonUtil.escapeReservedKeyword(clientKW))) {
-                cItem.setLabel(clientKW);
-                cItem.setInsertText(clientKW);
-            }
-        }
-
-        return completionItemList;
-    }
-=======
->>>>>>> 9715f15d
 }