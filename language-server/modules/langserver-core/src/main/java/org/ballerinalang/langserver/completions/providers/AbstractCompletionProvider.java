/*
 *  Copyright (c) 2017, WSO2 Inc. (http://www.wso2.org) All Rights Reserved.
 *
 *  WSO2 Inc. licenses this file to you under the Apache License,
 *  Version 2.0 (the "License"); you may not use this file except
 *  in compliance with the License.
 *  You may obtain a copy of the License at
 *
 *    http://www.apache.org/licenses/LICENSE-2.0
 *
 *  Unless required by applicable law or agreed to in writing,
 *  software distributed under the License is distributed on an
 *  "AS IS" BASIS, WITHOUT WARRANTIES OR CONDITIONS OF ANY
 *  KIND, either express or implied.  See the License for the
 *  specific language governing permissions and limitations
 *  under the License.
 */
package org.ballerinalang.langserver.completions.providers;

import io.ballerina.compiler.api.ModuleID;
import io.ballerina.compiler.api.symbols.ClassSymbol;
import io.ballerina.compiler.api.symbols.ConstantSymbol;
import io.ballerina.compiler.api.symbols.FunctionSymbol;
import io.ballerina.compiler.api.symbols.MethodSymbol;
import io.ballerina.compiler.api.symbols.ModuleSymbol;
import io.ballerina.compiler.api.symbols.ObjectTypeSymbol;
import io.ballerina.compiler.api.symbols.Symbol;
import io.ballerina.compiler.api.symbols.SymbolKind;
import io.ballerina.compiler.api.symbols.TypeSymbol;
import io.ballerina.compiler.api.symbols.VariableSymbol;
import io.ballerina.compiler.api.symbols.WorkerSymbol;
import io.ballerina.compiler.syntax.tree.ImportDeclarationNode;
import io.ballerina.compiler.syntax.tree.Node;
import io.ballerina.compiler.syntax.tree.NonTerminalNode;
import io.ballerina.compiler.syntax.tree.QualifiedNameReferenceNode;
import io.ballerina.compiler.syntax.tree.SimpleNameReferenceNode;
import io.ballerina.compiler.syntax.tree.SyntaxKind;
import io.ballerina.compiler.syntax.tree.Token;
import io.ballerina.projects.Package;
import org.ballerinalang.langserver.SnippetBlock;
import org.ballerinalang.langserver.common.utils.CommonUtil;
import org.ballerinalang.langserver.commons.CompletionContext;
import org.ballerinalang.langserver.commons.completion.LSCompletionItem;
import org.ballerinalang.langserver.commons.completion.spi.CompletionProvider;
import org.ballerinalang.langserver.compiler.LSPackageLoader;
import org.ballerinalang.langserver.completions.SnippetCompletionItem;
import org.ballerinalang.langserver.completions.StaticCompletionItem;
import org.ballerinalang.langserver.completions.SymbolCompletionItem;
import org.ballerinalang.langserver.completions.TypeCompletionItem;
import org.ballerinalang.langserver.completions.builder.ConstantCompletionItemBuilder;
import org.ballerinalang.langserver.completions.builder.FunctionCompletionItemBuilder;
import org.ballerinalang.langserver.completions.builder.TypeCompletionItemBuilder;
import org.ballerinalang.langserver.completions.builder.VariableCompletionItemBuilder;
import org.ballerinalang.langserver.completions.builder.WorkerCompletionItemBuilder;
import org.ballerinalang.langserver.completions.util.ItemResolverConstants;
import org.ballerinalang.langserver.completions.util.Snippet;
import org.ballerinalang.langserver.completions.util.SortingUtil;
import org.eclipse.lsp4j.CompletionItem;
import org.eclipse.lsp4j.CompletionItemKind;
import org.wso2.ballerinalang.compiler.tree.BLangFunction;
import org.wso2.ballerinalang.compiler.tree.BLangNode;
import org.wso2.ballerinalang.compiler.tree.BLangService;
import org.wso2.ballerinalang.compiler.tree.types.BLangType;
import org.wso2.ballerinalang.compiler.tree.types.BLangUserDefinedType;

import java.util.ArrayList;
import java.util.Arrays;
import java.util.Collections;
import java.util.List;
import java.util.Optional;
import java.util.stream.Collectors;

import static io.ballerina.compiler.api.symbols.SymbolKind.FUNCTION;
import static io.ballerina.compiler.api.symbols.SymbolKind.METHOD;
import static io.ballerina.compiler.api.symbols.SymbolKind.MODULE;

/**
 * Interface for completion item providers.
 *
 * @param <T> Provider's node type
 * @since 0.995.0
 */
public abstract class AbstractCompletionProvider<T extends Node> implements CompletionProvider<T> {

    private final List<Class<T>> attachmentPoints;

    protected Precedence precedence = Precedence.LOW;

    public AbstractCompletionProvider(List<Class<T>> attachmentPoints) {
        this.attachmentPoints = attachmentPoints;
    }

    public AbstractCompletionProvider(Class<T> attachmentPoint) {
        this.attachmentPoints = Collections.singletonList(attachmentPoint);
    }

    /**
     * {@inheritDoc}
     */
    @Override
    public List<Class<T>> getAttachmentPoints() {
        return this.attachmentPoints;
    }

    /**
     * {@inheritDoc}
     */
    @Override
    public Precedence getPrecedence() {
        return precedence;
    }

    @Override
    public boolean onPreValidation(CompletionContext context, T node) {
        return true;
    }

    @Override
    public void sort(CompletionContext context, T node, List<LSCompletionItem> completionItems) {
        for (LSCompletionItem item : completionItems) {
            CompletionItem cItem = item.getCompletionItem();
            int rank;
            if (item instanceof SnippetCompletionItem) {
                rank = 1;
            } else if (item instanceof SymbolCompletionItem) {
                rank = 2;
            } else {
                rank = 3;
            }
            cItem.setSortText(SortingUtil.genSortText(rank));
        }
    }

    /**
     * {@inheritDoc}
     */
    @Override
    public void sort(CompletionContext context, T node, List<LSCompletionItem> completionItems, Object... metaData) {
        this.sort(context, node, completionItems);
    }

    /**
     * Populate the completion item list by considering the.
     *
     * @param scopeEntries list of symbol information
     * @param ctx          Language server operation context
     * @return {@link List}     list of completion items
     */
    protected List<LSCompletionItem> getCompletionItemList(List<? extends Symbol> scopeEntries, CompletionContext ctx) {
        List<Symbol> processedSymbols = new ArrayList<>();
        List<LSCompletionItem> completionItems = new ArrayList<>();
        scopeEntries.forEach(symbol -> {
            if (processedSymbols.contains(symbol)) {
                return;
            }
            if (symbol.kind() == FUNCTION || symbol.kind() == METHOD) {
                completionItems.add(populateBallerinaFunctionCompletionItem(symbol, ctx));
            } else if (symbol.kind() == SymbolKind.CONSTANT) {
                CompletionItem constantCItem = ConstantCompletionItemBuilder.build((ConstantSymbol) symbol);
                completionItems.add(new SymbolCompletionItem(ctx, symbol, constantCItem));
            } else if (symbol.kind() == SymbolKind.VARIABLE) {
                VariableSymbol varSymbol = (VariableSymbol) symbol;
                TypeSymbol typeDesc = (varSymbol).typeDescriptor();
                String typeName = typeDesc.signature();
                CompletionItem variableCItem = VariableCompletionItemBuilder.build(varSymbol, symbol.name(), typeName);
<<<<<<< HEAD
                completionItems.add(new SymbolCompletionItem(ctx, symbol, variableCItem));
            } else if (symbol.kind() == SymbolKind.TYPE) {
=======
                completionItems.add(new SymbolCompletionItem(context, symbol, variableCItem));
            } else if (symbol.kind() == SymbolKind.TYPE || symbol.kind() == SymbolKind.CLASS) {
>>>>>>> 111ff976
                // Here skip all the package symbols since the package is added separately
                CompletionItem typeCItem = TypeCompletionItemBuilder.build(symbol, symbol.name());
                completionItems.add(new SymbolCompletionItem(ctx, symbol, typeCItem));
            } else if (symbol.kind() == SymbolKind.WORKER) {
                CompletionItem workerItem = WorkerCompletionItemBuilder.build((WorkerSymbol) symbol);
                completionItems.add(new SymbolCompletionItem(ctx, symbol, workerItem));
            }
            processedSymbols.add(symbol);
        });
        return completionItems;
    }

    /**
     * Get the type completion Items.
     *
     * @param context LS Operation Context
     * @return {@link List}     List of completion items
     */
    protected List<LSCompletionItem> getTypeItems(CompletionContext context) {
        List<Symbol> visibleSymbols = context.getVisibleSymbols(context.getCursorPosition());
        List<LSCompletionItem> completionItems = new ArrayList<>();
        visibleSymbols.forEach(bSymbol -> {
            if (bSymbol.kind() == SymbolKind.TYPE || bSymbol.kind() == SymbolKind.CLASS) {
                CompletionItem cItem = TypeCompletionItemBuilder.build(bSymbol, bSymbol.name());
                completionItems.add(new SymbolCompletionItem(context, bSymbol, cItem));
            }
        });

        completionItems.addAll(this.getBasicAndOtherTypeCompletions(context));
        completionItems.add(new TypeCompletionItem(context, null, Snippet.TYPE_MAP.get().build(context)));

        completionItems.add(CommonUtil.getErrorTypeCompletionItem(context));
        completionItems.addAll(Arrays.asList(
                new SnippetCompletionItem(context, Snippet.KW_RECORD.get()),
                new SnippetCompletionItem(context, Snippet.DEF_RECORD_TYPE_DESC.get()),
                new SnippetCompletionItem(context, Snippet.DEF_CLOSED_RECORD_TYPE_DESC.get()),
                new SnippetCompletionItem(context, Snippet.KW_OBJECT.get()),
                new SnippetCompletionItem(context, Snippet.DEF_OBJECT_TYPE_DESC_SNIPPET.get())
        ));

        return completionItems;
    }

    /**
     * Filter all the types in the Module.
     *
     * @param moduleSymbol package symbol
     * @return {@link List} list of filtered type entries
     */
    @Deprecated
    protected List<Symbol> filterTypesInModule(ModuleSymbol moduleSymbol) {
        List<Symbol> typeDefs = new ArrayList<>();
        typeDefs.addAll(moduleSymbol.typeDefinitions());
        typeDefs.addAll(moduleSymbol.classes());
        return typeDefs;
    }

    /**
     * Get the completion item for a package import.
     * If the package is already imported, additional text edit for the import statement will not be added.
     *
     * @param ctx LS Operation context
     * @return {@link List}     List of packages completion items
     */
    protected List<LSCompletionItem> getModuleCompletionItems(CompletionContext ctx) {
        // First we include the packages from the imported list.
        List<String> populatedList = new ArrayList<>();
        List<ImportDeclarationNode> currentModuleImports = ctx.getCurrentDocImports();
        List<LSCompletionItem> completionItems = currentModuleImports.stream()
                .map(importNode -> {
                    String orgName = importNode.orgName().isPresent()
                            ? "" : importNode.orgName().get().orgName().text();
                    String pkgName = importNode.moduleName().stream()
                            .map(Token::text)
                            .collect(Collectors.joining("."));
                    String prefix;
                    if (importNode.prefix().isEmpty()) {
                        prefix = importNode.moduleName().get(importNode.moduleName().size() - 1).text();
                    } else {
                        prefix = importNode.prefix().get().prefix().text();
                    }
                    String label = prefix;
                    String insertText = prefix;
                    // If the import is a langlib module and there isn't a user defined alias we add ' before
                    if ("ballerina".equals(orgName) && importNode.moduleName().get(0).text().equals("lang")
                            && pkgName.endsWith("." + importNode.prefix().get().prefix().text())
                            && this.appendSingleQuoteForPackageInsertText(ctx)) {
                        insertText = "'" + insertText;
                    }
                    CompletionItem item = new CompletionItem();
                    item.setLabel(label);
                    item.setInsertText(insertText);
                    item.setDetail(ItemResolverConstants.MODULE_TYPE);
                    item.setKind(CompletionItemKind.Module);
                    populatedList.add(orgName + "/" + pkgName);
                    return new SymbolCompletionItem(ctx, null, item);
                }).collect(Collectors.toList());

        List<Package> packages = LSPackageLoader.getDistributionRepoPackages();
        // TODO: Refactor to match the latest project structure
//        packages.addAll(LSPackageLoader.getCurrentProjectModules(currentPkg, ctx));
        packages.forEach(pkg -> {
            String name = pkg.packageName().value();
            String orgName = pkg.packageOrg().value();
            boolean pkgAlreadyImported = currentModuleImports.stream()
                    .anyMatch(importPkg -> importPkg.orgName().isPresent()
                            && importPkg.orgName().get().orgName().text().equals(orgName)
                            && CommonUtil.getPackageNameComponentsCombined(importPkg).equals(name));
            if (!pkgAlreadyImported && !populatedList.contains(orgName + "/" + name)
                    && !this.isPreDeclaredLangLib(pkg)) {
                CompletionItem item = new CompletionItem();
                item.setLabel(CommonUtil.getPackageLabel(pkg));
                String[] pkgNameComps = name.split("\\.");
                String insertText = pkgNameComps[pkgNameComps.length - 1];
                // Check for the lang lib module insert text
                if ("ballerina".equals(orgName) && name.startsWith("lang.")) {
                    String[] pkgNameComponents = name.split("\\.");
                    insertText = "'" + pkgNameComponents[pkgNameComponents.length - 1];
                }
                item.setInsertText(insertText);
                item.setDetail(ItemResolverConstants.MODULE_TYPE);
                item.setKind(CompletionItemKind.Module);
                item.setAdditionalTextEdits(CommonUtil.getAutoImportTextEdits(orgName, name, ctx));
                StaticCompletionItem.Kind kind;
                if (orgName.equals("ballerina") && name.startsWith("lang.")) {
                    kind = StaticCompletionItem.Kind.LANG_LIB_MODULE;
                } else {
                    kind = StaticCompletionItem.Kind.MODULE;
                }
                completionItems.add(new StaticCompletionItem(ctx, item, kind));
            }
        });

        List<LSCompletionItem> langlibModules = ctx.getVisibleSymbols(ctx.getCursorPosition()).stream()
                .filter(symbol -> {
                    ModuleID moduleID = symbol.moduleID();
                    return symbol.kind() == MODULE && moduleID.orgName().equals("ballerina")
                            && moduleID.moduleName().startsWith("lang.")
                            && CommonUtil.PRE_DECLARED_LANG_LIBS.contains(moduleID.moduleName());
                })
                .map(symbol -> this.getLangLibCompletionItem(symbol.moduleID(), ctx))
                .collect(Collectors.toList());
        completionItems.addAll(langlibModules);

        return completionItems;
    }

    /**
     * Get the Resource Snippets.
     *
     * @param ctx Language Server Context
     * @return {@link Optional} Completion List
     */
    protected List<LSCompletionItem> getResourceSnippets(CompletionContext ctx) {
        // TODO: Fix after the service refactor
        BLangNode symbolEnvNode = null;
        List<LSCompletionItem> items = new ArrayList<>();
        if (!(symbolEnvNode instanceof BLangService)) {
            return items;
        }
        BLangService service = (BLangService) symbolEnvNode;

        if (service.listenerType == null) {
            Optional<Boolean> webSocketClientService = isWebSocketClientService(service);
            if (webSocketClientService.isPresent()) {
                if (webSocketClientService.get()) {
                    // Is a 'ws' client service
                    addAllWSClientResources(ctx, items, service);
                } else {
                    // Is a 'ws' service
                    addAllWSResources(ctx, items, service);
                }
            } else {
                // Is ambiguous, suggest for all 'ws', 'ws-client' and 'http' services
                items.add(new SnippetCompletionItem(ctx, Snippet.DEF_RESOURCE_HTTP.get()));
                items.add(new SnippetCompletionItem(ctx, Snippet.DEF_RESOURCE_COMMON.get()));
                addAllWSClientResources(ctx, items, service);
                addAllWSResources(ctx, items, service);
            }
            return items;
        }

        String owner = service.listenerType.tsymbol.owner.name.value;
        String serviceTypeName = service.listenerType.tsymbol.name.value;

        // Only http, grpc have generic resource templates, others will have generic resource snippet
        switch (owner) {
            case "http":
                if ("Listener".equals(serviceTypeName)) {
                    Optional<Boolean> webSocketService = isWebSocketService(service);
                    if (webSocketService.isPresent()) {
                        if (webSocketService.get()) {
                            // Is a 'ws' service
                            addAllWSResources(ctx, items, service);
                        } else {
                            // Is a 'http' service
                            items.add(new SnippetCompletionItem(ctx, Snippet.DEF_RESOURCE_HTTP.get()));
                        }
                    } else {
                        // Is ambiguous, suggest both 'ws' and 'http'
                        addAllWSResources(ctx, items, service);
                        items.add(new SnippetCompletionItem(ctx, Snippet.DEF_RESOURCE_HTTP.get()));
                    }
                    break;
                }
                return items;
            case "grpc":
                items.add(new SnippetCompletionItem(ctx, Snippet.DEF_RESOURCE_GRPC.get()));
                break;
//            case "websub":
//                addAllWebsubResources(ctx, items, service);
//                break;
            default:
                items.add(new SnippetCompletionItem(ctx, Snippet.DEF_RESOURCE_COMMON.get()));
                return items;
        }
        return items;
    }

    protected boolean onQualifiedNameIdentifier(CompletionContext context, Node node) {
        if (node.kind() != SyntaxKind.QUALIFIED_NAME_REFERENCE) {
            return false;
        }
        int colonPos = ((QualifiedNameReferenceNode) node).colon().textRange().startOffset();
        int cursor = context.getCursorPositionInTree();

        return colonPos < cursor;
    }

    private void addAllWSClientResources(CompletionContext ctx, List<LSCompletionItem> items, BLangService service) {
        addIfNotExists(Snippet.DEF_RESOURCE_WS_CS_TEXT.get(), service, items, ctx);
        addIfNotExists(Snippet.DEF_RESOURCE_WS_CS_BINARY.get(), service, items, ctx);
        addIfNotExists(Snippet.DEF_RESOURCE_WS_CS_PING.get(), service, items, ctx);
        addIfNotExists(Snippet.DEF_RESOURCE_WS_CS_PONG.get(), service, items, ctx);
        addIfNotExists(Snippet.DEF_RESOURCE_WS_CS_IDLE.get(), service, items, ctx);
        addIfNotExists(Snippet.DEF_RESOURCE_WS_CS_ERROR.get(), service, items, ctx);
        addIfNotExists(Snippet.DEF_RESOURCE_WS_CS_CLOSE.get(), service, items, ctx);
    }

    private void addAllWSResources(CompletionContext ctx, List<LSCompletionItem> items, BLangService service) {
        addIfNotExists(Snippet.DEF_RESOURCE_WS_OPEN.get(), service, items, ctx);
        addIfNotExists(Snippet.DEF_RESOURCE_WS_TEXT.get(), service, items, ctx);
        addIfNotExists(Snippet.DEF_RESOURCE_WS_BINARY.get(), service, items, ctx);
        addIfNotExists(Snippet.DEF_RESOURCE_WS_PING.get(), service, items, ctx);
        addIfNotExists(Snippet.DEF_RESOURCE_WS_PONG.get(), service, items, ctx);
        addIfNotExists(Snippet.DEF_RESOURCE_WS_IDLE.get(), service, items, ctx);
        addIfNotExists(Snippet.DEF_RESOURCE_WS_ERROR.get(), service, items, ctx);
        addIfNotExists(Snippet.DEF_RESOURCE_WS_CLOSE.get(), service, items, ctx);
    }

    /**
     * Get the implicit new expression completion item.
     *
     * @param objectType object type symbol
     * @param context    Language server operation context
     * @return {@link LSCompletionItem} generated
     */
    protected LSCompletionItem getImplicitNewCompletionItem(ObjectTypeSymbol objectType, CompletionContext context) {
        CompletionItem cItem = FunctionCompletionItemBuilder.build(objectType,
                FunctionCompletionItemBuilder.InitializerBuildMode.IMPLICIT, context);

        MethodSymbol initMethod = null;
        if (objectType.kind() == SymbolKind.CLASS) {
            ClassSymbol classSymbol = (ClassSymbol) objectType;
            initMethod = classSymbol.initMethod().isPresent() ? classSymbol.initMethod().get() : null;
        }

        return new SymbolCompletionItem(context, initMethod, cItem);
    }

    protected LSCompletionItem getExplicitNewCompletionItem(ObjectTypeSymbol objectType, CompletionContext context) {
        CompletionItem cItem = FunctionCompletionItemBuilder.build(objectType,
                FunctionCompletionItemBuilder.InitializerBuildMode.EXPLICIT, context);

        MethodSymbol initMethod = null;
        if (objectType.kind() == SymbolKind.CLASS) {
            ClassSymbol classSymbol = (ClassSymbol) objectType;
            initMethod = classSymbol.initMethod().isPresent() ? classSymbol.initMethod().get() : null;
        }

        return new SymbolCompletionItem(context, initMethod, cItem);
    }

    // Private Methods

    /**
     * Populate the Ballerina Function Completion Item.
     *
     * @param symbol symbol Entry
     * @return completion item
     */
    private LSCompletionItem populateBallerinaFunctionCompletionItem(Symbol symbol, CompletionContext context) {
        if (symbol.kind() != SymbolKind.FUNCTION && symbol.kind() != SymbolKind.METHOD) {
            return null;
        }
        CompletionItem completionItem = FunctionCompletionItemBuilder.build((FunctionSymbol) symbol, context);
        return new SymbolCompletionItem(context, symbol, completionItem);
    }

    /**
     * Whether the cursor is located at the qualified name reference context.
     * This is added in order to support both of the following cases,
     * Ex:
     * (1) ... http:<cursor>
     * (2) ... http:a<cursor>
     *
     * @param tokenAtCursor Token at cursor
     * @param nodeAtCursor  Node at cursor
     * @return {@link Boolean} status
     */
    @Deprecated
    protected boolean qualifiedNameReferenceContext(Token tokenAtCursor, Node nodeAtCursor) {
        return nodeAtCursor.kind() == SyntaxKind.QUALIFIED_NAME_REFERENCE
                || tokenAtCursor.text().equals(SyntaxKind.COLON_TOKEN.stringValue());
    }

    protected List<LSCompletionItem> actionKWCompletions(CompletionContext context) {
        /*
        Add the start keywords of the following actions.
        start, wait, flush, check, check panic, trap, query action (query pipeline starts with from keyword)
         */
        return Arrays.asList(
                new SnippetCompletionItem(context, Snippet.KW_START.get()),
                new SnippetCompletionItem(context, Snippet.KW_WAIT.get()),
                new SnippetCompletionItem(context, Snippet.KW_FLUSH.get()),
                new SnippetCompletionItem(context, Snippet.KW_FROM.get()),
                new SnippetCompletionItem(context, Snippet.KW_CHECK.get()),
                new SnippetCompletionItem(context, Snippet.KW_CHECK_PANIC.get())
        );
    }

    protected List<LSCompletionItem> expressionCompletions(CompletionContext context) {
        List<Symbol> visibleSymbols = context.getVisibleSymbols(context.getCursorPosition());
        /*
        check and check panic expression starts with check and check panic keywords, Which has been added with actions.
        query pipeline starts with from keyword and also being added with the actions
         */
        List<LSCompletionItem> completionItems = new ArrayList<>(this.getModuleCompletionItems(context));
        completionItems.add(new SnippetCompletionItem(context, Snippet.KW_TABLE.get()));
        completionItems.add(new SnippetCompletionItem(context, Snippet.KW_SERVICE.get()));
        // to support start of string template expression
        completionItems.add(new SnippetCompletionItem(context, Snippet.KW_STRING.get()));
        // to support start of xml template expression
        completionItems.add(new SnippetCompletionItem(context, Snippet.KW_XML.get()));
        completionItems.add(new SnippetCompletionItem(context, Snippet.KW_NEW.get()));
        completionItems.add(new SnippetCompletionItem(context, Snippet.KW_ISOLATED.get()));
        completionItems.add(new SnippetCompletionItem(context, Snippet.KW_FUNCTION.get()));
        completionItems.add(new SnippetCompletionItem(context, Snippet.KW_LET.get()));
        completionItems.add(new SnippetCompletionItem(context, Snippet.KW_TYPEOF.get()));
        completionItems.add(new SnippetCompletionItem(context, Snippet.KW_TRAP.get()));
        completionItems.add(new SnippetCompletionItem(context, Snippet.KW_ERROR.get()));
        completionItems.add(new SnippetCompletionItem(context, Snippet.KW_CLIENT.get()));
        completionItems.add(new SnippetCompletionItem(context, Snippet.KW_OBJECT.get()));
        completionItems.add(new SnippetCompletionItem(context, Snippet.EXPR_ERROR_CONSTRUCTOR.get()));
        completionItems.add(new SnippetCompletionItem(context, Snippet.EXPR_OBJECT_CONSTRUCTOR.get()));

        List<Symbol> filteredList = visibleSymbols.stream()
                .filter(symbol -> symbol instanceof VariableSymbol || symbol.kind() == FUNCTION)
                .collect(Collectors.toList());
        completionItems.addAll(this.getCompletionItemList(filteredList, context));
        // TODO: anon function expressions, 
        return completionItems;
    }

    protected boolean isPreDeclaredLangLib(Package pkg) {
        return "ballerina".equals(pkg.packageOrg().value())
                && CommonUtil.PRE_DECLARED_LANG_LIBS.contains(pkg.packageName().value());
    }

    private List<LSCompletionItem> getBasicAndOtherTypeCompletions(CompletionContext context) {
        List<String> types = Arrays.asList("float", "xml", "readonly", "handle", "never", "decimal", "string", "stream",
                "json", "table", "anydata", "any", "int", "boolean", "future", "service", "typedesc", "byte");
        List<LSCompletionItem> completionItems = new ArrayList<>();
        types.forEach(type -> {

            CompletionItem cItem = TypeCompletionItemBuilder.build(null, type);
            completionItems.add(new SymbolCompletionItem(context, null, cItem));
        });

        return completionItems;
    }

    /**
     * Returns a websocket service or not.
     * <p>
     * Currently, both 'websocket' and 'http' services are attached into a common http:Listener.
     * Thus, need to distinguish both.
     *
     * @param service service
     * @return Optional boolean, empty when service has zero resources(ambiguous).
     */
    private Optional<Boolean> isWebSocketService(BLangService service) {
        List<BLangFunction> resources = service.getResources();
        if (resources.isEmpty()) {
            return Optional.empty();
        }
        BLangFunction resource = resources.get(0);
        if (!resource.requiredParams.isEmpty()) {
            BLangType typeNode = resource.requiredParams.get(0).typeNode;
            if (typeNode instanceof BLangUserDefinedType) {
                BLangUserDefinedType node = (BLangUserDefinedType) typeNode;
                if ("WebSocketCaller".equals(node.typeName.value)) {
                    return Optional.of(true);
                } else if ("Caller".equals(node.typeName.value)) {
                    return Optional.of(false);
                }
            }
        }
        return Optional.empty();
    }

    private Optional<Boolean> isWebSocketClientService(BLangService service) {
        List<BLangFunction> resources = service.getResources();
        if (resources.isEmpty()) {
            return Optional.empty();
        }
        BLangFunction resource = resources.get(0);
        if (!resource.requiredParams.isEmpty()) {
            BLangType typeNode = resource.requiredParams.get(0).typeNode;
            if (typeNode instanceof BLangUserDefinedType) {
                BLangUserDefinedType node = (BLangUserDefinedType) typeNode;
                if ("WebSocketClient".equals(node.typeName.value)) {
                    return Optional.of(true);
                } else if ("WebSocketCaller".equals(node.typeName.value)) {
                    return Optional.of(false);
                }
            }
        }
        return Optional.empty();
    }

    private boolean appendSingleQuoteForPackageInsertText(CompletionContext context) {
        NonTerminalNode nodeAtCursor = context.getNodeAtCursor();
        return !(nodeAtCursor != null && nodeAtCursor.kind() == SyntaxKind.SIMPLE_NAME_REFERENCE &&
                ((SimpleNameReferenceNode) nodeAtCursor).name().text().startsWith("'"));
    }

    private void addIfNotExists(SnippetBlock snippet, BLangService service, List<LSCompletionItem> items,
                                CompletionContext ctx) {
        boolean found = false;
        for (BLangFunction resource : service.getResources()) {
            if (snippet.getLabel().endsWith(resource.name.value + " " + ItemResolverConstants.RESOURCE)) {
                found = true;
            }
        }
        if (!found) {
            items.add(new SnippetCompletionItem(ctx, snippet));
        }
    }

    private LSCompletionItem getLangLibCompletionItem(ModuleID moduleID, CompletionContext context) {
        CompletionItem item = new CompletionItem();
        item.setLabel(moduleID.orgName() + "/" + moduleID.moduleName());
        String insertText = "'" + moduleID.modulePrefix();
        item.setInsertText(insertText);
        item.setDetail(ItemResolverConstants.MODULE_TYPE);
        item.setKind(CompletionItemKind.Module);

        return new StaticCompletionItem(context, item, StaticCompletionItem.Kind.LANG_LIB_MODULE);
    }
}<|MERGE_RESOLUTION|>--- conflicted
+++ resolved
@@ -163,13 +163,8 @@
                 TypeSymbol typeDesc = (varSymbol).typeDescriptor();
                 String typeName = typeDesc.signature();
                 CompletionItem variableCItem = VariableCompletionItemBuilder.build(varSymbol, symbol.name(), typeName);
-<<<<<<< HEAD
                 completionItems.add(new SymbolCompletionItem(ctx, symbol, variableCItem));
-            } else if (symbol.kind() == SymbolKind.TYPE) {
-=======
-                completionItems.add(new SymbolCompletionItem(context, symbol, variableCItem));
             } else if (symbol.kind() == SymbolKind.TYPE || symbol.kind() == SymbolKind.CLASS) {
->>>>>>> 111ff976
                 // Here skip all the package symbols since the package is added separately
                 CompletionItem typeCItem = TypeCompletionItemBuilder.build(symbol, symbol.name());
                 completionItems.add(new SymbolCompletionItem(ctx, symbol, typeCItem));
