/*
 *  Copyright (c) 2017, WSO2 Inc. (http://www.wso2.org) All Rights Reserved.
 *
 *  WSO2 Inc. licenses this file to you under the Apache License,
 *  Version 2.0 (the "License"); you may not use this file except
 *  in compliance with the License.
 *  You may obtain a copy of the License at
 *
 *    http://www.apache.org/licenses/LICENSE-2.0
 *
 *  Unless required by applicable law or agreed to in writing,
 *  software distributed under the License is distributed on an
 *  "AS IS" BASIS, WITHOUT WARRANTIES OR CONDITIONS OF ANY
 *  KIND, either express or implied.  See the License for the
 *  specific language governing permissions and limitations
 *  under the License.
 */
package org.ballerinalang.langserver.completions.providers;

import org.antlr.v4.runtime.CommonToken;
import org.apache.commons.lang3.tuple.Pair;
import org.ballerinalang.compiler.CompilerPhase;
import org.ballerinalang.langserver.SnippetBlock;
import org.ballerinalang.langserver.common.CommonKeys;
import org.ballerinalang.langserver.common.utils.CommonUtil;
import org.ballerinalang.langserver.common.utils.FilterUtils;
import org.ballerinalang.langserver.commons.LSContext;
import org.ballerinalang.langserver.commons.completion.CompletionKeys;
import org.ballerinalang.langserver.commons.completion.LSCompletionException;
import org.ballerinalang.langserver.commons.completion.LSCompletionItem;
import org.ballerinalang.langserver.commons.completion.spi.LSCompletionProvider;
import org.ballerinalang.langserver.compiler.DocumentServiceKeys;
import org.ballerinalang.langserver.compiler.ExtendedLSCompiler;
import org.ballerinalang.langserver.compiler.LSPackageLoader;
import org.ballerinalang.langserver.compiler.common.modal.BallerinaPackage;
import org.ballerinalang.langserver.compiler.exception.CompilationFailedException;
import org.ballerinalang.langserver.completions.LSCompletionProviderHolder;
import org.ballerinalang.langserver.completions.SnippetCompletionItem;
import org.ballerinalang.langserver.completions.StaticCompletionItem;
import org.ballerinalang.langserver.completions.SymbolCompletionItem;
import org.ballerinalang.langserver.completions.builder.BConstantCompletionItemBuilder;
import org.ballerinalang.langserver.completions.builder.BFunctionCompletionItemBuilder;
import org.ballerinalang.langserver.completions.builder.BTypeCompletionItemBuilder;
import org.ballerinalang.langserver.completions.builder.BVariableCompletionItemBuilder;
import org.ballerinalang.langserver.completions.util.ItemResolverConstants;
import org.ballerinalang.langserver.completions.util.Snippet;
import org.ballerinalang.langserver.completions.util.filters.DelimiterBasedContentFilter;
import org.ballerinalang.langserver.completions.util.filters.SymbolFilters;
import org.ballerinalang.langserver.sourceprune.SourcePruneKeys;
import org.ballerinalang.model.types.TypeKind;
import org.eclipse.lsp4j.CompletionItem;
import org.eclipse.lsp4j.CompletionItemKind;
import org.eclipse.lsp4j.jsonrpc.messages.Either;
import org.wso2.ballerinalang.compiler.parser.antlr4.BallerinaParser;
import org.wso2.ballerinalang.compiler.semantics.model.Scope;
import org.wso2.ballerinalang.compiler.semantics.model.symbols.BAttachedFunction;
import org.wso2.ballerinalang.compiler.semantics.model.symbols.BConstantSymbol;
import org.wso2.ballerinalang.compiler.semantics.model.symbols.BConstructorSymbol;
import org.wso2.ballerinalang.compiler.semantics.model.symbols.BInvokableSymbol;
import org.wso2.ballerinalang.compiler.semantics.model.symbols.BObjectTypeSymbol;
import org.wso2.ballerinalang.compiler.semantics.model.symbols.BPackageSymbol;
import org.wso2.ballerinalang.compiler.semantics.model.symbols.BRecordTypeSymbol;
import org.wso2.ballerinalang.compiler.semantics.model.symbols.BSymbol;
import org.wso2.ballerinalang.compiler.semantics.model.symbols.BTypeSymbol;
import org.wso2.ballerinalang.compiler.semantics.model.symbols.BVarSymbol;
import org.wso2.ballerinalang.compiler.semantics.model.types.BNilType;
import org.wso2.ballerinalang.compiler.semantics.model.types.BServiceType;
import org.wso2.ballerinalang.compiler.semantics.model.types.BType;
import org.wso2.ballerinalang.compiler.tree.BLangFunction;
import org.wso2.ballerinalang.compiler.tree.BLangImportPackage;
import org.wso2.ballerinalang.compiler.tree.BLangNode;
import org.wso2.ballerinalang.compiler.tree.BLangPackage;
import org.wso2.ballerinalang.compiler.tree.BLangService;
import org.wso2.ballerinalang.compiler.tree.BLangVariable;
import org.wso2.ballerinalang.compiler.tree.statements.BLangSimpleVariableDef;
import org.wso2.ballerinalang.compiler.tree.types.BLangBuiltInRefTypeNode;
import org.wso2.ballerinalang.compiler.tree.types.BLangConstrainedType;
import org.wso2.ballerinalang.compiler.tree.types.BLangFunctionTypeNode;
import org.wso2.ballerinalang.compiler.tree.types.BLangType;
import org.wso2.ballerinalang.compiler.tree.types.BLangUserDefinedType;
import org.wso2.ballerinalang.compiler.util.Names;
import org.wso2.ballerinalang.util.Flags;

import java.util.ArrayList;
import java.util.List;
import java.util.Optional;
import java.util.function.Predicate;
import java.util.stream.Collectors;
import java.util.stream.IntStream;

import static org.ballerinalang.langserver.common.utils.CommonUtil.getFunctionInvocationSignature;

/**
 * Interface for completion item providers.
 *
 * @since 0.995.0
 */
public abstract class AbstractCompletionProvider implements LSCompletionProvider {

    protected List<Class> attachmentPoints = new ArrayList<>();

    protected Precedence precedence = Precedence.LOW;

    /**
     * {@inheritDoc}
     */
    @Override
    public abstract List<LSCompletionItem> getCompletions(LSContext context) throws LSCompletionException;

    /**
     * {@inheritDoc}
     */
    @Override
    public List<Class> getAttachmentPoints() {
        return this.attachmentPoints;
    }

    /**
     * {@inheritDoc}
     */
    @Override
    public Precedence getPrecedence() {
        return precedence;
    }

    /**
     * {@inheritDoc}
     */
    @Override
    public Optional<LSCompletionProvider> getContextProvider(LSContext ctx) {
        return Optional.empty();
    }

    /**
     * Populate the completion item list by considering the.
     *
     * @param scopeEntries list of symbol information
     * @param context        Language server operation context
     * @return {@link List}     list of completion items
     */
    protected List<LSCompletionItem> getCompletionItemList(List<Scope.ScopeEntry> scopeEntries, LSContext context) {
        List<BSymbol> processedSymbols = new ArrayList<>();
        List<LSCompletionItem> completionItems = new ArrayList<>();
        scopeEntries.removeIf(CommonUtil.invalidSymbolsPredicate());
        scopeEntries.forEach(scopeEntry -> {
            BSymbol symbol = scopeEntry.symbol;
            if (processedSymbols.contains(symbol)) {
                return;
            }
            Optional<BSymbol> bTypeSymbol;
            if (CommonUtil.isValidInvokableSymbol(symbol)) {
                completionItems.add(populateBallerinaFunctionCompletionItem(scopeEntry, context));
            } else if (symbol instanceof BConstantSymbol) {
                CompletionItem constantCItem = BConstantCompletionItemBuilder.build((BConstantSymbol) symbol, context);
                completionItems.add(new SymbolCompletionItem(context, symbol, constantCItem));
            } else if (!(symbol instanceof BInvokableSymbol) && symbol instanceof BVarSymbol) {
                String typeName = CommonUtil.getBTypeName(symbol.type, context, false);
                CompletionItem variableCItem = BVariableCompletionItemBuilder
                        .build((BVarSymbol) symbol, scopeEntry.symbol.name.value, typeName);
                completionItems.add(new SymbolCompletionItem(context, symbol, variableCItem));
            } else if ((bTypeSymbol = FilterUtils.getBTypeEntry(scopeEntry)).isPresent()) {
                // Here skip all the package symbols since the package is added separately
                CompletionItem typeCItem = BTypeCompletionItemBuilder.build(bTypeSymbol.get(),
                        scopeEntry.symbol.name.value);
                completionItems.add(new SymbolCompletionItem(context, bTypeSymbol.get(), typeCItem));
            }
            processedSymbols.add(symbol);
        });
        return completionItems;
    }

    /**
     * Populate the completion item list by either list.
     *
     * @param list    Either List of completion items or symbol info
     * @param context LS Operation Context
     * @return {@link List}     Completion Items List
     */
    protected List<LSCompletionItem> getCompletionItemList(Either<List<LSCompletionItem>, List<Scope.ScopeEntry>> list,
                                                         LSContext context) {
        return list.isLeft() ? list.getLeft() : this.getCompletionItemList(list.getRight(), context);
    }

    /**
     * Get the basic types.
     *
     * @param context LS Operation Context
     * @param visibleSymbols List of visible symbols
     * @return {@link List}     List of completion items
     */
    protected List<LSCompletionItem> getBasicTypesItems(LSContext context, List<Scope.ScopeEntry> visibleSymbols) {
        visibleSymbols.removeIf(CommonUtil.invalidSymbolsPredicate());
        List<LSCompletionItem> completionItems = new ArrayList<>();
        visibleSymbols.forEach(scopeEntry -> {
            BSymbol bSymbol = scopeEntry.symbol;
            if (((bSymbol instanceof BConstructorSymbol && Names.ERROR.equals(bSymbol.name)))
                    || (bSymbol instanceof BTypeSymbol && !(bSymbol instanceof BPackageSymbol))) {
                BSymbol symbol = bSymbol;
                if (bSymbol instanceof BConstructorSymbol) {
                    symbol = ((BConstructorSymbol) bSymbol).type.tsymbol;
                }
                CompletionItem cItem = BTypeCompletionItemBuilder.build(symbol, scopeEntry.symbol.name.getValue());
                completionItems.add(new SymbolCompletionItem(context, symbol, cItem));
            }
        });

        return completionItems;
    }

    /**
     * Get all the types in the Package with given name.
     *
     * @param visibleSymbols Visible Symbols
     * @param pkgName package name
     * @param ctx language server context
     * @return {@link List} list of Type completion items
     */
    protected List<LSCompletionItem> getTypeItemsInPackage(List<Scope.ScopeEntry> visibleSymbols, String pkgName,
                                                         LSContext ctx) {
        List<Scope.ScopeEntry> filteredList = new ArrayList<>();
        Optional<Scope.ScopeEntry> pkgSymbolInfo = visibleSymbols.stream()
                .filter(scopeEntry -> {
                    BSymbol symbol = scopeEntry.symbol;
                    return symbol instanceof BPackageSymbol && scopeEntry.symbol.name.getValue().equals(pkgName);
                })
                .findAny();
        pkgSymbolInfo.ifPresent(pkgEntry -> {
            BSymbol pkgSymbol = pkgEntry.symbol;
            pkgSymbol.scope.entries.forEach((name, scopeEntry) -> {
                if (scopeEntry.symbol instanceof BTypeSymbol || (scopeEntry.symbol instanceof BConstructorSymbol
                        && Names.ERROR.equals(scopeEntry.symbol.name))) {
                    filteredList.add(scopeEntry);
                }
            });
        });
        
        return this.getCompletionItemList(filteredList, ctx);
    }

    /**
     * Add top level items to the given completionItems List.
     *
     * @param context LS Context
     * @return {@link List}     List of populated completion items
     */
    protected List<LSCompletionItem> addTopLevelItems(LSContext context) {
        ArrayList<LSCompletionItem> completionItems = new ArrayList<>();
        completionItems.add(new SnippetCompletionItem(context, Snippet.KW_IMPORT.get()));
        completionItems.add(new SnippetCompletionItem(context, Snippet.KW_FUNCTION.get()));
        completionItems.add(new SnippetCompletionItem(context, Snippet.DEF_FUNCTION.get()));
        completionItems.add(new SnippetCompletionItem(context, Snippet.DEF_MAIN_FUNCTION.get()));
        completionItems.add(new SnippetCompletionItem(context, Snippet.DEF_SERVICE.get()));
        completionItems.add(new SnippetCompletionItem(context, Snippet.DEF_SERVICE_WEBSOCKET.get()));
        completionItems.add(new SnippetCompletionItem(context, Snippet.DEF_SERVICE_WS_CLIENT.get()));
//        completionItems.add(new SnippetCompletionItem(context, Snippet.DEF_SERVICE_WEBSUB));
        completionItems.add(new SnippetCompletionItem(context, Snippet.DEF_SERVICE_GRPC.get()));
        completionItems.add(new SnippetCompletionItem(context, Snippet.DEF_ANNOTATION.get()));
        completionItems.add(new SnippetCompletionItem(context, Snippet.STMT_NAMESPACE_DECLARATION.get()));
        completionItems.add(new SnippetCompletionItem(context, Snippet.DEF_OBJECT_SNIPPET.get()));
        completionItems.add(new SnippetCompletionItem(context, Snippet.DEF_RECORD.get()));
        completionItems.add(new SnippetCompletionItem(context, Snippet.DEF_CLOSED_RECORD.get()));
        completionItems.add(new SnippetCompletionItem(context, Snippet.KW_TYPE.get()));
        completionItems.add(new SnippetCompletionItem(context, Snippet.KW_PUBLIC.get()));
        completionItems.add(new SnippetCompletionItem(context, Snippet.KW_FINAL.get()));
        completionItems.add(new SnippetCompletionItem(context, Snippet.KW_CONST.get()));
        completionItems.add(new SnippetCompletionItem(context, Snippet.DEF_ERROR.get()));
        completionItems.add(new SnippetCompletionItem(context, Snippet.KW_LISTENER.get()));
        completionItems.add(new SnippetCompletionItem(context, Snippet.KW_VAR.get()));
        return completionItems;
    }

    /**
     * Get the completion item for a package import.
     * If the package is already imported, additional text edit for the import statement will not be added.
     *
     * @param ctx LS Operation context
     * @return {@link List}     List of packages completion items
     */
    protected List<LSCompletionItem> getPackagesCompletionItems(LSContext ctx) {
        // First we include the packages from the imported list.
        List<String> populatedList = new ArrayList<>();
        BLangPackage currentPkg = ctx.get(DocumentServiceKeys.CURRENT_BLANG_PACKAGE_CONTEXT_KEY);
        List<BLangImportPackage> currentModuleImports = ctx.get(DocumentServiceKeys.CURRENT_DOC_IMPORTS_KEY);
        List<LSCompletionItem> completionItems = currentModuleImports.stream()
                .map(pkg -> {
                    String orgName = pkg.orgName.value;
                    String pkgName = pkg.pkgNameComps.stream()
                            .map(id -> id.value)
                            .collect(Collectors.joining("."));
                    String label = pkg.alias.value;
                    String insertText = pkg.alias.value;
                    // If the import is a langlib module and there isn't a user defined alias we add ' before
                    if ("ballerina".equals(orgName) && pkg.pkgNameComps.get(0).getValue().equals("lang")
                            && pkgName.endsWith("." + pkg.alias.value)
                            && this.appendSingleQuoteForPackageInsertText(ctx)) {
                        insertText = "'" + insertText;
                    }
                    CompletionItem item = new CompletionItem();
                    item.setLabel(label);
                    item.setInsertText(insertText);
                    item.setDetail(ItemResolverConstants.PACKAGE_TYPE);
                    item.setKind(CompletionItemKind.Module);
                    populatedList.add(orgName + "/" + pkgName);
                    return new SymbolCompletionItem(ctx, pkg.symbol, item);
                }).collect(Collectors.toList());

        List<BallerinaPackage> packages = LSPackageLoader.getSdkPackages();
        packages.addAll(LSPackageLoader.getHomeRepoPackages());
        packages.addAll(LSPackageLoader.getCurrentProjectModules(currentPkg, ctx));
        packages.forEach(pkg -> {
            String name = pkg.getPackageName();
            String orgName = pkg.getOrgName();
            boolean pkgAlreadyImported = currentModuleImports.stream()
                    .anyMatch(importPkg -> importPkg.orgName.value.equals(orgName)
                            && importPkg.alias.value.equals(name));
            if (!pkgAlreadyImported && !populatedList.contains(orgName + "/" + name)) {
                CompletionItem item = new CompletionItem();
                item.setLabel(pkg.getFullPackageNameAlias());
                String[] pkgNameComps = name.split("\\.");
                String insertText = pkgNameComps[pkgNameComps.length - 1];
                // Check for the lang lib module insert text
                if ("ballerina".equals(orgName) && name.startsWith("lang.")) {
                    String[] pkgNameComponents = name.split("\\.");
                    insertText = "'" + pkgNameComponents[pkgNameComponents.length - 1];
                }
                item.setInsertText(insertText);
                item.setDetail(ItemResolverConstants.PACKAGE_TYPE);
                item.setKind(CompletionItemKind.Module);
                item.setAdditionalTextEdits(CommonUtil.getAutoImportTextEdits(orgName, name, ctx));
                completionItems.add(new StaticCompletionItem(ctx, item));
            }
        });

        return completionItems;
    }

    /**
     * Get the completion items based on the delimiter token, as an example . and : .
     *
     * @param context Language Server Service Operation Context
     * @return {@link List} Completion Item List
     */
    protected List<LSCompletionItem> getDelimiterBasedCompletionItems(LSContext context) {
        Either<List<LSCompletionItem>, List<Scope.ScopeEntry>> itemList =
                SymbolFilters.get(DelimiterBasedContentFilter.class)
                .filterItems(context);
        return this.getCompletionItemList(itemList, context);
    }

    /**
     * Predicate to filter the attached of Self, symbol.
     *
     * @return {@link Predicate} Symbol filter predicate
     */
    protected Predicate<Scope.ScopeEntry> attachedSymbolFilter() {
        return scopeEntry -> {
            BSymbol bSymbol = scopeEntry.symbol;
            return bSymbol instanceof BInvokableSymbol && ((bSymbol.flags & Flags.ATTACHED) == Flags.ATTACHED);
        };
    }

    protected Optional<String> getSubRule(List<CommonToken> tokenList) {
        if (tokenList == null || tokenList.isEmpty()) {
            return Optional.empty();
        }
        return Optional.of(tokenList.stream().map(CommonToken::getText).collect(Collectors.joining("")));
    }

    /**
     * Get the provider for the given key.
     *
     * @param providerKey key to get the provider
     * @return {@link AbstractCompletionProvider} Completion Provider
     */
    protected LSCompletionProvider getProvider(Class providerKey) {
        return LSCompletionProviderHolder.getInstance().getProvider(providerKey);
    }

    protected List<LSCompletionItem> getCompletionItemsAfterOnKeyword(LSContext ctx) {
        List<Scope.ScopeEntry> visibleSymbols = new ArrayList<>(ctx.get(CommonKeys.VISIBLE_SYMBOLS_KEY));
        List<Scope.ScopeEntry> filtered = this.filterListenerVariables(visibleSymbols);
        List<LSCompletionItem> completionItems =
                new ArrayList<>(this.getCompletionItemList(new ArrayList<>(filtered), ctx));
        completionItems.add(new SnippetCompletionItem(ctx, Snippet.KW_NEW.get()));

        return completionItems;
    }

    /**
     * Get the completions for the expression context in a variable definition.
     * Eg: Completion after the EQUAL sign of the variable definition
     * 
     * @param context Language Server context
     * @param onGlobal whether global variable definition
     * @return {@link List} List of completion Items
     */
    protected List<LSCompletionItem> getVarDefExpressionCompletions(LSContext context, boolean onGlobal) {
        List<LSCompletionItem> completionItems = new ArrayList<>();
        Integer invocationType = context.get(CompletionKeys.INVOCATION_TOKEN_TYPE_KEY);
        try {
            Optional<BLangType> assignmentType = getAssignmentType(context, onGlobal);
            
            if (assignmentType.isPresent() && !(assignmentType.get() instanceof BLangUserDefinedType)
                    && invocationType > -1) {
                Either<List<LSCompletionItem>, List<Scope.ScopeEntry>> filteredList =
                        SymbolFilters.get(DelimiterBasedContentFilter.class).filterItems(context);
                completionItems.addAll(this.getCompletionItemList(filteredList, context));
                return completionItems;
            }

            boolean isTypeDesc = assignmentType.isPresent() && assignmentType.get() instanceof BLangConstrainedType
                    && ((BLangConstrainedType) assignmentType.get()).type instanceof BLangBuiltInRefTypeNode
                    && ((BLangBuiltInRefTypeNode) ((BLangConstrainedType) assignmentType.get()).type).typeKind ==
                    TypeKind.TYPEDESC;
            if (assignmentType.isPresent() && assignmentType.get() instanceof BLangFunctionTypeNode) {
                // Function Type Suggestion
                completionItems.addAll(this.getVarDefCompletions(context));
                fillFunctionWithBodySnippet((BLangFunctionTypeNode) assignmentType.get(), context, completionItems);
                fillArrowFunctionSnippet((BLangFunctionTypeNode) assignmentType.get(), context, completionItems);
            } else if (assignmentType.isPresent() && assignmentType.get().type instanceof BServiceType) {
                completionItems.addAll(this.getVarDefCompletions(context));
                completionItems.add(new SnippetCompletionItem(context, Snippet.DEF_SERVICE_VAR.get()));
            } else if (assignmentType.isPresent() && assignmentType.get() instanceof BLangUserDefinedType) {
                completionItems.addAll(
                        getUserDefinedTypeCompletions(context, (BLangUserDefinedType) assignmentType.get()));
            } else if (isTypeDesc) {
                completionItems.add(new SnippetCompletionItem(context, Snippet.KW_TYPEOF.get()));
                completionItems.addAll(getVarDefCompletions(context));
            } else if (invocationType > -1) {
                Either<List<LSCompletionItem>, List<Scope.ScopeEntry>> filteredList =
                        SymbolFilters.get(DelimiterBasedContentFilter.class).filterItems(context);
                return this.getCompletionItemList(filteredList, context);
            } else {
                completionItems.addAll(getVarDefCompletions(context));
            }
        } catch (LSCompletionException ex) {
            // do nothing
        }

        return completionItems;
    }

<<<<<<< HEAD
    protected List<LSCompletionItem> getUserDefinedTypeCompletions(LSContext context, BLangUserDefinedType type) {
        List<Integer> defaultTokenTypes = context.get(CompletionKeys.LHS_DEFAULT_TOKEN_TYPES_KEY);
=======
    protected List<CompletionItem> getUserDefinedTypeCompletions(LSContext context, BLangUserDefinedType type) {
        List<Integer> defaultTokenTypes = context.get(SourcePruneKeys.LHS_DEFAULT_TOKEN_TYPES_KEY);
>>>>>>> 47791e11
        Integer invocationType = context.get(CompletionKeys.INVOCATION_TOKEN_TYPE_KEY);
        List<LSCompletionItem> completionItems = new ArrayList<>();
        int newTokenIndex = defaultTokenTypes.indexOf(BallerinaParser.NEW);
        int lastColonIndex = defaultTokenTypes.lastIndexOf(BallerinaParser.COLON);
        int firstColonIndex = defaultTokenTypes.indexOf(BallerinaParser.COLON);
        String typeName = type.typeName.value;
        String pkgAlias = type.pkgAlias.value;
        BSymbol bSymbol;

        Optional<Scope.ScopeEntry> pkgSymbol = this.getPackageSymbolFromAlias(context, pkgAlias);
        if (pkgSymbol.isPresent()) {
            Optional<Scope.ScopeEntry> entry = pkgSymbol.get().symbol.scope.entries.values().stream()
                    .filter(scopeEntry -> scopeEntry.symbol.getName().getValue().equals(typeName)).findAny();
            
            if (!entry.isPresent()) {
                return completionItems;
            }
            bSymbol = entry.get().symbol;
        } else {
            List<Scope.ScopeEntry> typeSymbol = getSymbolByName(typeName, context);
            if (typeSymbol.isEmpty()) {
                return completionItems;
            }
            bSymbol = typeSymbol.get(0).symbol;
        }
        
        if (bSymbol == null) {
            return completionItems;
        }
        
        if (bSymbol instanceof BRecordTypeSymbol) {
            if (invocationType > -1) {
                Either<List<LSCompletionItem>, List<Scope.ScopeEntry>> filteredList =
                        SymbolFilters.get(DelimiterBasedContentFilter.class).filterItems(context);
                return this.getCompletionItemList(filteredList, context);
            }
            return getVarDefCompletions(context);
        }
        if (!(bSymbol instanceof BObjectTypeSymbol)) {
            if (invocationType > -1) {
                Either<List<LSCompletionItem>, List<Scope.ScopeEntry>> filteredList =
                        SymbolFilters.get(DelimiterBasedContentFilter.class).filterItems(context);
                return this.getCompletionItemList(filteredList, context);
            }
            return getVarDefCompletions(context);
        }
        
        BObjectTypeSymbol objectTypeSymbol = (BObjectTypeSymbol) bSymbol;
        BAttachedFunction initFunction = objectTypeSymbol.initializerFunc;
        
        if (newTokenIndex > -1 && firstColonIndex > -1 && lastColonIndex == firstColonIndex) {
            /*
            ex: modName:ObjectName = new <cursor>
            suggest modules
             */
            return getPackagesCompletionItems(context);
        } else if (newTokenIndex > -1) {
            /*
            ex: modName:ObjectName = new modName:
                ObjectName = new 
             */
            Pair<String, String> newWithTypeSign = getFunctionInvocationSignature(initFunction.symbol, typeName,
                    context);
            CompletionItem cItem = BFunctionCompletionItemBuilder.build(initFunction.symbol, newWithTypeSign.getRight(),
                    newWithTypeSign.getLeft(), context);
            completionItems.add(new SymbolCompletionItem(context, initFunction.symbol, cItem));
            return completionItems;
        } else if (invocationType > -1) {
            Either<List<LSCompletionItem>, List<Scope.ScopeEntry>> filteredList =
                    SymbolFilters.get(DelimiterBasedContentFilter.class).filterItems(context);
            return this.getCompletionItemList(filteredList, context);
        }
        
        CompletionItem newCItem;
        CompletionItem typeCItem;
        if (initFunction == null) {
            newCItem = BFunctionCompletionItemBuilder.build(null, "new()", "new();", context);
            typeCItem = BFunctionCompletionItemBuilder.build(null, typeName + "()",
                                                             typeName + "();", context);
            completionItems.add(new SymbolCompletionItem(context, null, newCItem));
            completionItems.add(new SymbolCompletionItem(context, null, typeCItem));
        } else {
            Pair<String, String> newSign = CommonUtil.getFunctionInvocationSignature(initFunction.symbol,
                                                                                     CommonKeys.NEW_KEYWORD_KEY,
                                                                                     context);
            Pair<String, String> newWithTypeSign = CommonUtil.getFunctionInvocationSignature(initFunction.symbol,
                                                                                             typeName,
                                                                                             context);
            newCItem = BFunctionCompletionItemBuilder.build(initFunction.symbol,
                                                            newSign.getRight(),
                                                            newSign.getLeft(), context);
            typeCItem = BFunctionCompletionItemBuilder.build(initFunction.symbol,
                                                             newWithTypeSign.getRight(),
                                                             newWithTypeSign.getLeft(), context);
            completionItems.add(new SymbolCompletionItem(context, initFunction.symbol, newCItem));
            completionItems.add(new SymbolCompletionItem(context, initFunction.symbol, typeCItem));
        }
        completionItems.addAll(getVarDefCompletions(context));
        completionItems.add(new SnippetCompletionItem(context, Snippet.KW_NEW.get()));
    
        return completionItems;
    }

    /**
     * Get the Resource Snippets.
     * 
     * @param ctx Language Server Context
     * @return {@link Optional} Completion List
     */
    protected List<LSCompletionItem> getResourceSnippets(LSContext ctx) {
        BLangNode symbolEnvNode = ctx.get(CompletionKeys.SCOPE_NODE_KEY);
        List<LSCompletionItem> items = new ArrayList<>();
        if (!(symbolEnvNode instanceof BLangService)) {
            return items;
        }
        BLangService service = (BLangService) symbolEnvNode;

        if (service.listenerType == null) {
            Optional<Boolean> webSocketClientService = isWebSocketClientService(service);
            if (webSocketClientService.isPresent()) {
                if (webSocketClientService.get()) {
                    // Is a 'ws' client service
                    addAllWSClientResources(ctx, items, service);
                } else {
                    // Is a 'ws' service
                    addAllWSResources(ctx, items, service);
                }
            } else {
                // Is ambiguous, suggest for all 'ws', 'ws-client' and 'http' services
                items.add(new SnippetCompletionItem(ctx, Snippet.DEF_RESOURCE_HTTP.get()));
                items.add(new SnippetCompletionItem(ctx, Snippet.DEF_RESOURCE_COMMON.get()));
                addAllWSClientResources(ctx, items, service);
                addAllWSResources(ctx, items, service);
            }
            return items;
        }

        String owner = service.listenerType.tsymbol.owner.name.value;
        String serviceTypeName = service.listenerType.tsymbol.name.value;

        // Only http, grpc have generic resource templates, others will have generic resource snippet
        switch (owner) {
            case "http":
                if ("Listener".equals(serviceTypeName)) {
                    Optional<Boolean> webSocketService = isWebSocketService(service);
                    if (webSocketService.isPresent()) {
                        if (webSocketService.get()) {
                            // Is a 'ws' service
                            addAllWSResources(ctx, items, service);
                        } else {
                            // Is a 'http' service
                            items.add(new SnippetCompletionItem(ctx, Snippet.DEF_RESOURCE_HTTP.get()));
                        }
                    } else {
                        // Is ambiguous, suggest both 'ws' and 'http'
                        addAllWSResources(ctx, items, service);
                        items.add(new SnippetCompletionItem(ctx, Snippet.DEF_RESOURCE_HTTP.get()));
                    }
                    break;
                }
                return items;
            case "grpc":
                items.add(new SnippetCompletionItem(ctx, Snippet.DEF_RESOURCE_GRPC.get()));
                break;
//            case "websub":
//                addAllWebsubResources(ctx, items, service);
//                break;
            default:
                items.add(new SnippetCompletionItem(ctx, Snippet.DEF_RESOURCE_COMMON.get()));
                return items;
        }
        return items;
    }

//    private void addAllWebsubResources(LSContext ctx, List<CompletionItem> items, BLangService service) {
//        addIfNotExists(Snippet.DEF_RESOURCE_WEBSUB_INTENT.get(), service, items, ctx);
//        addIfNotExists(Snippet.DEF_RESOURCE_WEBSUB_NOTIFY.get(), service, items, ctx);
//    }

    private void addAllWSClientResources(LSContext ctx, List<LSCompletionItem> items, BLangService service) {
        addIfNotExists(Snippet.DEF_RESOURCE_WS_CS_TEXT.get(), service, items, ctx);
        addIfNotExists(Snippet.DEF_RESOURCE_WS_CS_BINARY.get(), service, items, ctx);
        addIfNotExists(Snippet.DEF_RESOURCE_WS_CS_PING.get(), service, items, ctx);
        addIfNotExists(Snippet.DEF_RESOURCE_WS_CS_PONG.get(), service, items, ctx);
        addIfNotExists(Snippet.DEF_RESOURCE_WS_CS_IDLE.get(), service, items, ctx);
        addIfNotExists(Snippet.DEF_RESOURCE_WS_CS_ERROR.get(), service, items, ctx);
        addIfNotExists(Snippet.DEF_RESOURCE_WS_CS_CLOSE.get(), service, items, ctx);
    }

    private void addAllWSResources(LSContext ctx, List<LSCompletionItem> items, BLangService service) {
        addIfNotExists(Snippet.DEF_RESOURCE_WS_OPEN.get(), service, items, ctx);
        addIfNotExists(Snippet.DEF_RESOURCE_WS_TEXT.get(), service, items, ctx);
        addIfNotExists(Snippet.DEF_RESOURCE_WS_BINARY.get(), service, items, ctx);
        addIfNotExists(Snippet.DEF_RESOURCE_WS_PING.get(), service, items, ctx);
        addIfNotExists(Snippet.DEF_RESOURCE_WS_PONG.get(), service, items, ctx);
        addIfNotExists(Snippet.DEF_RESOURCE_WS_IDLE.get(), service, items, ctx);
        addIfNotExists(Snippet.DEF_RESOURCE_WS_ERROR.get(), service, items, ctx);
        addIfNotExists(Snippet.DEF_RESOURCE_WS_CLOSE.get(), service, items, ctx);
    }


    protected Optional<Scope.ScopeEntry> getPackageSymbolFromAlias(LSContext context, String alias) {
        List<Scope.ScopeEntry> visibleSymbols = new ArrayList<>(context.get(CommonKeys.VISIBLE_SYMBOLS_KEY));
        Optional<BLangImportPackage> pkgForAlias = context.get(DocumentServiceKeys.CURRENT_DOC_IMPORTS_KEY).stream()
                .filter(pkg -> pkg.alias.value.equals(alias))
                .findAny();
        if (alias.isEmpty() || !pkgForAlias.isPresent()) {
            return Optional.empty();
        }
        return visibleSymbols.stream()
                .filter(scopeEntry -> {
                    BSymbol symbol = scopeEntry.symbol;
                    return symbol == pkgForAlias.get().symbol;
                })
                .findAny();
    }

    protected List<Scope.ScopeEntry> getSymbolByName(String name, LSContext context) {
        List<Scope.ScopeEntry> visibleSymbols = new ArrayList<>(context.get(CommonKeys.VISIBLE_SYMBOLS_KEY));
        return visibleSymbols.parallelStream()
                .filter(scopeEntry -> scopeEntry.symbol.getName().getValue().equals(name))
                .collect(Collectors.toList());
    }

    protected boolean inFunctionReturnParameterContext(LSContext context) {
        if (context.get(SourcePruneKeys.LHS_DEFAULT_TOKEN_TYPES_KEY) == null) {
            return false;
        }
        List<Integer> defaultTokens = new ArrayList<>(context.get(SourcePruneKeys.LHS_DEFAULT_TOKEN_TYPES_KEY));
        if (defaultTokens.isEmpty()) {
            return false;
        }
        int tokenSize = defaultTokens.size();
        int assignTokenIndex = defaultTokens.indexOf(BallerinaParser.ASSIGN);
        if (assignTokenIndex > 0 && assignTokenIndex >= tokenSize - 3 && assignTokenIndex < tokenSize) {
            // check added to avoid the external function definition
            // function xyz() returns int = external;
            return false;
        }
        if (defaultTokens.contains(BallerinaParser.RETURNS)
                && ((defaultTokens.size() - 1) - defaultTokens.indexOf(BallerinaParser.RETURNS) <= 3)) {
            /*
            Check for the following cases
            Eg: function xyz() returns <cursor> {}
                function xyz() returns in<cursor> {}
                function xyz() returns in:<cursor> {}
                function xyz() returns mod1:a<cursor> {}
             */
            return true;
        }

        /*
         Catches the following case
         Eg: function xyz() re {}
         */
        return tokenSize > 2 && defaultTokens.contains(BallerinaParser.FUNCTION) &&
                (defaultTokens.get(tokenSize - 1) == BallerinaParser.RIGHT_PARENTHESIS
                || defaultTokens.get(tokenSize - 2) == BallerinaParser.RIGHT_PARENTHESIS);
    }

    protected boolean isAnnotationAccessExpression(LSContext context) {
        List<Integer> defaultTokenTypes = context.get(SourcePruneKeys.LHS_DEFAULT_TOKEN_TYPES_KEY);
        int annotationAccessIndex = defaultTokenTypes.indexOf(BallerinaParser.ANNOTATION_ACCESS);

        return annotationAccessIndex > -1;
    }
    // Private Methods

    /**
     * Populate the Ballerina Function Completion Item.
     *
     * @param scopeEntry - symbol Entry
     * @return completion item
     */
    private LSCompletionItem populateBallerinaFunctionCompletionItem(Scope.ScopeEntry scopeEntry, LSContext context) {
        BSymbol bSymbol = scopeEntry.symbol;
        if (!(bSymbol instanceof BInvokableSymbol)) {
            return null;
        }
        CompletionItem completionItem = BFunctionCompletionItemBuilder.build((BInvokableSymbol) bSymbol, context);
        return new SymbolCompletionItem(context, bSymbol, completionItem);
    }

    private List<Scope.ScopeEntry> filterListenerVariables(List<Scope.ScopeEntry> scopeEntries) {
        return scopeEntries.stream()
                .filter(scopeEntry -> {
                    BSymbol symbol = scopeEntry.symbol;
                    return symbol instanceof BVarSymbol && CommonUtil.isListenerObject(symbol.type.tsymbol);
                })
                .collect(Collectors.toList());
    }

    public static Optional<BLangType> getAssignmentType(LSContext context, boolean onGlobal)
            throws LSCompletionException {

        List<CommonToken> lhsTokens = context.get(SourcePruneKeys.LHS_TOKENS_KEY);
        int counter = 0;
        StringBuilder subRule = new StringBuilder();
        if (!onGlobal) {
            subRule.append("function testFunction () {").append(CommonUtil.LINE_SEPARATOR).append("\t");
        }
        while (counter < lhsTokens.size()) {
            if (lhsTokens.get(counter).getType() == BallerinaParser.PUBLIC
                    || lhsTokens.get(counter).getType() == BallerinaParser.PRIVATE) {
                // Evaluated when the object field definition completion is routed to var def completion context
                counter++;
                continue;
            }
            subRule.append(lhsTokens.get(counter).getText());
            if (lhsTokens.get(counter).getType() == BallerinaParser.ASSIGN) {
                subRule.append("0;");
                break;
            }
            counter++;
        }
        if (!onGlobal) {
            subRule.append(CommonUtil.LINE_SEPARATOR).append("}");
        }
        
        Optional<BLangPackage> bLangPackage;
        try {
            bLangPackage = ExtendedLSCompiler.compileContent(subRule.toString(), CompilerPhase.CODE_ANALYZE)
                    .getBLangPackage();
        } catch (CompilationFailedException e) {
            throw new LSCompletionException("Error while parsing the sub-rule", e);
        }

        if (!bLangPackage.isPresent()) {
            return Optional.empty();
        }

        BLangType typeNode;
        
        if (onGlobal) {
            typeNode = bLangPackage.get().globalVars.get(0).getTypeNode();
        } else {
            typeNode = ((BLangSimpleVariableDef) bLangPackage.get().getFunctions().get(0).getBody().stmts.get(0))
                    .getVariable().typeNode;
        }

        return Optional.ofNullable(typeNode);
    }

    private void fillFunctionWithBodySnippet(BLangFunctionTypeNode functionTypeNode, LSContext context,
                                             List<LSCompletionItem> completionItems)
            throws LSCompletionException {

        List<BLangVariable> params = functionTypeNode.getParams();
        BLangType returnBLangType = functionTypeNode.getReturnTypeNode();
        String functionSignature = this.getFunctionSignature(params, returnBLangType, context);
        String body = this.getAnonFunctionSnippetBody(returnBLangType, params.size());
        String snippet = functionSignature + body;
        String label = this.convertToLabel(functionSignature);
        SnippetBlock snippetBlock = new SnippetBlock(label, snippet, ItemResolverConstants.SNIPPET_TYPE,
                SnippetBlock.SnippetType.SNIPPET);

        // Populate the anonymous function signature completion item
        completionItems.add(new SnippetCompletionItem(context, snippetBlock));
    }

    private String getFunctionSignature(List<BLangVariable> paramTypes, BLangType returnType, LSContext context)
            throws LSCompletionException {
        StringBuilder signature = new StringBuilder("function ");

        signature.append(this.getDynamicParamsSnippet(paramTypes, true, context));
        if (!(returnType.type instanceof BNilType)) {
            signature.append("returns (")
                    .append(CommonUtil.getBTypeName(returnType.type, context, false))
                    .append(") ");
        }

        return signature.toString();
    }

    private void fillArrowFunctionSnippet(BLangFunctionTypeNode functionTypeNode, LSContext context,
                                           List<LSCompletionItem> completionItems) throws LSCompletionException {
        List<BLangVariable> params = functionTypeNode.getParams();
        BLangType returnBLangType = functionTypeNode.getReturnTypeNode();
        String paramSignature = this.getDynamicParamsSnippet(params, false, context);
        StringBuilder signature = new StringBuilder(paramSignature);

        signature.append(" => ")
                .append("${");
        if (!(returnBLangType.type instanceof BNilType)) {
            signature.append(params.size() + 1)
                    .append(":")
                    .append(CommonUtil.getDefaultValueForType(returnBLangType.type));
        } else {
            signature.append(params.size() + 1);
        }
        signature.append("};");

        String label = "arrow function  " + this.convertToLabel(paramSignature);

        SnippetBlock snippetBlock = new SnippetBlock(label, signature.toString(), ItemResolverConstants.SNIPPET_TYPE,
                SnippetBlock.SnippetType.SNIPPET);

        // Populate the anonymous function signature completion item
        completionItems.add(new SnippetCompletionItem(context, snippetBlock));
    }
    
    private String getAnonFunctionSnippetBody(BLangType returnType, int numberOfParams) {
        StringBuilder body = new StringBuilder();
        if (!(returnType.type instanceof BNilType)) {
            body.append("{")
                    .append(CommonUtil.LINE_SEPARATOR)
                    .append("\t")
                    .append("return ")
                    .append(CommonUtil.getDefaultValueForType(returnType.type))
                    .append(";")
                    .append(CommonUtil.LINE_SEPARATOR);
        } else {
            body.append("{")
                    .append(CommonUtil.LINE_SEPARATOR)
                    .append("\t${")
                    .append(numberOfParams + 1)
                    .append("}")
                    .append(CommonUtil.LINE_SEPARATOR);
        }

        body.append("};");

        return body.toString();
    }

    private String convertToLabel(String signature) {
        return signature
                .replaceAll("(\\$\\{\\d:)([a-zA-Z\\d]*:*[a-zA-Z\\d]*)(\\})", "$2")
                .replaceAll("(\\$\\{\\d\\})", "");
    }

    /**
     * Get the function parameter signature generated dynamically, with the given list of parameter types.
     * Parameter names will not be included for the arrow function snippets and the parameter names are generated 
     * dynamically
     * 
     * @param paramTypes List of Parameter Types
     * @param withType Whether tha parameters included with the types. In case of arrow functions this value is false
     * @param context Language server operation context
     *                 
     * @return {@link String} Generated function parameter snippet
     * @throws LSCompletionException Completion exception
     */
    private String getDynamicParamsSnippet(List<BLangVariable> paramTypes, boolean withType, LSContext context)
            throws LSCompletionException {
        String paramName = "param";
        StringBuilder signature = new StringBuilder("(");
        List<String> params = IntStream.range(0, paramTypes.size())
                .mapToObj(index -> {
                    int paramIndex = index + 1;
                    String paramPlaceHolder = "${" + paramIndex + ":" + paramName + paramIndex + "}";
                    if (withType) {
                        BType paramType = paramTypes.get(index).getTypeNode().type;
                        paramPlaceHolder = CommonUtil.getBTypeName(paramType, context, true) + " " + paramPlaceHolder;
                    }
                    return paramPlaceHolder;
                })
                .collect(Collectors.toList());

        if (params.contains("")) {
            throw new LSCompletionException("Contains invalid parameter type");
        }

        signature.append(String.join(", ", params))
                .append(") ");

        return signature.toString();
    }

    /**
     * Get variable definition context related completion items. This will extract the completion items analyzing the
     * variable definition context properties.
     *
     * @param context Completion context
     * @return {@link List}     List of resolved completion items
     */
    public List<LSCompletionItem> getVarDefCompletions(LSContext context) {
        ArrayList<LSCompletionItem> completionItems = new ArrayList<>();
        List<Scope.ScopeEntry> visibleSymbols = new ArrayList<>(context.get(CommonKeys.VISIBLE_SYMBOLS_KEY));
        // Remove the functions without a receiver symbol, bTypes not being packages and attached functions
        visibleSymbols.removeIf(scopeEntry -> {
            BSymbol bSymbol = scopeEntry.symbol;
            return (bSymbol instanceof BInvokableSymbol
                    && ((BInvokableSymbol) bSymbol).receiverSymbol != null
                    && CommonUtil.isValidInvokableSymbol(bSymbol))
                    || (FilterUtils.isBTypeEntry(scopeEntry))
                    || (bSymbol instanceof BInvokableSymbol && ((bSymbol.flags & Flags.ATTACHED) == Flags.ATTACHED));
        });
        completionItems.addAll(getCompletionItemList(visibleSymbols, context));
        // Add the packages completion items.
        completionItems.addAll(getPackagesCompletionItems(context));
        // Add the check keyword
        completionItems.add(new SnippetCompletionItem(context, Snippet.KW_CHECK.get()));
        // Add the checkpanic keyword
        completionItems.add(new SnippetCompletionItem(context, Snippet.KW_CHECK_PANIC.get()));
        // Add the wait keyword
        completionItems.add(new SnippetCompletionItem(context, Snippet.KW_WAIT.get()));
        // Add the start keyword
        completionItems.add(new SnippetCompletionItem(context, Snippet.KW_START.get()));
        // Add the flush keyword
        completionItems.add(new SnippetCompletionItem(context, Snippet.KW_FLUSH.get()));
        // Add the untaint keyword
        completionItems.add(new SnippetCompletionItem(context, Snippet.KW_UNTAINT.get()));
        // Add But keyword item
        completionItems.add(new SnippetCompletionItem(context, Snippet.EXPR_MATCH.get()));
        // Add the trap expression keyword
        completionItems.add(new SnippetCompletionItem(context, Snippet.STMT_TRAP.get()));

        return completionItems;
    }

    /**
     * Check whether the current context is annotation context.
     *
     * @param context Language server context
     * @return {@link Boolean} whether the cursor is in the annotation context
     */
    protected boolean isAnnotationAttachmentContext(LSContext context) {
        List<Integer> lhsDefaultTokenTypes = context.get(SourcePruneKeys.LHS_DEFAULT_TOKEN_TYPES_KEY);
        /*
        Max token bactrack count is set to 4 in order to support the following
        @moduleName:Rec
         */
        int maxTokenVisitCount = 4;
        int visitCount = 0;
        int counter = lhsDefaultTokenTypes.size() - 1;
        while (counter >= 0 && visitCount < maxTokenVisitCount) {
            Integer token = lhsDefaultTokenTypes.get(counter);
            if (token == BallerinaParser.AT) {
                return true;
            }
            counter--;
            visitCount++;
        }
        
        return false;
    }

    /**
     * Returns a websocket service or not.
     *
     * Currently, both 'websocket' and 'http' services are attached into a common http:Listener.
     * Thus, need to distinguish both.
     *
     * @param service   service
     * @return  Optional boolean, empty when service has zero resources(ambiguous).
     */
    private Optional<Boolean> isWebSocketService(BLangService service) {
        List<BLangFunction> resources = service.getResources();
        if (resources.isEmpty()) {
            return Optional.empty();
        }
        BLangFunction resource = resources.get(0);
        if (!resource.requiredParams.isEmpty()) {
            BLangType typeNode = resource.requiredParams.get(0).typeNode;
            if (typeNode instanceof BLangUserDefinedType) {
                BLangUserDefinedType node = (BLangUserDefinedType) typeNode;
                if ("WebSocketCaller".equals(node.typeName.value)) {
                    return Optional.of(true);
                } else if ("Caller".equals(node.typeName.value)) {
                    return Optional.of(false);
                }
            }
        }
        return Optional.empty();
    }

    private Optional<Boolean> isWebSocketClientService(BLangService service) {
        List<BLangFunction> resources = service.getResources();
        if (resources.isEmpty()) {
            return Optional.empty();
        }
        BLangFunction resource = resources.get(0);
        if (!resource.requiredParams.isEmpty()) {
            BLangType typeNode = resource.requiredParams.get(0).typeNode;
            if (typeNode instanceof BLangUserDefinedType) {
                BLangUserDefinedType node = (BLangUserDefinedType) typeNode;
                if ("WebSocketClient".equals(node.typeName.value)) {
                    return Optional.of(true);
                } else if ("WebSocketCaller".equals(node.typeName.value)) {
                    return Optional.of(false);
                }
            }
        }
        return Optional.empty();
    }
    
    private boolean appendSingleQuoteForPackageInsertText(LSContext context) {
        List<CommonToken> defaultTokens = context.get(SourcePruneKeys.LHS_DEFAULT_TOKENS_KEY);
        if (defaultTokens == null || defaultTokens.isEmpty()) {
            return false;
        }
        CommonToken lastToken = defaultTokens.get(defaultTokens.size() - 1);
        
        return !lastToken.getText().startsWith("'");
    }

    private void addIfNotExists(SnippetBlock snippet, BLangService service, List<LSCompletionItem> items,
                                LSContext ctx) {
        boolean found = false;
        for (BLangFunction resource : service.getResources()) {
            if (snippet.getLabel().endsWith(resource.name.value + " " + ItemResolverConstants.RESOURCE)) {
                found = true;
            }
        }
        if (!found) {
            items.add(new SnippetCompletionItem(ctx, snippet));
        }
    }

}<|MERGE_RESOLUTION|>--- conflicted
+++ resolved
@@ -440,13 +440,8 @@
         return completionItems;
     }
 
-<<<<<<< HEAD
     protected List<LSCompletionItem> getUserDefinedTypeCompletions(LSContext context, BLangUserDefinedType type) {
-        List<Integer> defaultTokenTypes = context.get(CompletionKeys.LHS_DEFAULT_TOKEN_TYPES_KEY);
-=======
-    protected List<CompletionItem> getUserDefinedTypeCompletions(LSContext context, BLangUserDefinedType type) {
         List<Integer> defaultTokenTypes = context.get(SourcePruneKeys.LHS_DEFAULT_TOKEN_TYPES_KEY);
->>>>>>> 47791e11
         Integer invocationType = context.get(CompletionKeys.INVOCATION_TOKEN_TYPE_KEY);
         List<LSCompletionItem> completionItems = new ArrayList<>();
         int newTokenIndex = defaultTokenTypes.indexOf(BallerinaParser.NEW);
