/*
 * Copyright (c) 2020, WSO2 Inc. (http://wso2.com) All Rights Reserved.
 *
 * Licensed under the Apache License, Version 2.0 (the "License");
 * you may not use this file except in compliance with the License.
 * You may obtain a copy of the License at
 *
 * http://www.apache.org/licenses/LICENSE-2.0
 *
 * Unless required by applicable law or agreed to in writing, software
 * distributed under the License is distributed on an "AS IS" BASIS,
 * WITHOUT WARRANTIES OR CONDITIONS OF ANY KIND, either express or implied.
 * See the License for the specific language governing permissions and
 * limitations under the License.
 */
package org.ballerinalang.langserver.completions.providers.context;

import io.ballerina.compiler.api.symbols.Symbol;
import io.ballerina.compiler.api.symbols.SymbolKind;
<<<<<<< HEAD
import io.ballerina.compiler.api.symbols.VariableSymbol;
import io.ballerina.compiler.api.types.BallerinaTypeDescriptor;
import io.ballerina.compiler.api.types.TypeDescKind;
import io.ballerina.compiler.api.types.UnionTypeDescriptor;
import io.ballerina.compiler.syntax.tree.Node;
import io.ballerina.compiler.syntax.tree.NonTerminalNode;
import io.ballerina.compiler.syntax.tree.QualifiedNameReferenceNode;
import io.ballerina.compiler.syntax.tree.SyntaxKind;
=======
import io.ballerina.compiler.api.symbols.TypeDescKind;
import io.ballerina.compiler.api.symbols.TypeSymbol;
import io.ballerina.compiler.api.symbols.UnionTypeSymbol;
import io.ballerina.compiler.api.symbols.VariableSymbol;
import io.ballerina.compiler.syntax.tree.BlockStatementNode;
import io.ballerina.compiler.syntax.tree.FunctionBodyBlockNode;
import io.ballerina.compiler.syntax.tree.Node;
import io.ballerina.compiler.syntax.tree.NodeList;
import io.ballerina.compiler.syntax.tree.NonTerminalNode;
import io.ballerina.compiler.syntax.tree.QualifiedNameReferenceNode;
import io.ballerina.compiler.syntax.tree.StatementNode;
import io.ballerina.compiler.syntax.tree.SyntaxKind;
import io.ballerina.compiler.syntax.tree.VariableDeclarationNode;
>>>>>>> dfa1fba9
import org.ballerinalang.langserver.SnippetBlock;
import org.ballerinalang.langserver.common.utils.CommonUtil;
import org.ballerinalang.langserver.common.utils.completion.QNameReferenceUtil;
import org.ballerinalang.langserver.commons.CompletionContext;
import org.ballerinalang.langserver.commons.completion.LSCompletionException;
import org.ballerinalang.langserver.commons.completion.LSCompletionItem;
import org.ballerinalang.langserver.completions.SnippetCompletionItem;
import org.ballerinalang.langserver.completions.providers.AbstractCompletionProvider;
import org.ballerinalang.langserver.completions.util.Snippet;
<<<<<<< HEAD
import org.wso2.ballerinalang.compiler.tree.statements.BLangIf;
=======
>>>>>>> dfa1fba9

import java.util.ArrayList;
import java.util.List;
import java.util.Optional;
import java.util.function.Predicate;
import java.util.stream.Collectors;
import java.util.stream.IntStream;

/**
 * Generic completion resolver for the Block Nodes.
 *
 * @param <T> block node type
 * @since 2.0.0
 */
public class BlockNodeContextProvider<T extends Node> extends AbstractCompletionProvider<T> {

    public BlockNodeContextProvider(Class<T> attachmentPoint) {
        super(attachmentPoint);
    }

    @Override
    public List<LSCompletionItem> getCompletions(CompletionContext context, T node) throws LSCompletionException {
        NonTerminalNode nodeAtCursor = context.getNodeAtCursor();
        if (onQualifiedNameIdentifier(context, nodeAtCursor)) {
            /*
            Covers the following
            Ex: function test() {
                    module:<cursor>
                    module:a<cursor>
                }
             */
            QualifiedNameReferenceNode nameRef = (QualifiedNameReferenceNode) nodeAtCursor;
            Predicate<Symbol> filter = symbol ->
                    symbol.kind() == SymbolKind.TYPE
                            || symbol.kind() == SymbolKind.VARIABLE
                            || symbol.kind() == SymbolKind.CONSTANT
<<<<<<< HEAD
                            || symbol.kind() == SymbolKind.FUNCTION;
=======
                            || symbol.kind() == SymbolKind.FUNCTION
                            || symbol.kind() == SymbolKind.CLASS;
>>>>>>> dfa1fba9
            List<Symbol> moduleContent = QNameReferenceUtil.getModuleContent(context, nameRef, filter);

            return this.getCompletionItemList(moduleContent, context);
        }
        
        /*
        Covers the following
        Ex: function test() {
                <cursor>
                i<cursor>
            }
         */
        List<LSCompletionItem> completionItems = new ArrayList<>();
        completionItems.addAll(getStaticCompletionItems(context));
        completionItems.addAll(getStatementCompletionItems(context, node));
        completionItems.addAll(this.getModuleCompletionItems(context));
        completionItems.addAll(this.getTypeItems(context));
        completionItems.addAll(this.getSymbolCompletions(context));

        return completionItems;
    }

    protected List<LSCompletionItem> getStaticCompletionItems(CompletionContext context) {

        ArrayList<LSCompletionItem> completionItems = new ArrayList<>();

        completionItems.add(new SnippetCompletionItem(context, Snippet.STMT_NAMESPACE_DECLARATION.get()));
<<<<<<< HEAD
        completionItems.add(new SnippetCompletionItem(context, Snippet.CLAUSE_ON_FAIL.get()));
=======
>>>>>>> dfa1fba9
        completionItems.add(new SnippetCompletionItem(context, Snippet.KW_XMLNS.get()));
        completionItems.add(new SnippetCompletionItem(context, Snippet.KW_VAR.get()));
        completionItems.add(new SnippetCompletionItem(context, Snippet.KW_WAIT.get()));
        completionItems.add(new SnippetCompletionItem(context, Snippet.KW_START.get()));
        completionItems.add(new SnippetCompletionItem(context, Snippet.KW_FLUSH.get()));
        completionItems.add(new SnippetCompletionItem(context, Snippet.KW_FUNCTION.get()));
        completionItems.add(new SnippetCompletionItem(context, Snippet.KW_ISOLATED.get()));
        completionItems.add(new SnippetCompletionItem(context, Snippet.KW_CHECK_PANIC.get()));
        completionItems.add(new SnippetCompletionItem(context, Snippet.KW_CHECK.get()));
        completionItems.add(new SnippetCompletionItem(context, Snippet.KW_FINAL.get()));
        completionItems.add(new SnippetCompletionItem(context, Snippet.KW_FAIL.get()));

        return completionItems;
    }

    protected List<LSCompletionItem> getStatementCompletionItems(CompletionContext context, T node) {
        List<LSCompletionItem> completionItems = new ArrayList<>();

        boolean withinLoop = this.withinLoopConstructs(node);

        completionItems.add(new SnippetCompletionItem(context, Snippet.STMT_IF.get()));
        completionItems.add(new SnippetCompletionItem(context, Snippet.STMT_WHILE.get()));
        completionItems.add(new SnippetCompletionItem(context, Snippet.STMT_DO.get()));
        completionItems.add(new SnippetCompletionItem(context, Snippet.STMT_LOCK.get()));
        completionItems.add(new SnippetCompletionItem(context, Snippet.STMT_FOREACH.get()));
        completionItems.add(new SnippetCompletionItem(context, Snippet.STMT_FORK.get()));
        completionItems.add(new SnippetCompletionItem(context, Snippet.STMT_TRANSACTION.get()));
        completionItems.add(new SnippetCompletionItem(context, Snippet.STMT_RETRY_TRANSACTION.get()));
        completionItems.add(new SnippetCompletionItem(context, Snippet.STMT_MATCH.get()));
        completionItems.add(new SnippetCompletionItem(context, Snippet.STMT_RETURN.get()));
        completionItems.add(new SnippetCompletionItem(context, Snippet.STMT_PANIC.get()));
        Optional<Node> nodeBeforeCursor = this.nodeBeforeCursor(context, node);
        if (nodeBeforeCursor.isPresent()) {
            switch (nodeBeforeCursor.get().kind()) {
                case IF_ELSE_STATEMENT:
                    completionItems.add(new SnippetCompletionItem(context, Snippet.STMT_ELSE_IF.get()));
                    completionItems.add(new SnippetCompletionItem(context, Snippet.STMT_ELSE.get()));
                    break;
                case DO_STATEMENT:
                case MATCH_STATEMENT:
                case FOREACH_STATEMENT:
                case WHILE_STATEMENT:
                case LOCK_STATEMENT:
                    completionItems.add(new SnippetCompletionItem(context, Snippet.CLAUSE_ON_FAIL.get()));
                    break;
                default:
                    break;
            }
        }
        if (withinLoop) {
            /*
            Populate Break and continue Statement template only if there is an enclosing looping construct such as
            while/ foreach
            */
            completionItems.add(new SnippetCompletionItem(context, Snippet.STMT_CONTINUE.get()));
            completionItems.add(new SnippetCompletionItem(context, Snippet.STMT_BREAK.get()));
        }
        // Todo: Implement rollback statement suggestion

        return completionItems;
    }

<<<<<<< HEAD
    protected List<LSCompletionItem> getSymbolCompletions(LSContext context) {
        List<Symbol> visibleSymbols = new ArrayList<>(context.get(CommonKeys.VISIBLE_SYMBOLS_KEY));
=======
    protected List<LSCompletionItem> getSymbolCompletions(CompletionContext context) {
        List<Symbol> visibleSymbols = context.visibleSymbols(context.getCursorPosition());
>>>>>>> dfa1fba9
        List<LSCompletionItem> completionItems = new ArrayList<>();
        // TODO: Can we get this filter to a common place
        List<Symbol> filteredList = visibleSymbols.stream()
                .filter(symbol -> symbol.kind() == SymbolKind.FUNCTION || symbol instanceof VariableSymbol)
                .collect(Collectors.toList());
        completionItems.addAll(this.getCompletionItemList(filteredList, context));
        completionItems.addAll(this.getTypeguardDestructedItems(visibleSymbols, context));
        return completionItems;
    }

    private boolean withinLoopConstructs(T node) {
        Node evalNode = node;
        boolean withinLoops = false;

        while (!withinLoops && evalNode.kind() != SyntaxKind.MODULE_PART) {
            withinLoops = (evalNode.kind() == SyntaxKind.WHILE_STATEMENT)
                    || (evalNode.kind() == SyntaxKind.FOREACH_STATEMENT);
            evalNode = evalNode.parent();
        }

        return withinLoops;
    }

<<<<<<< HEAD
    private List<LSCompletionItem> getTypeguardDestructedItems(List<Symbol> scopeEntries, LSContext ctx) {
=======
    private Optional<Node> nodeBeforeCursor(CompletionContext context, Node node) {
        NodeList<StatementNode> statements;
        if (node.kind() == SyntaxKind.FUNCTION_BODY_BLOCK) {
            statements = ((FunctionBodyBlockNode) node).statements();
        } else if (node.kind() == SyntaxKind.BLOCK_STATEMENT) {
            statements = ((BlockStatementNode) node).statements();
        } else {
            return Optional.empty();
        }
        int cursor = context.getCursorPositionInTree();

        for (int i = statements.size() - 1; i >= 0; i--) {
            StatementNode statementNode = statements.get(i);
            int endOffset = statementNode.lineRange().endLine().offset();
            if (statementNode.kind() == SyntaxKind.LOCAL_VAR_DECL
                    && ((VariableDeclarationNode) statementNode).equalsToken().isEmpty()) {
                continue;
                /*
                This particular condition is added to satisfy the following scenario,
                eg: if () {
                    } e<cursor>
                    here, e token is identified as a variable declaration node. hence we opt it out considering the
                    equal token's availability
                 */
            }
            if (cursor > endOffset) {
                return Optional.of(statementNode);
            }
        }

        return Optional.empty();
    }

    private List<LSCompletionItem> getTypeguardDestructedItems(List<Symbol> scopeEntries, CompletionContext ctx) {
>>>>>>> dfa1fba9
        List<String> capturedSymbols = new ArrayList<>();
        // In the case of type guarded variables multiple symbols with the same symbol name and we ignore those
        return scopeEntries.stream()
                .filter(symbol -> {
                    if (symbol.kind() != SymbolKind.VARIABLE) {
                        return false;
                    }
<<<<<<< HEAD
                    BallerinaTypeDescriptor typeDesc = ((VariableSymbol) symbol).typeDescriptor();
                    return typeDesc.kind() == TypeDescKind.UNION && !capturedSymbols.contains(symbol.name());
                })
                .map(symbol -> {
                    capturedSymbols.add(symbol.name());
                    List<BallerinaTypeDescriptor> errorTypes = new ArrayList<>();
                    List<BallerinaTypeDescriptor> resultTypes = new ArrayList<>();
                    List<BallerinaTypeDescriptor> members
                            = new ArrayList<>(((UnionTypeDescriptor) ((VariableSymbol) symbol).typeDescriptor())
                            .memberTypeDescriptors());
                    members.forEach(bType -> {
                        if (bType.kind() == TypeDescKind.ERROR) {
=======
                    TypeSymbol typeDesc = ((VariableSymbol) symbol).typeDescriptor();
                    return typeDesc.typeKind() == TypeDescKind.UNION && !capturedSymbols.contains(symbol.name());
                })
                .map(symbol -> {
                    capturedSymbols.add(symbol.name());
                    List<TypeSymbol> errorTypes = new ArrayList<>();
                    List<TypeSymbol> resultTypes = new ArrayList<>();
                    List<TypeSymbol> members
                            = new ArrayList<>(((UnionTypeSymbol) ((VariableSymbol) symbol).typeDescriptor())
                            .memberTypeDescriptors());
                    members.forEach(bType -> {
                        if (bType.typeKind() == TypeDescKind.ERROR) {
>>>>>>> dfa1fba9
                            errorTypes.add(bType);
                        } else {
                            resultTypes.add(bType);
                        }
                    });
                    if (errorTypes.size() == 1) {
                        resultTypes.addAll(errorTypes);
                    }
                    String symbolName = symbol.name();
                    String label = symbolName + " - typeguard " + symbolName;
                    String detail = "Destructure the variable " + symbolName + " with typeguard";
                    StringBuilder snippet = new StringBuilder();
                    int paramCounter = 1;
                    if (errorTypes.size() > 1) {
                        snippet.append("if (").append(symbolName).append(" is ").append("error) {")
                                .append(CommonUtil.LINE_SEPARATOR).append("\t${1}").append(CommonUtil.LINE_SEPARATOR)
                                .append("}");
                        paramCounter++;
                    } else if (errorTypes.size() == 1) {
                        snippet.append("if (").append(symbolName).append(" is ")
                                .append(errorTypes.get(0).signature()).append(") {")
                                .append(CommonUtil.LINE_SEPARATOR).append("\t${1}").append(CommonUtil.LINE_SEPARATOR)
                                .append("}");
                        paramCounter++;
                    }
                    int finalParamCounter = paramCounter;
                    String restSnippet = (!snippet.toString().isEmpty() && resultTypes.size() > 2) ? " else " : "";
                    restSnippet += IntStream.range(0, resultTypes.size() - paramCounter).mapToObj(value -> {
<<<<<<< HEAD
                        BallerinaTypeDescriptor bType = members.get(value);
=======
                        TypeSymbol bType = members.get(value);
>>>>>>> dfa1fba9
                        String placeHolder = "\t${" + (value + finalParamCounter) + "}";
                        return "if (" + symbolName + " is " + bType.signature() + ") {"
                                + CommonUtil.LINE_SEPARATOR + placeHolder + CommonUtil.LINE_SEPARATOR + "}";
                    }).collect(Collectors.joining(" else ")) + " else {" + CommonUtil.LINE_SEPARATOR + "\t${"
                            + members.size() + "}" + CommonUtil.LINE_SEPARATOR + "}";

                    snippet.append(restSnippet);

                    SnippetBlock cItemSnippet = new SnippetBlock(label, snippet.toString(), detail,
                            SnippetBlock.Kind.SNIPPET);
                    return new SnippetCompletionItem(ctx, cItemSnippet);
                }).collect(Collectors.toList());
    }
}<|MERGE_RESOLUTION|>--- conflicted
+++ resolved
@@ -17,16 +17,6 @@
 
 import io.ballerina.compiler.api.symbols.Symbol;
 import io.ballerina.compiler.api.symbols.SymbolKind;
-<<<<<<< HEAD
-import io.ballerina.compiler.api.symbols.VariableSymbol;
-import io.ballerina.compiler.api.types.BallerinaTypeDescriptor;
-import io.ballerina.compiler.api.types.TypeDescKind;
-import io.ballerina.compiler.api.types.UnionTypeDescriptor;
-import io.ballerina.compiler.syntax.tree.Node;
-import io.ballerina.compiler.syntax.tree.NonTerminalNode;
-import io.ballerina.compiler.syntax.tree.QualifiedNameReferenceNode;
-import io.ballerina.compiler.syntax.tree.SyntaxKind;
-=======
 import io.ballerina.compiler.api.symbols.TypeDescKind;
 import io.ballerina.compiler.api.symbols.TypeSymbol;
 import io.ballerina.compiler.api.symbols.UnionTypeSymbol;
@@ -40,7 +30,6 @@
 import io.ballerina.compiler.syntax.tree.StatementNode;
 import io.ballerina.compiler.syntax.tree.SyntaxKind;
 import io.ballerina.compiler.syntax.tree.VariableDeclarationNode;
->>>>>>> dfa1fba9
 import org.ballerinalang.langserver.SnippetBlock;
 import org.ballerinalang.langserver.common.utils.CommonUtil;
 import org.ballerinalang.langserver.common.utils.completion.QNameReferenceUtil;
@@ -50,10 +39,6 @@
 import org.ballerinalang.langserver.completions.SnippetCompletionItem;
 import org.ballerinalang.langserver.completions.providers.AbstractCompletionProvider;
 import org.ballerinalang.langserver.completions.util.Snippet;
-<<<<<<< HEAD
-import org.wso2.ballerinalang.compiler.tree.statements.BLangIf;
-=======
->>>>>>> dfa1fba9
 
 import java.util.ArrayList;
 import java.util.List;
@@ -90,12 +75,8 @@
                     symbol.kind() == SymbolKind.TYPE
                             || symbol.kind() == SymbolKind.VARIABLE
                             || symbol.kind() == SymbolKind.CONSTANT
-<<<<<<< HEAD
-                            || symbol.kind() == SymbolKind.FUNCTION;
-=======
                             || symbol.kind() == SymbolKind.FUNCTION
                             || symbol.kind() == SymbolKind.CLASS;
->>>>>>> dfa1fba9
             List<Symbol> moduleContent = QNameReferenceUtil.getModuleContent(context, nameRef, filter);
 
             return this.getCompletionItemList(moduleContent, context);
@@ -123,10 +104,6 @@
         ArrayList<LSCompletionItem> completionItems = new ArrayList<>();
 
         completionItems.add(new SnippetCompletionItem(context, Snippet.STMT_NAMESPACE_DECLARATION.get()));
-<<<<<<< HEAD
-        completionItems.add(new SnippetCompletionItem(context, Snippet.CLAUSE_ON_FAIL.get()));
-=======
->>>>>>> dfa1fba9
         completionItems.add(new SnippetCompletionItem(context, Snippet.KW_XMLNS.get()));
         completionItems.add(new SnippetCompletionItem(context, Snippet.KW_VAR.get()));
         completionItems.add(new SnippetCompletionItem(context, Snippet.KW_WAIT.get()));
@@ -189,13 +166,8 @@
         return completionItems;
     }
 
-<<<<<<< HEAD
-    protected List<LSCompletionItem> getSymbolCompletions(LSContext context) {
-        List<Symbol> visibleSymbols = new ArrayList<>(context.get(CommonKeys.VISIBLE_SYMBOLS_KEY));
-=======
     protected List<LSCompletionItem> getSymbolCompletions(CompletionContext context) {
         List<Symbol> visibleSymbols = context.visibleSymbols(context.getCursorPosition());
->>>>>>> dfa1fba9
         List<LSCompletionItem> completionItems = new ArrayList<>();
         // TODO: Can we get this filter to a common place
         List<Symbol> filteredList = visibleSymbols.stream()
@@ -219,9 +191,6 @@
         return withinLoops;
     }
 
-<<<<<<< HEAD
-    private List<LSCompletionItem> getTypeguardDestructedItems(List<Symbol> scopeEntries, LSContext ctx) {
-=======
     private Optional<Node> nodeBeforeCursor(CompletionContext context, Node node) {
         NodeList<StatementNode> statements;
         if (node.kind() == SyntaxKind.FUNCTION_BODY_BLOCK) {
@@ -256,7 +225,6 @@
     }
 
     private List<LSCompletionItem> getTypeguardDestructedItems(List<Symbol> scopeEntries, CompletionContext ctx) {
->>>>>>> dfa1fba9
         List<String> capturedSymbols = new ArrayList<>();
         // In the case of type guarded variables multiple symbols with the same symbol name and we ignore those
         return scopeEntries.stream()
@@ -264,20 +232,6 @@
                     if (symbol.kind() != SymbolKind.VARIABLE) {
                         return false;
                     }
-<<<<<<< HEAD
-                    BallerinaTypeDescriptor typeDesc = ((VariableSymbol) symbol).typeDescriptor();
-                    return typeDesc.kind() == TypeDescKind.UNION && !capturedSymbols.contains(symbol.name());
-                })
-                .map(symbol -> {
-                    capturedSymbols.add(symbol.name());
-                    List<BallerinaTypeDescriptor> errorTypes = new ArrayList<>();
-                    List<BallerinaTypeDescriptor> resultTypes = new ArrayList<>();
-                    List<BallerinaTypeDescriptor> members
-                            = new ArrayList<>(((UnionTypeDescriptor) ((VariableSymbol) symbol).typeDescriptor())
-                            .memberTypeDescriptors());
-                    members.forEach(bType -> {
-                        if (bType.kind() == TypeDescKind.ERROR) {
-=======
                     TypeSymbol typeDesc = ((VariableSymbol) symbol).typeDescriptor();
                     return typeDesc.typeKind() == TypeDescKind.UNION && !capturedSymbols.contains(symbol.name());
                 })
@@ -290,7 +244,6 @@
                             .memberTypeDescriptors());
                     members.forEach(bType -> {
                         if (bType.typeKind() == TypeDescKind.ERROR) {
->>>>>>> dfa1fba9
                             errorTypes.add(bType);
                         } else {
                             resultTypes.add(bType);
@@ -319,11 +272,7 @@
                     int finalParamCounter = paramCounter;
                     String restSnippet = (!snippet.toString().isEmpty() && resultTypes.size() > 2) ? " else " : "";
                     restSnippet += IntStream.range(0, resultTypes.size() - paramCounter).mapToObj(value -> {
-<<<<<<< HEAD
-                        BallerinaTypeDescriptor bType = members.get(value);
-=======
                         TypeSymbol bType = members.get(value);
->>>>>>> dfa1fba9
                         String placeHolder = "\t${" + (value + finalParamCounter) + "}";
                         return "if (" + symbolName + " is " + bType.signature() + ") {"
                                 + CommonUtil.LINE_SEPARATOR + placeHolder + CommonUtil.LINE_SEPARATOR + "}";
