/*
 * Copyright (c) 2020, WSO2 Inc. (http://wso2.com) All Rights Reserved.
 *
 * Licensed under the Apache License, Version 2.0 (the "License");
 * you may not use this file except in compliance with the License.
 * You may obtain a copy of the License at
 *
 * http://www.apache.org/licenses/LICENSE-2.0
 *
 * Unless required by applicable law or agreed to in writing, software
 * distributed under the License is distributed on an "AS IS" BASIS,
 * WITHOUT WARRANTIES OR CONDITIONS OF ANY KIND, either express or implied.
 * See the License for the specific language governing permissions and
 * limitations under the License.
 */
package org.ballerinalang.langserver.completions.providers.context;

import io.ballerina.compiler.api.symbols.Symbol;
import io.ballerina.compiler.api.symbols.SymbolKind;
import io.ballerina.compiler.api.symbols.TypeDescKind;
import io.ballerina.compiler.api.symbols.TypeSymbol;
import io.ballerina.compiler.syntax.tree.BlockStatementNode;
import io.ballerina.compiler.syntax.tree.FunctionBodyBlockNode;
import io.ballerina.compiler.syntax.tree.FunctionDefinitionNode;
import io.ballerina.compiler.syntax.tree.NamedWorkerDeclarationNode;
import io.ballerina.compiler.syntax.tree.Node;
import io.ballerina.compiler.syntax.tree.NodeList;
import io.ballerina.compiler.syntax.tree.NonTerminalNode;
import io.ballerina.compiler.syntax.tree.QualifiedNameReferenceNode;
import io.ballerina.compiler.syntax.tree.StatementNode;
import io.ballerina.compiler.syntax.tree.SyntaxKind;
import io.ballerina.compiler.syntax.tree.Token;
import io.ballerina.compiler.syntax.tree.VariableDeclarationNode;
import org.ballerinalang.langserver.common.utils.CommonUtil;
import org.ballerinalang.langserver.commons.BallerinaCompletionContext;
import org.ballerinalang.langserver.commons.completion.LSCompletionException;
import org.ballerinalang.langserver.commons.completion.LSCompletionItem;
import org.ballerinalang.langserver.completions.SnippetCompletionItem;
import org.ballerinalang.langserver.completions.providers.AbstractCompletionProvider;
import org.ballerinalang.langserver.completions.util.QNameRefCompletionUtil;
import org.ballerinalang.langserver.completions.util.ReturnTypeFinder;
import org.ballerinalang.langserver.completions.util.Snippet;
import org.ballerinalang.langserver.completions.util.SortingUtil;

import java.util.ArrayList;
import java.util.List;
import java.util.Optional;
import java.util.function.Predicate;
import java.util.stream.Collectors;

/**
 * Generic completion resolver for the Block Nodes.
 *
 * @param <T> block node type
 * @since 2.0.0
 */
public class BlockNodeContextProvider<T extends Node> extends AbstractCompletionProvider<T> {

    public BlockNodeContextProvider(Class<T> attachmentPoint) {
        super(attachmentPoint);
    }

    @Override
    public List<LSCompletionItem> getCompletions(BallerinaCompletionContext context, T node)
            throws LSCompletionException {
        List<LSCompletionItem> completionItems = new ArrayList<>();
        NonTerminalNode nodeAtCursor = context.getNodeAtCursor();

        if (QNameRefCompletionUtil.onQualifiedNameIdentifier(context, nodeAtCursor)) {
            /*
            Covers the following
            Ex: function test() {
                    module:<cursor>
                    module:a<cursor>
                }
             */
            QualifiedNameReferenceNode nameRef = (QualifiedNameReferenceNode) nodeAtCursor;
            Predicate<Symbol> filter = symbol -> symbol.kind() != SymbolKind.SERVICE_DECLARATION;
            List<Symbol> moduleContent = QNameRefCompletionUtil.getModuleContent(context, nameRef, filter);

            completionItems.addAll(this.getCompletionItemList(moduleContent, context));
<<<<<<< HEAD
            completionItems.addAll(this.getClientDeclCompletionItemList(context, nameRef, filter));
=======
        } else if (onSuggestionsAfterQualifiers(context, nodeAtCursor)) {
            completionItems.addAll(getCompletionItemsOnQualifiers(nodeAtCursor, context));
>>>>>>> 552c8713
        } else {
            /*
            Covers the following
            Ex: if (true) {
                    <cursor>
                    i<cursor>
                }
             */
            completionItems.addAll(getStaticCompletionItems(context));
            completionItems.addAll(getStatementCompletionItems(context, node));
            completionItems.addAll(this.getTypeDescContextItems(context));
            completionItems.addAll(this.getSymbolCompletions(context));
        }
        this.sort(context, node, completionItems);

        return completionItems;
    }

    protected List<LSCompletionItem> getStaticCompletionItems(BallerinaCompletionContext context) {

        ArrayList<LSCompletionItem> completionItems = new ArrayList<>();

        // Remove the function keyword suggestion from here, since it is suggested by typeItems API
        completionItems.add(new SnippetCompletionItem(context, Snippet.DEF_CLIENT_DECLARATION.get()));
        completionItems.add(new SnippetCompletionItem(context, Snippet.STMT_NAMESPACE_DECLARATION.get()));
        completionItems.add(new SnippetCompletionItem(context, Snippet.KW_XMLNS.get()));
        completionItems.add(new SnippetCompletionItem(context, Snippet.KW_VAR.get()));
        completionItems.add(new SnippetCompletionItem(context, Snippet.KW_WAIT.get()));
        completionItems.add(new SnippetCompletionItem(context, Snippet.KW_START.get()));
        completionItems.add(new SnippetCompletionItem(context, Snippet.KW_FLUSH.get()));
        completionItems.add(new SnippetCompletionItem(context, Snippet.KW_NEW.get()));
        completionItems.add(new SnippetCompletionItem(context, Snippet.KW_ISOLATED.get()));
        completionItems.add(new SnippetCompletionItem(context, Snippet.KW_TRANSACTIONAL.get()));
        completionItems.add(new SnippetCompletionItem(context, Snippet.KW_LET.get()));
        completionItems.add(new SnippetCompletionItem(context, Snippet.KW_TYPEOF.get()));
        completionItems.add(new SnippetCompletionItem(context, Snippet.KW_TRAP.get()));
        completionItems.add(new SnippetCompletionItem(context, Snippet.KW_CLIENT.get()));
        completionItems.add(new SnippetCompletionItem(context, Snippet.KW_CHECK_PANIC.get()));
        completionItems.add(new SnippetCompletionItem(context, Snippet.KW_CHECK.get()));
        completionItems.add(new SnippetCompletionItem(context, Snippet.KW_FINAL.get()));
        completionItems.add(new SnippetCompletionItem(context, Snippet.KW_FAIL.get()));
        completionItems.add(new SnippetCompletionItem(context, Snippet.EXPR_ERROR_CONSTRUCTOR.get()));
        completionItems.add(new SnippetCompletionItem(context, Snippet.EXPR_OBJECT_CONSTRUCTOR.get()));
        completionItems.add(new SnippetCompletionItem(context, Snippet.EXPR_BASE16_LITERAL.get()));
        completionItems.add(new SnippetCompletionItem(context, Snippet.EXPR_BASE64_LITERAL.get()));
        completionItems.add(new SnippetCompletionItem(context, Snippet.KW_FROM.get()));

        return completionItems;
    }

    protected List<LSCompletionItem> getStatementCompletionItems(BallerinaCompletionContext context, T node) {
        List<LSCompletionItem> completionItems = new ArrayList<>();

        boolean withinLoop = this.withinLoopConstructs(node);

        completionItems.add(new SnippetCompletionItem(context, Snippet.STMT_IF.get()));
        completionItems.add(new SnippetCompletionItem(context, Snippet.STMT_WHILE.get()));
        completionItems.add(new SnippetCompletionItem(context, Snippet.STMT_DO.get()));
        completionItems.add(new SnippetCompletionItem(context, Snippet.STMT_LOCK.get()));
        completionItems.add(new SnippetCompletionItem(context, Snippet.STMT_FOREACH.get()));
        completionItems.add(new SnippetCompletionItem(context, Snippet.STMT_FOREACH_RANGE_EXP.get()));
        if (this.onSuggestFork(node)) {
            completionItems.add(new SnippetCompletionItem(context, Snippet.STMT_FORK.get()));
        }
        if (this.withinTransactionStatement(node)) {
            completionItems.add(new SnippetCompletionItem(context, Snippet.STMT_ROLLBACK.get()));
            completionItems.add(new SnippetCompletionItem(context, Snippet.STMT_COMMIT.get()));
        }
        completionItems.add(new SnippetCompletionItem(context, Snippet.STMT_TRANSACTION.get()));
        completionItems.add(new SnippetCompletionItem(context, Snippet.STMT_RETRY.get()));
        completionItems.add(new SnippetCompletionItem(context, Snippet.STMT_RETRY_TRANSACTION.get()));
        completionItems.add(new SnippetCompletionItem(context, Snippet.STMT_MATCH.get()));
        completionItems.add(new SnippetCompletionItem(context, Snippet.STMT_PANIC.get()));
        completionItems.add(new SnippetCompletionItem(context, Snippet.DEF_STREAM.get()));

        Optional<TypeSymbol> returnType = context.currentSemanticModel()
                .flatMap(semanticModel -> {
                    ReturnTypeFinder finder = new ReturnTypeFinder(semanticModel);
                    return finder.getTypeSymbol(context.getNodeAtCursor());
                });

        if (returnType.isEmpty() || returnType.get().typeKind() == TypeDescKind.NIL) {
            completionItems.add(new SnippetCompletionItem(context, Snippet.STMT_RETURN_SC.get()));
        } else {
            completionItems.add(new SnippetCompletionItem(context, Snippet.STMT_RETURN.get()));
        }

        Optional<Node> nodeBeforeCursor = this.nodeBeforeCursor(context, node);
        if (nodeBeforeCursor.isPresent()) {
            switch (nodeBeforeCursor.get().kind()) {
                case IF_ELSE_STATEMENT:
                    completionItems.add(new SnippetCompletionItem(context, Snippet.STMT_ELSE_IF.get()));
                    completionItems.add(new SnippetCompletionItem(context, Snippet.STMT_ELSE.get()));
                    break;
                case DO_STATEMENT:
                case MATCH_STATEMENT:
                case FOREACH_STATEMENT:
                case WHILE_STATEMENT:
                case LOCK_STATEMENT:
                    completionItems.add(new SnippetCompletionItem(context, Snippet.CLAUSE_ON_FAIL.get()));
                    break;
                default:
                    break;
            }
        }
        if (withinLoop) {
            /*
            Populate Break and continue Statement template only if there is an enclosing looping construct such as
            while/ foreach
            */
            completionItems.add(new SnippetCompletionItem(context, Snippet.STMT_CONTINUE.get()));
            completionItems.add(new SnippetCompletionItem(context, Snippet.STMT_BREAK.get()));
        }

        return completionItems;
    }

    @Override
    protected List<LSCompletionItem> getCompletionItemsOnQualifiers(Node node, BallerinaCompletionContext context) {
        List<LSCompletionItem> completionItems = new ArrayList<>(super.getCompletionItemsOnQualifiers(node, context));
        if (node.kind() == SyntaxKind.MODULE_VAR_DECL) {
            return completionItems;
        }
        List<Token> qualifiers = CommonUtil.getQualifiersOfNode(context, node);
        if (qualifiers.isEmpty()) {
            return completionItems;
        }
        Token lastQualifier = qualifiers.get(qualifiers.size() - 1);
        if (lastQualifier.kind() == SyntaxKind.ISOLATED_KEYWORD) {
            completionItems.add(new SnippetCompletionItem(context, Snippet.KW_FUNCTION.get()));
            completionItems.add(new SnippetCompletionItem(context, Snippet.DEF_OBJECT_TYPE_DESC_SNIPPET.get()));
        }
        return completionItems;
    }

    protected List<LSCompletionItem> getSymbolCompletions(BallerinaCompletionContext context) {
        List<Symbol> visibleSymbols = context.visibleSymbols(context.getCursorPosition());
        // TODO: Can we get this filter to a common place
        Predicate<Symbol> symbolFilter = CommonUtil.getVariableFilterPredicate();
        symbolFilter = symbolFilter.or(symbol -> symbol.kind() == SymbolKind.FUNCTION);
        List<Symbol> filteredList = visibleSymbols.stream()
                .filter(symbolFilter)
                .collect(Collectors.toList());
        
        return this.getCompletionItemList(filteredList, context);
    }

    private boolean withinLoopConstructs(T node) {
        Node evalNode = node;
        boolean withinLoops = false;

        while (!withinLoops && evalNode.kind() != SyntaxKind.MODULE_PART) {
            withinLoops = (evalNode.kind() == SyntaxKind.WHILE_STATEMENT)
                    || (evalNode.kind() == SyntaxKind.FOREACH_STATEMENT);
            evalNode = evalNode.parent();
        }

        return withinLoops;
    }

    private boolean withinTransactionStatement(T node) {
        Node evalNode = node;
        boolean withinTransaction = false;

        while (!withinTransaction && evalNode != null) {
            withinTransaction = evalNode.kind() == SyntaxKind.TRANSACTION_STATEMENT;
            evalNode = evalNode.parent();
        }

        return withinTransaction;
    }

    private Optional<Node> nodeBeforeCursor(BallerinaCompletionContext context, Node node) {
        NodeList<StatementNode> statements;
        if (node.kind() == SyntaxKind.FUNCTION_BODY_BLOCK) {
            statements = ((FunctionBodyBlockNode) node).statements();
        } else if (node.kind() == SyntaxKind.BLOCK_STATEMENT) {
            statements = ((BlockStatementNode) node).statements();
        } else {
            return Optional.empty();
        }
        int cursor = context.getCursorPositionInTree();

        for (int i = statements.size() - 1; i >= 0; i--) {
            StatementNode statementNode = statements.get(i);
            int endOffset = statementNode.textRange().endOffset();
            if (statementNode.kind() == SyntaxKind.LOCAL_VAR_DECL
                    && ((VariableDeclarationNode) statementNode).equalsToken().isEmpty()) {
                continue;
                /*
                This particular condition is added to satisfy the following scenario,
                eg: if () {
                    } e<cursor>
                    here, e token is identified as a variable declaration node. hence we opt it out considering the
                    equal token's availability
                 */
            }
            if (cursor > endOffset) {
                return Optional.of(statementNode);
            }
        }

        return Optional.empty();
    }

    private boolean onSuggestFork(Node node) {
        Node parent = node.parent();
        while (parent != null) {
            if (parent.kind() == SyntaxKind.FUNCTION_DEFINITION) {
                return ((FunctionDefinitionNode) parent).qualifierList().stream()
                        .noneMatch(token -> token.kind() == SyntaxKind.ISOLATED_KEYWORD);
            }
            parent = parent.parent();
        }

        return false;
    }

    boolean withinFunctionOrWorkerWithReturn(Node node) {
        NonTerminalNode parent = node.parent();
        while (parent != null) {
            if (parent.kind() == SyntaxKind.FUNCTION_DEFINITION
                    || parent.kind() == SyntaxKind.NAMED_WORKER_DECLARATION) {
                break;
            }
            parent = parent.parent();
        }

        if (parent == null) {
            return false;
        }

        if (parent.kind() == SyntaxKind.FUNCTION_DEFINITION) {
            FunctionDefinitionNode functionDef = (FunctionDefinitionNode) parent;
            return functionDef.functionSignature().returnTypeDesc().isPresent();
        }

        if (parent.kind() == SyntaxKind.NAMED_WORKER_DECLARATION) {
            NamedWorkerDeclarationNode workerDeclarationNode = (NamedWorkerDeclarationNode) parent;
            return workerDeclarationNode.returnTypeDesc().isPresent();
        }

        return false;
    }

    @Override
    public void sort(BallerinaCompletionContext context, T node,
                     List<LSCompletionItem> completionItems) {
        if (!this.withinFunctionOrWorkerWithReturn(node)) {
            super.sort(context, node, completionItems);
            return;
        }

        for (LSCompletionItem lsCItem : completionItems) {
            if (Snippet.KW_RETURN.equals(lsCItem)) {
                lsCItem.getCompletionItem().setSortText(SortingUtil.genSortText(1));
                continue;
            }

            int rank = SortingUtil.toRank(context, lsCItem, 1);
            lsCItem.getCompletionItem().setSortText(SortingUtil.genSortText(rank));
        }
    }
}<|MERGE_RESOLUTION|>--- conflicted
+++ resolved
@@ -79,12 +79,9 @@
             List<Symbol> moduleContent = QNameRefCompletionUtil.getModuleContent(context, nameRef, filter);
 
             completionItems.addAll(this.getCompletionItemList(moduleContent, context));
-<<<<<<< HEAD
             completionItems.addAll(this.getClientDeclCompletionItemList(context, nameRef, filter));
-=======
         } else if (onSuggestionsAfterQualifiers(context, nodeAtCursor)) {
             completionItems.addAll(getCompletionItemsOnQualifiers(nodeAtCursor, context));
->>>>>>> 552c8713
         } else {
             /*
             Covers the following
