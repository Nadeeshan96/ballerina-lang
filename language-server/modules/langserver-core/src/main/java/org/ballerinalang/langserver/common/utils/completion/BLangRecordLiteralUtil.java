--- conflicted
+++ resolved
@@ -17,21 +17,6 @@
  */
 package org.ballerinalang.langserver.common.utils.completion;
 
-<<<<<<< HEAD
-import io.ballerina.compiler.api.symbols.FunctionSymbol;
-import io.ballerina.compiler.api.symbols.Symbol;
-import io.ballerina.compiler.api.symbols.SymbolKind;
-import io.ballerina.compiler.api.symbols.VariableSymbol;
-import io.ballerina.compiler.api.types.BallerinaTypeDescriptor;
-import io.ballerina.compiler.api.types.FieldDescriptor;
-import io.ballerina.compiler.api.types.FunctionTypeDescriptor;
-import io.ballerina.compiler.api.types.MapTypeDescriptor;
-import io.ballerina.compiler.api.types.RecordTypeDescriptor;
-import io.ballerina.compiler.api.types.TypeDescKind;
-import io.ballerina.compiler.api.types.UnionTypeDescriptor;
-import org.ballerinalang.langserver.common.CommonKeys;
-import org.ballerinalang.langserver.commons.LSContext;
-=======
 import io.ballerina.compiler.api.symbols.FieldSymbol;
 import io.ballerina.compiler.api.symbols.FunctionSymbol;
 import io.ballerina.compiler.api.symbols.FunctionTypeSymbol;
@@ -44,7 +29,6 @@
 import io.ballerina.compiler.api.symbols.UnionTypeSymbol;
 import io.ballerina.compiler.api.symbols.VariableSymbol;
 import org.ballerinalang.langserver.commons.CompletionContext;
->>>>>>> dfa1fba9
 import org.ballerinalang.langserver.commons.completion.LSCompletionItem;
 import org.ballerinalang.langserver.completions.SymbolCompletionItem;
 import org.ballerinalang.langserver.completions.builder.FunctionCompletionItemBuilder;
@@ -67,17 +51,10 @@
     private BLangRecordLiteralUtil() {
     }
 
-<<<<<<< HEAD
-    public static List<LSCompletionItem> getSpreadCompletionItems(LSContext context, BallerinaTypeDescriptor evalType) {
-        List<LSCompletionItem> completionItems = new ArrayList<>();
-        List<BallerinaTypeDescriptor> typeList = getTypeListForMapAndRecords(evalType);
-        List<Symbol> visibleSymbols = new ArrayList<>(context.get(CommonKeys.VISIBLE_SYMBOLS_KEY));
-=======
     public static List<LSCompletionItem> getSpreadCompletionItems(CompletionContext context, TypeSymbol evalType) {
         List<LSCompletionItem> completionItems = new ArrayList<>();
         List<TypeSymbol> typeList = getTypeListForMapAndRecords(evalType);
         List<Symbol> visibleSymbols = context.visibleSymbols(context.getCursorPosition());
->>>>>>> dfa1fba9
 
         for (Symbol symbol : visibleSymbols) {
             getSpreadableCompletionItem(context, symbol, typeList).ifPresent(completionItems::add);
@@ -86,19 +63,11 @@
         return completionItems;
     }
 
-<<<<<<< HEAD
-    private static Optional<LSCompletionItem> getSpreadableCompletionItem(LSContext context, Symbol symbol,
-                                                                          List<BallerinaTypeDescriptor> refTypeList) {
-        Optional<BallerinaTypeDescriptor> typeDescriptor = Optional.empty();
-        if (symbol.kind() == SymbolKind.FUNCTION) {
-            FunctionTypeDescriptor fTypeDesc = ((FunctionSymbol) symbol).typeDescriptor();
-=======
     private static Optional<LSCompletionItem> getSpreadableCompletionItem(CompletionContext context, Symbol symbol,
                                                                           List<TypeSymbol> refTypeList) {
         Optional<TypeSymbol> typeDescriptor = Optional.empty();
         if (symbol.kind() == SymbolKind.FUNCTION) {
             FunctionTypeSymbol fTypeDesc = ((FunctionSymbol) symbol).typeDescriptor();
->>>>>>> dfa1fba9
             typeDescriptor = fTypeDesc.returnTypeDescriptor();
         } else if (symbol.kind() == SymbolKind.VARIABLE) {
             typeDescriptor = Optional.of(((VariableSymbol) symbol).typeDescriptor());
@@ -108,11 +77,7 @@
             return Optional.empty();
         }
 
-<<<<<<< HEAD
-        List<BallerinaTypeDescriptor> symbolTypeList = getTypeListForMapAndRecords(typeDescriptor.get());
-=======
         List<TypeSymbol> symbolTypeList = getTypeListForMapAndRecords(typeDescriptor.get());
->>>>>>> dfa1fba9
         // if bType is not a map or record, then the symbol type list is empty 
         boolean canSpread = !symbolTypeList.isEmpty() && refTypeList.containsAll(symbolTypeList);
 
@@ -132,21 +97,6 @@
         return Optional.of(new SymbolCompletionItem(context, symbol, cItem));
     }
 
-<<<<<<< HEAD
-    private static List<BallerinaTypeDescriptor> getTypeListForMapAndRecords(BallerinaTypeDescriptor typeDesc) {
-        if (typeDesc.kind() == TypeDescKind.MAP) {
-            Optional<BallerinaTypeDescriptor> memberType = ((MapTypeDescriptor) typeDesc).typeParameter();
-            if (memberType.isEmpty()) {
-                return new ArrayList<>();
-            }
-            if (memberType.get().kind() == TypeDescKind.UNION) {
-                return new ArrayList<>(((UnionTypeDescriptor) memberType.get()).memberTypeDescriptors());
-            }
-            return Collections.singletonList(memberType.get());
-        } else if (typeDesc.kind() == TypeDescKind.RECORD) {
-            return ((RecordTypeDescriptor) typeDesc).fieldDescriptors().stream()
-                    .map(FieldDescriptor::typeDescriptor)
-=======
     private static List<TypeSymbol> getTypeListForMapAndRecords(TypeSymbol typeDesc) {
         if (typeDesc.typeKind() == TypeDescKind.MAP) {
             Optional<TypeSymbol> memberType = ((MapTypeSymbol) typeDesc).typeParameter();
@@ -160,7 +110,6 @@
         } else if (typeDesc.typeKind() == TypeDescKind.RECORD) {
             return ((RecordTypeSymbol) typeDesc).fieldDescriptors().stream()
                     .map(FieldSymbol::typeDescriptor)
->>>>>>> dfa1fba9
                     .collect(Collectors.toList());
         }
 
