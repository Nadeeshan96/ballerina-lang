/*
 * Copyright (c) 2018, WSO2 Inc. (http://wso2.com) All Rights Reserved.
 *
 * Licensed under the Apache License, Version 2.0 (the "License");
 * you may not use this file except in compliance with the License.
 * You may obtain a copy of the License at
 *
 * http://www.apache.org/licenses/LICENSE-2.0
 *
 * Unless required by applicable law or agreed to in writing, software
 * distributed under the License is distributed on an "AS IS" BASIS,
 * WITHOUT WARRANTIES OR CONDITIONS OF ANY KIND, either express or implied.
 * See the License for the specific language governing permissions and
 * limitations under the License.
 */
package org.ballerinalang.langserver.common.utils;

import com.google.common.collect.Lists;
import org.antlr.v4.runtime.Token;
import org.antlr.v4.runtime.TokenStream;
import org.ballerinalang.langserver.LSGlobalContextKeys;
import org.ballerinalang.langserver.SnippetBlock;
import org.ballerinalang.langserver.common.UtilSymbolKeys;
import org.ballerinalang.langserver.compiler.DocumentServiceKeys;
import org.ballerinalang.langserver.compiler.LSContext;
import org.ballerinalang.langserver.compiler.common.LSDocument;
import org.ballerinalang.langserver.compiler.common.modal.BallerinaPackage;
import org.ballerinalang.langserver.compiler.workspace.WorkspaceDocumentException;
import org.ballerinalang.langserver.compiler.workspace.WorkspaceDocumentManager;
import org.ballerinalang.langserver.completions.CompletionKeys;
import org.ballerinalang.langserver.completions.SymbolInfo;
import org.ballerinalang.langserver.completions.util.ItemResolverConstants;
import org.ballerinalang.langserver.completions.util.Priority;
import org.ballerinalang.langserver.completions.util.Snippet;
import org.ballerinalang.langserver.index.LSIndexException;
import org.ballerinalang.langserver.index.LSIndexImpl;
import org.ballerinalang.langserver.index.dao.BPackageSymbolDAO;
import org.ballerinalang.langserver.index.dao.DAOType;
import org.ballerinalang.langserver.index.dto.BPackageSymbolDTO;
import org.ballerinalang.model.elements.PackageID;
import org.ballerinalang.model.symbols.SymbolKind;
import org.ballerinalang.model.tree.TopLevelNode;
import org.ballerinalang.model.types.FiniteType;
import org.eclipse.lsp4j.CompletionItem;
import org.eclipse.lsp4j.CompletionItemKind;
import org.eclipse.lsp4j.InsertTextFormat;
import org.eclipse.lsp4j.Position;
import org.eclipse.lsp4j.Range;
import org.eclipse.lsp4j.TextDocumentIdentifier;
import org.eclipse.lsp4j.TextEdit;
import org.slf4j.Logger;
import org.slf4j.LoggerFactory;
import org.wso2.ballerinalang.compiler.semantics.model.Scope;
import org.wso2.ballerinalang.compiler.semantics.model.symbols.BAnnotationSymbol;
import org.wso2.ballerinalang.compiler.semantics.model.symbols.BAttachedFunction;
import org.wso2.ballerinalang.compiler.semantics.model.symbols.BInvokableSymbol;
import org.wso2.ballerinalang.compiler.semantics.model.symbols.BObjectTypeSymbol;
import org.wso2.ballerinalang.compiler.semantics.model.symbols.BOperatorSymbol;
import org.wso2.ballerinalang.compiler.semantics.model.symbols.BServiceSymbol;
import org.wso2.ballerinalang.compiler.semantics.model.symbols.BSymbol;
import org.wso2.ballerinalang.compiler.semantics.model.symbols.BTypeSymbol;
import org.wso2.ballerinalang.compiler.semantics.model.symbols.BVarSymbol;
import org.wso2.ballerinalang.compiler.semantics.model.types.BArrayType;
import org.wso2.ballerinalang.compiler.semantics.model.types.BField;
import org.wso2.ballerinalang.compiler.semantics.model.types.BFiniteType;
import org.wso2.ballerinalang.compiler.semantics.model.types.BIntermediateCollectionType;
import org.wso2.ballerinalang.compiler.semantics.model.types.BInvokableType;
import org.wso2.ballerinalang.compiler.semantics.model.types.BJSONType;
import org.wso2.ballerinalang.compiler.semantics.model.types.BMapType;
import org.wso2.ballerinalang.compiler.semantics.model.types.BObjectType;
import org.wso2.ballerinalang.compiler.semantics.model.types.BStructureType;
import org.wso2.ballerinalang.compiler.semantics.model.types.BTableType;
import org.wso2.ballerinalang.compiler.semantics.model.types.BTupleType;
import org.wso2.ballerinalang.compiler.semantics.model.types.BType;
import org.wso2.ballerinalang.compiler.semantics.model.types.BUnionType;
import org.wso2.ballerinalang.compiler.semantics.model.types.BXMLType;
import org.wso2.ballerinalang.compiler.tree.BLangCompilationUnit;
import org.wso2.ballerinalang.compiler.tree.BLangFunction;
import org.wso2.ballerinalang.compiler.tree.BLangImportPackage;
import org.wso2.ballerinalang.compiler.tree.BLangNode;
import org.wso2.ballerinalang.compiler.tree.BLangPackage;
import org.wso2.ballerinalang.compiler.tree.expressions.BLangExpression;
import org.wso2.ballerinalang.compiler.tree.expressions.BLangInvocation;
import org.wso2.ballerinalang.compiler.tree.expressions.BLangLiteral;
import org.wso2.ballerinalang.compiler.tree.expressions.BLangSimpleVarRef;
import org.wso2.ballerinalang.compiler.tree.statements.BLangAssignment;
import org.wso2.ballerinalang.compiler.tree.statements.BLangBlockStmt;
import org.wso2.ballerinalang.compiler.tree.statements.BLangTupleDestructure;
import org.wso2.ballerinalang.compiler.util.Name;
import org.wso2.ballerinalang.compiler.util.Names;
import org.wso2.ballerinalang.compiler.util.diagnotic.DiagnosticPos;

import java.nio.file.Path;
import java.nio.file.Paths;
import java.util.ArrayList;
import java.util.Arrays;
import java.util.Collections;
import java.util.Comparator;
import java.util.HashMap;
import java.util.HashSet;
import java.util.List;
import java.util.Locale;
import java.util.Map;
import java.util.Optional;
import java.util.Set;
import java.util.Stack;
import java.util.function.Predicate;
import java.util.stream.Collectors;
import javax.annotation.Nullable;

import static org.ballerinalang.langserver.compiler.LSCompilerUtil.getUntitledFilePath;

/**
 * Common utils to be reuse in language server implementation.
 */
public class CommonUtil {
    private static final Logger logger = LoggerFactory.getLogger(CommonUtil.class);

    public static final String LINE_SEPARATOR = System.lineSeparator();

    public static final String LINE_SEPARATOR_SPLIT = "\\r?\\n";

    public static final boolean LS_DEBUG_ENABLED;

    public static final String BALLERINA_HOME;

    static {
        String debugLogStr = System.getProperty("ballerina.debugLog");
        LS_DEBUG_ENABLED =  debugLogStr != null && Boolean.parseBoolean(debugLogStr);
        BALLERINA_HOME = System.getProperty("ballerina.home");
    }

    private CommonUtil() {
    }

    /**
     * Get the package URI to the given package name.
     *
     * @param pkgName        Name of the package that need the URI for
     * @param currentPkgPath String URI of the current package
     * @param currentPkgName Name of the current package
     * @return String URI for the given path.
     */
    public static String getPackageURI(String pkgName, String currentPkgPath, String currentPkgName) {
        String newPackagePath;
        // If current package path is not null and current package is not default package continue,
        // else new package path is same as the current package path.
        if (currentPkgPath != null && !currentPkgName.equals(".")) {
            int indexOfCurrentPkgName = currentPkgPath.lastIndexOf(currentPkgName);
            if (indexOfCurrentPkgName >= 0) {
                newPackagePath = currentPkgPath.substring(0, indexOfCurrentPkgName);
            } else {
                newPackagePath = currentPkgPath;
            }

            if (pkgName.equals(".")) {
                newPackagePath = Paths.get(newPackagePath).toString();
            } else {
                newPackagePath = Paths.get(newPackagePath, pkgName).toString();
            }
        } else {
            newPackagePath = currentPkgPath;
        }
        return newPackagePath;
    }

    /**
     * Calculate the user defined type position.
     *
     * @param position position of the node
     * @param name     name of the user defined type
     * @param pkgAlias package alias name of the user defined type
     */
    public static void calculateEndColumnOfGivenName(DiagnosticPos position, String name, String pkgAlias) {
        position.eCol = position.sCol + name.length() + (!pkgAlias.isEmpty() ? (pkgAlias + ":").length() : 0);
    }

    /**
     * Convert the diagnostic position to a zero based positioning diagnostic position.
     *
     * @param diagnosticPos - diagnostic position to be cloned
     * @return {@link DiagnosticPos} converted diagnostic position
     */
    public static DiagnosticPos toZeroBasedPosition(DiagnosticPos diagnosticPos) {
        int startLine = diagnosticPos.getStartLine() - 1;
        int endLine = diagnosticPos.getEndLine() - 1;
        int startColumn = diagnosticPos.getStartColumn() - 1;
        int endColumn = diagnosticPos.getEndColumn() - 1;
        return new DiagnosticPos(diagnosticPos.getSource(), startLine, endLine, startColumn, endColumn);
    }

    /**
     * Replace and returns a diagnostic position with a new position.
     *
     * @param oldPos old position
     * @param newPos new position
     */
    public static void replacePosition(DiagnosticPos oldPos, DiagnosticPos newPos) {
        oldPos.sLine = newPos.sLine;
        oldPos.eLine = newPos.eLine;
        oldPos.sCol = newPos.sCol;
        oldPos.eCol = newPos.eCol;
    }

    /**
     * Get the previous default token from the given start index.
     *
     * @param tokenStream Token Stream
     * @param startIndex  Start token index
     * @return {@link Token}    Previous default token
     */
    public static Token getPreviousDefaultToken(TokenStream tokenStream, int startIndex) {
        return getDefaultTokenToLeftOrRight(tokenStream, startIndex, -1);
    }

    /**
     * Get the next default token from the given start index.
     *
     * @param tokenStream Token Stream
     * @param startIndex  Start token index
     * @return {@link Token}    Previous default token
     */
    public static Token getNextDefaultToken(TokenStream tokenStream, int startIndex) {
        return getDefaultTokenToLeftOrRight(tokenStream, startIndex, 1);
    }

    /**
     * Get n number of default tokens from a given start index.
     * @param tokenStream       Token Stream
     * @param n                 number of tokens to extract
     * @param startIndex        Start token index
     * @return {@link List}     List of tokens extracted
     */
    public static List<Token> getNDefaultTokensToLeft(TokenStream tokenStream, int n, int startIndex) {
        List<Token> tokens = new ArrayList<>();
        Token t;
        while (n > 0) {
            t = getDefaultTokenToLeftOrRight(tokenStream, startIndex, -1);
            if (t == null) {
                return new ArrayList<>();
            }
            tokens.add(t);
            n--;
            startIndex = t.getTokenIndex();
        }
        
        return Lists.reverse(tokens);
    }

    /**
     * Get the Nth Default token to the left of current token index.
     *
     * @param tokenStream Token Stream to traverse
     * @param startIndex  Start position of the token stream
     * @param offset      Number of tokens to traverse left
     * @return {@link Token}    Nth Token
     */
    public static Token getNthDefaultTokensToLeft(TokenStream tokenStream, int startIndex, int offset) {
        Token token = null;
        int indexCounter = startIndex;
        for (int i = 0; i < offset; i++) {
            token = getPreviousDefaultToken(tokenStream, indexCounter);
            indexCounter = token.getTokenIndex();
        }

        return token;
    }

    /**
     * Get the current token index from the token stream.
     *
     * @param context               LSServiceOperationContext
     * @return {@link Integer}      token index
     */
    public static int getCurrentTokenFromTokenStream(LSContext context) {
        TokenStream tokenStream = context.get(CompletionKeys.TOKEN_STREAM_KEY);
        Position position = context.get(DocumentServiceKeys.POSITION_KEY).getPosition();
        Token lastToken = null;
        int line = position.getLine();
        int col = position.getCharacter();
        int tokenLine;
        int tokenCol;
        int index = 0;
        
        if (tokenStream == null) {
            return -1;
        }
        
        while (true) {
            Token token = tokenStream.get(index);
            tokenLine = token.getLine() - 1;
            tokenCol = token.getCharPositionInLine();
            if (tokenLine > line || (tokenLine == line && tokenCol >= col)) {
                break;
            }
            index++;
            lastToken = token;
        }
        
        return lastToken == null ? -1 : lastToken.getTokenIndex();
    }

    /**
     * Pop n number of Elements from the stack and return as a List.
     * 
     * Note: If n is greater than stack, then all the elements of list will be returned
     * 
     * @param itemStack         Item Stack to pop elements from     
     * @param n                 number of elements to pop
     * @param <T>               Type of the Elements
     * @return {@link List}     List of popped Items
     */
    public static  <T> List<T> popNFromStack(Stack<T> itemStack, int n) {
        List<T> poppedList = new ArrayList<>(itemStack);
        if (n > poppedList.size()) {
            return poppedList;
        }
        
        return poppedList.subList(poppedList.size() - n, poppedList.size());
    }

    private static Token getDefaultTokenToLeftOrRight(TokenStream tokenStream, int startIndex, int direction) {
        Token token = null;
        while (true) {
            startIndex += direction;
            if (startIndex < 0 || startIndex == tokenStream.size()) {
                break;
            }
            token = tokenStream.get(startIndex);
            if (token.getChannel() == Token.DEFAULT_CHANNEL) {
                break;
            }
        }
        return token;
    }

    /**
     * Get the top level node type in the line.
     *
     * @param identifier    Document Identifier
     * @param startPosition Start position
     * @param docManager    Workspace document manager
     * @return {@link String}   Top level node type
     */
    public static String topLevelNodeTypeInLine(TextDocumentIdentifier identifier, Position startPosition,
                                                WorkspaceDocumentManager docManager) {
        List<String> topLevelKeywords = Arrays.asList("function", "service", "resource", "endpoint", "object",
                "record");
        LSDocument document = new LSDocument(identifier.getUri());

        try {
            Path filePath = document.getPath();
            Path compilationPath = getUntitledFilePath(filePath.toString()).orElse(filePath);
            String fileContent = docManager.getFileContent(compilationPath);
            String[] splitedFileContent = fileContent.split(LINE_SEPARATOR_SPLIT);
            if ((splitedFileContent.length - 1) >= startPosition.getLine()) {
                String lineContent = splitedFileContent[startPosition.getLine()];
                List<String> alphaNumericTokens = new ArrayList<>(Arrays.asList(lineContent.split("[^\\w']+")));

                for (String topLevelKeyword : topLevelKeywords) {
                    if (alphaNumericTokens.contains(topLevelKeyword)) {
                        return topLevelKeyword;
                    }
                }
            }
            return null;
        } catch (WorkspaceDocumentException e) {
            logger.error("Error occurred while reading content of file: " + document.toString());
            return null;
        }
    }

    /**
     * Get current package by given file name.
     *
     * @param packages list of packages to be searched
     * @param fileUri  string file URI
     * @return {@link BLangPackage} current package
     */
    public static BLangPackage getCurrentPackageByFileName(List<BLangPackage> packages, String fileUri) {
        Path filePath = new LSDocument(fileUri).getPath();
        Path fileNamePath = filePath.getFileName();
        BLangPackage currentPackage = null;
        try {
            found:
            for (BLangPackage bLangPackage : packages) {
                for (BLangCompilationUnit compilationUnit : bLangPackage.getCompilationUnits()) {
                    if (compilationUnit.name.equals(fileNamePath.getFileName().toString())) {
                        currentPackage = bLangPackage;
                        break found;
                    }
                }
            }
        } catch (NullPointerException e) {
            currentPackage = packages.get(0);
        }
        return currentPackage;
    }

    /**
     * Get the Annotation completion Item.
     *
     * @param packageID                 Package Id
     * @param annotationSymbol          BLang annotation to extract the completion Item
     * @param ctx                       LS Service operation context, in this case completion context
     * @return {@link CompletionItem}   Completion item for the annotation
     */
    public static CompletionItem getAnnotationCompletionItem(PackageID packageID, BAnnotationSymbol annotationSymbol,
                                                             LSContext ctx) {
        String label = getAnnotationLabel(packageID, annotationSymbol);
        String insertText = getAnnotationInsertText(packageID, annotationSymbol);
        CompletionItem annotationItem = new CompletionItem();
        annotationItem.setLabel(label);
        annotationItem.setInsertText(insertText);
        annotationItem.setInsertTextFormat(InsertTextFormat.Snippet);
        annotationItem.setDetail(ItemResolverConstants.ANNOTATION_TYPE);
<<<<<<< HEAD
        annotationItem.setKind(CompletionItemKind.Property);
        List<BLangImportPackage> imports = CommonUtil.getCurrentFileImports(ctx);
=======
        BLangPackage pkg = ctx.get(DocumentServiceKeys.CURRENT_BLANG_PACKAGE_CONTEXT_KEY);
        List<BLangImportPackage> imports = CommonUtil.getCurrentFileImports(pkg, ctx);
>>>>>>> 86265fe9
        Optional currentPkgImport = imports.stream()
                .filter(bLangImportPackage -> bLangImportPackage.symbol.pkgID.equals(packageID))
                .findAny();
        // if the particular import statement not available we add the additional text edit to auto import
        if (!currentPkgImport.isPresent()) {
            annotationItem.setAdditionalTextEdits(getAutoImportTextEdits(ctx, packageID.orgName.getValue(),
                    packageID.name.getValue()));
        }
        return annotationItem;
    }

    /**
     * Get the text edit for an auto import statement.
     *
     * @param ctx               Service operation context
     * @param orgName           package org name
     * @param pkgName           package name
     * @return {@link List}     List of Text Edits to apply
     */
    public static List<TextEdit> getAutoImportTextEdits(LSContext ctx, String orgName, String pkgName) {
        if (UtilSymbolKeys.BALLERINA_KW.equals(orgName) && UtilSymbolKeys.BUILTIN_KW.equals(pkgName)) {
            return null;
        }
        BLangPackage pkg = ctx.get(DocumentServiceKeys.CURRENT_BLANG_PACKAGE_CONTEXT_KEY);
        List<BLangImportPackage> imports = CommonUtil.getCurrentFileImports(pkg, ctx);
        Position start = new Position();

        if (!imports.isEmpty()) {
            BLangImportPackage last = CommonUtil.getLastItem(imports);
            int endLine = last.getPosition().getEndLine() - 1;
            int endColumn = last.getPosition().getEndColumn();
            start = new Position(endLine, endColumn);
        }

        String importStatement = CommonUtil.LINE_SEPARATOR + ItemResolverConstants.IMPORT + " "
                + orgName + UtilSymbolKeys.SLASH_KEYWORD_KEY + pkgName + UtilSymbolKeys.SEMI_COLON_SYMBOL_KEY
                + CommonUtil.LINE_SEPARATOR;
        return Collections.singletonList(new TextEdit(new Range(start, start), importStatement));
    }

    /**
     * Fill the completion items extracted from LS Index db with the auto import text edits.
     * Here the Completion Items are mapped against the respective package ID.
     * @param completionsMap    Completion Map to evaluate
     * @param ctx               Lang Server Operation Context
     * @return {@link List} List of modified completion items
     */
    public static List<CompletionItem> fillCompletionWithPkgImport(HashMap<Integer, ArrayList<CompletionItem>>
                                                                           completionsMap, LSContext ctx) {
        LSIndexImpl lsIndex = ctx.get(LSGlobalContextKeys.LS_INDEX_KEY);
        List<CompletionItem> returnList = new ArrayList<>();
        completionsMap.forEach((integer, completionItems) -> {
            try {
                BPackageSymbolDTO dto = ((BPackageSymbolDAO) lsIndex.getDaoFactory().get(DAOType.PACKAGE_SYMBOL))
                        .get(integer);
                completionItems.forEach(completionItem -> {
                    List<TextEdit> textEdits = CommonUtil.getAutoImportTextEdits(ctx, dto.getOrgName(), dto.getName());
                    completionItem.setAdditionalTextEdits(textEdits);
                    returnList.add(completionItem);
                });
            } catch (LSIndexException e) {
                logger.error("Error While retrieving Package Symbol for text edits");
            }
        });

        return returnList;
    }

    /**
     * Get the annotation Insert text.
     *
     * @param packageID  Package ID
     * @param annotationSymbol Annotation to get the insert text
     * @return {@link String}   Insert text
     */
    private static String getAnnotationInsertText(PackageID packageID, BAnnotationSymbol annotationSymbol) {
        String pkgAlias = CommonUtil.getLastItem(packageID.getNameComps()).getValue();
        StringBuilder annotationStart = new StringBuilder();
        if (!packageID.getName().getValue().equals(Names.BUILTIN_PACKAGE.getValue())) {
            annotationStart.append(pkgAlias).append(UtilSymbolKeys.PKG_DELIMITER_KEYWORD);
        }
        if (annotationSymbol.attachedType != null) {
            annotationStart.append(annotationSymbol.getName().getValue()).append(" ")
                    .append(UtilSymbolKeys.OPEN_BRACE_KEY).append(LINE_SEPARATOR)
                    .append("\t").append("${1}").append(LINE_SEPARATOR)
                    .append(UtilSymbolKeys.CLOSE_BRACE_KEY);
        } else {
            annotationStart.append(annotationSymbol.getName().getValue());
        }
        
        return annotationStart.toString();
    }

    /**
     * Get the completion Label for the annotation.
     *
     * @param packageID  Package ID
     * @param annotation BLang annotation
     * @return {@link String}          Label string
     */
    private static String getAnnotationLabel(PackageID packageID, BAnnotationSymbol annotation) {
        String pkgComponent = "";
        if (!packageID.getName().getValue().equals(Names.BUILTIN_PACKAGE.getValue())) {
            pkgComponent = CommonUtil.getLastItem(packageID.getNameComps()).getValue()
                    + UtilSymbolKeys.PKG_DELIMITER_KEYWORD;
        }

        return pkgComponent + annotation.getName().getValue();
    }

    /**
     * Get the default value for the given BType.
     *
     * @param bType BType to get the default value
     * @return {@link String}   Default value as a String
     */
    public static String getDefaultValueForType(BType bType) {
        String typeString;
        if (bType == null) {
            return "()";
        }
        switch (bType.getKind()) {
            case INT:
                typeString = Integer.toString(0);
                break;
            case FLOAT:
                typeString = Float.toString(0);
                break;
            case STRING:
                typeString = "\"\"";
                break;
            case BOOLEAN:
                typeString = Boolean.toString(false);
                break;
            case ARRAY:
            case BLOB:
                typeString = "[]";
                break;
            case RECORD:
                typeString = "{}";
                break;
            case FINITE:
                List<String> types = new ArrayList<>();
                ((FiniteType) bType).getValueSpace().forEach(typeEntry -> types.add(typeEntry.toString()));
                types.sort(Comparator.naturalOrder());
                typeString = String.join("|", types);
                break;
            case UNION:
                String[] typeNameComps = bType.toString().split(UtilSymbolKeys.PKG_DELIMITER_KEYWORD);
                typeString = typeNameComps[typeNameComps.length - 1];
                break;
            case STREAM:
            default:
                typeString = "()";
                break;
        }
        return typeString;
    }

    /**
     * Check whether a given symbol is an endpoint object or not.
     * @param bSymbol           BSymbol to evaluate
     * @return {@link Boolean}  Symbol evaluation status
     */
    public static boolean isEndpointObject(BSymbol bSymbol) {
        if (SymbolKind.OBJECT.equals(bSymbol.kind)) {
            List<BAttachedFunction> attachedFunctions = ((BObjectTypeSymbol) bSymbol).attachedFuncs;
            for (BAttachedFunction attachedFunction : attachedFunctions) {
                if (attachedFunction.funcName.getValue().equals(UtilSymbolKeys.EP_OBJECT_IDENTIFIER)) {
                    return true;
                }
            }
        }
        
        return false;
    }

    /**
     * Check whether the packages list contains a given package.
     * @param pkg               Package to check
     * @param pkgList           List of packages to check against
     * @return {@link Boolean}  Check status of the package
     */
    public static boolean listContainsPackage(String pkg, List<BallerinaPackage> pkgList) {
        return pkgList.stream().anyMatch(ballerinaPackage -> ballerinaPackage.getFullPackageNameAlias().equals(pkg));
    }

    /**
     * Get completion items list for struct fields.
     * 
     * @param structFields      List of struct fields
     * @return {@link List}     List of completion items for the struct fields
     */
    public static List<CompletionItem> getStructFieldCompletionItems(List<BField> structFields) {
        List<CompletionItem> completionItems = new ArrayList<>();
        structFields.forEach(bStructField -> {
            StringBuilder insertText = new StringBuilder(bStructField.getName().getValue() + ": ");
            if (bStructField.getType() instanceof BStructureType) {
                insertText.append("{").append(LINE_SEPARATOR).append("\t${1}").append(LINE_SEPARATOR).append("}");
            } else {
                insertText.append("${1:").append(getDefaultValueForType(bStructField.getType())).append("}");
            }
            CompletionItem fieldItem = new CompletionItem();
            fieldItem.setInsertText(insertText.toString());
            fieldItem.setInsertTextFormat(InsertTextFormat.Snippet);
            fieldItem.setLabel(bStructField.getName().getValue());
            fieldItem.setDetail(ItemResolverConstants.FIELD_TYPE);
            fieldItem.setKind(CompletionItemKind.Field);
            fieldItem.setSortText(Priority.PRIORITY120.toString());
            completionItems.add(fieldItem);
        });

        return completionItems;
    }

    /**
     * Get the completion item to fill all the struct fields.
     * @param fields                    List of struct fields
     * @return {@link CompletionItem}   Completion Item to fill all the options
     */
    public static CompletionItem getFillAllStructFieldsItem(List<BField> fields) {
        List<String> fieldEntries = new ArrayList<>();

        fields.forEach(bStructField -> {
            String defaultFieldEntry = bStructField.getName().getValue()
                    + UtilSymbolKeys.PKG_DELIMITER_KEYWORD + " " + getDefaultValueForType(bStructField.getType());
            fieldEntries.add(defaultFieldEntry);
        });

        String insertText = String.join(("," + LINE_SEPARATOR), fieldEntries);
        String label = "Add All Attributes";

        CompletionItem completionItem = new CompletionItem();
        completionItem.setLabel(label);
        completionItem.setInsertText(insertText);
        completionItem.setDetail(ItemResolverConstants.NONE);
        completionItem.setKind(CompletionItemKind.Property);
        completionItem.setSortText(Priority.PRIORITY110.toString());

        return completionItem;
    }

    /**
     * Get the BType name as string.
     * @param bType             BType to get the name
     * @param ctx               LS Operation Context
     * @return {@link String}   BType Name as String
     */
    public static String getBTypeName(BType bType, LSContext ctx) {
        PackageID pkgId = bType.tsymbol.pkgID;
        PackageID currentPkgId = ctx.get(DocumentServiceKeys.CURRENT_BLANG_PACKAGE_CONTEXT_KEY).packageID;
        String[] nameComponents = bType.toString().split(":");
        if (pkgId.toString().equals(currentPkgId.toString()) || pkgId.getName().getValue().equals("builtin")) {
            return nameComponents[nameComponents.length - 1];
        } else {
            return pkgId.getName().getValue() + UtilSymbolKeys.PKG_DELIMITER_KEYWORD
                    + nameComponents[nameComponents.length - 1];
        }
    }
    
    public static <T> T getLastItem(List<T> list) {
        return list.get(list.size() - 1);
    }

    static void populateIterableOperations(SymbolInfo variable, List<SymbolInfo> symbolInfoList, LSContext context) {
        BType bType = variable.getScopeEntry().symbol.getType();
        
        if (iterableType(bType)) {
            SymbolInfo itrForEach = getIterableOpSymbolInfo(Snippet.ITR_FOREACH.get(), bType,
                    ItemResolverConstants.ITR_FOREACH_LABEL, context);
            SymbolInfo itrMap = getIterableOpSymbolInfo(Snippet.ITR_MAP.get(), bType,
                    ItemResolverConstants.ITR_MAP_LABEL, context);
            SymbolInfo itrFilter = getIterableOpSymbolInfo(Snippet.ITR_FILTER.get(), bType,
                    ItemResolverConstants.ITR_FILTER_LABEL, context);
            SymbolInfo itrCount = getIterableOpSymbolInfo(Snippet.ITR_COUNT.get(), bType,
                    ItemResolverConstants.ITR_COUNT_LABEL, context);
            symbolInfoList.addAll(Arrays.asList(itrForEach, itrMap, itrFilter, itrCount));

            if (aggregateFunctionsAllowed(bType)) {
                SymbolInfo itrMin = getIterableOpSymbolInfo(Snippet.ITR_MIN.get(), bType,
                        ItemResolverConstants.ITR_MIN_LABEL, context);
                SymbolInfo itrMax = getIterableOpSymbolInfo(Snippet.ITR_MAX.get(), bType,
                        ItemResolverConstants.ITR_MAX_LABEL, context);
                SymbolInfo itrAvg = getIterableOpSymbolInfo(Snippet.ITR_AVERAGE.get(), bType,
                        ItemResolverConstants.ITR_AVERAGE_LABEL, context);
                SymbolInfo itrSum = getIterableOpSymbolInfo(Snippet.ITR_SUM.get(), bType,
                        ItemResolverConstants.ITR_SUM_LABEL, context);
                symbolInfoList.addAll(Arrays.asList(itrMin, itrMax, itrAvg, itrSum));
            }

            // TODO: Add support for Table and Tuple collection
        }
    }

    /**
     * Check whether the symbol is a valid invokable symbol.
     *
     * @param symbol            Symbol to be evaluated
     * @return {@link Boolean}  valid status
     */
    public static boolean isValidInvokableSymbol(BSymbol symbol) {
        if (!(symbol instanceof BInvokableSymbol)) {
            return false;
        }

        BInvokableSymbol bInvokableSymbol = (BInvokableSymbol) symbol;
        return ((bInvokableSymbol.kind == null
                && (SymbolKind.RECORD.equals(bInvokableSymbol.owner.kind)
                || SymbolKind.FUNCTION.equals(bInvokableSymbol.owner.kind)))
                || SymbolKind.FUNCTION.equals(bInvokableSymbol.kind));
    }

    /**
     * Get the current file's imports.
     * 
     * @param pkg               BLangPackage to extract content from
     * @param ctx               LS Operation Context
     * @return {@link List}     List of imports in the current file
     */
    public static List<BLangImportPackage> getCurrentFileImports(BLangPackage pkg, LSContext ctx) {
        String currentFile = ctx.get(DocumentServiceKeys.RELATIVE_FILE_PATH_KEY);
        return pkg.getImports().stream()
                .filter(bLangImportPackage -> bLangImportPackage.pos.getSource().cUnitName.equals(currentFile))
                .collect(Collectors.toList());
    }

    static boolean isInvalidSymbol(BSymbol symbol) {
        return ("_".equals(symbol.name.getValue())
                || "runtime".equals(symbol.getName().getValue())
                || "transactions".equals(symbol.getName().getValue())
                || symbol instanceof BAnnotationSymbol
                || symbol instanceof BServiceSymbol
                || symbol instanceof BOperatorSymbol
                || symbolContainsInvalidChars(symbol));
    }

    /**
     * Get the TopLevel nodes of the current file.
     *
     * @param pkgNode           Current Package node
     * @param ctx               Service Operation context
     * @return {@link List}     List of Top Level Nodes
     */
    public static List<TopLevelNode> getCurrentFileTopLevelNodes(BLangPackage pkgNode, LSContext ctx) {
        String relativeFilePath = ctx.get(DocumentServiceKeys.RELATIVE_FILE_PATH_KEY);
        BLangCompilationUnit filteredCUnit = pkgNode.compUnits.stream()
                .filter(cUnit -> cUnit.getPosition().getSource().cUnitName.equals(relativeFilePath))
                .findAny().orElse(null);
        return filteredCUnit == null ? new ArrayList<>() : filteredCUnit.getTopLevelNodes();
    }
    
    private static SymbolInfo getIterableOpSymbolInfo(SnippetBlock operation, @Nullable BType bType, String label,
                                                      LSContext context) {
        boolean isSnippet = context.get(CompletionKeys.CLIENT_CAPABILITIES_KEY).getCompletionItem().getSnippetSupport();
        String lambdaSignature = "";
        SymbolInfo.IterableOperationSignature signature;
        SymbolInfo iterableOperation = new SymbolInfo();
        switch (operation.getLabel()) {
            case ItemResolverConstants.ITR_FOREACH_LABEL: {
                String params = getIterableOpLambdaParam(bType, context);
                lambdaSignature = operation.getString(isSnippet)
                        .replace(UtilSymbolKeys.ITR_OP_LAMBDA_PARAM_REPLACE_TOKEN, params);
                break;
            }
            case ItemResolverConstants.ITR_MAP_LABEL: {
                String params = getIterableOpLambdaParam(bType, context);
                lambdaSignature = operation
                        .getString(isSnippet)
                        .replace(UtilSymbolKeys.ITR_OP_LAMBDA_PARAM_REPLACE_TOKEN, params);
                break;
            }
            case ItemResolverConstants.ITR_FILTER_LABEL: {
                String params = getIterableOpLambdaParam(bType, context);
                lambdaSignature = operation
                        .getString(isSnippet)
                        .replace(UtilSymbolKeys.ITR_OP_LAMBDA_PARAM_REPLACE_TOKEN, params);
                break;
            }
            case ItemResolverConstants.ITR_COUNT_LABEL:
            case ItemResolverConstants.ITR_MIN_LABEL:
            case ItemResolverConstants.ITR_MAX_LABEL:
            case ItemResolverConstants.ITR_AVERAGE_LABEL:
            case ItemResolverConstants.ITR_SUM_LABEL:
                lambdaSignature = operation.getString(isSnippet);
                break;
            default: {
                // Do Nothing
                break;
            }
                
        }

        signature = new SymbolInfo.IterableOperationSignature(label, lambdaSignature);
        iterableOperation.setIterableOperation(true);
        iterableOperation.setIterableOperationSignature(signature);
        return iterableOperation;
    }

    private static String getIterableOpLambdaParam(BType bType, LSContext context) {
        String params = "";
        boolean isSnippet = context.get(CompletionKeys.CLIENT_CAPABILITIES_KEY).getCompletionItem().getSnippetSupport();
        if (bType instanceof BMapType) {
            params = Snippet.ITR_ON_MAP_PARAMS.get().getString(isSnippet);
        } else if (bType instanceof BArrayType) {
            params = ((BArrayType) bType).eType.toString() + " v";
        } else if (bType instanceof BJSONType) {
            params = Snippet.ITR_ON_JSON_PARAMS.get().getString(isSnippet);
        } else if (bType instanceof BXMLType) {
            params = Snippet.ITR_ON_XML_PARAMS.get().getString(isSnippet);
        }

        return params;
    }
    
    private static boolean iterableType(BType bType) {
        return bType instanceof BArrayType || bType instanceof BMapType || bType instanceof BJSONType
                || bType instanceof BXMLType || bType instanceof BTableType
                || bType instanceof BIntermediateCollectionType;
    }
    
    private static boolean aggregateFunctionsAllowed(BType bType) {
        return bType instanceof BArrayType && (((BArrayType) bType).eType.toString().equals("int")
                || ((BArrayType) bType).eType.toString().equals("float"));
    }

    private static boolean symbolContainsInvalidChars(BSymbol bSymbol) {
        return bSymbol.getName().getValue().contains(UtilSymbolKeys.LT_SYMBOL_KEY)
                || bSymbol.getName().getValue().contains(UtilSymbolKeys.GT_SYMBOL_KEY)
                || bSymbol.getName().getValue().contains(UtilSymbolKeys.DOLLAR_SYMBOL_KEY)
                || bSymbol.getName().getValue().equals("main")
                || bSymbol.getName().getValue().endsWith(".new");
    }

    ///////////////////////////////
    /////      Predicates     /////
    ///////////////////////////////

    /**
     * Predicate to check for the invalid symbols.
     *
     * @return {@link Predicate}    Predicate for the check
     */
    public static Predicate<SymbolInfo> invalidSymbolsPredicate() {
        return symbolInfo -> !symbolInfo.isIterableOperation()
                && symbolInfo.getScopeEntry() != null
                && isInvalidSymbol(symbolInfo.getScopeEntry().symbol);
    }

    /**
     * Generate variable code.
     *
     * @param variableName          variable name
     * @param variableType          variable type
     * @return {@link String}       generated function signature
     */
    public static String createVariableDeclaration(String variableName, String variableType) {
        return variableType  + " " + variableName + " = ";
    }

    /**
     * Generates a random name.
     *
     * @param value index of the argument
     * @param argNames argument set
     * @return random argument name
     */
    public static String generateName(int value, Set<String> argNames) {
        StringBuilder result = new StringBuilder();
        int index = value;
        while (--index >= 0) {
            result.insert(0, (char) ('a' + index % 26));
            index /= 26;
        }
        while (argNames.contains(result.toString())) {
            result = new StringBuilder(generateName(++value, argNames));
        }
        return result.toString();
    }

    /**
     * Inner class for generating function code.
     */
    public static class FunctionGenerator {

        /**
         * Generate function code.
         *
         * @param name                  function name
         * @param args                  Function arguments                             
         * @param returnType            return type
         * @param returnDefaultValue    default return value
         * @return {@link String}       generated function signature
         */
        public static String createFunction(String name, String args, String returnType, String returnDefaultValue) {
            String funcBody = CommonUtil.LINE_SEPARATOR;
            String funcReturnSignature = "";
            if (returnType != null) {
                funcBody = returnDefaultValue + funcBody;
                funcReturnSignature = " returns " + returnType + " ";
            }
            return CommonUtil.LINE_SEPARATOR + CommonUtil.LINE_SEPARATOR + "function " + name + "(" + args + ")"
                    + funcReturnSignature + "{" + CommonUtil.LINE_SEPARATOR + funcBody + "}"
                    + CommonUtil.LINE_SEPARATOR;
        }

        /**
         * Get the default function return statement.
         *
         * @param bLangNode         BLangNode to evaluate
         * @param returnStatement   return statement to modify
         * @return {@link String}   Default return statement
         */
        public static String getFuncReturnDefaultStatement(BLangNode bLangNode, String returnStatement) {
            if (bLangNode.type == null && bLangNode instanceof BLangTupleDestructure) {
                // Check for tuple assignment eg. (int, int)
                List<String> list = new ArrayList<>();
                for (BLangExpression bLangExpression : ((BLangTupleDestructure) bLangNode).varRefs) {
                    if (bLangExpression.type != null) {
                        list.add(getFuncReturnDefaultStatement(bLangExpression.type, "{%1}"));
                    }
                }
                return returnStatement.replace("{%1}", "(" + String.join(", ", list) + ")");
            } else if (bLangNode instanceof BLangLiteral) {
                return returnStatement.replace("{%1}", ((BLangLiteral) bLangNode).getValue().toString());
            } else if (bLangNode instanceof BLangAssignment) {
                return returnStatement.replace("{%1}", "0");
            }
            return (bLangNode.type != null)
                    ? getFuncReturnDefaultStatement(bLangNode.type, returnStatement)
                    : null;
        }

        private static String getFuncReturnDefaultStatement(BType bType, String returnStatement) {
            if (bType.tsymbol == null && bType instanceof BArrayType) {
                return returnStatement.replace("{%1}", "[" +
                        getFuncReturnDefaultStatement(((BArrayType) bType).eType.tsymbol, "") + "]");
            } else if (bType instanceof BFiniteType) {
                // Check for finite set assignment
                BFiniteType bFiniteType = (BFiniteType) bType;
                Set<BLangExpression> valueSpace = bFiniteType.valueSpace;
                if (!valueSpace.isEmpty()) {
                    return getFuncReturnDefaultStatement(valueSpace.stream().findFirst().get(), returnStatement);
                }
            } else if (bType instanceof BMapType && ((BMapType) bType).constraint != null) {
                // Check for constrained map assignment eg. map<Student>
                BType constraintType = ((BMapType) bType).constraint;
                String name = constraintType.tsymbol.name.getValue();
                String mapName = name.toLowerCase(Locale.ROOT) + "Map";
                String mapDef = "map<" + name + "> " + mapName + " = "
                        + "{key: " + getFuncReturnDefaultStatement(constraintType, "{%1}") + "};"
                        + CommonUtil.LINE_SEPARATOR;
                return returnStatement
                        .replace("return", mapDef + "    return")
                        .replace("{%1}", mapName);
            } else if (bType instanceof BUnionType) {
                BUnionType bUnionType = (BUnionType) bType;
                Set<BType> memberTypes = bUnionType.memberTypes;
                if (!memberTypes.isEmpty()) {
                    return getFuncReturnDefaultStatement(memberTypes.stream().findFirst().get(), returnStatement);
                }
            } else if (bType instanceof BObjectType && ((BObjectType) bType).tsymbol instanceof BObjectTypeSymbol) {
                BObjectTypeSymbol bStructSymbol = (BObjectTypeSymbol) ((BObjectType) bType).tsymbol;
                List<String> list = new ArrayList<>();
                for (BVarSymbol param : bStructSymbol.initializerFunc.symbol.params) {
                    list.add(getFuncReturnDefaultStatement(param.type.tsymbol, "{%1}"));
                }
                return returnStatement.replace("{%1}", "new " + bStructSymbol.name.getValue()
                        + "(" + String.join(", ", list) + ")");
            }
            return (bType.tsymbol != null) ? getFuncReturnDefaultStatement(bType.tsymbol, returnStatement) :
                    returnStatement.replace("{%1}", "()");
        }

        private static String getFuncReturnDefaultStatement(BTypeSymbol tSymbol, String returnStatement) {
            String result;
            switch (tSymbol.name.getValue()) {
                case "int":
                case "any":
                    result = "0";
                    break;
                case "string":
                    result = "\"\"";
                    break;
                case "float":
                    result = "0.0";
                    break;
                case "json":
                    result = "{}";
                    break;
                case "map":
                    result = "<map>{}";
                    break;
                case "boolean":
                    result = "false";
                    break;
                case "xml":
                    result = "xml ` `";
                    break;
                case "blob":
                    result = "[]";
                    break;
                default:
                    result = "()";
                    break;
            }
            return returnStatement.replace("{%1}", result);
        }

        /**
         * Returns signature of the return type.
         *
         * @param bLangNode {@link BLangNode}
         * @return return type signature
         */
        public static String getFuncReturnSignature(BLangNode bLangNode) {
            if (bLangNode.type == null && bLangNode instanceof BLangTupleDestructure) {
                // Check for tuple assignment eg. (int, int)
                List<String> list = new ArrayList<>();
                for (BLangExpression bLangExpression : ((BLangTupleDestructure) bLangNode).varRefs) {
                    if (bLangExpression.type != null) {
                        list.add(getFuncReturnSignature(bLangExpression.type));
                    }
                }
                return "(" + String.join(", ", list) + ")";
            } else if (bLangNode instanceof BLangAssignment) {
                if (((BLangAssignment) bLangNode).declaredWithVar) {
                    return "any";
                }
            }
            return (bLangNode.type != null) ? getFuncReturnSignature(bLangNode.type) : null;
        }

        /**
         * Returns signature of the return type.
         *
         * @param bType {@link BType}
         * @return return type signature
         */
        public static String getFuncReturnSignature(BType bType) {
            if (bType.tsymbol == null && bType instanceof BArrayType) {
                // Check for array assignment eg.  int[]
                return getFuncReturnSignature(((BArrayType) bType).eType.tsymbol) + "[]";
            } else if (bType instanceof BMapType && ((BMapType) bType).constraint != null) {
                // Check for constrained map assignment eg. map<Student>
                BTypeSymbol tSymbol = ((BMapType) bType).constraint.tsymbol;
                if (tSymbol != null) {
                    return "map<" + getFuncReturnSignature(tSymbol) + ">";
                }
            } else if (bType instanceof BUnionType) {
                // Check for union type assignment eg. int | string
                List<String> list = new ArrayList<>();
                for (BType memberType : ((BUnionType) bType).memberTypes) {
                    list.add(getFuncReturnSignature(memberType));
                }
                return "(" + String.join("|", list) + ")";
            } else if (bType instanceof BTupleType) {
                // Check for tuple type assignment eg. int, string
                List<String> list = new ArrayList<>();
                for (BType memberType : ((BTupleType) bType).tupleTypes) {
                    list.add(getFuncReturnSignature(memberType));
                }
                return "(" + String.join(",", list) + ")";
            }
            return (bType.tsymbol != null) ? getFuncReturnSignature(bType.tsymbol) : "any";
        }

        private static String getFuncReturnSignature(BTypeSymbol tSymbol) {
            if (tSymbol != null) {
                return tSymbol.name.getValue();
            }
            return "any";
        }

        public static List<String> getFuncArguments(BLangNode parent) {
            List<String> list = new ArrayList<>();
            if (parent instanceof BLangInvocation) {
                BLangInvocation bLangInvocation = (BLangInvocation) parent;
                if (bLangInvocation.argExprs.isEmpty()) {
                    return null;
                }
                int argCounter = 1;
                Set<String> argNames = new HashSet<>();
                for (BLangExpression bLangExpression : bLangInvocation.argExprs) {
                    if (bLangExpression instanceof BLangSimpleVarRef) {
                        BLangSimpleVarRef simpleVarRef = (BLangSimpleVarRef) bLangExpression;
                        String varName = simpleVarRef.variableName.value;
                        String argType = lookupVariableReturnType(varName, parent);
                        list.add(argType + " " + varName);
                        argNames.add(varName);
                    } else if (bLangExpression instanceof BLangInvocation) {
                        BLangInvocation invocation = (BLangInvocation) bLangExpression;
                        String functionName = invocation.name.value;
                        String argType = lookupFunctionReturnType(functionName, parent);
                        String argName = generateName(argCounter++, argNames);
                        list.add(argType + " " + argName);
                        argNames.add(argName);
                    } else {
                        String argName = generateName(argCounter++, argNames);
                        list.add("any " + argName);
                        argNames.add(argName);
                    }
                }
            }
            return (!list.isEmpty()) ? list : null;
        }

        public static List<String> getFuncArguments(BInvokableSymbol bInvokableSymbol) {
            List<String> list = new ArrayList<>();
            if (bInvokableSymbol.type instanceof BInvokableType) {
                BInvokableType bInvokableType = (BInvokableType) bInvokableSymbol.type;
                if (bInvokableType.paramTypes.isEmpty()) {
                    return list;
                }
                int argCounter = 1;
                Set<String> argNames = new HashSet<>();
                for (BType bType : bInvokableType.getParameterTypes()) {
                    String argName = generateName(argCounter++, argNames);
                    String argType = getFuncReturnSignature(bType);
                    list.add(argType + " " + argName);
                    argNames.add(argName);
                }
            }
            return (!list.isEmpty()) ? list : new ArrayList<>();
        }

        private static String lookupVariableReturnType(String variableName, BLangNode parent) {
            if (parent instanceof BLangBlockStmt) {
                BLangBlockStmt blockStmt = (BLangBlockStmt) parent;
                Scope scope = blockStmt.scope;
                if (scope != null) {
                    for (Map.Entry<Name, Scope.ScopeEntry> entry : scope.entries.entrySet()) {
                        String key = entry.getKey().getValue();
                        BSymbol symbol = entry.getValue().symbol;
                        if (variableName.equals(key) && symbol instanceof BVarSymbol) {
                            return getFuncReturnSignature(symbol.type);
                        }
                    }
                }
            }
            return (parent != null && parent.parent != null)
                    ? lookupVariableReturnType(variableName, parent.parent)
                    : "any";
        }

        private static String lookupFunctionReturnType(String functionName, BLangNode parent) {
            if (parent instanceof BLangPackage) {
                BLangPackage blockStmt = (BLangPackage) parent;
                List<BLangFunction> functions = blockStmt.functions;
                for (BLangFunction function : functions) {
                    if (functionName.equals(function.name.getValue())) {
                        return getFuncReturnSignature(function.returnTypeNode);
                    }
                }
            }
            return (parent != null && parent.parent != null)
                    ? lookupFunctionReturnType(functionName, parent.parent) : "any";
        }
    }
}<|MERGE_RESOLUTION|>--- conflicted
+++ resolved
@@ -414,13 +414,9 @@
         annotationItem.setInsertText(insertText);
         annotationItem.setInsertTextFormat(InsertTextFormat.Snippet);
         annotationItem.setDetail(ItemResolverConstants.ANNOTATION_TYPE);
-<<<<<<< HEAD
         annotationItem.setKind(CompletionItemKind.Property);
-        List<BLangImportPackage> imports = CommonUtil.getCurrentFileImports(ctx);
-=======
         BLangPackage pkg = ctx.get(DocumentServiceKeys.CURRENT_BLANG_PACKAGE_CONTEXT_KEY);
         List<BLangImportPackage> imports = CommonUtil.getCurrentFileImports(pkg, ctx);
->>>>>>> 86265fe9
         Optional currentPkgImport = imports.stream()
                 .filter(bLangImportPackage -> bLangImportPackage.symbol.pkgID.equals(packageID))
                 .findAny();
