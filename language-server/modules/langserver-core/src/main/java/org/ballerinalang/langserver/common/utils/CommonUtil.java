/*
 * Copyright (c) 2018, WSO2 Inc. (http://wso2.com) All Rights Reserved.
 *
 * Licensed under the Apache License, Version 2.0 (the "License");
 * you may not use this file except in compliance with the License.
 * You may obtain a copy of the License at
 *
 * http://www.apache.org/licenses/LICENSE-2.0
 *
 * Unless required by applicable law or agreed to in writing, software
 * distributed under the License is distributed on an "AS IS" BASIS,
 * WITHOUT WARRANTIES OR CONDITIONS OF ANY KIND, either express or implied.
 * See the License for the specific language governing permissions and
 * limitations under the License.
 */
package org.ballerinalang.langserver.common.utils;

import com.google.common.collect.Lists;
import org.antlr.v4.runtime.Token;
import org.antlr.v4.runtime.TokenStream;
import org.ballerinalang.langserver.LSGlobalContextKeys;
import org.ballerinalang.langserver.SnippetBlock;
import org.ballerinalang.langserver.command.testgen.TestGenerator.TestFunctionGenerator;
import org.ballerinalang.langserver.common.UtilSymbolKeys;
import org.ballerinalang.langserver.compiler.DocumentServiceKeys;
import org.ballerinalang.langserver.compiler.LSCompilerUtil;
import org.ballerinalang.langserver.compiler.LSContext;
import org.ballerinalang.langserver.compiler.common.LSDocument;
import org.ballerinalang.langserver.compiler.common.modal.BallerinaPackage;
import org.ballerinalang.langserver.compiler.workspace.WorkspaceDocumentException;
import org.ballerinalang.langserver.compiler.workspace.WorkspaceDocumentManager;
import org.ballerinalang.langserver.completions.CompletionKeys;
import org.ballerinalang.langserver.completions.SymbolInfo;
import org.ballerinalang.langserver.completions.util.ItemResolverConstants;
import org.ballerinalang.langserver.completions.util.Priority;
import org.ballerinalang.langserver.completions.util.Snippet;
import org.ballerinalang.langserver.index.LSIndexException;
import org.ballerinalang.langserver.index.LSIndexImpl;
import org.ballerinalang.langserver.index.dao.BPackageSymbolDAO;
import org.ballerinalang.langserver.index.dao.DAOType;
import org.ballerinalang.langserver.index.dto.BPackageSymbolDTO;
import org.ballerinalang.model.elements.Flag;
import org.ballerinalang.model.elements.PackageID;
import org.ballerinalang.model.symbols.SymbolKind;
import org.ballerinalang.model.tree.TopLevelNode;
import org.ballerinalang.model.types.FiniteType;
import org.ballerinalang.util.BLangConstants;
import org.eclipse.lsp4j.CompletionItem;
import org.eclipse.lsp4j.CompletionItemKind;
import org.eclipse.lsp4j.InsertTextFormat;
import org.eclipse.lsp4j.Position;
import org.eclipse.lsp4j.Range;
import org.eclipse.lsp4j.TextDocumentIdentifier;
import org.eclipse.lsp4j.TextEdit;
import org.slf4j.Logger;
import org.slf4j.LoggerFactory;
import org.wso2.ballerinalang.compiler.semantics.analyzer.Types;
import org.wso2.ballerinalang.compiler.semantics.model.Scope;
import org.wso2.ballerinalang.compiler.semantics.model.symbols.BAnnotationSymbol;
import org.wso2.ballerinalang.compiler.semantics.model.symbols.BInvokableSymbol;
import org.wso2.ballerinalang.compiler.semantics.model.symbols.BObjectTypeSymbol;
import org.wso2.ballerinalang.compiler.semantics.model.symbols.BOperatorSymbol;
import org.wso2.ballerinalang.compiler.semantics.model.symbols.BServiceSymbol;
import org.wso2.ballerinalang.compiler.semantics.model.symbols.BSymbol;
import org.wso2.ballerinalang.compiler.semantics.model.symbols.BTypeSymbol;
import org.wso2.ballerinalang.compiler.semantics.model.symbols.BVarSymbol;
import org.wso2.ballerinalang.compiler.semantics.model.types.BArrayType;
import org.wso2.ballerinalang.compiler.semantics.model.types.BField;
import org.wso2.ballerinalang.compiler.semantics.model.types.BFiniteType;
<<<<<<< HEAD
import org.wso2.ballerinalang.compiler.semantics.model.types.BIntermediateCollectionType;
=======
import org.wso2.ballerinalang.compiler.semantics.model.types.BFutureType;
>>>>>>> 82c3f217
import org.wso2.ballerinalang.compiler.semantics.model.types.BInvokableType;
import org.wso2.ballerinalang.compiler.semantics.model.types.BJSONType;
import org.wso2.ballerinalang.compiler.semantics.model.types.BMapType;
import org.wso2.ballerinalang.compiler.semantics.model.types.BNilType;
import org.wso2.ballerinalang.compiler.semantics.model.types.BObjectType;
import org.wso2.ballerinalang.compiler.semantics.model.types.BStructureType;
import org.wso2.ballerinalang.compiler.semantics.model.types.BTupleType;
import org.wso2.ballerinalang.compiler.semantics.model.types.BType;
import org.wso2.ballerinalang.compiler.semantics.model.types.BUnionType;
import org.wso2.ballerinalang.compiler.semantics.model.types.BXMLType;
import org.wso2.ballerinalang.compiler.tree.BLangCompilationUnit;
import org.wso2.ballerinalang.compiler.tree.BLangFunction;
import org.wso2.ballerinalang.compiler.tree.BLangImportPackage;
import org.wso2.ballerinalang.compiler.tree.BLangNode;
import org.wso2.ballerinalang.compiler.tree.BLangPackage;
import org.wso2.ballerinalang.compiler.tree.BLangTypeDefinition;
import org.wso2.ballerinalang.compiler.tree.expressions.BLangExpression;
import org.wso2.ballerinalang.compiler.tree.expressions.BLangInvocation;
import org.wso2.ballerinalang.compiler.tree.expressions.BLangLambdaFunction;
import org.wso2.ballerinalang.compiler.tree.expressions.BLangLiteral;
import org.wso2.ballerinalang.compiler.tree.expressions.BLangSimpleVarRef;
import org.wso2.ballerinalang.compiler.tree.statements.BLangAssignment;
import org.wso2.ballerinalang.compiler.tree.statements.BLangBlockStmt;
import org.wso2.ballerinalang.compiler.tree.statements.BLangSimpleVariableDef;
import org.wso2.ballerinalang.compiler.tree.statements.BLangTupleDestructure;
import org.wso2.ballerinalang.compiler.tree.types.BLangFunctionTypeNode;
import org.wso2.ballerinalang.compiler.util.CompilerContext;
import org.wso2.ballerinalang.compiler.util.Name;
import org.wso2.ballerinalang.compiler.util.Names;
import org.wso2.ballerinalang.compiler.util.TypeTags;
import org.wso2.ballerinalang.compiler.util.diagnotic.DiagnosticPos;
import org.wso2.ballerinalang.util.Flags;

import java.io.File;
import java.nio.file.Path;
import java.nio.file.Paths;
import java.util.ArrayList;
import java.util.Arrays;
import java.util.Collections;
import java.util.Comparator;
import java.util.HashMap;
import java.util.HashSet;
import java.util.List;
import java.util.ListIterator;
import java.util.Map;
import java.util.Optional;
import java.util.Set;
import java.util.StringJoiner;
import java.util.function.BiConsumer;
import java.util.function.Predicate;
import java.util.stream.Collectors;
import java.util.stream.IntStream;
import javax.annotation.Nullable;

import static org.ballerinalang.langserver.compiler.LSCompilerUtil.getUntitledFilePath;
import static org.ballerinalang.util.BLangConstants.CONSTRUCTOR_FUNCTION_SUFFIX;

/**
 * Common utils to be reuse in language server implementation.
 */
public class CommonUtil {
    private static final Logger logger = LoggerFactory.getLogger(CommonUtil.class);

    public static final String LINE_SEPARATOR = System.lineSeparator();

    public static final String FILE_SEPARATOR = File.separator;

    public static final String LINE_SEPARATOR_SPLIT = "\\r?\\n";

    public static final boolean LS_DEBUG_ENABLED;

    public static final String BALLERINA_HOME;

    static {
        String debugLogStr = System.getProperty("ballerina.debugLog");
        LS_DEBUG_ENABLED = debugLogStr != null && Boolean.parseBoolean(debugLogStr);
        BALLERINA_HOME = System.getProperty("ballerina.home");
    }

    private CommonUtil() {
    }

    /**
     * Get the package URI to the given package name.
     *
     * @param pkgName        Name of the package that need the URI for
     * @param currentPkgPath String URI of the current package
     * @param currentPkgName Name of the current package
     * @return String URI for the given path.
     */
    public static String getPackageURI(String pkgName, String currentPkgPath, String currentPkgName) {
        String newPackagePath;
        // If current package path is not null and current package is not default package continue,
        // else new package path is same as the current package path.
        if (currentPkgPath != null && !currentPkgName.equals(".")) {
            int indexOfCurrentPkgName = currentPkgPath.lastIndexOf(currentPkgName);
            if (indexOfCurrentPkgName >= 0) {
                newPackagePath = currentPkgPath.substring(0, indexOfCurrentPkgName);
            } else {
                newPackagePath = currentPkgPath;
            }

            if (pkgName.equals(".")) {
                newPackagePath = Paths.get(newPackagePath).toString();
            } else {
                newPackagePath = Paths.get(newPackagePath, pkgName).toString();
            }
        } else {
            newPackagePath = currentPkgPath;
        }
        return newPackagePath;
    }

    /**
     * Calculate the user defined type position.
     *
     * @param position position of the node
     * @param name     name of the user defined type
     * @param pkgAlias package alias name of the user defined type
     */
    public static void calculateEndColumnOfGivenName(DiagnosticPos position, String name, String pkgAlias) {
        position.eCol = position.sCol + name.length() + (!pkgAlias.isEmpty() ? (pkgAlias + ":").length() : 0);
    }

    /**
     * Convert the diagnostic position to a zero based positioning diagnostic position.
     *
     * @param diagnosticPos - diagnostic position to be cloned
     * @return {@link DiagnosticPos} converted diagnostic position
     */
    public static DiagnosticPos toZeroBasedPosition(DiagnosticPos diagnosticPos) {
        int startLine = diagnosticPos.getStartLine() - 1;
        int endLine = diagnosticPos.getEndLine() - 1;
        int startColumn = diagnosticPos.getStartColumn() - 1;
        int endColumn = diagnosticPos.getEndColumn() - 1;
        return new DiagnosticPos(diagnosticPos.getSource(), startLine, endLine, startColumn, endColumn);
    }

    /**
     * Replace and returns a diagnostic position with a new position.
     *
     * @param oldPos old position
     * @param newPos new position
     */
    public static void replacePosition(DiagnosticPos oldPos, DiagnosticPos newPos) {
        oldPos.sLine = newPos.sLine;
        oldPos.eLine = newPos.eLine;
        oldPos.sCol = newPos.sCol;
        oldPos.eCol = newPos.eCol;
    }

    /**
     * Get the previous default token from the given start index.
     *
     * @param tokenStream Token Stream
     * @param startIndex  Start token index
     * @return {@link Token}    Previous default token
     */
    public static Token getPreviousDefaultToken(TokenStream tokenStream, int startIndex) {
        return getDefaultTokenToLeftOrRight(tokenStream, startIndex, -1);
    }

    /**
     * Get the next default token from the given start index.
     *
     * @param tokenStream Token Stream
     * @param startIndex  Start token index
     * @return {@link Token}    Previous default token
     */
    public static Token getNextDefaultToken(TokenStream tokenStream, int startIndex) {
        return getDefaultTokenToLeftOrRight(tokenStream, startIndex, 1);
    }

    /**
     * Get n number of default tokens from a given start index.
     *
     * @param tokenStream Token Stream
     * @param n           number of tokens to extract
     * @param startIndex  Start token index
     * @return {@link List}     List of tokens extracted
     */
    public static List<Token> getNDefaultTokensToLeft(TokenStream tokenStream, int n, int startIndex) {
        List<Token> tokens = new ArrayList<>();
        Token t;
        while (n > 0) {
            t = getDefaultTokenToLeftOrRight(tokenStream, startIndex, -1);
            if (t == null) {
                return new ArrayList<>();
            }
            tokens.add(t);
            n--;
            startIndex = t.getTokenIndex();
        }

        return Lists.reverse(tokens);
    }

    /**
     * Get the Nth Default token to the left of current token index.
     *
     * @param tokenStream Token Stream to traverse
     * @param startIndex  Start position of the token stream
     * @param offset      Number of tokens to traverse left
     * @return {@link Token}    Nth Token
     */
    public static Token getNthDefaultTokensToLeft(TokenStream tokenStream, int startIndex, int offset) {
        Token token = null;
        int indexCounter = startIndex;
        for (int i = 0; i < offset; i++) {
            token = getPreviousDefaultToken(tokenStream, indexCounter);
            indexCounter = token.getTokenIndex();
        }

        return token;
    }

    /**
     * Get the current token index from the token stream.
     *
     * @param context LSServiceOperationContext
     * @return {@link Integer}      token index
     */
    public static int getCurrentTokenFromTokenStream(LSContext context) {
        TokenStream tokenStream = context.get(CompletionKeys.TOKEN_STREAM_KEY);
        Position position = context.get(DocumentServiceKeys.POSITION_KEY).getPosition();
        Token lastToken = null;
        int line = position.getLine();
        int col = position.getCharacter();
        int tokenLine;
        int tokenCol;
        int index = 0;

        if (tokenStream == null) {
            return -1;
        }

        while (true) {
            Token token = tokenStream.get(index);
            tokenLine = token.getLine() - 1;
            tokenCol = token.getCharPositionInLine();
            if (tokenLine > line || (tokenLine == line && tokenCol >= col)) {
                break;
            }
            index++;
            lastToken = token;
        }

        return lastToken == null ? -1 : lastToken.getTokenIndex();
    }

    /**
     * Pop n number of Elements from the stack and return as a List.
     * <p>
     * Note: If n is greater than stack, then all the elements of list will be returned
     *
     * @param itemList Item Stack to pop elements from
     * @param n         number of elements to pop
     * @param <T>       Type of the Elements
     * @return {@link List}     List of popped Items
     */
    public static <T> List<T> popNFromList(List<T> itemList, int n) {
        List<T> poppedList = new ArrayList<>(itemList);
        if (n > poppedList.size()) {
            return poppedList;
        }

        return itemList.subList(itemList.size() - n, itemList.size());
    }

    private static Token getDefaultTokenToLeftOrRight(TokenStream tokenStream, int startIndex, int direction) {
        Token token = null;
        while (true) {
            startIndex += direction;
            if (startIndex < 0 || startIndex == tokenStream.size()) {
                break;
            }
            token = tokenStream.get(startIndex);
            if (token.getChannel() == Token.DEFAULT_CHANNEL) {
                break;
            }
        }
        return token;
    }

    /**
     * Get the top level node type at the cursor line.
     *
     * @param identifier Document Identifier
     * @param cursorLine Cursor line
     * @param docManager Workspace document manager
     * @return {@link String}   Top level node type
     */
    public static String topLevelNodeInLine(TextDocumentIdentifier identifier, int cursorLine,
                                            WorkspaceDocumentManager docManager) {
        List<String> topLevelKeywords = Arrays.asList("function", "service", "resource", "endpoint", "object",
                                                      "record");
        LSDocument document = new LSDocument(identifier.getUri());

        try {
            Path filePath = document.getPath();
            Path compilationPath = getUntitledFilePath(filePath.toString()).orElse(filePath);
            String fileContent = docManager.getFileContent(compilationPath);
            String[] splitedFileContent = fileContent.split(LINE_SEPARATOR_SPLIT);
            if ((splitedFileContent.length - 1) >= cursorLine) {
                String lineContent = splitedFileContent[cursorLine];
                List<String> alphaNumericTokens = new ArrayList<>(Arrays.asList(lineContent.split("[^\\w']+")));

                ListIterator<String> iterator = alphaNumericTokens.listIterator();
                while (iterator.hasNext()) {
                    String topLevelKeyword = iterator.next();
                    if (topLevelKeywords.contains(topLevelKeyword) &&
                            (!iterator.hasNext() || !CONSTRUCTOR_FUNCTION_SUFFIX.equals(iterator.next()))) {
                        return topLevelKeyword;
                    }
                }
            }
            return null;
        } catch (WorkspaceDocumentException e) {
            logger.error("Error occurred while reading content of file: " + document.toString());
            return null;
        }
    }

    /**
     * Get current package by given file name.
     *
     * @param packages list of packages to be searched
     * @param fileUri  string file URI
     * @return {@link BLangPackage} current package
     */
    public static BLangPackage getCurrentPackageByFileName(List<BLangPackage> packages, String fileUri) {
        Path filePath = new LSDocument(fileUri).getPath();
        String currentModule = LSCompilerUtil.getCurrentModulePath(filePath).getFileName().toString();
        try {
            for (BLangPackage bLangPackage : packages) {
                if (bLangPackage.packageID.sourceFileName != null &&
                        bLangPackage.packageID.sourceFileName.value.equals(filePath.getFileName().toString())) {
                    return bLangPackage;
                } else if (currentModule.equals(bLangPackage.packageID.name.value)) {
                    return bLangPackage;
                }
            }
        } catch (NullPointerException e) {
            return packages.get(0);
        }
        return null;
    }

    /**
     * Get the Annotation completion Item.
     *
     * @param packageID        Package Id
     * @param annotationSymbol BLang annotation to extract the completion Item
     * @param ctx                       LS Service operation context, in this case completion context
     * @return {@link CompletionItem}   Completion item for the annotation
     */
    public static CompletionItem getAnnotationCompletionItem(PackageID packageID, BAnnotationSymbol annotationSymbol,
                                                             LSContext ctx) {
        String label = getAnnotationLabel(packageID, annotationSymbol);
        String insertText = getAnnotationInsertText(packageID, annotationSymbol);
        CompletionItem annotationItem = new CompletionItem();
        annotationItem.setLabel(label);
        annotationItem.setInsertText(insertText);
        annotationItem.setInsertTextFormat(InsertTextFormat.Snippet);
        annotationItem.setDetail(ItemResolverConstants.ANNOTATION_TYPE);
        annotationItem.setKind(CompletionItemKind.Property);
        BLangPackage pkg = ctx.get(DocumentServiceKeys.CURRENT_BLANG_PACKAGE_CONTEXT_KEY);
        List<BLangImportPackage> imports = CommonUtil.getCurrentFileImports(pkg, ctx);
        Optional currentPkgImport = imports.stream()
                .filter(bLangImportPackage -> bLangImportPackage.symbol.pkgID.equals(packageID))
                .findAny();
        // if the particular import statement not available we add the additional text edit to auto import
        if (!currentPkgImport.isPresent()) {
            annotationItem.setAdditionalTextEdits(getAutoImportTextEdits(ctx, packageID.orgName.getValue(),
                    packageID.name.getValue()));
        }
        return annotationItem;
    }

    /**
     * Get the text edit for an auto import statement.
     *
     * @param ctx               Service operation context
     * @param orgName           package org name
     * @param pkgName           package name
     * @return {@link List}     List of Text Edits to apply
     */
    public static List<TextEdit> getAutoImportTextEdits(LSContext ctx, String orgName, String pkgName) {
        if (UtilSymbolKeys.BALLERINA_KW.equals(orgName) && UtilSymbolKeys.BUILTIN_KW.equals(pkgName)) {
            return null;
        }
        BLangPackage pkg = ctx.get(DocumentServiceKeys.CURRENT_BLANG_PACKAGE_CONTEXT_KEY);
        List<BLangImportPackage> imports = CommonUtil.getCurrentFileImports(pkg, ctx);
        Position start = new Position();

        if (!imports.isEmpty()) {
            BLangImportPackage last = CommonUtil.getLastItem(imports);
            int endLine = last.getPosition().getEndLine() - 1;
            int endColumn = last.getPosition().getEndColumn();
            start = new Position(endLine, endColumn);
        }

        String importStatement = CommonUtil.LINE_SEPARATOR + ItemResolverConstants.IMPORT + " "
                + orgName + UtilSymbolKeys.SLASH_KEYWORD_KEY + pkgName + UtilSymbolKeys.SEMI_COLON_SYMBOL_KEY
                + CommonUtil.LINE_SEPARATOR;
        return Collections.singletonList(new TextEdit(new Range(start, start), importStatement));
    }

    /**
     * Fill the completion items extracted from LS Index db with the auto import text edits.
     * Here the Completion Items are mapped against the respective package ID.
     * @param completionsMap    Completion Map to evaluate
     * @param ctx               Lang Server Operation Context
     * @return {@link List} List of modified completion items
     */
    public static List<CompletionItem> fillCompletionWithPkgImport(HashMap<Integer, ArrayList<CompletionItem>>
                                                                           completionsMap, LSContext ctx) {
        LSIndexImpl lsIndex = ctx.get(LSGlobalContextKeys.LS_INDEX_KEY);
        List<CompletionItem> returnList = new ArrayList<>();
        completionsMap.forEach((integer, completionItems) -> {
            try {
                BPackageSymbolDTO dto = ((BPackageSymbolDAO) lsIndex.getDaoFactory().get(DAOType.PACKAGE_SYMBOL))
                        .get(integer);
                completionItems.forEach(completionItem -> {
                    List<TextEdit> textEdits = CommonUtil.getAutoImportTextEdits(ctx, dto.getOrgName(), dto.getName());
                    completionItem.setAdditionalTextEdits(textEdits);
                    returnList.add(completionItem);
                });
            } catch (LSIndexException e) {
                logger.error("Error While retrieving Package Symbol for text edits");
            }
        });

        return returnList;
    }

    /**
     * Get the annotation Insert text.
     *
     * @param packageID        Package ID
     * @param annotationSymbol Annotation to get the insert text
     * @return {@link String}   Insert text
     */
    private static String getAnnotationInsertText(PackageID packageID, BAnnotationSymbol annotationSymbol) {
        String pkgAlias = CommonUtil.getLastItem(packageID.getNameComps()).getValue();
        StringBuilder annotationStart = new StringBuilder();
        if (!packageID.getName().getValue().equals(Names.BUILTIN_PACKAGE.getValue())) {
            annotationStart.append(pkgAlias).append(UtilSymbolKeys.PKG_DELIMITER_KEYWORD);
        }
        if (annotationSymbol.attachedType != null) {
            annotationStart.append(annotationSymbol.getName().getValue()).append(" ")
                    .append(UtilSymbolKeys.OPEN_BRACE_KEY).append(LINE_SEPARATOR)
                    .append("\t").append("${1}").append(LINE_SEPARATOR)
                    .append(UtilSymbolKeys.CLOSE_BRACE_KEY);
        } else {
            annotationStart.append(annotationSymbol.getName().getValue());
        }

        return annotationStart.toString();
    }

    /**
     * Get the completion Label for the annotation.
     *
     * @param packageID  Package ID
     * @param annotation BLang annotation
     * @return {@link String}          Label string
     */
    private static String getAnnotationLabel(PackageID packageID, BAnnotationSymbol annotation) {
        String pkgComponent = "";
        if (!packageID.getName().getValue().equals(Names.BUILTIN_PACKAGE.getValue())) {
            pkgComponent = CommonUtil.getLastItem(packageID.getNameComps()).getValue()
                    + UtilSymbolKeys.PKG_DELIMITER_KEYWORD;
        }

        return pkgComponent + annotation.getName().getValue();
    }

    /**
     * Get the default value for the given BType.
     *
     * @param bType BType to get the default value
     * @return {@link String}   Default value as a String
     */
    public static String getDefaultValueForType(BType bType) {
        String typeString;
        if (bType == null) {
            return "()";
        }
        switch (bType.getKind()) {
            case INT:
                typeString = Integer.toString(0);
                break;
            case FLOAT:
                typeString = Float.toString(0);
                break;
            case STRING:
                typeString = "\"\"";
                break;
            case BOOLEAN:
                typeString = Boolean.toString(false);
                break;
            case ARRAY:
            case BLOB:
                typeString = "[]";
                break;
            case RECORD:
                typeString = "{}";
                break;
            case FINITE:
                List<String> types = new ArrayList<>();
                ((FiniteType) bType).getValueSpace().forEach(typeEntry -> types.add(typeEntry.toString()));
                types.sort(Comparator.naturalOrder());
                typeString = String.join("|", types);
                break;
            case UNION:
                String[] typeNameComps = bType.toString().split(UtilSymbolKeys.PKG_DELIMITER_KEYWORD);
                typeString = typeNameComps[typeNameComps.length - 1];
                break;
            case STREAM:
            default:
                typeString = "()";
                break;
        }
        return typeString;
    }

    /**
     * Check whether a given symbol is client object or not.
     *
     * @param bSymbol BSymbol to evaluate
     * @return {@link Boolean}  Symbol evaluation status
     */
    public static boolean isClientObject(BSymbol bSymbol) {
        return bSymbol.type != null && bSymbol.type.tsymbol != null
                && SymbolKind.OBJECT.equals(bSymbol.type.tsymbol.kind)
                && (bSymbol.type.tsymbol.flags & Flags.CLIENT) == Flags.CLIENT;
    }

    /**
     * Check whether the symbol is a listener object.
     *
     * @param bSymbol           Symbol to evaluate
     * @return {@link Boolean}  whether listener or not
     */
    public static boolean isListenerObject(BSymbol bSymbol) {
        if (!(bSymbol instanceof BObjectTypeSymbol)) {
            return false;
        }
        List<String> attachedFunctions = ((BObjectTypeSymbol) bSymbol).attachedFuncs.stream()
                .map(function -> function.funcName.getValue())
                .collect(Collectors.toList());
        return attachedFunctions.contains("__start") && attachedFunctions.contains("__stop")
                && attachedFunctions.contains("__attach");
    }

    /**
     * Given an Object type, extract the non-remote functions.
     *
     * @param objectTypeSymbol  Object Symbol
     * @return {@link Map}      Map of filtered scope entries
     */
    public static Map<Name, Scope.ScopeEntry> getObjectFunctions(BObjectTypeSymbol objectTypeSymbol) {
        return objectTypeSymbol.methodScope.entries.entrySet().stream()
                .filter(entry -> (entry.getValue().symbol.flags & Flags.REMOTE) != Flags.REMOTE)
                .collect(Collectors.toMap(Map.Entry::getKey, Map.Entry::getValue));
    }

    /**
     * Check whether the packages list contains a given package.
     *
     * @param pkg     Package to check
     * @param pkgList List of packages to check against
     * @return {@link Boolean}  Check status of the package
     */
    public static boolean listContainsPackage(String pkg, List<BallerinaPackage> pkgList) {
        return pkgList.stream().anyMatch(ballerinaPackage -> ballerinaPackage.getFullPackageNameAlias().equals(pkg));
    }

    /**
     * Get completion items list for struct fields.
     *
     * @param structFields List of struct fields
     * @return {@link List}     List of completion items for the struct fields
     */
    public static List<CompletionItem> getStructFieldCompletionItems(List<BField> structFields) {
        List<CompletionItem> completionItems = new ArrayList<>();
        structFields.forEach(bStructField -> {
            StringBuilder insertText = new StringBuilder(bStructField.getName().getValue() + ": ");
            if (bStructField.getType() instanceof BStructureType) {
                insertText.append("{").append(LINE_SEPARATOR).append("\t${1}").append(LINE_SEPARATOR).append("}");
            } else {
                insertText.append("${1:").append(getDefaultValueForType(bStructField.getType())).append("}");
            }
            CompletionItem fieldItem = new CompletionItem();
            fieldItem.setInsertText(insertText.toString());
            fieldItem.setInsertTextFormat(InsertTextFormat.Snippet);
            fieldItem.setLabel(bStructField.getName().getValue());
            fieldItem.setDetail(ItemResolverConstants.FIELD_TYPE);
            fieldItem.setKind(CompletionItemKind.Field);
            fieldItem.setSortText(Priority.PRIORITY120.toString());
            completionItems.add(fieldItem);
        });

        return completionItems;
    }

    /**
     * Get the completion item to fill all the struct fields.
     *
     * @param fields List of struct fields
     * @return {@link CompletionItem}   Completion Item to fill all the options
     */
    public static CompletionItem getFillAllStructFieldsItem(List<BField> fields) {
        List<String> fieldEntries = new ArrayList<>();

        fields.forEach(bStructField -> {
            String defaultFieldEntry = bStructField.getName().getValue()
                    + UtilSymbolKeys.PKG_DELIMITER_KEYWORD + " " + getDefaultValueForType(bStructField.getType());
            fieldEntries.add(defaultFieldEntry);
        });

        String insertText = String.join(("," + LINE_SEPARATOR), fieldEntries);
        String label = "Add All Attributes";

        CompletionItem completionItem = new CompletionItem();
        completionItem.setLabel(label);
        completionItem.setInsertText(insertText);
        completionItem.setDetail(ItemResolverConstants.NONE);
        completionItem.setKind(CompletionItemKind.Property);
        completionItem.setSortText(Priority.PRIORITY110.toString());

        return completionItem;
    }

    /**
     * Get the BType name as string.
     *
     * @param bType BType to get the name
     * @param ctx   LS Operation Context
     * @return {@link String}   BType Name as String
     */
    public static String getBTypeName(BType bType, LSContext ctx) {
        PackageID pkgId = bType.tsymbol.pkgID;
        PackageID currentPkgId = ctx.get(DocumentServiceKeys.CURRENT_BLANG_PACKAGE_CONTEXT_KEY).packageID;
        String[] nameComponents = bType.toString().split(":");
        if (pkgId.toString().equals(currentPkgId.toString()) || pkgId.getName().getValue().equals("builtin")) {
            return nameComponents[nameComponents.length - 1];
        } else {
            return pkgId.getName().getValue() + UtilSymbolKeys.PKG_DELIMITER_KEYWORD
                    + nameComponents[nameComponents.length - 1];
        }
    }

    /**
     * Get the last item of the List.
     *
     * @param list  List to get the Last Item
     * @param <T>   List content Type
     * @return      Extracted last Item
     */
    public static <T> T getLastItem(List<T> list) {
        return list.get(list.size() - 1);
    }

    /**
     * Check whether the source is a test source.
     *
     * @param relativeFilePath  source path relative to the package
     * @return {@link Boolean}  Whether a test source or not
     */
    public static boolean isTestSource(String relativeFilePath) {
        return relativeFilePath.startsWith("tests" + FILE_SEPARATOR);
    }

    /**
     * Get the Source's owner BLang package, this can be either the parent package or the testable BLang package.
     *
     * @param relativePath Relative source path
     * @param parentPkg    parent package
     * @return {@link BLangPackage} Resolved BLangPackage
     */
    public static BLangPackage getSourceOwnerBLangPackage(String relativePath, BLangPackage parentPkg) {
        return isTestSource(relativePath) ? parentPkg.getTestablePkg() : parentPkg;
    }

    /**
     * Get the string values list of forced consumed tokens, from the LSContext.
     *
     * @param ctx               Language Server context
     * @return {@link List}     Token string list
     */
    public static List<String> getPoppedTokenStrings(LSContext ctx) {
        return ctx.get(CompletionKeys.FORCE_CONSUMED_TOKENS_KEY).stream()
                .map(Token::getText)
                .collect(Collectors.toList());
    }

    static void populateIterableAndBuiltinFunctions(SymbolInfo variable, List<SymbolInfo> symbolInfoList,
                                                    LSContext context) {
        BType bType = variable.getScopeEntry().symbol.getType();
        if (iterableType(bType)) {
            SymbolInfo itrForEach = getIterableOpSymbolInfo(Snippet.ITR_FOREACH.get(), bType,
                    ItemResolverConstants.ITR_FOREACH_LABEL, context);
            SymbolInfo itrMap = getIterableOpSymbolInfo(Snippet.ITR_MAP.get(), bType,
                    ItemResolverConstants.ITR_MAP_LABEL, context);
            SymbolInfo itrFilter = getIterableOpSymbolInfo(Snippet.ITR_FILTER.get(), bType,
                    ItemResolverConstants.ITR_FILTER_LABEL, context);
            SymbolInfo itrCount = getIterableOpSymbolInfo(Snippet.ITR_COUNT.get(), bType,
                    ItemResolverConstants.ITR_COUNT_LABEL, context);
            symbolInfoList.addAll(Arrays.asList(itrForEach, itrMap, itrFilter, itrCount));

            if (aggregateFunctionsAllowed(bType)) {
                SymbolInfo itrMin = getIterableOpSymbolInfo(Snippet.ITR_MIN.get(), bType,
                        ItemResolverConstants.ITR_MIN_LABEL, context);
                SymbolInfo itrMax = getIterableOpSymbolInfo(Snippet.ITR_MAX.get(), bType,
                        ItemResolverConstants.ITR_MAX_LABEL, context);
                SymbolInfo itrAvg = getIterableOpSymbolInfo(Snippet.ITR_AVERAGE.get(), bType,
                        ItemResolverConstants.ITR_AVERAGE_LABEL, context);
                SymbolInfo itrSum = getIterableOpSymbolInfo(Snippet.ITR_SUM.get(), bType,
                        ItemResolverConstants.ITR_SUM_LABEL, context);
                symbolInfoList.addAll(Arrays.asList(itrMin, itrMax, itrAvg, itrSum));
            }

            // TODO: Add support for Table and Tuple collection
        }

        if (builtinLengthFunctionAllowed(bType)) {
            // For the iterable types, add the length builtin function
            SymbolInfo lengthSymbolInfo = getIterableOpSymbolInfo(Snippet.BUILTIN_LENGTH.get(), bType,
                    ItemResolverConstants.BUILTIN_LENGTH_LABEL, context);
            symbolInfoList.add(lengthSymbolInfo);
        }

        if (builtinFreezeFunctionAllowed(context, bType)) {
            // For the any data value type, add the freeze, isFrozen builtin function
            SymbolInfo freeze = getIterableOpSymbolInfo(Snippet.BUILTIN_FREEZE.get(), bType,
                                                        ItemResolverConstants.BUILTIN_FREEZE_LABEL, context);
            SymbolInfo isFrozen = getIterableOpSymbolInfo(Snippet.BUILTIN_IS_FROZEN.get(), bType,
                                                          ItemResolverConstants.BUILTIN_IS_FROZEN_LABEL, context);
            symbolInfoList.addAll(Arrays.asList(freeze, isFrozen));
        }

        if (isAnyData(context, bType)) {
            // For the any data value type, add the stamp,clone,create builtin functions
            SymbolInfo stamp = getIterableOpSymbolInfo(Snippet.BUILTIN_STAMP.get(), bType,
                                                       ItemResolverConstants.BUILTIN_STAMP_LABEL, context);
            SymbolInfo clone = getIterableOpSymbolInfo(Snippet.BUILTIN_CLONE.get(), bType,
                                                       ItemResolverConstants.BUILTIN_CLONE_LABEL, context);
            SymbolInfo create = getIterableOpSymbolInfo(Snippet.BUILTIN_CREATE.get(), bType,
                                                        ItemResolverConstants.BUILTIN_CREATE_LABEL, context);
            symbolInfoList.addAll(Arrays.asList(stamp, clone, create));
        }

        // Populate the Builtin Functions
        if (bType.tag == TypeTags.FLOAT) {
            SymbolInfo isNaN = getIterableOpSymbolInfo(Snippet.BUILTIN_IS_NAN.get(), bType,
                    ItemResolverConstants.BUILTIN_IS_NAN_LABEL, context);
            SymbolInfo isFinite = getIterableOpSymbolInfo(Snippet.BUILTIN_IS_FINITE.get(), bType,
                    ItemResolverConstants.BUILTIN_IS_FINITE_LABEL, context);
            SymbolInfo isInfinite = getIterableOpSymbolInfo(Snippet.BUILTIN_IS_INFINITE.get(), bType,
                    ItemResolverConstants.BUILTIN_IS_INFINITE_LABEL, context);
            symbolInfoList.addAll(Arrays.asList(isNaN, isFinite, isInfinite));
        }
    }

    /**
     * Check whether the symbol is a valid invokable symbol.
     *
     * @param symbol Symbol to be evaluated
     * @return {@link Boolean}  valid status
     */
    public static boolean isValidInvokableSymbol(BSymbol symbol) {
        if (!(symbol instanceof BInvokableSymbol)) {
            return false;
        }

        BInvokableSymbol bInvokableSymbol = (BInvokableSymbol) symbol;
        return ((bInvokableSymbol.kind == null
                && (SymbolKind.RECORD.equals(bInvokableSymbol.owner.kind)
                || SymbolKind.FUNCTION.equals(bInvokableSymbol.owner.kind)))
                || SymbolKind.FUNCTION.equals(bInvokableSymbol.kind)) &&
                (!(bInvokableSymbol.name.value.endsWith(BLangConstants.INIT_FUNCTION_SUFFIX)
                        || bInvokableSymbol.name.value.endsWith(BLangConstants.START_FUNCTION_SUFFIX)
                        || bInvokableSymbol.name.value.endsWith(BLangConstants.STOP_FUNCTION_SUFFIX)));
    }

    /**
     * Get the current file's imports.
     *
     * @param pkg               BLangPackage to extract content from
     * @param ctx               LS Operation Context
     * @return {@link List}     List of imports in the current file
     */
    public static List<BLangImportPackage> getCurrentFileImports(BLangPackage pkg, LSContext ctx) {
        String currentFile = ctx.get(DocumentServiceKeys.RELATIVE_FILE_PATH_KEY);
        return pkg.getImports().stream()
                .filter(bLangImportPackage -> bLangImportPackage.pos.getSource().cUnitName.equals(currentFile)
                        && !(bLangImportPackage.getOrgName().getValue().equals("ballerina")
                        && bLangImportPackage.symbol.getName().getValue().equals("transaction")))
                .collect(Collectors.toList());
    }

    public static boolean isInvalidSymbol(BSymbol symbol) {
        return ("_".equals(symbol.name.getValue())
                || "runtime".equals(symbol.getName().getValue())
                || "transactions".equals(symbol.getName().getValue())
                || symbol instanceof BAnnotationSymbol
                || symbol instanceof BServiceSymbol
                || symbol instanceof BOperatorSymbol
                || symbolContainsInvalidChars(symbol));
    }

    /**
     * Check whether the given node is a worker derivative node.
     *
     * @param node              Node to be evaluated
     * @return {@link Boolean}  whether a worker derivative
     */
    public static boolean isWorkerDereivative(BLangNode node) {
        return (node instanceof BLangSimpleVariableDef)
                && ((BLangSimpleVariableDef) node).var.expr.type instanceof BFutureType
                && ((BFutureType) ((BLangSimpleVariableDef) node).var.expr.type).workerDerivative;
    }

    public static boolean isWithinWorkerDeclaration(BLangNode bLangNode) {
        return bLangNode instanceof BLangBlockStmt && bLangNode.parent instanceof BLangLambdaFunction
                && ((BLangLambdaFunction) bLangNode.parent).function.flagSet.contains(Flag.WORKER);
    }

    /**
     * Get the TopLevel nodes of the current file.
     *
     * @param pkgNode           Current Package node
     * @param ctx               Service Operation context
     * @return {@link List}     List of Top Level Nodes
     */
    public static List<TopLevelNode> getCurrentFileTopLevelNodes(BLangPackage pkgNode, LSContext ctx) {
        String relativeFilePath = ctx.get(DocumentServiceKeys.RELATIVE_FILE_PATH_KEY);
        BLangCompilationUnit filteredCUnit = pkgNode.compUnits.stream()
                .filter(cUnit -> cUnit.getPosition().getSource().cUnitName.equals(relativeFilePath))
                .findAny().orElse(null);
        List<TopLevelNode> topLevelNodes = filteredCUnit == null
                ? new ArrayList<>()
                : new ArrayList<>(filteredCUnit.getTopLevelNodes());
        
        // Filter out the lambda functions from the top level nodes
        return topLevelNodes.stream()
                .filter(topLevelNode -> !(topLevelNode instanceof BLangFunction
                        && ((BLangFunction) topLevelNode).flagSet.contains(Flag.LAMBDA)))
                .collect(Collectors.toList());
    }

    private static SymbolInfo getIterableOpSymbolInfo(SnippetBlock operation, @Nullable BType bType, String label,
                                                      LSContext context) {
        boolean isSnippet = context.get(CompletionKeys.CLIENT_CAPABILITIES_KEY).getCompletionItem().getSnippetSupport();
        String signature = "";
        SymbolInfo.CustomOperationSignature customOpSignature;
        SymbolInfo iterableOperation = new SymbolInfo();
        switch (operation.getLabel()) {
            case ItemResolverConstants.ITR_FOREACH_LABEL: {
                String params = getIterableOpLambdaParam(bType, context);
                signature = operation.getString(isSnippet)
                        .replace(UtilSymbolKeys.ITR_OP_LAMBDA_PARAM_REPLACE_TOKEN, params);
                break;
            }
            case ItemResolverConstants.ITR_MAP_LABEL: {
                String params = getIterableOpLambdaParam(bType, context);
                signature = operation.getString(isSnippet)
                        .replace(UtilSymbolKeys.ITR_OP_LAMBDA_PARAM_REPLACE_TOKEN, params);
                break;
            }
            case ItemResolverConstants.ITR_FILTER_LABEL: {
                String params = getIterableOpLambdaParam(bType, context);
                signature = operation.getString(isSnippet)
                        .replace(UtilSymbolKeys.ITR_OP_LAMBDA_PARAM_REPLACE_TOKEN, params);
                break;
            }
            default: {
                signature = operation.getString(isSnippet);
                break;
            }
        }

        customOpSignature = new SymbolInfo.CustomOperationSignature(label, signature);
        iterableOperation.setCustomOperation(true);
        iterableOperation.setCustomOperationSignature(customOpSignature);
        return iterableOperation;
    }

    private static String getIterableOpLambdaParam(BType bType, LSContext context) {
        String params = "";
        boolean isSnippet = context.get(CompletionKeys.CLIENT_CAPABILITIES_KEY).getCompletionItem().getSnippetSupport();
        PackageID currentPkgId = context.get(DocumentServiceKeys.CURRENT_PACKAGE_ID_KEY);
        if (bType instanceof BMapType) {
            BMapType bMapType = (BMapType) bType;
            String valueType = FunctionGenerator.generateTypeDefinition(null, currentPkgId, bMapType.constraint);
            params = Snippet.ITR_ON_MAP_PARAMS.get().getString(isSnippet)
                    .replace(UtilSymbolKeys.ITR_OP_LAMBDA_KEY_REPLACE_TOKEN, "string")
                    .replace(UtilSymbolKeys.ITR_OP_LAMBDA_VALUE_REPLACE_TOKEN, valueType);
        } else if (bType instanceof BArrayType) {
            BArrayType bArrayType = (BArrayType) bType;
            String valueType = FunctionGenerator.generateTypeDefinition(null, currentPkgId, bArrayType.eType);
            params = valueType + " value";
        } else if (bType instanceof BJSONType) {
            params = Snippet.ITR_ON_JSON_PARAMS.get().getString(isSnippet);
        } else if (bType instanceof BXMLType) {
            params = Snippet.ITR_ON_XML_PARAMS.get().getString(isSnippet);
        }

        return params;
    }

    private static boolean iterableType(BType bType) {
        switch (bType.tag) {
            case TypeTags.ARRAY:
            case TypeTags.MAP:
            case TypeTags.JSON:
            case TypeTags.XML:
            case TypeTags.TABLE:
            case TypeTags.INTERMEDIATE_COLLECTION:
                return true;
        }
        return false;
    }

    private static boolean aggregateFunctionsAllowed(BType bType) {
        return bType instanceof BArrayType && (((BArrayType) bType).eType.toString().equals("int")
                || ((BArrayType) bType).eType.toString().equals("float"));
    }

    private static boolean symbolContainsInvalidChars(BSymbol bSymbol) {
        return bSymbol.getName().getValue().contains(UtilSymbolKeys.LT_SYMBOL_KEY)
                || bSymbol.getName().getValue().contains(UtilSymbolKeys.GT_SYMBOL_KEY)
                || bSymbol.getName().getValue().contains(UtilSymbolKeys.DOLLAR_SYMBOL_KEY)
                || bSymbol.getName().getValue().equals("main")
                || bSymbol.getName().getValue().endsWith(".new");
    }

    private static boolean builtinLengthFunctionAllowed(BType bType) {
        switch (bType.tag) {
            case TypeTags.ARRAY:
            case TypeTags.MAP:
            case TypeTags.JSON:
            case TypeTags.XML:
            case TypeTags.TABLE:
            case TypeTags.TUPLE:
            case TypeTags.RECORD:
                return true;
        }
        return false;
    }

    private static boolean builtinFreezeFunctionAllowed(LSContext context, BType bType) {
        CompilerContext compilerContext = context.get(DocumentServiceKeys.COMPILER_CONTEXT_KEY);
        if (compilerContext != null) {
            Types types = Types.getInstance(compilerContext);
            return types.isLikeAnydataOrNotNil(bType);
        }
        return false;
    }

    private static boolean isAnyData(LSContext context, BType bType) {
        CompilerContext compilerContext = context.get(DocumentServiceKeys.COMPILER_CONTEXT_KEY);
        if (compilerContext != null) {
            Types types = Types.getInstance(compilerContext);
            return types.isAnydata(bType);
        }
        return false;
    }

    ///////////////////////////////
    /////      Predicates     /////
    ///////////////////////////////

    /**
     * Predicate to check for the invalid symbols.
     *
     * @return {@link Predicate}    Predicate for the check
     */
    public static Predicate<SymbolInfo> invalidSymbolsPredicate() {
        return symbolInfo -> !symbolInfo.isCustomOperation()
                && symbolInfo.getScopeEntry() != null
                && isInvalidSymbol(symbolInfo.getScopeEntry().symbol);
    }

    /**
     * Predicate to check for the invalid type definitions.
     *
     * @return {@link Predicate}    Predicate for the check
     */
    public static Predicate<TopLevelNode> checkInvalidTypesDefs() {
        return topLevelNode -> {
            if (topLevelNode instanceof BLangTypeDefinition) {
                BLangTypeDefinition typeDefinition = (BLangTypeDefinition) topLevelNode;
                return !(typeDefinition.flagSet.contains(Flag.SERVICE) ||
                        typeDefinition.flagSet.contains(Flag.RESOURCE));
            }
            return true;
        };
    }

    /**
     * Generate variable code.
     *
     * @param variableName variable name
     * @param variableType variable type
     * @return {@link String}       generated function signature
     */
    public static String createVariableDeclaration(String variableName, String variableType) {
        return variableType + " " + variableName + " = ";
    }

    /**
     * Generates a random name.
     *
     * @param value    index of the argument
     * @param argNames argument set
     * @return random argument name
     */
    public static String generateName(int value, Set<String> argNames) {
        StringBuilder result = new StringBuilder();
        int index = value;
        while (--index >= 0) {
            result.insert(0, (char) ('a' + index % 26));
            index /= 26;
        }
        while (argNames.contains(result.toString())) {
            result = new StringBuilder(generateName(++value, argNames));
        }
        return result.toString();
    }

    public static BLangPackage getPackageNode(BLangNode bLangNode) {
        BLangNode parent = bLangNode.parent;
        if (parent != null) {
            return (parent instanceof BLangPackage) ? (BLangPackage) parent : getPackageNode(parent);
        }
        return null;
    }

    /**
     * Inner class for generating function code.
     */
    public static class FunctionGenerator {

        /**
         * Generate function code.
         *
         * @param name               function name
         * @param args               Function arguments
         * @param returnType         return type
         * @param returnDefaultValue default return value
         * @return {@link String}       generated function signature
         */
        public static String createFunction(String name, String args, String returnType, String returnDefaultValue) {
            String funcBody = CommonUtil.LINE_SEPARATOR;
            String funcReturnSignature = "";
            if (returnType != null) {
                funcBody = returnDefaultValue + funcBody;
                funcReturnSignature = " returns " + returnType + " ";
            }
            return CommonUtil.LINE_SEPARATOR + CommonUtil.LINE_SEPARATOR + "function " + name + "(" + args + ")"
                    + funcReturnSignature + "{" + CommonUtil.LINE_SEPARATOR + funcBody + "}"
                    + CommonUtil.LINE_SEPARATOR;
        }

        /**
         * Generate function call.
         *
         * @param name               function name
         * @param args               Function arguments
         * @param returnType         return type
         * @param returnDefaultValue default return value
         * @return {@link String}       generated function signature
         */
        public static String createFunctionCall(String name, String args, String returnType,
                                                String returnDefaultValue) {
            String funcBody = CommonUtil.LINE_SEPARATOR;
            String funcReturnSignature = "";
            if (returnType != null) {
                funcBody = returnDefaultValue + funcBody;
                funcReturnSignature = " returns " + returnType + " ";
            }
            return CommonUtil.LINE_SEPARATOR + CommonUtil.LINE_SEPARATOR + "function " + name + "(" + args + ")"
                    + funcReturnSignature + "{" + CommonUtil.LINE_SEPARATOR + funcBody + "}"
                    + CommonUtil.LINE_SEPARATOR;
        }

        /**
         * Get the default function return statement.
         *
         * @param importsAcceptor imports acceptor
         * @param currentPkgId    current package id
         * @param bLangNode       BLangNode to evaluate
         * @param template        return statement to modify
         * @return {@link String}   Default return statement
         */
        public static String generateReturnValue(BiConsumer<String, String> importsAcceptor, PackageID currentPkgId,
                                                 BLangNode bLangNode, String template) {
            if (bLangNode.type == null && bLangNode instanceof BLangTupleDestructure) {
                // Check for tuple assignment eg. (int, int)
                List<String> list = new ArrayList<>();
                for (BLangExpression bLangExpression : ((BLangTupleDestructure) bLangNode).varRef.expressions) {
                    if (bLangExpression.type != null) {
                        list.add(generateReturnValue(importsAcceptor, currentPkgId, bLangExpression.type, "{%1}"));
                    }
                }
                return template.replace("{%1}", "(" + String.join(", ", list) + ")");
            } else if (bLangNode instanceof BLangLiteral) {
                return template.replace("{%1}", ((BLangLiteral) bLangNode).getValue().toString());
            } else if (bLangNode instanceof BLangAssignment) {
                return template.replace("{%1}", "0");
            }
            return (bLangNode.type != null)
                    ? generateReturnValue(importsAcceptor, currentPkgId, bLangNode.type, template)
                    : null;
        }

        private static String generateReturnValue(BiConsumer<String, String> importsAcceptor, PackageID currentPkgId,
                                                  BType bType,
                                                  String template) {
            if (bType.tsymbol == null && bType instanceof BArrayType) {
                return template.replace("{%1}", "[" +
                        generateReturnValue(((BArrayType) bType).eType.tsymbol, "") + "]");
            } else if (bType instanceof BFiniteType) {
                // Check for finite set assignment
                BFiniteType bFiniteType = (BFiniteType) bType;
                Set<BLangExpression> valueSpace = bFiniteType.valueSpace;
                if (!valueSpace.isEmpty()) {
                    return generateReturnValue(importsAcceptor, currentPkgId, valueSpace.stream().findFirst().get(),
                                               template);
                }
            } else if (bType instanceof BMapType && ((BMapType) bType).constraint != null) {
                // Check for constrained map assignment eg. map<Student>
                BType constraintType = ((BMapType) bType).constraint;
                String mapDef = "{key: " + generateReturnValue(importsAcceptor, currentPkgId, constraintType, "{%1}") +
                        "}";
                return template.replace("{%1}", mapDef);
            } else if (bType instanceof BUnionType) {
                BUnionType bUnionType = (BUnionType) bType;
                Set<BType> memberTypes = bUnionType.memberTypes;
                if (memberTypes.size() == 2 && memberTypes.stream().anyMatch(bType1 -> bType1 instanceof BNilType)) {
                    Optional<BType> type = memberTypes.stream()
                            .filter(bType1 -> !(bType1 instanceof BNilType)).findFirst();
                    if (type.isPresent()) {
                        return generateReturnValue(importsAcceptor, currentPkgId, type.get(), "{%1}?");
                    }
                }
                if (!memberTypes.isEmpty()) {
                    BType firstBType = memberTypes.stream().findFirst().get();
                    return generateReturnValue(importsAcceptor, currentPkgId, firstBType, template);
                }
            } else if (bType instanceof BTupleType) {
                BTupleType bTupleType = (BTupleType) bType;
                List<BType> tupleTypes = bTupleType.tupleTypes;
                List<String> list = new ArrayList<>();
                for (BType type : tupleTypes) {
                    list.add(generateReturnValue(importsAcceptor, currentPkgId, type, "{%1}"));
                }
                return template.replace("{%1}", "(" + String.join(", ", list) + ")");
            } else if (bType instanceof BObjectType && ((BObjectType) bType).tsymbol instanceof BObjectTypeSymbol) {
                BObjectTypeSymbol bStruct = (BObjectTypeSymbol) ((BObjectType) bType).tsymbol;
                List<String> list = new ArrayList<>();
                for (BVarSymbol param : bStruct.initializerFunc.symbol.params) {
                    list.add(generateReturnValue(param.type.tsymbol, "{%1}"));
                }
                String pkgPrefix = "";
                if (!bStruct.pkgID.equals(currentPkgId)) {
                    pkgPrefix = bStruct.pkgID.name.value + ":";
                    if (importsAcceptor != null) {
                        importsAcceptor.accept(bStruct.pkgID.orgName.value, bStruct.pkgID.name.value);
                    }
                }
                String paramsStr = String.join(", ", list);
                String newObjStr = "new " + pkgPrefix + bStruct.name.getValue() + "(" + paramsStr + ")";
                return template.replace("{%1}", newObjStr);
            }
            return (bType.tsymbol != null) ? generateReturnValue(bType.tsymbol, template) :
                    template.replace("{%1}", "()");
        }

        private static String generateReturnValue(BTypeSymbol tSymbol, String template) {
            String result;
            switch (tSymbol.name.getValue()) {
                case "int":
                case "any":
                    result = "0";
                    break;
                case "string":
                    result = "\"\"";
                    break;
                case "float":
                    result = "0.0";
                    break;
                case "json":
                    result = "{}";
                    break;
                case "map":
                    result = "<map>{}";
                    break;
                case "boolean":
                    result = "false";
                    break;
                case "xml":
                    result = "xml ` `";
                    break;
                case "byte":
                    result = "0";
                    break;
                default:
                    result = "()";
                    break;
            }
            return template.replace("{%1}", result);
        }

        /**
         * Returns signature of the return type.
         *
         * @param importsAcceptor imports acceptor
         * @param currentPkgId    current package id
         * @param bLangNode       {@link BLangNode}
         * @return return type signature
         */
        public static String generateTypeDefinition(BiConsumer<String, String> importsAcceptor, PackageID currentPkgId,
                                                    BLangNode bLangNode) {
            if (bLangNode.type == null && bLangNode instanceof BLangTupleDestructure) {
                // Check for tuple assignment eg. (int, int)
                List<String> list = new ArrayList<>();
                for (BLangExpression bLangExpression : ((BLangTupleDestructure) bLangNode).varRef.expressions) {
                    if (bLangExpression.type != null) {
                        list.add(generateTypeDefinition(importsAcceptor, currentPkgId, bLangExpression.type));
                    }
                }
                return "(" + String.join(", ", list) + ")";
            } else if (bLangNode instanceof BLangAssignment) {
                if (((BLangAssignment) bLangNode).declaredWithVar) {
                    return "any";
                }
            } else if (bLangNode instanceof BLangFunctionTypeNode) {
                BLangFunctionTypeNode funcType = (BLangFunctionTypeNode) bLangNode;
                TestFunctionGenerator generator = new TestFunctionGenerator(importsAcceptor, currentPkgId, funcType);
                String[] typeSpace = generator.getTypeSpace();
                String[] nameSpace = generator.getNamesSpace();
                StringJoiner params = new StringJoiner(", ");
                IntStream.range(0, typeSpace.length - 1).forEach(index -> {
                    String type = typeSpace[index];
                    String name = nameSpace[index];
                    params.add(type + " " + name);
                });
                return "function (" + params.toString() + ") returns (" + typeSpace[typeSpace.length - 1] + ")";
            }
            return (bLangNode.type != null) ? generateTypeDefinition(importsAcceptor, currentPkgId, bLangNode.type) :
                    null;
        }

        /**
         * Returns signature of the return type.
         *
         * @param importsAcceptor imports acceptor
         * @param currentPkgId    current package id
         * @param bType           {@link BType}
         * @return return type signature
         */
        public static String generateTypeDefinition(BiConsumer<String, String> importsAcceptor, PackageID currentPkgId,
                                                    BType bType) {
            if ((bType.tsymbol == null || bType.tsymbol.name.value.isEmpty()) && bType instanceof BArrayType) {
                // Check for array assignment eg.  int[]
                return generateTypeDefinition(importsAcceptor, currentPkgId, ((BArrayType) bType).eType.tsymbol) + "[]";
            } else if (bType instanceof BMapType && ((BMapType) bType).constraint != null) {
                // Check for constrained map assignment eg. map<Student>
                BTypeSymbol tSymbol = ((BMapType) bType).constraint.tsymbol;
                if (tSymbol != null) {
                    String constraint = generateTypeDefinition(importsAcceptor, currentPkgId, tSymbol);
                    return ("any".equals(constraint)) ? "map" : "map<" + constraint + ">";
                }
            } else if (bType instanceof BUnionType) {
                // Check for union type assignment eg. int | string
                List<String> list = new ArrayList<>();
                Set<BType> memberTypes = ((BUnionType) bType).memberTypes;
                if (memberTypes.size() == 2 && memberTypes.stream().anyMatch(bType1 -> bType1 instanceof BNilType)) {
                    Optional<BType> type = memberTypes.stream()
                            .filter(bType1 -> !(bType1 instanceof BNilType)).findFirst();
                    if (type.isPresent()) {
                        return generateTypeDefinition(importsAcceptor, currentPkgId, type.get()) + "?";
                    }
                }
                for (BType memberType : memberTypes) {
                    list.add(generateTypeDefinition(importsAcceptor, currentPkgId, memberType));
                }
                return "(" + String.join("|", list) + ")";
            } else if (bType instanceof BTupleType) {
                // Check for tuple type assignment eg. int, string
                List<String> list = new ArrayList<>();
                for (BType memberType : ((BTupleType) bType).tupleTypes) {
                    list.add(generateTypeDefinition(importsAcceptor, currentPkgId, memberType));
                }
                return "(" + String.join(", ", list) + ")";
            } else if (bType instanceof BNilType) {
                return "()";
            } else if (bType instanceof BIntermediateCollectionType) {
                // TODO: 29/11/2018 fix this. A hack to infer type definition
                // We assume;
                // 1. Tuple of <key(string), value(string)> as a map(though it can be a record as well)
                // 2. Tuple of <index(int), value(string)> as an array
                BIntermediateCollectionType collectionType = (BIntermediateCollectionType) bType;
                List<String> list = new ArrayList<>();
                List<BType> tupleTypes = collectionType.tupleType.tupleTypes;
                if (tupleTypes.size() == 2) {
                    BType leftType = tupleTypes.get(0);
                    BType rightType = tupleTypes.get(1);
                    switch (leftType.tsymbol.name.value) {
                        case "int":
                            return generateTypeDefinition(importsConsumer, currentPkgId, rightType) + "[]";
                        case "string":
                        default:
                            return "map<" + generateTypeDefinition(importsConsumer, currentPkgId, rightType) + ">";
                    }
                }
                for (BType memberType : tupleTypes) {
                    list.add(generateTypeDefinition(importsConsumer, currentPkgId, memberType));
                }
                return "(" + String.join(", ", list) + ")[]";
            }
            return (bType.tsymbol != null) ? generateTypeDefinition(importsAcceptor, currentPkgId, bType.tsymbol) :
                    "any";
        }

        private static String generateTypeDefinition(BiConsumer<String, String> importsAcceptor,
                                                     PackageID currentPkgId, BTypeSymbol tSymbol) {
            if (tSymbol != null) {
                if (tSymbol instanceof BObjectTypeSymbol) {
                    BObjectTypeSymbol objectType = (BObjectTypeSymbol) tSymbol;
                    String pkgPrefix = "";
                    if (!objectType.pkgID.equals(currentPkgId)) {
                        pkgPrefix = objectType.pkgID.name.value + ":";
                        if (importsAcceptor != null) {
                            importsAcceptor.accept(objectType.pkgID.orgName.value, objectType.pkgID.name.value);
                        }
                    }
                    return pkgPrefix + objectType.name.getValue();
                }
                return tSymbol.name.getValue();
            }
            return "any";
        }

        public static List<String> getFuncArguments(BiConsumer<String, String> importsAcceptor,
                                                    PackageID currentPkgId, BLangNode parent) {
            List<String> list = new ArrayList<>();
            if (parent instanceof BLangInvocation) {
                BLangInvocation bLangInvocation = (BLangInvocation) parent;
                if (bLangInvocation.argExprs.isEmpty()) {
                    return null;
                }
                int argCounter = 1;
                Set<String> argNames = new HashSet<>();
                for (BLangExpression bLangExpression : bLangInvocation.argExprs) {
                    if (bLangExpression instanceof BLangSimpleVarRef) {
                        BLangSimpleVarRef simpleVarRef = (BLangSimpleVarRef) bLangExpression;
                        String varName = simpleVarRef.variableName.value;
                        String argType = lookupVariableReturnType(importsAcceptor, currentPkgId, varName, parent);
                        list.add(argType + " " + varName);
                        argNames.add(varName);
                    } else if (bLangExpression instanceof BLangInvocation) {
                        BLangInvocation invocation = (BLangInvocation) bLangExpression;
                        String functionName = invocation.name.value;
                        String argType = lookupFunctionReturnType(functionName, parent);
                        String argName = generateName(argCounter++, argNames);
                        list.add(argType + " " + argName);
                        argNames.add(argName);
                    } else {
                        String argName = generateName(argCounter++, argNames);
                        list.add("any " + argName);
                        argNames.add(argName);
                    }
                }
            }
            return (!list.isEmpty()) ? list : null;
        }

        public static List<String> getFuncArguments(BInvokableSymbol bInvokableSymbol) {
            List<String> list = new ArrayList<>();
            if (bInvokableSymbol.type instanceof BInvokableType) {
                BInvokableType bInvokableType = (BInvokableType) bInvokableSymbol.type;
                if (bInvokableType.paramTypes.isEmpty()) {
                    return list;
                }
                int argCounter = 1;
                Set<String> argNames = new HashSet<>();
                for (BType bType : bInvokableType.getParameterTypes()) {
                    String argName = generateName(argCounter++, argNames);
                    String argType = generateTypeDefinition(null, bInvokableSymbol.pkgID, bType);
                    list.add(argType + " " + argName);
                    argNames.add(argName);
                }
            }
            return (!list.isEmpty()) ? list : new ArrayList<>();
        }

        private static String lookupVariableReturnType(BiConsumer<String, String> importsAcceptor,
                                                       PackageID currentPkgId,
                                                       String variableName, BLangNode parent) {
            if (parent instanceof BLangBlockStmt) {
                BLangBlockStmt blockStmt = (BLangBlockStmt) parent;
                Scope scope = blockStmt.scope;
                if (scope != null) {
                    for (Map.Entry<Name, Scope.ScopeEntry> entry : scope.entries.entrySet()) {
                        String key = entry.getKey().getValue();
                        BSymbol symbol = entry.getValue().symbol;
                        if (variableName.equals(key) && symbol instanceof BVarSymbol) {
                            return generateTypeDefinition(importsAcceptor, currentPkgId, symbol.type);
                        }
                    }
                }
            }
            return (parent != null && parent.parent != null)
                    ? lookupVariableReturnType(importsAcceptor, currentPkgId, variableName, parent.parent)
                    : "any";
        }

        private static String lookupFunctionReturnType(String functionName, BLangNode parent) {
            if (parent instanceof BLangPackage) {
                BLangPackage blockStmt = (BLangPackage) parent;
                List<BLangFunction> functions = blockStmt.functions;
                for (BLangFunction function : functions) {
                    if (functionName.equals(function.name.getValue())) {
                        return generateTypeDefinition(null, ((BLangPackage) parent).packageID, function.returnTypeNode);
                    }
                }
            }
            return (parent != null && parent.parent != null)
                    ? lookupFunctionReturnType(functionName, parent.parent) : "any";
        }
    }

    /**
     * Node comparator to compare the nodes by position.                            
     */
    public static class BLangNodeComparator implements Comparator<BLangNode> {
        /**
         * {@inheritDoc}
         */
        @Override
        public int compare(BLangNode node1, BLangNode node2) {
            return node1.getPosition().getStartLine() - node2.getPosition().getStartLine();
        }
    }
}<|MERGE_RESOLUTION|>--- conflicted
+++ resolved
@@ -67,11 +67,8 @@
 import org.wso2.ballerinalang.compiler.semantics.model.types.BArrayType;
 import org.wso2.ballerinalang.compiler.semantics.model.types.BField;
 import org.wso2.ballerinalang.compiler.semantics.model.types.BFiniteType;
-<<<<<<< HEAD
+import org.wso2.ballerinalang.compiler.semantics.model.types.BFutureType;
 import org.wso2.ballerinalang.compiler.semantics.model.types.BIntermediateCollectionType;
-=======
-import org.wso2.ballerinalang.compiler.semantics.model.types.BFutureType;
->>>>>>> 82c3f217
 import org.wso2.ballerinalang.compiler.semantics.model.types.BInvokableType;
 import org.wso2.ballerinalang.compiler.semantics.model.types.BJSONType;
 import org.wso2.ballerinalang.compiler.semantics.model.types.BMapType;
@@ -917,7 +914,7 @@
         List<TopLevelNode> topLevelNodes = filteredCUnit == null
                 ? new ArrayList<>()
                 : new ArrayList<>(filteredCUnit.getTopLevelNodes());
-        
+
         // Filter out the lambda functions from the top level nodes
         return topLevelNodes.stream()
                 .filter(topLevelNode -> !(topLevelNode instanceof BLangFunction
@@ -1386,14 +1383,14 @@
                     BType rightType = tupleTypes.get(1);
                     switch (leftType.tsymbol.name.value) {
                         case "int":
-                            return generateTypeDefinition(importsConsumer, currentPkgId, rightType) + "[]";
+                            return generateTypeDefinition(importsAcceptor, currentPkgId, rightType) + "[]";
                         case "string":
                         default:
-                            return "map<" + generateTypeDefinition(importsConsumer, currentPkgId, rightType) + ">";
+                            return "map<" + generateTypeDefinition(importsAcceptor, currentPkgId, rightType) + ">";
                     }
                 }
                 for (BType memberType : tupleTypes) {
-                    list.add(generateTypeDefinition(importsConsumer, currentPkgId, memberType));
+                    list.add(generateTypeDefinition(importsAcceptor, currentPkgId, memberType));
                 }
                 return "(" + String.join(", ", list) + ")[]";
             }
