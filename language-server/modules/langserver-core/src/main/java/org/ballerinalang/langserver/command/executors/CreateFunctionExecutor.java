/*
 * Copyright (c) 2018, WSO2 Inc. (http://wso2.com) All Rights Reserved.
 *
 * Licensed under the Apache License, Version 2.0 (the "License");
 * you may not use this file except in compliance with the License.
 * You may obtain a copy of the License at
 *
 * http://www.apache.org/licenses/LICENSE-2.0
 *
 * Unless required by applicable law or agreed to in writing, software
 * distributed under the License is distributed on an "AS IS" BASIS,
 * WITHOUT WARRANTIES OR CONDITIONS OF ANY KIND, either express or implied.
 * See the License for the specific language governing permissions and
 * limitations under the License.
 */
package org.ballerinalang.langserver.command.executors;

import com.google.gson.JsonObject;
import org.ballerinalang.annotation.JavaSPIService;
import org.ballerinalang.langserver.common.constants.CommandConstants;
import org.ballerinalang.langserver.commons.LSContext;
import org.ballerinalang.langserver.commons.command.ExecuteCommandKeys;
import org.ballerinalang.langserver.commons.command.LSCommandExecutorException;
import org.ballerinalang.langserver.commons.command.spi.LSCommandExecutor;
import org.ballerinalang.langserver.compiler.DocumentServiceKeys;
<<<<<<< HEAD
import org.ballerinalang.langserver.exception.UserErrorException;
import org.ballerinalang.langserver.util.references.ReferencesKeys;
import org.ballerinalang.langserver.util.references.SymbolReferencesModel;
import org.ballerinalang.model.elements.PackageID;
import org.ballerinalang.model.tree.TopLevelNode;
=======
>>>>>>> 111ff976
import org.eclipse.lsp4j.Position;
import org.eclipse.lsp4j.Range;
import org.eclipse.lsp4j.TextDocumentEdit;
import org.eclipse.lsp4j.TextEdit;
import org.eclipse.lsp4j.VersionedTextDocumentIdentifier;
import org.eclipse.lsp4j.jsonrpc.messages.Either;
import org.eclipse.lsp4j.services.LanguageClient;

import java.util.ArrayList;
import java.util.Collections;
import java.util.List;

import static org.ballerinalang.langserver.command.CommandUtil.applyWorkspaceEdit;

/**
 * Represents the command executor for creating a function.
 *
 * @since 0.983.0
 */
@JavaSPIService("org.ballerinalang.langserver.commons.command.spi.LSCommandExecutor")
public class CreateFunctionExecutor implements LSCommandExecutor {

    public static final String COMMAND = "CREATE_FUNC";

    /**
     * {@inheritDoc}
     */
    @Override
    public Object execute(LSContext context) throws LSCommandExecutorException {
        String uri = null;
//        String returnType;
//        String returnValue;
//        String funcArgs = "";
        VersionedTextDocumentIdentifier textDocumentIdentifier = new VersionedTextDocumentIdentifier();

        int line = -1;
        int column = -1;

        for (Object arg : context.get(ExecuteCommandKeys.COMMAND_ARGUMENTS_KEY)) {
            String argKey = ((JsonObject) arg).get(ARG_KEY).getAsString();
            String argVal = ((JsonObject) arg).get(ARG_VALUE).getAsString();
            switch (argKey) {
                case CommandConstants.ARG_KEY_DOC_URI:
                    uri = argVal;
                    textDocumentIdentifier.setUri(uri);
                    context.put(DocumentServiceKeys.FILE_URI_KEY, uri);
                    break;
                case CommandConstants.ARG_KEY_NODE_LINE:
                    line = Integer.parseInt(argVal);
                    break;
                case CommandConstants.ARG_KEY_NODE_COLUMN:
                    column = Integer.parseInt(argVal);
                    break;
                default:
            }
        }

        if (line == -1 || column == -1 || uri == null) {
            throw new LSCommandExecutorException("Invalid parameters received for the create function command!");
        }

<<<<<<< HEAD
        WorkspaceDocumentManager docManager = context.get(DocumentServiceKeys.DOC_MANAGER_KEY);

        BLangInvocation functionNode = null;
        try {
            LSDocumentIdentifier lsDocument = docManager.getLSDocument(CommonUtil.getPathFromURI(uri).get());
            Position pos = new Position(line, column + 1);
            context.put(ReferencesKeys.OFFSET_CURSOR_N_TRY_NEXT_BEST, true);
            context.put(ReferencesKeys.DO_NOT_SKIP_NULL_SYMBOLS, true);
//            SymbolReferencesModel.Reference refAtCursor =
//            ReferencesUtil.getReferenceAtCursor(context, lsDocument, pos);
            SymbolReferencesModel.Reference refAtCursor = null;
            BLangNode bLangNode = refAtCursor.getbLangNode();
            if (bLangNode instanceof BLangInvocation) {
                functionNode = (BLangInvocation) bLangNode;
            }
        } catch (WorkspaceDocumentException e) {
            throw new LSCommandExecutorException("Error while compiling the source!");
        }
        if (functionNode == null) {
            throw new LSCommandExecutorException("Couldn't find the function node!");
        }
=======
//        Path path = CommonUtil.getPathFromURI(uri).get();
//        WorkspaceDocumentManager docManager = context.get(DocumentServiceKeys.DOC_MANAGER_KEY);
//        SyntaxTree syntaxTree;
//        try {
//            syntaxTree = docManager.getTree(path);
//        } catch (WorkspaceDocumentException e) {
//            throw new LSCommandExecutorException("Error while retrieving syntax tree for path: " + path.toString());
//        }

//        BLangInvocation functionNode = null;
//        Position pos = new Position(line, column + 1);
//        PositionDetails cursorDetails = CodeActionUtil.findCursorDetails(new Range(pos, pos), syntaxTree, context);

//        if (functionNode == null) {
//            throw new LSCommandExecutorException("Couldn't find the function node!");
//        }
>>>>>>> 111ff976
//        String functionName = functionNode.name.getValue();

//        BLangNode parent = functionNode.parent;
//        BLangPackage packageNode = CommonUtil.getPackageNode(functionNode);

        int eLine = 0;
        int eCol = 0;

//        BLangCompilationUnit cUnit = getCurrentCUnit(context, packageNode);
//        for (TopLevelNode topLevelNode : cUnit.topLevelNodes) {
//            if (topLevelNode.getPosition().lineRange().endLine().line() > eLine) {
//                eLine = topLevelNode.getPosition().lineRange().endLine().line();
//            }
//        }

        List<TextEdit> edits = new ArrayList<>();
//        if (parent != null && packageNode != null) {
//            PackageID currentPkgId = packageNode.packageID;
//            ImportsAcceptor importsAcceptor = new ImportsAcceptor(context);
<<<<<<< HEAD
            ImportsAcceptor importsAcceptor = null;
            //TODO: Fix this when #26382 is avaialble
=======
        //TODO: Fix this when #26382 is avaialble

>>>>>>> 111ff976
//            returnType = FunctionGenerator.generateTypeDefinition(importsAcceptor, currentPkgId, parent, context);
//            returnValue = FunctionGenerator.generateReturnValue(importsAcceptor, currentPkgId, parent,
//                                                                "    return {%1};", context);
//            List<String> arguments = FunctionGenerator.getFuncArguments(importsAcceptor, currentPkgId, functionNode,
//                                                                        context);
//            if (arguments != null) {
//                funcArgs = String.join(", ", arguments);
//            }
//            edits.addAll(importsAcceptor.getNewImportTextEdits());
//        } else {
//            throw new LSCommandExecutorException("Error occurred when retrieving function node!");
//        }
        LanguageClient client = context.get(ExecuteCommandKeys.LANGUAGE_CLIENT_KEY);
//        String modifiers = "";
//        boolean prependLineFeed = true;
//        String padding = "";
//        if (functionNode.expr != null) {
//            padding = StringUtils.repeat(' ', 4);
//            BTypeSymbol tSymbol = functionNode.expr.type.tsymbol;
//            Triple<Location, PackageID, Boolean> nodeLocation =
//                    getNodeLocationAndHasFunctions(tSymbol.name.value, context);
//            if (!nodeLocation.getRight()) {
//                prependLineFeed = false;
//            }
//            eLine = nodeLocation.getLeft().lineRange().endLine().line() - 1;
//            String cUnitName = nodeLocation.getLeft().lineRange().filePath();
//            String sourceRoot = context.get(DocumentServiceKeys.SOURCE_ROOT_KEY);
//            String pkgName = tSymbol.pkgID.name.value;
//            String docUri = new File(sourceRoot).toPath().resolve("src").resolve(pkgName)
//                    .resolve(cUnitName).toUri().toString();
//            textDocumentIdentifier.setUri(docUri);
//            if (!nodeLocation.getMiddle().equals(packageNode.packageID)) {
//                modifiers += "public ";
//            }
//        }
        //TODO: Fix this
//        String editText = FunctionGenerator.createFunction(functionName, funcArgs, returnType, returnValue, modifiers,
//                                                           prependLineFeed, padding);
        String editText = "";
        Range range = new Range(new Position(eLine, eCol), new Position(eLine, eCol));
        edits.add(new TextEdit(range, editText));
        TextDocumentEdit textDocumentEdit = new TextDocumentEdit(textDocumentIdentifier, edits);
        return applyWorkspaceEdit(Collections.singletonList(Either.forLeft(textDocumentEdit)), client);
    }

<<<<<<< HEAD
    private BLangCompilationUnit getCurrentCUnit(LSContext context, BLangPackage packageNode) {
    /*
    In windows platform, relative file path key components are separated with "\" while antlr always uses "/"
     */
        String relativePath = context.get(DocumentServiceKeys.RELATIVE_FILE_PATH_KEY);
        String currentCUnitName = relativePath.replace("\\", "/");
        BLangPackage sourceOwnerPkg = CommonUtil.getSourceOwnerBLangPackage(relativePath, packageNode);

        Optional<BLangCompilationUnit> currentCUnit = sourceOwnerPkg.getCompilationUnits().stream()
                .filter(cUnit -> cUnit.name.equals(currentCUnitName))
                .findAny();

        if (!currentCUnit.isPresent()) {
            throw new UserErrorException("Not supported due to compilation failures!");
        }
        return currentCUnit.get();
    }

    private Triple<Location, PackageID, Boolean> getNodeLocationAndHasFunctions(String name,
                                                                                LSContext context) {
        List<BLangPackage> bLangPackages = context.get(DocumentServiceKeys.BLANG_PACKAGES_CONTEXT_KEY);
        Location pos;
        PackageID pkgId;
        boolean hasFunctions = false;
        for (BLangPackage bLangPackage : bLangPackages) {
            for (BLangCompilationUnit cUnit : bLangPackage.getCompilationUnits()) {
                for (TopLevelNode node : cUnit.getTopLevelNodes()) {
                    if (node instanceof BLangTypeDefinition) {
                        BLangTypeDefinition typeDefinition = (BLangTypeDefinition) node;
                        if (typeDefinition.name.value.equals(name)) {
                            pos = typeDefinition.getPosition();
                            pkgId = bLangPackage.packageID;
                            if (typeDefinition.symbol instanceof BObjectTypeSymbol) {
                                BObjectTypeSymbol typeSymbol = (BObjectTypeSymbol) typeDefinition.symbol;
                                hasFunctions = typeSymbol.attachedFuncs.size() > 0;
                            }
                            return new ImmutableTriple<>(pos, pkgId, hasFunctions);
                        }
                    }
                }
            }
        }
        return new ImmutableTriple<>(null, null, hasFunctions);
    }
=======
//    private BLangCompilationUnit getCurrentCUnit(LSContext context, BLangPackage packageNode) {
//    /*
//    In windows platform, relative file path key components are separated with "\" while antlr always uses "/"
//     */
//        String relativePath = context.get(DocumentServiceKeys.RELATIVE_FILE_PATH_KEY);
//        String currentCUnitName = relativePath.replace("\\", "/");
//        BLangPackage sourceOwnerPkg = CommonUtil.getSourceOwnerBLangPackage(relativePath, packageNode);
//
//        Optional<BLangCompilationUnit> currentCUnit = sourceOwnerPkg.getCompilationUnits().stream()
//                .filter(cUnit -> cUnit.name.equals(currentCUnitName))
//                .findAny();
//
//        if (!currentCUnit.isPresent()) {
//            throw new UserErrorException("Not supported due to compilation failures!");
//        }
//        return currentCUnit.get();
//    }

//    private Triple<Location, PackageID, Boolean> getNodeLocationAndHasFunctions(String name,
//                                                                                               LSContext context) {
//        List<BLangPackage> bLangPackages = context.get(DocumentServiceKeys.BLANG_PACKAGES_CONTEXT_KEY);
//        Location pos;
//        PackageID pkgId;
//        boolean hasFunctions = false;
//        for (BLangPackage bLangPackage : bLangPackages) {
//            for (BLangCompilationUnit cUnit : bLangPackage.getCompilationUnits()) {
//                for (TopLevelNode node : cUnit.getTopLevelNodes()) {
//                    if (node instanceof BLangTypeDefinition) {
//                        BLangTypeDefinition typeDefinition = (BLangTypeDefinition) node;
//                        if (typeDefinition.name.value.equals(name)) {
//                            pos = typeDefinition.getPosition();
//                            pkgId = bLangPackage.packageID;
//                            if (typeDefinition.symbol instanceof BObjectTypeSymbol) {
//                                BObjectTypeSymbol typeSymbol = (BObjectTypeSymbol) typeDefinition.symbol;
//                                hasFunctions = typeSymbol.attachedFuncs.size() > 0;
//                            }
//                            return new ImmutableTriple<>(pos, pkgId, hasFunctions);
//                        }
//                    }
//                }
//            }
//        }
//        return new ImmutableTriple<>(null, null, hasFunctions);
//    }
>>>>>>> 111ff976

    /**
     * {@inheritDoc}
     */
    @Override
    public String getCommand() {
        return COMMAND;
    }
}<|MERGE_RESOLUTION|>--- conflicted
+++ resolved
@@ -23,14 +23,6 @@
 import org.ballerinalang.langserver.commons.command.LSCommandExecutorException;
 import org.ballerinalang.langserver.commons.command.spi.LSCommandExecutor;
 import org.ballerinalang.langserver.compiler.DocumentServiceKeys;
-<<<<<<< HEAD
-import org.ballerinalang.langserver.exception.UserErrorException;
-import org.ballerinalang.langserver.util.references.ReferencesKeys;
-import org.ballerinalang.langserver.util.references.SymbolReferencesModel;
-import org.ballerinalang.model.elements.PackageID;
-import org.ballerinalang.model.tree.TopLevelNode;
-=======
->>>>>>> 111ff976
 import org.eclipse.lsp4j.Position;
 import org.eclipse.lsp4j.Range;
 import org.eclipse.lsp4j.TextDocumentEdit;
@@ -92,29 +84,6 @@
             throw new LSCommandExecutorException("Invalid parameters received for the create function command!");
         }
 
-<<<<<<< HEAD
-        WorkspaceDocumentManager docManager = context.get(DocumentServiceKeys.DOC_MANAGER_KEY);
-
-        BLangInvocation functionNode = null;
-        try {
-            LSDocumentIdentifier lsDocument = docManager.getLSDocument(CommonUtil.getPathFromURI(uri).get());
-            Position pos = new Position(line, column + 1);
-            context.put(ReferencesKeys.OFFSET_CURSOR_N_TRY_NEXT_BEST, true);
-            context.put(ReferencesKeys.DO_NOT_SKIP_NULL_SYMBOLS, true);
-//            SymbolReferencesModel.Reference refAtCursor =
-//            ReferencesUtil.getReferenceAtCursor(context, lsDocument, pos);
-            SymbolReferencesModel.Reference refAtCursor = null;
-            BLangNode bLangNode = refAtCursor.getbLangNode();
-            if (bLangNode instanceof BLangInvocation) {
-                functionNode = (BLangInvocation) bLangNode;
-            }
-        } catch (WorkspaceDocumentException e) {
-            throw new LSCommandExecutorException("Error while compiling the source!");
-        }
-        if (functionNode == null) {
-            throw new LSCommandExecutorException("Couldn't find the function node!");
-        }
-=======
 //        Path path = CommonUtil.getPathFromURI(uri).get();
 //        WorkspaceDocumentManager docManager = context.get(DocumentServiceKeys.DOC_MANAGER_KEY);
 //        SyntaxTree syntaxTree;
@@ -131,7 +100,6 @@
 //        if (functionNode == null) {
 //            throw new LSCommandExecutorException("Couldn't find the function node!");
 //        }
->>>>>>> 111ff976
 //        String functionName = functionNode.name.getValue();
 
 //        BLangNode parent = functionNode.parent;
@@ -151,13 +119,8 @@
 //        if (parent != null && packageNode != null) {
 //            PackageID currentPkgId = packageNode.packageID;
 //            ImportsAcceptor importsAcceptor = new ImportsAcceptor(context);
-<<<<<<< HEAD
-            ImportsAcceptor importsAcceptor = null;
-            //TODO: Fix this when #26382 is avaialble
-=======
         //TODO: Fix this when #26382 is avaialble
 
->>>>>>> 111ff976
 //            returnType = FunctionGenerator.generateTypeDefinition(importsAcceptor, currentPkgId, parent, context);
 //            returnValue = FunctionGenerator.generateReturnValue(importsAcceptor, currentPkgId, parent,
 //                                                                "    return {%1};", context);
@@ -203,52 +166,6 @@
         return applyWorkspaceEdit(Collections.singletonList(Either.forLeft(textDocumentEdit)), client);
     }
 
-<<<<<<< HEAD
-    private BLangCompilationUnit getCurrentCUnit(LSContext context, BLangPackage packageNode) {
-    /*
-    In windows platform, relative file path key components are separated with "\" while antlr always uses "/"
-     */
-        String relativePath = context.get(DocumentServiceKeys.RELATIVE_FILE_PATH_KEY);
-        String currentCUnitName = relativePath.replace("\\", "/");
-        BLangPackage sourceOwnerPkg = CommonUtil.getSourceOwnerBLangPackage(relativePath, packageNode);
-
-        Optional<BLangCompilationUnit> currentCUnit = sourceOwnerPkg.getCompilationUnits().stream()
-                .filter(cUnit -> cUnit.name.equals(currentCUnitName))
-                .findAny();
-
-        if (!currentCUnit.isPresent()) {
-            throw new UserErrorException("Not supported due to compilation failures!");
-        }
-        return currentCUnit.get();
-    }
-
-    private Triple<Location, PackageID, Boolean> getNodeLocationAndHasFunctions(String name,
-                                                                                LSContext context) {
-        List<BLangPackage> bLangPackages = context.get(DocumentServiceKeys.BLANG_PACKAGES_CONTEXT_KEY);
-        Location pos;
-        PackageID pkgId;
-        boolean hasFunctions = false;
-        for (BLangPackage bLangPackage : bLangPackages) {
-            for (BLangCompilationUnit cUnit : bLangPackage.getCompilationUnits()) {
-                for (TopLevelNode node : cUnit.getTopLevelNodes()) {
-                    if (node instanceof BLangTypeDefinition) {
-                        BLangTypeDefinition typeDefinition = (BLangTypeDefinition) node;
-                        if (typeDefinition.name.value.equals(name)) {
-                            pos = typeDefinition.getPosition();
-                            pkgId = bLangPackage.packageID;
-                            if (typeDefinition.symbol instanceof BObjectTypeSymbol) {
-                                BObjectTypeSymbol typeSymbol = (BObjectTypeSymbol) typeDefinition.symbol;
-                                hasFunctions = typeSymbol.attachedFuncs.size() > 0;
-                            }
-                            return new ImmutableTriple<>(pos, pkgId, hasFunctions);
-                        }
-                    }
-                }
-            }
-        }
-        return new ImmutableTriple<>(null, null, hasFunctions);
-    }
-=======
 //    private BLangCompilationUnit getCurrentCUnit(LSContext context, BLangPackage packageNode) {
 //    /*
 //    In windows platform, relative file path key components are separated with "\" while antlr always uses "/"
@@ -293,7 +210,6 @@
 //        }
 //        return new ImmutableTriple<>(null, null, hasFunctions);
 //    }
->>>>>>> 111ff976
 
     /**
      * {@inheritDoc}
