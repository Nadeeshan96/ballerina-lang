/*
 * Copyright (c) 2020, WSO2 Inc. (http://wso2.com) All Rights Reserved.
 *
 * Licensed under the Apache License, Version 2.0 (the "License");
 * you may not use this file except in compliance with the License.
 * You may obtain a copy of the License at
 *
 * http://www.apache.org/licenses/LICENSE-2.0
 *
 * Unless required by applicable law or agreed to in writing, software
 * distributed under the License is distributed on an "AS IS" BASIS,
 * WITHOUT WARRANTIES OR CONDITIONS OF ANY KIND, either express or implied.
 * See the License for the specific language governing permissions and
 * limitations under the License.
 */
package org.ballerinalang.langserver.completions.providers.context;

import io.ballerina.compiler.api.symbols.ModuleSymbol;
<<<<<<< HEAD
import io.ballerina.compiler.api.symbols.Symbol;
import io.ballerina.compiler.api.symbols.TypeSymbol;
import io.ballerina.compiler.api.types.ObjectTypeDescriptor;
=======
import io.ballerina.compiler.api.symbols.ObjectTypeSymbol;
import io.ballerina.compiler.api.symbols.Symbol;
import io.ballerina.compiler.api.symbols.SymbolKind;
import io.ballerina.compiler.api.symbols.TypeDefinitionSymbol;
import io.ballerina.compiler.api.symbols.TypeDescKind;
import io.ballerina.compiler.api.symbols.TypeReferenceTypeSymbol;
import io.ballerina.compiler.api.symbols.TypeSymbol;
>>>>>>> dfa1fba9
import io.ballerina.compiler.syntax.tree.ListenerDeclarationNode;
import io.ballerina.compiler.syntax.tree.Node;
import io.ballerina.compiler.syntax.tree.NonTerminalNode;
import io.ballerina.compiler.syntax.tree.QualifiedNameReferenceNode;
import io.ballerina.compiler.syntax.tree.SimpleNameReferenceNode;
import io.ballerina.compiler.syntax.tree.SyntaxKind;
import io.ballerina.compiler.syntax.tree.Token;
import io.ballerina.tools.text.LineRange;
import org.ballerinalang.annotation.JavaSPIService;
import org.ballerinalang.langserver.common.utils.CommonUtil;
<<<<<<< HEAD
import org.ballerinalang.langserver.common.utils.QNameReferenceUtil;
import org.ballerinalang.langserver.common.utils.SymbolUtil;
import org.ballerinalang.langserver.commons.LSContext;
import org.ballerinalang.langserver.commons.completion.CompletionKeys;
=======
import org.ballerinalang.langserver.common.utils.SymbolUtil;
import org.ballerinalang.langserver.common.utils.completion.QNameReferenceUtil;
import org.ballerinalang.langserver.commons.CompletionContext;
>>>>>>> dfa1fba9
import org.ballerinalang.langserver.commons.completion.LSCompletionException;
import org.ballerinalang.langserver.commons.completion.LSCompletionItem;
import org.ballerinalang.langserver.completions.SnippetCompletionItem;
import org.ballerinalang.langserver.completions.providers.AbstractCompletionProvider;
import org.ballerinalang.langserver.completions.util.Snippet;
import org.ballerinalang.langserver.completions.util.SortingUtil;
import org.eclipse.lsp4j.CompletionItem;
import org.eclipse.lsp4j.Position;

import java.util.ArrayList;
import java.util.List;
import java.util.Optional;
import java.util.stream.Collectors;
import java.util.stream.Stream;

import static io.ballerina.compiler.api.symbols.SymbolKind.MODULE;
import static io.ballerina.compiler.api.symbols.SymbolKind.VARIABLE;
import static org.ballerinalang.langserver.completions.util.SortingUtil.genSortText;
import static org.ballerinalang.langserver.completions.util.SortingUtil.genSortTextForInitContextItem;
import static org.ballerinalang.langserver.completions.util.SortingUtil.genSortTextForModule;
import static org.ballerinalang.langserver.completions.util.SortingUtil.getAssignableType;

/**
 * Completion provider for {@link ListenerDeclarationNode} context.
 */
@JavaSPIService("org.ballerinalang.langserver.commons.completion.spi.CompletionProvider")
public class ListenerDeclarationNodeContext extends AbstractCompletionProvider<ListenerDeclarationNode> {

    public ListenerDeclarationNodeContext() {
        super(ListenerDeclarationNode.class);
    }

    @Override
    public List<LSCompletionItem> getCompletions(CompletionContext context, ListenerDeclarationNode node)
            throws LSCompletionException {
        List<LSCompletionItem> completionItems = new ArrayList<>();

        Optional<ListenerDeclarationNode> listenerNode = listenerNode(context);
        if (listenerNode.isEmpty()) {
            return completionItems;
        }
        if (withinTypeDescContext(context, listenerNode.get())) {
            completionItems.addAll(this.typeDescriptorContextItems(context));
            this.sort(context, node, completionItems, ContextScope.TYPE_DESC);
        } else if (withinInitializerContext(context, listenerNode.get())) {
            completionItems.addAll(this.initializerItems(context, listenerNode.get()));
            this.sort(context, node, completionItems, ContextScope.INITIALIZER);
        }

        return completionItems;
    }

    @Override
    public void sort(CompletionContext context, ListenerDeclarationNode node, List<LSCompletionItem> completionItems,
                     Object... metaData) {
        super.sort(context, node, completionItems, metaData);
        if (metaData.length < 1 || !(metaData[0] instanceof ContextScope)) {
            super.sort(context, node, completionItems);
        }

        ContextScope scope = (ContextScope) metaData[0];

        if (scope == ContextScope.TYPE_DESC) {
            for (LSCompletionItem lsItem : completionItems) {
                CompletionItem cItem = lsItem.getCompletionItem();
                String sortText;
                if (SortingUtil.isTypeCompletionItem(lsItem)) {
                    sortText = genSortText(1);
                } else if (SortingUtil.isModuleCompletionItem(lsItem)) {
                    sortText = genSortText(2) + genSortTextForModule(context, lsItem);
                } else {
                    sortText = genSortText(3);
                }
                cItem.setSortText(sortText);
            }
            return;
        }

        if (scope == ContextScope.INITIALIZER) {
            for (LSCompletionItem lsItem : completionItems) {
                CompletionItem cItem = lsItem.getCompletionItem();
                Optional<TypeSymbol> assignableType = getAssignableType(context, node);
                if (assignableType.isEmpty()) {
                    super.sort(context, node, completionItems);
                    continue;
                }
<<<<<<< HEAD
                String sortText = genSortTextForInitContextItem(context, lsItem,
                        (assignableType.get().typeDescriptor()).kind());
=======
                String sortText = genSortTextForInitContextItem(context, lsItem, assignableType.get().typeKind());
>>>>>>> dfa1fba9
                cItem.setSortText(sortText);
            }
        }
    }

    private List<LSCompletionItem> typeDescriptorContextItems(CompletionContext context) {
        List<LSCompletionItem> completionItems = new ArrayList<>();
        /*
        Type descriptor is null in the following use-case
        (1) public listener ht<cursor>
        because the type descriptor is optional as per the grammar
         */
        NonTerminalNode nodeAtCursor = context.getNodeAtCursor();
        if (this.onQualifiedNameIdentifier(context, nodeAtCursor)) {
            String modulePrefix = QNameReferenceUtil.getAlias((QualifiedNameReferenceNode) nodeAtCursor);
            completionItems.addAll(listenersInModule(context, modulePrefix));
        } else {
            completionItems.addAll(listenersAndPackagesItems(context));
        }
        return completionItems;
    }

<<<<<<< HEAD
    private List<LSCompletionItem> listenersAndPackagesItems(LSContext context) {
        List<LSCompletionItem> completionItems = new ArrayList<>(this.getModuleCompletionItems(context));
        List<Symbol> visibleSymbols = new ArrayList<>(context.get(CommonKeys.VISIBLE_SYMBOLS_KEY));
=======
    private List<LSCompletionItem> listenersAndPackagesItems(CompletionContext context) {
        List<LSCompletionItem> completionItems = new ArrayList<>(this.getModuleCompletionItems(context));
        List<Symbol> visibleSymbols = context.visibleSymbols(context.getCursorPosition());
>>>>>>> dfa1fba9
        List<Symbol> listeners = visibleSymbols.stream()
                .filter(SymbolUtil::isListener)
                .collect(Collectors.toList());
        completionItems.addAll(this.getCompletionItemList(listeners, context));

        return completionItems;
    }

    private List<LSCompletionItem> listenersInModule(CompletionContext context, String modulePrefix) {
        ArrayList<LSCompletionItem> completionItems = new ArrayList<>();
<<<<<<< HEAD
        List<Symbol> visibleSymbols = new ArrayList<>(context.get(CommonKeys.VISIBLE_SYMBOLS_KEY));
=======
        List<Symbol> visibleSymbols = context.visibleSymbols(context.getCursorPosition());
>>>>>>> dfa1fba9
        Optional<ModuleSymbol> moduleSymbol = visibleSymbols.stream()
                .filter(symbol -> symbol.kind() == MODULE && symbol.name().equals(modulePrefix))
                .map(symbol -> (ModuleSymbol) symbol)
                .findAny();

        if (moduleSymbol.isEmpty()) {
            return completionItems;
        }

<<<<<<< HEAD
        List<TypeSymbol> listeners = moduleSymbol.get().typeDefinitions().stream()
=======
        ModuleSymbol module = moduleSymbol.get();
        Stream<Symbol> classesAndTypeDefs = Stream.concat(module.classes().stream(), module.typeDefinitions().stream());
        List<Symbol> listeners = classesAndTypeDefs
>>>>>>> dfa1fba9
                .filter(SymbolUtil::isListener)
                .collect(Collectors.toList());
        completionItems.addAll(this.getCompletionItemList(listeners, context));

        return completionItems;
    }

    private List<LSCompletionItem> initializerItems(CompletionContext context, ListenerDeclarationNode listenerNode) {
        List<LSCompletionItem> completionItems = new ArrayList<>();
<<<<<<< HEAD
        List<Symbol> visibleSymbols = new ArrayList<>(context.get(CommonKeys.VISIBLE_SYMBOLS_KEY));
=======
        List<Symbol> visibleSymbols = context.visibleSymbols(context.getCursorPosition());
>>>>>>> dfa1fba9
        
        /*
        Supports the following
        (1) public listener mod:Listener test = <cursor>
        (2) public listener mod:Listener test = a<cursor>
         */
<<<<<<< HEAD
        Optional<ObjectTypeDescriptor> objectTypeDesc = getListenerTypeDesc(context, listenerNode);
=======
        Optional<ObjectTypeSymbol> objectTypeDesc = getListenerTypeDesc(context, listenerNode);
>>>>>>> dfa1fba9
        List<Symbol> filteredList = visibleSymbols.stream()
                .filter(symbol -> symbol.kind() == VARIABLE)
                .collect(Collectors.toList());
        completionItems.addAll(this.getCompletionItemList(filteredList, context));
        completionItems.addAll(this.getModuleCompletionItems(context));
        completionItems.add(new SnippetCompletionItem(context, Snippet.KW_NEW.get()));
        objectTypeDesc.ifPresent(tDesc -> completionItems.add(this.getImplicitNewCompletionItem(tDesc, context)));

        return completionItems;
    }

    private Optional<ListenerDeclarationNode> listenerNode(CompletionContext context) {
        NonTerminalNode node = context.getNodeAtCursor();
        while (node.kind() != SyntaxKind.LISTENER_DECLARATION && node.kind() != SyntaxKind.MODULE_PART) {
            node = node.parent();
        }

        if (node.kind() == SyntaxKind.LISTENER_DECLARATION) {
            return Optional.of((ListenerDeclarationNode) node);
        }

        return Optional.empty();
    }

    private boolean withinTypeDescContext(CompletionContext context, ListenerDeclarationNode node) {
        Position position = context.getCursorPosition();
        Token varName = node.variableName();
        Token listenerKW = node.listenerKeyword();

        if (listenerKW.isMissing()) {
            return false;
        }

        LineRange listenerKWRange = listenerKW.lineRange();

        return listenerKWRange.endLine().offset() < position.getCharacter()
                && (varName.isMissing()
                || (varName.lineRange().startLine().line() == position.getLine()
                && varName.lineRange().startLine().offset() > position.getCharacter())
                || (varName.lineRange().startLine().line() > position.getLine())
                || (varName.lineRange().endLine().offset() == position.getCharacter()
                && node.typeDescriptor() == null));
    }

    private boolean withinInitializerContext(CompletionContext context, ListenerDeclarationNode node) {
        Node equalsToken = node.equalsToken();
        if (equalsToken.isMissing()) {
            return false;
        }
        Position cursorPos = context.getCursorPosition();
        LineRange lineRange = equalsToken.lineRange();
        return (cursorPos.getLine() == lineRange.startLine().line()
                && cursorPos.getCharacter() > lineRange.startLine().offset())
                || (cursorPos.getLine() > lineRange.startLine().line());
    }

<<<<<<< HEAD
    private Optional<ObjectTypeDescriptor> getListenerTypeDesc(LSContext context, ListenerDeclarationNode node) {
        Node typeDescriptor = node.typeDescriptor();
        Optional<TypeSymbol> typeSymbol = Optional.empty();
        List<Symbol> visibleSymbols = new ArrayList<>(context.get(CommonKeys.VISIBLE_SYMBOLS_KEY));
=======
    private Optional<ObjectTypeSymbol> getListenerTypeDesc(CompletionContext context, ListenerDeclarationNode node) {
        Node typeDescriptor = node.typeDescriptor();
        Optional<ObjectTypeSymbol> typeSymbol = Optional.empty();
        List<Symbol> visibleSymbols = context.visibleSymbols(context.getCursorPosition());
>>>>>>> dfa1fba9
        if (typeDescriptor.kind() == SyntaxKind.QUALIFIED_NAME_REFERENCE) {
            QualifiedNameReferenceNode nameReferenceNode = (QualifiedNameReferenceNode) typeDescriptor;
            Optional<ModuleSymbol> moduleSymbol = CommonUtil.searchModuleForAlias(context,
                    QNameReferenceUtil.getAlias(nameReferenceNode));

            if (moduleSymbol.isEmpty()) {
                return Optional.empty();
            }
<<<<<<< HEAD
            typeSymbol = moduleSymbol.get().typeDefinitions().stream()
                    .filter(type -> SymbolUtil.isListener(type)
                            && type.name().equals(nameReferenceNode.identifier().text()))
=======
            ModuleSymbol module = moduleSymbol.get();
            Stream<Symbol> objsAndClasses = Stream.concat(module.classes().stream(), module.typeDefinitions().stream());
            typeSymbol = objsAndClasses
                    .filter(type -> SymbolUtil.isListener(type)
                            && type.name().equals(nameReferenceNode.identifier().text()))
                    .map(this::mapToObjectType)
>>>>>>> dfa1fba9
                    .findAny();

        } else if (typeDescriptor.kind() == SyntaxKind.SIMPLE_NAME_REFERENCE) {
            SimpleNameReferenceNode nameReferenceNode = (SimpleNameReferenceNode) typeDescriptor;
            typeSymbol = visibleSymbols.stream()
                    .filter(visibleSymbol -> SymbolUtil.isListener(visibleSymbol)
                            && visibleSymbol.name().equals(nameReferenceNode.name().text()))
<<<<<<< HEAD
                    .map(visibleSymbol -> (TypeSymbol) visibleSymbol)
                    .findAny();
        }

        return typeSymbol.map(symbol -> (ObjectTypeDescriptor) CommonUtil.getRawType(symbol.typeDescriptor()));
=======
                    .map(this::mapToObjectType)
                    .findAny();
        }

        return typeSymbol;
    }

    private ObjectTypeSymbol mapToObjectType(Symbol symbol) {
        if (symbol.kind() == SymbolKind.TYPE) {
            TypeSymbol type = ((TypeDefinitionSymbol) symbol).typeDescriptor();
            return type.typeKind() == TypeDescKind.TYPE_REFERENCE ?
                    (ObjectTypeSymbol) ((TypeReferenceTypeSymbol) type).typeDescriptor() :
                    (ObjectTypeSymbol) type;
        }
        return (ObjectTypeSymbol) symbol;
>>>>>>> dfa1fba9
    }

    private enum ContextScope {
        TYPE_DESC,
        INITIALIZER,
        OTHER
    }
}<|MERGE_RESOLUTION|>--- conflicted
+++ resolved
@@ -16,11 +16,6 @@
 package org.ballerinalang.langserver.completions.providers.context;
 
 import io.ballerina.compiler.api.symbols.ModuleSymbol;
-<<<<<<< HEAD
-import io.ballerina.compiler.api.symbols.Symbol;
-import io.ballerina.compiler.api.symbols.TypeSymbol;
-import io.ballerina.compiler.api.types.ObjectTypeDescriptor;
-=======
 import io.ballerina.compiler.api.symbols.ObjectTypeSymbol;
 import io.ballerina.compiler.api.symbols.Symbol;
 import io.ballerina.compiler.api.symbols.SymbolKind;
@@ -28,7 +23,6 @@
 import io.ballerina.compiler.api.symbols.TypeDescKind;
 import io.ballerina.compiler.api.symbols.TypeReferenceTypeSymbol;
 import io.ballerina.compiler.api.symbols.TypeSymbol;
->>>>>>> dfa1fba9
 import io.ballerina.compiler.syntax.tree.ListenerDeclarationNode;
 import io.ballerina.compiler.syntax.tree.Node;
 import io.ballerina.compiler.syntax.tree.NonTerminalNode;
@@ -39,16 +33,9 @@
 import io.ballerina.tools.text.LineRange;
 import org.ballerinalang.annotation.JavaSPIService;
 import org.ballerinalang.langserver.common.utils.CommonUtil;
-<<<<<<< HEAD
-import org.ballerinalang.langserver.common.utils.QNameReferenceUtil;
-import org.ballerinalang.langserver.common.utils.SymbolUtil;
-import org.ballerinalang.langserver.commons.LSContext;
-import org.ballerinalang.langserver.commons.completion.CompletionKeys;
-=======
 import org.ballerinalang.langserver.common.utils.SymbolUtil;
 import org.ballerinalang.langserver.common.utils.completion.QNameReferenceUtil;
 import org.ballerinalang.langserver.commons.CompletionContext;
->>>>>>> dfa1fba9
 import org.ballerinalang.langserver.commons.completion.LSCompletionException;
 import org.ballerinalang.langserver.commons.completion.LSCompletionItem;
 import org.ballerinalang.langserver.completions.SnippetCompletionItem;
@@ -135,12 +122,7 @@
                     super.sort(context, node, completionItems);
                     continue;
                 }
-<<<<<<< HEAD
-                String sortText = genSortTextForInitContextItem(context, lsItem,
-                        (assignableType.get().typeDescriptor()).kind());
-=======
                 String sortText = genSortTextForInitContextItem(context, lsItem, assignableType.get().typeKind());
->>>>>>> dfa1fba9
                 cItem.setSortText(sortText);
             }
         }
@@ -163,15 +145,9 @@
         return completionItems;
     }
 
-<<<<<<< HEAD
-    private List<LSCompletionItem> listenersAndPackagesItems(LSContext context) {
-        List<LSCompletionItem> completionItems = new ArrayList<>(this.getModuleCompletionItems(context));
-        List<Symbol> visibleSymbols = new ArrayList<>(context.get(CommonKeys.VISIBLE_SYMBOLS_KEY));
-=======
     private List<LSCompletionItem> listenersAndPackagesItems(CompletionContext context) {
         List<LSCompletionItem> completionItems = new ArrayList<>(this.getModuleCompletionItems(context));
         List<Symbol> visibleSymbols = context.visibleSymbols(context.getCursorPosition());
->>>>>>> dfa1fba9
         List<Symbol> listeners = visibleSymbols.stream()
                 .filter(SymbolUtil::isListener)
                 .collect(Collectors.toList());
@@ -182,11 +158,7 @@
 
     private List<LSCompletionItem> listenersInModule(CompletionContext context, String modulePrefix) {
         ArrayList<LSCompletionItem> completionItems = new ArrayList<>();
-<<<<<<< HEAD
-        List<Symbol> visibleSymbols = new ArrayList<>(context.get(CommonKeys.VISIBLE_SYMBOLS_KEY));
-=======
-        List<Symbol> visibleSymbols = context.visibleSymbols(context.getCursorPosition());
->>>>>>> dfa1fba9
+        List<Symbol> visibleSymbols = context.visibleSymbols(context.getCursorPosition());
         Optional<ModuleSymbol> moduleSymbol = visibleSymbols.stream()
                 .filter(symbol -> symbol.kind() == MODULE && symbol.name().equals(modulePrefix))
                 .map(symbol -> (ModuleSymbol) symbol)
@@ -196,13 +168,9 @@
             return completionItems;
         }
 
-<<<<<<< HEAD
-        List<TypeSymbol> listeners = moduleSymbol.get().typeDefinitions().stream()
-=======
         ModuleSymbol module = moduleSymbol.get();
         Stream<Symbol> classesAndTypeDefs = Stream.concat(module.classes().stream(), module.typeDefinitions().stream());
         List<Symbol> listeners = classesAndTypeDefs
->>>>>>> dfa1fba9
                 .filter(SymbolUtil::isListener)
                 .collect(Collectors.toList());
         completionItems.addAll(this.getCompletionItemList(listeners, context));
@@ -212,22 +180,14 @@
 
     private List<LSCompletionItem> initializerItems(CompletionContext context, ListenerDeclarationNode listenerNode) {
         List<LSCompletionItem> completionItems = new ArrayList<>();
-<<<<<<< HEAD
-        List<Symbol> visibleSymbols = new ArrayList<>(context.get(CommonKeys.VISIBLE_SYMBOLS_KEY));
-=======
-        List<Symbol> visibleSymbols = context.visibleSymbols(context.getCursorPosition());
->>>>>>> dfa1fba9
+        List<Symbol> visibleSymbols = context.visibleSymbols(context.getCursorPosition());
         
         /*
         Supports the following
         (1) public listener mod:Listener test = <cursor>
         (2) public listener mod:Listener test = a<cursor>
          */
-<<<<<<< HEAD
-        Optional<ObjectTypeDescriptor> objectTypeDesc = getListenerTypeDesc(context, listenerNode);
-=======
         Optional<ObjectTypeSymbol> objectTypeDesc = getListenerTypeDesc(context, listenerNode);
->>>>>>> dfa1fba9
         List<Symbol> filteredList = visibleSymbols.stream()
                 .filter(symbol -> symbol.kind() == VARIABLE)
                 .collect(Collectors.toList());
@@ -284,17 +244,10 @@
                 || (cursorPos.getLine() > lineRange.startLine().line());
     }
 
-<<<<<<< HEAD
-    private Optional<ObjectTypeDescriptor> getListenerTypeDesc(LSContext context, ListenerDeclarationNode node) {
-        Node typeDescriptor = node.typeDescriptor();
-        Optional<TypeSymbol> typeSymbol = Optional.empty();
-        List<Symbol> visibleSymbols = new ArrayList<>(context.get(CommonKeys.VISIBLE_SYMBOLS_KEY));
-=======
     private Optional<ObjectTypeSymbol> getListenerTypeDesc(CompletionContext context, ListenerDeclarationNode node) {
         Node typeDescriptor = node.typeDescriptor();
         Optional<ObjectTypeSymbol> typeSymbol = Optional.empty();
         List<Symbol> visibleSymbols = context.visibleSymbols(context.getCursorPosition());
->>>>>>> dfa1fba9
         if (typeDescriptor.kind() == SyntaxKind.QUALIFIED_NAME_REFERENCE) {
             QualifiedNameReferenceNode nameReferenceNode = (QualifiedNameReferenceNode) typeDescriptor;
             Optional<ModuleSymbol> moduleSymbol = CommonUtil.searchModuleForAlias(context,
@@ -303,18 +256,12 @@
             if (moduleSymbol.isEmpty()) {
                 return Optional.empty();
             }
-<<<<<<< HEAD
-            typeSymbol = moduleSymbol.get().typeDefinitions().stream()
-                    .filter(type -> SymbolUtil.isListener(type)
-                            && type.name().equals(nameReferenceNode.identifier().text()))
-=======
             ModuleSymbol module = moduleSymbol.get();
             Stream<Symbol> objsAndClasses = Stream.concat(module.classes().stream(), module.typeDefinitions().stream());
             typeSymbol = objsAndClasses
                     .filter(type -> SymbolUtil.isListener(type)
                             && type.name().equals(nameReferenceNode.identifier().text()))
                     .map(this::mapToObjectType)
->>>>>>> dfa1fba9
                     .findAny();
 
         } else if (typeDescriptor.kind() == SyntaxKind.SIMPLE_NAME_REFERENCE) {
@@ -322,13 +269,6 @@
             typeSymbol = visibleSymbols.stream()
                     .filter(visibleSymbol -> SymbolUtil.isListener(visibleSymbol)
                             && visibleSymbol.name().equals(nameReferenceNode.name().text()))
-<<<<<<< HEAD
-                    .map(visibleSymbol -> (TypeSymbol) visibleSymbol)
-                    .findAny();
-        }
-
-        return typeSymbol.map(symbol -> (ObjectTypeDescriptor) CommonUtil.getRawType(symbol.typeDescriptor()));
-=======
                     .map(this::mapToObjectType)
                     .findAny();
         }
@@ -344,7 +284,6 @@
                     (ObjectTypeSymbol) type;
         }
         return (ObjectTypeSymbol) symbol;
->>>>>>> dfa1fba9
     }
 
     private enum ContextScope {
