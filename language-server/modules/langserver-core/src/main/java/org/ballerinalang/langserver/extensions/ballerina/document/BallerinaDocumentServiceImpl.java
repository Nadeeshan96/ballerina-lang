--- conflicted
+++ resolved
@@ -18,15 +18,8 @@
 import com.google.gson.JsonArray;
 import com.google.gson.JsonElement;
 import com.google.gson.JsonObject;
-<<<<<<< HEAD
 import io.ballerina.compiler.syntax.tree.SyntaxTree;
 import io.ballerina.tools.text.TextDocument;
-=======
-import io.ballerina.compiler.syntax.tree.ModulePartNode;
-import io.ballerina.compiler.syntax.tree.SyntaxTree;
-import io.ballerina.tools.text.TextDocument;
-import io.ballerina.tools.text.TextDocuments;
->>>>>>> dfa1fba9
 import org.ballerinalang.langserver.BallerinaLanguageServer;
 import org.ballerinalang.langserver.LSContextOperation;
 import org.ballerinalang.langserver.LSGlobalContext;
@@ -86,200 +79,6 @@
     }
 
     @Override
-<<<<<<< HEAD
-    public CompletableFuture<BallerinaOASResponse> openApiDefinition(BallerinaOASRequest request) {
-        return null;
-//        BallerinaOASResponse reply = new BallerinaOASResponse();
-//        String fileUri = request.getBallerinaDocument().getUri();
-//        Optional<Path> filePath = CommonUtil.getPathFromURI(fileUri);
-//        if (!filePath.isPresent()) {
-//            return CompletableFuture.supplyAsync(() -> reply);
-//        }
-//        Path compilationPath = getUntitledFilePath(filePath.get().toString()).orElse(filePath.get());
-//        Optional<Lock> lock = documentManager.lockFile(compilationPath);
-//
-//        try {
-//            String fileContent = documentManager.getFileContent(compilationPath);
-//            String openApiDefinition = OpenApiConverterUtils
-//                    .generateOAS3Definitions(fileContent, request.getBallerinaService());
-//            reply.setBallerinaOASJson(convertToJson(openApiDefinition));
-//        } catch (Throwable e) {
-//            reply.isIsError(true);
-//            String msg = "Operation 'ballerinaDocument/openApiDefinition' failed!";
-//            logError(msg, e, request.getBallerinaDocument(), (Position) null);
-//        } finally {
-//            lock.ifPresent(Lock::unlock);
-//        }
-//
-//        return CompletableFuture.supplyAsync(() -> reply);
-//    }
-//
-//    private static String convertToJson(String yamlString) throws IOException {
-//        ObjectMapper yamlReader = new ObjectMapper(new YAMLFactory());
-//        Object obj = yamlReader.readValue(yamlString, Object.class);
-//
-//        ObjectMapper jsonWriter = new ObjectMapper();
-//        return jsonWriter.writeValueAsString(obj);
-    }
-
-    @Override
-    public void apiDesignDidChange(ApiDesignDidChangeParams params) {
-//        String fileUri = params.getDocumentIdentifier().getUri();
-//        Optional<Path> filePath = CommonUtil.getPathFromURI(fileUri);
-//        if (!filePath.isPresent()) {
-//            return;
-//        }
-//        Optional<Lock> lock = documentManager.lockFile(filePath.get());
-//
-//        try {
-//            //Generate compilation unit for provided Open Api Sep JSON
-//            File tempOasJsonFile = getOpenApiFile(params.getOASDefinition());
-//            CodeGenerator generator = new CodeGenerator();
-//
-//            List<String> tag = new ArrayList<>();
-//            List<String> operation = new ArrayList<>();
-//            Filter filter = new Filter(tag, operation);
-//
-//            List<GenSrcFile> oasSources = generator.generateBalSource(GeneratorConstants.GenType.GEN_SERVICE,
-//                    tempOasJsonFile.getPath(), "", null, filter);
-//
-//            Optional<GenSrcFile> oasServiceFile = oasSources.stream()
-//                    .filter(genSrcFile -> genSrcFile.getType().equals(GenSrcFile.GenFileType.GEN_SRC)).findAny();
-//
-//            if (!oasServiceFile.isPresent()) {
-//                throw new OASGenerationException("OAS Service file is empty.");
-//            }
-//
-//            //Generate ballerina file to get services
-//            BallerinaFile oasServiceBal = ExtendedLSCompiler.compileContent(oasServiceFile.get().getContent(),
-//                    CompilerPhase.CODE_ANALYZE);
-//
-//            Optional<BLangPackage> oasFilePackage = oasServiceBal.getBLangPackage();
-//
-//            String fileContent = documentManager.getFileContent(filePath.get());
-//            String[] contentComponents = fileContent.split("\\n|\\r\\n|\\r");
-//            int lastNewLineCharIndex = Math.max(fileContent.lastIndexOf("\n"), fileContent.lastIndexOf("\r"));
-//            int lastCharCol = fileContent.substring(lastNewLineCharIndex + 1).length();
-//            int totalLines = contentComponents.length;
-//            Range range = new Range(new Position(0, 0), new Position(totalLines, lastCharCol));
-//
-//            BallerinaFile ballerinaFile = ExtendedLSCompiler.compileContent(fileContent, CompilerPhase.CODE_ANALYZE);
-//            Optional<BLangPackage> bLangPackage = ballerinaFile.getBLangPackage();
-//
-//            if (bLangPackage.isPresent() && bLangPackage.get().symbol != null && oasFilePackage.isPresent()) {
-//                Optional<BLangCompilationUnit> compilationUnit = bLangPackage.get().getCompilationUnits()
-//                        .stream().findFirst();
-//                Optional<BLangCompilationUnit> oasCompilationUnit = oasFilePackage.get().getCompilationUnits()
-//                        .stream().findFirst();
-//
-//                if (!oasCompilationUnit.isPresent() || !compilationUnit.isPresent()) {
-//                    return;
-//                }
-//
-//                JsonObject targetAST = TextDocumentFormatUtil.generateJSON(compilationUnit.get(), new HashMap<>(),
-//                        new HashMap<>()).getAsJsonObject();
-//                FormattingSourceGen.build(targetAST, "CompilationUnit");
-//                JsonObject generatedAST = TextDocumentFormatUtil.generateJSON(oasCompilationUnit.get(),
-//                new HashMap<>(), new HashMap<>()).getAsJsonObject();
-//                FormattingSourceGen.build(generatedAST, "CompilationUnit");
-//                mergeAst(targetAST, generatedAST);
-//
-//                // generate source for the new ast.
-//                String textEditContent = FormattingSourceGen.getSourceOf(targetAST);
-//
-//                // create text edit
-//                TextEdit textEdit = new TextEdit(range, textEditContent);
-//                ApplyWorkspaceEditParams applyWorkspaceEditParams = new ApplyWorkspaceEditParams();
-//                TextDocumentEdit textDocumentEdit = new TextDocumentEdit(params.getDocumentIdentifier(),
-//                        Collections.singletonList(textEdit));
-//                WorkspaceEdit workspaceEdit = new WorkspaceEdit(Collections
-//                        .singletonList(
-//                                Either.forLeft(textDocumentEdit)));
-//                applyWorkspaceEditParams.setEdit(workspaceEdit);
-//
-//                ballerinaLanguageServer.getClient().applyEdit(applyWorkspaceEditParams);
-//            }
-//        } catch (Throwable e) {
-//            String msg = "Operation 'ballerinaDocument/apiDesignDidChange' failed!";
-//            logError(msg, e, params.getDocumentIdentifier(), (Position) null);
-//        } finally {
-//            lock.ifPresent(Lock::unlock);
-//        }
-
-    }
-
-    @Override
-    public CompletableFuture<BallerinaServiceListResponse> serviceList(BallerinaServiceListRequest request) {
-        return null;
-//        BallerinaServiceListResponse reply = new BallerinaServiceListResponse();
-//        String fileUri = request.getDocumentIdentifier().getUri();
-//        Optional<Path> filePath = CommonUtil.getPathFromURI(fileUri);
-//        if (!filePath.isPresent()) {
-//            return CompletableFuture.supplyAsync(() -> reply);
-//        }
-//        Path compilationPath = getUntitledFilePath(filePath.get().toString()).orElse(filePath.get());
-//        Optional<Lock> lock = documentManager.lockFile(compilationPath);
-//
-//        try {
-//            String fileContent = documentManager.getFileContent(compilationPath);
-//            BallerinaFile ballerinaFile = ExtendedLSCompiler.compileContent(fileContent, CompilerPhase.CODE_ANALYZE);
-//            Optional<BLangPackage> bLangPackage = ballerinaFile.getBLangPackage();
-//            ArrayList<String> services = new ArrayList<>();
-//
-//            if (bLangPackage.isPresent() && bLangPackage.get().symbol != null) {
-//                BLangCompilationUnit compilationUnit = bLangPackage.get().getCompilationUnits().stream()
-//                        .findFirst()
-//                        .orElse(null);
-//
-//                List<TopLevelNode> servicePkgs = new ArrayList<>();
-//                servicePkgs.addAll(compilationUnit.getTopLevelNodes().stream()
-//                        .filter(topLevelNode -> topLevelNode instanceof ServiceNode)
-//                        .collect(Collectors.toList()));
-//
-//                servicePkgs.forEach(servicepkg -> {
-//                    if (servicepkg instanceof ServiceNode) {
-//                        ServiceNode pkg = ((ServiceNode) servicepkg);
-//                        services.add(pkg.getName().getValue());
-//                    }
-//                });
-//            }
-//            reply.setServices(services.toArray(new String[0]));
-//        } catch (Throwable e) {
-//            String msg = "Operation 'ballerinaDocument/serviceList' failed!";
-//            logError(msg, e, request.getDocumentIdentifier(), (Position) null);
-//        } finally {
-//            lock.ifPresent(Lock::unlock);
-//        }
-//
-//        return CompletableFuture.supplyAsync(() -> reply);
-    }
-
-    @Override
-    public CompletableFuture<BallerinaASTResponse> ast(BallerinaASTRequest request) {
-        BallerinaASTResponse reply = new BallerinaASTResponse();
-        String fileUri = request.getDocumentIdentifier().getUri();
-        Optional<Path> filePath = CommonUtil.getPathFromURI(fileUri);
-        if (!filePath.isPresent()) {
-            return CompletableFuture.supplyAsync(() -> reply);
-        }
-        Path compilationPath = getUntitledFilePath(filePath.get().toString()).orElse(filePath.get());
-        Optional<Lock> lock = documentManager.lockFile(compilationPath);
-        try {
-            LSContext astContext = new DocumentOperationContext
-                    .DocumentOperationContextBuilder(LSContextOperation.DOC_SERVICE_AST)
-                    .withCommonParams(null, fileUri, documentManager)
-                    .build();
-            LSModuleCompiler.getBLangPackage(astContext, this.documentManager, false, false);
-            reply.setAst(getTreeForContent(astContext));
-            reply.setParseSuccess(isParseSuccess(astContext));
-        } catch (Throwable e) {
-            reply.setParseSuccess(false);
-            String msg = "Operation 'ballerinaDocument/ast' failed!";
-            logError(msg, e, request.getDocumentIdentifier(), (Position) null);
-        } finally {
-            lock.ifPresent(Lock::unlock);
-        }
-=======
     public CompletableFuture<BallerinaASTResponse> ast(BallerinaASTRequest request) {
         BallerinaASTResponse reply = new BallerinaASTResponse();
 //        String fileUri = request.getDocumentIdentifier().getUri();
@@ -304,7 +103,6 @@
 //        } finally {
 //            lock.ifPresent(Lock::unlock);
 //        }
->>>>>>> dfa1fba9
         return CompletableFuture.supplyAsync(() -> reply);
     }
 
@@ -328,16 +126,8 @@
                     .DocumentOperationContextBuilder(LSContextOperation.DOC_SERVICE_AST)
                     .withCommonParams(null, fileUri, documentManager)
                     .build();
-<<<<<<< HEAD
             BLangPackage bLangPackage = LSModuleCompiler.getBLangPackage(astContext, this.documentManager, true,
                     false);
-=======
-            BLangPackage bLangPackage = LSModuleCompiler.getBLangPackage(astContext, this.documentManager,
-                    false, false);
-            Map<String, JsonObject> typeInfo = new HashMap<>();
-//            TypeInfoExtractingVisitor typeInfoExtractingVisitor = new TypeInfoExtractingVisitor(typeInfo);
-//            bLangPackage.accept(typeInfoExtractingVisitor);
->>>>>>> dfa1fba9
 
             // Get the Visible endpoints.
             CompilerContext compilerContext = astContext.get(DocumentServiceKeys.COMPILER_CONTEXT_KEY);
@@ -345,35 +135,7 @@
             bLangPackage.accept(visibleEndpointVisitor);
             Map<BLangNode, List<SymbolMetaInfo>> visibleEPsByNode = visibleEndpointVisitor.getVisibleEPsByNode();
 
-<<<<<<< HEAD
             // Get the syntax tree for the document.
-=======
-            for (Map.Entry<BLangNode, List<SymbolMetaInfo>> entry : visibleEPsByNode.entrySet()) {
-                JsonArray eps = new JsonArray();
-                for (SymbolMetaInfo symbolMetaInfo : entry.getValue()) {
-                    JsonObject endpoint = new JsonObject();
-                    endpoint.addProperty("isEndpoint", true);
-                    endpoint.addProperty("typeName", symbolMetaInfo.getTypeName());
-                    endpoint.addProperty("pkgAlias", symbolMetaInfo.getPkgAlias());
-                    endpoint.addProperty("pkgName", symbolMetaInfo.getPkgName());
-                    endpoint.addProperty("pkgOrgName", symbolMetaInfo.getPkgOrgName());
-                    endpoint.addProperty("kind", symbolMetaInfo.getKind());
-                    if (symbolMetaInfo.getPosition() != null) {
-                        eps.add(endpoint);
-                        typeInfo.put((symbolMetaInfo.getPosition().lineRange().startLine().line() - 1) + ":"
-                                        + (symbolMetaInfo.getPosition().lineRange().startLine().offset() - 1)
-                                , endpoint);
-                    } else {
-                        eps.add(endpoint);
-                    }
-                }
-                JsonObject endpoints = new JsonObject();
-                endpoints.add("visibleEndpoints", eps);
-                typeInfo.put((entry.getKey().pos.lineRange().startLine().line() - 1) + ":" + (entry.getKey().pos
-                        .lineRange().startLine().offset() - 1), endpoints);
-            }
-
->>>>>>> dfa1fba9
             TextDocument doc = documentManager.getTree(compilationPath).textDocument();
             SyntaxTree syntaxTree = SyntaxTree.from(doc, compilationPath.toString());
 
@@ -498,7 +260,6 @@
             oldContent = documentManager.getFileContent(compilationPath);
             LSContext astContext = BallerinaTriggerModifyUtil.modifyTrigger(request.getType(), request.getConfig(),
                     fileUri, compilationPath, documentManager);
-<<<<<<< HEAD
 
             // Get the BLang Package.
             BLangPackage bLangPackage = LSModuleCompiler.getBLangPackage(astContext, this.documentManager, true,
@@ -521,11 +282,6 @@
             // Preparing the response.
             reply.setSource(syntaxTree.toSourceCode());
             reply.setSyntaxTree(jsonSyntaxTree);
-=======
-            LSModuleCompiler.getBLangPackage(astContext, this.documentManager, false, false);
-            reply.setSource(astContext.get(UPDATED_SOURCE));
-            reply.setAst(getTreeForContent(astContext));
->>>>>>> dfa1fba9
             reply.setParseSuccess(isParseSuccess(astContext));
         } catch (Throwable e) {
             reply.setParseSuccess(false);
