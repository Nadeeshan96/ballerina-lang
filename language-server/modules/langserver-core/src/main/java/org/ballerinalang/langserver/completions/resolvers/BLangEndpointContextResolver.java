--- conflicted
+++ resolved
@@ -24,13 +24,7 @@
 import org.ballerinalang.langserver.completions.SymbolInfo;
 import org.ballerinalang.langserver.completions.util.filters.PackageActionFunctionAndTypesFilter;
 import org.eclipse.lsp4j.CompletionItem;
-<<<<<<< HEAD
-import org.wso2.ballerinalang.compiler.semantics.model.Scope;
-import org.wso2.ballerinalang.compiler.semantics.model.symbols.BAttachedFunction;
-import org.wso2.ballerinalang.compiler.semantics.model.symbols.BObjectTypeSymbol;
-=======
 import org.wso2.ballerinalang.compiler.semantics.model.symbols.BStructSymbol;
->>>>>>> d4c067a2
 import org.wso2.ballerinalang.compiler.semantics.model.symbols.BVarSymbol;
 import org.wso2.ballerinalang.compiler.semantics.model.types.BRecordType;
 import org.wso2.ballerinalang.compiler.semantics.model.types.BType;
@@ -55,13 +49,6 @@
     public ArrayList<CompletionItem> resolveItems(LSServiceOperationContext completionContext) {
         BLangNode bLangEndpoint = completionContext.get(CompletionKeys.SYMBOL_ENV_NODE_KEY);
         ArrayList<CompletionItem> completionItems = new ArrayList<>();
-<<<<<<< HEAD
-        ArrayList<SymbolInfo> configurationFields = new ArrayList<>();
-        List<BAttachedFunction> attachedFunctions = new ArrayList<>();
-        
-        if (((BLangEndpoint) bLangEndpoint).type.tsymbol instanceof BObjectTypeSymbol) {
-            attachedFunctions.addAll(((BObjectTypeSymbol) ((BLangEndpoint) bLangEndpoint).type.tsymbol).attachedFuncs);
-=======
         List<BStructSymbol.BAttachedFunction> attachedFunctions = new ArrayList<>();
 
         if (bLangEndpoint instanceof BLangEndpoint) {
@@ -91,9 +78,8 @@
         }
         
         if (bLangEndpoint instanceof  BLangEndpoint
-                && ((BLangEndpoint) bLangEndpoint).type.tsymbol instanceof BStructSymbol) {
-            attachedFunctions.addAll(((BStructSymbol) ((BLangEndpoint) bLangEndpoint).type.tsymbol).attachedFuncs);
->>>>>>> d4c067a2
+                && ((BLangEndpoint) bLangEndpoint).type.tsymbol instanceof BObjectTypeSymbol) {
+            attachedFunctions.addAll(((BObjectTypeSymbol) ((BLangEndpoint) bLangEndpoint).type.tsymbol).attachedFuncs);
         }
 
         BAttachedFunction initFunction = attachedFunctions.stream()
@@ -104,18 +90,11 @@
         BVarSymbol configSymbol = initFunction.symbol.getParameters().get(0);
 
         BType configSymbolType = configSymbol.getType();
-<<<<<<< HEAD
         if (configSymbolType instanceof BRecordType) {
-            ((BRecordType) configSymbolType).getFields().forEach(bStructField -> configurationFields.add(
-                    new SymbolInfo(bStructField.getName().getValue(), new Scope.ScopeEntry(bStructField.symbol, null))
-            ));
-=======
-        if (configSymbolType instanceof BStructType) {
             completionItems.addAll(
-                    CommonUtil.getStructFieldPopulateCompletionItems(((BStructType) configSymbolType).getFields())
+                    CommonUtil.getStructFieldPopulateCompletionItems(((BRecordType) configSymbolType).getFields())
             );
-            completionItems.add(CommonUtil.getFillAllStructFieldsItem(((BStructType) configSymbolType).getFields()));
->>>>>>> d4c067a2
+            completionItems.add(CommonUtil.getFillAllStructFieldsItem(((BRecordType) configSymbolType).getFields()));
         }
 
         return completionItems;
