/*
 * Copyright (c) 2020, WSO2 Inc. (http://wso2.com) All Rights Reserved.
 *
 * Licensed under the Apache License, Version 2.0 (the "License");
 * you may not use this file except in compliance with the License.
 * You may obtain a copy of the License at
 *
 * http://www.apache.org/licenses/LICENSE-2.0
 *
 * Unless required by applicable law or agreed to in writing, software
 * distributed under the License is distributed on an "AS IS" BASIS,
 * WITHOUT WARRANTIES OR CONDITIONS OF ANY KIND, either express or implied.
 * See the License for the specific language governing permissions and
 * limitations under the License.
 */
package org.ballerinalang.langserver.completions.providers.context;

import io.ballerina.compiler.syntax.tree.ExpressionNode;
import io.ballerina.compiler.syntax.tree.FieldAccessExpressionNode;
import org.ballerinalang.annotation.JavaSPIService;
<<<<<<< HEAD
import org.ballerinalang.langserver.commons.LSContext;
import org.ballerinalang.langserver.commons.completion.CompletionKeys;
=======
import org.ballerinalang.langserver.commons.CompletionContext;
>>>>>>> dfa1fba9
import org.ballerinalang.langserver.commons.completion.LSCompletionException;
import org.ballerinalang.langserver.commons.completion.LSCompletionItem;

import java.util.List;

/**
 * Completion Provider for {@link FieldAccessExpressionNode} context.
 *
 * @since 2.0.0
 */
@JavaSPIService("org.ballerinalang.langserver.commons.completion.spi.CompletionProvider")
public class FieldAccessExpressionNodeContext extends FieldAccessContext<FieldAccessExpressionNode> {
    public FieldAccessExpressionNodeContext() {
        super(FieldAccessExpressionNode.class);
    }

    @Override
    public List<LSCompletionItem> getCompletions(CompletionContext context, FieldAccessExpressionNode node)
            throws LSCompletionException {
        ExpressionNode expression = node.expression();
        return getEntries(context, expression);
    }

    @Override
    protected boolean removeOptionalFields() {
        return true;
    }

    @Override
<<<<<<< HEAD
    public boolean onPreValidation(LSContext context, FieldAccessExpressionNode node) {
        int cursor = context.get(CompletionKeys.TEXT_POSITION_IN_TREE);
=======
    public boolean onPreValidation(CompletionContext context, FieldAccessExpressionNode node) {
        int cursor = context.getCursorPositionInTree();
>>>>>>> dfa1fba9

        return cursor <= node.textRange().endOffset();
    }
}<|MERGE_RESOLUTION|>--- conflicted
+++ resolved
@@ -18,12 +18,7 @@
 import io.ballerina.compiler.syntax.tree.ExpressionNode;
 import io.ballerina.compiler.syntax.tree.FieldAccessExpressionNode;
 import org.ballerinalang.annotation.JavaSPIService;
-<<<<<<< HEAD
-import org.ballerinalang.langserver.commons.LSContext;
-import org.ballerinalang.langserver.commons.completion.CompletionKeys;
-=======
 import org.ballerinalang.langserver.commons.CompletionContext;
->>>>>>> dfa1fba9
 import org.ballerinalang.langserver.commons.completion.LSCompletionException;
 import org.ballerinalang.langserver.commons.completion.LSCompletionItem;
 
@@ -53,13 +48,8 @@
     }
 
     @Override
-<<<<<<< HEAD
-    public boolean onPreValidation(LSContext context, FieldAccessExpressionNode node) {
-        int cursor = context.get(CompletionKeys.TEXT_POSITION_IN_TREE);
-=======
     public boolean onPreValidation(CompletionContext context, FieldAccessExpressionNode node) {
         int cursor = context.getCursorPositionInTree();
->>>>>>> dfa1fba9
 
         return cursor <= node.textRange().endOffset();
     }
