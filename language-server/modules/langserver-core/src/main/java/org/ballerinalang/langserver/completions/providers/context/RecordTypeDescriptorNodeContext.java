--- conflicted
+++ resolved
@@ -62,12 +62,8 @@
         NonTerminalNode nodeAtCursor = context.getNodeAtCursor();
 
         if (this.onQualifiedNameIdentifier(context, nodeAtCursor)) {
-<<<<<<< HEAD
-            Predicate<Symbol> predicate = symbol -> symbol.kind() == SymbolKind.TYPE;
-=======
             Predicate<Symbol> predicate =
                     symbol -> symbol.kind() == SymbolKind.TYPE || symbol.kind() == SymbolKind.CLASS;
->>>>>>> dfa1fba9
             List<Symbol> types = QNameReferenceUtil.getModuleContent(context,
                     (QualifiedNameReferenceNode) nodeAtCursor, predicate);
             return this.getCompletionItemList(types, context);
