/*
 * Copyright (c) 2020, WSO2 Inc. (http://wso2.com) All Rights Reserved.
 *
 * Licensed under the Apache License, Version 2.0 (the "License");
 * you may not use this file except in compliance with the License.
 * You may obtain a copy of the License at
 *
 * http://www.apache.org/licenses/LICENSE-2.0
 *
 * Unless required by applicable law or agreed to in writing, software
 * distributed under the License is distributed on an "AS IS" BASIS,
 * WITHOUT WARRANTIES OR CONDITIONS OF ANY KIND, either express or implied.
 * See the License for the specific language governing permissions and
 * limitations under the License.
 */
package org.ballerinalang.langserver.completions.util;

import io.ballerina.compiler.api.symbols.FunctionSymbol;
import io.ballerina.compiler.api.symbols.ModuleSymbol;
import io.ballerina.compiler.api.symbols.Symbol;
import io.ballerina.compiler.api.symbols.SymbolKind;
import io.ballerina.compiler.api.symbols.TypeDefinitionSymbol;
import io.ballerina.compiler.api.symbols.TypeSymbol;
import io.ballerina.compiler.syntax.tree.ListenerDeclarationNode;
import io.ballerina.compiler.syntax.tree.ModuleVariableDeclarationNode;
import io.ballerina.compiler.syntax.tree.Node;
import io.ballerina.compiler.syntax.tree.QualifiedNameReferenceNode;
import io.ballerina.compiler.syntax.tree.SimpleNameReferenceNode;
import io.ballerina.compiler.syntax.tree.SyntaxKind;
import io.ballerina.compiler.syntax.tree.VariableDeclarationNode;
import io.ballerina.projects.Project;
import org.ballerinalang.langserver.common.utils.CommonUtil;
import org.ballerinalang.langserver.common.utils.SymbolUtil;
import org.ballerinalang.langserver.common.utils.completion.QNameReferenceUtil;
import org.ballerinalang.langserver.commons.BallerinaCompletionContext;
import org.ballerinalang.langserver.commons.completion.LSCompletionItem;
import org.ballerinalang.langserver.completions.FunctionPointerCompletionItem;
import org.ballerinalang.langserver.completions.SnippetCompletionItem;
import org.ballerinalang.langserver.completions.StaticCompletionItem;
import org.ballerinalang.langserver.completions.SymbolCompletionItem;
import org.eclipse.lsp4j.CompletionItemKind;

import java.util.Collections;
import java.util.List;
import java.util.Optional;

import static org.ballerinalang.langserver.commons.completion.LSCompletionItem.CompletionItemType.SNIPPET;

/**
 * Enclose a set of utilities for sorting and ranking of completion items.
 *
 * @since 2.0.0
 */
public class SortingUtil {

    private static final int RANK_UPPER_BOUNDARY = 64;

    private static final int RANK_LOWER_BOUNDARY = 90;

    private static final int RANK_RANGE = 25;

    private static final String BALLERINA_ORG = "ballerina";

    private static final String LANG_LIB_PKG_PREFIX = "lang.";

    private static final String LANG_LIB_LABEL_PREFIX = "ballerina/lang.";

    private static final String BAL_LIB_LABEL_PREFIX = "ballerina/";

    private SortingUtil() {
    }

    /**
     * Check whether the item is an associated module completion item.
     *
     * @param item {@link LSCompletionItem} to evaluate
     * @return {@link Boolean} whether module completion or not
     */
    public static boolean isModuleCompletionItem(LSCompletionItem item) {
        return (item instanceof SymbolCompletionItem
                && ((SymbolCompletionItem) item).getSymbol().orElse(null) instanceof ModuleSymbol)
                || (item instanceof StaticCompletionItem
                && (((StaticCompletionItem) item).kind() == StaticCompletionItem.Kind.MODULE
                || ((StaticCompletionItem) item).kind() == StaticCompletionItem.Kind.LANG_LIB_MODULE));
    }

    /**
     * Check whether the item is an associated type completion item.
     *
     * @param item {@link LSCompletionItem} to evaluate
     * @return {@link Boolean} whether type completion or not
     */
    public static boolean isTypeCompletionItem(LSCompletionItem item) {
        return (item.getType() == LSCompletionItem.CompletionItemType.SYMBOL
                && (((SymbolCompletionItem) item).getSymbol().orElse(null) instanceof TypeSymbol
                || ((SymbolCompletionItem) item).getSymbol().orElse(null) instanceof TypeDefinitionSymbol))
                || (item instanceof StaticCompletionItem
                && ((StaticCompletionItem) item).kind() == StaticCompletionItem.Kind.TYPE);
    }

    /**
     * Get the sort text for a given module completion item.
     *
     * @param context language server completion context
     * @param item    completion item to evaluate
     * @return {@link String} rank assigned to the completion item
     */
    public static String genSortTextForModule(BallerinaCompletionContext context, LSCompletionItem item) {
        /*
        Sorting order is defined as follows,
        (1) Current project's modules
        (2) Imported modules (there is an import statement added)
        (3) Langlib modules
        (4) Standard libraries
        (5) Other modules 
         */
        Optional<Project> currentProject = context.workspace().project(context.filePath());
        String currentOrg = currentProject.get().currentPackage().packageOrg().value();
        String currentPkgName = currentProject.get().currentPackage().packageName().value();
        String label = item.getCompletionItem().getLabel();
        int rank = -1;
        if (item instanceof SymbolCompletionItem && ((SymbolCompletionItem) item).getSymbol().isPresent() &&
                ((SymbolCompletionItem) item).getSymbol().get().kind() == SymbolKind.MODULE) {
            // Already imported module
            ModuleSymbol moduleSymbol = (ModuleSymbol) ((SymbolCompletionItem) item).getSymbol().get();
            String orgName = moduleSymbol.id().orgName();
            String moduleName = moduleSymbol.id().moduleName();

            if (currentOrg.equals(orgName) && moduleName.startsWith(currentPkgName + ".")) {
                // Module in the current project
                rank = 1;
            } else if (BALLERINA_ORG.equals(orgName) && !moduleName.startsWith(LANG_LIB_PKG_PREFIX)) {
                // langLib module
                rank = 2;
            } else if (BALLERINA_ORG.equals(orgName)) {
                // ballerina module
                rank = 3;
            } else {
                // any other imported module
                rank = 4;
            }
        } else if (label.startsWith(LANG_LIB_LABEL_PREFIX)) {
            // Langlib modules
            rank = 5;
        } else if (label.startsWith(BAL_LIB_LABEL_PREFIX)) {
            // Standard libraries modules
            rank = 6;
        }
        rank = rank < 0 ? 7 : rank;

        return genSortText(rank);
    }

    /**
     * Get the sort text for a given completion item within a context where the type descriptors are allowed.
<<<<<<< HEAD
     * This assume that the user get the particular completion item by calling
=======
     * This assumes that the user gets the particular completion item by calling
>>>>>>> 98c1a3ea
     * AbstractCompletionProvider#getTypeDescContextItems. Hence, here we honour the module completion items as well
     * <p>
     * Sorting order is defined as follows
     * 1. Types defined in the same module
     * 2. Types visible from other modules (StrandData, Thread in lang.value)
     * 3. Visible Modules
     * 4. Constant
     * 5. Enums
     * 6. Enum Member
     * 7. Basic Types (boolean, int, string, etc)
     * 8. Type Descriptor snippets (record snippet, object snippet)
     * 8+. keywords (true, false, record, object)
     *
     * @param context language server completion context
     * @param item    completion item to evaluate
     * @return {@link String} rank assigned to the completion item
     */
    public static String genSortTextForTypeDescContext(BallerinaCompletionContext context, LSCompletionItem item) {
        if (item.getType() == LSCompletionItem.CompletionItemType.SYMBOL) {
            Optional<Symbol> symbol = ((SymbolCompletionItem) item).getSymbol();
            // Case 6
            if (symbol.isEmpty()) {
                // Basic types such as int, boolean, string, and etc get a lower priority
                return genSortText(7);
            }
            Optional<Project> currentProject = context.workspace().project(context.filePath());
            String currentOrg = currentProject.get().currentPackage().packageOrg().value();
            String currentPkgName = currentProject.get().currentPackage().packageName().value();

            Optional<ModuleSymbol> symbolModule = symbol.get().getModule();
            String orgName = symbolModule.isPresent() ? symbolModule.get().id().orgName() : "";
            String moduleName = symbolModule.isPresent() ? symbolModule.get().id().moduleName() : "";

            // Case 4
            if (symbol.get().kind() == SymbolKind.CONSTANT) {
                return genSortText(4);
            }
            if (symbol.get().kind() == SymbolKind.ENUM) {
                return genSortText(5);
            }
            // Case 5
            if (symbol.get().kind() == SymbolKind.ENUM_MEMBER) {
                return genSortText(5);
            }
            /*
            Case 1 and 2
            Types in the same module get the priority.
            Types coming from lang.value (StrandData, Thread) get the second highest priority
            
            Note: At this point there shouldn't be any symbol kind other than TYPE
             */
            String sortPrefix = currentOrg.equals(orgName) && currentPkgName.equals(moduleName)
                    ? genSortText(1) : genSortText(2);
            return sortPrefix + genSortText(toRank(item));
        }

        // Case 3
        if (isModuleCompletionItem(item)) {
            return genSortText(3) + genSortTextForModule(context, item);
        }

        // Case 7
        if (item.getType() == SNIPPET && ((SnippetCompletionItem) item).kind() == SnippetBlock.Kind.TYPE) {
            return genSortText(8);
        }

        // Case 7+ 
        return genSortText(SortingUtil.toRank(item, 8));
    }

    /**
     * Generate the sort text based on the assignability to particular type symbol.
     * <p>
     * Sorting order is defined as follows
     * 1.Variables assignable to the given type symbol
     * 2.Functions with return type descriptor assignable to given type symbol
     * 3.Other symbols follow the default sorting order
     *
     * @param completionItem Completion item.
     * @return {@link String} Sort text.
     */
    public static String genSortTextByAssignability(LSCompletionItem completionItem, TypeSymbol typeSymbol) {
        if (completionItem.getType() == LSCompletionItem.CompletionItemType.SYMBOL) {
            Optional<Symbol> completionSymbol = ((SymbolCompletionItem) completionItem).getSymbol();
            if (completionSymbol.isEmpty()) {
                return genSortText(toRank(completionItem, 2));
            }
            Optional<TypeSymbol> evalTypeSymbol = SymbolUtil.getTypeDescriptor(completionSymbol.get());
            if (evalTypeSymbol.isPresent()) {
                if (completionSymbol.get() instanceof FunctionSymbol) {
                    Optional<TypeSymbol> returnType = ((FunctionSymbol) completionSymbol.get())
                            .typeDescriptor().returnTypeDescriptor();
                    if (returnType.isPresent() && returnType.get().assignableTo(typeSymbol)) {
                        return genSortText(1) + genSortText(toRank(completionItem));
                    }
                } else {
                    if (evalTypeSymbol.get().assignableTo(typeSymbol)) {
                        return genSortText(1) + genSortText(toRank(completionItem));
                    }
                }
            }
        } else if (completionItem.getType() == LSCompletionItem.CompletionItemType.FUNCTION_POINTER) {
            Optional<Symbol> cSymbol = ((FunctionPointerCompletionItem) completionItem).getSymbol();
            if (cSymbol.isPresent()) {
                Optional<TypeSymbol> evalTypeSymbol = SymbolUtil.getTypeDescriptor(cSymbol.get());
                if (evalTypeSymbol.isPresent() && evalTypeSymbol.get().assignableTo(typeSymbol)) {
                    return genSortText(1) + genSortText(toRank(completionItem));
                }
            }
        }
        return genSortText(toRank(completionItem, 2));
    }

    /**
     * Generate the sort text when given the rank.
     * Sort Text is generated by providing an All Caps String which includes only the english alphabetical
     * characters within 65-90 ASCII range.
     *
     * @param rank rank to be assigned. Rank should be a non zero integer
     * @return {@link String} generated sort text
     */
    public static String genSortText(int rank) {
        if (rank < 1) {
            throw new IllegalArgumentException("Rank should be greater than zero");
        }

        int suffixValue = rank % RANK_RANGE;
        String suffix = suffixValue == 0 ? "" : String.valueOf((char) (RANK_UPPER_BOUNDARY + suffixValue));
        String prefix = String.join("", Collections.nCopies((rank - suffixValue) / RANK_RANGE,
                (char) RANK_LOWER_BOUNDARY + ""));

        return prefix + suffix;
    }

    /**
     * Get the assignable type for the node. Assignable type is only addressed for the following at the moment.
     * Assignable type is derived by analyzing the LHS of the particular node and the particular binding pattern
     * 1. Listener Declaration
     * 2. Local variable declaration
     * 3. Module level variable declaration
     *
     * @param context Completion context
     * @param owner   Owner node to extract the assignable type
     * @return {@link Optional} assignable type
     */
    public static Optional<TypeSymbol> getAssignableType(BallerinaCompletionContext context, Node owner) {
        Optional<Node> typeDesc;
        switch (owner.kind()) {
            case LISTENER_DECLARATION:
                typeDesc = Optional.ofNullable(((ListenerDeclarationNode) owner).typeDescriptor().orElse(null));
                break;
            case LOCAL_VAR_DECL:
                typeDesc = Optional.ofNullable(((VariableDeclarationNode) owner).typedBindingPattern()
                        .typeDescriptor());
                break;
            case MODULE_VAR_DECL:
                typeDesc = Optional.ofNullable(((ModuleVariableDeclarationNode) owner).typedBindingPattern()
                        .typeDescriptor());
                break;
            default:
                return Optional.empty();
        }

        if (typeDesc.isEmpty()) {
            return Optional.empty();
        }

        List<Symbol> visibleSymbols = context.visibleSymbols(context.getCursorPosition());
        if (typeDesc.get().kind() == SyntaxKind.QUALIFIED_NAME_REFERENCE) {
            QualifiedNameReferenceNode qNameRef = (QualifiedNameReferenceNode) typeDesc.get();
            String alias = QNameReferenceUtil.getAlias(qNameRef);
            Optional<ModuleSymbol> moduleSymbol = CommonUtil.searchModuleForAlias(context, alias);

            if (moduleSymbol.isEmpty()) {
                return Optional.empty();
            }
            String identifier = qNameRef.identifier().text();
            return CommonUtil.getTypeFromModule(context, alias, identifier);
        }
        if (typeDesc.get().kind() == SyntaxKind.SIMPLE_NAME_REFERENCE) {
            String nameRef = ((SimpleNameReferenceNode) typeDesc.get()).name().text();
            for (Symbol symbol : visibleSymbols) {
                if (symbol.kind() == SymbolKind.TYPE_DEFINITION && symbol.getName().get().equals(nameRef)) {
                    TypeDefinitionSymbol typeDefinitionSymbol = (TypeDefinitionSymbol) symbol;
                    return Optional.of(typeDefinitionSymbol.typeDescriptor());
                }
            }
            return Optional.empty();
        }

        return Optional.empty();
    }

    /**
     * Sets the sorting text to provided completion items using the default sorting.
     *
     * @param context         Completion context
     * @param completionItems Completion items to be set sorting texts
     */
    public static void toDefaultSorting(BallerinaCompletionContext context, List<LSCompletionItem> completionItems) {
        for (LSCompletionItem item : completionItems) {
            int rank = SortingUtil.toRank(item);
            item.getCompletionItem().setSortText(SortingUtil.genSortText(rank));
        }
    }

    /**
     * Calculates the rank of a given completion item with rank offset 0.
     *
     * @param completionItem Completion item
     * @return rank
     * @see #toRank(LSCompletionItem, int)
     */
    public static int toRank(LSCompletionItem completionItem) {
        return toRank(completionItem, 0);
    }

    /**
     * Calculates the rank of a given completion item.
     *
     * @param completionItem Completion item
     * @param rankOffset     Number to offset the rank by
     * @return Rank
     */
    public static int toRank(LSCompletionItem completionItem, int rankOffset) {
        int rank = -1;
        CompletionItemKind completionItemKind = completionItem.getCompletionItem().getKind();
        switch (completionItem.getType()) {
            case FUNCTION_POINTER:
            case SYMBOL:
                if (completionItemKind != null) {
                    switch (completionItemKind) {
                        case Constant:
                            rank = 1;
                            break;
                        case Variable:
                            rank = 2;
                            break;
                        case Function:
                            rank = 3;
                            break;
                        case Method:
                            rank = 4;
                            break;
                        case Constructor:
                            rank = 5;
                            break;
                        case EnumMember:
                            rank = 8;
                            break;
                        case Enum:
                            rank = 9;
                            break;
                        case Class:
                            rank = 10;
                            break;
                        case Interface:
                            rank = 11;
                            break;
                        case Struct:
                            rank = 12;
                            break;
                        case TypeParameter:
                            rank = 13;
                            break;
                        case Module:
                            rank = 14;
                            break;
                    }
                }
                break;
            case SNIPPET:
                if (completionItemKind != null) {
                    switch (completionItemKind) {
                        case TypeParameter:
                            rank = 13;
                            break;
                        case Snippet:
                            rank = 15;
                            break;
                        case Keyword:
                            rank = 16;
                            break;
                    }
                }
                break;
            case OBJECT_FIELD:
                rank = 6;
                break;
            case RECORD_FIELD:
                rank = 7;
                break;
        }

        if (rank == -1) {
            rank = 17;
        } else {
            rank = rankOffset + rank;
        }

        return rank;
    }
}<|MERGE_RESOLUTION|>--- conflicted
+++ resolved
@@ -153,11 +153,7 @@
 
     /**
      * Get the sort text for a given completion item within a context where the type descriptors are allowed.
-<<<<<<< HEAD
-     * This assume that the user get the particular completion item by calling
-=======
      * This assumes that the user gets the particular completion item by calling
->>>>>>> 98c1a3ea
      * AbstractCompletionProvider#getTypeDescContextItems. Hence, here we honour the module completion items as well
      * <p>
      * Sorting order is defined as follows
