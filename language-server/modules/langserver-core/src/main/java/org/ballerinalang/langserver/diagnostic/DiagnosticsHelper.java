--- conflicted
+++ resolved
@@ -15,18 +15,6 @@
  */
 package org.ballerinalang.langserver.diagnostic;
 
-<<<<<<< HEAD
-import io.ballerina.tools.diagnostics.Location;
-import io.ballerina.tools.text.LineRange;
-import org.ballerinalang.langserver.commons.LSContext;
-import org.ballerinalang.langserver.commons.client.ExtendedLanguageClient;
-import org.ballerinalang.langserver.commons.workspace.LSDocumentIdentifier;
-import org.ballerinalang.langserver.commons.workspace.WorkspaceDocumentManager;
-import org.ballerinalang.langserver.compiler.LSModuleCompiler;
-import org.ballerinalang.langserver.compiler.common.LSDocumentIdentifierImpl;
-import org.ballerinalang.langserver.compiler.exception.CompilationFailedException;
-import org.ballerinalang.model.elements.PackageID;
-=======
 import io.ballerina.projects.Module;
 import io.ballerina.projects.ModuleCompilation;
 import io.ballerina.projects.Project;
@@ -35,16 +23,11 @@
 import org.ballerinalang.langserver.commons.DocumentServiceContext;
 import org.ballerinalang.langserver.commons.client.ExtendedLanguageClient;
 import org.ballerinalang.langserver.commons.workspace.WorkspaceManager;
->>>>>>> dfa1fba9
 import org.eclipse.lsp4j.Diagnostic;
 import org.eclipse.lsp4j.DiagnosticSeverity;
 import org.eclipse.lsp4j.Position;
 import org.eclipse.lsp4j.PublishDiagnosticsParams;
 import org.eclipse.lsp4j.Range;
-<<<<<<< HEAD
-import org.wso2.ballerinalang.compiler.tree.BLangPackage;
-=======
->>>>>>> dfa1fba9
 
 import java.nio.file.Path;
 import java.util.ArrayList;
@@ -83,16 +66,9 @@
      */
     public synchronized void compileAndSendDiagnostics(ExtendedLanguageClient client, DocumentServiceContext context) {
         // Compile diagnostics
-<<<<<<< HEAD
-        List<BLangPackage> packages = LSModuleCompiler.getBLangPackages(context, docManager, true, true, true);
-        Map<String, List<Diagnostic>> diagnosticMap = new HashMap<>();
-        for (BLangPackage pkg : packages) {
-            populateDiagnostics(diagnosticMap, pkg.packageID, pkg.getDiagnostics(), lsDoc);
-=======
         Optional<Project> project = context.workspace().project(context.filePath());
         if (project.isEmpty()) {
             return;
->>>>>>> dfa1fba9
         }
         Map<String, List<Diagnostic>> diagnosticMap = getBallerinaDiagnostics(context);
 
@@ -111,22 +87,6 @@
         lastDiagnosticMap = diagnosticMap;
     }
 
-<<<<<<< HEAD
-    private void populateDiagnostics(Map<String, List<Diagnostic>> diagnosticsMap, PackageID pkgId,
-                                     List<io.ballerina.tools.diagnostics.Diagnostic> diagnostics,
-                                     LSDocumentIdentifier lsDocument) {
-        for (io.ballerina.tools.diagnostics.Diagnostic diag : diagnostics) {
-            Path diagnosticRoot = lsDocument.getProjectRootPath();
-            Location location = diag.location();
-            String moduleName = pkgId.getName().getValue();
-            String fileName = location.lineRange().filePath();
-            if (lsDocument.isWithinProject()) {
-                diagnosticRoot = diagnosticRoot.resolve("src");
-            }
-            
-            if (!".".equals(moduleName)) {
-                diagnosticRoot = diagnosticRoot.resolve(moduleName);
-=======
     public Map<String, List<Diagnostic>> getBallerinaDiagnostics(DocumentServiceContext context) {
         WorkspaceManager workspace = context.workspace();
         Map<String, List<Diagnostic>> diagnosticMap = new HashMap<>();
@@ -150,14 +110,10 @@
             Optional<ModuleCompilation> modCompilation = workspace.waitAndGetModuleCompilation(context.filePath());
             if (modCompilation.isEmpty()) {
                 continue;
->>>>>>> dfa1fba9
             }
             diagnosticMap.putAll(toDiagnosticsMap(modCompilation.get().diagnostics().diagnostics(), modulePath));
         }
 
-<<<<<<< HEAD
-            LineRange lineRange = location.lineRange();
-=======
         return diagnosticMap;
     }
 
@@ -167,7 +123,6 @@
         for (io.ballerina.tools.diagnostics.Diagnostic diag : diags) {
             LineRange lineRange = diag.location().lineRange();
 
->>>>>>> dfa1fba9
             int startLine = lineRange.startLine().line();
             int startChar = lineRange.startLine().offset();
             int endLine = lineRange.endLine().line();
@@ -179,17 +134,6 @@
             Range range = new Range(new Position(startLine, startChar), new Position(endLine, endChar));
             Diagnostic diagnostic = new Diagnostic(range, diag.message());
 
-<<<<<<< HEAD
-            io.ballerina.tools.diagnostics.DiagnosticSeverity severity = diag.diagnosticInfo().severity();
-            if (severity == io.ballerina.tools.diagnostics.DiagnosticSeverity.ERROR) {
-                // set diagnostic log kind
-                diagnostic.setSeverity(DiagnosticSeverity.Error);
-            } else if (severity == io.ballerina.tools.diagnostics.DiagnosticSeverity.WARNING) {
-                diagnostic.setSeverity(DiagnosticSeverity.Warning);
-            }
-
-            List<Diagnostic> clientDiagnostics = diagnosticsMap.get(fileURI);
-=======
             switch (diag.diagnosticInfo().severity()) {
                 case ERROR:
                     diagnostic.setSeverity(DiagnosticSeverity.Error);
@@ -207,8 +151,8 @@
 
             String fileURI = modulePath.resolve(lineRange.filePath()).toUri().toString();
             List<Diagnostic> clientDiagnostics = diagnosticsMap.computeIfAbsent(fileURI, s -> new ArrayList<>());
->>>>>>> dfa1fba9
             clientDiagnostics.add(diagnostic);
         }
+        return diagnosticsMap;
     }
 }