/*
 * Copyright (c) 2018, WSO2 Inc. (http://wso2.com) All Rights Reserved.
 *
 * Licensed under the Apache License, Version 2.0 (the "License");
 * you may not use this file except in compliance with the License.
 * You may obtain a copy of the License at
 *
 * http://www.apache.org/licenses/LICENSE-2.0
 *
 * Unless required by applicable law or agreed to in writing, software
 * distributed under the License is distributed on an "AS IS" BASIS,
 * WITHOUT WARRANTIES OR CONDITIONS OF ANY KIND, either express or implied.
 * See the License for the specific language governing permissions and
 * limitations under the License.
 */
package org.ballerinalang.langserver.diagnostic;

import org.ballerinalang.langserver.client.ExtendedLanguageClient;
import org.ballerinalang.langserver.compiler.CollectDiagnosticListener;
import org.ballerinalang.langserver.compiler.DocumentServiceKeys;
import org.ballerinalang.langserver.compiler.LSContext;
import org.ballerinalang.langserver.compiler.LSModuleCompiler;
import org.ballerinalang.langserver.compiler.common.LSDocument;
import org.ballerinalang.langserver.compiler.exception.CompilationFailedException;
import org.ballerinalang.langserver.compiler.workspace.WorkspaceDocumentManager;
import org.ballerinalang.util.diagnostic.DiagnosticListener;
import org.eclipse.lsp4j.Diagnostic;
import org.eclipse.lsp4j.DiagnosticSeverity;
import org.eclipse.lsp4j.Position;
import org.eclipse.lsp4j.PublishDiagnosticsParams;
import org.eclipse.lsp4j.Range;
import org.wso2.ballerinalang.compiler.util.CompilerContext;

import java.nio.file.Path;
import java.util.ArrayList;
import java.util.HashMap;
import java.util.List;
import java.util.Map;

/**
 * Utilities for the diagnostics related operations.
 *
 * @since 0.983.0
 */
public class DiagnosticsHelper {
    private static final List<Diagnostic> EMPTY_DIAGNOSTIC_LIST = new ArrayList<>(0);
    /**
     * Holds last sent diagnostics for the purpose of clear-off when publishing new diagnostics.
     */
    private Map<String, List<Diagnostic>> lastDiagnosticMap;

    public DiagnosticsHelper() {
        this.lastDiagnosticMap = new HashMap<>();
    }

    /**
     * Compiles and publishes diagnostics for a source file.
     *
     * @param client     Language server client
     * @param context    LS context
     * @param lsDocument {@link LSDocument}
     * @param docManager LS Document manager
     * @throws CompilationFailedException throws a LS compiler exception
     */
    public synchronized void compileAndSendDiagnostics(ExtendedLanguageClient client, LSContext context,
                                                       LSDocument lsDocument, WorkspaceDocumentManager docManager)
            throws CompilationFailedException {
        // Compile diagnostics
        List<org.ballerinalang.util.diagnostic.Diagnostic> diagnostics = new ArrayList<>();
        LSModuleCompiler.getBLangPackages(context, docManager, null, true, true, true);
        CompilerContext compilerContext = context.get(DocumentServiceKeys.COMPILER_CONTEXT_KEY);
        if (compilerContext.get(DiagnosticListener.class) instanceof CollectDiagnosticListener) {
            diagnostics = ((CollectDiagnosticListener) compilerContext.get(DiagnosticListener.class)).getDiagnostics();
        }

        Map<String, List<Diagnostic>> diagnosticMap = getDiagnostics(diagnostics, lsDocument);
        // If the client is null, returns
        if (client == null) {
            return;
        }

        // Replace old entries with an empty list
        lastDiagnosticMap.keySet().forEach((key) -> diagnosticMap.computeIfAbsent(key, value -> EMPTY_DIAGNOSTIC_LIST));

        // Publish diagnostics
        diagnosticMap.forEach((key, value) -> client.publishDiagnostics(new PublishDiagnosticsParams(key, value)));

<<<<<<< HEAD
=======
        // Publish text highlighting
        // diagnosticMap.forEach((key, value) -> client.publishTextHighlighting());

>>>>>>> 82727187
        // Replace old map
        lastDiagnosticMap = diagnosticMap;
    }

    /**
     * Returns diagnostics for this file.
     *
     * @param diagnostics  List of ballerina diagnostics
     * @param lsDocument project path
     * @return diagnostics map
     */
    private Map<String, List<Diagnostic>> getDiagnostics(List<org.ballerinalang.util.diagnostic.Diagnostic> diagnostics,
                                                         LSDocument lsDocument) {
        Map<String, List<Diagnostic>> diagnosticsMap = new HashMap<>();
        for (org.ballerinalang.util.diagnostic.Diagnostic diag : diagnostics) {
            Path diagnosticRoot = lsDocument.getProjectRootPath();
            final org.ballerinalang.util.diagnostic.Diagnostic.DiagnosticPosition position = diag.getPosition();
            String moduleName = position.getSource().getPackageName();
            String fileName = position.getSource().getCompilationUnitName();
            if (lsDocument.isWithinProject()) {
                diagnosticRoot = diagnosticRoot.resolve("src");
            }
            if (!".".equals(moduleName)) {
                diagnosticRoot = diagnosticRoot.resolve(moduleName);
            }
            String fileURI = diagnosticRoot.resolve(fileName).toUri().toString() + "";
            diagnosticsMap.putIfAbsent(fileURI, new ArrayList<>());

            List<Diagnostic> clientDiagnostics = diagnosticsMap.get(fileURI);
            int startLine = position.getStartLine() - 1; // LSP diagnostics range is 0 based
            int startChar = position.getStartColumn() - 1;
            int endLine = position.getEndLine() - 1;
            int endChar = position.getEndColumn() - 1;

            endLine = (endLine <= 0) ? startLine : endLine;
            endChar = (endChar <= 0) ? startChar + 1 : endChar;

            Range range = new Range(new Position(startLine, startChar), new Position(endLine, endChar));
            Diagnostic diagnostic = new Diagnostic(range, diag.getMessage());
            org.ballerinalang.util.diagnostic.Diagnostic.Kind diagnosticKind = diag.getKind();

            // set diagnostic log kind
            if (diagnosticKind.equals(org.ballerinalang.util.diagnostic.Diagnostic.Kind.ERROR)) {
                diagnostic.setSeverity(DiagnosticSeverity.Error);
            } else if (diagnosticKind.equals(org.ballerinalang.util.diagnostic.Diagnostic.Kind.WARNING)) {
                diagnostic.setSeverity(DiagnosticSeverity.Warning);
            }

            clientDiagnostics.add(diagnostic);
        }
        return diagnosticsMap;
    }
}<|MERGE_RESOLUTION|>--- conflicted
+++ resolved
@@ -84,13 +84,7 @@
 
         // Publish diagnostics
         diagnosticMap.forEach((key, value) -> client.publishDiagnostics(new PublishDiagnosticsParams(key, value)));
-
-<<<<<<< HEAD
-=======
-        // Publish text highlighting
-        // diagnosticMap.forEach((key, value) -> client.publishTextHighlighting());
-
->>>>>>> 82727187
+      
         // Replace old map
         lastDiagnosticMap = diagnosticMap;
     }
