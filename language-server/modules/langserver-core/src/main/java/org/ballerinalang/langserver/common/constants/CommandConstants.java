/*
 * Copyright (c) 2018, WSO2 Inc. (http://wso2.com) All Rights Reserved.
 *
 * Licensed under the Apache License, Version 2.0 (the "License");
 * you may not use this file except in compliance with the License.
 * You may obtain a copy of the License at
 *
 * http://www.apache.org/licenses/LICENSE-2.0
 *
 * Unless required by applicable law or agreed to in writing, software
 * distributed under the License is distributed on an "AS IS" BASIS,
 * WITHOUT WARRANTIES OR CONDITIONS OF ANY KIND, either express or implied.
 * See the License for the specific language governing permissions and
 * limitations under the License.
 */
package org.ballerinalang.langserver.common.constants;

import java.util.regex.Pattern;

/**
 * Constants related to {@link org.eclipse.lsp4j.Command}.
 *
 * @since v0.964.0
 */
public class CommandConstants {
    public static final String UNDEFINED_MODULE = "undefined module";
    public static final String UNDEFINED_FUNCTION = "undefined function";
    public static final String VAR_ASSIGNMENT_REQUIRED = "variable assignment is required";
    public static final String UNRESOLVED_MODULE = "cannot resolve module";
    public static final String TAINTED_PARAM_PASSED = "tainted value passed to untainted parameter";
    public static final String NO_IMPL_FOUND_FOR_METHOD = "no implementation found for the method";
    public static final String FUNC_IMPL_FOUND_IN_ABSTRACT_OBJ = "cannot have a body";
    public static final Pattern UNUSED_IMPORT_MODULE_PATTERN = Pattern.compile(
            "unused import module '(\\S*)\\s*(?:version\\s(.*))?(.*)'");
    public static final Pattern UNRESOLVED_MODULE_PATTERN = Pattern.compile(
            "cannot resolve module '(\\S*)\\s*(?:version\\s(.*))?(.*)'");
    public static final Pattern TAINTED_PARAM_PATTERN = Pattern.compile(
            "tainted value passed to untainted parameter '(.*)'");
    public static final Pattern UNDEFINED_FUNCTION_PATTERN = Pattern.compile("undefined function '(.*)'");
    public static final String INCOMPATIBLE_TYPES = "incompatible types";
    public static final Pattern INCOMPATIBLE_TYPE_PATTERN = Pattern.compile(
            "incompatible types: expected '(.*)', found '(.*)'");
    public static final Pattern NO_IMPL_FOUND_FOR_FUNCTION_PATTERN = Pattern.compile(
            "no implementation found for the method '(.*)' of class '(.*)'");
    public static final Pattern FUNC_IN_ABSTRACT_OBJ_PATTERN = Pattern.compile(
            "function '(.*)' in abstract object '(.*)' cannot have a body");
    public static final Pattern FQ_TYPE_PATTERN = Pattern.compile("(.*)/([^:]*):(?:.*:)?(.*)");
    public static final Pattern NO_CONCAT_PATTERN = Pattern.compile("^\\\"[^\\\"]*\\\"$|^[^\\\"\\+]*$");

    // Command Arguments
    public static final String ARG_KEY_DOC_URI = "doc.uri";

    public static final String ARG_KEY_MODULE_NAME = "module";

    public static final String ARG_KEY_SERVICE_NAME = "service.name";

    public static final String ARG_KEY_FUNCTION_NAME = "function.name";

    public static final String ARG_KEY_NODE_TYPE = "node.type";

    public static final String ARG_KEY_NODE_LINE = "node.line";

    public static final String ARG_KEY_NODE_COLUMN = "node.column";

    public static final String ARG_KEY_NODE_POS = "node.position";

    public static final String ARG_KEY_NODE_RANGE = "node.range";

    public static final String ARG_KEY_MESSAGE_TYPE = "message.type";

    public static final String ARG_KEY_MESSAGE = "message";

    public static final String ARG_KEY_PATH = "path";

    public static final String ARG_KEY_METHOD = "method";

    public static final String ARG_KEY_PARAMETER = "parameter";

    // Command Titles
    public static final String IMPORT_MODULE_TITLE = "Import module '%s'";

    public static final String CREATE_VARIABLE_TITLE = "Create variable";

    public static final String IGNORE_RETURN_TITLE = "Ignore return value";

    public static final String CREATE_FUNCTION_TITLE = "Create function '%s'";

    public static final String MARK_UNTAINTED_TITLE = "Mark '%s' as untainted";

    public static final String CREATE_TEST_FUNC_TITLE = "Create test for function";

    public static final String CREATE_TEST_SERVICE_TITLE = "Create test for service";

    public static final String ADD_DOCUMENTATION_TITLE = "Document this";

    public static final String UPDATE_DOCUMENTATION_TITLE = "Update documentation";

    public static final String ADD_ALL_DOC_TITLE = "Document all";

    public static final String CREATE_INITIALIZER_TITLE = "Create initializer";

    public static final String PULL_MOD_TITLE = "Pull unresolved modules";

    public static final String CHANGE_RETURN_TYPE_TITLE = "Change return type to '%s'";

    public static final String ADD_TYPE_CAST_TITLE = "Add type cast to assignment";

    public static final String CHANGE_VAR_TYPE_TITLE = "Change variable '%s' type to '%s'";

    public static final String CHANGE_PARAM_TYPE_TITLE = "Change parameter '%s' type to '%s'";

    public static final String CREATE_VAR_TYPE_GUARD_TITLE = "Create variable and type guard";

    public static final String TYPE_GUARD_TITLE = "Type guard variable '%s'";

    public static final String CREATE_VAR_ADD_CHECK_TITLE = "Create variable and check error";

    public static final String ADD_CHECK_TITLE = "Add 'check' error";

    public static final String CREATE_SERVICE_RESOURCE = "Create service resource for the path '%s'";

    public static final String CREATE_SERVICE_RESOURCE_METHOD =
            "Create service resource for http method '%s' for the path '%s'";

    public static final String ADD_MISSING_PARAMETER_IN_BALLERINA =
            "Add missing parameter '%s' for the method '%s' for the path '%s'";

    public static final String IMPLEMENT_FUNCS_TITLE = "Implement method '%s'";

    public static final String OPTIMIZE_IMPORTS_TITLE = "Optimize all imports";
    
    public static final String REPORT_USAGE_STATISTICS_COMMAND_TITLE = "Report usage statistics";
    
    public static final String CONVERT_FUNCTION_TO_PUBLIC = "Convert to public function";
    
    public static final String CREATE_ON_FAIL_CLAUSE = "Create on fail clause";

    public static final String SURROUND_WITH_DO_ON_FAIL = "Surround with do/on-fail";

    public static final String CONVERT_MODULE_VAR_TO_LISTENER_DECLARATION = 
            "Convert module variable '%s' to listener declaration";

<<<<<<< HEAD
    public static final String CONVERT_TO_READONLY_CLONE = "Convert to Readonly Clone";
    
    public static final String ADD_EXPLICIT_RETURN_STATEMENT = "Add Explicit Return Statement";
=======
    public static final String REMOVE_UNREACHABLE_CODE_TITLE = "Remove unreachable code";
>>>>>>> bc2b907f
}<|MERGE_RESOLUTION|>--- conflicted
+++ resolved
@@ -140,11 +140,9 @@
     public static final String CONVERT_MODULE_VAR_TO_LISTENER_DECLARATION = 
             "Convert module variable '%s' to listener declaration";
 
-<<<<<<< HEAD
     public static final String CONVERT_TO_READONLY_CLONE = "Convert to Readonly Clone";
     
     public static final String ADD_EXPLICIT_RETURN_STATEMENT = "Add Explicit Return Statement";
-=======
+
     public static final String REMOVE_UNREACHABLE_CODE_TITLE = "Remove unreachable code";
->>>>>>> bc2b907f
 }