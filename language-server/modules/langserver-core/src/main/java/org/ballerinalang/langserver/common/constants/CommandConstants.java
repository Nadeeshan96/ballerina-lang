--- conflicted
+++ resolved
@@ -19,7 +19,6 @@
 
 /**
  * Constants related to {@link org.eclipse.lsp4j.Command}.
- *
  * @since v0.964.0
  */
 public class CommandConstants {
@@ -123,7 +122,6 @@
 
     public static final String TYPE_GUARD_TITLE = "Type Guard '%s'";
 
-<<<<<<< HEAD
     public static final String CREATE_SERVICE_RESOURCE = "Create service resource for the path '%s'";
 
     public static final String CREATE_SERVICE_RESOURCE_METHOD =
@@ -140,9 +138,8 @@
 
     public static final String CREATE_MISSING_METHOD_FOR_THE_PATH_IN_OPENAPI =
             "Create missing http method '%s' for the path '%s'";
-=======
+
     public static final String IMPLEMENT_FUNCS_TITLE = "Implement All Functions";
 
     public static final String OPTIMIZE_IMPORTS_TITLE = "Optimize All Imports";
->>>>>>> 783e419d
 }