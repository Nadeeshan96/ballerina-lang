--- conflicted
+++ resolved
@@ -91,11 +91,7 @@
             NonTerminalNode nodeAtCursor = CommonUtil.findNode(nodeRange, srcFile.get().syntaxTree());
             if (nodeAtCursor != null) {
                 MatchedExpressionNodeResolver expressionResolver = new MatchedExpressionNodeResolver(nodeAtCursor);
-<<<<<<< HEAD
-                Optional<ExpressionNode> expr = nodeAtCursor.apply(expressionResolver);
-=======
                 Optional<ExpressionNode> expr = expressionResolver.findExpression(nodeAtCursor);
->>>>>>> 09ee09ed
                 if (expr.isPresent()) {
                     return getHoverForExpression(context, expr.get());
                 }
