--- conflicted
+++ resolved
@@ -1672,15 +1672,9 @@
                             functionWS.addProperty(FormattingConstants.WS, FormattingConstants.NEW_LINE +
                                     indentWithParentIndentation);
                         }
-<<<<<<< HEAD
-                    }
-
-                    if (wsText.equals(Tokens.SEMICOLON)) {
-=======
-                    } else if (wsText.equals(";")) {
->>>>>>> 1e7f46a1
+                    } else if (wsText.equals(Tokens.SEMICOLON)) {
                         functionWS.addProperty(FormattingConstants.WS, FormattingConstants.EMPTY_SPACE);
-                    } else if (wsText.equals("=") || wsText.equals("external")) {
+                    } else if (wsText.equals(Tokens.EQUAL) || wsText.equals("external")) {
                         functionWS.addProperty(FormattingConstants.WS, FormattingConstants.SINGLE_SPACE);
                     }
                 }
