module io.ballerina.language.server.core {
    requires gson;
    requires io.ballerina.formatter.core;
    requires org.eclipse.lsp4j;
    requires io.ballerina.language.server.compiler;
    requires io.ballerina.language.server.commons;
    requires org.apache.commons.lang3;
    requires org.eclipse.lsp4j.jsonrpc;
    requires io.ballerina.lang;
    requires io.ballerina.runtime;
    requires org.apache.commons.io;
//    requires io.ballerina.openapi.convertor;
    requires handlebars;
    requires io.ballerina.parser;
    requires jsr305;
    requires toml4j;
//    requires io.ballerina.openapi.generator;
    requires swagger.parser.v3;
    requires io.ballerina.tools.api;
    requires swagger.models;
    requires swagger.parser;
    requires swagger.core;
    requires io.swagger.v3.core;
    requires io.swagger.v3.oas.models;
    requires swagger.parser.v2.converter;
    requires org.slf4j;
    exports org.ballerinalang.langserver;
    exports org.ballerinalang.langserver.util.references;
    exports org.ballerinalang.langserver.common.utils;
    exports org.ballerinalang.langserver.common.constants;
    exports org.ballerinalang.langserver.codeaction.providers;
<<<<<<< HEAD
    exports org.ballerinalang.langserver.extensions;
=======
    exports org.ballerinalang.langserver.exception;
>>>>>>> 11d01307
}<|MERGE_RESOLUTION|>--- conflicted
+++ resolved
@@ -29,9 +29,6 @@
     exports org.ballerinalang.langserver.common.utils;
     exports org.ballerinalang.langserver.common.constants;
     exports org.ballerinalang.langserver.codeaction.providers;
-<<<<<<< HEAD
+    exports org.ballerinalang.langserver.exception;
     exports org.ballerinalang.langserver.extensions;
-=======
-    exports org.ballerinalang.langserver.exception;
->>>>>>> 11d01307
 }