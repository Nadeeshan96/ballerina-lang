{
    "private": true,
    "name": "@ballerina/composer",
<<<<<<< HEAD
    "version": "0.992.0",
=======
    "version": "0.990.4-SNAPSHOT",
>>>>>>> bb7d3df5
    "description": "",
    "scripts": {
        "prebuild": "npm i && lerna bootstrap",
        "test": "lerna run test --stream -- -- --coverage",
        "build": "lerna run build --stream",
        "clean": "lerna run clean --stream",
        "test-coverage": "lerna run test-coverage && node scripts/create-coverage-report.js",
        "fix-versions": "node scripts/fix-version.js",
        "reset-pkg-jsons": "node scripts/reset-pkg-json.js",
        "bump-version": "lerna version --no-git-tag-version",
        "update-version": "node ./scripts/update-version.js"
    },
    "author": "ballerina.io",
    "license": "Apache-2.0",
    "dependencies": {
        "@types/classnames": "^2.2.6",
        "classnames": "^2.2.6",
        "react": "^16.8.5",
        "react-dom": "^16.8.3",
        "semantic-ui-css": "^2.4.1",
        "semantic-ui-less": "^2.4.1",
        "semantic-ui-react": "^0.82.5"
    },
    "devDependencies": {
        "@babel/core": "^7.1.5",
        "@storybook/addon-actions": "^5.0.5",
        "@storybook/addon-info": "^5.0.1",
        "@storybook/addon-storyshots": "^4.0.7",
        "@storybook/react": "^4.0.4",
        "@types/jest": "^23.3.5",
        "@types/node": "^10.11.7",
        "@types/react": "^16.8.8",
        "@types/react-dom": "^16.8.3",
        "@types/react-test-renderer": "^16.8.1",
        "@types/rimraf": "^2.0.2",
        "@types/storybook__addon-storyshots": "^3.4.3",
        "@types/storybook__react": "^4.0.1",
        "awesome-typescript-loader": "^5.2.1",
        "babel-loader": "^8.0.4",
        "copy-webpack-plugin": "^5.0.1",
        "clean-css": "^4.2.1",
        "css-loader": "^2.1.1",
        "extract-text-webpack-plugin": "^4.0.0-beta.0",
        "fast-xml-parser": "^3.12.7",
        "glob": "^7.1.3",
        "jest": "^24.5.0",
        "jest-config": "^24.5.0",
        "lerna": "^3.4.3",
        "less": "^3.9.0",
        "less-loader": "^4.0.5",
        "less-vars-to-js": "^1.3.0",
        "less-plugin-inline-urls": "^1.2.0",
        "less-plugin-npm-import": "^2.1.0",
        "less-plugin-rewrite-import": "^0.1.1",
        "node-sass": "^4.7.2",
        "react-docgen-typescript-webpack-plugin": "^1.1.0",
        "react-test-renderer": "16.8.4",
        "rimraf": "^2.6.2",
        "sass-loader": "^7.1.0",
        "source-map-loader": "^0.2.4",
        "style-loader": "^0.23.1",
        "ts-jest": "^24.0.0",
        "ts-loader": "^5.3.0",
        "tslint": "^5.11.0",
        "typescript": "^3.1.6",
        "uglifyjs-webpack-plugin": "^2.0.1",
        "url-loader": "^1.1.2",
        "watch": "^1.0.2",
        "webpack": "^4.25.1",
        "webpack-cli": "^3.1.2",
        "webpack-dev-server": "^3.1.9"
    }
}<|MERGE_RESOLUTION|>--- conflicted
+++ resolved
@@ -1,11 +1,7 @@
 {
     "private": true,
     "name": "@ballerina/composer",
-<<<<<<< HEAD
-    "version": "0.992.0",
-=======
     "version": "0.990.4-SNAPSHOT",
->>>>>>> bb7d3df5
     "description": "",
     "scripts": {
         "prebuild": "npm i && lerna bootstrap",
