--- conflicted
+++ resolved
@@ -141,9 +141,6 @@
      * @memberof ServiceNode
      */
     getType() {
-<<<<<<< HEAD
-        return this.isServiceTypeUnavailable ? '': this.serviceTypeStruct.typeName.value;
-=======
         const epName = this.boundEndpoints[0].variableName.value;
         const root = this.getRoot();
         const endpoint = root.find((node) => {
@@ -155,7 +152,6 @@
         const pkg = endpoint.endPointType.packageAlias.value;
         const name = endpoint.endPointType.typeName.value;
         return pkg;
->>>>>>> bc69df38
     }
 
 }
