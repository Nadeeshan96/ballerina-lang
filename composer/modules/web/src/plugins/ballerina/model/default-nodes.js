--- conflicted
+++ resolved
@@ -1277,19 +1277,11 @@
                                     "static": true
                                 },
                                 {
-<<<<<<< HEAD
-                                    ws: '',
-                                    i: 26,
-                                    text: 'Request',
-                                    static: false,
-                                },
-=======
                                     "ws": "",
                                     "i": 19,
                                     "text": "JMSMessage",
                                     "static": false
                                 }
->>>>>>> c7cb51c0
                             ],
                             "position": {
                                 "startColumn": 37,
@@ -1305,17 +1297,10 @@
                                 "value": "jms",
                                 "kind": "Identifier"
                             },
-<<<<<<< HEAD
-                            typeName: {
-                                literal: false,
-                                value: 'Request',
-                                kind: 'Identifier',
-=======
                             "typeName": {
                                 "literal": false,
                                 "value": "JMSMessage",
                                 "kind": "Identifier"
->>>>>>> c7cb51c0
                             },
                             "kind": "UserDefinedType"
                         },
@@ -3953,80 +3938,6 @@
                 "static": true
             },
             {
-<<<<<<< HEAD
-                ws: [
-                    {
-                        ws: ' ',
-                        i: 25,
-                        text: 'req',
-                        static: false,
-                    },
-                ],
-                position: {
-                    startColumn: 51,
-                    startLine: 3,
-                    endColumn: 66,
-                    endLine: 3,
-                },
-                symbolType: [
-                    'other',
-                ],
-                typeNode: {
-                    ws: [
-                        {
-                            ws: ' ',
-                            i: 21,
-                            text: 'http',
-                            static: false,
-                        },
-                        {
-                            ws: '',
-                            i: 22,
-                            text: ':',
-                            static: true,
-                        },
-                        {
-                            ws: '',
-                            i: 23,
-                            text: 'Request',
-                            static: false,
-                        },
-                    ],
-                    position: {
-                        startColumn: 51,
-                        startLine: 3,
-                        endColumn: 56,
-                        endLine: 3,
-                    },
-                    symbolType: [
-                        'other',
-                    ],
-                    packageAlias: {
-                        literal: false,
-                        value: 'http',
-                        kind: 'Identifier',
-                    },
-                    typeName: {
-                        literal: false,
-                        value: 'Request',
-                        kind: 'Identifier',
-                    },
-                    kind: 'UserDefinedType',
-                },
-                annotationAttachments: [],
-                name: {
-                    literal: false,
-                    value: 'req',
-                    kind: 'Identifier',
-                },
-                kind: 'Variable',
-                public: false,
-                native: false,
-                const: false,
-                lambda: false,
-                parallel: false,
-                connector: false,
-=======
                 "ws": "",
                 "i": 43,
                 "text": ")",
@@ -4043,7 +3954,6 @@
                 "i": 50,
                 "text": "}",
                 "static": true
->>>>>>> c7cb51c0
             },
             {
                 "ws": " ",
