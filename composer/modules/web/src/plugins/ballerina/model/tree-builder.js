--- conflicted
+++ resolved
@@ -190,11 +190,7 @@
         }
 
         if (node.kind === 'Function') {
-<<<<<<< HEAD
-            if (node.returnTypeNode.typeKind !== 'nil') {
-=======
             if (node.returnTypeNode && node.returnTypeNode.typeKind !== 'nil') {
->>>>>>> 7621918d
                 node.hasReturns = true;
             }
         }
