.editor-area {
  .rc-tabs-tab-active {
    .tab-title-wrapper {
      &.ballerina-design-view {
        background-color: white;
        color: #7D7D7D;

        .close-tab {
          color: #7D7D7D;

          &:hover {
            color: #474747;
          }
        }
      }
    }
  }

  .rc-tabs-bar {
    .split-view-icon {
      font-size: 20px;
      margin-right: 20px;
      opacity: 0.6;
    }

    .split-view-icon:hover {
      opacity: 1;
      cursor: pointer;
    }
  }
}

.ballerina-editor {
  .design-view-container {
    background-color: #f9f9f9;
  }

  .protocol-http, .svg-container {
    .panel {
      /* -- Service herder Styles -- */
      .panel-header {
        fill: #f3faff;

        .text-placeholder {
          shape-rendering: crispEdges;
          stroke: #a5a5a5;
          stroke-width: 1;
          stroke-dasharray: 4, 2;
        }

        .headingRect {
          stroke-width: 1;
          stroke: #c4d5e2;
        }

        .editable-text-label {
          fill: #333;
          stroke-width: 0.5px;
          stroke: #333;
        }

        .panel-header-controls-wrapper {
          fill: rgba(255, 255, 255, 0.1);
        }

        text {
          fill: #333 !important;
        }

        .parameter-text, .parameter-bracket-text, .return-types-opening-brack-text, .parameter-bracket-text, .return-types-closing-brack-text {
          dominant-baseline: text-before-edge;
          cursor: default;
        }

        .editor-area {
          color: #333 !important;
          border: 1px solid #333;
        }

      }

      .panel-body {
        .client-line-group {
          .client-line-header {
            fill: #f9f9f9;
            stroke: #555;
            stroke-width: 1px;
          }

          .client-life-line, .worker-life-line, .client-invocation-arrow {
            stroke: #555;
            stroke-width: 1px;
          }

          .client-line-text {
            text-anchor: middle;
            dominant-baseline: central;
            text-transform: lowercase;
            fill: #555;
          }
        }

<<<<<<< HEAD
=======
        .default-worker-icon{
          fill: #2980b9;
        }

        .connector-icon{
          fill: #17a085;
        }

>>>>>>> 4e723b68
        .action-arrow, .action-arrow-head {
          stroke: #555;
          fill: #555;
        }

        .action-dash-line {
          stroke: #555;
          fill: #555;
          stroke-dasharray: 5, 5;
        }

        .action-invocation-statement-rect {
          fill: #26A69A;
          stroke-width: 1;
        }

        .struct-content-operations-wrapper {
          fill: #e4e4e4;
          stroke: #e4e4e4;
        }

        .struct-type-dropdown-wrapper, .struct-input-value-wrapper {
          fill: #f9f9f9;
          stroke: #ccc;
          stroke-width: 1.2;
        }

        .struct-added-value-wrapper-light {
          fill: #f5f5f5;
          stroke: #ccc;
          stroke-width: 0.5px;
<<<<<<< HEAD
        }

        .struct-delete-icon-wrapper-light {
          fill: #f5f5f5;
          stroke: #ccc;
          stroke-dasharray: 0, 150, 50;
        }

        .struct-added-value-wrapper-dark {
          fill: #dcdcdc;
          stroke: #ccc;
          stroke-width: 0.5px;
        }

        .struct-delete-icon-wrapper-dark {
          fill: #dcdcdc;
          stroke: #ccc;
          stroke-dasharray: 0, 150, 50;
        }

        .default-worker-life-line, .worker-life-line {
          stroke: #1b79b4;
          stroke-width: 1;
        }

        .connector-life-line {
          stroke: #17a085;
          stroke-width: 1;
        }

        .panel-body-rect {
          stroke-width: 1px;
          stroke: #c4d5e2;
        }

        .statement-title-rect {
          fill: #f9f9f9;
          stroke: #555;
        }

        .statement-title-text, .condition-text {
          text-anchor: middle;
          dominant-baseline: central;
          text-transform: lowercase;
        }

        .statement-title-text {
          text-anchor: middle;
          dominant-baseline: central;
          fill: #777;
          font-style: italic;
        }

        .statement-title-text-left {
          text-anchor: start;
          dominant-baseline: central;
          fill: #777;
          font-style: italic;
        }

        .flowchart-background-empty-rect {
          fill: #f9f9f9;
          fill-opacity: 0;
          stroke: #1b79b4;
          stroke-width: 1;
        }

        .flowchart-background-empty-rect {
          fill: #f9f9f9;
          fill-opacity: 0;
          stroke: #1b79b4;
          stroke-width: 1;
        }

        .flowchart-action-arrow {
          fill: #0070af;
          stroke: #0070af;
          stroke-width: 1;
        }

=======
        }

        .struct-delete-icon-wrapper-light {
          fill: #f5f5f5;
          stroke: #ccc;
          stroke-dasharray: 0, 150, 50;
        }

        .struct-added-value-wrapper-dark {
          fill: #dcdcdc;
          stroke: #ccc;
          stroke-width: 0.5px;
        }

        .struct-delete-icon-wrapper-dark {
          fill: #dcdcdc;
          stroke: #ccc;
          stroke-dasharray: 0, 150, 50;
        }

        .default-worker-life-line, .worker-life-line {
          stroke: #1b79b4;
          stroke-width: 1;
        }

        .life-line-group{

        }

        .connector-life-line {
          stroke: #17a085;
          stroke-width: 1;
        }

        .panel-body-rect {
          stroke-width: 1px;
          stroke: #c4d5e2;
        }

        .statement-title-rect {
          fill: #f9f9f9;
          stroke: #555;
        }

        .statement-title-text, .condition-text {
          text-anchor: middle;
          dominant-baseline: central;
          text-transform: lowercase;
        }

        .statement-title-text {
          text-anchor: middle;
          dominant-baseline: central;
          fill: #777;
          font-style: italic;
        }

        .statement-title-text-left {
          text-anchor: start;
          dominant-baseline: central;
          fill: #777;
          font-style: italic;
        }

        .flowchart-background-empty-rect {
          fill: #f9f9f9;
          fill-opacity: 0;
          stroke: #1b79b4;
          stroke-width: 1;
        }

        .flowchart-background-empty-rect {
          fill: #f9f9f9;
          fill-opacity: 0;
          stroke: #1b79b4;
          stroke-width: 1;
        }

        .flowchart-action-arrow {
          fill: #0070af;
          stroke: #0070af;
          stroke-width: 1;
        }

>>>>>>> 4e723b68
        .flowchart-action-arrow-head {
          fill: #0070af;
          stroke: #0070af;
        }

        .compound-statement-rect {
          fill: none;
          stroke: #777;
          stroke-dasharray: 3, 3;
        }

        .flowchart-separator-line {
          stroke: #f9f9f9;
          stroke-width: 2;
        }

        .flowchart-true-text {
          text-anchor: end;
          font-style: italic;
          font-weight: bolder;
        }

        .flowchart-false-text {
          text-anchor: start;
          font-style: italic;
          font-weight: bolder;
        }

        .property-pane-action-button-wrapper {
          fill: #e2e2e2;
          padding: 10px;
        }

        .property-pane-action-button-delete, .property-pane-action-button-jump {
          opacity: 0.6;
          &:hover {
            opacity: 1;
          }
        }
      }
    }
  }

  .panel-body {
    .panel {
      .panel-header, .svg-container {
        fill: #f9f9f9;

        .headingRect {
          .panel-header-controls {
            .panel-header-controls-wrapper {
              fill: rgba(255, 255, 255, 0.1);
            }
          }
        }

        .parameter-text, .parameter-bracket-text, .return-types-opening-brack-text, .parameter-bracket-text {
          fill: #444;
          dominant-baseline: text-before-edge;
          cursor: default;
        }
      }
    }
  }

  .bottom-right-controls-container {
    position: absolute;
    bottom: 20px;
    right: 15px;
    z-index: 30;
    color: #f9f9f9;
    padding: 0;
    line-height: 30px;
    width: 120px;

    .bottom-label-icon-wrapper {
      height: 30px;
      width: 30px;
      background-color: #e8e8e8;
      margin: 0 5px;
      float: left;
      padding: 2px 8px;
      border: 1px solid #c1c1c1;
      color: #333;
    }

    .bottom-label-icon-wrapper:hover {
      position: relative;
      cursor: pointer;
      background-color: #333;
      border: 1px solid #333;
      color: #f1f1f1;
<<<<<<< HEAD
    }

    .bottom-view-label {
      display: none;
      cursor: pointer;
    }
=======
    }

    .bottom-view-label {
      display: none;
      cursor: pointer;
    }
>>>>>>> 4e723b68
  }

  .zoom-controls {
    bottom: 60px !important;
    width: 30px;
    right: 25px;
  }
}

.syntax-error-overlay {
  z-index: 1000;
  text-align: center;
  position: absolute;
  height: 100%;
  width: 100%;
  background-color: rgba(60, 60, 60, 0.0);
  .error-list {
      position: relative;
      text-align: left;
      padding: 10px;
      width:400px;
      margin: auto;
      top: 20px;
      background-color: #d8d8d8;
      .list-heading {
          text-align: center;
          font-size: 16px;
          color:#CC0000;
      }
  }
}

.loading-overlay-enter {
  opacity: 0.01;
<<<<<<< HEAD
}

.loading-overlay-enter.loading-overlay-enter-active {
  opacity: 0.5;
  transition: opacity 300ms ease-in;
}

=======
}

.loading-overlay-enter.loading-overlay-enter-active {
  opacity: 0.5;
  transition: opacity 300ms ease-in;
}

>>>>>>> 4e723b68
.loading-overlay-leave {
  opacity: 0.5;
}

.loading-overlay-leave.loading-overlay-leave-active {
  opacity: 0.01;
  transition: opacity 300ms ease-in;
}

.bal-file-editor-loading-container {
  z-index: 1000;
  text-align: center;
  vertical-align: center;
  position: absolute;
  height: 100%;
  width: 100%;
  background-color: rgb(60, 60, 60);
  color: white;
  opacity: 0.5;
}

#parse-pending-loader{
  left: calc(50% - 132px);
  top: 50%;
  position:absolute;
  width:234px;
  height:28px;
  font-size: 30px;
  margin:auto;
  color: #fff;
  font-weight: 500;
}

#parse-pending-loader:after {
  overflow: hidden;
  vertical-align: bottom;
  -webkit-animation: ellipsis steps(4,end) 900ms infinite;
  animation: ellipsis steps(4,end) 900ms infinite;
  content: "\2026"; /* ascii code for the ellipsis character */
  width: 0px;
  display: block;
  margin-top: -40px;
  margin-left: 93px;
  font-size: 50px;
}

@keyframes ellipsis {
to {
  width: 1.25em;
}
}

@-webkit-keyframes ellipsis {
to {
  width: 1.25em;
}
}


.swagger-view-container {
  background: #FFF;
}
    
.swagger-ui h1, h2, h3, h4, h5, h6, .h1, .h2, .h3, .h4, .h5, .h6 {
  font-weight: normal;
  line-height: normal;
}

.swagger-ui pre {
  padding: 0;
  font-size: medium;
  line-height: normal;
  word-break: normal;
  word-wrap: normal;
  background-color: transparent;
  border-radius: 0;
}

.swagger-ui .try-out {
  display: none,
}

.expand-operation {
  display: none;
}

.SplitPane .vertical {
  overflow: hidden;
}

.swaggerEditor .SplitPane {
  height: 100% !important;
}

.swagger-service-selector-wrapper {
  background-color: #131313;
  height: 22px;
  overflow: hidden;
  line-height: 15px;
  color: white;
  padding-left: 20px;
}

.swagger-service-selector-span {
  float: left;
  margin-top: 6px;
  padding-right: 8px;
}<|MERGE_RESOLUTION|>--- conflicted
+++ resolved
@@ -100,8 +100,6 @@
           }
         }
 
-<<<<<<< HEAD
-=======
         .default-worker-icon{
           fill: #2980b9;
         }
@@ -110,7 +108,6 @@
           fill: #17a085;
         }
 
->>>>>>> 4e723b68
         .action-arrow, .action-arrow-head {
           stroke: #555;
           fill: #555;
@@ -142,7 +139,6 @@
           fill: #f5f5f5;
           stroke: #ccc;
           stroke-width: 0.5px;
-<<<<<<< HEAD
         }
 
         .struct-delete-icon-wrapper-light {
@@ -166,6 +162,10 @@
         .default-worker-life-line, .worker-life-line {
           stroke: #1b79b4;
           stroke-width: 1;
+        }
+
+        .life-line-group{
+
         }
 
         .connector-life-line {
@@ -223,92 +223,6 @@
           stroke-width: 1;
         }
 
-=======
-        }
-
-        .struct-delete-icon-wrapper-light {
-          fill: #f5f5f5;
-          stroke: #ccc;
-          stroke-dasharray: 0, 150, 50;
-        }
-
-        .struct-added-value-wrapper-dark {
-          fill: #dcdcdc;
-          stroke: #ccc;
-          stroke-width: 0.5px;
-        }
-
-        .struct-delete-icon-wrapper-dark {
-          fill: #dcdcdc;
-          stroke: #ccc;
-          stroke-dasharray: 0, 150, 50;
-        }
-
-        .default-worker-life-line, .worker-life-line {
-          stroke: #1b79b4;
-          stroke-width: 1;
-        }
-
-        .life-line-group{
-
-        }
-
-        .connector-life-line {
-          stroke: #17a085;
-          stroke-width: 1;
-        }
-
-        .panel-body-rect {
-          stroke-width: 1px;
-          stroke: #c4d5e2;
-        }
-
-        .statement-title-rect {
-          fill: #f9f9f9;
-          stroke: #555;
-        }
-
-        .statement-title-text, .condition-text {
-          text-anchor: middle;
-          dominant-baseline: central;
-          text-transform: lowercase;
-        }
-
-        .statement-title-text {
-          text-anchor: middle;
-          dominant-baseline: central;
-          fill: #777;
-          font-style: italic;
-        }
-
-        .statement-title-text-left {
-          text-anchor: start;
-          dominant-baseline: central;
-          fill: #777;
-          font-style: italic;
-        }
-
-        .flowchart-background-empty-rect {
-          fill: #f9f9f9;
-          fill-opacity: 0;
-          stroke: #1b79b4;
-          stroke-width: 1;
-        }
-
-        .flowchart-background-empty-rect {
-          fill: #f9f9f9;
-          fill-opacity: 0;
-          stroke: #1b79b4;
-          stroke-width: 1;
-        }
-
-        .flowchart-action-arrow {
-          fill: #0070af;
-          stroke: #0070af;
-          stroke-width: 1;
-        }
-
->>>>>>> 4e723b68
         .flowchart-action-arrow-head {
           fill: #0070af;
           stroke: #0070af;
@@ -401,21 +315,12 @@
       background-color: #333;
       border: 1px solid #333;
       color: #f1f1f1;
-<<<<<<< HEAD
     }
 
     .bottom-view-label {
       display: none;
       cursor: pointer;
     }
-=======
-    }
-
-    .bottom-view-label {
-      display: none;
-      cursor: pointer;
-    }
->>>>>>> 4e723b68
   }
 
   .zoom-controls {
@@ -450,7 +355,6 @@
 
 .loading-overlay-enter {
   opacity: 0.01;
-<<<<<<< HEAD
 }
 
 .loading-overlay-enter.loading-overlay-enter-active {
@@ -458,15 +362,6 @@
   transition: opacity 300ms ease-in;
 }
 
-=======
-}
-
-.loading-overlay-enter.loading-overlay-enter-active {
-  opacity: 0.5;
-  transition: opacity 300ms ease-in;
-}
-
->>>>>>> 4e723b68
 .loading-overlay-leave {
   opacity: 0.5;
 }
@@ -529,7 +424,7 @@
 .swagger-view-container {
   background: #FFF;
 }
-    
+
 .swagger-ui h1, h2, h3, h4, h5, h6, .h1, .h2, .h3, .h4, .h5, .h6 {
   font-weight: normal;
   line-height: normal;
