{
  "name": "@ballerina/diagram",
<<<<<<< HEAD
  "version": "1.1.0-SNAPSHOT",
=======
  "version": "1.2.0-SNAPSHOT",
>>>>>>> df8b6b22
  "description": "Provides a set of react components to draw Ballerina Diagrams.",
  "keywords": [
    "ballerina",
    "ballerina-lang",
    "composer"
  ],
  "repository": "ballerina-platform/ballerina-lang",
  "main": "lib/src/index.js",
  "scripts": {
    "prepublishOnly": "npm run build",
    "prebuild": "npm run clean && npm run copy-assets && npm run lint",
    "clean": "composer pkg:clean",
    "lint": "composer pkg:lint",
    "build": "composer pkg:build",
    "test": "echo \"disabled\"",
    "coverage": "composer pkg:test:coverage",
    "watch": "composer pkg:watch",
    "watch:test": "composer pkg:test:watch",
    "storybook": "composer pkg:storybook",
    "copy-assets": "copyfiles resources/bbe-asts/* lib",
    "start-ws-ls": "npm run build && node lib/tools/start-ws-lang-server.js",
    "gen-bbe-asts": "npm run build && node lib/tools/update-bbe-asts.js"
  },
  "author": "ballerina.io",
  "license": "Apache-2.0",
  "peerDependencies": {
    "react": "^16.2.0",
    "react-dom": "^16.2.0"
  },
  "devDependencies": {
<<<<<<< HEAD
    "@ballerina/composer-cli": "^1.1.0-SNAPSHOT",
    "@ballerina/font": "^1.1.0-SNAPSHOT",
    "@ballerina/theme": "^1.1.0-SNAPSHOT",
=======
    "@ballerina/composer-cli": "^1.2.0-SNAPSHOT",
    "@ballerina/font": "^1.2.0-SNAPSHOT",
    "@ballerina/theme": "^1.2.0-SNAPSHOT",
>>>>>>> df8b6b22
    "@types/lodash": "^4.14.118",
    "@types/lodash.debounce": "^4.0.4",
    "copyfiles": "^2.1.0"
  },
  "dependencies": {
<<<<<<< HEAD
    "@ballerina/ast-model": "^1.1.0-SNAPSHOT",
    "@ballerina/lang-service": "^1.1.0-SNAPSHOT",
=======
    "@ballerina/ast-model": "^1.2.0-SNAPSHOT",
    "@ballerina/lang-service": "^1.2.0-SNAPSHOT",
>>>>>>> df8b6b22
    "lodash": "^4.17.11",
    "lodash.debounce": "^4.0.8",
    "log4javascript": "^1.4.15",
    "panzoom": "^8.1.1"
  }
}<|MERGE_RESOLUTION|>--- conflicted
+++ resolved
@@ -1,10 +1,6 @@
 {
   "name": "@ballerina/diagram",
-<<<<<<< HEAD
-  "version": "1.1.0-SNAPSHOT",
-=======
   "version": "1.2.0-SNAPSHOT",
->>>>>>> df8b6b22
   "description": "Provides a set of react components to draw Ballerina Diagrams.",
   "keywords": [
     "ballerina",
@@ -35,27 +31,16 @@
     "react-dom": "^16.2.0"
   },
   "devDependencies": {
-<<<<<<< HEAD
-    "@ballerina/composer-cli": "^1.1.0-SNAPSHOT",
-    "@ballerina/font": "^1.1.0-SNAPSHOT",
-    "@ballerina/theme": "^1.1.0-SNAPSHOT",
-=======
     "@ballerina/composer-cli": "^1.2.0-SNAPSHOT",
     "@ballerina/font": "^1.2.0-SNAPSHOT",
     "@ballerina/theme": "^1.2.0-SNAPSHOT",
->>>>>>> df8b6b22
     "@types/lodash": "^4.14.118",
     "@types/lodash.debounce": "^4.0.4",
     "copyfiles": "^2.1.0"
   },
   "dependencies": {
-<<<<<<< HEAD
-    "@ballerina/ast-model": "^1.1.0-SNAPSHOT",
-    "@ballerina/lang-service": "^1.1.0-SNAPSHOT",
-=======
     "@ballerina/ast-model": "^1.2.0-SNAPSHOT",
     "@ballerina/lang-service": "^1.2.0-SNAPSHOT",
->>>>>>> df8b6b22
     "lodash": "^4.17.11",
     "lodash.debounce": "^4.0.8",
     "log4javascript": "^1.4.15",
