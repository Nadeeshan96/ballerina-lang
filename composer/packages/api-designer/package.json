{
  "name": "@ballerina/api-designer",
<<<<<<< HEAD
  "version": "1.1.0-SNAPSHOT",
=======
  "version": "1.2.0-SNAPSHOT",
>>>>>>> df8b6b22
  "description": "",
  "main": "lib/index.js",
  "scripts": {
    "copy-less": "copyfiles -f src/**/*.less lib/api-designer/components/style/",
    "prepublishOnly": "npm run build",
    "prebuild": "npm run clean && npm run lint",
    "clean": "composer pkg:clean",
    "lint": "composer pkg:lint",
    "build": "npm run copy-less && composer pkg:build",
    "test": "echo \"No tests specified\"",
    "coverage": "composer pkg:test:coverage",
    "watch": "composer pkg:watch",
    "storybook": "composer pkg:storybook"
  },
  "author": "ballerina.io",
  "license": "Apache-2.0",
  "devDependencies": {
<<<<<<< HEAD
    "@ballerina/composer-cli": "^1.1.0-SNAPSHOT",
=======
    "@ballerina/composer-cli": "^1.2.0-SNAPSHOT",
>>>>>>> df8b6b22
    "copyfiles": "^2.1.0"
  },
  "dependencies": {
    "@types/swagger-parser": "^4.0.2",
    "js-yaml": "^3.12.0",
    "openapi3-ts": "^1.1.0",
    "react-markdown": "^4.0.4",
    "semantic-ui-css": "^2.4.1",
    "semantic-ui-react": "^0.83.0",
    "swagger-parser": "^5.0.5",
    "swagger-schema-official": "^2.0.0-bab6bed"
  }
}<|MERGE_RESOLUTION|>--- conflicted
+++ resolved
@@ -1,10 +1,6 @@
 {
   "name": "@ballerina/api-designer",
-<<<<<<< HEAD
-  "version": "1.1.0-SNAPSHOT",
-=======
   "version": "1.2.0-SNAPSHOT",
->>>>>>> df8b6b22
   "description": "",
   "main": "lib/index.js",
   "scripts": {
@@ -22,11 +18,7 @@
   "author": "ballerina.io",
   "license": "Apache-2.0",
   "devDependencies": {
-<<<<<<< HEAD
-    "@ballerina/composer-cli": "^1.1.0-SNAPSHOT",
-=======
     "@ballerina/composer-cli": "^1.2.0-SNAPSHOT",
->>>>>>> df8b6b22
     "copyfiles": "^2.1.0"
   },
   "dependencies": {
