--- conflicted
+++ resolved
@@ -19,11 +19,7 @@
 
 import * as Swagger from "openapi3-ts";
 import * as React from "react";
-<<<<<<< HEAD
 import { Button, Checkbox, Form, Header, Select } from "semantic-ui-react";
-=======
-import { Button, Checkbox, Form, Select } from "semantic-ui-react";
->>>>>>> 0eebf94b
 
 export interface OpenApiAddParameterProps {
     openApiJson: Swagger.OpenAPIObject;
@@ -85,16 +81,12 @@
         return (
             <Form size="mini" className="add-operation">
                 <div className="form-box">
-<<<<<<< HEAD
                     <Header floated="left" as="h3">Add Parameter</Header>
                     <Button size="mini" floated="right" onClick={() => {
                         onClose(index);
                     }}>
-                        <i className="fw fw-close icon"></i>
+                        <i className="fw fw-close btn-close"></i>
                     </Button>
-=======
-                    <i className="fw fw-close btn-close"></i>
->>>>>>> 0eebf94b
                 </div>
                 <Form.Field>
                     <label>Name</label>
