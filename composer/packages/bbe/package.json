{
  "name": "@ballerina/ballerina-by-examples",
<<<<<<< HEAD
  "version": "1.1.0-SNAPSHOT",
=======
  "version": "1.2.0-SNAPSHOT",
>>>>>>> df8b6b22
  "description": "Provides components for displaying Ballerina By Examples",
  "main": "lib/src/index.js",
  "scripts": {
    "prepublishOnly": "npm run build",
    "prebuild": "npm run clean && npm run lint",
    "clean": "composer pkg:clean",
    "lint": "composer pkg:lint",
    "build": "composer pkg:build",
    "test": "echo \"disabled\"",
    "coverage": "composer pkg:test:coverage",
    "watch": "composer pkg:watch",
    "watch:test": "composer pkg:test:watch",
    "storybook": "composer pkg:storybook"
  },
  "dependencies": {
    "lodash": "^4.17.11"
  },
  "devDependencies": {
<<<<<<< HEAD
    "@ballerina/composer-cli": "^1.1.0-SNAPSHOT",
=======
    "@ballerina/composer-cli": "^1.2.0-SNAPSHOT",
>>>>>>> df8b6b22
    "@types/lodash": "^4.14.118"
  },
  "author": "ballerina.io",
  "license": "Apache-2.0"
}<|MERGE_RESOLUTION|>--- conflicted
+++ resolved
@@ -1,10 +1,6 @@
 {
   "name": "@ballerina/ballerina-by-examples",
-<<<<<<< HEAD
-  "version": "1.1.0-SNAPSHOT",
-=======
   "version": "1.2.0-SNAPSHOT",
->>>>>>> df8b6b22
   "description": "Provides components for displaying Ballerina By Examples",
   "main": "lib/src/index.js",
   "scripts": {
@@ -23,11 +19,7 @@
     "lodash": "^4.17.11"
   },
   "devDependencies": {
-<<<<<<< HEAD
-    "@ballerina/composer-cli": "^1.1.0-SNAPSHOT",
-=======
     "@ballerina/composer-cli": "^1.2.0-SNAPSHOT",
->>>>>>> df8b6b22
     "@types/lodash": "^4.14.118"
   },
   "author": "ballerina.io",
