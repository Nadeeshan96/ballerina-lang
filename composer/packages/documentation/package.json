{
  "name": "@ballerina/documentation",
<<<<<<< HEAD
  "version": "1.2.26",
=======
  "version": "1.2.27",
>>>>>>> bcef7f5a
  "description": "",
  "main": "lib/index.js",
  "scripts": {
    "build": "babel src -d lib --copy-files --source-maps",
    "watch": "babel src -d lib --copy-files --watch --source-maps"
  },
  "author": "ballerina.io",
  "license": "Apache-2.0",
  "dependencies": {
<<<<<<< HEAD
    "@ballerina/ast-model": "^1.2.26",
=======
    "@ballerina/ast-model": "^1.2.27",
>>>>>>> bcef7f5a
    "diff": "^3.5.0",
    "escape-html": "^1.0.3",
    "react-markdown": "^4.0.0"
  },
  "devDependencies": {
    "@babel/cli": "^7.1.2",
    "@babel/preset-env": "^7.1.0",
    "@babel/preset-react": "^7.0.0"
  }
}<|MERGE_RESOLUTION|>--- conflicted
+++ resolved
@@ -1,10 +1,6 @@
 {
   "name": "@ballerina/documentation",
-<<<<<<< HEAD
-  "version": "1.2.26",
-=======
   "version": "1.2.27",
->>>>>>> bcef7f5a
   "description": "",
   "main": "lib/index.js",
   "scripts": {
@@ -14,11 +10,7 @@
   "author": "ballerina.io",
   "license": "Apache-2.0",
   "dependencies": {
-<<<<<<< HEAD
-    "@ballerina/ast-model": "^1.2.26",
-=======
     "@ballerina/ast-model": "^1.2.27",
->>>>>>> bcef7f5a
     "diff": "^3.5.0",
     "escape-html": "^1.0.3",
     "react-markdown": "^4.0.0"
