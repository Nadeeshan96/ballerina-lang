/*
 * Copyright (c) 2019, WSO2 Inc. (http://www.wso2.org) All Rights Reserved.
 *
 * Licensed under the Apache License, Version 2.0 (the "License");
 * you may not use this file except in compliance with the License.
 * You may obtain a copy of the License at
 *
 * http://www.apache.org/licenses/LICENSE-2.0
 *
 * Unless required by applicable law or agreed to in writing, software
 * distributed under the License is distributed on an "AS IS" BASIS,
 * WITHOUT WARRANTIES OR CONDITIONS OF ANY KIND, either express or implied.
 * See the License for the specific language governing permissions and
 * limitations under the License.
 *
 */

apply from: "$rootDir/gradle/repositories.gradle"

configurations {
    dist {
        transitive false
    }
}

dependencies {
    dist 'com.squareup.okhttp3:okhttp:3.9.1'
    dist 'com.squareup.okio:okio:1.13.0'
    dist 'io.jaegertracing:jaeger-core:0.31.0'
    dist 'io.jaegertracing:jaeger-thrift:0.31.0'
    dist 'com.zaxxer:HikariCP:3.3.1'
    dist 'io.dropwizard.metrics:metrics-core:3.1.0'
    dist 'javax.transaction:javax.transaction-api:1.2'
    dist 'org.apache.thrift:libthrift:0.10.0'
    dist 'org.jvnet.mimepull:mimepull:1.9.7'
    dist 'org.quartz-scheduler:quartz-jobs:2.3.0'
    dist 'org.quartz-scheduler:quartz:2.3.0'
    dist 'org.wso2.carbon:org.wso2.carbon.core:5.1.0'
    dist 'org.wso2.securevault:org.wso2.securevault:1.0.0-wso2v2'
    dist 'org.wso2.transport.file:org.wso2.transport.local-file-system:6.0.55'
    dist 'org.wso2.transport.http:org.wso2.transport.http.netty:6.3.11'
    dist 'org.bouncycastle:bcprov-jdk15on:1.61'
    dist 'org.bouncycastle:bcpkix-jdk15on:1.61'

    dist 'info.picocli:picocli:4.0.1'
    dist 'io.ballerina.messaging:broker-auth:0.970.0'
    dist 'io.ballerina.messaging:broker-common:0.970.0'
    dist 'io.ballerina.messaging:broker-coordination:0.970.0'
    dist 'io.ballerina.messaging:broker-core:0.970.5'
    dist 'io.ballerina.messaging:broker-rest-runner:0.970.0'
    dist 'org.apache.geronimo.specs:geronimo-activation_1.1_spec:1.1'
    dist 'org.apache.geronimo.specs:geronimo-stax-api_1.0_spec:1.0.1'
    dist 'com.google.code.gson:gson:2.7'
    dist 'com.google.guava:guava:19.0'
    dist 'com.github.jknack:handlebars:4.0.6'
    dist 'com.sun.mail:javax.mail:1.6.2'
    dist 'jaxen:jaxen:1.1.6'
    dist 'io.netty:netty-buffer:4.1.39.Final'
    dist 'io.netty:netty-codec-http2:4.1.39.Final'
    dist 'io.netty:netty-codec-http:4.1.39.Final'
    dist 'io.netty:netty-codec:4.1.39.Final'
    dist 'io.netty:netty-common:4.1.39.Final'
    dist 'io.netty:netty-handler-proxy:4.1.39.Final'
    dist 'io.netty:netty-handler:4.1.39.Final'
    dist 'io.netty:netty-resolver:4.1.39.Final'
    dist 'io.netty:netty-tcnative-boringssl-static:2.0.25.Final'
    dist 'io.netty:netty-transport:4.1.39.Final'
    dist 'commons-pool.wso2:commons-pool:1.5.6.wso2v1'
    dist 'org.wso2.carbon.messaging:org.wso2.carbon.messaging:2.3.7'
    dist 'org.wso2.carbon.metrics:org.wso2.carbon.metrics.core:2.3.7'
    dist 'com.google.protobuf:protobuf-java:3.9.1'
    dist 'com.sun.mail:javax.mail:1.6.2'
    dist 'org.wso2.orbit.org.yaml:snakeyaml:1.16.0.wso2v1'
    dist 'org.wso2.staxon:staxon-core:1.2.0.wso2v2'
    dist 'com.jcraft:jzlib:1.1.3'
    dist 'commons-beanutils:commons-beanutils:1.9.3'
    dist 'org.jboss.logging:jboss-logging:3.3.1.Final'
    dist 'commons-collections:commons-collections:3.2.2'
    dist 'org.apache.geronimo.specs:geronimo-json_1.0_spec:1.0-alpha-1'
    dist 'io.netty:netty-transport-native-epoll:4.1.39.Final'
    dist 'io.netty:netty-transport-native-kqueue:4.1.39.Final'
    dist 'org.apache.ws.commons.axiom:axiom-api:1.2.22'
    dist 'org.apache.ws.commons.axiom:axiom-impl:1.2.22'
    dist 'commons-codec:commons-codec:1.9'
//    dist 'org.codehaus.woodstox:woodstox-core-asl:4.2.0'
//    dist 'org.codehaus.woodstox:stax2-api:3.1.1'

    dist project(':ballerina-cli-utils')
    dist project(':ballerina-core')
    dist project(':ballerina-crypto')
    dist project(':ballerina-cache')
    dist project(':ballerina-email')
    dist project(':ballerina-file')
    dist project(':ballerina-filepath')
    dist project(':ballerina-http')
    dist project(':ballerina-openapi')
    dist project(':ballerina-lang')
    dist project(':ballerina-log-api')
    dist project(':ballerina-logging')
    dist project(':ballerina-math')
    dist project(':ballerina-mime')
    dist project(':ballerina-observability')
<<<<<<< HEAD
    dist project(':ballerina-reflect')
    dist project(':ballerina-runtime-api')
    dist project(':ballerina-system')
=======
    dist project(':ballerina-task')
>>>>>>> b11e68e8
    dist project(':ballerina-time')
    dist project(':ballerina-tool')
    dist project(':ballerina-transactions')
    dist project(':ballerina-java')
    dist project(':ballerina-java-arrays')
    dist project(':metrics-extensions:ballerina-metrics-extension')
    dist project(':metrics-extensions:ballerina-prometheus-extension')
    dist project(':tracing-extensions:ballerina-jaeger-extension')
    dist project(':ballerina-stringutils')
    dist project(':ballerina-jsonutils')

    // Lang libs
    dist project(':ballerina-lang:internal')
    dist project(':ballerina-lang:annotations')
    dist project(':ballerina-lang:array')
    dist project(':ballerina-lang:decimal')
    dist project(':ballerina-lang:error')
    dist project(':ballerina-lang:floatingpoint')
    dist project(':ballerina-lang:future')
    dist project(':ballerina-lang:integer')
    dist project(':ballerina-lang:map')
    dist project(':ballerina-lang:object')
    dist project(':ballerina-lang:stream')
    dist project(':ballerina-lang:table')
    dist project(':ballerina-lang:string')
    dist project(':ballerina-lang:typedesc')
    dist project(':ballerina-lang:value')
    dist project(':ballerina-lang:xml')
    dist project(':ballerina-lang:bool')
    dist project(':ballerina-lang:query')
    dist project(':ballerina-lang:transaction')

}<|MERGE_RESOLUTION|>--- conflicted
+++ resolved
@@ -100,13 +100,6 @@
     dist project(':ballerina-math')
     dist project(':ballerina-mime')
     dist project(':ballerina-observability')
-<<<<<<< HEAD
-    dist project(':ballerina-reflect')
-    dist project(':ballerina-runtime-api')
-    dist project(':ballerina-system')
-=======
-    dist project(':ballerina-task')
->>>>>>> b11e68e8
     dist project(':ballerina-time')
     dist project(':ballerina-tool')
     dist project(':ballerina-transactions')
