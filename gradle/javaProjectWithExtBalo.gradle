/*
 * Copyright (c) 2019, WSO2 Inc. (http://www.wso2.org) All Rights Reserved.
 *
 * Licensed under the Apache License, Version 2.0 (the "License");
 * you may not use this file except in compliance with the License.
 * You may obtain a copy of the License at
 *
 * http://www.apache.org/licenses/LICENSE-2.0
 *
 * Unless required by applicable law or agreed to in writing, software
 * distributed under the License is distributed on an "AS IS" BASIS,
 * WITHOUT WARRANTIES OR CONDITIONS OF ANY KIND, either express or implied.
 * See the License for the specific language governing permissions and
 * limitations under the License.
 *
 */
 
apply from: "$rootDir/gradle/javaProject.gradle"

configurations {
    baloCreat
    baloImplementation {
        transitive false
    }
    baloTestImplementation {
        extendsFrom baloImplementation
        transitive false
    }
}

dependencies {
//    baloCreat project(':lib-creator')
    annotationProcessor project(':ballerina-lang')
<<<<<<< HEAD

    baloTestImplementation project(path: ':ballerina-bir', configuration: 'baloImplementation')
    baloTestImplementation project(path: ':ballerina-reflect', configuration: 'baloImplementation')
    baloTestImplementation project(path: ':ballerina-jvm', configuration: 'baloImplementation')
    baloTestImplementation project(path: ':ballerina-encoding', configuration: 'baloImplementation')
    baloTestImplementation project(path: ':ballerina-internal', configuration: 'baloImplementation')
    baloTestImplementation project(path: ':ballerina-io', configuration: 'baloImplementation')
    baloTestImplementation project(path: ':ballerina-lang:annotations', configuration: 'baloImplementation')
    baloTestImplementation project(path: ':ballerina-utils', configuration: 'baloImplementation')

=======
>>>>>>> b353369a
}

compileJava {
    def generatedSources = "$buildDir/generated-from-annot"
    def generatedOutputDir = file("$generatedSources")
    def pkgName = project.name.replace("ballerina", "").replaceAll("-","")
    options.compilerArgs += ["-AnativeEntityProviderClass=StandardNativeElementProvider",
                             "-AnativeEntityProviderPackage=org.ballerinalang.${pkgName}.generated.providers",
                             "-s", "$generatedSources"]

    doFirst {
        generatedOutputDir.exists() || generatedOutputDir.mkdirs()
    }
}

task createBalHome(type: Copy) {
    dependsOn configurations.baloImplementation
    from configurations.baloImplementation
    into "$buildDir/ballerina-home/main/lib"
}

task createTestBalHome(type: Copy) {
    dependsOn configurations.baloTestImplementation
    from configurations.baloTestImplementation
    into "$buildDir/ballerina-home/test/lib/"
}

test {
    dependsOn createTestBalHome

    inputs.files(configurations.baloTestImplementation);

    systemProperty "ballerina.home", "$buildDir/ballerina-home/test"
    systemProperty "enableJBallerinaTests", "true"

    systemProperty "java.util.logging.config.file", "src/test/resources/logging.properties"
    systemProperty "java.util.logging.manager", "org.ballerinalang.logging.BLogManager"

    useTestNG() {
        suites 'src/test/resources/testng.xml'
    }
    minHeapSize = "256m"
    maxHeapSize = "1024m"
}
<|MERGE_RESOLUTION|>--- conflicted
+++ resolved
@@ -31,19 +31,6 @@
 dependencies {
 //    baloCreat project(':lib-creator')
     annotationProcessor project(':ballerina-lang')
-<<<<<<< HEAD
-
-    baloTestImplementation project(path: ':ballerina-bir', configuration: 'baloImplementation')
-    baloTestImplementation project(path: ':ballerina-reflect', configuration: 'baloImplementation')
-    baloTestImplementation project(path: ':ballerina-jvm', configuration: 'baloImplementation')
-    baloTestImplementation project(path: ':ballerina-encoding', configuration: 'baloImplementation')
-    baloTestImplementation project(path: ':ballerina-internal', configuration: 'baloImplementation')
-    baloTestImplementation project(path: ':ballerina-io', configuration: 'baloImplementation')
-    baloTestImplementation project(path: ':ballerina-lang:annotations', configuration: 'baloImplementation')
-    baloTestImplementation project(path: ':ballerina-utils', configuration: 'baloImplementation')
-
-=======
->>>>>>> b353369a
 }
 
 compileJava {
