<?xml version="1.0" encoding="UTF-8"?>
<!--
Copyright (c) 2017, WSO2 Inc. (http://www.wso2.org) All Rights Reserved.

WSO2 Inc. licenses this file to you under the Apache License,
Version 2.0 (the "License"); you may not use this file except
in compliance with the License.
You may obtain a copy of the License at

http://www.apache.org/licenses/LICENSE-2.0

Unless required by applicable law or agreed to in writing,
software distributed under the License is distributed on an
"AS IS" BASIS, WITHOUT WARRANTIES OR CONDITIONS OF ANY
KIND, either express or implied.  See the License for the
specific language governing permissions and limitations
under the License.
-->

<!DOCTYPE suite SYSTEM "http://testng.org/testng-1.0.dtd" >

<suite name="ballerina-test-suite">
    
    <!-- Ballerina language Test Cases. -->
    <test name="ballerina-lang-test-suite" preserve-order="true" parallel="false">
        <packages>
            <package name="org.ballerinalang.test.annotations.*"/>
            <package name="org.ballerinalang.test.expressions.*"/>
            <package name="org.ballerinalang.test.statements.*"/>
            <package name="org.ballerinalang.test.types.*"/>
            <package name="org.ballerinalang.test.workers.*"/>
            <package name="org.ballerinalang.test.nativeImpl.*"/>
            <package name="org.ballerinalang.test.net.*"/>
            <package name="org.ballerinalang.test.connectors.*"/>
            <package name="org.ballerinalang.test.debugger.*"/>
<<<<<<< HEAD
            <package name="org.ballerinalang.test.services.*"/>
=======
            <package name="org.ballerinalang.test.structs.*"/>
>>>>>>> cb1d9031
        </packages>
    </test>
</suite><|MERGE_RESOLUTION|>--- conflicted
+++ resolved
@@ -33,11 +33,8 @@
             <package name="org.ballerinalang.test.net.*"/>
             <package name="org.ballerinalang.test.connectors.*"/>
             <package name="org.ballerinalang.test.debugger.*"/>
-<<<<<<< HEAD
+            <package name="org.ballerinalang.test.structs.*"/>
             <package name="org.ballerinalang.test.services.*"/>
-=======
-            <package name="org.ballerinalang.test.structs.*"/>
->>>>>>> cb1d9031
         </packages>
     </test>
 </suite>