/*
*   Copyright (c) 2017, WSO2 Inc. (http://www.wso2.org) All Rights Reserved.
*
*  WSO2 Inc. licenses this file to you under the Apache License,
*  Version 2.0 (the "License"); you may not use this file except
*  in compliance with the License.
*  You may obtain a copy of the License at
*
*    http://www.apache.org/licenses/LICENSE-2.0
*
* Unless required by applicable law or agreed to in writing,
* software distributed under the License is distributed on an
* "AS IS" BASIS, WITHOUT WARRANTIES OR CONDITIONS OF ANY
* KIND, either express or implied.  See the License for the
* specific language governing permissions and limitations
* under the License.
*/
package org.ballerinalang.test.statements.arrays;

<<<<<<< HEAD
=======
import org.ballerinalang.launcher.util.BCompileUtil;
import org.ballerinalang.launcher.util.BRunUtil;
import org.ballerinalang.launcher.util.CompileResult;
import org.ballerinalang.model.types.BTypes;
>>>>>>> d3f0f626
import org.ballerinalang.model.util.JSONUtils;
import org.ballerinalang.model.values.BBooleanArray;
import org.ballerinalang.model.values.BFloatArray;
import org.ballerinalang.model.values.BIntArray;
import org.ballerinalang.model.values.BInteger;
import org.ballerinalang.model.values.BJSON;
import org.ballerinalang.model.values.BRefValueArray;
import org.ballerinalang.model.values.BStringArray;
import org.ballerinalang.model.values.BValue;
import org.ballerinalang.model.values.BXMLItem;
import org.ballerinalang.util.exceptions.BLangRuntimeException;
import org.testng.Assert;
import org.testng.annotations.BeforeClass;
import org.testng.annotations.Test;

/**
 * Test cases for ballerina.model.arrays.
 */
public class ArrayTest {

    private CompileResult compileResult;

    @BeforeClass
    public void setup() {
        compileResult = BCompileUtil.compile("test-src/statements/arrays/arrayTest.bal");
    }

    @Test
    public void testFloatArrayLength() {
        BFloatArray arrayValue = new BFloatArray();
        arrayValue.add(0, 10);
        arrayValue.add(1, 11.1f);
        arrayValue.add(2, 12.2f);

        BValue[] args = {arrayValue};
        BValue[] returnVals = BRunUtil.invoke(compileResult, "testFloatArrayLength", args);
        Assert.assertFalse(returnVals == null || returnVals.length == 0 || returnVals[0] == null ||
                returnVals[1] == null, "Invalid Return Values.");
        Assert.assertEquals(((BInteger) returnVals[0]).intValue(), 3, "Length didn't match");
        Assert.assertEquals(((BInteger) returnVals[1]).intValue(), 3, "Length didn't match");
    }

    @Test
    public void testIntArrayLength() {
        BIntArray arrayValue = new BIntArray();
        arrayValue.add(0, 10);
        arrayValue.add(1, 11);
        arrayValue.add(2, 12);
        BValue[] args = {arrayValue};
        BValue[] returnVals = BRunUtil.invoke(compileResult, "testIntArrayLength", args);
        Assert.assertFalse(returnVals == null || returnVals.length == 0 || returnVals[0] == null ||
                returnVals[1] == null, "Invalid Return Values.");
        Assert.assertEquals(((BInteger) returnVals[0]).intValue(), 3, "Length didn't match");
        Assert.assertEquals(((BInteger) returnVals[1]).intValue(), 4, "Length didn't match");
    }

    @Test
    public void testStringArrayLength() {
        BStringArray arrayValue = new BStringArray();
        arrayValue.add(0, "Hello");
        arrayValue.add(1, "World");
        BValue[] args = {arrayValue};
        BValue[] returnVals = BRunUtil.invoke(compileResult, "testStringArrayLength", args);
        Assert.assertFalse(returnVals == null || returnVals.length == 0 || returnVals[0] == null ||
                returnVals[1] == null, "Invalid Return Values.");
        Assert.assertEquals(((BInteger) returnVals[0]).intValue(), 2, "Length didn't match");
        Assert.assertEquals(((BInteger) returnVals[1]).intValue(), 5, "Length didn't match");
    }

    @Test
    public void testXMLArrayLength() {
<<<<<<< HEAD
        BValue[] returnVals = BTestUtils.invoke(compileResult, "testXMLArrayLength");
        Assert.assertFalse(returnVals == null || returnVals.length == 0 || returnVals[0] == null,
                "Invalid Return Values.");
        Assert.assertEquals(((BInteger) returnVals[0]).intValue(), 3, "Length didn't match");
=======
        BRefValueArray arrayValue = new BRefValueArray(BTypes.typeXML);
        arrayValue.add(0, new BXMLItem("<t>a</t>"));
        arrayValue.add(1, new BXMLItem("<t>b</t>"));
        BValue[] args = {arrayValue};
        BValue[] returnVals = BRunUtil.invoke(compileResult, "testXMLArrayLength", args);
        Assert.assertFalse(returnVals == null || returnVals.length == 0 || returnVals[0] == null ||
                returnVals[1] == null, "Invalid Return Values.");
        Assert.assertEquals(((BInteger) returnVals[0]).intValue(), 2, "Length didn't match");
        Assert.assertEquals(((BInteger) returnVals[1]).intValue(), 3, "Length didn't match");
>>>>>>> d3f0f626
    }

    @Test()
    public void testJSONArrayLength() {
        BValue[] returnVals = BRunUtil.invoke(compileResult, "testJSONArrayLength");
        Assert.assertFalse(returnVals == null || returnVals.length == 0 || returnVals[0] == null ||
                returnVals[1] == null, "Invalid Return Values.");
        Assert.assertEquals(((BInteger) returnVals[0]).intValue(), 2, "Length didn't match");
        Assert.assertEquals(((BInteger) returnVals[1]).intValue(), 3, "Length didn't match");
    }

    @Test
    public void testFloatArrayCopyOf() {
        final float v1 = 10f;
        final float v2 = 11.1f;

        BFloatArray arrayValue = new BFloatArray();
        arrayValue.add(0, v1);
        arrayValue.add(1, v2);

        BValue[] args = {arrayValue};
        BValue[] returnVals = BRunUtil.invoke(compileResult, "testFloatArrayCopy", args);
        Assert.assertFalse(returnVals == null || returnVals.length == 0 || returnVals[0] == null,
                "Invalid Return Values.");
        Assert.assertNotEquals(((BFloatArray) returnVals[0]).size(), arrayValue.size(), "Found Same size arrays.");
        Assert.assertNotEquals(((BFloatArray) returnVals[0]).get(0), v1, "Found same value");
        Assert.assertNotEquals(((BFloatArray) returnVals[0]).get(1), v2, "Found same value");
    }

    @Test
    public void testIntArrayCopyOf() {
        final int v1 = 10;
        final int v2 = 11;
        BIntArray arrayValue = new BIntArray();
        arrayValue.add(0, v1);
        arrayValue.add(1, v2);
        BValue[] args = {arrayValue};
        BValue[] returnVals = BRunUtil.invoke(compileResult, "testIntArrayCopy", args);
        Assert.assertFalse(returnVals == null || returnVals.length == 0 || returnVals[0] == null,
                "Invalid Return Values.");
        Assert.assertNotEquals(((BIntArray) returnVals[0]).size(), arrayValue.size(), "Found Same size arrays.");
        Assert.assertNotEquals(((BIntArray) returnVals[0]).get(0), v1, "Found same value");
        Assert.assertNotEquals(((BIntArray) returnVals[0]).get(0), v2, "Found same value");
    }

    @Test
    public void testStringArrayCopyOf() {
        final String v1 = "a";
        final String v2 = "b";
        BStringArray arrayValue = new BStringArray();
        arrayValue.add(0, v1);
        arrayValue.add(1, v2);
        BValue[] args = {arrayValue};
        BValue[] returnVals = BRunUtil.invoke(compileResult, "testStringArrayCopy", args);
        Assert.assertFalse(returnVals == null || returnVals.length == 0 || returnVals[0] == null,
                "Invalid Return Values.");
        Assert.assertNotEquals(((BStringArray) returnVals[0]).size(), arrayValue.size(), "Found Same size arrays.");
        Assert.assertNotEquals(((BStringArray) returnVals[0]).get(0), v1, "Found same value");
        Assert.assertNotEquals(((BStringArray) returnVals[0]).get(1), v2, "Found same value");
    }

    @Test
    public void testXMLArrayCopyOf() {
        final String v1 = "<xml>a</xml>";
        final String v2 = "<xml>b</xml>";
        BRefValueArray arrayValue = new BRefValueArray();
        arrayValue.add(0,  new BXMLItem(v1));
        arrayValue.add(1,  new BXMLItem(v2));
        BValue[] args = {arrayValue};
        BValue[] returnVals = BRunUtil.invoke(compileResult, "testXMLArrayCopy", args);
        Assert.assertFalse(returnVals == null || returnVals.length == 0 || returnVals[0] == null,
                "Invalid Return Values.");
        Assert.assertNotEquals(((BRefValueArray) returnVals[0]).size(), arrayValue.size(), "Found Same size arrays.");
        Assert.assertNotEquals(((BRefValueArray) returnVals[0]).get(0), v1, "Found same value");
        Assert.assertNotEquals(((BRefValueArray) returnVals[0]).get(1), v2, "Found same value");
    }

    @Test
    public void testJSONArrayCopyOf() {

        BValue[] returnVals = BRunUtil.invoke(compileResult, "testJSONArrayCopy");
        
        Assert.assertTrue(returnVals[0] instanceof BJSON);
        BJSON copiedJson = (BJSON) returnVals[0];
        
        Assert.assertFalse(returnVals == null || returnVals.length == 0 || returnVals[0] == null,
                "Invalid Return Values.");
        Assert.assertNotEquals(copiedJson.value().size(), 2, "Found Same size arrays.");
        Assert.assertNotEquals(copiedJson.value().get(0).toString(), "{ \"json\" : \"1\"}", "Found same value");
        Assert.assertNotEquals(copiedJson.value().get(1).toString(), "{ \"json\" : \"2\"}", "Found same value");
    }

    @Test
    public void testFloatArrayCopyOfRanged() {
        final double v1 = 10d;
        final double v2 = 11.1d;
        final double v3 = 11.2d;
        final double v4 = 11.3d;

        BFloatArray arrayValue = new BFloatArray();
        arrayValue.add(0, v1);
        arrayValue.add(1, v2);
        arrayValue.add(2, v3);
        arrayValue.add(3, v4);

        BValue[] args = {arrayValue , new BInteger(1), new BInteger(3)};
        BValue[] returnVals = BRunUtil.invoke(compileResult, "testFloatArrayCopyRange", args);
        Assert.assertFalse(returnVals == null || returnVals.length == 0 || returnVals[0] == null,
                "Invalid Return Values.");
        Assert.assertNotEquals(((BFloatArray) returnVals[0]).size(), arrayValue.size(), "Found Same size arrays.");
        Assert.assertEquals(((BFloatArray) returnVals[0]).size(), 2, "Incorrect Array size.");
        Assert.assertEquals(((BFloatArray) returnVals[0]).get(0), v2, "Value didn't match");
        Assert.assertEquals(((BFloatArray) returnVals[0]).get(1), v3, "Value didn't match");
    }

    @Test(description = "Negative test case for checking arg range.", expectedExceptions = BLangRuntimeException.class,
            expectedExceptionsMessageRegExp = ".*array index out of range.*")
    public void testFloatArrayCopyOfRangeNegative() {
        final double v1 = 10d;
        final double v2 = 11.1d;

        BFloatArray arrayValue = new BFloatArray();
        arrayValue.add(0, v1);
        arrayValue.add(1, v2);
        BValue[] args = {arrayValue , new BInteger(1), new BInteger(3)};
        BRunUtil.invoke(compileResult, "testFloatArrayCopyRange", args);
        Assert.fail("Test should fail at this point.");
    }

    @Test(description = "Negative test case for checking arg range.", expectedExceptions = BLangRuntimeException.class,
            expectedExceptionsMessageRegExp = ".*array index out of range.*")
    public void testFloatArrayCopyOfRangNegativeMinusArgs() {
        final double v1 = 10d;
        final double v2 = 11.1d;
        BFloatArray arrayValue = new BFloatArray();
        arrayValue.add(0, v1);
        arrayValue.add(1, v2);
        BValue[] args = {arrayValue , new BInteger(-1), new BInteger(3)};
        BRunUtil.invoke(compileResult, "testFloatArrayCopyRange", args);
        Assert.fail("Test should fail at this point.");
    }

    @Test
    public void testIntArrayCopyOfRanged() {
        final int v1 = 10;
        final int v2 = 11;
        final int v3 = 12;
        final int v4 = 13;
        BIntArray arrayValue = new BIntArray();
        arrayValue.add(0, v1);
        arrayValue.add(1, v2);
        arrayValue.add(2, v3);
        arrayValue.add(3, v4);
        BValue[] args = {arrayValue , new BInteger(1), new BInteger(3)};
        BValue[] returnVals = BRunUtil.invoke(compileResult, "testIntArrayCopyRange", args);
        Assert.assertFalse(returnVals == null || returnVals.length == 0 || returnVals[0] == null,
                "Invalid Return Values.");
        Assert.assertNotEquals(((BIntArray) returnVals[0]).size(), arrayValue.size(), "Found Same size arrays.");
        Assert.assertEquals(((BIntArray) returnVals[0]).size(), 2, "Incorrect Array size.");
        Assert.assertEquals(((BIntArray) returnVals[0]).get(0), v2, "Value didn't match");
        Assert.assertEquals(((BIntArray) returnVals[0]).get(1), v3, "Value didn't match");
    }

    @Test(description = "Negative test case for checking arg range.", expectedExceptions = BLangRuntimeException.class,
            expectedExceptionsMessageRegExp = ".*array index out of range.*")
    public void testIntArrayCopyOfRangeNegative() {
        final int v1 = 10;
        final int v2 = 11;
        BIntArray arrayValue = new BIntArray();
        arrayValue.add(0, v1);
        arrayValue.add(1, v2);
        BValue[] args = {arrayValue , new BInteger(1), new BInteger(3)};
        BRunUtil.invoke(compileResult, "testIntArrayCopyRange", args);
        Assert.fail("Test should fail at this point.");
    }

    @Test(description = "Negative test case for checking arg range.", expectedExceptions = BLangRuntimeException.class,
            expectedExceptionsMessageRegExp = ".*array index out of range.*")
    public void testIntArrayCopyOfRangNegativeMinusArgs() {
        final int v1 = 10;
        final int v2 = 11;
        BIntArray arrayValue = new BIntArray();
        arrayValue.add(0, v1);
        arrayValue.add(1, v2);
        BValue[] args = {arrayValue , new BInteger(-1), new BInteger(3)};
        BRunUtil.invoke(compileResult, "testIntArrayCopyRange", args);
        Assert.fail("Test should fail at this point.");
    }

    @Test
    public void testStringArrayCopyOfRange() {
        final String v1 = "a";
        final String v2 = "b";
        final String v3 = "c";
        final String v4 = "d";
        BStringArray arrayValue = new BStringArray();
        arrayValue.add(0, v1);
        arrayValue.add(1, v2);
        arrayValue.add(2, v3);
        arrayValue.add(3, v4);
        BValue[] args = {arrayValue, new BInteger(1), new BInteger(3)};
        BValue[] returnVals = BRunUtil.invoke(compileResult, "testStringArrayCopyRange", args);
        Assert.assertFalse(returnVals == null || returnVals.length == 0 || returnVals[0] == null,
                "Invalid Return Values.");
        Assert.assertNotEquals(((BStringArray) returnVals[0]).size(), arrayValue.size(), "Found Same size arrays.");
        Assert.assertEquals(((BStringArray) returnVals[0]).size(), 2, "Incorrect Array size.");
        Assert.assertEquals(((BStringArray) returnVals[0]).get(0), v2, "Value didn't match");
        Assert.assertEquals(((BStringArray) returnVals[0]).get(1), v3, "Value didn't match");
    }

    @Test(description = "Negative test case for checking arg range.", expectedExceptions = BLangRuntimeException.class,
            expectedExceptionsMessageRegExp = ".*array index out of range.*")
    public void testStringArrayCopyOfRangeNegative() {
        final String v1 = "a";
        final String v2 = "b";
        BStringArray arrayValue = new BStringArray();
        arrayValue.add(0, v1);
        arrayValue.add(1, v2);
        BValue[] args = {arrayValue , new BInteger(1), new BInteger(3)};
        BRunUtil.invoke(compileResult, "testStringArrayCopyRange", args);
        Assert.fail("Test should fail at this point.");
    }

    @Test(description = "Negative test case for checking arg range.", expectedExceptions = BLangRuntimeException.class,
            expectedExceptionsMessageRegExp = ".*array index out of range.*")
    public void testStringArrayCopyOfRangNegativeMinusArgs() {
        final String v1 = "a";
        final String v2 = "b";
        BStringArray arrayValue = new BStringArray();
        arrayValue.add(0, v1);
        arrayValue.add(1, v2);
        BValue[] args = {arrayValue , new BInteger(-1), new BInteger(3)};
        BRunUtil.invoke(compileResult, "testStringArrayCopyRange", args);
        Assert.fail("Test should fail at this point.");
    }

    @Test
    public void testXMLArrayCopyOfRange() {
        final String v1 = "<xml>a</xml>";
        final String v2 = "<xml>b</xml>";
        final String v3 = "<xml>c</xml>";
        final String v4 = "<xml>d</xml>";
        BRefValueArray arrayValue = new BRefValueArray();
        arrayValue.add(0, new BXMLItem(v1));
        arrayValue.add(1, new BXMLItem(v2));
        arrayValue.add(2, new BXMLItem(v3));
        arrayValue.add(3, new BXMLItem(v4));
        BValue[] args = {arrayValue , new BInteger(1), new BInteger(3)};
        BValue[] returnVals = BRunUtil.invoke(compileResult, "testXMLArrayCopyRange", args);
        Assert.assertFalse(returnVals == null || returnVals.length == 0 || returnVals[0] == null,
                "Invalid Return Values.");
        Assert.assertNotEquals(((BRefValueArray) returnVals[0]).size(), arrayValue.size(), "Found Same size arrays.");
        Assert.assertEquals(((BRefValueArray) returnVals[0]).size(), 2, "Incorrect Array size.");
        Assert.assertNotEquals(((BRefValueArray) returnVals[0]).get(0), v1, "Found same value");
        Assert.assertNotEquals(((BRefValueArray) returnVals[0]).get(1), v2, "Found same value");
    }

    @Test(description = "Negative test case for checking arg range.", expectedExceptions = BLangRuntimeException.class,
            expectedExceptionsMessageRegExp = ".*array index out of range.*")
    public void testXMLArrayCopyOfRangeNegative() {
        final String v1 = "<xml>a</xml>";
        final String v2 = "<xml>b</xml>";
        BRefValueArray arrayValue = new BRefValueArray();
        arrayValue.add(0, new BXMLItem(v1));
        arrayValue.add(1, new BXMLItem(v2));
        BValue[] args = {arrayValue , new BInteger(1), new BInteger(3)};
        BRunUtil.invoke(compileResult, "testXMLArrayCopyRange", args);
        Assert.fail("Test should fail at this point.");
    }

    @Test(description = "Negative test case for checking arg range.", expectedExceptions = BLangRuntimeException.class,
            expectedExceptionsMessageRegExp = ".*array index out of range.*")
    public void testXMLArrayCopyOfRangNegativeMinusArgs() {
        final String v1 = "<xml>a</xml>";
        final String v2 = "<xml>b</xml>";
        BRefValueArray arrayValue = new BRefValueArray();
        arrayValue.add(0, new BXMLItem(v1));
        arrayValue.add(1, new BXMLItem(v2));
        BValue[] args = {arrayValue , new BInteger(-1), new BInteger(3)};
        BRunUtil.invoke(compileResult, "testXMLArrayCopyRange", args);
        Assert.fail("Test should fail at this point.");
    }

    @Test
    public void testJSONArrayCopyOfRange() {
        final String v1 = "{ \"json\" : \"1\"}";
        final String v2 = "{ \"json\" : \"2\"}";
        final String v3 = "{ \"json\" : \"3\"}";
        final String v4 = "{ \"json\" : \"4\"}";
        BJSON arrayValue = new BJSON("[" + v1 + ", " + v2 + ", " + v3 + ", " + v4 + "]");
        
        BValue[] args = {arrayValue , new BInteger(1), new BInteger(3)};
        BValue[] returnVals = BRunUtil.invoke(compileResult, "testJSONArrayCopyRange", args);
        
        Assert.assertFalse(returnVals == null || returnVals.length == 0 || returnVals[0] == null,
                "Invalid Return Values.");
        Assert.assertTrue(returnVals[0] instanceof BJSON);
        BJSON copiedJson = (BJSON) returnVals[0];
        
        Assert.assertNotEquals(copiedJson.value().size(), arrayValue.value().size(), "Found Same size arrays.");
        Assert.assertEquals(copiedJson.value().size(), 2, "Incorrect Array size.");
        Assert.assertNotEquals(JSONUtils.getArrayElement(copiedJson, 0), v1, "Found same value");
        Assert.assertNotEquals(JSONUtils.getArrayElement(copiedJson, 1), v2, "Found same value");
    }

    @Test(description = "Negative test case for checking arg range.", expectedExceptions = BLangRuntimeException.class,
            expectedExceptionsMessageRegExp = ".*array index out of range.*")
    public void testJSONArrayCopyOfRangeNegative() {
        final String v1 = "{ \"json\" : \"1\"}";
        final String v2 = "{ \"json\" : \"2\"}";
        BJSON arrayValue = new BJSON("[" + v1 + ", " + v2 + "]");
        BValue[] args = {arrayValue , new BInteger(1), new BInteger(3)};
        BRunUtil.invoke(compileResult, "testJSONArrayCopyRange", args);
        Assert.fail("Test should fail at this point.");
    }

    @Test(description = "Negative test case for checking arg range.", expectedExceptions = BLangRuntimeException.class,
            expectedExceptionsMessageRegExp = ".*array index out of range.*")
    public void testJSONArrayCopyOfRangNegativeMinusArgs() {
        final String v1 = "{ \"json\" : \"1\"}";
        final String v2 = "{ \"json\" : \"2\"}";
        BJSON arrayValue = new BJSON("[" + v1 + ", " + v2 + "]");
        BValue[] args = {arrayValue , new BInteger(-1), new BInteger(3)};
        BRunUtil.invoke(compileResult, "testJSONArrayCopyRange", args);
        Assert.fail("Test should fail at this point.");
    }

    @Test
    public void testStringArraySort() {
        final String v1 = "currency";
        final String v2 = "states";
        final String v3 = "country";
        BStringArray arrayValue = new BStringArray();
        arrayValue.add(0, v1);
        arrayValue.add(1, v2);
        arrayValue.add(2, v3);
        BValue[] args = {arrayValue};
        BValue[] returnVals = BRunUtil.invoke(compileResult, "testStringArraySort", args);
        Assert.assertEquals(((BStringArray) returnVals[0]).get(0), "country");
        Assert.assertEquals(((BStringArray) returnVals[0]).get(1), "currency");
        Assert.assertEquals(((BStringArray) returnVals[0]).get(2), "states");
    }
    
    @Test
    public void testArrayToString() {
        String[] strArray = { "aaa", "bbb", "ccc" };
        BStringArray bStringArray = new BStringArray(strArray);
        Assert.assertEquals(bStringArray.stringValue(), "[\"aaa\", \"bbb\", \"ccc\"]");

        long[] longArray = { 6, 3, 8, 4 };
        BIntArray bIntArray = new BIntArray(longArray);
        Assert.assertEquals(bIntArray.stringValue(), "[6, 3, 8, 4]");

        double[] doubleArray = { 6.4, 3.7, 8.8, 7.4 };
        BFloatArray bFloatArray = new BFloatArray(doubleArray);
        Assert.assertEquals(bFloatArray.stringValue(), "[6.4, 3.7, 8.8, 7.4]");

        int[] boolArray = { 1, 1, 0 };
        BBooleanArray bBooleanArray = new BBooleanArray(boolArray);
        Assert.assertEquals(bBooleanArray.stringValue(), "[true, true, false]");

        BXMLItem[] xmlArray = { new BXMLItem("<foo/>"), new BXMLItem("<bar>hello</bar>") };
        BRefValueArray bXmlArray = new BRefValueArray(xmlArray);
        Assert.assertEquals(bXmlArray.stringValue(), "[<foo/>, <bar>hello</bar>]");
    }
}<|MERGE_RESOLUTION|>--- conflicted
+++ resolved
@@ -17,13 +17,9 @@
 */
 package org.ballerinalang.test.statements.arrays;
 
-<<<<<<< HEAD
-=======
 import org.ballerinalang.launcher.util.BCompileUtil;
 import org.ballerinalang.launcher.util.BRunUtil;
 import org.ballerinalang.launcher.util.CompileResult;
-import org.ballerinalang.model.types.BTypes;
->>>>>>> d3f0f626
 import org.ballerinalang.model.util.JSONUtils;
 import org.ballerinalang.model.values.BBooleanArray;
 import org.ballerinalang.model.values.BFloatArray;
@@ -95,22 +91,10 @@
 
     @Test
     public void testXMLArrayLength() {
-<<<<<<< HEAD
-        BValue[] returnVals = BTestUtils.invoke(compileResult, "testXMLArrayLength");
+        BValue[] returnVals = BRunUtil.invoke(compileResult, "testXMLArrayLength");
         Assert.assertFalse(returnVals == null || returnVals.length == 0 || returnVals[0] == null,
                 "Invalid Return Values.");
         Assert.assertEquals(((BInteger) returnVals[0]).intValue(), 3, "Length didn't match");
-=======
-        BRefValueArray arrayValue = new BRefValueArray(BTypes.typeXML);
-        arrayValue.add(0, new BXMLItem("<t>a</t>"));
-        arrayValue.add(1, new BXMLItem("<t>b</t>"));
-        BValue[] args = {arrayValue};
-        BValue[] returnVals = BRunUtil.invoke(compileResult, "testXMLArrayLength", args);
-        Assert.assertFalse(returnVals == null || returnVals.length == 0 || returnVals[0] == null ||
-                returnVals[1] == null, "Invalid Return Values.");
-        Assert.assertEquals(((BInteger) returnVals[0]).intValue(), 2, "Length didn't match");
-        Assert.assertEquals(((BInteger) returnVals[1]).intValue(), 3, "Length didn't match");
->>>>>>> d3f0f626
     }
 
     @Test()
