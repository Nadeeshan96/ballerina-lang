--- conflicted
+++ resolved
@@ -374,7 +374,19 @@
         Assert.assertEquals(((BFloat) returns[3]).floatValue(), 238999.34);
     }
 
-<<<<<<< HEAD
+    @Test(groups = "DatatableTest", description = "Check array data insert and println on arrays")
+    public void testArrayDataInsertAndPrint() {
+        BValue[] args = {};
+        BValue[] returns = BRunUtil.invoke(result, "testArrayDataInsertAndPrint", args);
+        Assert.assertEquals(returns.length, 6);
+        Assert.assertEquals(((BInteger) returns[0]).intValue(), 1);
+        Assert.assertEquals(((BInteger) returns[1]).intValue(), 3);
+        Assert.assertEquals(((BInteger) returns[2]).intValue(), 3);
+        Assert.assertEquals(((BInteger) returns[3]).intValue(), 2);
+        Assert.assertEquals(((BInteger) returns[4]).intValue(), 5);
+        Assert.assertEquals(((BInteger) returns[5]).intValue(), 2);
+    }
+
     @Test(groups = "DatatableTest", description = "Check get float and double types.")
     public void testSignedIntMaxMinValues() {
         BValue[] args = {};
@@ -397,19 +409,6 @@
                 + "<BIGINTDATA>0</BIGINTDATA></result></results>");
         Assert.assertEquals((returns[5]).stringValue(), "1|127|32767|2147483647|9223372036854775807#2|-128|-32768|"
                 + "-2147483648|-9223372036854775808#3|0|0|0|0#");
-=======
-    @Test(groups = "DatatableTest", description = "Check array data insert and println on arrays")
-    public void testArrayDataInsertAndPrint() {
-        BValue[] args = {};
-        BValue[] returns = BRunUtil.invoke(result, "testArrayDataInsertAndPrint", args);
-        Assert.assertEquals(returns.length, 6);
-        Assert.assertEquals(((BInteger) returns[0]).intValue(), 1);
-        Assert.assertEquals(((BInteger) returns[1]).intValue(), 3);
-        Assert.assertEquals(((BInteger) returns[2]).intValue(), 3);
-        Assert.assertEquals(((BInteger) returns[3]).intValue(), 2);
-        Assert.assertEquals(((BInteger) returns[4]).intValue(), 5);
-        Assert.assertEquals(((BInteger) returns[5]).intValue(), 2);
->>>>>>> 471dea84
     }
 
     @AfterSuite
