/**
 * Copyright (c) 2017, WSO2 Inc. (http://www.wso2.org) All Rights Reserved.
 *
 * WSO2 Inc. licenses this file to you under the Apache License,
 * Version 2.0 (the "License"); you may not use this file except
 * in compliance with the License.
 * You may obtain a copy of the License at
 *
 *     http://www.apache.org/licenses/LICENSE-2.0
 *
 * Unless required by applicable law or agreed to in writing,
 * software distributed under the License is distributed on an
 * "AS IS" BASIS, WITHOUT WARRANTIES OR CONDITIONS OF ANY
 * KIND, either express or implied. See the License for the
 * specific language governing permissions and limitations
 * under the License.
 */

import React from 'react';
import {storiesOf, action, linkTo} from '@kadira/storybook';
import CanvasDecorator from '../js/ballerina/components/canvas-decorator';
import StatementContainer from '../js/ballerina/components/statement-container';
import { components } from '../js/ballerina/components/components';
import '../css/diagram/diagram.css';

const canvasBbox = {
  w: 500,
  h: 500
};

storiesOf('Assignment-Statement', module)
    .add('default view', () => {
        const assignmentStatement = React.createElement(components['AssignmentStatement'],
            {
                model: {
                    viewState: {bBox: {x: 0, y: 0, w: 200, h: 50}},
                    expression: "a = b"
                }
            }, null);
        return (
<<<<<<< HEAD
            <CanvasDecorator bBox={{w: "100%", h: "100%"}}>
                <StatementContainer >
=======
            <CanvasDecorator bBox={canvasBbox}>
                <StatementContainer>
>>>>>>> 072ffca6
                    {assignmentStatement}
                </StatementContainer>
            </CanvasDecorator>
        );
    });<|MERGE_RESOLUTION|>--- conflicted
+++ resolved
@@ -15,7 +15,6 @@
  * specific language governing permissions and limitations
  * under the License.
  */
-
 import React from 'react';
 import {storiesOf, action, linkTo} from '@kadira/storybook';
 import CanvasDecorator from '../js/ballerina/components/canvas-decorator';
@@ -38,13 +37,8 @@
                 }
             }, null);
         return (
-<<<<<<< HEAD
-            <CanvasDecorator bBox={{w: "100%", h: "100%"}}>
-                <StatementContainer >
-=======
             <CanvasDecorator bBox={canvasBbox}>
                 <StatementContainer>
->>>>>>> 072ffca6
                     {assignmentStatement}
                 </StatementContainer>
             </CanvasDecorator>
