--- conflicted
+++ resolved
@@ -598,12 +598,9 @@
             constants: 'js/constants/constants',
             typeMapper: 'js/type-mapper/type-mapper-renderer',
             environment_content: "js/ballerina/env/environment-content",
-<<<<<<< HEAD
             bal_utils: "js/ballerina/utils",
-            bal_configs: "js/ballerina/configs"
-=======
+            bal_configs: "js/ballerina/configs",
             console: "js/launcher/console"
->>>>>>> a28a91a3
         },
         shim: {
             "bootstrap": {"deps": ['jquery']},
@@ -707,13 +704,11 @@
                 parser:  {
                     endpoint: "http://localhost:8289/ballerina/model/content"
                 },
-<<<<<<< HEAD
                 validator:  {
                     endpoint: "http://localhost:8289/ballerina/validate"
-=======
+                },
                 launcher: {
                     endpoint: "ws://localhost:9092/launch"
->>>>>>> a28a91a3
                 }
             },
             alerts: {
