/**
 * Copyright (c) 2016, WSO2 Inc. (http://www.wso2.org) All Rights Reserved.
 *
 * WSO2 Inc. licenses this file to you under the Apache License,
 * Version 2.0 (the "License"); you may not use this file except
 * in compliance with the License.
 * You may obtain a copy of the License at
 *
 *     http://www.apache.org/licenses/LICENSE-2.0
 *
 * Unless required by applicable law or agreed to in writing,
 * software distributed under the License is distributed on an
 * "AS IS" BASIS, WITHOUT WARRANTIES OR CONDITIONS OF ANY
 * KIND, either express or implied. See the License for the
 * specific language governing permissions and limitations
 * under the License.
 */
define(['require', 'log', 'jquery', 'lodash', './tab', 'ballerina', 'workspace/file', 'ballerina/diagram-render/diagram-render-context',
        'ballerina/views/backend', 'ballerina/ast/ballerina-ast-deserializer', '../debugger/debug-manager'],
    function (require, log, $, _, Tab, Ballerina, File, DiagramRenderContext, Backend, BallerinaASTDeserializer, DebugManager) {
    var FileTab;

    FileTab = Tab.extend({
        initialize: function (options) {
            Tab.prototype.initialize.call(this, options);
            if (!_.has(options, 'file')) {
                this._file = new File({isTemp: true}, {storage: this.getParent().getBrowserStorage()});
            } else {
                this._file = _.get(options, 'file');
            }
            if (_.has(options, 'astRoot')) {
                this._astRoot = _.get(options, 'astRoot');
            }
            //TODO convert Backend to a singleton
            this.app = options.application;
            this.backend = new Backend({"url" : this.app.config.services.parser.endpoint});
            this.deserializer = BallerinaASTDeserializer;
        },

        getTitle: function(){
            return _.isNil(this._file) ? "untitled" :  this._file.getName();
        },

        getFile: function () {
            return this._file;
        },

        render: function () {
            Tab.prototype.render.call(this);
            // if file already has content
            if(!_.isNil(this._file.getContent())){
                var response = this.backend.parse(this._file.getContent());
                if (response.error != undefined && response.error) {
                    this.renderBallerinaEditor(this._astRoot, true);
                    return;
                }
                //if no errors display the design.
                var root = this.deserializer.getASTModel(response);
                this.renderBallerinaEditor(root);
            } else if(!_.isNil(this._astRoot)) {
                this.renderBallerinaEditor(this._astRoot, false);
                var updatedContent = this.getBallerinaFileEditor().generateSource();
                this._file.setContent(updatedContent);
                this._file.save();
            } else {
                this.renderBallerinaEditor(this.createEmptyBallerinaRoot(), false);
                var updatedContent = this.getBallerinaFileEditor().generateSource();
                this._file.setContent(updatedContent);
                this._file.save();
            }
        },

        renderBallerinaEditor: function(astRoot, parseFailed){
            var self = this;
            var ballerinaEditorOptions = _.get(this.options, 'ballerina_editor');
            var backendEndpointsOptions = _.get(this.options, 'application.config.services');
            var diagramRenderingContext = new DiagramRenderContext();

            var fileEditor = new Ballerina.views.BallerinaFileEditor({
                model: astRoot,
                parseFailed: parseFailed,
                file: self._file,
                container: this.$el.get(0),
                viewOptions: ballerinaEditorOptions,
                backendEndpointsOptions: backendEndpointsOptions,
                debugger: DebugManager
            });

            // change tab header class to match look and feel of source view
            fileEditor.on('source-view-activated swagger-view-activated', function(){
                this.getHeader().addClass('inverse');
<<<<<<< HEAD
            }, this);
            fileEditor.on('design-view-activated', function(){
                this.getHeader().removeClass('inverse');
=======
                this.app.workspaceManager.updateMenuItems();
            }, this);
            fileEditor.on('design-view-activated', function(){
                this.getHeader().removeClass('inverse');
                this.app.workspaceManager.updateMenuItems();
>>>>>>> 39f4c215
            }, this);

            fileEditor.on('add-breakpoint', function(row){
                DebugManager.addBreakPoint(row, this._file.getName());
            }, this);

            fileEditor.on('remove-breakpoint', function(row){
                DebugManager.removeBreakPoint(row, this._file.getName());
            }, this);

            DebugManager.on('debug-hit', function(message){
                var position = message.position;
                if(position.fileName == this._file.getName()){
                    fileEditor.debugHit(position);
                }
            }, this);

            this._fileEditor = fileEditor;
            fileEditor.render(diagramRenderingContext);

            fileEditor.on("content-modified", function(){
                var updatedContent = fileEditor.getContent();
                this._file.setContent(updatedContent);
                this._file.setDirty(true);
                this._file.save();
                this.app.workspaceManager.updateMenuItems();
                this.trigger("tab-content-modified");
            }, this);

            this._file.on("dirty-state-change", function () {
                this.app.workspaceManager.updateSaveMenuItem();
                this.updateHeader();
            }, this);

            fileEditor.on("dispatch-command", function (id) {
                this.app.commandManager.dispatch(id);
            }, this);

            // bind app commands to source editor commands
            this.app.commandManager.getCommands().forEach(function(command){
                fileEditor.getSourceView().bindCommand(command);
            });
        },

        updateHeader: function(){
            if (this._file.isDirty()) {
                this.getHeader().setText('* ' + this.getTitle());
            } else {
                this.getHeader().setText(this.getTitle());
            }
        },

        createEmptyBallerinaRoot: function() {

            var BallerinaASTFactory = Ballerina.ast.BallerinaASTFactory;
            var ballerinaAstRoot = BallerinaASTFactory.createBallerinaAstRoot();

            //package definition
            var packageDefinition = BallerinaASTFactory.createPackageDefinition();
            packageDefinition.setPackageName("");
            //packageDefinition.setPackageName("samples.echo");
            ballerinaAstRoot.addChild(packageDefinition);
            ballerinaAstRoot.setPackageDefinition(packageDefinition);

            return ballerinaAstRoot;
        },

        getBallerinaFileEditor: function () {
            return this._fileEditor;
        },

    });

    return FileTab;
});<|MERGE_RESOLUTION|>--- conflicted
+++ resolved
@@ -89,17 +89,11 @@
             // change tab header class to match look and feel of source view
             fileEditor.on('source-view-activated swagger-view-activated', function(){
                 this.getHeader().addClass('inverse');
-<<<<<<< HEAD
-            }, this);
-            fileEditor.on('design-view-activated', function(){
-                this.getHeader().removeClass('inverse');
-=======
                 this.app.workspaceManager.updateMenuItems();
             }, this);
             fileEditor.on('design-view-activated', function(){
                 this.getHeader().removeClass('inverse');
                 this.app.workspaceManager.updateMenuItems();
->>>>>>> 39f4c215
             }, this);
 
             fileEditor.on('add-breakpoint', function(row){
