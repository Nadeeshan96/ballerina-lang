--- conflicted
+++ resolved
@@ -332,6 +332,8 @@
                     }
 
                     actionTool.id = `${connector.getName()}-${action.getName()}`;
+                    actionTool._parameters = action.getParameters();
+                    actionTool._returnParams = action.getReturnParams();
                     definitions.push(actionTool);
                 });
             });
@@ -360,6 +362,8 @@
                 functionTool.name = functionDef.getName();
                 functionTool.id = functionDef.getName();
                 functionTool.cssClass = 'icon fw fw-function';
+                functionTool._parameters = functionDef.getParameters();
+                functionTool._returnParams = functionDef.getReturnParams();
                 definitions.push(functionTool);
             });
         }
@@ -420,10 +424,7 @@
                                 group={group}
                                 key={`library${item.getPackageName()}`}
                                 showGridStyles={false}
-<<<<<<< HEAD
                                 application={this.props.application}
-=======
->>>>>>> d12b00c0
                             />);
                     }
                 }
