--- conflicted
+++ resolved
@@ -30,11 +30,7 @@
         };
 
         VariableReferenceExpressionVisitor.prototype.beginVisitVariableReferenceExpression = function(expression){
-<<<<<<< HEAD
-            log.debug('Begin Visit Variable Reference Expression');
-=======
            log.debug('Begin Visit Variable Reference Expression');
->>>>>>> bbcaf6a4
         };
 
         VariableReferenceExpressionVisitor.prototype.visitVariableReferenceExpression = function(expression){
@@ -42,13 +38,7 @@
         };
 
         VariableReferenceExpressionVisitor.prototype.endVisitVariableReferenceExpression = function(expression){
-<<<<<<< HEAD
-            if (expression.getVariableReferenceName()) {
-                this.appendSource(' ' + expression.getVariableReferenceName());
-            }
-=======
             this.appendSource(expression.getVariableReferenceName());
->>>>>>> bbcaf6a4
             this.getParent().appendSource(this.getGeneratedSource());
             log.debug('End Visit Variable Reference Expression');
         };
