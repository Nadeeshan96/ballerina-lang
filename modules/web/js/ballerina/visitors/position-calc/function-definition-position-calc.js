/**
 * Copyright (c) 2017, WSO2 Inc. (http://www.wso2.org) All Rights Reserved.
 *
 * WSO2 Inc. licenses this file to you under the Apache License,
 * Version 2.0 (the "License"); you may not use this file except
 * in compliance with the License.
 * You may obtain a copy of the License at
 *
 *     http://www.apache.org/licenses/LICENSE-2.0
 *
 * Unless required by applicable law or agreed to in writing,
 * software distributed under the License is distributed on an
 * "AS IS" BASIS, WITHOUT WARRANTIES OR CONDITIONS OF ANY
 * KIND, either express or implied. See the License for the
 * specific language governing permissions and limitations
 * under the License.
 */

import log from 'log';
import _ from 'lodash';
import ASTFactory from './../../ast/ballerina-ast-factory';
import * as DesignerDefaults from './../../configs/designer-defaults';
import {util} from './../sizing-utils';

class FunctionDefinitionPositionCalcVisitor {

    canVisit(node) {
        log.debug('can visit FunctionDefinitionPositionCalc');
        return true;
    }

    beginVisit(node) {
        let viewState = node.getViewState();
        let bBox = viewState.bBox;
        let annotation = viewState.components.annotation;
        let parent = node.getParent();
        let panelChildren = parent.filterChildren(function (child) {
            return ASTFactory.isFunctionDefinition(child) ||
                ASTFactory.isServiceDefinition(child) || ASTFactory.isConnectorDefinition(child)
                || ASTFactory.isStructDefinition(child)
                || ASTFactory.isAnnotationDefinition(child) ||
                ASTFactory.isPackageDefinition(child);
        });
        let heading = viewState.components.heading;
        let body = viewState.components.body;
        let currentFunctionIndex = _.findIndex(panelChildren, node);
        let statementContainer = viewState.components.statementContainer;
        let x, y, headerX, headerY, bodyX, bodyY;
        if (currentFunctionIndex === 0) {
            headerX = DesignerDefaults.panel.wrapper.gutter.h;
            headerY = DesignerDefaults.panel.wrapper.gutter.v;
        } else if (currentFunctionIndex > 0) {
            let previousPanelBBox = panelChildren[currentFunctionIndex - 1].getViewState().bBox;
            headerX = DesignerDefaults.panel.wrapper.gutter.h;
            headerY = previousPanelBBox.y + previousPanelBBox.h + DesignerDefaults.panel.wrapper.gutter.v;
        } else {
            throw 'Invalid Index for Function Definition';
        }

        x = headerX;
        y = headerY;
        bodyX = headerX;
        bodyY = headerY + heading.h + annotation.h;

        bBox.x = x;
        bBox.y = y;
        heading.x = headerX;
        heading.y = headerY;
        body.x = bodyX;
        body.y = bodyY;

        statementContainer.x = bodyX + DesignerDefaults.innerPanel.body.padding.left;
        statementContainer.y = bodyY + DesignerDefaults.innerPanel.body.padding.top +
            DesignerDefaults.lifeLine.head.height;

        //defaultWorker.x = statementContainer.x + (statementContainer.w - defaultWorker.w)/2;
        //defaultWorker.y = statementContainer.y - DesignerDefaults.lifeLine.head.height;

        //// Positioning parameters
        // Setting positions of function parameters.
        // Positioning the openning bracket component of the parameters.
        viewState.components.openingParameter.x = viewState.bBox.x + viewState.titleWidth
            + DesignerDefaults.panelHeading.iconSize.width + DesignerDefaults.panelHeading.iconSize.padding;
        viewState.components.openingParameter.y = viewState.bBox.y + viewState.components.annotation.h;

        // Positioning the resource parameters
        let nextXPositionOfParameter = viewState.components.openingParameter.x
            + viewState.components.openingParameter.w;
        if (node.getArguments().length > 0) {
            for (let i = 0; i < node.getArguments().length; i++) {
                let argument = node.getArguments()[i];
                nextXPositionOfParameter = this.createPositionForTitleNode(argument, nextXPositionOfParameter,
                    viewState.bBox.y + viewState.components.annotation.h);
            }
        }

        // Positioning the closing brack component of the parameters.
        viewState.components.closingParameter.x = nextXPositionOfParameter + 110;
        viewState.components.closingParameter.y = viewState.bBox.y + viewState.components.annotation.h;

        //// Positioning return types
        // Setting positions of return types.
        // Positioning the Parameters text component.
        viewState.components.returnTypesIcon.x = viewState.components.closingParameter.x
            + viewState.components.closingParameter.w + 10;
        viewState.components.returnTypesIcon.y = viewState.bBox.y + viewState.components.annotation.h + 18;

        // Positioning the opening bracket component of the return types.
        viewState.components.openingReturnType.x = viewState.components.returnTypesIcon.x
            + viewState.components.returnTypesIcon.w;
        viewState.components.openingReturnType.y = viewState.bBox.y + viewState.components.annotation.h;

        // Positioning the resource parameters
        let nextXPositionOfReturnType = viewState.components.openingReturnType.x
            + viewState.components.openingReturnType.w;
        if (node.getReturnTypes().length > 0) {
            for (let i = 0; i < node.getReturnTypes().length; i++) {
                let returnType = node.getReturnTypes()[i];
                nextXPositionOfReturnType = this.createPositionForTitleNode(returnType, nextXPositionOfReturnType,
                    viewState.bBox.y + viewState.components.annotation.h);
            }
        }

        // Positioning the closing bracket component of the parameters.
        viewState.components.closingReturnType.x = nextXPositionOfReturnType + 110;
        viewState.components.closingReturnType.y = viewState.bBox.y + viewState.components.annotation.h;

        log.debug('begin visit FunctionDefinitionPositionCalc');
    }

    visit(node) {
        log.debug('visit FunctionDefinitionPositionCalc');
    }

    endVisit(node) {
        log.debug('end visit FunctionDefinitionPositionCalc');
    }

    /**
<<<<<<< HEAD
     * Sets positioning for a parameter.
     *
     * @param {object} parameter - The resource parameter node.
     * @param {number} x - The x position
     * @param {number} y - The y position
=======
     * Sets positioning for a resource parameter.
     *
     * @param {ResourceParameter} parameter The resource parameter node.
     * @param {number} x The x position
     * @param {number} y The y position
>>>>>>> 60614595
     * @returns The x position of the next parameter node.
     *
     * @memberof FunctionDefinitionPositionCalc
     */
    createPositionForTitleNode(parameter, x, y) {
        let viewState = parameter.getViewState();
        // Positioning the parameter
        viewState.bBox.x = x;
        viewState.bBox.y = y;

        // Positioning the delete icon
        viewState.components.deleteIcon.x = x + viewState.w;
        viewState.components.deleteIcon.y = y;

        return viewState.components.deleteIcon.x + viewState.components.deleteIcon.w;
    }
}

export default FunctionDefinitionPositionCalcVisitor;<|MERGE_RESOLUTION|>--- conflicted
+++ resolved
@@ -20,7 +20,7 @@
 import _ from 'lodash';
 import ASTFactory from './../../ast/ballerina-ast-factory';
 import * as DesignerDefaults from './../../configs/designer-defaults';
-import {util} from './../sizing-utils';
+import { util } from './../sizing-utils';
 
 class FunctionDefinitionPositionCalcVisitor {
 
@@ -104,7 +104,7 @@
         viewState.components.returnTypesIcon.x = viewState.components.closingParameter.x
             + viewState.components.closingParameter.w + 10;
         viewState.components.returnTypesIcon.y = viewState.bBox.y + viewState.components.annotation.h + 18;
-
+        
         // Positioning the opening bracket component of the return types.
         viewState.components.openingReturnType.x = viewState.components.returnTypesIcon.x
             + viewState.components.returnTypesIcon.w;
@@ -137,21 +137,13 @@
     }
 
     /**
-<<<<<<< HEAD
      * Sets positioning for a parameter.
-     *
+     * 
      * @param {object} parameter - The resource parameter node.
      * @param {number} x - The x position
      * @param {number} y - The y position
-=======
-     * Sets positioning for a resource parameter.
-     *
-     * @param {ResourceParameter} parameter The resource parameter node.
-     * @param {number} x The x position
-     * @param {number} y The y position
->>>>>>> 60614595
      * @returns The x position of the next parameter node.
-     *
+     * 
      * @memberof FunctionDefinitionPositionCalc
      */
     createPositionForTitleNode(parameter, x, y) {
