--- conflicted
+++ resolved
@@ -38,13 +38,7 @@
     endVisit(node) {
         var viewState = node.getViewState();
         viewState.bBox.w = DesignerDefaults.statement.width;
-<<<<<<< HEAD
         viewState.bBox.h = DesignerDefaults.statement.height;
-        
-=======
-        viewState.bBox.y = DesignerDefaults.statement.height;
-
->>>>>>> a0efd9d3
         log.info('end visit StatementDimensionCalc');
     }
 }
