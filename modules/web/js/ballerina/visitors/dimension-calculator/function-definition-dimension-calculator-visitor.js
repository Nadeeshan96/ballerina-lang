--- conflicted
+++ resolved
@@ -39,62 +39,36 @@
     endVisit(node) {
         var viewState = node.getViewState();
         var components = {};
-<<<<<<< HEAD
-        
-=======
 
-        //--- components deciding height of the function definition bbox
->>>>>>> a0efd9d3
         components['heading'] = new SimpleBBox();
         components['heading'].h = DesignerDefaults.panel.heading.height;
 
-        components['body'] = new SimpleBBox();
-        components['body'].h = DesignerDefaults.panel.body.height;
-
-<<<<<<< HEAD
         components['statement'] = new SimpleBBox();
-=======
-        var height = 0;
-        _.forEach(components, function(component) {
-            height = height + component.h;
-        });
-
-        viewState.bBox.w = DesignerDefaults.functionDefinitionDimensions.width;
-        viewState.bBox.h = height;
-
-        //--- other components with no impact to function definition bbox
-        components['statementBlock'] = new SimpleBBox();
->>>>>>> a0efd9d3
         var statementChildren = node.filterChildren(BallerinaASTFactory.isStatement);
         var statementWidth = 0;
         var statementHeight = 0;
 
-<<<<<<< HEAD
         _.forEach(statementChildren, function(child) { 
             statementHeight += child.viewState.bBox.h + DesignerDefaults.statement.gutter.v;
             if(child.viewState.bBox.w > statementWidth){
                 statementWidth = child.viewState.bBox.w;
-=======
-        _.forEach(statementChildren, function(child) {
-            statementBlockHeight = statementBlockHeight + child.viewState.h;
-            if(child.viewState.w > statementBlockWidth){
-                statementBlockWidth = child.viewState.w;
->>>>>>> a0efd9d3
             }
         });
         
         components['statement'].h = statementHeight;
         components['statement'].w = statementWidth;
 
-        components['body'].h = (components['body'].h < components['statement'].h)? components['statement'].h:components['body'].h;
-        components['body'].h += DesignerDefaults.panel.body.padding.top + DesignerDefaults.panel.body.padding.bottom;
+        components['body'] = new SimpleBBox();
 
+        components['body'].h = ((DesignerDefaults.panel.body.height < components['statement'].h)? components['statement'].h:DesignerDefaults.panel.body.height) 
+                               + DesignerDefaults.panel.body.padding.top + DesignerDefaults.panel.body.padding.bottom;
         components['body'].w = components['statement'].w + DesignerDefaults.panel.body.padding.right + DesignerDefaults.panel.body.padding.left;
 
         viewState.bBox.h = components['heading'].h + components['body'].h;
         viewState.bBox.w = components['heading'].w + components['body'].w;
 
         viewState.components = components;
+        
         log.info('end visit FunctionDefinitionDimensionCalc');
     }
 }
