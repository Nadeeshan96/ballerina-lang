--- conflicted
+++ resolved
@@ -1,5 +1,5 @@
 /**
- * Copyright (c) 2016-2017, WSO2 Inc. (http://www.wso2.org) All Rights Reserved.
+ * Copyright (c) 2017, WSO2 Inc. (http://www.wso2.org) All Rights Reserved.
  *
  * WSO2 Inc. licenses this file to you under the Apache License,
  * Version 2.0 (the "License"); you may not use this file except
@@ -130,7 +130,7 @@
 
     /// end - abstract method for committed statement source gen visitor function.
     
-    canVisitStatement(statement) {
+	canVisitStatement(statement) {
         return false;
     }
 
@@ -324,7 +324,6 @@
 
     endVisitAbortStatement(statement) {
     }
-
     canVisitLeftOperandExpression(statement) {
         return false;
     }
@@ -438,7 +437,7 @@
             return this.visitIfStatement(node);
         } else if (ASTFactory.isElseStatement(node)) {
             return this.visitElseStatement(node);
-        } else if (ASTFactory.isElseIfStatement(node)) {
+        }  else if (ASTFactory.isElseIfStatement(node)) {
             return this.visitElseIfStatement(node);
         } else if (ASTFactory.isTryCatchStatement(node)) {
             return this.visitTryCatchStatement(node);
@@ -458,23 +457,23 @@
             return this.visitReplyStatement(node);
         } else if (ASTFactory.isReturnStatement(node)) {
             return this.visitReturnStatement(node);
-        } else if (ASTFactory.isFunctionInvocationStatement(node)) {
+        }  else if (ASTFactory.isFunctionInvocationStatement(node)) {
             return this.visitFuncInvocationStatement(node);
-        } else if (ASTFactory.isFunctionInvocationExpression(node)) {
+        }  else if (ASTFactory.isFunctionInvocationExpression(node)) {
             return this.visitFuncInvocationExpression(node);
-        } else if (ASTFactory.isLeftOperandExpression(node)) {
+        }  else if (ASTFactory.isLeftOperandExpression(node)) {
             return this.visitLeftOperandExpression(node);
-        } else if (ASTFactory.isRightOperandExpression(node)) {
+        }  else if (ASTFactory.isRightOperandExpression(node)) {
             return this.visitRightOperandExpression(node);
-        } else if (ASTFactory.isVariableDefinitionStatement(node)) {
+        }  else if (ASTFactory.isVariableDefinitionStatement(node)) {
             return this.visitVariableDefinitionStatement(node);
-        } else if (ASTFactory.isWorkerInvocationStatement(node)) {
+        }  else if (ASTFactory.isWorkerInvocationStatement(node)) {
             return this.visitWorkerInvocationStatement(node);
-        } else if (ASTFactory.isWorkerReplyStatement(node)) {
+        }  else if (ASTFactory.isWorkerReplyStatement(node)) {
             return this.visitWorkerReplyStatement(node);
-        } else if (ASTFactory.isThrowStatement(node)) {
+        }  else if (ASTFactory.isThrowStatement(node)) {
             return this.visitThrowStatement(node);
-        } else if (ASTFactory.isCommentStatement(node)) {
+        }  else if (ASTFactory.isCommentStatement(node)) {
             return this.visitCommentStatement(node);
         } else if (ASTFactory.isTransactionAbortedStatement(node)) {
             return this.visitTransactionAbortedStatement(node);
@@ -484,13 +483,10 @@
             return this.visitAbortedStatement(node);
         } else if (ASTFactory.isAbortStatement(node)) {
             return this.visitAbortStatement(node);
-<<<<<<< HEAD
+        } else if (ASTFactory.isJoinStatement(node)) {
+            return this.visitJoinStatement(node);
         } else if (ASTFactory.isCommittedStatement(node)) {
             return this.visitCommittedStatement(node);
-=======
-        } else if (ASTFactory.isJoinStatement(node)) {
-            return this.visitJoinStatement(node);
->>>>>>> ededc0dc
         }
     }
 
@@ -508,7 +504,7 @@
             return this.canVisitIfStatement(node);
         } else if (ASTFactory.isElseStatement(node)) {
             return this.canVisitElseStatement(node);
-        } else if (ASTFactory.isElseIfStatement(node)) {
+        }  else if (ASTFactory.isElseIfStatement(node)) {
             return this.canVisitElseIfStatement(node);
         } else if (ASTFactory.isTryCatchStatement(node)) {
             return this.canVisitTryCatchStatement(node);
@@ -518,7 +514,7 @@
             return this.canVisitCatchStatement(node);
         } else if (ASTFactory.isAssignmentStatement(node)) {
             return this.canVisitAssignmentStatement(node);
-        } else if (ASTFactory.isAssignment(node)) {
+        }  else if (ASTFactory.isAssignment(node)) {
             return this.canVisitAssignment(node);
         } else if (ASTFactory.isTransformStatement(node)) {
             return this.canVisitTransformStatement(node);
@@ -530,23 +526,23 @@
             return this.canVisitReplyStatement(node);
         } else if (ASTFactory.isReturnStatement(node)) {
             return this.canVisitReturnStatement(node);
-        } else if (ASTFactory.isFunctionInvocationStatement(node)) {
+        }  else if (ASTFactory.isFunctionInvocationStatement(node)) {
             return this.canVisitFuncInvocationStatement(node);
-        } else if (ASTFactory.isFunctionInvocationExpression(node)) {
+        }  else if (ASTFactory.isFunctionInvocationExpression(node)) {
             return this.canVisitFuncInvocationExpression(node);
-        } else if (ASTFactory.isLeftOperandExpression(node)) {
+        }  else if (ASTFactory.isLeftOperandExpression(node)) {
             return this.canVisitLeftOperandExpression(node);
-        } else if (ASTFactory.isRightOperandExpression(node)) {
+        }  else if (ASTFactory.isRightOperandExpression(node)) {
             return this.canVisitRightOperandExpression(node);
-        } else if (ASTFactory.isVariableDefinitionStatement(node)) {
+        }  else if (ASTFactory.isVariableDefinitionStatement(node)) {
             return this.canVisitVariableDefinitionStatement(node);
-        } else if (ASTFactory.isWorkerInvocationStatement(node)) {
+        }  else if (ASTFactory.isWorkerInvocationStatement(node)) {
             return this.canVisitWorkerInvocationStatement(node);
-        } else if (ASTFactory.isWorkerReplyStatement(node)) {
+        }  else if (ASTFactory.isWorkerReplyStatement(node)) {
             return this.canVisitWorkerReplyStatement(node);
-        } else if (ASTFactory.isThrowStatement(node)) {
+        }  else if (ASTFactory.isThrowStatement(node)) {
             return this.canVisitThrowStatement(node);
-        } else if (ASTFactory.isCommentStatement(node)) {
+        }  else if (ASTFactory.isCommentStatement(node)) {
             return this.canVisitCommentStatement(node);
         } else if (ASTFactory.isTimeoutStatement(node)) {
             return this.canVisitTimeoutStatement(node);
@@ -581,7 +577,7 @@
             return this.beginVisitIfStatement(node);
         } else if (ASTFactory.isElseStatement(node)) {
             return this.beginVisitElseStatement(node);
-        } else if (ASTFactory.isElseIfStatement(node)) {
+        }  else if (ASTFactory.isElseIfStatement(node)) {
             return this.beginVisitElseIfStatement(node);
         } else if (ASTFactory.isTryCatchStatement(node)) {
             return this.beginVisitTryCatchStatement(node);
@@ -599,25 +595,25 @@
             return this.beginVisitReplyStatement(node);
         } else if (ASTFactory.isReturnStatement(node)) {
             return this.beginVisitReturnStatement(node);
-        } else if (ASTFactory.isFunctionInvocationStatement(node)) {
+        }  else if (ASTFactory.isFunctionInvocationStatement(node)) {
             return this.beginVisitFuncInvocationStatement(node);
-        } else if (ASTFactory.isFunctionInvocationExpression(node)) {
+        }  else if (ASTFactory.isFunctionInvocationExpression(node)) {
             return this.beginVisitFuncInvocationExpression(node);
-        } else if (ASTFactory.isLeftOperandExpression(node)) {
+        }  else if (ASTFactory.isLeftOperandExpression(node)) {
             return this.beginVisitLeftOperandExpression(node);
-        } else if (ASTFactory.isRightOperandExpression(node)) {
+        }  else if (ASTFactory.isRightOperandExpression(node)) {
             return this.beginVisitRightOperandExpression(node);
-        } else if (ASTFactory.isVariableDefinitionStatement(node)) {
+        }  else if (ASTFactory.isVariableDefinitionStatement(node)) {
             return this.beginVisitVariableDefinitionStatement(node);
-        } else if (ASTFactory.isWorkerInvocationStatement(node)) {
+        }  else if (ASTFactory.isWorkerInvocationStatement(node)) {
             return this.beginVisitWorkerInvocationStatement(node);
-        } else if (ASTFactory.isWorkerReplyStatement(node)) {
+        }  else if (ASTFactory.isWorkerReplyStatement(node)) {
             return this.beginVisitWorkerReplyStatement(node);
-        } else if (ASTFactory.isThrowStatement(node)) {
+        }  else if (ASTFactory.isThrowStatement(node)) {
             return this.beginVisitThrowStatement(node);
-        } else if (ASTFactory.isCommentStatement(node)) {
+        }  else if (ASTFactory.isCommentStatement(node)) {
             return this.beginVisitCommentStatement(node);
-        } else if (ASTFactory.isTransformStatement(node)) {
+        }  else if (ASTFactory.isTransformStatement(node)) {
             return this.beginVisitTransformStatement(node);
         } else if (ASTFactory.isTransactionAbortedStatement(node)) {
             return this.beginVisitTransactionAbortedStatement(node);
@@ -627,17 +623,14 @@
             return this.beginVisitAbortedStatement(node);
         } else if (ASTFactory.isAbortStatement(node)) {
             return this.beginVisitAbortStatement(node);
-<<<<<<< HEAD
-        } else if (ASTFactory.isCommittedStatement(node)) {
-            return this.beginVisitCommittedStatement(node);
-=======
         } else if (ASTFactory.isTimeoutStatement(node)) {
             return this.beginVisitTimeoutStatement(node);
         } else if (ASTFactory.isForkJoinStatement(node)) {
             return this.beginVisitForkJoinStatement(node);
         } else if (ASTFactory.isJoinStatement(node)) {
             return this.beginVisitJoinStatement(node);
->>>>>>> ededc0dc
+        } else if (ASTFactory.isCommittedStatement(node)) {
+            return this.beginVisitCommittedStatement(node);
         }
     }
 
@@ -655,7 +648,7 @@
             return this.endVisitIfStatement(node);
         } else if (ASTFactory.isElseStatement(node)) {
             return this.endVisitElseStatement(node);
-        } else if (ASTFactory.isElseIfStatement(node)) {
+        }  else if (ASTFactory.isElseIfStatement(node)) {
             return this.endVisitElseIfStatement(node);
         } else if (ASTFactory.isTryCatchStatement(node)) {
             return this.endVisitTryCatchStatement(node);
@@ -665,7 +658,7 @@
             return this.endVisitCatchStatement(node);
         } else if (ASTFactory.isAssignmentStatement(node)) {
             return this.endVisitAssignmentStatement(node);
-        } else if (ASTFactory.isTransformStatement(node)) {
+        }  else if (ASTFactory.isTransformStatement(node)) {
             return this.endVisitTransformStatement(node);
         } else if (ASTFactory.isAssignment(node)) {
             return this.endVisitAssignment(node);
@@ -675,23 +668,23 @@
             return this.endVisitExpression(node);
         } else if (ASTFactory.isReplyStatement(node)) {
             return this.endVisitReplyStatement(node);
-        } else if (ASTFactory.isReturnStatement(node)) {
+        }  else if (ASTFactory.isReturnStatement(node)) {
             return this.endVisitReturnStatement(node);
-        } else if (ASTFactory.isFunctionInvocationStatement(node)) {
+        }  else if (ASTFactory.isFunctionInvocationStatement(node)) {
             return this.endVisitFuncInvocationStatement(node);
-        } else if (ASTFactory.isFunctionInvocationExpression(node)) {
+        }  else if (ASTFactory.isFunctionInvocationExpression(node)) {
             return this.endVisitFuncInvocationExpression(node);
-        } else if (ASTFactory.isLeftOperandExpression(node)) {
+        }  else if (ASTFactory.isLeftOperandExpression(node)) {
             return this.endVisitLeftOperandExpression(node);
-        } else if (ASTFactory.isRightOperandExpression(node)) {
+        }  else if (ASTFactory.isRightOperandExpression(node)) {
             return this.endVisitRightOperandExpression(node);
-        } else if (ASTFactory.isVariableDefinitionStatement(node)) {
+        }  else if (ASTFactory.isVariableDefinitionStatement(node)) {
             return this.endVisitVariableDefinitionStatement(node);
-        } else if (ASTFactory.isWorkerInvocationStatement(node)) {
+        }  else if (ASTFactory.isWorkerInvocationStatement(node)) {
             return this.endVisitWorkerInvocationStatement(node);
-        } else if (ASTFactory.isWorkerReplyStatement(node)) {
+        }  else if (ASTFactory.isWorkerReplyStatement(node)) {
             return this.endVisitWorkerReplyStatement(node);
-        } else if (ASTFactory.isThrowStatement(node)) {
+        }  else if (ASTFactory.isThrowStatement(node)) {
             return this.endVisitThrowStatement(node);
         } else if (ASTFactory.isCommentStatement(node)) {
             return this.endVisitCommentStatement(node);
@@ -703,17 +696,14 @@
             return this.endVisitAbortedStatement(node);
         } else if (ASTFactory.isAbortStatement(node)) {
             return this.endVisitAbortStatement(node);
-<<<<<<< HEAD
-        } else if (ASTFactory.isCommittedStatement(node)) {
-            return this.endVisitCommittedStatement(node);
-=======
         } else if (ASTFactory.isTimeoutStatement(node)) {
             return this.endVisitTimeoutStatement(node);
         } else if (ASTFactory.isForkJoinStatement(node)) {
             return this.endVisitForkJoinStatement(node);
         } else if (ASTFactory.isJoinStatement(node)) {
             return this.endVisitJoinStatement(node);
->>>>>>> ededc0dc
+        } else if (ASTFactory.isCommittedStatement(node)) {
+            return this.endVisitCommittedStatement(node);
         }
     }
 }
