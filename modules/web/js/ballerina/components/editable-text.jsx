/**
 * Copyright (c) 2017, WSO2 Inc. (http://www.wso2.org) All Rights Reserved.
 *
 * WSO2 Inc. licenses this file to you under the Apache License,
 * Version 2.0 (the "License"); you may not use this file except
 * in compliance with the License.
 * You may obtain a copy of the License at
 *
 *     http://www.apache.org/licenses/LICENSE-2.0
 *
 * Unless required by applicable law or agreed to in writing,
 * software distributed under the License is distributed on an
 * "AS IS" BASIS, WITHOUT WARRANTIES OR CONDITIONS OF ANY
 * KIND, either express or implied. See the License for the
 * specific language governing permissions and limitations
 * under the License.
 */
import React from 'react';
import ReactDOM from 'react-dom';
import PropTypes from 'prop-types';

class EditableText extends React.Component {
    constructor(props) {
        super(props);
        this.state = {
            editing: false
        };

        this.renderTextBox = this.renderTextBox.bind(this);
    }

    renderTextBox() {
        const {x, y, width, height = 25, onChange, onBlur, children, className = 'text-input', placeHolder} = this.props;
        const inputStyle = {
            position: 'absolute',
            top: y - height / 2,
            left: x,
            width: width,
            height: height
        };

        if (!this.props.editing) {
            inputStyle.display = 'none';
        }

        const inputElement = (
            <input
                className={className}
                ref={input => {
                    if (input != null) {
                        input.focus();
                    }
                }}
                style={inputStyle}
                onChange={onChange}
                onBlur={onBlur}
                value={children}
                placeholder={placeHolder}
            />
        );
        ReactDOM.render(inputElement, this.context.overlay);
    }

    componentDidUpdate(prevProps) {
        const editingJustFinished = prevProps.editing && !this.props.editing

        if (this.props.editing || editingJustFinished) {
            this.renderTextBox();
        }
    }

    render() {
        let {x, y, onClick} = this.props;
        const textProps = {x, y, onClick};

        if (this.props.placeHolder) {
            return (
<<<<<<< HEAD
                <text {...textProps}>{this.props.placeHolder}</text>
=======
                <text {...textProps} className="panel-label">{this.props.placeHolder}</text>
>>>>>>> e8f0109c
            )
        } else {

            return (
<<<<<<< HEAD
                <text {...textProps}>{this.props.children}</text>
=======
                <text {...textProps} className="panel-label">{this.props.children}</text>
>>>>>>> e8f0109c
            )
        }
    }
}

EditableText.contextTypes = {
    overlay: PropTypes.instanceOf(Object).isRequired,
};

export default EditableText;<|MERGE_RESOLUTION|>--- conflicted
+++ resolved
@@ -75,20 +75,12 @@
 
         if (this.props.placeHolder) {
             return (
-<<<<<<< HEAD
-                <text {...textProps}>{this.props.placeHolder}</text>
-=======
                 <text {...textProps} className="panel-label">{this.props.placeHolder}</text>
->>>>>>> e8f0109c
             )
         } else {
 
             return (
-<<<<<<< HEAD
-                <text {...textProps}>{this.props.children}</text>
-=======
                 <text {...textProps} className="panel-label">{this.props.children}</text>
->>>>>>> e8f0109c
             )
         }
     }
