--- conflicted
+++ resolved
@@ -48,11 +48,7 @@
 
         // change icon for main function
         let icons = "tool-icons/function";
-<<<<<<< HEAD
-        if('main' === name){
-=======
         if ('main' === name) {
->>>>>>> e8f0109c
             icons = "tool-icons/main-function";
         }
 
