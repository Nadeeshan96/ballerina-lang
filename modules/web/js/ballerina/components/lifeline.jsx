/**
 * Copyright (c) 2017, WSO2 Inc. (http://www.wso2.org) All Rights Reserved.
 *
 * WSO2 Inc. licenses this file to you under the Apache License,
 * Version 2.0 (the "License"); you may not use this file except
 * in compliance with the License.
 * You may obtain a copy of the License at
 *
 *     http://www.apache.org/licenses/LICENSE-2.0
 *
 * Unless required by applicable law or agreed to in writing,
 * software distributed under the License is distributed on an
 * "AS IS" BASIS, WITHOUT WARRANTIES OR CONDITIONS OF ANY
 * KIND, either express or implied. See the License for the
 * specific language governing permissions and limitations
 * under the License.
 */
 
import React from "react";
import PropTypes from 'prop-types';
import SimpleBBox from '../ast/simple-bounding-box';
import {lifeLine} from '../configs/designer-defaults.js';
import ExpressionEditor from 'expression_editor_utils';
import * as DesignerDefaults from './../configs/designer-defaults';
import DragDropManager from '../tool-palette/drag-drop-manager';
import ReactDOM from "react-dom";
import ActionBox from "./action-box";
import ActiveArbiter from './active-arbiter';

class LifeLine extends React.Component {
    
    constructor(props){
        super(props);
        let bBox = this.props.bBox;
        this.topBox = new SimpleBBox( bBox.x, bBox.y, bBox.w , lifeLine.head.height );
        this.state = {active: 'hidden'};
    }

    render() {
        const bBox = this.props.bBox;
        const lineClass = this.props.classes.lineClass;
        const polygonClass = this.props.classes.polygonClass;
        const centerX = bBox.x + (bBox.w / 2);
        const y2 = bBox.h + bBox.y;
        const titleBoxH = lifeLine.head.height;

<<<<<<< HEAD
        return (<g className="life-line-group">
                    <line x1={ centerX } y1={ bBox.y + titleBoxH / 2} x2={ centerX } y2={ y2 - titleBoxH / 2 } className={lineClass}></line>
                    <rect x={ bBox.x } y={ bBox.y } width={ bBox.w } height={ titleBoxH } rx="0" ry="0" className={polygonClass} onClick={(e) => this.openExpressionEditor(e)} ></rect>
                    <rect x={ bBox.x } y={ y2 - titleBoxH } width={ bBox.w } height={ titleBoxH } rx="0" ry="0" className={polygonClass}></rect>
                    <text x={ centerX } y={ bBox.y + titleBoxH / 2 } textAnchor="middle" alignmentBaseline="central" dominantBaseline="central" className="life-line-text genericT" onClick={(e) => this.openExpressionEditor(e)} >{ this.props.title }</text>
                    <text x={ centerX } y={ y2 - titleBoxH / 2 } textAnchor="middle" alignmentBaseline="central" dominantBaseline="central" className="life-line-text genericT">{ this.props.title }</text>
=======
        const actionBbox = new SimpleBBox();
        actionBbox.w = (3 * DesignerDefaults.actionBox.width - 14) / 4;
        actionBbox.h = DesignerDefaults.actionBox.height;
        actionBbox.x = bBox.x + ( bBox.w - actionBbox.w) / 2;
        actionBbox.y = bBox.y + titleBoxH + DesignerDefaults.actionBox.padding.top;

        return (<g className="default-worker-life-line"
                   onMouseOut={ this.setActionVisibility.bind(this, false) }
                   onMouseOver={ this.setActionVisibility.bind(this, true)}>
                        <line x1={ centerX } y1={ bBox.y + titleBoxH / 2} x2={ centerX } y2={ y2 - titleBoxH / 2 }
                              className="unhoverable"/>
                        <rect x={ bBox.x } y={ bBox.y } width={ bBox.w } height={ titleBoxH } rx="0" ry="0"
                              className="connector-life-line-top-polygon" onClick={(e) => this.openExpressionEditor(e)}/>
                        <rect x={ bBox.x } y={ y2 - titleBoxH } width={ bBox.w } height={ titleBoxH } rx="0" ry="0"
                              className="connector-life-line-bottom-polygon unhoverable"/>
                        <text x={ centerX } y={ bBox.y + titleBoxH / 2 } textAnchor="middle" alignmentBaseline="central"
                              dominantBaseline="central" className="life-line-title genericT"
                              onClick={(e) => this.openExpressionEditor(e)}>{ this.props.title }</text>
                        <text x={ centerX } y={ y2 - titleBoxH / 2 } textAnchor="middle" alignmentBaseline="central"
                              dominantBaseline="central" className="life-line-title genericT unhoverable">{ this.props.title }</text>
                        {this.props.onDelete &&
                            <ActionBox show={this.state.active} bBox={actionBbox} onDelete={this.onDelete.bind(this)}/>
                        }
>>>>>>> 1b38d3b2
                </g>);
    }

	openExpressionEditor(e){

		let options = this.props.editorOptions;
		let packageScope = this.context.renderingContext.packagedScopedEnvironemnt;
		if(options){
			new ExpressionEditor( this.topBox , this.context.container , (text) => this.onUpdate(text), options , packageScope);
		}
	}

	onUpdate(text){
    }

    setActionVisibility(show, e) {
        if (!this.context.dragDropManager.isOnDrag()) {
            let elm = e.target;
            const myRoot = ReactDOM.findDOMNode(this);
            const regex = new RegExp('(^|\\s)unhoverable(\\s|$)');
            let isUnhighliable = false;
            while (elm && elm !== myRoot && elm.getAttribute) {
                if (regex.test(elm.getAttribute('class'))) {
                    isUnhighliable = true;
                }
                elm = elm.parentNode;
            }

            if (!isUnhighliable && show) {
                this.context.activeArbiter.readyToActivate(this);
            } else {
                this.context.activeArbiter.readyToDeactivate(this);
            }
            if (isUnhighliable) {
            }
        }
    }

    onDelete() {
        this.props.onDelete();
    }
}

LifeLine.contextTypes = {
	container: PropTypes.instanceOf(Object).isRequired,
	renderingContext: PropTypes.instanceOf(Object).isRequired,
    dragDropManager: PropTypes.instanceOf(DragDropManager).isRequired,
    activeArbiter: PropTypes.instanceOf(ActiveArbiter).isRequired
};

export default LifeLine;<|MERGE_RESOLUTION|>--- conflicted
+++ resolved
@@ -38,44 +38,36 @@
 
     render() {
         const bBox = this.props.bBox;
-        const lineClass = this.props.classes.lineClass;
-        const polygonClass = this.props.classes.polygonClass;
+        const lineClass = this.props.classes.lineClass + " unhoverable";
+        const polygonClassTop = this.props.classes.polygonClass;
+        const polygonClassBottom = this.props.classes.polygonClass + " unhoverable";
         const centerX = bBox.x + (bBox.w / 2);
         const y2 = bBox.h + bBox.y;
         const titleBoxH = lifeLine.head.height;
 
-<<<<<<< HEAD
-        return (<g className="life-line-group">
-                    <line x1={ centerX } y1={ bBox.y + titleBoxH / 2} x2={ centerX } y2={ y2 - titleBoxH / 2 } className={lineClass}></line>
-                    <rect x={ bBox.x } y={ bBox.y } width={ bBox.w } height={ titleBoxH } rx="0" ry="0" className={polygonClass} onClick={(e) => this.openExpressionEditor(e)} ></rect>
-                    <rect x={ bBox.x } y={ y2 - titleBoxH } width={ bBox.w } height={ titleBoxH } rx="0" ry="0" className={polygonClass}></rect>
-                    <text x={ centerX } y={ bBox.y + titleBoxH / 2 } textAnchor="middle" alignmentBaseline="central" dominantBaseline="central" className="life-line-text genericT" onClick={(e) => this.openExpressionEditor(e)} >{ this.props.title }</text>
-                    <text x={ centerX } y={ y2 - titleBoxH / 2 } textAnchor="middle" alignmentBaseline="central" dominantBaseline="central" className="life-line-text genericT">{ this.props.title }</text>
-=======
         const actionBbox = new SimpleBBox();
         actionBbox.w = (3 * DesignerDefaults.actionBox.width - 14) / 4;
         actionBbox.h = DesignerDefaults.actionBox.height;
         actionBbox.x = bBox.x + ( bBox.w - actionBbox.w) / 2;
         actionBbox.y = bBox.y + titleBoxH + DesignerDefaults.actionBox.padding.top;
 
-        return (<g className="default-worker-life-line"
+        return (<g className="life-line-group"
                    onMouseOut={ this.setActionVisibility.bind(this, false) }
                    onMouseOver={ this.setActionVisibility.bind(this, true)}>
                         <line x1={ centerX } y1={ bBox.y + titleBoxH / 2} x2={ centerX } y2={ y2 - titleBoxH / 2 }
-                              className="unhoverable"/>
+                              className={lineClass}/>
                         <rect x={ bBox.x } y={ bBox.y } width={ bBox.w } height={ titleBoxH } rx="0" ry="0"
-                              className="connector-life-line-top-polygon" onClick={(e) => this.openExpressionEditor(e)}/>
+                              className={polygonClassTop} onClick={(e) => this.openExpressionEditor(e)}/>
                         <rect x={ bBox.x } y={ y2 - titleBoxH } width={ bBox.w } height={ titleBoxH } rx="0" ry="0"
-                              className="connector-life-line-bottom-polygon unhoverable"/>
+                              className={polygonClassBottom}/>
                         <text x={ centerX } y={ bBox.y + titleBoxH / 2 } textAnchor="middle" alignmentBaseline="central"
-                              dominantBaseline="central" className="life-line-title genericT"
+                              dominantBaseline="central" className="life-line-text genericT"
                               onClick={(e) => this.openExpressionEditor(e)}>{ this.props.title }</text>
                         <text x={ centerX } y={ y2 - titleBoxH / 2 } textAnchor="middle" alignmentBaseline="central"
-                              dominantBaseline="central" className="life-line-title genericT unhoverable">{ this.props.title }</text>
+                              dominantBaseline="central" className="life-line-text genericT unhoverable">{ this.props.title }</text>
                         {this.props.onDelete &&
                             <ActionBox show={this.state.active} bBox={actionBbox} onDelete={this.onDelete.bind(this)}/>
                         }
->>>>>>> 1b38d3b2
                 </g>);
     }
 
