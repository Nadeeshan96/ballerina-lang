--- conflicted
+++ resolved
@@ -4,56 +4,25 @@
 
 export default class Tree extends React.Component {
     renderStruct(endpoint, level) {
-<<<<<<< HEAD
         return <div key={endpoint.name}>
             {
                 this.renderEndpoint(endpoint, (endpoint.isInner ? 'property' : 'struct-head'), level)
             }
-=======
-        const { makeConnectPoint, viewId, type, removeTypeCallbackFunc } = this.props;
-        const key = `${endpoint.fieldName || endpoint.name}:${viewId}`;
-        return <div>
-            <VariableEndpoint
-                key={key}
-                id={key}
-                type={type}
-                variable={endpoint}
-                endpointKind={endpoint.isInner ? 'property' : 'struct-head'}
-                makeConnectPoint={makeConnectPoint}
-                level={level}
-                removeTypeCallbackFunc={removeTypeCallbackFunc}
-            />
->>>>>>> b529f3ad
             {
                 endpoint.properties.map(property => {
                     if(property.innerType) {
                         property.innerType.root = endpoint.root || endpoint;
                         return this.renderStruct(property.innerType, level+1);
                     }
-<<<<<<< HEAD
                     property.root = endpoint.root || endpoint;
                     return this.renderEndpoint(property, 'property', level+1);
-=======
-
-                    return <VariableEndpoint
-                        key={key}
-                        id={key}
-                        type={type}
-                        variable={property}
-                        endpointKind='property'
-                        makeConnectPoint={makeConnectPoint}
-                        level={level+1}
-                        removeTypeCallbackFunc={removeTypeCallbackFunc}
-                    />
->>>>>>> b529f3ad
                 })
             }
         </div>
     }
 
-<<<<<<< HEAD
     renderEndpoint(endpoint, kind, level) {
-        const { endpoints, type, makeConnectPoint, viewId } = this.props;
+        const { endpoints, type, makeConnectPoint, viewId, removeTypeCallbackFunc } = this.props;
         let paramNamePrefix =  endpoint.paramName ? `${endpoint.paramName}:` : '';
         const key = `${paramNamePrefix}${endpoint.fieldName || endpoint.name}:${viewId}`;
 
@@ -61,31 +30,6 @@
         if(type === 'param' || type === 'return') {
             endpointKind = `function-${kind}`;
         }
-=======
-    render() {
-        const { endpoints, type, makeConnectPoint, viewId, removeTypeCallbackFunc } = this.props;
-        return (
-            <div className='transform-endpoint-tree'>
-                { endpoints.map(endpoint => {
-                    if (endpoint.type != 'struct') {
-                        const key = `${endpoint.fieldName || endpoint.name}:${viewId}`;
-
-                        return (
-                            <div className='transform-endpoint-container'>
-                                <VariableEndpoint
-                                    key={key}
-                                    id={key}
-                                    type={type}
-                                    variable={endpoint}
-                                    endpointKind='variable'
-                                    makeConnectPoint={makeConnectPoint}
-                                    level={0}
-                                    removeTypeCallbackFunc={removeTypeCallbackFunc}
-                                />
-                            </div>
-                        );
-                    }
->>>>>>> b529f3ad
 
         return (
             <VariableEndpoint
@@ -96,6 +40,7 @@
                 endpointKind={endpointKind}
                 makeConnectPoint={makeConnectPoint}
                 level={level}
+                removeTypeCallbackFunc={removeTypeCallbackFunc}
             />
         );
     }
