--- conflicted
+++ resolved
@@ -16,9 +16,9 @@
  * under the License.
  */
 define(['lodash', 'log','./ballerina-view', './variables-view', './type-struct-definition-view',
-        'ballerina/ast/ballerina-ast-factory', './svg-canvas','typeMapper','./input-struct-view','./output-struct-view','./type-mapper-statement-view'],
+        'ballerina/ast/ballerina-ast-factory', './svg-canvas','typeMapper'],
     function (_, log,BallerinaView, VariablesView, TypeStructDefinition, BallerinaASTFactory, SVGCanvas,
-              TypeMapper,InputStructView,OutputStructView,TypeMapperStatement) {
+              TypeMapper) {
         var TypeMapperDefinitionView = function (args) {
             SVGCanvas.call(this, args);
 
@@ -47,10 +47,6 @@
             return true;
         };
 
-        TypeMapperDefinitionView.prototype.canVisitStatement = function (statement) {
-            return true;
-        };
-
         /**
          * Rendering the view of the Type Mapper definition.
          * @param {Object} diagramRenderingContext - the object which is carrying data required for rendering
@@ -61,23 +57,17 @@
             // Draws the outlying body of the function.
             this.drawAccordionCanvas(this._viewOptions, this.getModel().getID(), this.getModel().type.toLowerCase(),
                 this.getModel().getTypeMapperName());
+            
+            this._package = diagramRenderingContext.getPackagedScopedEnvironment().getCurrentPackage();
 
             // Setting the styles for the canvas icon.
             this.getPanelIcon().addClass(_.get(this._viewOptions, "cssClass.type_mapper_icon", ""));
 
             var currentContainer = $('#' + this.getModel().getID());
             this._container = currentContainer;
-
-            this._package = diagramRenderingContext.getPackagedScopedEnvironment().getCurrentPackage();
-
-            //Get all the structs which are defined for current package
-            var predefinedStructs = this._package.getStructDefinitions();
-
+            // todo verify this.getBoundingBox().fromTopLeft(new Point(0, 0), currentContainer.width(), currentContainer.height());
             var self = this;
 
-<<<<<<< HEAD
-            // todo verify this.getBoundingBox().fromTopLeft(new Point(0, 0), currentContainer.width(), currentContainer.height());
-=======
             //Scroll to the added position and highlight the heading
             $(_.get(this._viewOptions, "design_view.container", "")).scrollTop(currentContainer.parent().position().top);
             var hadingBox = $('#' + this.getModel().getID() + "_heading");
@@ -85,46 +75,48 @@
             var new_drop_timeout = _.get(this._viewOptions, "design_view.new_drop_timeout", "");
             hadingBox.addClass(canvas_heading_new);
             setTimeout(function(){hadingBox.removeClass(canvas_heading_new)}, new_drop_timeout);
->>>>>>> 9dcf6dad
 
             $(this.getTitle()).text(this.getModel().getTypeMapperName())
                 .on("change paste keyup", function () {
                     self.getModel().setTypeMapperName($(this).text());
                 }).on("click", function (event) {
+                event.stopPropagation();
+            }).keypress(function (e) {
+                var enteredKey = e.which || e.charCode || e.keyCode;
+                // Disabling enter key
+                if (enteredKey == 13) {
                     event.stopPropagation();
-                }).keypress(function (e) {
-                    var enteredKey = e.which || e.charCode || e.keyCode;
-                    // Disabling enter key
-                    if (enteredKey == 13) {
-                        event.stopPropagation();
-                        return false;
-                    }
-                    var newTypeMapperName = $(this).val() + String.fromCharCode(enteredKey);
-                    try {
-                        self.getModel().setTypeMapperName(newTypeMapperName);
-                    } catch (error) {
-                        event.stopPropagation();
-                        return false;
-                    }
-                });
-
-            var dataMapperContainerId = "data-mapper-container___" + this._model.id;
+                    return false;
+                }
+                var newTypeMapperName = $(this).val() + String.fromCharCode(enteredKey);
+                try {
+                    self.getModel().setTypeMapperName(newTypeMapperName);
+                } catch (error) {
+                    event.stopPropagation();
+                    return false;
+                }
+            });
+
+            //Get all the structs which are defined for current package
+            var predefinedStructs = diagramRenderingContext.getPackagedScopedEnvironment().getCurrentPackage().getStructDefinitions();
+
+            var dataMapperContainerId = "data-mapper-container-" + this._model.id;
             var sourceId = 'sourceStructs' + this._model.id;
             var targetId = 'targetStructs' + this._model.id;
             var selectorContainer = $('<div class="selector">' +
-                '<div class="source-view">' +
-                '<span>Source :</span>' +
-                '<select id="' + sourceId + '">' +
-                '<option value="-1">--Select--</option>' +
-                '</select>' +
-                '</div>' +
-                '<div class="target-view">' +
-                '<span>Target :</span>' +
-                '<select id="' + targetId + '">' +
-                '<option value="-1">--Select--</option>' +
-                '</select>' +
-                '</div>' +
-                '</div>');
+                                            '<div class="source-view">' +
+                                                '<span>Source :</span>' +
+                                                    '<select id="' + sourceId + '">' +
+                                                        '<option value="-1">--Select--</option>' +
+                                                    '</select>' +
+                                            '</div>' +
+                                            '<div class="target-view">' +
+                                                '<span>Target :</span>' +
+                                                    '<select id="' + targetId + '">' +
+                                                        '<option value="-1">--Select--</option>' +
+                                                    '</select>' +
+                                            '</div>' +
+                                        '</div>');
 
             var dataMapperContainer = $('<div id="' + dataMapperContainerId + '" class="data-mapper-container"></div>');
 
@@ -132,101 +124,71 @@
             currentContainer.find('svg').remove();
 
             this.loadSchemasToComboBox(currentContainer, "#" + sourceId,"#"+targetId, predefinedStructs);
-
-//            var returnStatementExpression = self.getModel().getReturnStatementExpression();
-//
-//            if(!_.isUndefined(returnStatementExpression)){
-//                var sourceAndTargetObjects = self.getModel().getSourceAndTaergetObjects(returnStatementExpression);
-//                self.setSchemaNamesToComboBox(currentContainer,"#" + sourceId,"#"+targetId,sourceAndTargetObjects.source.getTypeStructName(),
-//                    sourceAndTargetObjects.target.getTypeStructName());
-//
-//                //setAdditional information to children
-//                sourceAndTargetObjects.source.setOnConnectInstance(self.onAttributesConnect);
-//                sourceAndTargetObjects.source.setOnDisconnectInstance(self.onAttributesDisConnect);
-//                sourceAndTargetObjects.target.setOnConnectInstance(self.onAttributesConnect);
-//                sourceAndTargetObjects.target.setOnDisconnectInstance(self.onAttributesDisConnect);
-//            }
 
             $(currentContainer).find("#" + sourceId).change(function () {
                 var sourceDropDown = $("#" + sourceId + " option:selected");
                 var selectedArrayIndex = sourceDropDown.val();
                 var selectedStructNameForSource = sourceDropDown.text();
-                self.getModel().addResourceParameterChild(selectedStructNameForSource,"y");
-
-
-//                self.getModel().removeTypeStructDefinition("SOURCE");
-//                var schema = predefinedStructs[selectedArrayIndex];
-//
-//                if (selectedStructNameForSource != self.getModel().getSelectedStructNameForTarget()) {
-//                    if (!self.getModel().getSelectedStructNameForSource()) {
-//                        self.getModel().setSelectedStructNameForSource(selectedStructNameForSource);
-//                    }
-//
-//                    var leftTypeStructDef = BallerinaASTFactory.createTypeStructDefinition();
-//                    leftTypeStructDef.setTypeStructName(schema.getStructName());
-//                    leftTypeStructDef.setSelectedStructName(self.getModel().getSelectedStructNameForSource());
-//                    leftTypeStructDef.setIdentifier("y");
-//                    leftTypeStructDef.setSchema(schema);
-//                    leftTypeStructDef.setCategory("SOURCE");
-//                    leftTypeStructDef.setOnConnectInstance(self.onAttributesConnect);
-//                    leftTypeStructDef.setOnDisconnectInstance(self.onAttributesDisConnect);
-//                    self.getModel().addChild(leftTypeStructDef);
-//                    self.getModel().setSelectedStructNameForSource(selectedStructNameForSource);
-//                } else {
-//                    //todo set the selectedvalue directly ro combobox using name without iterating
-//                    $("#" + sourceId).val(self.getModel().getSelectedStructIndex(predefinedStructs,
-//                        self.getModel().getSelectedStructNameForSource()));
-//                }
+                self.getModel().removeTypeStructDefinition("SOURCE");
+                var schema = predefinedStructs[selectedArrayIndex];
+
+                if (selectedStructNameForSource != self.getModel().getSelectedStructNameForTarget()) {
+                    if (!self.getModel().getSelectedStructNameForSource()) {
+                        self.getModel().setSelectedStructNameForSource(selectedStructNameForSource);
+                    }
+
+                    var leftTypeStructDef = BallerinaASTFactory.createTypeStructDefinition();
+                    leftTypeStructDef.setTypeStructName(schema.getStructName());
+                    leftTypeStructDef.setSelectedStructName(self.getModel().getSelectedStructNameForSource());
+                    leftTypeStructDef.setIdentifier("y");
+                    leftTypeStructDef.setSchema(schema);
+                    leftTypeStructDef.setCategory("SOURCE");
+                    leftTypeStructDef.setOnConnectInstance(self.onAttributesConnect);
+                    leftTypeStructDef.setOnDisconnectInstance(self.onAttributesDisConnect);
+                    self.getModel().addChild(leftTypeStructDef);
+                    self.getModel().setSelectedStructNameForSource(selectedStructNameForSource);
+                } else {
+                    //todo set the selectedvalue directly ro combobox using name without iterating
+                    $("#" + sourceId).val(self.getModel().getSelectedStructIndex(predefinedStructs,
+                        self.getModel().getSelectedStructNameForSource()));
+                }
             });
 
             $(currentContainer).find("#" + targetId).change(function () {
                 var targetDropDown = $("#" + targetId + " option:selected");
                 var selectedArrayIndex = targetDropDown.val();
                 var selectedStructNameForTarget = targetDropDown.text();
-                self.getModel().addReturnTypeChild(selectedStructNameForTarget,"x");
-                self.getModel().addStatement("x");
-                //todo add variable definition statement
-
-
-
-
-//                self.getModel().setReturnStatementExpression(selectedStructNameForTarget);
-//                self.getModel().addTypeStructDefinitionChild(selectedStructNameForTarget,"x",self.onAttributesConnect,self.onAttributesDisConnect);
-//                self.getModel().addVariableDeclarationChild(selectedStructNameForTarget,"x");
-//                self.getModel().addReturnStatementChild("x");
-
-
-//                self.getModel().removeTypeStructDefinition("TARGET");
-//                var schema = predefinedStructs[selectedArrayIndex];
-//
-//                if (self.getModel().getSelectedStructNameForSource() != selectedStructNameForTarget) {
-//                    if (!self.getModel().getSelectedStructNameForTarget()) {
-//                        self.getModel().setSelectedStructNameForTarget(selectedStructNameForTarget);
-//                    }
-//
-//                    var rightTypeStructDef = BallerinaASTFactory.createTypeStructDefinition();
-//                    rightTypeStructDef.setTypeStructName(schema.getStructName());
-//                    rightTypeStructDef.setSelectedStructName(self.getModel().getSelectedStructNameForTarget());
-//                    rightTypeStructDef.setIdentifier("x");
-//                    rightTypeStructDef.setSchema(schema);
-//                    rightTypeStructDef.setCategory("TARGET");
-//                    rightTypeStructDef.setOnConnectInstance(self.onAttributesConnect);
-//                    rightTypeStructDef.setOnDisconnectInstance(self.onAttributesDisConnect);
-//                    self.getModel().addChild(rightTypeStructDef);
-//                    self.getModel().setSelectedStructNameForTarget(selectedStructNameForTarget);
-//
-//                    var newVariableDeclaration = BallerinaASTFactory.createVariableDeclaration();
-//                    newVariableDeclaration.setType(schema.getStructName());
-//                    newVariableDeclaration.setIdentifier("x");
-//                    self.getModel().addChild(newVariableDeclaration);
-//
-//                    var newReturnStatement = BallerinaASTFactory.createReturnStatement();
-//                    newReturnStatement.setReturnExpression("x");
-//                    self.getModel().addChild(newReturnStatement);
-//                } else {
-//                    $("#" + targetId).val(self.getModel().getSelectedStructIndex(predefinedStructs,
-//                        self.getModel().getSelectedStructNameForTarget()));
-//                }
+                self.getModel().removeTypeStructDefinition("TARGET");
+                var schema = predefinedStructs[selectedArrayIndex];
+
+                if (self.getModel().getSelectedStructNameForSource() != selectedStructNameForTarget) {
+                    if (!self.getModel().getSelectedStructNameForTarget()) {
+                        self.getModel().setSelectedStructNameForTarget(selectedStructNameForTarget);
+                    }
+
+                    var rightTypeStructDef = BallerinaASTFactory.createTypeStructDefinition();
+                    rightTypeStructDef.setTypeStructName(schema.getStructName());
+                    rightTypeStructDef.setSelectedStructName(self.getModel().getSelectedStructNameForTarget());
+                    rightTypeStructDef.setIdentifier("x");
+                    rightTypeStructDef.setSchema(schema);
+                    rightTypeStructDef.setCategory("TARGET");
+                    rightTypeStructDef.setOnConnectInstance(self.onAttributesConnect);
+                    rightTypeStructDef.setOnDisconnectInstance(self.onAttributesDisConnect);
+                    self.getModel().addChild(rightTypeStructDef);
+                    self.getModel().setSelectedStructNameForTarget(selectedStructNameForTarget);
+
+                    var newVariableDeclaration = BallerinaASTFactory.createVariableDeclaration();
+                    newVariableDeclaration.setType(schema.getStructName());
+                    newVariableDeclaration.setIdentifier("x");
+                    self.getModel().addChild(newVariableDeclaration);
+
+                    var newReturnStatement = BallerinaASTFactory.createReturnStatement();
+                    newReturnStatement.setReturnExpression("x");
+                    self.getModel().addChild(newReturnStatement);
+                } else {
+                    $("#" + targetId).val(self.getModel().getSelectedStructIndex(predefinedStructs,
+                        self.getModel().getSelectedStructNameForTarget()));
+                }
             });
             this.getModel().accept(this);
 
@@ -236,50 +198,16 @@
             });
         };
 
-        TypeMapperDefinitionView.prototype.loadSchemasToComboBox = function (parentId, sourceComboboxId,targetComboboxId,schemaArray) {
+        TypeMapperDefinitionView.prototype.loadSchemasToComboBox = function (parentId, selectSourceId,selectTargetId,schemaArray) {
             for (var i = 0; i < schemaArray.length; i++) {
-                $(parentId).find(sourceComboboxId).append('<option value="' + i + '">' + schemaArray[i].getStructName() + '</option>');
-                $(parentId).find(targetComboboxId).append('<option value="' + i + '">' + schemaArray[i].getStructName() + '</option>');
-            }
-        };
-
-        TypeMapperDefinitionView.prototype.setSchemaNamesToComboBox = function (parentId, sourceComboboxId,targetComboboxId,sourceName,taregetName) {
-
-            $(sourceComboboxId+" option:contains(" + sourceName + ")").attr('selected', 'selected');
-            $(targetComboboxId+" option:contains(" + taregetName + ")").attr('selected', 'selected');
-
-        };
-
-        /**
-         * Calls the render method for a resource parameter which represents source input
-         * @param resourceParameter
-         */
-        TypeMapperDefinitionView.prototype.visitResourceParameter = function (resourceParameter) {
-            log.debug("Visiting resource parameter");
-            var self = this;
-            var inputStructView = new InputStructView({
-                model: resourceParameter, parentView: this,onConnectInstance: self.onAttributesConnect,
-                onDisconnectInstance: self.onAttributesDisConnect
-            });
-            inputStructView.render(this.diagramRenderingContext, this._typeMapper);
-        };
-
-        /**
-         * Calls the render method for a return type which represents target input
-         * @param returnType
-         */
-        TypeMapperDefinitionView.prototype.visitReturnType = function (returnType) {
-            log.debug("Visiting return type");
-            var self = this;
-            var outputStructView = new OutputStructView({
-                model: returnType, parentView: this,onConnectInstance: self.onAttributesConnect,
-                onDisconnectInstance: self.onAttributesDisConnect
-            });
-            outputStructView.render(this.diagramRenderingContext, this._typeMapper);
-        };
-
-        /**
-         * Calls the render method for a type struct definitions of source and target.
+                $(parentId).find(selectSourceId).append('<option value="' + i + '">' + schemaArray[i].getStructName() + '</option>');
+                $(parentId).find(selectTargetId).append('<option value="' + i + '">' + schemaArray[i].getStructName() + '</option>');
+
+            }
+        };
+
+        /**
+         * Calls the render method for a type struct definition.
          * @param typeStructDefinition
          */
         TypeMapperDefinitionView.prototype.visitTypeStructDefinition = function (typeStructDefinition) {
@@ -288,56 +216,32 @@
             var typeStructDefinitionView = new TypeStructDefinition({
                 model: typeStructDefinition, parentView: this
             });
-            if(!_.isUndefined(this.getModel().getReturnStatementExpression()) &&
-                this.getModel().getReturnStatementExpression() == typeStructDefinition.getTypeStructName()){
-                typeStructDefinitionView.renderTarget(this.diagramRenderingContext, this._typeMapper);
-            }else{
-                typeStructDefinitionView.renderSource(this.diagramRenderingContext, this._typeMapper);
-            }
-
-        };
-
-        /**
-         * Calls the render method for a statements.
-         * @param {statement} statement - The statement model.
-         */
-        TypeMapperDefinitionView.prototype.visitStatement = function (statement) {
-            var self = this;
-            var typeMapperStatementView = new TypeMapperStatement({
-                model: statement, parentView: this
-            });
-
-
-        }
+            typeStructDefinitionView.render(this.diagramRenderingContext, this._typeMapper);
+        };
 
         /**
          * Receives attributes connected
          * @param connection object
          */
         TypeMapperDefinitionView.prototype.onAttributesConnect = function (connection) {
-            var assignmentStatementNode = connection.targetReference.getParent().
-                returnConstuctedAssignmentStatement("y","x",connection.sourceProperty,connection.targetProperty);
-
-            connection.targetReference.getParent().addAssignmentStatement(assignmentStatementNode);
-
-//            var assignmentStmt = BallerinaASTFactory.createAssignmentStatement();
-//            var leftOp = BallerinaASTFactory.createLeftOperandExpression();
-//            var leftOperandExpression = "x." + connection.targetProperty;
-//            leftOp.setLeftOperandExpressionString(leftOperandExpression);
-//            var rightOp = BallerinaASTFactory.createRightOperandExpression();
-//            var rightOperandExpression = "y." + connection.sourceProperty;
-//            if (connection.isComplexMapping) {
-//                rightOperandExpression = "(" + connection.complexMapperName + ":" + connection.targetType + ")" +
-//                    rightOperandExpression;
-//            }
-//            rightOp.setRightOperandExpressionString(rightOperandExpression);
-//            assignmentStmt.addChild(leftOp);
-//            assignmentStmt.addChild(rightOp);
-//
-//            var index = _.findLastIndex(connection.targetReference.getParent().getChildren(), function (child) {
-//                return BallerinaASTFactory.isVariableDeclaration(child);
-//            });
-//            connection.targetReference.getParent().addChild(assignmentStmt, index + 1);
+            var assignmentStmt = BallerinaASTFactory.createAssignmentStatement();
+            var leftOp = BallerinaASTFactory.createLeftOperandExpression();
+            var leftOperandExpression = "x." + connection.targetProperty;
+            leftOp.setLeftOperandExpressionString(leftOperandExpression);
+            var rightOp = BallerinaASTFactory.createRightOperandExpression();
+            var rightOperandExpression = "y." + connection.sourceProperty;
+            if (connection.isComplexMapping) {
+                rightOperandExpression = "(" + connection.complexMapperName + ":" + connection.targetType + ")" + 
+                    rightOperandExpression;
+            }
+            rightOp.setRightOperandExpressionString(rightOperandExpression);
+            assignmentStmt.addChild(leftOp);
+            assignmentStmt.addChild(rightOp);
+
+            var index = _.findLastIndex(connection.targetReference.getParent().getChildren(), function (child) {
+                return BallerinaASTFactory.isVariableDeclaration(child);
+            });
+            connection.targetReference.getParent().addChild(assignmentStmt, index + 1);
 
         };
 
@@ -371,13 +275,5 @@
             this._viewOptions = viewOptions;
         };
 
-        TypeMapperDefinitionView.prototype.getPackage = function () {
-            return this._package;
-        };
-
-        TypeMapperDefinitionView.prototype.getTypes = function () {
-            return this.getDiagramRenderingContext().getEnvironment().getTypes();
-        };
-
         return TypeMapperDefinitionView;
     });