--- conflicted
+++ resolved
@@ -135,11 +135,7 @@
             this.loadSchemasToComboBox(currentContainer, "#" + sourceId, "#" + targetId, predefinedStructs);
 
             $(".type-mapper-combo").select2();
-<<<<<<< HEAD
-            $("#"+targetId).on("select2:open", function () {
-=======
             $("#" + targetId).on("select2:open", function (e) {
->>>>>>> 29bc713f
                 var predefinedStructs = self._package.getStructDefinitions();
                 if (predefinedStructs.length > 0) {
                     $("#" + targetId).empty().append('<option value="-1">--Select--</option>');
@@ -149,11 +145,7 @@
                 ;
             });
 
-<<<<<<< HEAD
-            $("#"+sourceId).on("select2:open", function () {
-=======
             $("#" + sourceId).on("select2:open", function (e) {
->>>>>>> 29bc713f
                 var predefinedStructs = self._package.getStructDefinitions();
                 if (predefinedStructs.length > 0) {
                     $("#" + sourceId).empty().append('<option value="-1">--Select--</option>');
@@ -287,28 +279,23 @@
 
         TypeMapperDefinitionView.prototype.loadSchemasToComboBox = function (parentId, sourceComboboxId, targetComboboxId, schemaArray) {
             for (var i = 0; i < schemaArray.length; i++) {
-                $(parentId).find(sourceComboboxId).append('<option value="' + schemaArray[i].getStructName() + '">' + schemaArray[i].getStructName() + '</option>');
-                $(parentId).find(targetComboboxId).append('<option value="' + schemaArray[i].getStructName() + '">' + schemaArray[i].getStructName() + '</option>');
+                $(parentId).find(sourceComboboxId).append('<option value="' + i + '">' + schemaArray[i].getStructName() + '</option>');
+                $(parentId).find(targetComboboxId).append('<option value="' + i + '">' + schemaArray[i].getStructName() + '</option>');
             }
         };
 
         TypeMapperDefinitionView.prototype.loadSchemaToComboBox = function (parentId, comboBoxId, schemaArray) {
             for (var i = 0; i < schemaArray.length; i++) {
-                $(parentId).find(comboBoxId).append('<option value="' + schemaArray[i].getStructName() + '">' + schemaArray[i].getStructName() + '</option>');
-            }
-        };
-
-<<<<<<< HEAD
-        TypeMapperDefinitionView.prototype.setSourceSchemaNameToComboBox = function (sourceComboboxId,sourceName) {
-           $(sourceComboboxId).val(sourceName).trigger('change.select2');
-=======
+                $(parentId).find(comboBoxId).append('<option value="' + i + '">' + schemaArray[i].getStructName() + '</option>');
+            }
+        };
+
         TypeMapperDefinitionView.prototype.setSourceSchemaNameToComboBox = function (sourceComboboxId, sourceName) {
             $(sourceComboboxId + " option:contains(" + sourceName + ")").attr('selected', 'selected');
->>>>>>> 29bc713f
         };
 
         TypeMapperDefinitionView.prototype.setTargetSchemaNameToComboBox = function (targetComboboxId, targetName) {
-            $(targetComboboxId).val(targetName).trigger('change.select2');;
+            $(targetComboboxId + " option:contains(" + targetName + ")").attr('selected', 'selected');
         };
 
         /**
