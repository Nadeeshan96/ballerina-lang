--- conflicted
+++ resolved
@@ -139,9 +139,6 @@
                 }
             }
         });
-
-
-<<<<<<< HEAD
         /////////////////////////////////////////////////
 
         var attachmentButton = $('<div class="attachments-btn" data-toggle="tooltip" title="Attachments" data-placement="bottom"></div>')
@@ -204,54 +201,149 @@
                 var errorString = 'Invalid identifier for a variable: ' + newIdentifier;
                 log.error(errorString);
                 Alerts.error(errorString);
-=======
+                e.stopPropagation();
+                return false;
+            }
+        });
+
+        // Creating cancelling add new variable button.
+        var variableAddCancelButtonPane = $('<div class="action-icon-wrapper variable-add-cancel-action-wrapper"/>')
+            .appendTo(variableAddPane);
+        $('<span class="fw-stack fw-lg"><i class="fw fw-square fw-stack-2x"></i>' +
+            '<i class="fw-cancel fw-stack-1x fw-inverse"></i></span>').appendTo(variableAddCancelButtonPane);
+        // Creating add new variable button.
+        var variableAddCompleteButtonPane = $('<div class="action-icon-wrapper ' +
+            'variable-add-complete-action-wrapper">').appendTo(variableAddPane);
+        $('<span class="fw-stack fw-lg"><i class="fw fw-square fw-stack-2x"></i>' +
+            '<i class="fw fw-check fw-stack-1x fw-inverse"></i></span>').appendTo(variableAddCompleteButtonPane);
+
+        // Add new variable activate button.
+        $(addVariableButton).click(function () {
+            $(variableAddPane).show();
+            $(this).hide();
+            $(variableIdentifier).focus();
+        });
+
+        // Cancel adding a new variable.
+        $(variableAddCancelButtonPane).click(function () {
+            $(variableAddPane).hide();
+            $(addVariableButton).show();
+        });
+
+        // Rendering the variables
+        this._renderAttachments(attachmentContentWrapper, collapserWrapper);
+
+        // When a new variable is created.
+        $(variableAddCompleteButtonPane).click(function () {
+            var identifierOfNewVariable = variableIdentifier.val().trim();
+
+            try {
+                self._model.addAnnotationAttachmentPoint(identifierOfNewVariable);
+                var oldWrapperSize = $(attachmentContentWrapper).height();
+
+                // Recreating the arguments details view.
+                self._renderAttachments(attachmentContentWrapper, collapserWrapper);
+
+                // Changing the content of the collapser.
+                collapserWrapper.empty();
+                collapserWrapper.data('collapsed', 'false');
+                $('<i class=\'fw fw-left\'></i>').appendTo(collapserWrapper);
+                attachmentContentWrapper.show();
+
+                // Clearing values in inputs.
+                variableIdentifier.val('');
+
+                // Trigger the event to inform that a new variable has been added and the height of the variable pane
+                // has been changed
+                $(attachmentContentWrapper).trigger('contentWrapperShown', $(attachmentContentWrapper).height() - oldWrapperSize);
+            } catch (error) {
+                log.error(error);
+                Alerts.error(error);
+            }
+        });
+
+        // Hiding/showing the attachments depending on the default "collapsed" value of collapserWrapper.
+        if (_.isEqual(collapserWrapper.data('collapsed'), 'false')) {
+            $(collapserWrapper).empty();
+            $('<i class=\'fw fw-left\'></i>').appendTo(collapserWrapper);
+            attachmentContentWrapper.find('.variable-wrapper').show();
+            var dh = $(attachmentContentWrapper).height() !== this._minHeight ?
+                $(attachmentContentWrapper).height() - this._minHeight : 0;
+            $(attachmentPaneWrapper).trigger('contentWrapperShown', dh);
+        } else {
+            $(collapserWrapper).empty();
+            $('<i class=\'fw fw-right\'></i>').appendTo(collapserWrapper);
+            attachmentContentWrapper.find('.variable-wrapper').hide();
+            var height = $(attachmentContentWrapper).height();
+            $(attachmentPaneWrapper).trigger('contentWrapperHidden', height);
+        }
+
+        // The click event for hiding and showing attachments.
+        collapserWrapper.click(function () {
+            $(this).empty();
+            if ($(this).data('collapsed') === 'false') {
+                $(this).data('collapsed', 'true');
+                $('<i class=\'fw fw-right\'></i>').appendTo(this);
+                attachmentContentWrapper.find('.variable-wrapper').hide();
+                $(attachmentContentWrapper).trigger('contentWrapperHidden');
+            } else {
+                $(this).data('collapsed', 'false');
+                $('<i class=\'fw fw-left\'></i>').appendTo(this);
+                attachmentContentWrapper.find('.variable-wrapper').show();
+                var dh = $(attachmentContentWrapper).height() !== self._minHeight ?
+                    $(attachmentContentWrapper).height() - self._minHeight : 0;
+                $(attachmentContentWrapper).trigger('contentWrapperShown', dh);
+            }
+        });
+
+        // By default the variable pane is shown on pane load.
+        $(attachmentButton).css('opacity', 1);
+
+        // When the variable button is clicked we show and hide the variable pane.
+        $(attachmentButton).click(function () {
+            if ($(attachmentPaneWrapper).is(':visible')) {
+                // Variable pane is already shown.
+                $(this).css({opacity: ''});
+                attachmentPaneWrapper.hide();
+
+            } else {
+                // Variable pane is hidden.
+                $(this).css('opacity', 1);
+                attachmentPaneWrapper.show();
+            }
+        });
+
+        // Stop propagating event to elements behind. This is needed for closing the wrapper when clicked outside.
+        attachmentPaneWrapper.click(function (event) {
+            event.stopPropagation();
+        });
 
         /////////////////////////////////////////////////
-        this._constantDefinitionsButton = $('<div class=\'constants-btn\' data-toggle=\'tooltip\' title=\'Constants\' ' +
-            'data-placement=\'bottom\'></div>')
-            .appendTo(this._paneAppendElement);
-
-        $('<span class=\'btn-icon\'>' +
-            ' Const. </span>')
-            .appendTo(this._constantDefinitionsButton).tooltip();
-
-        this._constantsDefinitionsMainWrapper = $('<div class=\'constants-pane\'/>').appendTo(this._paneAppendElement);
-
-        var constantsWrapper = $('<div class=\'constants-wrapper\'/>').appendTo(this._constantsDefinitionsMainWrapper);
-
-        var collapserWrapper = $('<div class=\'constant-pane-collapser-wrapper\' data-placement=\'bottom\' ' +
-            ' title=\'Open Constant Pane\' data-toggle=\'tooltip\'/>')
-            .data('collapsed', 'true')
-            .appendTo(constantsWrapper);
-        $('<i class=\'fw fw-right\'></i>').appendTo(collapserWrapper);
-
-        var constantsActionWrapper = $('<div class=\'constants-action-wrapper\'/>').appendTo(constantsWrapper);
-
-        // Creating add constant editor button.
-        var addConstantButton = $('<div class=\'action-icon-wrapper constant-add-icon-wrapper\' title=\'Add Constant\'' +
-            'data-toggle=\'tooltip\' data-placement=\'bottom\'/>')
-            .appendTo(constantsActionWrapper);
-        $('<i class=\'fw fw-add\'></i>').appendTo(addConstantButton);
-
-        var constantsAddPane = $('<div class=\'action-content-wrapper-heading constant-add-action-wrapper\'/>')
-            .appendTo(constantsActionWrapper);
-
-        var typeDropdownWrapper = $('<div class="type-drop-wrapper"></div>').appendTo(constantsAddPane);
-        var constantIdentifierText = $('<input id=\'text\' placeholder=\'Identifier\'/>').appendTo(constantsAddPane);
-        var constantValueText = $('<input id=\'text\' placeholder=\'Value\'/>').appendTo(constantsAddPane);
-
-        var constantBTypeSelect = $('<select/>').appendTo(typeDropdownWrapper);
-
-        $(constantBTypeSelect).select2({
-            data: this._getTypeDropdownValues(),
-            tags: true,
-            selectOnClose: true
+
+        var structContentWrapper = $("<div/>", {
+            id: this.getModel().getID(),
+            class: "struct-content-wrapper"
+        }).data("model", this.getModel()).appendTo(this.getBodyWrapper());
+
+        //// Creating operational panel
+
+        var structOperationsWrapper = $("<div/>", {
+            class: "struct-content-operations-wrapper"
+        }).appendTo(structContentWrapper);
+
+        var typeDropdownWrapper = $('<div class="type-drop-wrapper struct-view"></div>')
+            .appendTo(structOperationsWrapper);
+
+        var typeDropdown = $("<select/>").appendTo(typeDropdownWrapper);
+
+        $(typeDropdown).select2({
+            data : this._getTypeDropdownValues()
         });
 
         $(document).ready(function() {
             $(typeDropdownWrapper).empty();
-            constantBTypeSelect = $('<select/>').appendTo(typeDropdownWrapper);
-            $(constantBTypeSelect).select2({
+            typeDropdown = $("<select/>").appendTo(typeDropdownWrapper);
+            $(typeDropdown).select2({
                 tags: true,
                 selectOnClose: true,
                 data : self._getTypeDropdownValues(),
@@ -274,293 +366,7 @@
                 }
             });
 
-            $(constantBTypeSelect).on('select2:open', function() {
-                $('.select2-search__field').attr('placeholder', 'Search');
-            });
-        });
-
-        // Add new constant upon enter key.
-        $(constantIdentifierText).keypress(function (e) {
-            /* Ignore Delete and Backspace keypress in firefox and capture other keypress events.
-             (Chrome and IE ignore keypress event of these keys in browser level)*/
-            if (!_.isEqual(e.key, 'Delete') && !_.isEqual(e.key, 'Backspace')) {
-                var enteredKey = e.which || e.charCode || e.keyCode;
-                // Disabling enter key
-                if (_.isEqual(enteredKey, 13)) {
-                    constantAddCompleteButtonPane.click();
-                    e.stopPropagation();
-                    return false;
-                }
-
-                var newIdentifier = $(this).val() + String.fromCharCode(enteredKey);
-
-                // Validation the identifier against grammar.
-                if (!ASTNode.isValidIdentifier(newIdentifier)) {
-                    var errorString = 'Invalid identifier for a parameter: ' + newIdentifier;
-                    log.error(errorString);
-                    Alerts.error(errorString);
-                    e.stopPropagation();
-                    return false;
-                }
-            }
-        });
-
-        // Add new constant when pressed enter on value field.
-        $(constantValueText).keypress(function(e){
-            var enteredKey = e.which || e.charCode || e.keyCode;
-            // Disabling enter key
-            if (_.isEqual(enteredKey, 13)) {
-                constantAddCompleteButtonPane.click();
->>>>>>> 8e979822
-                e.stopPropagation();
-                return false;
-            }
-        });
-
-<<<<<<< HEAD
-        // Creating cancelling add new variable button.
-        var variableAddCancelButtonPane = $('<div class="action-icon-wrapper variable-add-cancel-action-wrapper"/>')
-            .appendTo(variableAddPane);
-        $('<span class="fw-stack fw-lg"><i class="fw fw-square fw-stack-2x"></i>' +
-            '<i class="fw-cancel fw-stack-1x fw-inverse"></i></span>').appendTo(variableAddCancelButtonPane);
-        // Creating add new variable button.
-        var variableAddCompleteButtonPane = $('<div class="action-icon-wrapper ' +
-            'variable-add-complete-action-wrapper">').appendTo(variableAddPane);
-        $('<span class="fw-stack fw-lg"><i class="fw fw-square fw-stack-2x"></i>' +
-            '<i class="fw fw-check fw-stack-1x fw-inverse"></i></span>').appendTo(variableAddCompleteButtonPane);
-
-        // Add new variable activate button.
-        $(addVariableButton).click(function () {
-            $(variableAddPane).show();
-            $(this).hide();
-            $(variableIdentifier).focus();
-        });
-
-        // Cancel adding a new variable.
-        $(variableAddCancelButtonPane).click(function () {
-            $(variableAddPane).hide();
-            $(addVariableButton).show();
-        });
-
-        // Rendering the variables
-        this._renderAttachments(attachmentContentWrapper, collapserWrapper);
-
-        // When a new variable is created.
-        $(variableAddCompleteButtonPane).click(function () {
-            var identifierOfNewVariable = variableIdentifier.val().trim();
-
-            try {
-                self._model.addAnnotationAttachmentPoint(identifierOfNewVariable);
-                var oldWrapperSize = $(attachmentContentWrapper).height();
-
-                // Recreating the arguments details view.
-                self._renderAttachments(attachmentContentWrapper, collapserWrapper);
-=======
-        // Creating cancelling add new constant button.
-        var constantAddCancelButtonPane = $('<div class=\'action-icon-wrapper constant-add-cancel-action-wrapper\' ' +
-            'data-placement=\'bottom\' title=\'Cancel\' data-toggle=\'tooltip\'/>')
-            .appendTo(constantsAddPane);
-        $('<span class=\'fw-stack fw-lg\'><i class=\'fw fw-square fw-stack-2x\'></i>' +
-            '<i class=\'fw fw-cancel fw-stack-1x fw-inverse\'></i></span>').appendTo(constantAddCancelButtonPane);
-        // Creating add new constant button.
-        var constantAddCompleteButtonPane = $('<div class=\'action-icon-wrapper ' +
-            'constant-add-complete-action-wrapper\' title=\'Add\' data-placement=\'bottom\' data-toggle=\'tooltip\'/>')
-            .appendTo(constantsAddPane);
-        $('<span class=\'fw-stack fw-lg\'><i class=\'fw fw-square fw-stack-2x\'></i>' +
-            '<i class=\'fw fw-check fw-stack-1x fw-inverse\'></i></span>').appendTo(constantAddCompleteButtonPane);
-
-        // Add new constant activate button.
-        $(addConstantButton).click(function () {
-            $(constantsAddPane).show();
-            $(this).hide();
-            $(constantIdentifierText).focus();
-            self._constantDefinitionsButton.css('opacity', '1');
-        });
-
-        // Cancel adding a new constant.
-        $(constantAddCancelButtonPane).click(function () {
-            $(constantsAddPane).hide();
-            $(addConstantButton).show();
-            self._constantDefinitionsButton.css('opacity', '');
-        });
-
-        var constantsDefinitionsContentWrapper = $('<div class=\'constants-content-wrapper\'/>')
-            .appendTo(constantsWrapper);
-        this._constantsDefViewsContainer = constantsDefinitionsContentWrapper;
-
-        // When a new variable is created.
-        $(constantAddCompleteButtonPane).click(function () {
-            var typeOfNewConstant = constantBTypeSelect.val();
-            var identifierOfNewConstant = constantIdentifierText.val();
-            var valueOfNewConstant = constantValueText.val();
-
-            try {
-                self._model.addConstantDefinition(typeOfNewConstant, identifierOfNewConstant, valueOfNewConstant);
-
-                // Clearing values in inputs.
-                constantIdentifierText.val('');
-                constantValueText.val('');
-
->>>>>>> 8e979822
-
-                // Changing the content of the collapser.
-                collapserWrapper.empty();
-                collapserWrapper.data('collapsed', 'false');
-                $('<i class=\'fw fw-left\'></i>').appendTo(collapserWrapper);
-<<<<<<< HEAD
-                attachmentContentWrapper.show();
-
-                // Clearing values in inputs.
-                variableIdentifier.val('');
-
-                // Trigger the event to inform that a new variable has been added and the height of the variable pane
-                // has been changed
-                $(attachmentContentWrapper).trigger('contentWrapperShown', $(attachmentContentWrapper).height() - oldWrapperSize);
-            } catch (error) {
-                log.error(error);
-=======
-                constantsWrapper.show();
-                self._constantsDefinitionsMainWrapper.css('width', '92%');
-            } catch (error) {
->>>>>>> 8e979822
-                Alerts.error(error);
-            }
-        });
-
-<<<<<<< HEAD
-        // Hiding/showing the attachments depending on the default "collapsed" value of collapserWrapper.
-        if (_.isEqual(collapserWrapper.data('collapsed'), 'false')) {
-            $(collapserWrapper).empty();
-            $('<i class=\'fw fw-left\'></i>').appendTo(collapserWrapper);
-            attachmentContentWrapper.find('.variable-wrapper').show();
-            var dh = $(attachmentContentWrapper).height() !== this._minHeight ?
-                $(attachmentContentWrapper).height() - this._minHeight : 0;
-            $(attachmentPaneWrapper).trigger('contentWrapperShown', dh);
-        } else {
-            $(collapserWrapper).empty();
-            $('<i class=\'fw fw-right\'></i>').appendTo(collapserWrapper);
-            attachmentContentWrapper.find('.variable-wrapper').hide();
-            var height = $(attachmentContentWrapper).height();
-            $(attachmentPaneWrapper).trigger('contentWrapperHidden', height);
-        }
-
-        // The click event for hiding and showing attachments.
-        collapserWrapper.click(function () {
-            $(this).empty();
-            if ($(this).data('collapsed') === 'false') {
-                $(this).data('collapsed', 'true');
-                $('<i class=\'fw fw-right\'></i>').appendTo(this);
-                attachmentContentWrapper.find('.variable-wrapper').hide();
-                $(attachmentContentWrapper).trigger('contentWrapperHidden');
-            } else {
-                $(this).data('collapsed', 'false');
-                $('<i class=\'fw fw-left\'></i>').appendTo(this);
-                attachmentContentWrapper.find('.variable-wrapper').show();
-                var dh = $(attachmentContentWrapper).height() !== self._minHeight ?
-                    $(attachmentContentWrapper).height() - self._minHeight : 0;
-                $(attachmentContentWrapper).trigger('contentWrapperShown', dh);
-            }
-        });
-
-        // By default the variable pane is shown on pane load.
-        $(attachmentButton).css('opacity', 1);
-
-        // When the variable button is clicked we show and hide the variable pane.
-        $(attachmentButton).click(function () {
-            if ($(attachmentPaneWrapper).is(':visible')) {
-                // Variable pane is already shown.
-                $(this).css({opacity: ''});
-                attachmentPaneWrapper.hide();
-
-            } else {
-                // Variable pane is hidden.
-                $(this).css('opacity', 1);
-                attachmentPaneWrapper.show();
-=======
-        // The click event for hiding and showing constants.
-        collapserWrapper.click(function () {
-            $(this).empty();
-            if ($(this).data('collapsed') === 'false') {
-                $(this).data('collapsed', 'true').attr('data-original-title', 'Open Constant Pane').tooltip('hide');
-                $('<i class=\'fw fw-right\'></i>').appendTo(this);
-                constantsWrapper.find('.constants-content-wrapper').hide();
-                constantsActionWrapper.hide();
-                self._constantsDefinitionsMainWrapper.css('width', '0%');
-            } else {
-                $(this).data('collapsed', 'false').attr('data-original-title', 'Close Constant Pane').tooltip('hide');
-                $('<i class=\'fw fw-left\'></i>').appendTo(this);
-                constantsActionWrapper.show();
-                constantsWrapper.find('.constants-content-wrapper').show();
-                self._constantsDefinitionsMainWrapper.css('width', '92%');
->>>>>>> 8e979822
-            }
-        });
-
-        // Stop propagating event to elements behind. This is needed for closing the wrapper when clicked outside.
-<<<<<<< HEAD
-        attachmentPaneWrapper.click(function (event) {
-            event.stopPropagation();
-        });
-
-        /////////////////////////////////////////////////
-
-=======
-        this._constantsDefinitionsMainWrapper.click(function (event) {
-            event.stopPropagation();
-        });
-        /////////////////////////////////////////////////
-
-
-
-
->>>>>>> 8e979822
-        var structContentWrapper = $("<div/>", {
-            id: this.getModel().getID(),
-            class: "struct-content-wrapper"
-        }).data("model", this.getModel()).appendTo(this.getBodyWrapper());
-
-        //// Creating operational panel
-
-        var structOperationsWrapper = $("<div/>", {
-            class: "struct-content-operations-wrapper"
-        }).appendTo(structContentWrapper);
-
-        var typeDropdownWrapper = $('<div class="type-drop-wrapper struct-view"></div>')
-            .appendTo(structOperationsWrapper);
-
-        var typeDropdown = $("<select/>").appendTo(typeDropdownWrapper);
-
-        $(typeDropdown).select2({
-            data: this._getTypeDropdownValues()
-        });
-
-        $(document).ready(function () {
-            $(typeDropdownWrapper).empty();
-            typeDropdown = $("<select/>").appendTo(typeDropdownWrapper);
-            $(typeDropdown).select2({
-                tags: true,
-                selectOnClose: true,
-                data: self._getTypeDropdownValues(),
-                query: function (query) {
-                    var data = {results: []};
-                    if (!_.isNil(query.term)) {
-                        _.forEach(self._getTypeDropdownValues(), function (item) {
-                            if (item.text.toUpperCase().indexOf(query.term.toUpperCase()) >= 0) {
-                                data.results.push(item);
-                            }
-                        });
-                        // Adding user typed string when there is no any matching item in the list
-                        if (data.results.length == 0) {
-                            data.results.push({id: query.term, text: query.term});
-                        }
-                    } else {
-                        data.results = self._getTypeDropdownValues();
-                    }
-                    query.callback(data);
-                }
-            });
-
-            $(typeDropdown).on("select2:open", function () {
+            $(typeDropdown).on("select2:open", function() {
                 $(".select2-search__field").attr("placeholder", "Search");
             });
         });
@@ -592,7 +398,7 @@
                     return false;
                 }
             }
-        }).keydown(function (e) {
+        }).keydown(function(e){
             var enteredKey = e.which || e.charCode || e.keyCode;
 
             // If tab pressed.
@@ -618,7 +424,7 @@
                     return false;
                 }
             }
-        }).keydown(function (e) {
+        }).keydown(function(e){
             var enteredKey = e.which || e.charCode || e.keyCode;
 
             // If tab pressed.
@@ -654,17 +460,13 @@
 
         //// Creating struct content panel
 
-        var structVariablesWrapper = $("<div/>", {
+        var structVariablesWrapper = $("<div/>",{
             class: "struct-content-variables-wrapper"
         }).appendTo(structContentWrapper);
 
-<<<<<<< HEAD
-        this._renderAttributeDefinition(structVariablesWrapper);
-=======
         this._renderAttributeDefinitions(structVariablesWrapper);
->>>>>>> 8e979822
-
-        $(structVariablesWrapper).click(function (e) {
+
+        $(structVariablesWrapper).click(function(e){
             e.preventDefault();
             return false;
         });
@@ -673,11 +475,7 @@
 
         // On window click.
         $(window).click(function (event) {
-<<<<<<< HEAD
-            self._renderAttributeDefinition(structVariablesWrapper);
-=======
             self._renderAttributeDefinitions(structVariablesWrapper);
->>>>>>> 8e979822
         });
 
         currentContainer.find('svg').remove();
@@ -699,14 +497,10 @@
         return dropdownData;
     }
 
-<<<<<<< HEAD
-    _renderAttributeDefinition(wrapper) {
-=======
     _renderAttributeDefinitions(wrapper){
->>>>>>> 8e979822
         $(wrapper).empty();
         var self = this;
-        _.forEach(this._model.getAnnotationAttributeDefinitions(), function (attributeDefinition) {
+        _.forEach(this._model.getAnnotationAttributeDefinitions(), function(attributeDefinition) {
             var annotationAttributeDefinitionView = new AnnotationAttributeDefinitionView({
                 parent: self.getModel(),
                 model: attributeDefinition,
@@ -720,24 +514,14 @@
 
             annotationAttributeDefinitionView.render(self.getDiagramRenderingContext());
 
-<<<<<<< HEAD
-            $(annotationAttributeDefinitionView.getDeleteButton()).click(function () {
-                self._renderAttributeDefinition(wrapper);
-=======
             $(annotationAttributeDefinitionView.getDeleteButton()).click(function(){
                 self._renderAttributeDefinitions(wrapper);
->>>>>>> 8e979822
             });
 
             $(annotationAttributeDefinitionView.getWrapper()).click({
                 modelID: attributeDefinition.getID()
-<<<<<<< HEAD
-            }, function (event) {
-                self._renderAttributeDefinition(wrapper);
-=======
             }, function(event){
                 self._renderAttributeDefinitions(wrapper);
->>>>>>> 8e979822
                 var annotationAttributeDefinitionView = self.getDiagramRenderingContext()
                     .getViewModelMap()[event.data.modelID];
                 annotationAttributeDefinitionView.renderEditView();
@@ -788,7 +572,5 @@
         });
     }
 }
-
 AnnotationDefinitionView.prototype.constructor = Canvas;
-
 export default AnnotationDefinitionView;