/**
 * Copyright (c) 2016, WSO2 Inc. (http://www.wso2.org) All Rights Reserved.
 *
 * WSO2 Inc. licenses this file to you under the Apache License,
 * Version 2.0 (the "License"); you may not use this file except
 * in compliance with the License.
 * You may obtain a copy of the License at
 *
 *     http://www.apache.org/licenses/LICENSE-2.0
 *
 * Unless required by applicable law or agreed to in writing,
 * software distributed under the License is distributed on an
 * "AS IS" BASIS, WITHOUT WARRANTIES OR CONDITIONS OF ANY
 * KIND, either express or implied. See the License for the
 * specific language governing permissions and limitations
 * under the License.
 */
define(['lodash', 'd3','log', './simple-statement-view', './../ast/action-invocation-expression', './point', 'd3utils', './../ast/ballerina-ast-factory'],
    function (_, d3, log, SimpleStatementView, ActionInvocationExpression, Point, D3Utils, BallerinaASTFactory) {

        var ActionInvocationStatementView = function (args) {
            SimpleStatementView.call(this, args);
            this._connectorView = {};

            if (_.isNil(this._container)) {
                log.error("Container for action statement is undefined." + this._container);
                throw "Container for action statement is undefined." + this._container;
            }

            this.getBoundingBox().fromTopCenter(this._topCenter, this._viewOptions.width, this._viewOptions.height);
            this._processorConnector = undefined;
            this._processorConnector2 = undefined;
            this._forwardArrowHead = undefined;
            this._backArrowHead = undefined;
            this._arrowGroup = undefined;

        };

        ActionInvocationStatementView.prototype = Object.create(SimpleStatementView.prototype);
        ActionInvocationStatementView.prototype.constructor = ActionInvocationStatementView;


        ActionInvocationStatementView.prototype.init = function(){
            this.getModel().on("drawConnectionForAction", this.drawActionConnections, this);
            Object.getPrototypeOf(this.constructor.prototype).init.call(this);
        };
        ActionInvocationStatementView.prototype.setDiagramRenderingContext = function(context){
            this._diagramRenderingContext = context;
        };
        ActionInvocationStatementView.prototype.getDiagramRenderingContext = function(){
            return this._diagramRenderingContext;
        };

        // TODO : Please revisit this method. Needs a refactor
        ActionInvocationStatementView.prototype.drawActionConnections = function(startPoint){
            // Action invocation model is the child of the right operand
            var actionInvocationModel = this.getModel();
            log.debug("Drawing connections for http connector actions");

            // TODO : Please alter this logic
            if(!_.isNil(this.getModel().getConnector())) {
                var connector = this.getDiagramRenderingContext().getViewModelMap()[this.messageManager.getActivatedDropTarget().id];
                actionInvocationModel.setConnector(this.messageManager.getActivatedDropTarget());
                this.renderDisplayText(this.getModel().getExpression());
                this.renderArrows(this.getDiagramRenderingContext());
            }
        };

        ActionInvocationStatementView.prototype.setModel = function (model) {
            var actionInvocationModel = this.getModel();
            if (!_.isNil(model) && model instanceof ActionInvocationExpression) {
                actionInvocationModel = model;
            } else {
                log.error("Action statement definition is undefined or is of different type." + model);
                throw "Action statement definition is undefined or is of different type." + model;
            }
        };

        ActionInvocationStatementView.prototype.setConnectorView = function(view){
            this._connectorView = view;
        };
        ActionInvocationStatementView.prototype.getConnectorView = function(){
            return this._connectorView;
        };


        /**
         * Rendering the view for get-Action statement.
         * @returns {group} The svg group which contains the elements of the action statement view.
         */
        ActionInvocationStatementView.prototype.render = function (renderingContext) {
            var self = this;
            var model = this.getModel();
            // Calling super class's render function.
            (this.__proto__.__proto__).render.call(this, renderingContext);
            var connectorModel = model.getConnector();
            model.accept(this);
            if (!_.isUndefined(connectorModel)) {
                this.connector = this.getDiagramRenderingContext().getViewOfModel(connectorModel);
            }
            else {
                var siblingConnectors = this._parent._model.children;
                _.some(siblingConnectors, function (key, i) {
                    if (BallerinaASTFactory.isConnectorDeclaration(siblingConnectors[i])) {
                        var connectorReference = siblingConnectors[i];
                        model._connector = connectorReference;
                        self.messageManager.setMessageSource(model);
                        self.messageManager.updateActivatedTarget(connectorReference);
                        return true;
                    }
                });
            }

            // Setting display text.
            this.renderDisplayText(model.getExpression());
            this.renderProcessorConnectPoint(renderingContext);
            this.renderArrows(renderingContext);

            // Creating property pane
            var editableProperty = {
                    propertyType: "text",
                    key: "Action Invocation",
                    model: model,
                    getterMethod: model.getExpression,
                    setterMethod: model.setExpression
            };

            this._createPropertyPane({
                model: model,
                statementGroup: this.getStatementGroup(),
                editableProperties: editableProperty
            });

            this.listenTo(model, 'update-property-text', this.updateStatementText);

            // mouse events for 'processorConnectPoint'
            this.processorConnectPoint.on("mousedown", function () {
                d3.event.preventDefault();
                d3.event.stopPropagation();
                var x =  parseFloat(self.processorConnectPoint.attr('cx'));
                var y =  parseFloat(self.processorConnectPoint.attr('cy'));
                var sourcePoint = self.toGlobalCoordinates(new Point(x, y));

                self.messageManager.startDrawMessage(self, model, sourcePoint);
                self.messageManager.setTypeBeingDragged(true);
            });
            this.processorConnectPoint.on("mouseover", function () {
                self.processorConnectPoint
                    .style("fill", "#444")
                    .style("fill-opacity", 0.5)
                    .style("cursor", 'url(images/BlackHandwriting.cur), pointer');
            });
            this.processorConnectPoint.on("mouseout", function () {
                self.processorConnectPoint.style("fill-opacity", 0.01);
            });

            this.getBoundingBox().on('top-edge-moved', function(dy){
                self.processorConnectPoint.attr('cy',  parseFloat(self.processorConnectPoint.attr('cy')) + dy);
            });
        };

        ActionInvocationStatementView.prototype.renderArrows = function (renderingContext) {
            this.setDiagramRenderingContext(renderingContext);
            var actionInvocationModel = this.getModel();
            var connectorModel = actionInvocationModel.getConnector();

            if(!_.isUndefined(connectorModel)) {
                this.connector = this.getDiagramRenderingContext().getViewOfModel(connectorModel);
            }

            if(!_.isUndefined(this.connector)) {
                var parent = this.getStatementGroup();
                var thisNodeGroup = this.getStatementGroup().node();
                var thisNodeGroupParent = this.getParent()._contentGroup.node();

                this._arrowGroup = D3Utils.group(parent).attr("transform", "translate(0,0)");
                var width = this.getBoundingBox().w();
                var height = this.getBoundingBox().h();
                var x = this.getBoundingBox().getLeft();
                var y = this.getBoundingBox().getTop();
                var sourcePointX = x + width;
                var sourcePointY = y + height / 2;

                var startPoint = new Point(sourcePointX, sourcePointY);
                var connectorCenterPointX = this.connector.getMiddleLineCenter().x();
                var connectorCenterPointY = this.connector.getMiddleLineCenter().y();
                var startX = Math.round(startPoint.x());
                this._processorConnector = D3Utils.line(Math.round(startPoint.x()), Math.round(startPoint.y()), Math.round(connectorCenterPointX),
                    Math.round(startPoint.y()), this._arrowGroup).classed("action-line", true);
                this._forwardArrowHead = D3Utils.inputTriangle(Math.round(connectorCenterPointX) - 5, Math.round(startPoint.y()), this._arrowGroup).classed("action-arrow", true);
                this._forwardArrowHead.attr("transform", "translate(0,0)");
                this._processorConnector2 = D3Utils.line(Math.round(startPoint.x()), Math.round(startPoint.y()) + 8, Math.round(connectorCenterPointX),
                    Math.round(startPoint.y()) + 8, this._arrowGroup).classed("action-dash-line", true);
                this._backArrowHead = D3Utils.outputTriangle(Math.round(startPoint.x()), Math.round(startPoint.y()) + 8, this._arrowGroup).classed("action-arrow", true);
                this._backArrowHead.attr("transform", "translate(0,0)");

                this.renderProcessorConnectEndPoint(renderingContext);

                this.getBoundingBox().on('top-edge-moved', function (offset) {
                    var currentY1ProcessorConnector = this._processorConnector.attr('y1');
                    var currentY1ProcessorConnector2 = this._processorConnector2.attr('y1');
                    var currentY2ProcessorConnector = this._processorConnector.attr('y2');
                    var currentY2ProcessorConnector2 = this._processorConnector2.attr('y2');
                    var forwardArrowTransformX = this._forwardArrowHead.node().transform.baseVal.consolidate().matrix.e;
                    var forwardArrowTransformY = this._forwardArrowHead.node().transform.baseVal.consolidate().matrix.f;
                    var backwardArrowTransformX = this._backArrowHead.node().transform.baseVal.consolidate().matrix.e;
                    var backwardArrowTransformY = this._backArrowHead.node().transform.baseVal.consolidate().matrix.f;

                    this._processorConnector.attr('y1', parseFloat(currentY1ProcessorConnector) + offset);
                    this._processorConnector2.attr('y1', parseFloat(currentY1ProcessorConnector2) + offset);
                    this._processorConnector.attr('y2', parseFloat(currentY2ProcessorConnector) + offset);
                    this._processorConnector2.attr('y2', parseFloat(currentY2ProcessorConnector2) + offset);
                    this._forwardArrowHead.node().transform.baseVal.getItem(0).setTranslate(forwardArrowTransformX + 0, forwardArrowTransformY + offset);
                    this._backArrowHead.node().transform.baseVal.getItem(0).setTranslate(backwardArrowTransformX + 0, backwardArrowTransformY + offset);

                    d3.select(this.processorConnectPoint.node()).attr("transform", "translate(" + backwardArrowTransformX + "," + (backwardArrowTransformY + offset) + ")");
                    d3.select(this.processorConnectEndPoint.node()).attr("transform", "translate(" + forwardArrowTransformX + "," + (forwardArrowTransformY + offset) + ")");
                }, this);

                this.getBoundingBox().on('right-edge-moved', function (offset) {
                    var currentX1ProcessorConnector = this._processorConnector.attr('x1');
                    var currentX1ProcessorConnector2 = this._processorConnector2.attr('x1');
                    var backwardArrowTransformX = this._backArrowHead.node().transform.baseVal.consolidate().matrix.e;
                    var backwardArrowTransformY = this._backArrowHead.node().transform.baseVal.consolidate().matrix.f;

                    this._processorConnector.attr('x1', parseFloat(currentX1ProcessorConnector) + offset);
                    this._processorConnector2.attr('x1', parseFloat(currentX1ProcessorConnector2) + offset);
                    this._backArrowHead.node().transform.baseVal.getItem(0).setTranslate(backwardArrowTransformX + offset, backwardArrowTransformY + 0);
                }, this);

                this.connector.getBoundingBox().on('moved', function (offset) {
                    var currentX2ProcessorConnector = this._processorConnector.attr('x2');
                    var currentX2ProcessorConnector2 = this._processorConnector2.attr('x2');
                    var forwardArrowTransformX = this._forwardArrowHead.node().transform.baseVal.consolidate().matrix.e;
                    var forwardArrowTransformY = this._forwardArrowHead.node().transform.baseVal.consolidate().matrix.f;

                    this._processorConnector.attr('x2', parseFloat(currentX2ProcessorConnector) + offset.dx);
                    this._processorConnector2.attr('x2', parseFloat(currentX2ProcessorConnector2) + offset.dx);
                    this._forwardArrowHead.node().transform.baseVal.getItem(0).setTranslate(forwardArrowTransformX + offset.dx, forwardArrowTransformY + offset.dy);
                    d3.select(this.processorConnectEndPoint.node()).attr("transform", "translate(" + (forwardArrowTransformX + offset.dx) + "," + (forwardArrowTransformY + offset.dy) + ")");
                }, this);

                this.processorConnectPoint.style("display", "none");

                thisNodeGroupParent.appendChild(thisNodeGroup);

                var self = this;

                connectorModel.addConnectorActionReference(this);

                this.processorConnectEndPoint.on("mousedown", function () {
                    d3.event.preventDefault();
                    d3.event.stopPropagation();

                    var x =  parseFloat(self.processorConnectEndPoint.attr('cx'));
                    var y =  parseFloat(self.processorConnectEndPoint.attr('cy'));
                    var x1 =  parseFloat(self._processorConnector.attr('x1'));
                    var y1 =  parseFloat(self._processorConnector.attr('y1'));

                    var sourcePoint = self.toGlobalCoordinates(new Point(x, y));
                    var connectorPoint = self.toGlobalCoordinates(new Point(x1, y1));

                    connectorModel.removeConnectorActionReference(self.getModel().id);

                    self.messageManager.startDrawMessage(self, actionInvocationModel, sourcePoint, connectorPoint);
                    self.messageManager.setTypeBeingDragged(true);

                    self.removeArrows();
                    self.processorConnectEndPoint.remove();
                });

                this.processorConnectEndPoint.on("mouseover", function () {
                    self.processorConnectEndPoint
                        .style("fill-opacity", 0.5)
                        .style("cursor", 'url(images/BlackHandwriting.cur), pointer');
                });

                this.processorConnectEndPoint.on("mouseout", function () {
                    self.processorConnectEndPoint.style("fill-opacity", 0.01);
                });
            }
        };

        ActionInvocationStatementView.prototype.renderProcessorConnectEndPoint = function (renderingContext) {
            var boundingBox = this.getBoundingBox();
            var width = boundingBox.w();
            var height = boundingBox.h();
            var x = boundingBox.getRight();
            var y = boundingBox.getTop();

            var processorConnectEndPoint = D3Utils.circle(parseFloat(this._processorConnector2.attr('x2')) - 3, ((y + height / 2)), 10, this.getStatementGroup());
            processorConnectEndPoint
                .attr("fill-opacity", 0.01)
                .style("fill", "#444");
            this.processorConnectEndPoint = processorConnectEndPoint;
        };

        ActionInvocationStatementView.prototype.renderProcessorConnectPoint = function (renderingContext) {
            var boundingBox = this.getBoundingBox();
            var width = boundingBox.w();
            var height = boundingBox.h();
            var x = boundingBox.getLeft();
            var y = boundingBox.getTop();

            var processorConnectPoint = D3Utils.circle((x + width), ((y + height / 2)), 10, this.getStatementGroup());
            processorConnectPoint.attr("fill-opacity", 0.01);
            this.processorConnectPoint = processorConnectPoint;
        };

        /**
         * Remove related arrow group
         */
        ActionInvocationStatementView.prototype.removeArrows = function () {
            if (!_.isNil(this._arrowGroup) && !_.isNil(this._arrowGroup.node())) {
                d3.select(this._arrowGroup).node().remove();
            }
        };

        /**
         * Covert a point in user space Coordinates to client viewport Coordinates.
         * @param {Point} point a point in current user coordinate system
         */
        ActionInvocationStatementView.prototype.toGlobalCoordinates = function (point) {
            var pt = this.processorConnectPoint.node().ownerSVGElement.createSVGPoint();
            pt.x = point.x();
            pt.y = point.y();
            pt = pt.matrixTransform(this.processorConnectPoint.node().getCTM());
            return new Point(pt.x, pt.y);
        };

        /**
         * Remove statement view callback
         */
        ActionInvocationStatementView.prototype.onBeforeModelRemove = function () {
            this.stopListening(this.getBoundingBox());
            d3.select("#_" +this._model.id).remove();
            this.removeArrows();
            // resize the bounding box in order to the other objects to resize
<<<<<<< HEAD
            this.getBoundingBox().h(0).w(0);

=======
            var moveOffset = -this.getBoundingBox().h() - 30;
            this.getBoundingBox().move(0, moveOffset);
>>>>>>> 9e95a068
        };

        ActionInvocationStatementView.prototype.updateStatementText = function (newStatementText, propertyKey) {
            var displayText = this._model.getExpression();
            var siblingConnectors = this._parent._model.children;
            var connectorName = newStatementText.match(/\((.*)\)/)[1];
            var self = this;

            connectorName = connectorName.split(",")[0].trim();

            this._model.setExpression(newStatementText);
            this.renderDisplayText(newStatementText);

            self.removeArrows();
            self.processorConnectPoint.style("display", "block");
            self.processorConnectEndPoint.remove();

            _.some(siblingConnectors, function (key, i) {
                if ( (BallerinaASTFactory.isConnectorDeclaration(siblingConnectors[i])) && (siblingConnectors[i]._connectorVariable == connectorName) ) {
                    self.getModel().setConnector(siblingConnectors[i]);
                    self.renderArrows(self.getDiagramRenderingContext());
               }
            });
        };

        return ActionInvocationStatementView;

    });<|MERGE_RESOLUTION|>--- conflicted
+++ resolved
@@ -336,13 +336,7 @@
             d3.select("#_" +this._model.id).remove();
             this.removeArrows();
             // resize the bounding box in order to the other objects to resize
-<<<<<<< HEAD
             this.getBoundingBox().h(0).w(0);
-
-=======
-            var moveOffset = -this.getBoundingBox().h() - 30;
-            this.getBoundingBox().move(0, moveOffset);
->>>>>>> 9e95a068
         };
 
         ActionInvocationStatementView.prototype.updateStatementText = function (newStatementText, propertyKey) {
