/**
 * Copyright (c) 2016, WSO2 Inc. (http://www.wso2.org) All Rights Reserved.
 *
 * WSO2 Inc. licenses this file to you under the Apache License,
 * Version 2.0 (the "License"); you may not use this file except
 * in compliance with the License.
 * You may obtain a copy of the License at
 *
 *     http://www.apache.org/licenses/LICENSE-2.0
 *
 * Unless required by applicable law or agreed to in writing,
 * software distributed under the License is distributed on an
 * "AS IS" BASIS, WITHOUT WARRANTIES OR CONDITIONS OF ANY
 * KIND, either express or implied. See the License for the
 * specific language governing permissions and limitations
 * under the License.
 */

import $ from 'jquery';
<<<<<<< HEAD
import * as d3 from 'd3';
import D3Utils from 'd3utils';
import Backbone from 'backbone';
=======
>>>>>>> 0b035a35
import _ from 'lodash';
import log from 'log';

/**
 * View for ServicePreview
 * @class ServicePreviewView
 */
class ServicePreviewView {

    /**
     * Constructor for ServicePreviewView
     * @param config
     */
    constructor(config) {
        this._config = config;
    }

    render() {
        var config = this._config;
        var errMsg;
        var listItem;
        if (!_.has(config, 'parentContainer')) {
            errMsg = 'unable to find configuration for parentContainer';
            log.error(errMsg);
            throw errMsg;
        }
        // get parent container which is innerSamples div
        var parentContainer = $(_.get(config, 'parentContainer'));

        this._sampleName = config.sampleName;
        //create the parent for drawn svg
        var previewDiv = $('<div class=\'preview-div\'></div>');
        var image = $('<img id=\'previewImg\' class=\'preview-img\' src=\'images/preview_'+config.sampleName.split('.')[0]+'.png\'/>');
        previewDiv.prepend(image);
        previewDiv.bind('click', config.clickEventCallback);

        var options =
            {
                'container': previewDiv
            };
        options.container = options.container[0];
        this._container = options.container;
        // the first item need to active for bootstrap carousel
        if (_.has(config, 'firstItem')) {
            listItem = $('<div class=\'item active\'></div>');
        } else{
            listItem = $('<div class=\'item\'></div>');
        }
        var previewParent = $('<div class=\'col-xs-3 preview-parent\'></div>');
        var fileName = $('<div class=\'file-name\'></div>');
        var fileNameContent = $('<span></span>');
        fileNameContent.text(this._sampleName);
        fileName.append(fileNameContent);
        var previewName = $('<div class=\'preview-name-div\'></div>');
        previewName.append(fileName);
        previewParent.append(this._container);
        previewParent.append(previewName);
        listItem.append(previewParent);
        parentContainer.append(listItem);
    }
}

ServicePreviewView.prototype.constructor = ServicePreviewView;

export default ServicePreviewView;<|MERGE_RESOLUTION|>--- conflicted
+++ resolved
@@ -17,12 +17,9 @@
  */
 
 import $ from 'jquery';
-<<<<<<< HEAD
 import * as d3 from 'd3';
 import D3Utils from 'd3utils';
 import Backbone from 'backbone';
-=======
->>>>>>> 0b035a35
 import _ from 'lodash';
 import log from 'log';
 
