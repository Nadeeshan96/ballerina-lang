--- conflicted
+++ resolved
@@ -81,28 +81,7 @@
                 statementGroup:this.getStatementGroup(),
                 editableProperties: editableProperty
             });
-<<<<<<< HEAD
-
-            this._createDebugIndicator({
-                model: this._model,
-                statementGroup: this.getStatementGroup()
-            });
-
-            this.getBoundingBox().on('top-edge-moved', function(dy){
-                expressionRect.attr('y',  parseFloat(expressionRect.attr('y')) + dy);
-                expressionText.attr('y',  parseFloat(expressionText.attr('y')) + dy);
-            });
-        };
-
-        VariableDefinitionStatementView.prototype.setViewOptions = function (viewOptions) {
-            this._viewOptions = viewOptions;
-        };
-
-        VariableDefinitionStatementView.prototype.getViewOptions = function () {
-            return this._viewOptions;
-=======
             this.listenTo(model, 'update-property-text', this.updateStatementText);
->>>>>>> 8ad9c96a
         };
 
         VariableDefinitionStatementView.prototype.updateStatementText = function (updatedText) {
