--- conflicted
+++ resolved
@@ -47,24 +47,18 @@
      * @return {string} - Variable definition expression string
      */
     getStatementString() {
-<<<<<<< HEAD
         let variableDefinitionStatementString = !_.isNil(this.getVariableDef().getPkgName()) ?
             (this.getVariableDef().getPkgName() + ':') : '';
-=======
         const isIdentifierLiteral = this.getChildren()[0].isIdentifierLiteral;
         if (this.viewState.source) {
             return this.viewState.source.replace(/;\s*$/, '');
         }
-        let variableDefinitionStatementString = !_.isNil(((this.getChildren()[0]).getChildren()[0]).getPkgName()) ?
-            (((this.getChildren()[0]).getChildren()[0]).getPkgName() + ':') : '';
->>>>>>> a3162da3
         variableDefinitionStatementString += this.getBType();
         if (this.getVariableDef().isArray()) {
             for (let itr = 0; itr < this.getVariableDef().getDimensions(); itr++) {
                 variableDefinitionStatementString += '[]';
             }
         }
-<<<<<<< HEAD
         if (this.getVariableDef().getTypeConstraint()) {
             const constraint = this.getVariableDef().getTypeConstraint();
             const constraintStr = ('<' + ((constraint.pkgName) ? constraint.pkgName + ':' : '')
@@ -73,12 +67,11 @@
         }
         variableDefinitionStatementString += this.getWSRegion(0) + this.getIdentifier();
         if (!_.isNil(this.getRightExpression())) {
-=======
-        variableDefinitionStatementString += this.getWSRegion(0)
-            + (isIdentifierLiteral ? '|' : '') + this.getIdentifier()
-            + (isIdentifierLiteral ? '|' : '');
-        if (!_.isNil(this.children[1])) {
->>>>>>> a3162da3
+            variableDefinitionStatementString += this.getWSRegion(0)
+                + (isIdentifierLiteral ? '|' : '') + this.getIdentifier()
+                + (isIdentifierLiteral ? '|' : '');
+        }
+        if (!_.isNil(this.getRightExpression())) {
             variableDefinitionStatementString +=
               this.getWSRegion(1) + '=' + this.getWSRegion(2) + this.getRightExpression().getExpressionString();
         } else {
