/**
 * Copyright (c) 2017, WSO2 Inc. (http://www.wso2.org) All Rights Reserved.
 *
 * WSO2 Inc. licenses this file to you under the Apache License,
 * Version 2.0 (the "License"); you may not use this file except
 * in compliance with the License.
 * You may obtain a copy of the License at
 *
 *     http://www.apache.org/licenses/LICENSE-2.0
 *
 * Unless required by applicable law or agreed to in writing,
 * software distributed under the License is distributed on an
 * "AS IS" BASIS, WITHOUT WARRANTIES OR CONDITIONS OF ANY
 * KIND, either express or implied. See the License for the
 * specific language governing permissions and limitations
 * under the License.
 */

/**
 * A module representing the factory for Ballerina AST
 */
import _ from 'lodash';
import ballerinaAstRoot from './ballerina-ast-root';
import serviceDefinition from './service-definition';
import functionDefinition from './function-definition';
import connectorDefinition from './connector-definition';
import resourceDefinition from './resource-definition';
import workerDeclaration from './worker-declaration';
import statement from './statements/statement';
import conditionalStatement from './statements/conditional-statement';
import connectorDeclaration from './connector-declaration';
import expression from './expressions/expression';
import ifElseStatement from './statements/if-else-statement';
import ifStatement from './statements/if-statement';
import elseStatement from './statements/else-statement';
import elseIfStatement from './statements/else-if-statement';
import tryCatchStatement from './statements/trycatch-statement';
import tryStatement from './statements/try-statement';
import catchStatement from './statements/catch-statement';
import finallyStatement from './statements/finally-statement';
import replyStatement from './statements/reply-statement';
import whileStatement from './statements/while-statement';
import returnStatement from './statements/return-statement';
import typeDefinition from './type-definition';
import typeElement from './type-element';
import variableDeclaration from './variable-declaration';
import packageDefinition from './package-definition';
import importDeclaration from './import-declaration';
import resourceParameter from './resource-parameter';
import assignmentStatement from './statements/assignment-statement';
import functionInvocationStatement from './statements/function-invocation-statement';
import functionInvocationExpression from './expressions/function-invocation-expression';
import SimpleVariableReferenceExpression from './expressions/simple-variable-reference-expression';
import actionInvocationStatement from './statements/action-invocation-statement';
import actionInvocationExpression from './expressions/action-invocation-expression';
import returnType from './return-type';
import typeName from './type-name';
import argument from './argument';
import backTickExpression from './expressions/back-tick-expression';
import basicLiteralExpression from './expressions/basic-literal-expression';
import nullLiteralExpression from './expressions/null-literal-expression';
import instanceCreationExpression from './expressions/instance-creation-expression';
import thenBody from './then-body';
import indexBasedVarRefExpression from './expressions/index-based-variable-reference-expression';
import keyValueExpression from './expressions/key-value-expression';
import binaryExpression from './expressions/binary-expression';
import unaryExpression from './expressions/unary-expression';
import connectorAction from './connector-action';
import structDefinition from './struct-definition';
import constantDefinition from './constant-definition';
import globalVariableDefinition from './global-variable-definition';
import variableDefinitionStatement from './statements/variable-definition-statement';
import workerInvocationStatement from './statements/worker-invocation-statement';
import referenceTypeInitExpression from './expressions/reference-type-init-expression';
import arrayInitExpression from './expressions/array-init-expression';
import workerReplyStatement from './statements/worker-reply-statement';
import structType from './struct-type';
import fieldBasedVarRefExpression from './expressions/field-based-variable-reference-expression';
import typeCastExpression from './expressions/type-cast-expression';
import typeConversionExpression from './expressions/type-conversion-expression';
import variableDefinition from './variable-definition';
import breakStatement from './statements/break-statement';
import throwStatement from './statements/throw-statement';
import commentStatement from './statements/comment-statement';
import annotationDefinition from './annotation-definition';
import annotationAttributeDefinition from './annotation-attribute-definition';
import parameterDefinition from './parameter-definition';
import argumentParameterDefinitionHolder from './argument-parameter-definition-holder';
import returnParameterDefinitionHolder from './return-parameter-definition-holder';
import AnnotationAttachment from './annotations/annotation-attachment';
import AnnotationAttribute from './annotations/annotation-attribute';
import AnnotationAttributeValue from './annotations/annotation-attribute-value';
import transformStatement from './statements/transform-statement';
import forkJoinStatement from './statements/fork-join-statement';
import timeoutStatement from './statements/timeout-statement';
import joinStatement from './statements/join-statement';
import transactionAbortedStatement from './statements/transaction-aborted-statement';
import transactionStatement from './statements/transaction-statement';
import abortedStatement from './statements/aborted-statement';
import abortStatement from './statements/abort-statement';
import committedStatement from './statements/committed-statement';
import continueStatement from './statements/continue-statement';
import connectorInitExpression from './expressions/connector-init-expression';
import simpleTypeName from './simple-type-name';
import VariableReferenceList from './variable-reference-list';
import BValue from './b-value';

/**
 * @class BallerinaASTFactory
 * @lends BallerinaASTFactory
 */
const BallerinaASTFactory = {};

/**
 * creates BallerinaASTRoot
 * @param args
 */
BallerinaASTFactory.createBallerinaAstRoot = function (args) {
    return new ballerinaAstRoot(args);
};

/**
 * creates SimpleTypeName
 * @param args
 */
BallerinaASTFactory.createSimpleTypeName = function (args) {
    return new simpleTypeName(args);
};

/**
 * creates ServiceDefinition
 * @param args
 * @param setDefaults - if this is set to true, default values will be set to the serviceDefinition
 */
BallerinaASTFactory.createServiceDefinition = function (args, setDefaults) {
    return new serviceDefinition(args);
};

/**
 * creates AnnotationDefinition.
 * @param args
 * */
BallerinaASTFactory.createAnnotationDefinition = function (args) {
    return new annotationDefinition(args);
};

/**
 * creates Annotation Attribute Definition.
 * @param args
 * */
BallerinaASTFactory.createAnnotationAttributeDefinition = function (args) {
    return new annotationAttributeDefinition(args);
};

/**
 * creates FunctionDefinition
 * @param args
 */
BallerinaASTFactory.createFunctionDefinition = function (args) {
    return new functionDefinition(args);
};

/**
 * creates ConnectorDefinition
 * @param args
 */
BallerinaASTFactory.createConnectorDefinition = function (args) {
    return new connectorDefinition(args);
};

/**
 * creates WorkerDeclaration
 * @param args
 */
BallerinaASTFactory.createWorkerDeclaration = function (args) {
    return new workerDeclaration(args);
};

/**
 * creates Statement
 * @param args
 */
BallerinaASTFactory.createStatement = function (args) {
    return new statement(args);
};

/**
 * creates TypeDefinition
 * @param args
 */
BallerinaASTFactory.createTypeDefinition = function (args) {
    return new typeDefinition(args);
};

/**
 * creates TypeElement
 * @param args
 */
BallerinaASTFactory.createTypeElement = function (args) {
    return new typeElement(args);
};

/**
 * creates structDefinition
 * @param {Object} args - object for structDefinition creation
 * @returns {StructDefinition}
 */
BallerinaASTFactory.createStructDefinition = function (args) {
    return new structDefinition(args);
};

/**
 * creates keyValueExpression
 * @param {Object} args - object for keyValueExpression creation
 * @returns {KeyValueExpression}
 */
BallerinaASTFactory.createKeyValueExpression = function (args) {
    return new keyValueExpression(args);
};

/**
 * creates ReferenceTypeInitExpression
 * @param {Object} args - object for ReferenceTypeInitExpression creation
 * @returns {ReferenceTypeInitExpression}
 */
BallerinaASTFactory.createReferenceTypeInitExpression = function (args) {
    return new referenceTypeInitExpression(args);
};

/**
 * creates ArrayInitExpression
 * @param {Object} args - object for ArrayInitExpression creation
 * @returns {ArrayInitExpression}
 */
BallerinaASTFactory.createArrayInitExpression = function (args) {
    return new arrayInitExpression(args);
};

/**
 * create VariableDeclaration
 * @param args - object for variableDeclaration creation
 * @returns {VariableDeclaration}
 */
BallerinaASTFactory.createVariableDeclaration = function (args) {
    return new variableDeclaration(args);
};

/**
 * create VariableDefinition
 * @param args
 */
BallerinaASTFactory.createVariableDefinition = function (args) {
    return new variableDefinition(args);
};

/**
 * create ConditionalStatement
 * @param args
 */
BallerinaASTFactory.createConditionalStatement = function (args) {
    return new conditionalStatement(args);
};

/**
 * create ConnectorDeclaration
 * @param args
 */
BallerinaASTFactory.createConnectorDeclaration = function (args) {
    return new connectorDeclaration(args);
};

/**
 * creates Expression
 * @param args
 */
BallerinaASTFactory.createExpression = function (args) {
    return new expression(args);
};

BallerinaASTFactory.createActionInvocationStatement = function (args) {
    return new actionInvocationStatement(args);
};

BallerinaASTFactory.createActionInvocationExpression = function (args) {
    return new actionInvocationExpression(args);
};

/**
 * creates a connector action
 * @param args
 * @return {ConnectorAction} Connector Action
 */
BallerinaASTFactory.createConnectorAction = function (args) {
    return new connectorAction(args);
};

/**
 * creates If-Else Statement
 * @param args
 */
BallerinaASTFactory.createIfElseStatement = function (args) {
    return new ifElseStatement(args);
};

/**
 * creates If Statement
 * @param args
 */
BallerinaASTFactory.createIfStatement = function (args) {
    return new ifStatement(args);
};

/**
 * creates Else-If Statement
 * @param args
 */
BallerinaASTFactory.createElseIfStatement = function (args) {
    return new elseIfStatement(args);
};

/**
 * creates Else Statement
 * @param args
 */
BallerinaASTFactory.createElseStatement = function (args) {
    return new elseStatement(args);
};

/**
 * creates TryCatchStatement
 * @param args
 */
BallerinaASTFactory.createTryCatchStatement = function (args) {
    return new tryCatchStatement(args);
};

/**
 * creates TryStatement
 * @param args
 */
BallerinaASTFactory.createTryStatement = function (args) {
    return new tryStatement(args);
};

/**
 * creates CatchStatement
 * @param args
 */
BallerinaASTFactory.createCatchStatement = function (args) {
    return new catchStatement(args);
};

/**
 * creates FinallyStatement
 * @param args
 */
BallerinaASTFactory.createFinallyStatement = function (args) {
    return new finallyStatement(args);
};

/**
 * creates Assignment
 * @param args
 */
BallerinaASTFactory.createAssignment = function (args) {
    return new assignment(args);
};

/**
 * creates AssignmentStatement
 * @param {Object} args
 * @returns {AssignmentStatement}
 */
BallerinaASTFactory.createAssignmentStatement = function (args) {
    return new assignmentStatement(args);
};

/**
 * creates AssignmentStatement
 * @param {Object} args
 * @returns {AssignmentStatement}
 */
BallerinaASTFactory.createTransformStatement = function (args) {
    return new transformStatement(args);
};

BallerinaASTFactory.createForkJoinStatement = function (args) {
    return new forkJoinStatement(args);
};

BallerinaASTFactory.createJoinStatement = function (args) {
    return new joinStatement(args);
};

BallerinaASTFactory.createTimeoutStatement = function (args) {
    return new timeoutStatement(args);
};

/**
 * Creates Variable Definition Statement
 * @param {Object} [args]
 * @returns {VariableDefinitionStatement}
 */
BallerinaASTFactory.createVariableDefinitionStatement = function (args) {
    return new variableDefinitionStatement(args);
};

/**
 * creates ReplyStatement
 * @param args
 */
BallerinaASTFactory.createReplyStatement = function (args) {
    return new replyStatement(args);
};

/**
 * creates FunctionInvocationStatement
 * @param args
 */
BallerinaASTFactory.createFunctionInvocationStatement = function (args) {
    return new functionInvocationStatement(args);
};

/**
 * creates FunctionInvocationExpression
 * @param {Object} args
 * @returns {FunctionInvocationExpression}
 */
BallerinaASTFactory.createFunctionInvocationExpression = function (args) {
    return new functionInvocationExpression(args);
};

/**
 * creates SimpleVariableReferenceExpression
 * @param {Object} args
 * @returns {SimpleVariableReferenceExpression}
 */
BallerinaASTFactory.createSimpleVariableReferenceExpression = function (args) {
    return new SimpleVariableReferenceExpression(args);
};

/**
 * creates ReturnStatement
 * @param args
 */
BallerinaASTFactory.createReturnStatement = function (args) {
    return new returnStatement(args);
};

/**
 * creates FieldBasedVarRefExpression
 * @param args
 */
BallerinaASTFactory.createFieldBasedVarRefExpression = function (args) {
    return new fieldBasedVarRefExpression(args);
};

/**
 * creates TypeCastExpression
 * @param args
 */
BallerinaASTFactory.createTypeCastExpression = function (args) {
    return new typeCastExpression(args);
};

/**
 * creates TypeConversionExpression
 * @param args
 */
BallerinaASTFactory.createTypeConversionExpression = function (args) {
    return new typeConversionExpression(args);
};

/**
 * creates WorkerInvocationStatement
 * @param args
 */
BallerinaASTFactory.createWorkerInvocationStatement = function (args) {
    return new workerInvocationStatement(args);
};

/**
 * creates WorkerReplyStatement
 * @param args
 */
BallerinaASTFactory.createWorkerReplyStatement = function (args) {
    return new workerReplyStatement(args);
};

/**
 * creates WhileStatement
 * @param args
 */
BallerinaASTFactory.createWhileStatement = function (args) {
    return new whileStatement(args);
};

/**
 * creates BreakStatement
 */
BallerinaASTFactory.createBreakStatement = function () {
    return new breakStatement();
};

/**
 * creates ResourceDefinition
 * @param args
 */
BallerinaASTFactory.createResourceDefinition = function (args) {
    return new resourceDefinition(args);
};

/**
 * creates PackageDefinition
 * @param args
 * @returns {PackageDefinition}
 */
BallerinaASTFactory.createPackageDefinition = function (args) {
    return new packageDefinition(args);
};

/**
 * creates ImportDeclaration
 * @param args
 * @returns {ImportDeclaration}
 */
BallerinaASTFactory.createImportDeclaration = function (args) {
    return new importDeclaration(args);
};

/**
 * creates ResourceParameter
 * @param args
 * @returns {ResourceParameter}
 */
BallerinaASTFactory.createResourceParameter = function (args) {
    return new resourceParameter(args);
};

/**
 * creates StructType
 * @param args
 * @returns {StructType}
 */
BallerinaASTFactory.createStructType = function (args) {
    return new structType(args);
};

/**
 * creates Argument
 * @param {Object} [args] - The arguments to create the Argument
 * @param {string} [args.type] - Type of the argument
 * @param {string} [args.identifier] - Identifier of the argument
 * @returns {Argument}
 */
BallerinaASTFactory.createArgument = function (args) {
    return new argument(args);
};

/**
 * creates ReturnType
 * @param args
 * @returns {ReturnType}
 */
BallerinaASTFactory.createReturnType = function (args) {
    return new returnType(args);
};

/**
 * creates TypeName
 * @param args
 * @returns {TypeName}
 */
BallerinaASTFactory.createTypeName = function (args) {
    return new typeName(args);
};

/**
 * creates BackTickExpression
 * @param {Object} args
 * @returns {backTickExpression}
 */
BallerinaASTFactory.createBackTickExpression = function (args) {
    return new backTickExpression(args);
};

/**
 * creates BasicLiteralExpression
 * @param args
 * @returns {basicLiteralExpression}
 */
BallerinaASTFactory.createBasicLiteralExpression = function (args) {
    return new basicLiteralExpression(args);
};

/**
 * creates NullLiteralExpression
 * @param args
 * @returns {nullLiteralExpression}
 */
BallerinaASTFactory.createNullLiteralExpression = function (args) {
    return new nullLiteralExpression(args);
};

/**
 * creates VariableReferenceList
 * @param {Object} args
 * @returns {VariableReferenceList}
 */
BallerinaASTFactory.createVariableReferenceList = function (args) {
    return new VariableReferenceList(args);
};

/**
 * creates InstanceCreationExpression
 * @param {Object} args - Arguments for creating a new instance creation.
 * @param {Object} args.typeName - Type of the new instance creation.
 * @returns {InstanceCreationExpression} - New instance creation node.
 */
BallerinaASTFactory.createInstanceCreationExpression = function (args) {
    return new instanceCreationExpression(args);
};

/**
 * creates ThenBody
 * @param {Object} args - Arguments for creating a new instance creation.
 * @returns {ThenBody}
 */
BallerinaASTFactory.createThenBody = function (args) {
    return new thenBody(args);
};

/**
 * creates BinaryExpression
 * @param {Object} args - Arguments for creating a new instance creation.
 * @returns {BinaryExpression}
 */
BallerinaASTFactory.createBinaryExpression = function (args) {
    return new binaryExpression(args);
};

/**
 * Create Unary Expression
 * @param {Object} args - Arguments for the creating new expression creation
 * @return {UnaryExpression}
 * */
BallerinaASTFactory.createUnaryExpression = function (args) {
    return new unaryExpression(args);
};

/**
 * Create ConnectorInitExpression
 * @param {Object} args - Arguments for the creating new expression creation
 * @return {ConnectorInitExpression}
 * */
BallerinaASTFactory.createConnectorInitExpression = function (args) {
    return new connectorInitExpression(args);
};

/**
 * creates IndexBasedVarRefExpression
 * @param {Object} args - Arguments for creating a new instance creation.
 * @returns {IndexBasedVarRefExpression}
 */
BallerinaASTFactory.createIndexBasedVarRefExpression = function (args) {
    return new indexBasedVarRefExpression(args);
};

/**
 * creates ConstantDefinition
 * @param {Object} args - Arguments for creating a new constant definition.
 * @returns {ConstantDefinition}
 */
BallerinaASTFactory.createConstantDefinition = function (args) {
    return new constantDefinition(args);
};

/**
 * creates a GlobalVariableDefinition instance
 * @param {Object} args - Arguments for creating a new constant definition.
 * @returns {globalVariableDefinition}
 */
BallerinaASTFactory.createGlobalVariableDefinition = function (args) {
    return new globalVariableDefinition(args);
};

/**
 * creates ThrowStatement
 * @param {Object} args - Arguments for creating a new throw statement.
 * @returns {ThrowStatement}
 */
BallerinaASTFactory.createThrowStatement = function (args) {
    return new throwStatement(args);
};

/**
 * creates CommentStatement
 * @param {Object} args - Arguments for creating a new comment statement.
 * @returns {CommentStatement}
 */
BallerinaASTFactory.createCommentStatement = function (args) {
    return new commentStatement(args);
};

/**
 * creates TransformStatement
 * @param {Object} args - Arguments for creating a new transform statement.
 * @returns {TransformStatement}
 */
BallerinaASTFactory.createTransformStatement = function (args) {
    return new transformStatement(args);
};

/**
 * creates {@link AnnotationAttachment}
 * @param  {Object} args arguments for creating a new annotation.
 * @return {AnnotationAttachment}      new annotation object.
 */
BallerinaASTFactory.createAnnotationAttachment = function (args) {
    return new AnnotationAttachment(args);
};

/**
 * creates {@link AnnotationAttribute}
 * @param  {Object} args arguments for creating a new annotation attribute.
 * @return {AnnotationAttribute} new annotation attribute object.
 */
BallerinaASTFactory.createAnnotationAttribute = function (args) {
    return new AnnotationAttribute(args);
};

/**
 * Creates a {@link AnnotationAttributeValue}
 * @param {Object} args Arguments for creating a new annotation attribute value.
 * @return {AnnotationAttributeValue}
 */
BallerinaASTFactory.createAnnotationAttributeValue = (args) => {
    return new AnnotationAttributeValue(args);
};

/**
 * creates ParameterDefinition
 * @param {Object} args - Arguments for creating a new parameter definition.
 * @returns {ParameterDefinition}
 */
BallerinaASTFactory.createParameterDefinition = function (args) {
    return new parameterDefinition(args);
};

BallerinaASTFactory.createArgumentParameterDefinitionHolder = function (args) {
    return new argumentParameterDefinitionHolder();
};

BallerinaASTFactory.createReturnParameterDefinitionHolder = function (args) {
    return new returnParameterDefinitionHolder();
};

/**
 * Create {@link TransactionAbortedStatement}
 * @param {object} args - Argument to create the transaction aborted statement.
 * @return {TransactionAbortedStatement} new TransactionAborted Statement.
 * */
BallerinaASTFactory.createTransactionAbortedStatement = function (args) {
    return new transactionAbortedStatement(args);
};

/**
 * Create {@link TransactionStatement}
 * @param {object} args - Argument to create the transaction statement.
 * @return {TransactionStatement} new Transaction Statement.
 * */
BallerinaASTFactory.createTransactionStatement = function (args) {
    return new transactionStatement();
};

/**
 * Create {@link AbortedStatement}
 * @param {object} args - Argument to create the Aborted statement.
 * @return {AbortedStatement} new Aborted Statement.
 * */
BallerinaASTFactory.createAbortedStatement = function (args) {
    return new abortedStatement();
};

/**
 * Create {@link CommittedStatement}
 * @param {object} args - Arguments to create the committed statement.
 * @return {CommittedStatement} new Committed Statement.
 * */
BallerinaASTFactory.createCommittedStatement = function (args) {
    return new committedStatement();
};

/**
 * Create {@link }
 * @param {object} args - Arguments to create the continue statement.
 * @return {} new Committed Statement.
 * */
BallerinaASTFactory.createContinueStatement = function (args) {
    return new continueStatement();
};

/**
 * Create {@link AbortStatement}
 * @param {object} args - Arguments to create the Abort Statement.
 * @return {AbortStatement} new Abort Statement.
 * */
BallerinaASTFactory.createAbortStatement = function (args) {
    return new abortStatement();
};

/**
 * Creates new {@link BValue}.
 * @param {Object} Arguments for creating a bvalue object.
 * @return {Bvalue} new Bvalue
 */
BallerinaASTFactory.createBValue = (args) => {
    return new BValue(args);
};

/**
 * instanceof check for BallerinaAstRoot
 * @param {Object} child
 * @returns {boolean}
 */
BallerinaASTFactory.isBallerinaAstRoot = function (child) {
    return child instanceof ballerinaAstRoot;
};

/**
 * instanceof check for SimpleTypeName
 * @param {Object} child
 * @returns {boolean}
 */
BallerinaASTFactory.isSimpleTypeName = function (child) {
    return child instanceof simpleTypeName;
};

/**
 * instanceof check for ServiceDefinition
 * @param child - Object for instanceof check
 * @returns {boolean} - true if same type, else false
 */
BallerinaASTFactory.isServiceDefinition = function (child) {
    return child instanceof serviceDefinition;
};

/**
 * instanceof check for FunctionDefinition
 * @param child - Object for instanceof check
 * @returns {boolean} - true if same type, else false
 */
BallerinaASTFactory.isFunctionDefinition = function (child) {
    return child instanceof functionDefinition;
};

/**
 * instanceof check for ConnectorDefinition
 * @param child - Object for instanceof check
 * @returns {boolean} - true if same type, else false
 */
BallerinaASTFactory.isConnectorDefinition = function (child) {
    return child instanceof connectorDefinition;
};

/**
 * instanceof check for WorkerDeclaration
 * @param child - Object for instanceof check
 * @returns {boolean} - true if same type, else false
 */
BallerinaASTFactory.isWorkerDeclaration = function (child) {
    return child instanceof workerDeclaration;
};

/**
 * instanceof check for WorkerInvocationStatement
 * @param child - Object for instanceof check
 * @returns {boolean} - true if same type, else false
 */
BallerinaASTFactory.isWorkerInvocationStatement = function (child) {
    return child instanceof workerInvocationStatement;
};

/**
 * instanceof check for JoinStatement
 * @param child - Object for instanceof check
 * @returns {boolean} - true if same type, else false
 */
BallerinaASTFactory.isJoinStatement = function (child) {
    return child instanceof joinStatement;
};

/**
 * instanceof check for ForkJoinStatement
 * @param child - Object for instanceof check
 * @returns {boolean} - true if same type, else false
 */
BallerinaASTFactory.isForkJoinStatement = function (child) {
    return child instanceof forkJoinStatement;
};

/**
 * instanceof check for ForkTimeoutStatement
 * @param child - Object for instanceof check
 * @returns {boolean} - true if same type, else false
 */
BallerinaASTFactory.isTimeoutStatement = function (child) {
    return child instanceof timeoutStatement;
};

/**
 * instanceof check for WorkerReplyStatement
 * @param child - Object for instanceof check
 * @returns {boolean} - true if same type, else false
 */
BallerinaASTFactory.isWorkerReplyStatement = function (child) {
    return child instanceof workerReplyStatement;
};

/**
 * instanceof check for Statement
 * @param child - Object for instanceof check
 * @returns {boolean} - true if same type, else false
 */
BallerinaASTFactory.isStatement = function (child) {
    return child instanceof statement;
};

/**
 * instanceof check for while Statement
 * @param child - Object for instanceof check
 * @returns {boolean} - true if same type, else false
 */
BallerinaASTFactory.isWhileStatement = function (child) {
    return child instanceof whileStatement;
};

/**
 * instanceof check for break Statement
 * @param child - Object for instanceof check
 * @returns {boolean} - true if same type, else false
 */
BallerinaASTFactory.isBreakStatement = function (child) {
    return child instanceof breakStatement;
};

/**
 * instanceof check for TypeConverterDefinition
 * @param child - Object for instanceof check
 * @returns {boolean} - true if same type, else false
 */
BallerinaASTFactory.isTypeConverterDefinition = function (child) {
    return child instanceof typeConverterDefinition;
};

/**
 * instanceof check for TypeDefinition
 * @param child - Object for instanceof check
 * @returns {boolean} - true if same type, else false
 */
BallerinaASTFactory.isTypeDefinition = function (child) {
    return child instanceof typeDefinition;
};

/**
 * instanceof check for TypeElement
 * @param child - Object for instanceof check
 * @returns {boolean} - true if same type, else false
 */
BallerinaASTFactory.isTypeElement = function (child) {
    return child instanceof typeElement;
};

/**
 * instanceof check for StructDefinition
 * @param {ASTNode} child - Object for instanceof check
 * @returns {boolean} - true if same type, else false
 */
BallerinaASTFactory.isStructDefinition = function (child) {
    return child instanceof structDefinition;
};

/**
 * is VariableDeclaration
 * @param child - Object for instanceof check
 * @returns {boolean} - true if same type, else false
 */
BallerinaASTFactory.isVariableDeclaration = function (child) {
    return child instanceof variableDeclaration;
};

/**
 * is ReferenceTypeInitExpression
 * @param child - Object for instanceof check
 * @returns {boolean} - true if same type, else false
 */
BallerinaASTFactory.isReferenceTypeInitiExpression = function (child) {
    return child instanceof referenceTypeInitExpression;
};


/**
 * is StructType
 * @param child - Object for instanceof check
 * @returns {boolean} - true if same type, else false
 */
BallerinaASTFactory.isStructType = function (child) {
    return child instanceof structType;
};

/**
 * is ConditionalStatement
 * @param child - Object for instanceof check
 * @returns {boolean} - true if same type, else false
 */
BallerinaASTFactory.isConditionalStatement = function (child) {
    return child instanceof conditionalStatement;
};

/**
 * is ConnectorDeclaration
 * @param child - Object for instanceof check
 * @returns {boolean} - true if same type, else false
 */
BallerinaASTFactory.isConnectorDeclaration = function (child) {
    return child instanceof connectorDeclaration;
};

/**
 * instanceof check for Expression
 * @param child - Object for instanceof check
 * @returns {boolean} - true if same type, else false
 */
BallerinaASTFactory.isExpression = function (child) {
    return child instanceof expression;
};

/**
 * instanceof check for FieldBasedVarRefExpression
 * @param child - Object for instanceof check
 * @returns {boolean} - true if same type, else false
 */
BallerinaASTFactory.isFieldBasedVarRefExpression = function (child) {
    return child instanceof fieldBasedVarRefExpression;
};

/**
 * instanceof check for VariableReferenceList
 * @param child - Object for instanceof check
 * @returns {boolean} - true if same type, else false
 */
BallerinaASTFactory.isVariableReferenceList = function (child) {
    return child instanceof VariableReferenceList;
};

/**
 * instanceof check for TypeCastExpression
 * @param child - Object for instanceof check
 * @returns {boolean} - true if same type, else false
 */
BallerinaASTFactory.isTypeCastExpression = function (child) {
    return child instanceof typeCastExpression;
};

/**
 * instanceof check for TypeConversionExpression
 * @param child - Object for instanceof check
 * @returns {boolean} - true if same type, else false
 */
BallerinaASTFactory.isTypeConversionExpression = function (child) {
    return child instanceof typeConversionExpression;
};

/**
 * instanceof check for If-Else Statement
 * @param child - Object for instanceof check
 * @returns {boolean} - true if same type, else false
 */
BallerinaASTFactory.isIfElseStatement = function (child) {
    return child instanceof ifElseStatement;
};

/**
 * instanceof check for If Statement
 * @param child - Object for instanceof check
 * @returns {boolean} - true if same type, else false
 */
BallerinaASTFactory.isIfStatement = function (child) {
    return child instanceof ifStatement;
};

/**
 * instanceof check for Else Statement
 * @param child - Object for instanceof check
 * @returns {boolean} - true if same type, else false
 */
BallerinaASTFactory.isElseStatement = function (child) {
    return child instanceof elseStatement;
};

/**
 * instanceof check for ElseIf Statement
 * @param child - Object for instanceof check
 * @returns {boolean} - true if same type, else false
 */
BallerinaASTFactory.isElseIfStatement = function (child) {
    return child instanceof elseIfStatement;
};

/**
 * instanceof check for TryCatchStatement
 * @param child - Object for instanceof check
 * @returns {boolean} - true if same type, else false
 */
BallerinaASTFactory.isTryCatchStatement = function (child) {
    return child instanceof tryCatchStatement;
};

/**
 * instanceof check for TryStatement
 * @param child - Object for instanceof check
 * @returns {boolean} - true if same type, else false
 */
BallerinaASTFactory.isTryStatement = function (child) {
    return child instanceof tryStatement;
};

/**
 * instanceof check for CatchStatement
 * @param child - Object for instanceof check
 * @returns {boolean} - true if same type, else false
 */
BallerinaASTFactory.isCatchStatement = function (child) {
    return child instanceof catchStatement;
};

/**
 * instanceof check for FinallyStatement
 * @param child - Object for instanceof check
 * @returns {boolean} - true if same type, else false
 */
BallerinaASTFactory.isFinallyStatement = function (child) {
    return child instanceof finallyStatement;
};

/**
 * instanceof check for ReplyStatement
 * @param child - Object for instanceof check
 * @returns {boolean} - true if same type, else false
 */
BallerinaASTFactory.isReplyStatement = function (child) {
    return child instanceof replyStatement;
};

/**
 * instanceof check for ReturnStatement
 * @param child - Object for instanceof check
 * @returns {boolean} - true if same type, else false
 */
BallerinaASTFactory.isReturnStatement = function (child) {
    return child instanceof returnStatement;
};

/**
 * instanceof check for ResourceDefinition
 * @param child - Object for instanceof check
 * @returns {boolean} - true if same type, else false
 */
BallerinaASTFactory.isResourceDefinition = function (child) {
    return child instanceof resourceDefinition;
};

/**
 * instanceof check for PackageDefinition
 * @param child - Object for instanceof check
 * @returns {boolean} - true if same type, else false
 */
BallerinaASTFactory.isPackageDefinition = function (child) {
    return child instanceof packageDefinition;
};

/**
 * instanceof check for ImportDeclaration
 * @param child - Object for instanceof check
 * @returns {boolean} - true if same type, else false
 */
BallerinaASTFactory.isImportDeclaration = function (child) {
    return child instanceof importDeclaration;
};

/**
 * instanceof check for ResourceParameter.
 * @param child - Object for instanceof check
 * @returns {boolean} - true if same type, else false
 */
BallerinaASTFactory.isResourceParameter = function (child) {
    return child instanceof resourceParameter;
};

/**
 * instanceof check for ActionInvocationStatement
 * @param child - Object for instanceof check
 * @returns {boolean} - true if same type, else false
 */
BallerinaASTFactory.isActionInvocationStatement = function (child) {
    return child instanceof actionInvocationStatement;
};

/**
 * instanceof check for TransformStatement
 * @param child - Object for instanceof check
 * @returns {boolean} - true if same type, else false
 */
BallerinaASTFactory.isTransformStatement = function (child) {
    return child instanceof transformStatement;
};

/**
 * instanceof check for ActionInvocationExpression
 * @param child - Object for instanceof check
 * @returns {boolean} - true if same type, else false
 */
BallerinaASTFactory.isActionInvocationExpression = function (child) {
    return child instanceof actionInvocationExpression;
};

/**
 * instanceof check for Argument
 * @param child - Object for instanceof check
 * @returns {boolean} - true if same type, else false
 */
BallerinaASTFactory.isArgument = function (child) {
    return child instanceof argument;
};

/**
 * instanceof check for ReturnType
 * @param child - Object for instanceof check
 * @returns {boolean} - true if same type, else false
 */
BallerinaASTFactory.isReturnType = function (child) {
    return child instanceof returnType;
};

/**
 * instanceof check for TypeName
 * @param child - Object for instanceof check
 * @returns {boolean} - true if same type, else false
 */
BallerinaASTFactory.isTypeName = function (child) {
    return child instanceof typeName;
};

/**
 * instanceof check for BackTickExpression
 * @param child
 * @returns {boolean}
 */
BallerinaASTFactory.isBackTickExpression = function (child) {
    return child instanceof backTickExpression;
};

/**
 * instanceof check for Assignment Statement
 * @param child
 * @returns {boolean}
 */
BallerinaASTFactory.isAssignmentStatement = function (child) {
    return child instanceof assignmentStatement;
};

/**
 * instanceof check for Assignment Statement
 * @param child
 * @returns {boolean}
 */
BallerinaASTFactory.isTransformStatement = function (child) {
    return child instanceof transformStatement;
};


/**
 * instanceof check for BasicLiteralExpression
 * @param child
 * @returns {boolean}
 */
BallerinaASTFactory.isBasicLiteralExpression = function (child) {
    return child instanceof basicLiteralExpression;
};

/**
 * instanceof check for NullLiteralExpression
 * @param child
 * @returns {boolean}
 */
BallerinaASTFactory.isNullLiteralExpression = function (child) {
    return child instanceof nullLiteralExpression;
};

/**
 * instanceof check for SimpleVariableReferenceExpression
 * @param node
 * @returns {boolean}
 */
BallerinaASTFactory.isSimpleVariableReferenceExpression = function (node) {
    return node instanceof SimpleVariableReferenceExpression;
};

/**
 * instanceof check for VariableDefinition
 * @param child
 * @returns {boolean}
 */
BallerinaASTFactory.isVariableDefinition = function (child) {
    return child instanceof variableDefinition;
};

/**
 * instanceof check for InstanceCreationExpression
 * @param {ASTNode} child - The ast node.
 * @returns {boolean} - True if node is an instance creation, else false.
 */
BallerinaASTFactory.isInstanceCreationExpression = function (child) {
    return child instanceof instanceCreationExpression;
};

/**
 * instanceof check for ThenBody
 * @param {ASTNode} child - The ast node.
 * @returns {boolean} - true if same type, else false
 */
BallerinaASTFactory.isThenBody = function (child) {
    return child instanceof thenBody;
};

/**
 * instanceof check for binaryExpression
 * @param {ASTNode} child - The ast node.
 * @returns {boolean} - true if same type, else false
 */
BallerinaASTFactory.isBinaryExpression = function (child) {
    return child instanceof binaryExpression;
};

/**
 * instanceof check for ConnectorInitExpression
 * @param {ASTNode} child - The ast node.
 * @returns {boolean} - true if same type, else false
 */
BallerinaASTFactory.isConnectorInitExpression = function (child) {
    return child instanceof connectorInitExpression;
};

/**
 * instanceof check for IndexBasedVarRefExpression
 * @param {ASTNode} child - The ast node.
 * @returns {boolean} - true if same type, else false
 */
BallerinaASTFactory.isIndexBasedVarRefExpression = function (child) {
    return child instanceof indexBasedVarRefExpression;
};

/**
 * instanceof check for functionInvocationExpression
 * @param {ASTNode} child - The ast node.
 * @returns {boolean} - true if same type, else false
 */
BallerinaASTFactory.isFunctionInvocationExpression = function (child) {
    return child instanceof functionInvocationExpression;
};

/**
 * instanceof check for functionInvocationStatement
 * @param {ASTNode} child - The ast node.
 * @returns {boolean} - true if same type, else false
 */
BallerinaASTFactory.isFunctionInvocationStatement = function (child) {
    return child instanceof functionInvocationStatement;
};

/**
 * instanceof check for connectorAction
 * @param {ASTNode} child - The ast node.
 * @returns {boolean} - true if same type, else false
 */
BallerinaASTFactory.isConnectorAction = function (child) {
    return child instanceof connectorAction;
};

/**
 * instanceof check for constantDefinition
 * @param {ASTNode} child - The ast node.
 * @returns {boolean} - true if same type, else false
 */
BallerinaASTFactory.isConstantDefinition = function (child) {
    return child instanceof constantDefinition;
};

/**
 * instanceof check for globalVariableDefinition
 * @param {ASTNode} child - The ast node.
 * @returns {boolean} - true if same type, else false
 */
BallerinaASTFactory.isGlobalVariableDefinition = function (child) {
    return child instanceof globalVariableDefinition;
};

/**
 * instanceof check for Annotation definition.
 * @param {ASTNode} child - The ast node.
 * @return {boolean} - true if same type, else false
 * */
BallerinaASTFactory.isAnnotationDefinition = function (child) {
    return child instanceof annotationDefinition;
};

/**
 * instanceof check for Annotation Attribute Definition.
 * @param {ASTNode} child - The ast node.
 * @return {boolean} - true if same type, else false
 * */
BallerinaASTFactory.isAnnotationAttributeDefinition = function (child) {
    return child instanceof annotationAttributeDefinition;
};

/**
 * instanceof check for variableDefinitionStatement
 * @param {ASTNode} child - The ast node.
 * @returns {boolean} - true if same type, else false
 */
BallerinaASTFactory.isVariableDefinitionStatement = function (child) {
    return child instanceof variableDefinitionStatement;
};

/**
 * instanceof check for throwStatement
 * @param {ASTNode} child - The ast node
 * @returns {boolean} - true if same type, else false
 */
BallerinaASTFactory.isThrowStatement = function (child) {
    return child instanceof throwStatement;
};

/**
 * instanceof check for commentStatement
 * @param {ASTNode} child - The ast node
 * @returns {boolean} - true if same type, else false
 */
BallerinaASTFactory.isCommentStatement = function (child) {
    return child instanceof commentStatement;
};

/**
 * instanceof check for annotation attachment ast node.
 * @param  {ASTNode} child The ast node
 * @return {Boolean} true if same type, else false
 */
BallerinaASTFactory.isAnnotationAttachment = (child) => {
    return child instanceof AnnotationAttachment;
};

/**
 * instanceof check for annotation attribute ast node.
 * @param  {ASTNode} child The ast node
 * @return {Boolean} true if same type, else false
 */
BallerinaASTFactory.isAnnotationAttribute = (child) => {
    return child instanceof AnnotationAttribute;
};

/**
 * instanceof check for AnnotationAttributeValue ast node.
 * @param  {ASTNode}  child The ast node
 * @return {Boolean}  true if same type, else false
 */
BallerinaASTFactory.isAnnotationAttributeValue = function (child) {
    return child instanceof AnnotationAttributeValue;
};

/**
 * instanceof check for ParameterDefinition
 * @param {ASTNode} child - The ast node
 * @returns {boolean} - true if same type, else false
 */
BallerinaASTFactory.isParameterDefinition = function (child) {
    return child instanceof parameterDefinition;
};

/**
 * instanceof check for ArgumentParameterDefinitionHolder
 * @param {ASTNode} child - The ast node
 * @returns {boolean} - true if same type, else false
 */
BallerinaASTFactory.isArgumentParameterDefinitionHolder = function (child) {
    return child instanceof argumentParameterDefinitionHolder;
};

/**
 * instanceof check for ReturnParameterDefinitionHolder
 * @param {ASTNode} child - The ast node
 * @returns {boolean} - true if same type, else false
 */
BallerinaASTFactory.isReturnParameterDefinitionHolder = function (child) {
    return child instanceof returnParameterDefinitionHolder;
};

/**
 * instanceof check for the TransactionAbortedStatement.
 * @param {ASTNode} child - the ast node.
 * @return {boolean} - true if same type, else false.
 * */
BallerinaASTFactory.isTransactionAbortedStatement = function (child) {
    return child instanceof transactionAbortedStatement;
};

/**
 * instanceof check for the TransactionStatement.
 * @param {ASTNode} child - the ast node.
 * @return {boolean} - true if same type, else false.
 * */
BallerinaASTFactory.isTransactionStatement = function (child) {
    return child instanceof transactionStatement;
};

/**
 * instanceof check for the AbortedStatement.
 * @param {ASTNode} child - the ast node.
 * @return {boolean} - true if same type, else false.
 * */
BallerinaASTFactory.isAbortedStatement = function (child) {
    return child instanceof abortedStatement;
};

/**
 * instanceof check for the AbortStatement.
 * @param {ASTNode} child - the ast node.
 * @return {boolean} - true if same type, else false.
 * */
BallerinaASTFactory.isAbortStatement = function (child) {
    return child instanceof abortStatement;
};

/**
 * instanceof check for the CommittedStatement.
 * @param {ASTNode} child - the ast node.
 * @return {boolean} - true if same type, else false.
 * */
BallerinaASTFactory.isCommittedStatement = function (child) {
    return child instanceof committedStatement;
};

/**
<<<<<<< HEAD
 * instanceof check for the ContinueStatement.
 * @param {ASTNode} child - the ast node.
 * @return {boolean} - true if same type, else false.
 * */
BallerinaASTFactory.isContinueStatement = function (child) {
    return child instanceof continueStatement;
=======
 * instanceof check for the BValue.
 * @param {ASTNode} child - the ast node.
 * @return {boolean} - true if same type, else false.
 */
BallerinaASTFactory.isBValue = (child) => {
    return child instanceof BValue;
>>>>>>> 33453b25
};

BallerinaASTFactory.createFromJson = function (jsonNode) {
    let node;
    const nodeType = jsonNode.type;

    switch (nodeType) {
    case 'simple_type_name':
        node = BallerinaASTFactory.createSimpleTypeName();
        break;
    case 'package':
        node = BallerinaASTFactory.createPackageDefinition();
        break;
    case 'import':
        node = BallerinaASTFactory.createImportDeclaration();
        break;
    case 'annotation_attachment':
        node = BallerinaASTFactory.createAnnotationAttachment();
        break;
    case 'annotation_attribute':
        node = BallerinaASTFactory.createAnnotationAttribute();
        break;
    case 'annotation_attribute_value':
        node = BallerinaASTFactory.createAnnotationAttributeValue();
        break;
    case 'service_definition':
        node = BallerinaASTFactory.createServiceDefinition();
        break;
    case 'annotation_definition':
        node = BallerinaASTFactory.createAnnotationDefinition();
        break;
    case 'function_definition':
        node = BallerinaASTFactory.createFunctionDefinition();
        break;
    case 'connector_definition':
        node = BallerinaASTFactory.createConnectorDefinition();
        break;
    case 'type_definition':
        node = BallerinaASTFactory.createTypeDefinition();
        break;
    case 'resource_definition':
        node = BallerinaASTFactory.createResourceDefinition();
        break;
    case 'connector_declaration':
        node = BallerinaASTFactory.createConnectorDeclaration();
        break;
    case 'variable_definition':
        node = BallerinaASTFactory.createVariableDefinition();
        break;
    case 'variable_definition_statement':
        node = BallerinaASTFactory.createVariableDefinitionStatement();
        break;
    case 'argument_declaration':
        node = BallerinaASTFactory.createResourceParameter();
        break;
    case 'reply_statement':
        node = BallerinaASTFactory.createReplyStatement();
        break;
    case 'return_statement':
        node = BallerinaASTFactory.createReturnStatement();
        break;
    case 'return_type':
        node = BallerinaASTFactory.createReturnType();
        break;
    case 'return_argument':
        node = BallerinaASTFactory.createArgument();
        break;
    case 'type_name':
        node = BallerinaASTFactory.createTypeName();
        break;
    case 'function_invocation_statement':
        node = BallerinaASTFactory.createFunctionInvocationStatement();
        break;
    case 'function_invocation_expression':
        node = BallerinaASTFactory.createFunctionInvocationExpression();
        break;
    case 'simple_variable_reference_expression':
        node = BallerinaASTFactory.createSimpleVariableReferenceExpression();
        break;
    case 'action_invocation_expression':
        node = BallerinaASTFactory.createActionInvocationExpression();
        break;
    case 'assignment_statement':
        node = BallerinaASTFactory.createAssignmentStatement();
        break;
    case 'back_tick_expression':
        node = BallerinaASTFactory.createBackTickExpression();
        break;
    case 'while_statement' :
        node = BallerinaASTFactory.createWhileStatement();
        break;
    case 'break_statement' :
        node = BallerinaASTFactory.createBreakStatement();
        break;
    case 'basic_literal_expression' :
        node = BallerinaASTFactory.createBasicLiteralExpression();
        break;
    case 'null_literal_expression' :
        node = BallerinaASTFactory.createNullLiteralExpression();
        break;
    case 'variable_reference_list':
        node = BallerinaASTFactory.createVariableReferenceList();
        break;
    case 'if_else_statement' :
        node = BallerinaASTFactory.createIfElseStatement();
        break;
    case 'if_statement' :
        node = BallerinaASTFactory.createIfStatement();
        break;
    case 'else_if_statement' :
        node = BallerinaASTFactory.createElseIfStatement();
        break;
    case 'else_statement' :
        node = BallerinaASTFactory.createElseStatement();
        break;
    case 'instance_creation_expression':
        node = BallerinaASTFactory.createInstanceCreationExpression();
        break;
    case 'then_body':
        node = BallerinaASTFactory.createThenBody();
        break;
    case 'equal_expression':
        node = BallerinaASTFactory.createBinaryExpression({ operator: '==' });
        break;
    case 'greater_than_expression':
        node = BallerinaASTFactory.createBinaryExpression({ operator: '>' });
        break;
    case 'add_expression':
        node = BallerinaASTFactory.createBinaryExpression({ operator: '+' });
        break;
    case 'multiplication_expression':
        node = BallerinaASTFactory.createBinaryExpression({ operator: '*' });
        break;
    case 'division_expression':
        node = BallerinaASTFactory.createBinaryExpression({ operator: '/' });
        break;
    case 'mod_expression' :
        node = BallerinaASTFactory.createBinaryExpression({ operator: '%' });
        break;
    case 'and_expression':
        node = BallerinaASTFactory.createBinaryExpression({ operator: '&&' });
        break;
    case 'subtract_expression':
        node = BallerinaASTFactory.createBinaryExpression({ operator: '-' });
        break;
    case 'or_expression':
        node = BallerinaASTFactory.createBinaryExpression({ operator: '||' });
        break;
    case 'greater_equal_expression':
        node = BallerinaASTFactory.createBinaryExpression({ operator: '>=' });
        break;
    case 'less_than_expression':
        node = BallerinaASTFactory.createBinaryExpression({ operator: '<' });
        break;
    case 'less_equal_expression':
        node = BallerinaASTFactory.createBinaryExpression({ operator: '<=' });
        break;
    case 'not_equal_expression':
        node = BallerinaASTFactory.createBinaryExpression({ operator: '!=' });
        break;
    case 'unary_expression':
        node = BallerinaASTFactory.createUnaryExpression({ operator: jsonNode.operator });
        break;
    case 'connector_init_expr':
        node = BallerinaASTFactory.createConnectorInitExpression();
        break;
    case 'index_based_variable_reference_expression':
        node = BallerinaASTFactory.createIndexBasedVarRefExpression();
        break;
    case 'connector':
        node = BallerinaASTFactory.createConnectorDefinition();
        break;
    case 'action_definition':
        node = BallerinaASTFactory.createConnectorAction();
        break;
    case 'constant_definition':
        node = BallerinaASTFactory.createConstantDefinition();
        break;
    case 'global_variable_definition':
        node = BallerinaASTFactory.createGlobalVariableDefinition();
        break;
    case 'struct_definition':
        node = BallerinaASTFactory.createStructDefinition();
        break;
    case 'key_value_expression':
        node = BallerinaASTFactory.createKeyValueExpression();
        break;
    case 'type_cast_expression':
        node = BallerinaASTFactory.createTypeCastExpression();
        break;
    case 'type_conversion_expression':
        node = BallerinaASTFactory.createTypeConversionExpression();
        break;
    case 'field_based_variable_reference_expression':
        node = BallerinaASTFactory.createFieldBasedVarRefExpression();
        break;
    case 'reference_type_init_expression':
        node = BallerinaASTFactory.createReferenceTypeInitExpression();
        break;
    case 'array_init_expression':
        node = BallerinaASTFactory.createArrayInitExpression();
        break;
    case 'action_invocation_statement':
        node = BallerinaASTFactory.createActionInvocationStatement();
        break;
    case 'worker':
        node = BallerinaASTFactory.createWorkerDeclaration();
        break;
    case 'worker_invocation_statement':
        node = BallerinaASTFactory.createWorkerInvocationStatement();
        break;
    case 'worker_reply_statement':
        node = BallerinaASTFactory.createWorkerReplyStatement();
        break;
    case 'try_catch_statement':
        node = BallerinaASTFactory.createTryCatchStatement();
        break;
    case 'try_block':
        node = BallerinaASTFactory.createTryStatement();
        break;
    case 'catch_block':
        node = BallerinaASTFactory.createCatchStatement();
        break;
    case 'finally_block':
        node = BallerinaASTFactory.createFinallyStatement();
        break;
    case 'throw_statement':
        node = BallerinaASTFactory.createThrowStatement();
        break;
    case 'comment_statement':
        node = BallerinaASTFactory.createCommentStatement();
        break;
    case 'annotation_attribute_definition':
        node = BallerinaASTFactory.createAnnotationAttributeDefinition();
        break;
    case 'parameter_definition':
        node = BallerinaASTFactory.createParameterDefinition();
        break;
    case 'argument_parameter_definitions':
        node = BallerinaASTFactory.createArgumentParameterDefinitionHolder();
        break;
    case 'return_parameter_definitions':
        node = BallerinaASTFactory.createReturnParameterDefinitionHolder();
        break;
    case 'transform_statement':
        node = BallerinaASTFactory.createTransformStatement();
        break;
    case 'fork_join_statement':
        node = BallerinaASTFactory.createForkJoinStatement();
        break;
    case 'join_statement':
        node = BallerinaASTFactory.createJoinStatement();
        break;
    case 'timeout_statement':
        node = BallerinaASTFactory.createTimeoutStatement();
        break;
    case 'transaction_aborted_statement':
        node = BallerinaASTFactory.createTransactionAbortedStatement();
        break;
    case 'transaction_statement':
        node = BallerinaASTFactory.createTransactionStatement();
        break;
    case 'aborted_statement':
        node = BallerinaASTFactory.createAbortedStatement();
        break;
    case 'abort_statement':
        node = BallerinaASTFactory.createAbortStatement();
        break;
    case 'committed_statement':
        node = BallerinaASTFactory.createCommittedStatement();
        break;
<<<<<<< HEAD
    case 'continue_statement':
        node = BallerinaASTFactory.createContinueStatement();
=======
    case 'bvalue':
        node = BallerinaASTFactory.createBValue();
>>>>>>> 33453b25
        break;
    default:
        throw new Error('Unknown node definition for ' + jsonNode.type);
    }

    node.setLineNumber(jsonNode.line_number, { doSilently: true });
    if (jsonNode.is_identifier_literal) {
        node.setIsIdentifierLiteral(jsonNode.is_identifier_literal, { doSilently: true });
    }

    if (!_.isNil(jsonNode.whitespace_descriptor)) {
        node.setWhiteSpaceDescriptor(jsonNode.whitespace_descriptor);
        node.whiteSpace.useDefault = false;
    }
    return node;
};

export default BallerinaASTFactory;<|MERGE_RESOLUTION|>--- conflicted
+++ resolved
@@ -1550,21 +1550,21 @@
 };
 
 /**
-<<<<<<< HEAD
  * instanceof check for the ContinueStatement.
  * @param {ASTNode} child - the ast node.
  * @return {boolean} - true if same type, else false.
  * */
 BallerinaASTFactory.isContinueStatement = function (child) {
     return child instanceof continueStatement;
-=======
+};
+
+/**
  * instanceof check for the BValue.
  * @param {ASTNode} child - the ast node.
  * @return {boolean} - true if same type, else false.
  */
 BallerinaASTFactory.isBValue = (child) => {
     return child instanceof BValue;
->>>>>>> 33453b25
 };
 
 BallerinaASTFactory.createFromJson = function (jsonNode) {
@@ -1836,13 +1836,11 @@
     case 'committed_statement':
         node = BallerinaASTFactory.createCommittedStatement();
         break;
-<<<<<<< HEAD
     case 'continue_statement':
         node = BallerinaASTFactory.createContinueStatement();
-=======
+        break;
     case 'bvalue':
         node = BallerinaASTFactory.createBValue();
->>>>>>> 33453b25
         break;
     default:
         throw new Error('Unknown node definition for ' + jsonNode.type);
