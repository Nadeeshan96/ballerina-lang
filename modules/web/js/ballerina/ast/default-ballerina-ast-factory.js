--- conflicted
+++ resolved
@@ -159,11 +159,7 @@
  * @param args
  */
 DefaultBallerinaASTFactory.createConnectorDefinition = function (args) {
-<<<<<<< HEAD
-    var connectorDef = BallerinaASTFactory.createConnectorDefinition(args);
-=======
     let connectorDef = BallerinaASTFactory.createConnectorDefinition(args);
->>>>>>> e8f0109c
     connectorDef.addArgument('message', 'm');
     return connectorDef;
 };
@@ -173,11 +169,7 @@
  * @param args
  */
 DefaultBallerinaASTFactory.createConnectorAction = function (args) {
-<<<<<<< HEAD
-    var actionDef = BallerinaASTFactory.createConnectorAction(args);
-=======
     let actionDef = BallerinaASTFactory.createConnectorAction(args);
->>>>>>> e8f0109c
     actionDef.addArgument('message', 'm');
     return actionDef;
 };
