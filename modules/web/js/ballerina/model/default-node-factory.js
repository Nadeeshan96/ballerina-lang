/**
 * Copyright (c) 2017, WSO2 Inc. (http://www.wso2.org) All Rights Reserved.
 *
 * WSO2 Inc. licenses this file to you under the Apache License,
 * Version 2.0 (the "License"); you may not use this file except
 * in compliance with the License.
 * You may obtain a copy of the License at
 *
 *     http://www.apache.org/licenses/LICENSE-2.0
 *
 * Unless required by applicable law or agreed to in writing,
 * software distributed under the License is distributed on an
 * "AS IS" BASIS, WITHOUT WARRANTIES OR CONDITIONS OF ANY
 * KIND, either express or implied. See the License for the
 * specific language governing permissions and limitations
 * under the License.
 */
import _ from 'lodash';
import FragmentUtils from '../utils/fragment-utils';
import TreeBuilder from './tree-builder';
import TreeUtils from './tree-util';
import Environment from '../env/environment';
import DefaultNodes from './default-nodes';
import ConnectorHelper from './../env/helpers/connector-helper';

/**
 * Creates the node instance for given source fragment
 *
 * @param {Fragment} fragment Source Fragment
 */
function getNodeForFragment(fragment) {
    const parsedJson = FragmentUtils.parseFragment(fragment);
    const node = TreeBuilder.build(parsedJson);
    node.clearWS();
    return node;
}

function getStaticDefaultNode(fragmentName) {
    const parsedJson = _.cloneDeep(DefaultNodes[fragmentName]);
    const node = TreeBuilder.build(parsedJson);
    node.clearWS();
    return node;
}

function getPackageDefinition(fullPackageName) {
    let packageDef = null;
    for (const packageDefintion of Environment.getPackages()) {
      if (packageDefintion.getName() === fullPackageName) {
        packageDef = packageDefintion;
    }
  }
    return packageDef;
}

/**
 * Default node factory class.
 * This creates all the default node for each model.
 * This is mostly used on drag and drop.
 * */
class DefaultNodeFactory {

    createHTTPServiceDef() {
        const node = getStaticDefaultNode('createHTTPServiceDef');
        node.viewState.shouldShowConnectorPropertyWindow = true;
        node.setFullPackageName('ballerina.net.http');
        return node;
    }

    createWSServiceDef() {
        const node = getStaticDefaultNode('createWSServiceDef');
        node.viewState.shouldShowConnectorPropertyWindow = true;
        node.setFullPackageName('ballerina.net.ws');
        return node;
    }

    createJMSServiceDef() {
        const node = getStaticDefaultNode('createJMSServiceDef');
        node.viewState.shouldShowConnectorPropertyWindow = true;
        node.setFullPackageName('ballerina.net.jms');
        return node;
    }

    createFSServiceDef() {
        const node = getStaticDefaultNode('createFSServiceDef');
        node.viewState.shouldShowConnectorPropertyWindow = true;
        node.setFullPackageName('ballerina.net.fs');
        return node;
    }

    createFTPServiceDef() {
<<<<<<< HEAD
        const node = getStaticDefaultNode('createFSServiceDef');
=======
        const node = getStaticDefaultNode('createFTPServiceDef');
>>>>>>> 9f8a964e
        node.viewState.shouldShowConnectorPropertyWindow = true;
        node.setFullPackageName('ballerina.net.ftp');
        return node;
    }

    /**
     * Create main function
     * @return {Node} function node for main function
     * @memberof DefaultNodeFactory
     * */
    createMainFunction() {
        return getStaticDefaultNode('createMainFunction');
    }

    createFunction() {
        return getStaticDefaultNode('createFunction');
    }

    createConnector() {
        return getStaticDefaultNode('createConnector');
    }

    createConnectorAction() {
        return getStaticDefaultNode('createConnectorAction');
    }

    createHTTPResource() {
        return getStaticDefaultNode('createHTTPResource');
    }

    createFSResource() {
        return getStaticDefaultNode('createFSResource');
    }

    createFTPResource() {
        return getStaticDefaultNode('createFTPResource');
    }

    createJMSResource() {
        return getStaticDefaultNode('createJMSResource');
    }

    createStruct() {
        return getStaticDefaultNode('createStruct');
    }

    createTransformer() {
        return getStaticDefaultNode('createTransformer');
    }

    createWorker() {
        const worker = getStaticDefaultNode('createWorkerFragment');

        // here we will send the default worker as a meta item.
        worker.meta = getStaticDefaultNode('createDefaultWorkerFragment');
        return worker;
    }

    createAnnotation() {
        return getStaticDefaultNode('createAnnotation');
    }

    createAssignmentStmt() {
        const node = getStaticDefaultNode('createAssignmentStmt');
        // Check if the node is a ConnectorDeclaration
        if (TreeUtils.isEndpointTypeVariableDef(node)) {
            node.viewState.showOverlayContainer = true;
            return node;
        }
        return node;
    }

    createBindStmt() {
        return getStaticDefaultNode('createBindStmt');
    }

    createVarDefStmt() {
        const node = getStaticDefaultNode('createVarDefStmt');
        // Check if the node is a ConnectorDeclaration
        if (TreeUtils.isEndpointTypeVariableDef(node)) {
            node.viewState.showOverlayContainer = true;
            return node;
        }
        return node;
    }

    createIf() {
        return getStaticDefaultNode('createIf');
    }

    createIfElse() {
        return getStaticDefaultNode('createIfElse');
    }

    createInvocation() {
        return getStaticDefaultNode('createInvocation');
    }

    createWhile() {
        return getStaticDefaultNode('createWhile');
    }

    createBreak() {
        return getStaticDefaultNode('createBreak');
    }

    createNext() {
        return getStaticDefaultNode('createNext');
    }

    createTry() {
        return getStaticDefaultNode('createTry');
    }

    createThrow() {
        return getStaticDefaultNode('createThrow');
    }

    createReturn() {
        return getStaticDefaultNode('createReturn');
    }

    createWorkerInvocation() {
        return getStaticDefaultNode('createWorkerInvocation');
    }

    createWorkerReceive() {
        return getStaticDefaultNode('createWorkerReceive');
    }

    // FIXME
    createTransaction() {
        return getStaticDefaultNode('createTransaction');
    }

    createAbort() {
        return getStaticDefaultNode('createAbort');
    }

    // FIXME
    createRetry() {
        const tempNode = getStaticDefaultNode('createRetry');
        return tempNode.failedBody.statements[0];
    }

    createForkJoin() {
        return getStaticDefaultNode('createForkJoin');
    }

    createXmlns() {
        return getStaticDefaultNode('createXmlns');
    }

    createEnum() {
        return getStaticDefaultNode('createEnum');
    }

    createWSResource(fragment) {
        return getNodeForFragment(
            FragmentUtils.createServiceResourceFragment(fragment),
        );
    }

    createEnumerator(enumerator) {
        return getNodeForFragment(FragmentUtils.createTopLevelNodeFragment(`
        enum name {
         ${enumerator}
        }
        `));
    }

    createConnectorDeclaration(args) {
        const node = getNodeForFragment(FragmentUtils.createStatementFragment('http:HttpClient endpoint1 = create http:HttpClient("",{});'));
        const { connector, packageName, fullPackageName } = args;

        // Iterate through the params
        const parameters = [];
        if (connector.getParams()) {
            const connectorParams = connector.getParams().map((param) => {
                let defaultValue = Environment.getDefaultValue(param.type);
                if (defaultValue === undefined) {
                    // Check if its a struct or enum
                    const packageDef = getPackageDefinition(fullPackageName);
                    const identifier = param.type.split(':')[1];
                    const type = ConnectorHelper.getTypeOfParam(identifier, packageDef.getStructDefinitions(), packageDef.getEnums());
                    if (type === 'struct') {
                        defaultValue = '{}';
                    } else {
                        defaultValue = 'null';
                    }
                }
                const paramNode = getNodeForFragment(FragmentUtils.createExpressionFragment(defaultValue));
                parameters.push(paramNode.getVariable().getInitialExpression());
            });
            node.getVariable().getInitialExpression().setExpressions(parameters);
        }
        const pkgStr = packageName !== 'Current Package' ? `${packageName}` : '';
        node.getVariable().getTypeNode().getTypeName().setValue(connector.getName());
        node.getVariable().getTypeNode().getPackageAlias().setValue(pkgStr);
        node.getVariable().getInitialExpression().getConnectorType().getPackageAlias().setValue(pkgStr);
        node.getVariable().getInitialExpression().getConnectorType().getTypeName().setValue(connector.getName());
        node.getVariable().getInitialExpression().setFullPackageName(fullPackageName);
        node.viewState.showOverlayContainer = true;
        return node;
    }

    createEndpoint(args) {
        const node = getNodeForFragment(FragmentUtils.createEndpointVarDefFragment(`
            endpoint <http:HttpClient> endpoint1 {
                create http:HttpClient("",{});
            }
        `));
        const { connector, packageName, fullPackageName } = args;

        // Iterate through the params
        const parameters = [];
        if (connector.getParams()) {
            const connectorParams = connector.getParams().map((param) => {
                let defaultValue = Environment.getDefaultValue(param.type);
                if (defaultValue === undefined) {
                // Check if its a struct or enum
                    const packageDef = getPackageDefinition(fullPackageName);
                    const identifier = param.type.split(':')[1];
                    const type = ConnectorHelper.getTypeOfParam(identifier, packageDef.getStructDefinitions(), packageDef.getEnums());
                    if (type === 'struct') {
                        defaultValue = '{}';
                    } else {
                        defaultValue = 'null';
                    }
                }
                const paramNode = getNodeForFragment(FragmentUtils.createExpressionFragment(defaultValue));
                parameters.push(paramNode.getVariable().getInitialExpression());
            });
            node.getVariable().getInitialExpression().setExpressions(parameters);
        }
        const pkgStr = packageName !== 'Current Package' ? `${packageName}` : '';
        node.getVariable().getTypeNode().getConstraint().getTypeName().setValue(connector.getName());
        node.getVariable().getTypeNode().getConstraint().getPackageAlias().setValue(pkgStr);
        node.getVariable().getInitialExpression().getConnectorType().getPackageAlias().setValue(pkgStr);
        node.getVariable().getInitialExpression().getConnectorType().getTypeName().setValue(connector.getName());
        node.getVariable().getInitialExpression().setFullPackageName(fullPackageName);
        node.viewState.showOverlayContainer = true;
        node.getVariable().getInitialExpression().setFullPackageName(fullPackageName);
        return node;
    }

    createConnectorActionInvocationAssignmentStatement(args) {
        let node;
        if (args.action.getReturnParams().length > 0) {
            node = getNodeForFragment(FragmentUtils.createStatementFragment('var var1 = __endpoint1.select("",{});'));
        } else {
            node = getNodeForFragment(FragmentUtils.createStatementFragment(' __endpoint1.close();'));
        }
        const { action, packageName, fullPackageName } = args;
        const parameters = [];
        // Iterate through the params
        if (action.getParameters()) {
            action.getParameters().map((param) => {
                let defaultValue = Environment.getDefaultValue(param.type);
                if (defaultValue === undefined) {
                    defaultValue = '{}';
                }
                const paramNode = getNodeForFragment(FragmentUtils.createExpressionFragment(defaultValue));
                parameters.push(paramNode.getVariable().getInitialExpression());
            });
            node.getExpression().setArgumentExpressions(parameters);
        }
        // Iterate through the return types
        const varRefNames = args.action.getReturnParams().map((param, index) => {
            return '_output' + index + 1;
        });

        if (varRefNames.length > 0) {
            const varRefListString = `var ${varRefNames.join(', ')} = function1();`;
            const returnNode = getNodeForFragment(FragmentUtils.createStatementFragment(varRefListString));
            node.setVariables(returnNode.getVariables());
        }
        node.getExpression().getName().setValue(action.getName());
        node.getExpression().setFullPackageName(fullPackageName);
        node.getExpression().invocationType = 'ACTION';
        node.getExpression().getPackageAlias().setValue(packageName);
        return node;
    }

    createFunctionInvocationStatement(args) {
        let node;
        if (args.functionDef.getReturnParams().length > 0) {
            node = getNodeForFragment(FragmentUtils.createStatementFragment('var var1 = timeRef.addDuration(0,0,0,0,0,0,0);'));
        } else {
            node = getNodeForFragment(FragmentUtils.createStatementFragment('requestRef.addHeader("","");'));
        }
        const { functionDef, packageName, fullPackageName } = args;

        if (functionDef.getReceiverType()) {
            const receiverName = _.toLower(functionDef.getReceiverType()) + 'Ref';
            node.getExpression().getExpression().getVariableName().setValue(receiverName);
        }

        // Iterate over the parameters
        if (functionDef.getParameters()) {
            let parameters = [];
            functionDef.getParameters().map((param) => {
               let defaultValue = Environment.getDefaultValue(param.type);
               if (defaultValue === undefined) {
                   defaultValue = '{}';
               }
               const paramNode = getNodeForFragment(FragmentUtils.createExpressionFragment(defaultValue));
               parameters.push(paramNode.getVariable().getInitialExpression());
           });
            node.getExpression().setArgumentExpressions(parameters);
        }

        // Iterate over the return types
        const varRefNames = args.functionDef.getReturnParams().map((param, index) => {
            return 'variable' + index + 1;
        });
        if (varRefNames.length > 0) {
            const varRefListString = `var ${varRefNames.join(', ')} = function1();`;
            const returnNode = getNodeForFragment(FragmentUtils.createStatementFragment(varRefListString));
            node.setVariables(returnNode.getVariables());
        }
        node.getExpression().getName().setValue(functionDef.getName());
        if (packageName && packageName !== 'Current Package' && packageName !== 'builtin') {
             node.getExpression().getPackageAlias().setValue(packageName);
         }
        node.getExpression().setFullPackageName(fullPackageName);
        return node;
    }
}

export default new DefaultNodeFactory();<|MERGE_RESOLUTION|>--- conflicted
+++ resolved
@@ -88,11 +88,7 @@
     }
 
     createFTPServiceDef() {
-<<<<<<< HEAD
-        const node = getStaticDefaultNode('createFSServiceDef');
-=======
         const node = getStaticDefaultNode('createFTPServiceDef');
->>>>>>> 9f8a964e
         node.viewState.shouldShowConnectorPropertyWindow = true;
         node.setFullPackageName('ballerina.net.ftp');
         return node;
