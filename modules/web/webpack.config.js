const path = require('path');
const webpack = require('webpack');
const ExtractTextPlugin = require('extract-text-webpack-plugin');
const UnusedFilesWebpackPlugin = require('unused-files-webpack-plugin').UnusedFilesWebpackPlugin;
const CircularDependencyPlugin = require('circular-dependency-plugin');
const WebfontPlugin = require('webpack-webfont').default;

const extractThemes = new ExtractTextPlugin('./[name].css');
const extractCSSBundle = new ExtractTextPlugin('./bundle.css');
let exportConfig = {};
const config = [{
    entry: {
        bundle: './src/index.js',
        'worker-ballerina': './js/ballerina/utils/ace-worker.js',
    },
    output: {
        filename: '[name].js',
        path: path.resolve(__dirname, 'dist'),
    },
    module: {
        rules: [{
            test: /\.js$/,
            exclude: /(node_modules|modules\/web\/lib\/scss)/,
            use: [
                {
                    loader: 'babel-loader',
                    query: {
                        presets: ['es2015', 'react'],
                    },
                },
            ],
        },
        {
            test: /\.html$/,
            use: [{
                loader: 'html-loader',
            }],
        },
        {
            test: /\.scss$/,
            exclude: /node_modules/,
            loader: 'style-loader!css-loader!sass-loader',
        },
        {
            test: /\.css$/,
            use: extractCSSBundle.extract({
                fallback: 'style-loader',
                use: [{
                    loader: 'css-loader',
                    options: {
                        sourceMap: true,
                    },
                }],
            }),
        },
        {
            test: /\.(png|jpg|svg|cur|gif|eot|svg|ttf|woff|woff2)$/,
            use: ['url-loader'],
        },
        {
            test: /\.jsx$/,
            exclude: /(node_modules|modules\/web\/lib\/scss)/,
            use: [
                {
                    loader: 'babel-loader',
                    query: {
                        presets: ['es2015', 'react'],
                    },
                },
            ],
        },
        ],
    },
    plugins: [
        extractCSSBundle,
        new UnusedFilesWebpackPlugin({
            pattern: 'js/**/*.*',
            globOptions: {
                ignore: 'js/tests/**/*.*',
            },
        }),
        // https://github.com/fronteed/icheck/issues/322
        new webpack.ProvidePlugin({
            $: 'jquery',
            jQuery: 'jquery',
        }),
<<<<<<< HEAD
=======
        new WebfontPlugin({
            files: path.resolve(__dirname, './font/font-ballerina/icons/**/*.svg'),
            css: true,
            cssTemplateFontPath: '../fonts/',
            fontName: 'font-ballerina',
            fontHeight: 1000,
            normalize: true,
            cssTemplateClassName: 'fw', //TODO: map with proper class name
            template: path.resolve(__dirname, './font/font-ballerina/template.css.njk'),
            dest: {
                fontsDir: path.resolve(__dirname, 'dist/font-ballerina/fonts'),
                stylesDir: path.resolve(__dirname, 'dist/font-ballerina/css'),
                outputFilename:'font-ballerina.css'
            }
        })
        /*
        new CircularDependencyPlugin({
            exclude: /a\.css|node_modules/,
            failOnError: true,
        }),
        */
>>>>>>> fabe5f91
    ],
    devServer: {
        publicPath: '/dist/',
        contentBase: './public',
    },
    externals: {
        'jsdom': 'window',
        'react-addons-test-utils': true,
        'react/addons': true,
        'react/lib/ExecutionEnvironment': true,
        'react/lib/ReactContext': true,
    },
    node: { module: 'empty', net: 'empty', fs: 'empty' },
    devtool: 'source-map',
    resolve: {
        extensions: ['.js', '.json', '.jsx'],
        modules: ['src', 'lib', 'js', 'node_modules', path.resolve(__dirname)],
        alias: {
            // ///////////////////////
            // third party modules //
            // //////////////////////
            svg_pan_zoom: 'svg-panNZoom/jquery.svg.pan.zoom',
            theme_wso2: 'theme-wso2-2.0.0/js/theme-wso2',
            mcustom_scroller: 'malihu-custom-scrollbar-plugin',
            respond: 'respond_1.4.2/respond.min',
            select2: 'select2-4.0.3/dist/js/select2.full.min',
            underscore: 'lodash',
            ace: 'ace-builds/src-noconflict',
            // dagre uses an older version of lodash which conflicts
            // with the lodash version used by the composer.
            // hence dagre is added to libs
            // https://github.com/cpettitt/graphlib/issues/58
            dagre: 'dagre-0.7.4/dagre.min.js',

            // /////////////////////
            // custom modules ////
            // ////////////////////
            log: 'log/log',
            d3utils: 'utils/d3-utils',
            diagram_core: 'diagram-core/module',
            command: 'command/command',
            event_channel: 'event/channel',
            drag_drop_manager: 'drag-drop/manager',
            main_elements: 'main-elements/module',
            processors: 'processors/module',
            file_browser: 'file-browser/file-browser',
            menu_bar: 'menu-bar/menu-bar',
            context_menu: 'context-menu/context-menu',
            tool_bar: 'tool-bar/tool-bar',
            alerts: 'utils/alerts',
            property_pane_utils: 'property-pane/property-pane-utils',
            expression_editor_utils: 'expression-editor/expression-editor-utils',
            constants: 'constants/constants',
            typeMapper: 'type-mapper/type-mapper-renderer',
            environment_content: 'ballerina/env/environment-content',
            bal_utils: 'ballerina/utils',
            bal_configs: 'ballerina/configs',
            console: 'launcher/console',
            workspace$: 'workspace/module',
            ballerina$: 'ballerina/module',
            'welcome-page$': 'welcome-page/module',
        },
    },

}, {
    entry: {
        default: './scss/themes/default.scss',
        light: './scss/themes/light.scss',
        dark: './scss/themes/dark.scss',
    },
    output: {
        filename: '[name].css',
        path: path.resolve(__dirname, 'dist/themes/'),
    },
    module: {
        rules: [
            {
                test: /\.scss$/,
                use: extractThemes.extract({
                    fallback: 'style-loader',
                    use: [{
                        loader: 'css-loader',
                        options: {
                            sourceMap: true,
                        },
                    }, {
                        loader: 'sass-loader',
                        options: {
                            sourceMap: true,
                        },
                    }],
                }),
            },
        ],
    },
    plugins: [
        extractThemes,
    ],
    devtool: 'source-map',
}];
exportConfig = config;
if (process.env.NODE_ENV === 'production') {
    config[0].plugins.push(new webpack.DefinePlugin({
        PRODUCTION: JSON.stringify(true),

      // React does some optimizations to it if NODE_ENV is set to 'production'
        'process.env': {
            NODE_ENV: JSON.stringify('production'),
        },
    }));

  // Add UglifyJsPlugin only when we build for production.
  // uglyfying slows down webpack build so we avoid in when in development
    config[0].plugins.push(new webpack.optimize.UglifyJsPlugin({
        sourceMap: true,
        mangle: {
            keep_fnames: true
        },
    }));
} else {
    config[0].plugins.push(new webpack.DefinePlugin({
        PRODUCTION: JSON.stringify(false),
    }));
}

if (process.env.NODE_ENV === 'test') {
  // we run tests on nodejs. So compile for nodejs
    config[0].target = 'node';
    exportConfig = config[0];
}

if (process.env.NODE_ENV === 'electron-dev' || process.env.NODE_ENV === 'electron') {
  // we run tests on nodejs. So compile for nodejs
    config[0].target = 'electron-renderer';

  // reassign entry so it uses the entry point for the electron app
    config[0].entry = {
        bundle: './electron-index.js',
    };
}

module.exports = exportConfig;<|MERGE_RESOLUTION|>--- conflicted
+++ resolved
@@ -84,8 +84,6 @@
             $: 'jquery',
             jQuery: 'jquery',
         }),
-<<<<<<< HEAD
-=======
         new WebfontPlugin({
             files: path.resolve(__dirname, './font/font-ballerina/icons/**/*.svg'),
             css: true,
@@ -93,21 +91,20 @@
             fontName: 'font-ballerina',
             fontHeight: 1000,
             normalize: true,
-            cssTemplateClassName: 'fw', //TODO: map with proper class name
+            cssTemplateClassName: 'fw', // TODO: map with proper class name
             template: path.resolve(__dirname, './font/font-ballerina/template.css.njk'),
             dest: {
                 fontsDir: path.resolve(__dirname, 'dist/font-ballerina/fonts'),
                 stylesDir: path.resolve(__dirname, 'dist/font-ballerina/css'),
-                outputFilename:'font-ballerina.css'
-            }
-        })
+                outputFilename: 'font-ballerina.css',
+            },
+        }),
         /*
         new CircularDependencyPlugin({
             exclude: /a\.css|node_modules/,
             failOnError: true,
         }),
         */
->>>>>>> fabe5f91
     ],
     devServer: {
         publicPath: '/dist/',
