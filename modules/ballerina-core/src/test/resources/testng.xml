<?xml version="1.0" encoding="UTF-8"?>
<!--
Copyright (c) 2016, WSO2 Inc. (http://www.wso2.org) All Rights Reserved.

WSO2 Inc. licenses this file to you under the Apache License,
Version 2.0 (the "License"); you may not use this file except
in compliance with the License.
You may obtain a copy of the License at

http://www.apache.org/licenses/LICENSE-2.0

Unless required by applicable law or agreed to in writing,
software distributed under the License is distributed on an
"AS IS" BASIS, WITHOUT WARRANTIES OR CONDITIONS OF ANY
KIND, either express or implied.  See the License for the
specific language governing permissions and limitations
under the License.
-->

<!DOCTYPE suite SYSTEM "http://testng.org/testng-1.0.dtd" >

<suite name="ballerina-test-suite">

    <!-- Ballerina language Test Cases. -->
    <test name="ballerina-lang-test-suite" preserve-order="true" parallel="false">
        <parameter name="enableNonBlocking" value="false"  />
        <packages>
            <package name="org.ballerinalang.model.values"/>
            <package name="org.ballerinalang.model.expressions"/>
            <package name="org.ballerinalang.model.statements"/>
            <package name="org.ballerinalang.model.structs"/>
            <package name="org.ballerinalang.model.connectors"/>
            <package name="org.ballerinalang.model.annotations"/>
            <package name="org.ballerinalang.model.arraysofarrays"/>
        </packages>
        <classes>
            <class name="org.ballerinalang.TestConfigurationUtil" />
        </classes>
    </test>
    <!-- Ballerina Test Cases - Non Blocking. -->
    <!-- <test name="ballerina-lang-test-suite-non-blocking" preserve-order="true" parallel="false">
        <parameter name="enableNonBlocking" value="true" />
        <packages>
            <package name="org.ballerinalang.model.values"/>
            <package name="org.ballerinalang.model.expressions"/>
            <package name="org.ballerinalang.model.statements"/>
            <package name="org.ballerinalang.model.structs"/>
            <package name="org.ballerinalang.model.connectors"/>
            <package name="org.ballerinalang.model.annotations"/>
            <package name="org.ballerinalang.model.arraysofarrays"/>
        </packages>
        <classes>
            <class name="org.ballerinalang.TestConfigurationUtil" />
        </classes>
    </test> -->

    <!-- Parser Level Test Cases -->
    <test name="ballerina-parser-unit-tests" preserve-order="true" parallel="false">
        <classes>
            <!-- Negative Test cases -->
            <class name="org.ballerinalang.core.parser.negative.InvalidSyntaxParserTest"/>
        </classes>
    </test>

    <!-- Native Function Related Test Cases. -->
    <test name="ballerina-native-functions-unit-tests" preserve-order="true" parallel="false">
        <parameter name="enableNonBlocking" value="false" />
        <packages>
            <package name="org.ballerinalang.core.nativeimpl.functions"/>
        </packages>
        <classes>
            <class name="org.ballerinalang.TestConfigurationUtil" />
        </classes>
    </test>
    <!-- Native Function Related Test Cases. -->
    <!-- <test name="ballerina-native-functions-unit-tests-non-blocking" preserve-order="true" parallel="false">
        <parameter name="enableNonBlocking" value="true" />
        <packages>
            <package name="org.ballerinalang.core.nativeimpl.functions"/>
        </packages>
        <classes>
            <class name="org.ballerinalang.TestConfigurationUtil" />
        </classes>
    </test> -->


    <test name="ballerina-service-test">
        <parameter name="enableNonBlocking" value="false" />
        <classes>
            <class name="org.ballerinalang.TestConfigurationUtil" />
            <class name="org.ballerinalang.service.ServiceVariableTest"/>
            <class name="org.ballerinalang.service.JMSServiceTest" />
            <class name="org.ballerinalang.service.FileServiceTest" />
        </classes>
    </test>
    <!-- Non Blocking Test Cases -->
   <!--  <test name="ballerina-service-test-non-blocking">
        <parameter name="enableNonBlocking" value="true" />
        <classes>
            <class name="org.ballerinalang.TestConfigurationUtil" />
            <class name="org.ballerinalang.service.ServiceVariableTest"/>
            <class name="org.ballerinalang.service.JMSServiceTest" />
        </classes>
    </test> -->

    <!-- Debugger TestCases -->

    <test name="ballerina-interpreter-test-suite" preserve-order="true" parallel="false">
        <classes>
            <class name="org.ballerinalang.core.interpreter.DebuggerTest"/>
        </classes>
    </test>


    <test name="ballerina-any-type-test-suite">
        <parameter name="enableNonBlocking" value="false" />
        <classes>
            <class name="org.ballerinalang.TestConfigurationUtil" />
            <class name="org.ballerinalang.model.any.BAnyTypeSuccessScenariosTest"/>
            <class name="org.ballerinalang.model.any.BAnyTypeInvalidCastError"/>
            <class name="org.ballerinalang.model.any.BAnyTypeToIntImplicitCastError"/>
        </classes>
    </test>
    <!-- Non Blocking Test Cases -->
    <!-- <test name="ballerina-any-type-test-suite-non-blocking">
        <parameter name="enableNonBlocking" value="true" />
        <classes>
            <class name="org.ballerinalang.TestConfigurationUtil" />
            <class name="org.ballerinalang.model.any.BAnyTypeSuccessScenariosTest"/>
            <class name="org.ballerinalang.model.any.BAnyTypeInvalidCastError"/>
            <class name="org.ballerinalang.model.any.BAnyTypeToIntImplicitCastError"/>
        </classes>
    </test> -->

    <test name="ballerina-global-var-test-suite">
        <parameter name="enableNonBlocking" value="false" />
        <classes>
            <class name="org.ballerinalang.TestConfigurationUtil" />
            <class name="org.ballerinalang.model.globalvar.GlobalVarFunctionTest" />
            <class name="org.ballerinalang.model.globalvar.GlobalVarFunctionWithPkgTest" />
            <class name="org.ballerinalang.model.globalvar.GlobalVarErrorTest" />
        </classes>
    </test>
    <!-- Non Blocking Test Cases -->
    <!-- <test name="ballerina-global-var-test-suite-non-blocking">
        <parameter name="enableNonBlocking" value="true" />
        <classes>
            <class name="org.ballerinalang.TestConfigurationUtil" />
            <class name="org.ballerinalang.model.globalvar.GlobalVarFunctionTest" />
            <class name="org.ballerinalang.model.globalvar.GlobalVarFunctionWithPkgTest" />
            <class name="org.ballerinalang.model.globalvar.GlobalVarErrorTest" />
        </classes>
    </test> -->

    <test name="ballerina-constant-access-test-suite">
        <parameter name="enableNonBlocking" value="false" />
        <classes>
            <class name="org.ballerinalang.TestConfigurationUtil" />
            <class name="org.ballerinalang.model.constant.ConstantAccessTest" />
        </classes>
    </test>
    <!-- Non Blocking Test Cases -->
    <!-- <test name="ballerina-constant-access-test-suite-non-blocking">
        <parameter name="enableNonBlocking" value="true" />
        <classes>
            <class name="org.ballerinalang.TestConfigurationUtil" />
            <class name="org.ballerinalang.model.constant.ConstantAccessTest" />
        </classes>
<<<<<<< HEAD
    </test>

    <test name="ballerina-identifier-literal-test-suite">
        <parameter name="enableNonBlocking" value="false" />
        <classes>
            <class name="org.ballerinalang.TestConfigurationUtil" />
            <class name="org.ballerinalang.model.identifierliteral.IdentifierLiteralPackageTest" />
            <class name="org.ballerinalang.model.identifierliteral.IdentifierLiteralTest" />
        </classes>
    </test>
    <!-- Non Blocking Test Cases -->
    <test name="ballerina-identifier-literal-test-suite-non-blocking">
        <parameter name="enableNonBlocking" value="true" />
        <classes>
            <class name="org.ballerinalang.TestConfigurationUtil" />
            <class name="org.ballerinalang.model.identifierliteral.IdentifierLiteralPackageTest" />
            <class name="org.ballerinalang.model.identifierliteral.IdentifierLiteralTest" />
        </classes>
    </test>
=======
    </test> -->
>>>>>>> ebf81741
</suite><|MERGE_RESOLUTION|>--- conflicted
+++ resolved
@@ -166,8 +166,7 @@
             <class name="org.ballerinalang.TestConfigurationUtil" />
             <class name="org.ballerinalang.model.constant.ConstantAccessTest" />
         </classes>
-<<<<<<< HEAD
-    </test>
+    </test> -->
 
     <test name="ballerina-identifier-literal-test-suite">
         <parameter name="enableNonBlocking" value="false" />
@@ -186,7 +185,4 @@
             <class name="org.ballerinalang.model.identifierliteral.IdentifierLiteralTest" />
         </classes>
     </test>
-=======
-    </test> -->
->>>>>>> ebf81741
 </suite>