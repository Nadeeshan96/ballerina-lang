<?xml version="1.0" encoding="UTF-8"?>
<!--
Copyright (c) 2016, WSO2 Inc. (http://www.wso2.org) All Rights Reserved.

WSO2 Inc. licenses this file to you under the Apache License,
Version 2.0 (the "License"); you may not use this file except
in compliance with the License.
You may obtain a copy of the License at

http://www.apache.org/licenses/LICENSE-2.0

Unless required by applicable law or agreed to in writing,
software distributed under the License is distributed on an
"AS IS" BASIS, WITHOUT WARRANTIES OR CONDITIONS OF ANY
KIND, either express or implied.  See the License for the
specific language governing permissions and limitations
under the License.
-->

<!DOCTYPE suite SYSTEM "http://testng.org/testng-1.0.dtd" >

<suite name="ballerina-test-suite">

    <!-- Ballerina language Test Cases. -->
    <test name="ballerina-lang-test-suite" preserve-order="true" parallel="false">
<<<<<<< HEAD
        <classes>
            <!-- Statements -->
            <class name="org.wso2.ballerina.lang.values.BArrayValueTest"/>
            <class name="org.wso2.ballerina.lang.values.BDoubleValueTest"/>
            <class name="org.wso2.ballerina.lang.values.BLongValueTest"/>

            <!-- Expressions -->
            <class name="org.wso2.ballerina.lang.expressions.FuncInvocationExprTest"/>
            <class name="org.wso2.ballerina.lang.expressions.ArrayAccessExprTest"/>
            <class name="org.wso2.ballerina.lang.expressions.ArrayInitializerExprTest"/>
            <class name="org.wso2.ballerina.lang.expressions.InstanceCreationExprTest"/>
            <class name="org.wso2.ballerina.lang.expressions.AddExprTest"/>
            <class name="org.wso2.ballerina.lang.expressions.SubstractExprTest"/>
            <class name="org.wso2.ballerina.lang.expressions.DivideExprTest"/>
            <class name="org.wso2.ballerina.lang.expressions.MultiplyExprTest"/>
            <class name="org.wso2.ballerina.lang.expressions.BinaryExprTest"/>
            <class name="org.wso2.ballerina.lang.expressions.UnaryExprTest"/>
            <class name="org.wso2.ballerina.lang.expressions.GreaterLessThanExprTest"/>
            <class name="org.wso2.ballerina.lang.expressions.MapInitializerExprTest"/>
            <class name="org.wso2.ballerina.lang.expressions.MapAccessExprTest"/>
            <class name="org.wso2.ballerina.lang.expressions.NotEqualExprTest"/>
            <class name="org.wso2.ballerina.lang.expressions.BackQuoteExprTest"/>
            
            <!-- Statements -->
            <class name="org.wso2.ballerina.lang.statements.FunctionStmtTest"/>
            <class name="org.wso2.ballerina.lang.statements.WhileStmtTest"/>
            <class name="org.wso2.ballerina.lang.statements.IfElseStmtTest"/>
            <class name="org.wso2.ballerina.lang.statements.AssignStmtTest"/>
            <class name="org.wso2.ballerina.lang.statements.VariableDeclarationTest"/>

            <!-- Service-->
            <class name="org.wso2.ballerina.lang.service.ServiceTest"/>

            <!-- Functions -->
            <class name="org.wso2.ballerina.lang.statements.NamedReturnParameterTest"/>

        </classes>
=======
        <packages>
            <package name="org.wso2.ballerina.lang.values"/>
            <package name="org.wso2.ballerina.lang.expressions"/>
            <package name="org.wso2.ballerina.lang.statements"/>
            <package name="org.wso2.ballerina.lang.service"/>
        </packages>
>>>>>>> ebdefee3
    </test>

    <!-- Parser Level Test Cases -->
    <test name="ballerina-parser-unit-tests" preserve-order="true" parallel="false">
        <classes>
            <!-- Statements -->
            <class name="org.wso2.ballerina.core.parser.statements.WhileStatementParserTest"/>
            <class name="org.wso2.ballerina.core.parser.statements.IfElseParserTest"/>
            
            <!-- Negative Test cases -->
            <class name="org.wso2.ballerina.core.parser.negative.InvalidSyntaxParserTest"/>
        </classes>
    </test>

    <!-- Native Function Related Test Cases. -->
    <test name="ballerina-native-functions-unit-tests" preserve-order="true" parallel="false">
        <packages>
            <package name="org.wso2.ballerina.core.nativeimpl.functions" />
            <package name="org.wso2.ballerina.core.nativeimpl.lang" />
        </packages>
    </test>

    <!-- Native Connectors Related Test Cases -->
    <test name="ballerina-native-connectors-unit-tests" preserve-order="true" parallel="false">
        <packages>
            <package name="org.wso2.ballerina.core.nativeimpl.connectors"/>
        </packages>
    </test>
    
    <!-- Runtime Test Cases -->
    <test name="ballerina-runtime-unit-tests" preserve-order="true" parallel="false">
        <packages>
            <package name="org.wso2.ballerina.core.runtime"/>
        </packages>
    </test>
</suite><|MERGE_RESOLUTION|>--- conflicted
+++ resolved
@@ -23,52 +23,12 @@
 
     <!-- Ballerina language Test Cases. -->
     <test name="ballerina-lang-test-suite" preserve-order="true" parallel="false">
-<<<<<<< HEAD
-        <classes>
-            <!-- Statements -->
-            <class name="org.wso2.ballerina.lang.values.BArrayValueTest"/>
-            <class name="org.wso2.ballerina.lang.values.BDoubleValueTest"/>
-            <class name="org.wso2.ballerina.lang.values.BLongValueTest"/>
-
-            <!-- Expressions -->
-            <class name="org.wso2.ballerina.lang.expressions.FuncInvocationExprTest"/>
-            <class name="org.wso2.ballerina.lang.expressions.ArrayAccessExprTest"/>
-            <class name="org.wso2.ballerina.lang.expressions.ArrayInitializerExprTest"/>
-            <class name="org.wso2.ballerina.lang.expressions.InstanceCreationExprTest"/>
-            <class name="org.wso2.ballerina.lang.expressions.AddExprTest"/>
-            <class name="org.wso2.ballerina.lang.expressions.SubstractExprTest"/>
-            <class name="org.wso2.ballerina.lang.expressions.DivideExprTest"/>
-            <class name="org.wso2.ballerina.lang.expressions.MultiplyExprTest"/>
-            <class name="org.wso2.ballerina.lang.expressions.BinaryExprTest"/>
-            <class name="org.wso2.ballerina.lang.expressions.UnaryExprTest"/>
-            <class name="org.wso2.ballerina.lang.expressions.GreaterLessThanExprTest"/>
-            <class name="org.wso2.ballerina.lang.expressions.MapInitializerExprTest"/>
-            <class name="org.wso2.ballerina.lang.expressions.MapAccessExprTest"/>
-            <class name="org.wso2.ballerina.lang.expressions.NotEqualExprTest"/>
-            <class name="org.wso2.ballerina.lang.expressions.BackQuoteExprTest"/>
-            
-            <!-- Statements -->
-            <class name="org.wso2.ballerina.lang.statements.FunctionStmtTest"/>
-            <class name="org.wso2.ballerina.lang.statements.WhileStmtTest"/>
-            <class name="org.wso2.ballerina.lang.statements.IfElseStmtTest"/>
-            <class name="org.wso2.ballerina.lang.statements.AssignStmtTest"/>
-            <class name="org.wso2.ballerina.lang.statements.VariableDeclarationTest"/>
-
-            <!-- Service-->
-            <class name="org.wso2.ballerina.lang.service.ServiceTest"/>
-
-            <!-- Functions -->
-            <class name="org.wso2.ballerina.lang.statements.NamedReturnParameterTest"/>
-
-        </classes>
-=======
         <packages>
             <package name="org.wso2.ballerina.lang.values"/>
             <package name="org.wso2.ballerina.lang.expressions"/>
             <package name="org.wso2.ballerina.lang.statements"/>
             <package name="org.wso2.ballerina.lang.service"/>
         </packages>
->>>>>>> ebdefee3
     </test>
 
     <!-- Parser Level Test Cases -->
