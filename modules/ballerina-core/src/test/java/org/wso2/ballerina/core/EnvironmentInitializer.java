--- conflicted
+++ resolved
@@ -40,15 +40,9 @@
  */
 public class EnvironmentInitializer {
 
-<<<<<<< HEAD
-    public static void initialize(String sourcePath) {
-
-        BallerinaConnectorManager.getInstance().initializeServerConnectors(new MessageProcessor());
-=======
     public static Application setup(String sourcePath) {
         // Initialize server connectors before starting the test cases
         BallerinaConnectorManager.getInstance().initialize(new MessageProcessor());
->>>>>>> 35c45c4b
         BallerinaConnectorManager.getInstance().registerServerConnectorErrorHandler(new TestErrorHandler());
         // Resister HTTP Dispatchers
         DispatcherRegistry.getInstance().registerServiceDispatcher(new HTTPServiceDispatcher());
