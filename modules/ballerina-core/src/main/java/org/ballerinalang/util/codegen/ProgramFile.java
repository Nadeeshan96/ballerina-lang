--- conflicted
+++ resolved
@@ -40,16 +40,13 @@
 
     private Map<String, PackageInfo> packageInfoMap = new HashMap<>();
 
-<<<<<<< HEAD
     private int[] globalVarIndexes;
-=======
     private String mainPackageName = "";
     private List<String> servicePackageNameList = new ArrayList<>();
 
     // Cached values.
     // This is the actual path given by the user and this is used primarily for error reporting
     private Path programFilePath;
->>>>>>> c670998d
 
     public int getMagicValue() {
         return magicValue;
@@ -88,14 +85,14 @@
         packageInfoMap.put(packageName, packageInfo);
     }
 
-<<<<<<< HEAD
     public int[] getGlobalVarIndexes() {
         return globalVarIndexes;
     }
 
     public void setGlobalVarIndexes(int[] globalVarIndexes) {
         this.globalVarIndexes = globalVarIndexes;
-=======
+    }
+
     // Main package.
 
     public void setMainPackageName(String mainPackageName) {
@@ -115,8 +112,7 @@
     public void addServicePackage(String servicePackageName) {
         this.servicePackageNameList.add(servicePackageName);
     }
-
-
+    
     // Information about ProgramFile, which are set from outside.
 
     public Path getProgramFilePath() {
@@ -125,6 +121,5 @@
 
     public void setProgramFilePath(Path programFilePath) {
         this.programFilePath = programFilePath;
->>>>>>> c670998d
     }
 }