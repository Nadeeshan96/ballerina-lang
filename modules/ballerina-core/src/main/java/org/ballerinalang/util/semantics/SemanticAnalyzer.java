/*
*  Copyright (c) 2016, WSO2 Inc. (http://www.wso2.org) All Rights Reserved.
*
*  WSO2 Inc. licenses this file to you under the Apache License,
*  Version 2.0 (the "License"); you may not use this file except
*  in compliance with the License.
*  You may obtain a copy of the License at
*
*    http://www.apache.org/licenses/LICENSE-2.0
*
*  Unless required by applicable law or agreed to in writing,
*  software distributed under the License is distributed on an
*  "AS IS" BASIS, WITHOUT WARRANTIES OR CONDITIONS OF ANY
*  KIND, either express or implied.  See the License for the
*  specific language governing permissions and limitations
*  under the License.
*/
package org.ballerinalang.util.semantics;

import org.ballerinalang.model.Action;
import org.ballerinalang.model.ActionSymbolName;
import org.ballerinalang.model.AnnotationAttachment;
import org.ballerinalang.model.AnnotationAttachmentPoint;
import org.ballerinalang.model.AnnotationAttributeDef;
import org.ballerinalang.model.AnnotationAttributeValue;
import org.ballerinalang.model.AnnotationDef;
import org.ballerinalang.model.AttachmentPoint;
import org.ballerinalang.model.BLangPackage;
import org.ballerinalang.model.BLangProgram;
import org.ballerinalang.model.BTypeMapper;
import org.ballerinalang.model.BallerinaAction;
import org.ballerinalang.model.BallerinaConnectorDef;
import org.ballerinalang.model.BallerinaFile;
import org.ballerinalang.model.BallerinaFunction;
import org.ballerinalang.model.CallableUnit;
import org.ballerinalang.model.CallableUnitSymbolName;
import org.ballerinalang.model.CompilationUnit;
import org.ballerinalang.model.ConstDef;
import org.ballerinalang.model.ExecutableMultiReturnExpr;
import org.ballerinalang.model.Function;
import org.ballerinalang.model.FunctionSymbolName;
import org.ballerinalang.model.GlobalVariableDef;
import org.ballerinalang.model.Identifier;
import org.ballerinalang.model.ImportPackage;
import org.ballerinalang.model.NamespaceDeclaration;
import org.ballerinalang.model.NamespaceSymbolName;
import org.ballerinalang.model.NativeUnit;
import org.ballerinalang.model.NodeLocation;
import org.ballerinalang.model.NodeVisitor;
import org.ballerinalang.model.Operator;
import org.ballerinalang.model.ParameterDef;
import org.ballerinalang.model.Resource;
import org.ballerinalang.model.Service;
import org.ballerinalang.model.SimpleVariableDef;
import org.ballerinalang.model.StructDef;
import org.ballerinalang.model.SymbolName;
import org.ballerinalang.model.SymbolScope;
import org.ballerinalang.model.VariableDef;
import org.ballerinalang.model.Worker;
import org.ballerinalang.model.expressions.AbstractExpression;
import org.ballerinalang.model.expressions.ActionInvocationExpr;
import org.ballerinalang.model.expressions.AddExpression;
import org.ballerinalang.model.expressions.AndExpression;
import org.ballerinalang.model.expressions.ArrayInitExpr;
import org.ballerinalang.model.expressions.BasicLiteral;
import org.ballerinalang.model.expressions.BinaryArithmeticExpression;
import org.ballerinalang.model.expressions.BinaryExpression;
import org.ballerinalang.model.expressions.BinaryLogicalExpression;
import org.ballerinalang.model.expressions.CallableUnitInvocationExpr;
import org.ballerinalang.model.expressions.ConnectorInitExpr;
import org.ballerinalang.model.expressions.DivideExpr;
import org.ballerinalang.model.expressions.EqualExpression;
import org.ballerinalang.model.expressions.Expression;
import org.ballerinalang.model.expressions.FunctionInvocationExpr;
import org.ballerinalang.model.expressions.GreaterEqualExpression;
import org.ballerinalang.model.expressions.GreaterThanExpression;
import org.ballerinalang.model.expressions.InstanceCreationExpr;
import org.ballerinalang.model.expressions.JSONArrayInitExpr;
import org.ballerinalang.model.expressions.JSONInitExpr;
import org.ballerinalang.model.expressions.KeyValueExpr;
import org.ballerinalang.model.expressions.LambdaExpression;
import org.ballerinalang.model.expressions.LessEqualExpression;
import org.ballerinalang.model.expressions.LessThanExpression;
import org.ballerinalang.model.expressions.MapInitExpr;
import org.ballerinalang.model.expressions.ModExpression;
import org.ballerinalang.model.expressions.MultExpression;
import org.ballerinalang.model.expressions.NotEqualExpression;
import org.ballerinalang.model.expressions.NullLiteral;
import org.ballerinalang.model.expressions.OrExpression;
import org.ballerinalang.model.expressions.RefTypeInitExpr;
import org.ballerinalang.model.expressions.StructInitExpr;
import org.ballerinalang.model.expressions.SubtractExpression;
import org.ballerinalang.model.expressions.TypeCastExpression;
import org.ballerinalang.model.expressions.TypeConversionExpr;
import org.ballerinalang.model.expressions.UnaryExpression;
import org.ballerinalang.model.expressions.XMLCommentLiteral;
import org.ballerinalang.model.expressions.XMLElementLiteral;
import org.ballerinalang.model.expressions.XMLLiteral;
import org.ballerinalang.model.expressions.XMLPILiteral;
import org.ballerinalang.model.expressions.XMLQNameExpr;
import org.ballerinalang.model.expressions.XMLSequenceLiteral;
import org.ballerinalang.model.expressions.XMLTextLiteral;
import org.ballerinalang.model.expressions.variablerefs.FieldBasedVarRefExpr;
import org.ballerinalang.model.expressions.variablerefs.IndexBasedVarRefExpr;
import org.ballerinalang.model.expressions.variablerefs.SimpleVarRefExpr;
import org.ballerinalang.model.expressions.variablerefs.VariableReferenceExpr;
import org.ballerinalang.model.expressions.variablerefs.XMLAttributesRefExpr;
import org.ballerinalang.model.statements.AbortStmt;
import org.ballerinalang.model.statements.ActionInvocationStmt;
import org.ballerinalang.model.statements.AssignStmt;
import org.ballerinalang.model.statements.BlockStmt;
import org.ballerinalang.model.statements.BreakStmt;
import org.ballerinalang.model.statements.CommentStmt;
import org.ballerinalang.model.statements.ContinueStmt;
import org.ballerinalang.model.statements.ForkJoinStmt;
import org.ballerinalang.model.statements.FunctionInvocationStmt;
import org.ballerinalang.model.statements.IfElseStmt;
import org.ballerinalang.model.statements.NamespaceDeclarationStmt;
import org.ballerinalang.model.statements.ReplyStmt;
import org.ballerinalang.model.statements.ReturnStmt;
import org.ballerinalang.model.statements.Statement;
import org.ballerinalang.model.statements.StatementKind;
import org.ballerinalang.model.statements.ThrowStmt;
import org.ballerinalang.model.statements.TransactionStmt;
import org.ballerinalang.model.statements.TransformStmt;
import org.ballerinalang.model.statements.TryCatchStmt;
import org.ballerinalang.model.statements.VariableDefStmt;
import org.ballerinalang.model.statements.WhileStmt;
import org.ballerinalang.model.statements.WorkerInvocationStmt;
import org.ballerinalang.model.statements.WorkerReplyStmt;
import org.ballerinalang.model.symbols.BLangSymbol;
import org.ballerinalang.model.types.BArrayType;
import org.ballerinalang.model.types.BFunctionType;
import org.ballerinalang.model.types.BJSONConstraintType;
import org.ballerinalang.model.types.BMapType;
import org.ballerinalang.model.types.BType;
import org.ballerinalang.model.types.BTypes;
import org.ballerinalang.model.types.SimpleTypeName;
import org.ballerinalang.model.types.TypeConstants;
import org.ballerinalang.model.types.TypeEdge;
import org.ballerinalang.model.types.TypeLattice;
import org.ballerinalang.model.types.TypeTags;
import org.ballerinalang.model.util.LangModelUtils;
import org.ballerinalang.model.values.BFloat;
import org.ballerinalang.model.values.BString;
import org.ballerinalang.natives.NativeUnitProxy;
import org.ballerinalang.natives.connectors.AbstractNativeAction;
import org.ballerinalang.runtime.worker.WorkerDataChannel;
import org.ballerinalang.util.codegen.InstructionCodes;
import org.ballerinalang.util.exceptions.BLangExceptionHelper;
import org.ballerinalang.util.exceptions.LinkerException;
import org.ballerinalang.util.exceptions.SemanticErrors;
import org.ballerinalang.util.exceptions.SemanticException;

import java.util.ArrayList;
import java.util.Arrays;
import java.util.HashMap;
import java.util.HashSet;
import java.util.Iterator;
import java.util.List;
import java.util.Map;
import java.util.Map.Entry;
import java.util.Optional;
import java.util.Set;
import java.util.Stack;

import javax.xml.XMLConstants;

import static org.ballerinalang.util.BLangConstants.INIT_FUNCTION_SUFFIX;

/**
 * {@code SemanticAnalyzer} analyzes semantic properties of a Ballerina program.
 *
 * @since 0.8.0
 */
public class SemanticAnalyzer implements NodeVisitor {
    private static final String ERRORS_PACKAGE = "ballerina.lang.errors";
    private static final String BALLERINA_CAST_ERROR = "TypeCastError";
    private static final String BALLERINA_CONVERSION_ERROR = "TypeConversionError";
    private static final String BALLERINA_ERROR = "Error";

    private String currentPkg;
    private CallableUnit currentCallableUnit = null;
    private Stack<CallableUnit> parentCallableUnit = new Stack<>();

    private Stack<SymbolScope> parentScope = new Stack<>();

    private int whileStmtCount = 0;
    private int transactionStmtCount = 0;
    private boolean isWithinWorker = false;
    private SymbolScope currentScope;
    private SymbolScope currentPackageScope;
    private SymbolScope nativeScope;

    private BlockStmt.BlockStmtBuilder pkgInitFuncStmtBuilder;

    public SemanticAnalyzer(BLangProgram programScope) {
        currentScope = programScope;
        this.nativeScope = programScope.getNativeScope();
    }

    @Override
    public void visit(BLangProgram bLangProgram) {
        BLangPackage entryPkg = bLangProgram.getEntryPackage();
        if (entryPkg != null) {
            entryPkg.accept(this);
        } else {
            BLangPackage[] blangPackages = bLangProgram.getLibraryPackages();
            for (BLangPackage bLangPackage : blangPackages) {
                bLangPackage.accept(this);
            }
        }
    }

    @Override
    public void visit(BLangPackage bLangPackage) {
        BLangPackage[] dependentPackages = bLangPackage.getDependentPackages();
        List<BallerinaFunction> initFunctionList = new ArrayList<>();
        for (BLangPackage dependentPkg : dependentPackages) {
            if (dependentPkg.isSymbolsDefined()) {
                continue;
            }

            dependentPkg.accept(this);
            initFunctionList.add(dependentPkg.getInitFunction());
        }

        currentScope = bLangPackage;
        currentPackageScope = currentScope;
        currentPkg = bLangPackage.getPackagePath();

        // Create package.<init> function
        NodeLocation pkgLocation = bLangPackage.getNodeLocation();
        if (pkgLocation == null) {
            BallerinaFile[] ballerinaFiles = bLangPackage.getBallerinaFiles();

            // TODO filename becomes "" for built-in packages. FIX ME
            String filename = ballerinaFiles.length == 0 ? "" :
                    ballerinaFiles[0].getFileName();
            pkgLocation = new NodeLocation("", filename, 0);
        }

        BallerinaFunction.BallerinaFunctionBuilder functionBuilder =
                new BallerinaFunction.BallerinaFunctionBuilder(bLangPackage);
        functionBuilder.setNodeLocation(pkgLocation);
        functionBuilder.setIdentifier(new Identifier(bLangPackage.getPackagePath() + INIT_FUNCTION_SUFFIX));
        functionBuilder.setPkgPath(bLangPackage.getPackagePath());
        pkgInitFuncStmtBuilder = new BlockStmt.BlockStmtBuilder(bLangPackage.getNodeLocation(),
                bLangPackage);

        // Invoke <init> methods of all the dependent packages
        addDependentPkgInitCalls(initFunctionList, pkgInitFuncStmtBuilder, pkgLocation);

        // Define package level constructs
        defineStructs(bLangPackage.getStructDefs());
        defineConnectors(bLangPackage.getConnectors());
        resolveStructFieldTypes(bLangPackage.getStructDefs());
        defineFunctions(bLangPackage.getFunctions());
        defineServices(bLangPackage.getServices());
        defineAnnotations(bLangPackage.getAnnotationDefs());

        for (CompilationUnit compilationUnit : bLangPackage.getCompilationUnits()) {
            compilationUnit.accept(this);
        }

        // Complete the package init function
        ReturnStmt returnStmt = new ReturnStmt(pkgLocation, null, new Expression[0]);
        pkgInitFuncStmtBuilder.addStmt(returnStmt);
        pkgInitFuncStmtBuilder.setBlockKind(StatementKind.CALLABLE_UNIT_BLOCK);
        functionBuilder.setBody(pkgInitFuncStmtBuilder.build());
        BallerinaFunction initFunction = functionBuilder.buildFunction();
        initFunction.setReturnParamTypes(new BType[0]);
        bLangPackage.setInitFunction(initFunction);

        bLangPackage.setSymbolsDefined(true);
    }

    @Override
    public void visit(BallerinaFile bFile) {
    }

    @Override
    public void visit(ImportPackage importPkg) {
    }

    @Override
    public void visit(ConstDef constDef) {
        VariableDefStmt variableDefStmt = constDef.getVariableDefStmt();
        variableDefStmt.getVariableDef().setKind(VariableDef.Kind.CONSTANT);
        variableDefStmt.accept(this);

        for (AnnotationAttachment annotationAttachment : constDef.getAnnotations()) {
            annotationAttachment.setAttachedPoint(new AnnotationAttachmentPoint(AttachmentPoint.CONSTANT, null));
            annotationAttachment.accept(this);
        }

        // Insert constant initialization stmt to the package init function
        SimpleVarRefExpr varRefExpr = new SimpleVarRefExpr(constDef.getNodeLocation(),
                constDef.getWhiteSpaceDescriptor(), constDef.getName(), null, null);
        varRefExpr.setVariableDef(constDef);
        AssignStmt assignStmt = new AssignStmt(constDef.getNodeLocation(),
                new Expression[]{varRefExpr}, variableDefStmt.getRExpr());
        pkgInitFuncStmtBuilder.addStmt(assignStmt);
    }

    @Override
    public void visit(GlobalVariableDef globalVarDef) {
        VariableDefStmt variableDefStmt = globalVarDef.getVariableDefStmt();
        variableDefStmt.getVariableDef().setKind(VariableDef.Kind.GLOBAL_VAR);
        variableDefStmt.accept(this);

        if (variableDefStmt.getRExpr() != null) {
            // Create an assignment statement
            // Insert global variable initialization stmt to the package init function
            AssignStmt assignStmt = new AssignStmt(variableDefStmt.getNodeLocation(),
                    new Expression[]{variableDefStmt.getLExpr()}, variableDefStmt.getRExpr());
            pkgInitFuncStmtBuilder.addStmt(assignStmt);
        }
    }

    @Override
    public void visit(Service service) {
        // Visit the contents within a service
        // Open a new symbol scope
        openScope(service);

        for (AnnotationAttachment annotationAttachment : service.getAnnotations()) {
            annotationAttachment.setAttachedPoint(new AnnotationAttachmentPoint(AttachmentPoint.SERVICE,
                    service.getProtocolPkgPath()));
            annotationAttachment.accept(this);
        }

        //TODO if this validation is present, then can't run main methods in a file which has a service
//        if (!DispatcherRegistry.getInstance().protocolPkgExist(service.getProtocolPkgPath())) {
//            throw BLangExceptionHelper.getSemanticError(service.getNodeLocation(),
//                    SemanticErrors.INVALID_SERVICE_PROTOCOL, service.getProtocolPkgPath());
//        }

        for (VariableDefStmt variableDefStmt : service.getVariableDefStmts()) {
            variableDefStmt.getVariableDef().setKind(VariableDef.Kind.SERVICE_VAR);
            variableDefStmt.accept(this);
        }

        createServiceInitFunction(service);

        // Visit the set of resources in a service
        for (Resource resource : service.getResources()) {
            resource.accept(this);
        }

        // Close the symbol scope
        closeScope();
    }

    @Override
    public void visit(BallerinaConnectorDef connectorDef) {
        // Open the connector namespace
        openScope(connectorDef);

        if (connectorDef.isFilterConnector()) {
            BType type = BTypes.resolveType(connectorDef.getFilterSupportedType(),
                    currentScope, connectorDef.getNodeLocation());
            if (type != null) {
                if (type instanceof BallerinaConnectorDef) {
                    connectorDef.setFilteredType(type);
                    BallerinaConnectorDef filterConnector = (BallerinaConnectorDef) type;
                    if (!filterConnector.equals(connectorDef)) {
                        BLangExceptionHelper.throwSemanticError(connectorDef,
                                SemanticErrors.CONNECTOR_TYPES_NOT_EQUIVALENT,
                                connectorDef.getName(), filterConnector.getName());
                    }
                } else {
                    BLangExceptionHelper.throwSemanticError(connectorDef,
                            SemanticErrors.FILTER_CONNECTOR_MUST_BE_A_CONNECTOR,
                            type.getName());
                }
            } else {
                BLangExceptionHelper.throwSemanticError(connectorDef,
                        SemanticErrors.UNDEFINED_CONNECTOR,
                        connectorDef.getFilterSupportedType());
            }
        }

        for (AnnotationAttachment annotationAttachment : connectorDef.getAnnotations()) {
            annotationAttachment.setAttachedPoint(new AnnotationAttachmentPoint(AttachmentPoint.CONNECTOR, null));
            annotationAttachment.accept(this);
        }

        for (ParameterDef parameterDef : connectorDef.getParameterDefs()) {
            parameterDef.setKind(VariableDef.Kind.CONNECTOR_VAR);
            parameterDef.accept(this);
        }

        for (VariableDefStmt variableDefStmt : connectorDef.getVariableDefStmts()) {
            variableDefStmt.getVariableDef().setKind(VariableDef.Kind.CONNECTOR_VAR);
            variableDefStmt.accept(this);
        }

        createConnectorInitFunction(connectorDef);

        for (BallerinaAction action : connectorDef.getActions()) {
            action.accept(this);
        }

        // Close the symbol scope
        closeScope();
    }

    @Override
    public void visit(Resource resource) {
        // Visit the contents within a resource
        // Open a new symbol scope
        openScope(resource);
        currentCallableUnit = resource;

        // TODO Check whether the reply statement is missing. Ignore if the function does not return anything.
        //checkForMissingReplyStmt(resource);

        for (AnnotationAttachment annotationAttachment : resource.getAnnotations()) {
            annotationAttachment.setAttachedPoint(new AnnotationAttachmentPoint(AttachmentPoint.RESOURCE, null));
            annotationAttachment.accept(this);
        }

        for (ParameterDef parameterDef : resource.getParameterDefs()) {
            parameterDef.setKind(VariableDef.Kind.LOCAL_VAR);
            parameterDef.accept(this);
        }

        for (Worker worker : resource.getWorkers()) {
            addWorkerSymbol(worker);
            visit(worker);
        }

        BlockStmt blockStmt = resource.getResourceBody();
        blockStmt.accept(this);
        checkAndAddReplyStmt(blockStmt);

        resolveWorkerInteractions(resource);

        // Close the symbol scope
        currentCallableUnit = null;
        closeScope();
    }

    private void buildWorkerInteractions(CallableUnit callableUnit, Worker[] workers, boolean isWorkerInWorker,
                                         boolean isForkJoinStmt) {
        // This map holds the worker data channels against the respective source and target workers
        Map<String, WorkerDataChannel> workerDataChannels = new HashMap<>();
        boolean statementCompleted = false;
        List<Statement> processedStatements = new ArrayList<>();

        if (callableUnit.getWorkerInteractionStatements() != null &&
                !callableUnit.getWorkerInteractionStatements().isEmpty()) {
            String sourceWorkerName;
            String targetWorkerName;
            for (Statement statement : callableUnit.getWorkerInteractionStatements()) {
                if (statement instanceof WorkerInvocationStmt) {
                    targetWorkerName = ((WorkerInvocationStmt) statement).getName();
                    if (targetWorkerName == "fork" && isForkJoinStmt) {
                        break;
                    }
                    if (callableUnit instanceof Worker) {
                        sourceWorkerName = callableUnit.getName();
                    } else {
                        sourceWorkerName = "default";
                    }
                    // Find a matching worker reply statment
                    for (Worker worker : workers) {
                        if (worker.getWorkerInteractionStatements().peek() instanceof WorkerReplyStmt) {
                            String complimentSourceWorkerName = ((WorkerReplyStmt) worker.
                                    getWorkerInteractionStatements().peek()).getWorkerName();
                            String complimentTargetWorkerName = worker.getName();
                            if (sourceWorkerName.equals(complimentSourceWorkerName)
                                    && targetWorkerName.equals(complimentTargetWorkerName)) {
                                // Statements are matching for their names. Check the parameters
                                // Check for number of variables send and received
                                Expression[] invokeParams = ((WorkerInvocationStmt) statement).getExpressionList();
                                Expression[] receiveParams = ((WorkerReplyStmt) worker.
                                        getWorkerInteractionStatements().peek()).getExpressionList();
                                if (invokeParams.length != receiveParams.length) {
                                    break;
                                } else {
                                    int i = 0;
                                    for (Expression invokeParam : invokeParams) {
                                        if (!(receiveParams[i++].getType().equals(invokeParam.getType()))) {
                                            break;
                                        }
                                    }
                                }
                                // Nothing wrong with the statements. Now create the data channel and pop the statement.
                                String interactionName = sourceWorkerName + "->" + targetWorkerName;
                                WorkerDataChannel workerDataChannel;
                                if (!workerDataChannels.containsKey(interactionName)) {
                                    workerDataChannel = new
                                            WorkerDataChannel(sourceWorkerName, targetWorkerName);
                                    workerDataChannels.put(interactionName, workerDataChannel);
                                } else {
                                    workerDataChannel = workerDataChannels.get(interactionName);
                                }

                                ((WorkerInvocationStmt) statement).setWorkerDataChannel(workerDataChannel);
                                ((WorkerReplyStmt) worker.getWorkerInteractionStatements().peek()).
                                        setWorkerDataChannel(workerDataChannel);
                                ((WorkerReplyStmt) worker.getWorkerInteractionStatements().peek()).
                                        setEnclosingCallableUnitName(callableUnit.getName());
                                callableUnit.addWorkerDataChannel(workerDataChannel);
                                ((WorkerInvocationStmt) statement).setEnclosingCallableUnitName(callableUnit.getName());
                                ((WorkerInvocationStmt) statement).setPackagePath(callableUnit.getPackagePath());
                                worker.getWorkerInteractionStatements().remove();
                                processedStatements.add(statement);
                                statementCompleted = true;
                                break;
                            }
                        }
                    }
                } else {
                    sourceWorkerName = ((WorkerReplyStmt) statement).getWorkerName();
                    if (callableUnit instanceof Worker) {
                        targetWorkerName = callableUnit.getName();
                    } else {
                        targetWorkerName = "default";
                    }
                    // Find a matching worker invocation statment
                    for (Worker worker : callableUnit.getWorkers()) {
                        if (worker.getWorkerInteractionStatements().peek() instanceof WorkerInvocationStmt) {
                            String complimentTargetWorkerName = ((WorkerInvocationStmt) worker.
                                    getWorkerInteractionStatements().peek()).getName();
                            String complimentSourceWorkerName = worker.getName();
                            if (sourceWorkerName.equals(complimentSourceWorkerName) &&
                                    targetWorkerName.equals(complimentTargetWorkerName)) {
                                // Statements are matching for their names. Check the parameters
                                // Check for number of variables send and received
                                Expression[] invokeParams = ((WorkerReplyStmt) statement).getExpressionList();
                                Expression[] receiveParams = ((WorkerInvocationStmt) worker.
                                        getWorkerInteractionStatements().peek()).getExpressionList();
                                if (invokeParams.length != receiveParams.length) {
                                    break;
                                } else {
                                    int i = 0;
                                    for (Expression invokeParam : invokeParams) {
                                        if (!(receiveParams[i++].getType().equals(invokeParam.getType()))) {
                                            break;
                                        }
                                    }
                                }
                                // Nothing wrong with the statements. Now create the data channel and pop the statement.
                                String interactionName = sourceWorkerName + "->" + targetWorkerName;
                                WorkerDataChannel workerDataChannel;
                                if (!workerDataChannels.containsKey(interactionName)) {
                                    workerDataChannel = new
                                            WorkerDataChannel(sourceWorkerName, targetWorkerName);
                                    workerDataChannels.put(interactionName, workerDataChannel);
                                } else {
                                    workerDataChannel = workerDataChannels.get(interactionName);
                                }

                                ((WorkerReplyStmt) statement).setWorkerDataChannel(workerDataChannel);
                                ((WorkerInvocationStmt) worker.getWorkerInteractionStatements().peek()).
                                        setWorkerDataChannel(workerDataChannel);
                                ((WorkerInvocationStmt) worker.getWorkerInteractionStatements().peek()).
                                        setEnclosingCallableUnitName(callableUnit.getName());
                                callableUnit.addWorkerDataChannel(workerDataChannel);
                                ((WorkerReplyStmt) statement).setEnclosingCallableUnitName(callableUnit.getName());
                                ((WorkerReplyStmt) statement).setPackagePath(callableUnit.getPackagePath());
                                worker.getWorkerInteractionStatements().remove();
                                processedStatements.add(statement);
                                statementCompleted = true;
                                break;
                            }
                        }
                    }
                }

                if (!statementCompleted && !isWorkerInWorker) {
                    // TODO: Need to have a specific error message
                    BLangExceptionHelper.throwSemanticError(statement,
                            SemanticErrors.WORKER_INTERACTION_NOT_VALID);
                }
            }
            callableUnit.getWorkerInteractionStatements().removeAll(processedStatements);
        }
    }

    private void resolveWorkerInteractions(CallableUnit callableUnit) {
        //CallableUnit callableUnit = function;
        boolean isWorkerInWorker = callableUnit instanceof Worker;
        boolean isForkJoinStmt = callableUnit instanceof ForkJoinStmt;
        Worker[] workers = callableUnit.getWorkers();
        if (workers.length > 0) {
            Worker[] tempWorkers = new Worker[workers.length];
            System.arraycopy(workers, 0, tempWorkers, 0, tempWorkers.length);
            int i = 0;
            do {
                buildWorkerInteractions(callableUnit, tempWorkers, isWorkerInWorker, isForkJoinStmt);
                callableUnit = workers[i];
                i++;
                System.arraycopy(workers, i, tempWorkers, 0, workers.length - i);
            } while (i < workers.length);
        }
    }

    private void resolveForkJoin(ForkJoinStmt forkJoinStmt) {
        Worker[] workers = forkJoinStmt.getWorkers();
        if (workers != null && workers.length > 0) {
            for (Worker worker : workers) {
                for (Statement statement : worker.getWorkerInteractionStatements()) {
                    if (statement instanceof WorkerInvocationStmt) {
                        String targetWorkerName = ((WorkerInvocationStmt) statement).getName();
                        if (targetWorkerName.equalsIgnoreCase("fork")) {
                            String sourceWorkerName = worker.getName();
                            WorkerDataChannel workerDataChannel = new WorkerDataChannel
                                    (sourceWorkerName, targetWorkerName);
                            ((WorkerInvocationStmt) statement).setWorkerDataChannel(workerDataChannel);
                            currentCallableUnit.addWorkerDataChannel(workerDataChannel);
                        }
                    }
                }
            }
        }
    }

    @Override
    public void visit(BallerinaFunction function) {
        // Open a new symbol scope
        openScope(function);
        currentCallableUnit = function;

        for (AnnotationAttachment annotationAttachment : function.getAnnotations()) {
            annotationAttachment.setAttachedPoint(new AnnotationAttachmentPoint(AttachmentPoint.FUNCTION, null));
            annotationAttachment.accept(this);
        }

        for (ParameterDef parameterDef : function.getParameterDefs()) {
            parameterDef.setKind(VariableDef.Kind.LOCAL_VAR);
            parameterDef.accept(this);
        }

        for (ParameterDef parameterDef : function.getReturnParameters()) {
            // Check whether these are unnamed set of return types.
            // If so break the loop. You can't have a mix of unnamed and named returns parameters.
            if (parameterDef.getName() != null) {
                parameterDef.setKind(VariableDef.Kind.LOCAL_VAR);
            }

            parameterDef.accept(this);
        }

        if (!function.isNative()) {
            for (Worker worker : function.getWorkers()) {
                addWorkerSymbol(worker);
                worker.accept(this);
            }

            BlockStmt blockStmt = function.getCallableUnitBody();
            blockStmt.accept(this);

            if (function.getReturnParameters().length > 0 && !blockStmt.isAlwaysReturns()) {
                BLangExceptionHelper.throwSemanticError(function, SemanticErrors.MISSING_RETURN_STATEMENT);
            }

            checkAndAddReturnStmt(function.getReturnParamTypes().length, blockStmt);
        }

        resolveWorkerInteractions(function);

        // Close the symbol scope
        currentCallableUnit = null;
        closeScope();
    }

    @Override
    public void visit(BTypeMapper typeMapper) {
    }

    @Override
    public void visit(BallerinaAction action) {
        // Open a new symbol scope
        openScope(action);
        currentCallableUnit = action;

        for (AnnotationAttachment annotationAttachment : action.getAnnotations()) {
            annotationAttachment.setAttachedPoint(new AnnotationAttachmentPoint(AttachmentPoint.ACTION, null));
            annotationAttachment.accept(this);
        }

        for (ParameterDef parameterDef : action.getParameterDefs()) {
            parameterDef.setKind(VariableDef.Kind.LOCAL_VAR);
            parameterDef.accept(this);
        }

        // First parameter should be of type connector in which these actions are defined.
        if (action.getParameterDefs().length < 1 ||
                action.getParameterDefs()[0].getType() != action.getConnectorDef()) {
            BLangExceptionHelper.throwSemanticError(action, SemanticErrors.INVALID_ACTION_FIRST_PARAMETER,
                    action.getConnectorDef());
        }

        for (ParameterDef parameterDef : action.getReturnParameters()) {
            // Check whether these are unnamed set of return types.
            // If so break the loop. You can't have a mix of unnamed and named returns parameters.
            if (parameterDef.getName() != null) {
                parameterDef.setKind(VariableDef.Kind.LOCAL_VAR);
            }

            parameterDef.accept(this);
        }

        if (!action.isNative()) {
            for (Worker worker : action.getWorkers()) {
                addWorkerSymbol(worker);
                worker.accept(this);
            }

            BlockStmt blockStmt = action.getCallableUnitBody();
            blockStmt.accept(this);

            if (action.getReturnParameters().length > 0 && !blockStmt.isAlwaysReturns()) {
                BLangExceptionHelper.throwSemanticError(action, SemanticErrors.MISSING_RETURN_STATEMENT);
            }

            checkAndAddReturnStmt(action.getReturnParameters().length, blockStmt);
        }
        resolveWorkerInteractions(action);

        // Close the symbol scope
        currentCallableUnit = null;
        closeScope();
    }

    @Override
    public void visit(Worker worker) {
        // Open a new symbol scope. This is done manually to avoid falling back to package scope
        parentScope.push(currentScope);
        currentScope = worker;
        parentCallableUnit.push(currentCallableUnit);
        currentCallableUnit = worker;

        for (ParameterDef parameterDef : worker.getParameterDefs()) {
            parameterDef.setKind(VariableDef.Kind.LOCAL_VAR);
            parameterDef.accept(this);
        }

        for (ParameterDef parameterDef : worker.getReturnParameters()) {
            parameterDef.setKind(VariableDef.Kind.LOCAL_VAR);
            parameterDef.accept(this);
        }

        // Define the worker at symbol scope so that workers defined within this worker can invoke this
        // addWorkerSymbol(worker);

        for (Worker worker2 : worker.getWorkers()) {
            addWorkerSymbol(worker2);
            worker2.accept(this);
        }


        BlockStmt blockStmt = worker.getCallableUnitBody();
        isWithinWorker = true;
        blockStmt.accept(this);
        isWithinWorker = false;

        // Close the symbol scope
        currentCallableUnit = parentCallableUnit.pop();
        // Close symbol scope. This is done manually to avoid falling back to package scope
        currentScope = parentScope.pop();
    }

    private void addWorkerSymbol(Worker worker) {
        SymbolName symbolName = worker.getSymbolName();
        BLangSymbol varSymbol = currentScope.resolve(symbolName);
        if (varSymbol != null) {
            BLangExceptionHelper.throwSemanticError(worker,
                    SemanticErrors.REDECLARED_SYMBOL, worker.getName());
        }
        currentScope.define(symbolName, worker);
    }

    @Override
    public void visit(StructDef structDef) {
        for (AnnotationAttachment annotationAttachment : structDef.getAnnotations()) {
            annotationAttachment.setAttachedPoint(new AnnotationAttachmentPoint(AttachmentPoint.STRUCT, null));
            annotationAttachment.accept(this);
        }
    }

    @Override
    public void visit(AnnotationAttachment annotation) {
        AnnotationAttachmentPoint attachedPoint = annotation.getAttachedPoint();
        SymbolName annotationSymName = new SymbolName(annotation.getName(), annotation.getPkgPath());
        BLangSymbol annotationSymbol = currentScope.resolve(annotationSymName);

        if (!(annotationSymbol instanceof AnnotationDef)) {
            BLangExceptionHelper.throwSemanticError(annotation, SemanticErrors.UNDEFINED_ANNOTATION,
                    annotationSymName);
        }

        // Validate the attached point
        AnnotationDef annotationDef = (AnnotationDef) annotationSymbol;
        if (annotationDef.getAttachmentPoints() != null && annotationDef.getAttachmentPoints().length > 0) {
            Optional<AnnotationAttachmentPoint> matchingAttachmentPoint = Arrays
                    .stream(annotationDef.getAttachmentPoints())
                    .filter(attachmentPoint -> attachmentPoint.equals(attachedPoint))
                    .findAny();
            if (!matchingAttachmentPoint.isPresent()) {
                String msg = attachedPoint.getAttachmentPoint().getValue();
                if (attachedPoint.getPkgPath() != null) {
                    msg = attachedPoint.getAttachmentPoint().getValue() + "<" + attachedPoint.getPkgPath() + ">";
                }
                throw BLangExceptionHelper.getSemanticError(annotation.getNodeLocation(),
                        SemanticErrors.ANNOTATION_NOT_ALLOWED, annotationSymName, msg);
            }
        }

        // Validate the attributes and their types
        validateAttributes(annotation, annotationDef);

        // Populate default values for annotation attributes
        populateDefaultValues(annotation, annotationDef);
    }

    /**
     * Visit and validate attributes of an annotation attachment.
     *
     * @param annotation    Annotation attachment to validate attributes
     * @param annotationDef Definition of the annotation
     */
    private void validateAttributes(AnnotationAttachment annotation, AnnotationDef annotationDef) {
        annotation.getAttributeNameValuePairs().forEach((attributeName, attributeValue) -> {
            // Check attribute existence
            BLangSymbol attributeSymbol = annotationDef.resolveMembers(new SymbolName(attributeName));
            if (attributeSymbol == null || !(attributeSymbol instanceof AnnotationAttributeDef)) {
                BLangExceptionHelper.throwSemanticError(annotation, SemanticErrors.NO_SUCH_ATTRIBUTE,
                        attributeName, annotation.getName());
            }

            // Check types
            AnnotationAttributeDef attributeDef = ((AnnotationAttributeDef) attributeSymbol);
            SimpleTypeName attributeType = attributeDef.getTypeName();
            SimpleTypeName valueType = attributeValue.getType();
            BLangSymbol valueTypeSymbol = currentScope.resolve(valueType.getSymbolName());
            BLangSymbol attributeTypeSymbol = annotationDef.resolve(new SymbolName(attributeType.getName(),
                    attributeType.getPackagePath()));

            if (attributeType.isArrayType()) {
                if (!valueType.isArrayType()) {
                    BLangExceptionHelper.throwSemanticError(attributeValue, SemanticErrors.INCOMPATIBLE_TYPES,
                            attributeTypeSymbol.getSymbolName() + TypeConstants.ARRAY_TNAME,
                            valueTypeSymbol.getSymbolName());
                }

                AnnotationAttributeValue[] valuesArray = attributeValue.getValueArray();
                for (AnnotationAttributeValue value : valuesArray) {
                    valueTypeSymbol = currentScope.resolve(value.getType().getSymbolName());
                    if (attributeTypeSymbol != valueTypeSymbol) {
                        BLangExceptionHelper.throwSemanticError(attributeValue, SemanticErrors.INCOMPATIBLE_TYPES,
                                attributeTypeSymbol.getSymbolName(), valueTypeSymbol.getSymbolName());
                    }

                    // If the value of the attribute is another annotation, then recursively
                    // traverse to its attributes and validate
                    AnnotationAttachment childAnnotation = value.getAnnotationValue();
                    if (childAnnotation != null && valueTypeSymbol instanceof AnnotationDef) {
                        validateAttributes(childAnnotation, (AnnotationDef) valueTypeSymbol);
                    }
                }
            } else {
                if (valueType.isArrayType()) {
                    BLangExceptionHelper.throwSemanticError(attributeValue,
                            SemanticErrors.INCOMPATIBLE_TYPES_ARRAY_FOUND, attributeTypeSymbol.getName());
                }

                if (attributeTypeSymbol != valueTypeSymbol) {
                    BLangExceptionHelper.throwSemanticError(attributeValue, SemanticErrors.INCOMPATIBLE_TYPES,
                            attributeTypeSymbol.getSymbolName(), valueTypeSymbol.getSymbolName());
                }

                // If the value of the attribute is another annotation, then recursively
                // traverse to its attributes and validate
                AnnotationAttachment childAnnotation = attributeValue.getAnnotationValue();
                if (childAnnotation != null && valueTypeSymbol instanceof AnnotationDef) {
                    validateAttributes(childAnnotation, (AnnotationDef) valueTypeSymbol);
                }
            }
        });
    }

    /**
     * Populate default values to the annotation attributes.
     *
     * @param annotation    Annotation attachment to populate default values
     * @param annotationDef Definition of the annotation corresponds to the provided annotation attachment
     */
    private void populateDefaultValues(AnnotationAttachment annotation, AnnotationDef annotationDef) {
        Map<String, AnnotationAttributeValue> attributeValPairs = annotation.getAttributeNameValuePairs();
        for (AnnotationAttributeDef attributeDef : annotationDef.getAttributeDefs()) {
            String attributeName = attributeDef.getName();

            // if the current attribute is not defined in the annotation attachment, populate it with default value
            if (!attributeValPairs.containsKey(attributeName)) {
                BasicLiteral defaultValue = attributeDef.getAttributeValue();
                if (defaultValue != null) {
                    annotation.addAttributeNameValuePair(attributeName,
                            new AnnotationAttributeValue(defaultValue.getBValue(),
                                    defaultValue.getTypeName(), null, null));
                }
                continue;
            }

            // If the annotation attachment contains the current attribute, and if the value is another 
            // annotationAttachment, then recursively populate its default values
            AnnotationAttributeValue attributeValue = attributeValPairs.get(attributeName);
            SimpleTypeName valueType = attributeValue.getType();
            if (valueType.isArrayType()) {
                AnnotationAttributeValue[] valuesArray = attributeValue.getValueArray();
                for (AnnotationAttributeValue value : valuesArray) {
                    AnnotationAttachment annotationTypeVal = value.getAnnotationValue();

                    // skip if the array element is not an annotation
                    if (annotationTypeVal == null) {
                        continue;
                    }

                    SimpleTypeName attributeType = attributeDef.getTypeName();
                    BLangSymbol attributeTypeSymbol = annotationDef.resolve(
                            new SymbolName(attributeType.getName(), attributeType.getPackagePath()));
                    if (attributeTypeSymbol instanceof AnnotationDef) {
                        populateDefaultValues(annotationTypeVal, (AnnotationDef) attributeTypeSymbol);
                    }
                }
            } else {
                AnnotationAttachment annotationTypeVal = attributeValue.getAnnotationValue();

                // skip if the value is not an annotation
                if (annotationTypeVal == null) {
                    continue;
                }

                BLangSymbol attributeTypeSymbol = annotationDef.resolve(attributeDef.getTypeName().getSymbolName());
                if (attributeTypeSymbol instanceof AnnotationDef) {
                    populateDefaultValues(annotationTypeVal, (AnnotationDef) attributeTypeSymbol);
                }
            }
        }
    }

    @Override
    public void visit(AnnotationAttributeDef annotationAttributeDef) {
        SimpleTypeName fieldType = annotationAttributeDef.getTypeName();
        BasicLiteral fieldVal = annotationAttributeDef.getAttributeValue();

        if (fieldVal != null) {
            fieldVal.accept(this);
            BType valueType = fieldVal.getType();

            if (!BTypes.isBuiltInTypeName(fieldType.getName())) {
                BLangExceptionHelper.throwSemanticError(annotationAttributeDef, SemanticErrors.INVALID_DEFAULT_VALUE);
            }

            BLangSymbol typeSymbol = currentScope.resolve(fieldType.getSymbolName());
            BType fieldBType = (BType) typeSymbol;
            if (!BTypes.isValueType(fieldBType)) {
                BLangExceptionHelper.throwSemanticError(annotationAttributeDef, SemanticErrors.INVALID_DEFAULT_VALUE);
            }

            if (fieldBType != valueType) {
                BLangExceptionHelper.throwSemanticError(annotationAttributeDef,
                        SemanticErrors.INVALID_OPERATION_INCOMPATIBLE_TYPES, fieldType, fieldVal.getTypeName());
            }
        } else {
            BLangSymbol typeSymbol;
            if (fieldType.isArrayType()) {
                typeSymbol = currentScope.resolve(new SymbolName(fieldType.getName(), fieldType.getPackagePath()));
            } else {
                typeSymbol = currentScope.resolve(fieldType.getSymbolName());
            }

            // Check whether the field type is a built in value type or an annotation.
            if (((typeSymbol instanceof BType) && !BTypes.isValueType((BType) typeSymbol)) ||
                    (!(typeSymbol instanceof BType) && !(typeSymbol instanceof AnnotationDef))) {
                BLangExceptionHelper.throwSemanticError(annotationAttributeDef, SemanticErrors.INVALID_ATTRIBUTE_TYPE,
                        fieldType);
            }

            if (!(typeSymbol instanceof BType)) {
                fieldType.setPkgPath(annotationAttributeDef.getPackagePath());
            }
        }
    }

    @Override
    public void visit(AnnotationDef annotationDef) {
        for (AnnotationAttributeDef fields : annotationDef.getAttributeDefs()) {
            fields.accept(this);
        }

        for (AnnotationAttachment annotationAttachment : annotationDef.getAnnotations()) {
            annotationAttachment.setAttachedPoint(new AnnotationAttachmentPoint(AttachmentPoint.ANNOTATION, null));
            annotationAttachment.accept(this);
        }
    }

    @Override
    public void visit(ParameterDef paramDef) {
        BType bType = BTypes.resolveType(paramDef.getTypeName(), currentScope, paramDef.getNodeLocation());
        paramDef.setType(bType);

        if (paramDef.getAnnotations() == null) {
            return;
        }

        for (AnnotationAttachment annotationAttachment : paramDef.getAnnotations()) {
            annotationAttachment.setAttachedPoint(new AnnotationAttachmentPoint(AttachmentPoint.PARAMETER, null));
            annotationAttachment.accept(this);
        }
    }

    @Override
    public void visit(SimpleVariableDef varDef) {
    }


    // Visit statements

    @Override
    public void visit(VariableDefStmt varDefStmt) {
        // Resolves the type of the variable
        VariableDef varDef = varDefStmt.getVariableDef();
        BType lhsType = BTypes.resolveType(varDef.getTypeName(), currentScope, varDef.getNodeLocation());
        varDef.setType(lhsType);

        // Set the Variable kind if it is not set.
        if (varDef.getKind() == null) {
            // Here we assume that this is a local variable
            varDef.setKind(VariableDef.Kind.LOCAL_VAR);
        }

        // Mark the this variable references as LHS expressions
        ((VariableReferenceExpr) varDefStmt.getLExpr()).setLHSExpr(true);

        // Check whether this variable is already defined, if not define it.
        SymbolName symbolName = new SymbolName(varDef.getName(), currentPkg);
        BLangSymbol varSymbol = currentScope.resolve(symbolName);
        if (varSymbol != null && varSymbol.getSymbolScope().getScopeName() == currentScope.getScopeName()) {
            BLangExceptionHelper.throwSemanticError(varDef, SemanticErrors.REDECLARED_SYMBOL, varDef.getName());
        }
        currentScope.define(symbolName, varDef);

        Expression rExpr = varDefStmt.getRExpr();
        if (rExpr == null) {
            return;
        }

        if (rExpr instanceof RefTypeInitExpr) {
            RefTypeInitExpr refTypeInitExpr = getNestedInitExpr(rExpr, lhsType);
            varDefStmt.setRExpr(refTypeInitExpr);
            refTypeInitExpr.accept(this);
            return;
        }

        BType rhsType;
        if (rExpr instanceof ExecutableMultiReturnExpr) {
            rExpr.accept(this);
            ExecutableMultiReturnExpr multiReturnExpr = (ExecutableMultiReturnExpr) rExpr;
            BType[] returnTypes = multiReturnExpr.getTypes();

            if (returnTypes.length != 1) {
                BLangExceptionHelper.throwSemanticError(varDefStmt, SemanticErrors.ASSIGNMENT_COUNT_MISMATCH,
                        "1", returnTypes.length);
            }

            rhsType = returnTypes[0];
        } else {
            visitSingleValueExpr(rExpr);
            rhsType = rExpr.getType();
        }

        // Check whether the right-hand type can be assigned to the left-hand type.
        AssignabilityResult result = performAssignabilityCheck(lhsType, rExpr);
        if (result.expression != null) {
            varDefStmt.setRExpr(result.expression);
        } else if (!result.assignable) {
            BLangExceptionHelper.throwSemanticError(varDefStmt, SemanticErrors.INCOMPATIBLE_ASSIGNMENT,
                    rhsType, lhsType);
        }
    }

    @Override
    public void visit(AssignStmt assignStmt) {
        Expression[] lExprs = assignStmt.getLExprs();

        visitLExprsOfAssignment(assignStmt, lExprs);

        Expression rExpr = assignStmt.getRExpr();
        if (rExpr instanceof FunctionInvocationExpr || rExpr instanceof ActionInvocationExpr) {
            rExpr.accept(this);
            if (assignStmt.isDeclaredWithVar()) {
                assignVariableRefTypes(lExprs, ((CallableUnitInvocationExpr) rExpr).getTypes());
            }
            checkForMultiAssignmentErrors(assignStmt, lExprs, (CallableUnitInvocationExpr) rExpr);
            return;
        }

        if (lExprs.length > 1 && (rExpr instanceof TypeCastExpression || rExpr instanceof TypeConversionExpr)) {
            ((AbstractExpression) rExpr).setMultiReturnAvailable(true);
            rExpr.accept(this);
            if (assignStmt.isDeclaredWithVar()) {
                assignVariableRefTypes(lExprs, ((ExecutableMultiReturnExpr) rExpr).getTypes());
            }
            checkForMultiValuedCastingErrors(assignStmt, lExprs, (ExecutableMultiReturnExpr) rExpr);
            return;
        }

        // Now we know that this is a single value assignment statement.
        Expression lExpr = assignStmt.getLExprs()[0];
        BType lhsType = lExpr.getType();

        if (rExpr instanceof RefTypeInitExpr) {
            if (assignStmt.isDeclaredWithVar()) {
                BLangExceptionHelper.throwSemanticError(assignStmt, SemanticErrors.INVALID_VAR_ASSIGNMENT);
            }
            RefTypeInitExpr refTypeInitExpr = getNestedInitExpr(rExpr, lhsType);
            assignStmt.setRExpr(refTypeInitExpr);
            refTypeInitExpr.accept(this);
            return;
        }

        visitSingleValueExpr(rExpr);
        BType rhsType = rExpr.getType();
        if (assignStmt.isDeclaredWithVar()) {
            ((SimpleVarRefExpr) lExpr).getVariableDef().setType(rhsType);
            lhsType = rhsType;
        }

        // Check whether the right-hand type can be assigned to the left-hand type.
        AssignabilityResult result = performAssignabilityCheck(lhsType, rExpr);
        if (result.expression != null) {
            assignStmt.setRExpr(result.expression);
        } else if (!result.assignable) {
            BLangExceptionHelper.throwSemanticError(assignStmt, SemanticErrors.INCOMPATIBLE_ASSIGNMENT,
                    rhsType, lhsType);
        }
    }

    @Override
    public void visit(BlockStmt blockStmt) {
        openScope(blockStmt);

        for (int stmtIndex = 0; stmtIndex < blockStmt.getStatements().length; stmtIndex++) {
            Statement stmt = blockStmt.getStatements()[stmtIndex];
            if (stmt instanceof BreakStmt && whileStmtCount < 1) {
                BLangExceptionHelper.throwSemanticError(stmt,
                        SemanticErrors.BREAK_STMT_NOT_ALLOWED_HERE);
            }
            if (stmt instanceof ContinueStmt && whileStmtCount < 1) {
                BLangExceptionHelper.throwSemanticError(stmt,
                        SemanticErrors.CONTINUE_STMT_NOT_ALLOWED_HERE);
            }

            if (stmt instanceof AbortStmt && transactionStmtCount < 1) {
                BLangExceptionHelper.throwSemanticError(stmt,
                        SemanticErrors.ABORT_STMT_NOT_ALLOWED_HERE);
            }

            if (isWithinWorker) {
                if (stmt instanceof ReplyStmt) {
                    BLangExceptionHelper.throwSemanticError(stmt,
                            SemanticErrors.REPLY_STMT_NOT_ALLOWED_HERE);
                }
//                else if (stmt instanceof ReturnStmt) {
//                    BLangExceptionHelper.throwSemanticError(stmt,
//                            SemanticErrors.RETURN_STMT_NOT_ALLOWED_HERE);
//                }
            }

            if (stmt instanceof BreakStmt || stmt instanceof ContinueStmt || stmt instanceof ReplyStmt ||
                    stmt instanceof AbortStmt) {
                checkUnreachableStmt(blockStmt.getStatements(), stmtIndex + 1);
            }

            stmt.accept(this);

            if (stmt.isAlwaysReturns()) {
                checkUnreachableStmt(blockStmt.getStatements(), stmtIndex + 1);
                blockStmt.setAlwaysReturns(true);
            }
        }

        closeScope();
    }

    @Override
    public void visit(CommentStmt commentStmt) {

    }

    @Override
    public void visit(IfElseStmt ifElseStmt) {
        boolean stmtReturns = true;
        Expression expr = ifElseStmt.getCondition();
        visitSingleValueExpr(expr);

        if (expr.getType() != BTypes.typeBoolean) {
            BLangExceptionHelper
                    .throwSemanticError(ifElseStmt, SemanticErrors.INCOMPATIBLE_TYPES_BOOLEAN_EXPECTED, expr.getType());
        }

        Statement thenBody = ifElseStmt.getThenBody();
        thenBody.accept(this);

        stmtReturns &= thenBody.isAlwaysReturns();

        for (IfElseStmt.ElseIfBlock elseIfBlock : ifElseStmt.getElseIfBlocks()) {
            Expression elseIfCondition = elseIfBlock.getElseIfCondition();
            visitSingleValueExpr(elseIfCondition);

            if (elseIfCondition.getType() != BTypes.typeBoolean) {
                BLangExceptionHelper.throwSemanticError(ifElseStmt, SemanticErrors.INCOMPATIBLE_TYPES_BOOLEAN_EXPECTED,
                        elseIfCondition.getType());
            }

            Statement elseIfBody = elseIfBlock.getElseIfBody();
            elseIfBody.accept(this);

            stmtReturns &= elseIfBody.isAlwaysReturns();
        }

        Statement elseBody = ifElseStmt.getElseBody();
        if (elseBody != null) {
            elseBody.accept(this);
            stmtReturns &= elseBody.isAlwaysReturns();
        } else {
            stmtReturns = false;
        }

        ifElseStmt.setAlwaysReturns(stmtReturns);
    }

    @Override
    public void visit(WhileStmt whileStmt) {
        whileStmtCount++;
        Expression expr = whileStmt.getCondition();
        visitSingleValueExpr(expr);

        if (expr.getType() != BTypes.typeBoolean) {
            BLangExceptionHelper
                    .throwSemanticError(whileStmt, SemanticErrors.INCOMPATIBLE_TYPES_BOOLEAN_EXPECTED, expr.getType());
        }

        BlockStmt blockStmt = whileStmt.getBody();
        if (blockStmt.getStatements().length == 0) {
            // This can be optimized later to skip the while statement
            BLangExceptionHelper.throwSemanticError(blockStmt, SemanticErrors.NO_STATEMENTS_WHILE_LOOP);
        }

        blockStmt.accept(this);
        whileStmtCount--;
    }

    @Override
    public void visit(BreakStmt breakStmt) {
        checkParent(breakStmt);
    }

    @Override
    public void visit(ContinueStmt continueStmt) {
        checkParent(continueStmt);
    }

    @Override
    public void visit(TryCatchStmt tryCatchStmt) {
        tryCatchStmt.getTryBlock().accept(this);

        BLangSymbol error = currentScope.resolve(new SymbolName(BALLERINA_ERROR, ERRORS_PACKAGE));
        Set<BType> definedTypes = new HashSet<>();
        if (tryCatchStmt.getCatchBlocks().length != 0) {
            // Assumption : To use CatchClause, ballerina.lang.errors should be resolved before.
            if (error == null || !(error instanceof StructDef)) {
                BLangExceptionHelper.throwSemanticError(tryCatchStmt,
                        SemanticErrors.CANNOT_RESOLVE_STRUCT, ERRORS_PACKAGE, BALLERINA_ERROR);
            }
        }
        for (TryCatchStmt.CatchBlock catchBlock : tryCatchStmt.getCatchBlocks()) {
            catchBlock.getParameterDef().setKind(VariableDef.Kind.LOCAL_VAR);
            catchBlock.getParameterDef().accept(this);
            // Validation for error type.
            if (!error.equals(catchBlock.getParameterDef().getType()) &&
                    (!(catchBlock.getParameterDef().getType() instanceof StructDef) ||
                            TypeLattice.getExplicitCastLattice().getEdgeFromTypes(catchBlock.getParameterDef()
                                    .getType(), error, null) == null)) {
                throw new SemanticException(BLangExceptionHelper.constructSemanticError(
                        catchBlock.getCatchBlockStmt().getNodeLocation(),
                        SemanticErrors.ONLY_ERROR_TYPE_ALLOWED_HERE));
            }
            // Validation for duplicate catch.
            if (!definedTypes.add(catchBlock.getParameterDef().getType())) {
                throw new SemanticException(BLangExceptionHelper.constructSemanticError(
                        catchBlock.getCatchBlockStmt().getNodeLocation(),
                        SemanticErrors.DUPLICATED_ERROR_CATCH, catchBlock.getParameterDef().getTypeName()));
            }
            catchBlock.getCatchBlockStmt().accept(this);
        }

        if (tryCatchStmt.getFinallyBlock() != null) {
            tryCatchStmt.getFinallyBlock().getFinallyBlockStmt().accept(this);
        }
    }

    @Override
    public void visit(ThrowStmt throwStmt) {
        throwStmt.getExpr().accept(this);
        BType expressionType = null;
        if (throwStmt.getExpr() instanceof SimpleVarRefExpr && throwStmt.getExpr().getType() instanceof StructDef) {
            expressionType = throwStmt.getExpr().getType();
        } else if (throwStmt.getExpr() instanceof FunctionInvocationExpr) {
            FunctionInvocationExpr funcIExpr = (FunctionInvocationExpr) throwStmt.getExpr();
            if (!funcIExpr.isMultiReturnExpr() && funcIExpr.getTypes().length == 1 && funcIExpr.getTypes()[0]
                    instanceof StructDef) {
                expressionType = funcIExpr.getTypes()[0];
            }
        }
        if (expressionType != null) {
            BLangSymbol error = currentScope.resolve(new SymbolName(BALLERINA_ERROR, ERRORS_PACKAGE));
            // TODO : Fix this.
            // Assumption : To use CatchClause, ballerina.lang.errors should be resolved before.
            if (error == null) {
                BLangExceptionHelper.throwSemanticError(throwStmt,
                        SemanticErrors.CANNOT_RESOLVE_STRUCT, ERRORS_PACKAGE, BALLERINA_ERROR);
            }
            if (error.equals(expressionType) || TypeLattice.getExplicitCastLattice().getEdgeFromTypes
                    (expressionType, error, null) != null) {
                throwStmt.setAlwaysReturns(true);
                return;
            }
        }
        throw new SemanticException(BLangExceptionHelper.constructSemanticError(
                throwStmt.getNodeLocation(), SemanticErrors.ONLY_ERROR_TYPE_ALLOWED_HERE));
    }

    @Override
    public void visit(FunctionInvocationStmt functionInvocationStmt) {
        functionInvocationStmt.getFunctionInvocationExpr().accept(this);
    }

    @Override
    public void visit(ActionInvocationStmt actionInvocationStmt) {
        actionInvocationStmt.getActionInvocationExpr().accept(this);
    }

    @Override
    public void visit(WorkerInvocationStmt workerInvocationStmt) {


        Expression[] expressions = workerInvocationStmt.getExpressionList();
        BType[] bTypes = new BType[expressions.length];
        int p = 0;
        for (Expression expression : expressions) {
            expression.accept(this);
            bTypes[p++] = expression.getType();
        }

        workerInvocationStmt.setTypes(bTypes);


        if (workerInvocationStmt.getCallableUnitName() != null &&
                !workerInvocationStmt.getCallableUnitName().equals("default") &&
                !workerInvocationStmt.getCallableUnitName().equals("fork")) {
            linkWorker(workerInvocationStmt);

            //Find the return types of this function invocation expression.
//            ParameterDef[] returnParams = workerInvocationStmt.getCallableUnit().getReturnParameters();
//            BType[] returnTypes = new BType[returnParams.length];
//            for (int i = 0; i < returnParams.length; i++) {
//                returnTypes[i] = returnParams[i].getType();
//            }
//            workerInvocationStmt.setTypes(returnTypes);
        }
    }

    @Override
    public void visit(WorkerReplyStmt workerReplyStmt) {
        String workerName = workerReplyStmt.getWorkerName();
        SymbolName workerSymbol = new SymbolName(workerName);

        Expression[] expressions = workerReplyStmt.getExpressionList();
        BType[] bTypes = new BType[expressions.length];
        int p = 0;
        for (Expression expression : expressions) {
            expression.accept(this);
            bTypes[p++] = expression.getType();
        }

        workerReplyStmt.setTypes(bTypes);

        if (!workerName.equals("default")) {
            BLangSymbol worker = currentScope.resolve(workerSymbol);
            if (!(worker instanceof Worker)) {
                BLangExceptionHelper.throwSemanticError(expressions[0], SemanticErrors.INCOMPATIBLE_TYPES_UNKNOWN_FOUND,
                        workerSymbol);
            }

            workerReplyStmt.setWorker((Worker) worker);
        }
    }

    @Override
    public void visit(ForkJoinStmt forkJoinStmt) {
        boolean stmtReturns = true;
        //open the fork join statement scope
        openScope(forkJoinStmt);

        // Visit workers
        for (Worker worker : forkJoinStmt.getWorkers()) {
            worker.accept(this);
        }

        // Visit join condition
        ForkJoinStmt.Join join = forkJoinStmt.getJoin();
        openScope(join);
        ParameterDef parameter = join.getJoinResult();
        if (parameter != null) {
            parameter.setKind(VariableDef.Kind.LOCAL_VAR);
            parameter.accept(this);
            join.define(parameter.getSymbolName(), parameter);

            if (!(parameter.getType() instanceof BMapType)) {
                throw new SemanticException("Incompatible types: expected map in " +
                        parameter.getNodeLocation().getFileName() + ":" + parameter.getNodeLocation().
                        getLineNumber());
            }

        }

        // Visit join body
        Statement joinBody = join.getJoinBlock();
        if (joinBody != null) {
            joinBody.accept(this);
            stmtReturns &= joinBody.isAlwaysReturns();
        }
        closeScope();

        // Visit timeout condition
        ForkJoinStmt.Timeout timeout = forkJoinStmt.getTimeout();
        openScope(timeout);
        Expression timeoutExpr = timeout.getTimeoutExpression();
        if (timeoutExpr != null) {
            timeoutExpr.accept(this);
        }

        ParameterDef timeoutParam = timeout.getTimeoutResult();
        if (timeoutParam != null) {
            timeoutParam.accept(this);
            timeout.define(timeoutParam.getSymbolName(), timeoutParam);

            if (!(parameter.getType() instanceof BMapType)) {
                throw new SemanticException("Incompatible types: expected map in " +
                        parameter.getNodeLocation().getFileName() + ":" + parameter.getNodeLocation().getLineNumber());
            }
        }

        // Visit timeout body
        Statement timeoutBody = timeout.getTimeoutBlock();
        if (timeoutBody != null) {
            timeoutBody.accept(this);
            stmtReturns &= timeoutBody.isAlwaysReturns();
        }

        resolveWorkerInteractions(forkJoinStmt);
        resolveForkJoin(forkJoinStmt);
        closeScope();

        forkJoinStmt.setAlwaysReturns(stmtReturns);

        //closing the fork join statement scope
        closeScope();

    }

    @Override
    public void visit(TransactionStmt transactionStmt) {
        transactionStmtCount++;
        transactionStmt.getTransactionBlock().accept(this);
        transactionStmtCount--;
        TransactionStmt.AbortedBlock abortedBlock = transactionStmt.getAbortedBlock();
        if (abortedBlock != null) {
            abortedBlock.getAbortedBlockStmt().accept(this);
        }
        TransactionStmt.CommittedBlock committedBlock = transactionStmt.getCommittedBlock();
        if (committedBlock != null) {
            committedBlock.getCommittedBlockStmt().accept(this);
        }
    }

    @Override
    public void visit(AbortStmt abortStmt) {

    }

    @Override
    public void visit(ReplyStmt replyStmt) {
        if (currentCallableUnit instanceof Function) {
            BLangExceptionHelper.throwSemanticError(currentCallableUnit,
                    SemanticErrors.REPLY_STATEMENT_CANNOT_USED_IN_FUNCTION);
        } else if (currentCallableUnit instanceof Action) {
            BLangExceptionHelper.throwSemanticError(currentCallableUnit,
                    SemanticErrors.REPLY_STATEMENT_CANNOT_USED_IN_ACTION);
        }

        if (replyStmt.getReplyExpr() instanceof ActionInvocationExpr) {
            BLangExceptionHelper.throwSemanticError(currentCallableUnit,
                    SemanticErrors.ACTION_INVOCATION_NOT_ALLOWED_IN_REPLY);
        }

        Expression replyExpr = replyStmt.getReplyExpr();
        if (replyExpr != null) {
            visitSingleValueExpr(replyExpr);
            // reply statement supports only message type
            if (replyExpr.getType() != BTypes.typeMessage) {
                BLangExceptionHelper.throwSemanticError(replyExpr, SemanticErrors.INCOMPATIBLE_TYPES,
                        BTypes.typeMessage, replyExpr.getType());
            }
        }
    }

    @Override
    public void visit(ReturnStmt returnStmt) {
        if (currentCallableUnit instanceof Resource) {
            BLangExceptionHelper.throwSemanticError(returnStmt, SemanticErrors.RETURN_CANNOT_USED_IN_RESOURCE);
        }

        if (transactionStmtCount > 0) {
            BLangExceptionHelper.throwSemanticError(returnStmt, SemanticErrors.RETURN_CANNOT_USED_IN_TRANSACTION);
        }

        // Expressions that this return statement contains.
        Expression[] returnArgExprs = returnStmt.getExprs();

        // Return parameters of the current function or actions
        ParameterDef[] returnParamsOfCU = currentCallableUnit.getReturnParameters();

        if (returnArgExprs.length == 0 && returnParamsOfCU.length == 0) {
            // Return stmt has no expressions and function/action does not return anything. Just return.
            return;
        }

        // Return stmt has no expressions, but function/action has returns. Check whether they are named returns
        if (returnArgExprs.length == 0 && returnParamsOfCU[0].getName() != null) {
            // This function/action has named return parameters.
            Expression[] returnExprs = new Expression[returnParamsOfCU.length];
            for (int i = 0; i < returnParamsOfCU.length; i++) {
                SimpleVarRefExpr variableRefExpr = new SimpleVarRefExpr(returnStmt.getNodeLocation(),
                        returnStmt.getWhiteSpaceDescriptor(), returnParamsOfCU[i].getSymbolName().getName(), null,
                        returnParamsOfCU[i].getSymbolName().getPkgPath());
                visit(variableRefExpr);
                returnExprs[i] = variableRefExpr;
            }
            returnStmt.setExprs(returnExprs);
            return;

        } else if (returnArgExprs.length == 0) {
            // This function/action does not contain named return parameters.
            // Therefore this is a semantic error.
            BLangExceptionHelper.throwSemanticError(returnStmt, SemanticErrors.NOT_ENOUGH_ARGUMENTS_TO_RETURN);
        }

        BType[] typesOfReturnExprs = new BType[returnArgExprs.length];
        for (int i = 0; i < returnArgExprs.length; i++) {
            Expression returnArgExpr = returnArgExprs[i];
            returnArgExpr.accept(this);
            typesOfReturnExprs[i] = returnArgExpr.getType();
        }

        // Now check whether this return contains a function invocation expression which returns multiple values
        if (returnArgExprs.length == 1 && returnArgExprs[0] instanceof FunctionInvocationExpr) {
            FunctionInvocationExpr funcIExpr = (FunctionInvocationExpr) returnArgExprs[0];
            // Return types of the function invocations expression
            BType[] funcIExprReturnTypes = funcIExpr.getTypes();
            if (funcIExprReturnTypes.length > returnParamsOfCU.length) {
                BLangExceptionHelper.throwSemanticError(returnStmt, SemanticErrors.TOO_MANY_ARGUMENTS_TO_RETURN);

            } else if (funcIExprReturnTypes.length < returnParamsOfCU.length) {
                BLangExceptionHelper.throwSemanticError(returnStmt, SemanticErrors.NOT_ENOUGH_ARGUMENTS_TO_RETURN);

            }

            for (int i = 0; i < returnParamsOfCU.length; i++) {
                BType lhsType = returnParamsOfCU[i].getType();
                BType rhsType = funcIExprReturnTypes[i];

                // Check whether the right-hand type can be assigned to the left-hand type.
                if (isAssignableTo(lhsType, rhsType)) {
                    continue;
                }

                // TODO Check whether an implicit cast is possible
                // This requires a tree rewrite. Off the top of my head the results of function or action invocation
                // should be stored in temporary variables with matching types. Then these temporary variables can be
                // assigned to left-hand side expressions one by one.

                BLangExceptionHelper.throwSemanticError(returnStmt,
                        SemanticErrors.CANNOT_USE_TYPE_IN_RETURN_STATEMENT, lhsType, rhsType);
            }

            return;
        }

        if (typesOfReturnExprs.length > returnParamsOfCU.length) {
            BLangExceptionHelper.throwSemanticError(returnStmt, SemanticErrors.TOO_MANY_ARGUMENTS_TO_RETURN);

        } else if (typesOfReturnExprs.length < returnParamsOfCU.length) {
            BLangExceptionHelper.throwSemanticError(returnStmt, SemanticErrors.NOT_ENOUGH_ARGUMENTS_TO_RETURN);

        } else {
            // Now we know that lengths for both arrays are equal.
            // Let's check their types
            for (int i = 0; i < returnParamsOfCU.length; i++) {
                // Except for the first argument in return statement, check for FunctionInvocationExprs which return
                // multiple values.
                if (returnArgExprs[i] instanceof FunctionInvocationExpr) {
                    FunctionInvocationExpr funcIExpr = ((FunctionInvocationExpr) returnArgExprs[i]);
                    if (funcIExpr.getTypes().length > 1) {
                        BLangExceptionHelper.throwSemanticError(returnStmt,
                                SemanticErrors.MULTIPLE_VALUE_IN_SINGLE_VALUE_CONTEXT,
                                funcIExpr.getCallableUnit().getName());
                    }
                }

                BType lhsType = returnParamsOfCU[i].getType();
                BType rhsType = typesOfReturnExprs[i];

                // Check type assignability
                AssignabilityResult result = performAssignabilityCheck(lhsType, returnArgExprs[i]);
                if (result.expression != null) {
                    returnArgExprs[i] = result.expression;
                } else if (!result.assignable) {
                    BLangExceptionHelper.throwSemanticError(returnStmt,
                            SemanticErrors.CANNOT_USE_TYPE_IN_RETURN_STATEMENT, lhsType, rhsType);
                }
            }
        }
    }

    @Override
    public void visit(TransformStmt transformStmt) {
        BlockStmt blockStmt = transformStmt.getBody();
        if (blockStmt.getStatements().length == 0) {
            BLangExceptionHelper.throwSemanticError(transformStmt, SemanticErrors.TRANSFORM_STATEMENT_NO_BODY);
        }
        blockStmt.accept(this);
    }

    // Expressions

    @Override
    public void visit(InstanceCreationExpr instanceCreationExpr) {
        visitSingleValueExpr(instanceCreationExpr);

        if (BTypes.isValueType(instanceCreationExpr.getType())) {
            BLangExceptionHelper.throwSemanticError(instanceCreationExpr,
                    SemanticErrors.CANNOT_USE_CREATE_FOR_VALUE_TYPES, instanceCreationExpr.getType());
        }
        // TODO here the type shouldn't be a value type
//        Expression expr = instanceCreationExpr.getRExpr();
//        expr.accept(this);

    }

    @Override
    public void visit(FunctionInvocationExpr funcIExpr) {
        Expression[] exprs = funcIExpr.getArgExprs();
        for (Expression expr : exprs) {
            visitSingleValueExpr(expr);
        }

        linkFunction(funcIExpr);

        //Find the return types of this function invocation expression.
        if (funcIExpr.isFunctionPointerInvocation()) {
            BFunctionType type = (BFunctionType) funcIExpr.getFunctionPointerVariableDef().getType();
            funcIExpr.setTypes(type.getReturnParameterType());
        } else {
            BType[] returnParamTypes = funcIExpr.getCallableUnit().getReturnParamTypes();
            funcIExpr.setTypes(returnParamTypes);
        }
    }

    // TODO Duplicate code. fix me
    @Override
    public void visit(ActionInvocationExpr actionIExpr) {

        String pkgPath = actionIExpr.getPackagePath();
        String name = actionIExpr.getConnectorName();

        // First check action invocation happens on a variable def
        SymbolName symbolName = new SymbolName(name, pkgPath);
        BLangSymbol bLangSymbol = currentScope.resolve(symbolName);

        if (bLangSymbol instanceof SimpleVariableDef) {
            if (((SimpleVariableDef) bLangSymbol).getType() instanceof StructDef) {
                // This is not a action invocation, but possible function pointer invocation inside a struct.
                // TODO : Fix this logic and remove action invocation.
                StructDef structDef = (StructDef) ((SimpleVariableDef) bLangSymbol).getType();
                VariableDef matchingVariableDef = null;
                for (VariableDefStmt variableDefStmt : structDef.getFieldDefStmts()) {
                    VariableDef variableDef = variableDefStmt.getVariableDef();
                    if (variableDef.getType() instanceof BFunctionType &&
                            variableDef.getIdentifier().getName().equals(actionIExpr.getName())) {
                        matchingVariableDef = variableDef;
                        break;
                    }
                }
                if (matchingVariableDef == null) {
                    throw BLangExceptionHelper.getSemanticError(actionIExpr.getNodeLocation(),
                            SemanticErrors.UNDEFINED_FUNCTION, actionIExpr.getName());
                }
                BFunctionType functionType = (BFunctionType) matchingVariableDef.getType();
                Expression[] exprs = actionIExpr.getArgExprs();
                if (exprs == null || functionType.getParameterType().length != exprs.length) {
                    throw BLangExceptionHelper.getSemanticError(actionIExpr.getNodeLocation(),
                            SemanticErrors.INCORRECT_FUNCTION_ARGUMENTS, actionIExpr.getName());
                }
                for (Expression expr : exprs) {
                    visitSingleValueExpr(expr);
                }
                for (int i = 0; i < exprs.length; i++) {
                    if (!isAssignableTo(exprs[i].getType(), functionType.getParameterType()[i])) {
                        throw BLangExceptionHelper.getSemanticError(actionIExpr.getNodeLocation(),
                                SemanticErrors.INCORRECT_FUNCTION_ARGUMENTS, actionIExpr.getName());
                    }
                }
                actionIExpr.setTypes(functionType.getReturnParameterType());
                actionIExpr.setFunctionInvocation(true);
                actionIExpr.setVariableDef((SimpleVariableDef) bLangSymbol);
                actionIExpr.setFieldDef(matchingVariableDef);
                return;
            }
            // Process as Action invocation.
            if (!(((SimpleVariableDef) bLangSymbol).getType() instanceof BallerinaConnectorDef)) {
                throw BLangExceptionHelper.getSemanticError(actionIExpr.getNodeLocation(),
                        SemanticErrors.INCORRECT_ACTION_INVOCATION);
            }

            Expression[] exprs = new Expression[actionIExpr.getArgExprs().length + 1];
            SimpleVarRefExpr variableRefExpr = new SimpleVarRefExpr(actionIExpr.getNodeLocation(),
                    null, name, null, pkgPath);
            exprs[0] = variableRefExpr;
            for (int i = 0; i < actionIExpr.getArgExprs().length; i++) {
                exprs[i + 1] = actionIExpr.getArgExprs()[i];
            }
            actionIExpr.setArgExprs(exprs);
            SimpleVariableDef varDef = (SimpleVariableDef) bLangSymbol;
            actionIExpr.setConnectorName(varDef.getTypeName().getName());
            actionIExpr.setPackageName(varDef.getTypeName().getPackageName());
            actionIExpr.setPackagePath(varDef.getTypeName().getPackagePath());
        } else if (!(bLangSymbol instanceof BallerinaConnectorDef)) {
            throw BLangExceptionHelper.getSemanticError(actionIExpr.getNodeLocation(),
                    SemanticErrors.INVALID_ACTION_INVOCATION);
        }

        Expression[] exprs = actionIExpr.getArgExprs();
        for (Expression expr : exprs) {
            visitSingleValueExpr(expr);
        }

        linkAction(actionIExpr);

        //Find the return types of this function invocation expression.
        BType[] returnParamTypes = actionIExpr.getCallableUnit().getReturnParamTypes();
        actionIExpr.setTypes(returnParamTypes);
    }

    @Override
    public void visit(BasicLiteral basicLiteral) {
        BType bType = BTypes.resolveType(basicLiteral.getTypeName(), currentScope, basicLiteral.getNodeLocation());
        basicLiteral.setType(bType);
    }

    @Override
    public void visit(DivideExpr divideExpr) {
        BType binaryExprType = verifyBinaryArithmeticExprType(divideExpr);
        validateBinaryExprTypeForIntFloat(divideExpr, binaryExprType);
    }

    @Override
    public void visit(ModExpression modExpr) {
        BType binaryExprType = verifyBinaryArithmeticExprType(modExpr);
        validateBinaryExprTypeForIntFloat(modExpr, binaryExprType);
    }

    @Override
    public void visit(UnaryExpression unaryExpr) {
        visitSingleValueExpr(unaryExpr.getRExpr());
        unaryExpr.setType(unaryExpr.getRExpr().getType());

        if (Operator.SUB.equals(unaryExpr.getOperator()) || Operator.ADD.equals(unaryExpr.getOperator())) {
            if (unaryExpr.getType() != BTypes.typeInt && unaryExpr.getType() != BTypes.typeFloat) {
                throwInvalidUnaryOpError(unaryExpr);
            }

        } else if (Operator.NOT.equals(unaryExpr.getOperator())) {
            if (unaryExpr.getType() != BTypes.typeBoolean) {
                throwInvalidUnaryOpError(unaryExpr);
            }

        } else if (Operator.TYPEOF.equals(unaryExpr.getOperator())) {
            unaryExpr.setType(BTypes.typeType);
        } else if (Operator.LENGTHOF.equals(unaryExpr.getOperator())) {
            BType rType = unaryExpr.getRExpr().getType();
            if (!((rType instanceof BArrayType) || (rType == BTypes.typeJSON))) {
                throwInvalidUnaryOpError(unaryExpr);
            }
            unaryExpr.setType(BTypes.typeInt);
        } else {
            BLangExceptionHelper.throwSemanticError(unaryExpr, SemanticErrors.UNKNOWN_OPERATOR_IN_UNARY,
                    unaryExpr.getOperator());
        }
    }

    @Override
    public void visit(AddExpression addExpr) {
        BType binaryExprType = verifyBinaryArithmeticExprType(addExpr);
        if (binaryExprType != BTypes.typeInt &&
                binaryExprType != BTypes.typeFloat &&
                binaryExprType != BTypes.typeString &&
                binaryExprType != BTypes.typeXML) {
            throwInvalidBinaryOpError(addExpr);
        }
    }

    @Override
    public void visit(MultExpression multExpr) {
        BType binaryExprType = verifyBinaryArithmeticExprType(multExpr);
        validateBinaryExprTypeForIntFloat(multExpr, binaryExprType);
    }

    @Override
    public void visit(SubtractExpression subtractExpr) {
        BType binaryExprType = verifyBinaryArithmeticExprType(subtractExpr);
        validateBinaryExprTypeForIntFloat(subtractExpr, binaryExprType);
    }

    @Override
    public void visit(AndExpression andExpr) {
        visitBinaryLogicalExpr(andExpr);
    }

    @Override
    public void visit(OrExpression orExpr) {
        visitBinaryLogicalExpr(orExpr);
    }

    @Override
    public void visit(EqualExpression equalExpr) {
        verifyBinaryEqualityExprType(equalExpr);
    }

    @Override
    public void visit(NotEqualExpression notEqualExpr) {
        verifyBinaryEqualityExprType(notEqualExpr);
    }

    @Override
    public void visit(GreaterEqualExpression greaterEqualExpr) {
        BType compareExprType = verifyBinaryCompareExprType(greaterEqualExpr);
        validateBinaryExprTypeForIntFloat(greaterEqualExpr, compareExprType);
    }

    @Override
    public void visit(GreaterThanExpression greaterThanExpr) {
        BType compareExprType = verifyBinaryCompareExprType(greaterThanExpr);
        validateBinaryExprTypeForIntFloat(greaterThanExpr, compareExprType);
    }

    @Override
    public void visit(LessEqualExpression lessEqualExpr) {
        BType compareExprType = verifyBinaryCompareExprType(lessEqualExpr);
        validateBinaryExprTypeForIntFloat(lessEqualExpr, compareExprType);
    }

    @Override
    public void visit(LessThanExpression lessThanExpr) {
        BType compareExprType = verifyBinaryCompareExprType(lessThanExpr);
        validateBinaryExprTypeForIntFloat(lessThanExpr, compareExprType);
    }

    @Override
    public void visit(RefTypeInitExpr refTypeInitExpr) {
        visitMapJsonInitExpr(refTypeInitExpr);
    }

    @Override
    public void visit(MapInitExpr mapInitExpr) {
        visitMapJsonInitExpr(mapInitExpr);
    }

    @Override
    public void visit(JSONInitExpr jsonInitExpr) {
        visitMapJsonInitExpr(jsonInitExpr);
    }

    @Override
    public void visit(JSONArrayInitExpr jsonArrayInitExpr) {
        BType inheritedType = jsonArrayInitExpr.getInheritedType();
        jsonArrayInitExpr.setType(inheritedType);

        BType inheritedElementType;
        if (inheritedType instanceof BArrayType) {
            inheritedElementType = ((BArrayType) inheritedType).getElementType();
        } else {
            inheritedElementType = inheritedType;
        }

        Expression[] argExprs = jsonArrayInitExpr.getArgExprs();

        for (int i = 0; i < argExprs.length; i++) {
            Expression argExpr = argExprs[i];
            if (argExpr instanceof RefTypeInitExpr) {
                argExpr = getNestedInitExpr(argExpr, inheritedElementType);
                argExprs[i] = argExpr;
            }
            visitSingleValueExpr(argExpr);

            // check the type compatibility of the value.
            BType argExprType = argExpr.getType();
            if (BTypes.isValueType(argExprType)) {
                TypeCastExpression typeCastExpr = checkWideningPossible(BTypes.typeJSON, argExpr);
                if (typeCastExpr != null) {
                    argExprs[i] = typeCastExpr;
                } else {
                    BLangExceptionHelper.throwSemanticError(argExpr,
                            SemanticErrors.INCOMPATIBLE_TYPES_CANNOT_CONVERT, argExprType.getSymbolName(),
                            inheritedType.getSymbolName());
                }
                continue;
            }

            if (argExprType != BTypes.typeNull && isAssignableTo(inheritedElementType, argExprType)) {
                continue;
            }

            TypeCastExpression typeCastExpr = checkWideningPossible(inheritedElementType, argExpr);
            if (typeCastExpr == null) {
                BLangExceptionHelper.throwSemanticError(jsonArrayInitExpr,
                        SemanticErrors.INCOMPATIBLE_TYPES_CANNOT_CONVERT, argExpr.getType(), inheritedElementType);
            }
            argExprs[i] = typeCastExpr;
        }
    }

    @Override
    public void visit(ConnectorInitExpr connectorInitExpr) {
        BType inheritedType = connectorInitExpr.getInheritedType();
        if (!(inheritedType instanceof BallerinaConnectorDef)) {
            BLangExceptionHelper.throwSemanticError(connectorInitExpr, SemanticErrors.CONNECTOR_INIT_NOT_ALLOWED);
        }
        connectorInitExpr.setType(inheritedType);

        for (Expression argExpr : connectorInitExpr.getArgExprs()) {
            visitSingleValueExpr(argExpr);
        }

        Expression[] argExprs = connectorInitExpr.getArgExprs();
        ParameterDef[] parameterDefs = ((BallerinaConnectorDef) inheritedType).getParameterDefs();
        for (int i = 0; i < argExprs.length; i++) {
            int j = i;
            if (((BallerinaConnectorDef) inheritedType).isFilterConnector()) {
                j += 1;
            }
            SimpleTypeName simpleTypeName = parameterDefs[j].getTypeName();
            BType paramType = BTypes.resolveType(simpleTypeName, currentScope, connectorInitExpr.getNodeLocation());
            parameterDefs[j].setType(paramType);

            Expression argExpr = argExprs[i];
            if (!(parameterDefs[j].getType().equals(argExpr.getType()))) {
                BLangExceptionHelper.throwSemanticError(connectorInitExpr, SemanticErrors.INCOMPATIBLE_TYPES,
                        parameterDefs[j].getType(), argExpr.getType());
            }
        }

        ConnectorInitExpr filterConnectorInitExpr = connectorInitExpr.getParentConnectorInitExpr();
        if (filterConnectorInitExpr != null) {
            visit(filterConnectorInitExpr);
            BType filterConnectorType = filterConnectorInitExpr.getFilterSupportedType();
            // Resolve reference connector type if this is a filter connector
            if (filterConnectorType != null && filterConnectorType instanceof BallerinaConnectorDef) {
                if (!filterConnectorType.equals(inheritedType)) {
                    BLangExceptionHelper.throwSemanticError(connectorInitExpr,
                            SemanticErrors.CONNECTOR_TYPES_NOT_EQUIVALENT,
                            inheritedType, filterConnectorInitExpr.getInheritedType());
                }
            }
        }
    }

    @Override
    public void visit(ArrayInitExpr arrayInitExpr) {
        if (!(arrayInitExpr.getInheritedType() instanceof BArrayType)) {
            BLangExceptionHelper.throwSemanticError(arrayInitExpr, SemanticErrors.ARRAY_INIT_NOT_ALLOWED_HERE);
        }

        visitArrayInitExpr(arrayInitExpr);
    }

    private void visitArrayInitExpr(ArrayInitExpr arrayInitExpr) {
        BType inheritedType = arrayInitExpr.getInheritedType();
        arrayInitExpr.setType(inheritedType);
        Expression[] argExprs = arrayInitExpr.getArgExprs();
        if (argExprs.length == 0) {
            return;
        }

        BType expectedElementType = ((BArrayType) inheritedType).getElementType();
        for (int i = 0; i < argExprs.length; i++) {
            Expression argExpr = argExprs[i];
            if (argExpr instanceof RefTypeInitExpr) {
                ((RefTypeInitExpr) argExpr).setInheritedType(expectedElementType);
                argExpr = getNestedInitExpr(argExpr, expectedElementType);
                argExprs[i] = argExpr;
            }

            visitSingleValueExpr(argExpr);
            AssignabilityResult result = performAssignabilityCheck(expectedElementType, argExpr);
            if (result.expression != null) {
                argExprs[i] = result.expression;
            } else if (!result.assignable) {
                BLangExceptionHelper.throwSemanticError(argExpr, SemanticErrors.INCOMPATIBLE_ASSIGNMENT,
                        argExpr.getType(), expectedElementType);
            }
        }
    }

    /**
     * Visit and analyze ballerina Struct initializing expression.
     */
    @Override
    public void visit(StructInitExpr structInitExpr) {
        BType inheritedType = structInitExpr.getInheritedType();
        structInitExpr.setType(inheritedType);
        Expression[] argExprs = structInitExpr.getArgExprs();
        if (argExprs.length == 0) {
            return;
        }

        StructDef structDef = (StructDef) inheritedType;
        for (Expression argExpr : argExprs) {
            KeyValueExpr keyValueExpr = (KeyValueExpr) argExpr;
            Expression keyExpr = keyValueExpr.getKeyExpr();
            if (!(keyExpr instanceof SimpleVarRefExpr)) {
                throw BLangExceptionHelper.getSemanticError(keyExpr.getNodeLocation(),
                        SemanticErrors.INVALID_FIELD_NAME_STRUCT_INIT);
            }

            SimpleVarRefExpr varRefExpr = (SimpleVarRefExpr) keyExpr;
            //TODO fix properly package conflict
            BLangSymbol varDefSymbol = structDef.resolveMembers(new SymbolName(varRefExpr.getSymbolName().getName(),
                    structDef.getPackagePath()));

            if (varDefSymbol == null) {
                throw BLangExceptionHelper.getSemanticError(keyExpr.getNodeLocation(),
                        SemanticErrors.UNKNOWN_FIELD_IN_STRUCT, varRefExpr.getVarName(), structDef.getName());
            }

            if (!(varDefSymbol instanceof SimpleVariableDef)) {
                throw BLangExceptionHelper.getSemanticError(varRefExpr.getNodeLocation(),
                        SemanticErrors.INCOMPATIBLE_TYPES_UNKNOWN_FOUND, varDefSymbol.getSymbolName());
            }

            SimpleVariableDef varDef = (SimpleVariableDef) varDefSymbol;
            varRefExpr.setVariableDef(varDef);

            BType structFieldType = varDef.getType();
            Expression valueExpr = keyValueExpr.getValueExpr();
            if (valueExpr instanceof RefTypeInitExpr) {
                valueExpr = getNestedInitExpr(valueExpr, structFieldType);
                keyValueExpr.setValueExpr(valueExpr);
            }

            valueExpr.accept(this);

            // Check whether the right-hand type can be assigned to the left-hand type.
            AssignabilityResult result = performAssignabilityCheck(structFieldType, valueExpr);
            if (result.expression != null) {
                valueExpr = result.expression;
                keyValueExpr.setValueExpr(valueExpr);
            } else if (!result.assignable) {
                BLangExceptionHelper.throwSemanticError(keyExpr, SemanticErrors.INCOMPATIBLE_TYPES,
                        varDef.getType(), valueExpr.getType());
            }
        }
    }

    @Override
    public void visit(KeyValueExpr keyValueExpr) {

    }

    @Override
    public void visit(SimpleVarRefExpr simpleVarRefExpr) {
        // Resolve package path from the give package name
        if (simpleVarRefExpr.getPkgName() != null && simpleVarRefExpr.getPkgPath() == null) {
            throw BLangExceptionHelper.getSemanticError(simpleVarRefExpr.getNodeLocation(),
                    SemanticErrors.UNDEFINED_PACKAGE_NAME, simpleVarRefExpr.getPkgName(),
                    simpleVarRefExpr.getPkgName() + ":" + simpleVarRefExpr.getVarName());
        }

        SymbolName symbolName = simpleVarRefExpr.getSymbolName();
        // Check whether this symName is declared
        BLangSymbol varDefSymbol = currentScope.resolve(symbolName);
        if (varDefSymbol == null) {
            BLangExceptionHelper.throwSemanticError(simpleVarRefExpr, SemanticErrors.UNDEFINED_SYMBOL,
                    symbolName);
        }

        if (!(varDefSymbol instanceof VariableDef)) {
            throw BLangExceptionHelper.getSemanticError(simpleVarRefExpr.getNodeLocation(),
                    SemanticErrors.INCOMPATIBLE_TYPES_UNKNOWN_FOUND, symbolName);
        }

        simpleVarRefExpr.setVariableDef((VariableDef) varDefSymbol);
    }

    @Override
    public void visit(FieldBasedVarRefExpr fieldBasedVarRefExpr) {
        String fieldName = fieldBasedVarRefExpr.getFieldName();
        VariableReferenceExpr varRefExpr = fieldBasedVarRefExpr.getVarRefExpr();
        varRefExpr.accept(this);

        // Type of the varRefExpr can be either Struct, Map, JSON, Array
        BType varRefType = varRefExpr.getType();
        if (varRefType instanceof StructDef) {
            StructDef structDef = (StructDef) varRefType;
            BLangSymbol fieldSymbol = structDef.resolveMembers(new SymbolName(fieldName, structDef.getPackagePath()));
            if (fieldSymbol == null) {
                throw BLangExceptionHelper.getSemanticError(varRefExpr.getNodeLocation(),
                        SemanticErrors.UNKNOWN_FIELD_IN_STRUCT, fieldName, structDef.getName());
            }
            SimpleVariableDef fieldDef = (SimpleVariableDef) fieldSymbol;
            fieldBasedVarRefExpr.setFieldDef(fieldDef);
            fieldBasedVarRefExpr.setType(fieldDef.getType());

        } else if (varRefType == BTypes.typeMap) {
            fieldBasedVarRefExpr.setType(((BMapType) varRefType).getElementType());

        } else if (varRefType == BTypes.typeJSON) {
            fieldBasedVarRefExpr.setType(BTypes.typeJSON);
        } else if (varRefType instanceof BJSONConstraintType) {
            StructDef structDefReference = (StructDef) ((BJSONConstraintType) varRefType).getConstraint();
            BLangSymbol fieldSymbol = structDefReference.resolveMembers(
                    new SymbolName(fieldName, structDefReference.getPackagePath()));
            if (fieldSymbol == null) {
                throw BLangExceptionHelper
                        .getSemanticError(varRefExpr.getNodeLocation(), SemanticErrors.UNKNOWN_FIELD_IN_JSON_STRUCT,
                                fieldName, structDefReference.getName());
            }
            VariableDef fieldDef = (VariableDef) fieldSymbol;
            fieldBasedVarRefExpr.setFieldDef(fieldDef);
            fieldBasedVarRefExpr.setType(BTypes.typeJSON);
        } else if (varRefType instanceof BArrayType && fieldName.equals("length")) {
            if (fieldBasedVarRefExpr.isLHSExpr()) {
                //cannot assign a value to array length
                throw BLangExceptionHelper.getSemanticError(fieldBasedVarRefExpr.getNodeLocation(),
                        SemanticErrors.CANNOT_ASSIGN_VALUE_ARRAY_LENGTH);

            }
            fieldBasedVarRefExpr.setType(BTypes.typeInt);

        } else {
            throw BLangExceptionHelper.getSemanticError(varRefExpr.getNodeLocation(),
                    SemanticErrors.INVALID_OPERATION_NOT_SUPPORT_INDEXING, varRefType);
            // TODO Implement .type expression
        }
    }

    @Override
    public void visit(IndexBasedVarRefExpr indexBasedVarRefExpr) {
        Expression indexExpr = indexBasedVarRefExpr.getIndexExpr();
        indexExpr.accept(this);

        VariableReferenceExpr varRefExpr = indexBasedVarRefExpr.getVarRefExpr();
        varRefExpr.accept(this);

        // Type of the varRefExpr can be either Array, Map, JSON, Struct.
        BType varRefType = varRefExpr.getType();
        if (varRefType instanceof BArrayType) {
            if (indexExpr.getType() != BTypes.typeInt) {
                throw BLangExceptionHelper.getSemanticError(indexExpr.getNodeLocation(),
                        SemanticErrors.NON_INTEGER_ARRAY_INDEX, indexExpr.getType());
            }
            BArrayType arrayType = (BArrayType) varRefType;
            indexBasedVarRefExpr.setType(arrayType.getElementType());

        } else if (varRefType == BTypes.typeMap) {
            if (indexExpr.getType() != BTypes.typeString) {
                throw BLangExceptionHelper.getSemanticError(indexExpr.getNodeLocation(),
                        SemanticErrors.NON_STRING_MAP_INDEX, indexExpr.getType());
            }
            BMapType mapType = (BMapType) varRefType;
            indexBasedVarRefExpr.setType(mapType.getElementType());

        } else if (varRefType.getTag() == TypeTags.C_JSON_TAG) {
            throw BLangExceptionHelper.getSemanticError(indexExpr.getNodeLocation(),
                    SemanticErrors.INVALID_OPERATION_NOT_SUPPORT_INDEXING, varRefExpr.getType().toString());
        } else if (varRefType == BTypes.typeJSON) {
            if (indexExpr.getType() != BTypes.typeInt && indexExpr.getType() != BTypes.typeString) {
                throw BLangExceptionHelper.getSemanticError(indexExpr.getNodeLocation(),
                        SemanticErrors.INCOMPATIBLE_TYPES, "string or int", varRefExpr.getType());
            }
            indexBasedVarRefExpr.setType(BTypes.typeJSON);

        } else if (varRefType instanceof StructDef) {
            if (indexExpr.getType() != BTypes.typeString) {
                throw BLangExceptionHelper.getSemanticError(indexExpr.getNodeLocation(),
                        SemanticErrors.INCOMPATIBLE_TYPES, BTypes.typeString, varRefExpr.getType());
            }

            if (!(indexExpr instanceof BasicLiteral)) {
                throw BLangExceptionHelper.getSemanticError(indexExpr.getNodeLocation(),
                        SemanticErrors.DYNAMIC_KEYS_NOT_SUPPORTED_FOR_STRUCT);
            }

            String fieldName = ((BasicLiteral) indexExpr).getBValue().stringValue();
            StructDef structDef = (StructDef) varRefType;
            BLangSymbol fieldSymbol = structDef.resolveMembers(new SymbolName(fieldName, structDef.getPackagePath()));
            if (fieldSymbol == null) {
                throw BLangExceptionHelper.getSemanticError(varRefExpr.getNodeLocation(),
                        SemanticErrors.UNKNOWN_FIELD_IN_STRUCT, fieldName, structDef.getName());
            }
            SimpleVariableDef fieldDef = (SimpleVariableDef) fieldSymbol;
            indexBasedVarRefExpr.setFieldDef(fieldDef);
            indexBasedVarRefExpr.setType(fieldDef.getType());

        } else {
            throw BLangExceptionHelper.getSemanticError(indexBasedVarRefExpr.getNodeLocation(),
                    SemanticErrors.INVALID_OPERATION_NOT_SUPPORT_INDEXING, varRefType);
        }
    }

    @Override
    public void visit(XMLAttributesRefExpr xmlAttributesRefExpr) {
        VariableReferenceExpr varRefExpr = xmlAttributesRefExpr.getVarRefExpr();
        varRefExpr.accept(this);

        if (varRefExpr.getType() != BTypes.typeXML) {
            BLangExceptionHelper.throwSemanticError(xmlAttributesRefExpr, SemanticErrors.INCOMPATIBLE_TYPES,
                    BTypes.typeXML, varRefExpr.getType());
        }

        Expression indexExpr = xmlAttributesRefExpr.getIndexExpr();
        if (indexExpr == null) {
            if (xmlAttributesRefExpr.isLHSExpr()) {
                BLangExceptionHelper.throwSemanticError(xmlAttributesRefExpr,
                        SemanticErrors.XML_ATTRIBUTE_MAP_UPDATE_NOT_ALLOWED);
            }
            xmlAttributesRefExpr.setType(BTypes.typeXMLAttributes);
            return;
        }

        xmlAttributesRefExpr.setType(BTypes.typeString);
        indexExpr.accept(this);
        if (indexExpr instanceof XMLQNameExpr) {
            ((XMLQNameExpr) indexExpr).setUsedInXML(true);
            return;
        }

        if (indexExpr.getType() != BTypes.typeString) {
            BLangExceptionHelper.throwSemanticError(indexExpr, SemanticErrors.NON_STRING_MAP_INDEX,
                    indexExpr.getType());
        }

        Map<String, Expression> namespaces = getNamespaceInScope(xmlAttributesRefExpr.getNodeLocation());
        xmlAttributesRefExpr.setNamespaces(namespaces);
    }

    @Override
    public void visit(XMLQNameExpr xmlQNameRefExpr) {
        if (xmlQNameRefExpr.isLHSExpr()) {
            BLangExceptionHelper.throwSemanticError(xmlQNameRefExpr, SemanticErrors.XML_QNAME_UPDATE_NOT_ALLOWED);
        }

        xmlQNameRefExpr.setType(BTypes.typeString);
        String prefix = xmlQNameRefExpr.getPrefix();
        if (prefix.isEmpty()) {
            return;
        }

        if (prefix.equals(XMLConstants.XMLNS_ATTRIBUTE)) {
            BLangExceptionHelper.throwSemanticError(xmlQNameRefExpr, SemanticErrors.INVALID_NAMESPACE_PREFIX, prefix);
        }

        NamespaceSymbolName nsSymbolName = new NamespaceSymbolName(prefix);
        BLangSymbol symbol = currentScope.resolve(nsSymbolName);

        if (symbol == null) {
            BLangExceptionHelper.throwSemanticError(xmlQNameRefExpr, SemanticErrors.UNDEFINED_NAMESPACE, prefix);
        }

        String namepsaceUri = ((NamespaceDeclaration) symbol).getNamespaceUri();
        BasicLiteral namespaceUriLiteral = new BasicLiteral(xmlQNameRefExpr.getNodeLocation(), null,
                new SimpleTypeName(TypeConstants.STRING_TNAME), new BString(namepsaceUri));
        namespaceUriLiteral.accept(this);
        xmlQNameRefExpr.setNamepsaceUri(namespaceUriLiteral);
    }

    @Override
    public void visit(TypeCastExpression typeCastExpr) {
        // Evaluate the expression and set the type
        boolean isMultiReturn = typeCastExpr.isMultiReturnExpr();
        Expression rExpr = typeCastExpr.getRExpr();
        visitSingleValueExpr(rExpr);

        BType sourceType = rExpr.getType();
        BType targetType = typeCastExpr.getType();
        if (targetType == null) {
            targetType = BTypes.resolveType(typeCastExpr.getTypeName(), currentScope, typeCastExpr.getNodeLocation());
            typeCastExpr.setType(targetType);
        }

        // casting to function pointer is not supported in this 0.9 release. issue #2944
        if (sourceType instanceof BFunctionType || targetType instanceof BFunctionType) {
            BLangExceptionHelper.throwSemanticError(typeCastExpr, SemanticErrors.INCOMPATIBLE_TYPES_CANNOT_CAST,
                    sourceType, targetType);
        }

        // casting a null literal is not supported.
        if (rExpr instanceof NullLiteral) {
            BLangExceptionHelper.throwSemanticError(typeCastExpr, SemanticErrors.INCOMPATIBLE_TYPES_CANNOT_CAST,
                    sourceType, targetType);
        }

        // Find the eval function from explicit casting lattice
        TypeEdge newEdge = TypeLattice.getExplicitCastLattice().getEdgeFromTypes(sourceType, targetType, null);
        if (newEdge != null) {
            typeCastExpr.setOpcode(newEdge.getOpcode());

            if (!newEdge.isSafe() && !isMultiReturn) {
                BLangExceptionHelper.throwSemanticError(typeCastExpr, SemanticErrors.UNSAFE_CAST_ATTEMPT,
                        sourceType, targetType);
            }

            if (!isMultiReturn) {
                typeCastExpr.setTypes(new BType[]{targetType});
                return;
            }

        } else if (sourceType == targetType) {
            typeCastExpr.setOpcode(InstructionCodes.NOP);
            if (!isMultiReturn) {
                typeCastExpr.setTypes(new BType[]{targetType});
                return;
            }

        } else if ((sourceType.getTag() == TypeTags.C_JSON_TAG && targetType.getTag() == TypeTags.C_JSON_TAG)
                && TypeLattice.isAssignCompatible((StructDef) ((BJSONConstraintType) targetType).getConstraint(),
                (StructDef) ((BJSONConstraintType) sourceType).getConstraint())) {
            typeCastExpr.setOpcode(InstructionCodes.NOP);
            if (!isMultiReturn) {
                typeCastExpr.setTypes(new BType[]{targetType});
                return;
            }
        } else {
            boolean isUnsafeCastPossible = false;
            if (isMultiReturn) {
                isUnsafeCastPossible = checkUnsafeCastPossible(sourceType, targetType);
            }

            if (isUnsafeCastPossible) {
                typeCastExpr.setOpcode(InstructionCodes.CHECKCAST);
            } else {
                TypeEdge conversionEdge = TypeLattice.getTransformLattice().getEdgeFromTypes(sourceType,
                        targetType, null);
                if (conversionEdge != null) {
                    throw BLangExceptionHelper.getSemanticError(typeCastExpr.getNodeLocation(),
                            SemanticErrors.CANNOT_CAST_WITH_SUGGESTION, sourceType, targetType);
                }
                throw BLangExceptionHelper.getSemanticError(typeCastExpr.getNodeLocation(),
                        SemanticErrors.INCOMPATIBLE_TYPES_CANNOT_CAST, sourceType, targetType);
            }
        }

        // If this is a multi-value return conversion expression, set the return types.
        BLangSymbol error = currentScope.resolve(new SymbolName(BALLERINA_CAST_ERROR, ERRORS_PACKAGE));
        if (error == null || !(error instanceof StructDef)) {
            BLangExceptionHelper.throwSemanticError(typeCastExpr,
                    SemanticErrors.CANNOT_RESOLVE_STRUCT, ERRORS_PACKAGE, BALLERINA_CAST_ERROR);
        }
        typeCastExpr.setTypes(new BType[]{targetType, (BType) error});
    }


    @Override
    public void visit(TypeConversionExpr typeConversionExpr) {
        // Evaluate the expression and set the type
        boolean isMultiReturn = typeConversionExpr.isMultiReturnExpr();
        Expression rExpr = typeConversionExpr.getRExpr();
        visitSingleValueExpr(rExpr);

        BType sourceType = rExpr.getType();
        BType targetType = typeConversionExpr.getType();
        if (targetType == null) {
            targetType = BTypes.resolveType(typeConversionExpr.getTypeName(), currentScope, null);
            typeConversionExpr.setType(targetType);
        }

        // casting a null literal is not supported.
        if (rExpr instanceof NullLiteral) {
            BLangExceptionHelper.throwSemanticError(typeConversionExpr,
                    SemanticErrors.INCOMPATIBLE_TYPES_CANNOT_CONVERT, sourceType, targetType);
        }

        // Find the eval function from the conversion lattice
        TypeEdge newEdge = TypeLattice.getTransformLattice().getEdgeFromTypes(sourceType, targetType, null);
        if (newEdge != null) {
            typeConversionExpr.setOpcode(newEdge.getOpcode());

            if (!newEdge.isSafe() && !isMultiReturn) {
                BLangExceptionHelper.throwSemanticError(typeConversionExpr, SemanticErrors.UNSAFE_CONVERSION_ATTEMPT,
                        sourceType, targetType);
            }

            if (!isMultiReturn) {
                typeConversionExpr.setTypes(new BType[]{targetType});
                return;
            }

        } else if (sourceType == targetType) {
            typeConversionExpr.setOpcode(InstructionCodes.NOP);
            if (!isMultiReturn) {
                typeConversionExpr.setTypes(new BType[]{targetType});
                return;
            }
        } else {
            TypeEdge castEdge = TypeLattice.getExplicitCastLattice().getEdgeFromTypes(sourceType, targetType, null);
            if (castEdge != null) {
                throw BLangExceptionHelper.getSemanticError(typeConversionExpr.getNodeLocation(),
                        SemanticErrors.CANNOT_CONVERT_WITH_SUGGESTION, sourceType, targetType);
            }
            throw BLangExceptionHelper.getSemanticError(typeConversionExpr.getNodeLocation(),
                    SemanticErrors.INCOMPATIBLE_TYPES_CANNOT_CONVERT, sourceType, targetType);
        }

        // If this is a multi-value return conversion expression, set the return types.
        BLangSymbol error = currentScope.resolve(new SymbolName(BALLERINA_CONVERSION_ERROR, ERRORS_PACKAGE));
        if (error == null || !(error instanceof StructDef)) {
            BLangExceptionHelper.throwSemanticError(typeConversionExpr,
                    SemanticErrors.CANNOT_RESOLVE_STRUCT, ERRORS_PACKAGE, BALLERINA_CAST_ERROR);
        }
        typeConversionExpr.setTypes(new BType[]{targetType, (BType) error});
    }

    @Override
    public void visit(NullLiteral nullLiteral) {
        nullLiteral.setType(BTypes.typeNull);
    }

    @Override
    public void visit(LambdaExpression lambdaExpr) {
    }

    @Override
    public void visit(NamespaceDeclarationStmt namespaceDeclarationStmt) {
        namespaceDeclarationStmt.getNamespaceDclr().accept(this);
    }

    @Override
    public void visit(NamespaceDeclaration namespaceDclr) {
        if (namespaceDclr.getNamespaceUri().isEmpty() && !namespaceDclr.getPrefix().isEmpty()) {
            BLangExceptionHelper.throwSemanticError(namespaceDclr, SemanticErrors.INVALID_NAMESPACE_DECLARATION,
                    namespaceDclr.getPrefix());
        }

        // Check whether this namespace is already defined, if not define it.
        NamespaceSymbolName nsSymbolName = new NamespaceSymbolName(namespaceDclr.getPrefix());

        BLangSymbol nsSymbol = currentScope.resolve(nsSymbolName);
        if (nsSymbol != null && nsSymbol.getSymbolScope().getScopeName() == currentScope.getScopeName()) {
            BLangExceptionHelper.throwSemanticError(namespaceDclr, SemanticErrors.REDECLARED_SYMBOL,
                    namespaceDclr.getPrefix());
        }

        currentScope.define(nsSymbolName, namespaceDclr);
    }

    @Override
    public void visit(XMLLiteral xmlLiteral) {
    }

    @Override
    public void visit(XMLElementLiteral xmlElementLiteral) {
        Expression startTagName = xmlElementLiteral.getStartTagName();
        Map<String, Expression> namespaces;
        XMLElementLiteral parent = xmlElementLiteral.getParent();
        if (parent == null) {
            namespaces = getNamespaceInScope(xmlElementLiteral.getNodeLocation());
        } else {
            namespaces = parent.getNamespaces();
            xmlElementLiteral.setDefaultNamespaceUri(parent.getDefaultNamespaceUri());
        }
        xmlElementLiteral.setNamespaces(namespaces);

        // add the inline declared namespaces to the namespace map
        List<KeyValueExpr> attributes = xmlElementLiteral.getAttributes();
        Iterator<KeyValueExpr> attrItr = attributes.iterator();
        while (attrItr.hasNext()) {
            KeyValueExpr attribute = attrItr.next();
            Expression attrNameExpr = attribute.getKeyExpr();
            if (!(attrNameExpr instanceof XMLQNameExpr)) {
                continue;
            }

            Expression attrValueExpr = attribute.getValueExpr();
            XMLQNameExpr xmlQNameRefExpr = (XMLQNameExpr) attrNameExpr;
            if (xmlQNameRefExpr.getPrefix().equals(XMLConstants.XMLNS_ATTRIBUTE)) {
                attrValueExpr.accept(this);

                if (attrValueExpr instanceof BasicLiteral
                        && ((BasicLiteral) attrValueExpr).getBValue().stringValue().isEmpty()) {
                    BLangExceptionHelper.throwSemanticError(attribute, SemanticErrors.INVALID_NAMESPACE_DECLARATION,
                            xmlQNameRefExpr.getLocalname());
                }

                namespaces.put(xmlQNameRefExpr.getLocalname(), attrValueExpr);
                attrItr.remove();
                continue;
            }

            // if the default namesapce is declared inline, then override default namepsace defined at the
            // parent scope level
            if (xmlQNameRefExpr.getLocalname().equals(XMLConstants.XMLNS_ATTRIBUTE)) {
                attrValueExpr.accept(this);
                xmlElementLiteral.setDefaultNamespaceUri(attrValueExpr);
                attrItr.remove();
            }
        }

        if (xmlElementLiteral.getDefaultNamespaceUri() == null) {
            BasicLiteral defaultnsUriLiteral = new BasicLiteral(xmlElementLiteral.getNodeLocation(), null,
                    new SimpleTypeName(TypeConstants.STRING_TNAME), new BString(XMLConstants.XMLNS_ATTRIBUTE_NS_URI));
            defaultnsUriLiteral.setType(BTypes.typeString);
            defaultnsUriLiteral.accept(this);
            xmlElementLiteral.setDefaultNamespaceUri(defaultnsUriLiteral);
        }

        validateXMLLiteralAttributes(attributes, namespaces);

        // Validate start tag
        if (startTagName instanceof XMLQNameExpr) {
            validateXMLQname((XMLQNameExpr) startTagName, namespaces, xmlElementLiteral.getDefaultNamespaceUri());
        } else {
            startTagName.accept(this);
        }

        if (startTagName.getType() != BTypes.typeString) {
            // Implicit cast from right to left
            startTagName = createImplicitStringConversionExpr(startTagName, startTagName.getType());
            xmlElementLiteral.setStartTagName(startTagName);
        }

        // Validate the ending tag of the XML element
<<<<<<< HEAD
        validateXMLLiteralEndTag(xmlElementLiteral, xmlElementLiteral.getDefaultNamespaceUri());
        
=======
        validateXMLLiteralEndTag(xmlElementLiteral);

>>>>>>> aa3eb9b6
        // Visit children
        XMLSequenceLiteral children = xmlElementLiteral.getContent();
        if (children != null) {
            children.accept(this);
        }
    }

    @Override
    public void visit(XMLCommentLiteral xmlComment) {
        Expression contentExpr = xmlComment.getContent();
        if (contentExpr != null) {
            contentExpr.accept(this);
        }

        if (contentExpr.getType() != BTypes.typeString) {
            contentExpr = createImplicitStringConversionExpr(contentExpr, contentExpr.getType());
            xmlComment.setContent(contentExpr);
        }
    }

    @Override
    public void visit(XMLTextLiteral xmlText) {
        Expression contentExpr = xmlText.getContent();
        if (contentExpr != null) {
            contentExpr.accept(this);
        }
    }

    @Override
    public void visit(XMLSequenceLiteral xmlSequence) {
        Expression[] items = xmlSequence.getItems();
        List<Expression> newItems = new ArrayList<Expression>();

        // Consecutive non-xml type items are converted to string, and combined together using binary add expressions.
        Expression addExpr = null;
        for (int i = 0; i < items.length; i++) {
            Expression currentItem = items[i];
            currentItem.accept(this);

            if (xmlSequence.hasParent() && currentItem.getType() == BTypes.typeXML) {
                if (addExpr != null) {
                    newItems.add(addExpr);
                    addExpr = null;
                }
                newItems.add(currentItem);
                continue;
            }

            if (currentItem.getType() != BTypes.typeString) {
                Expression castExpr = getImplicitConversionExpr(currentItem, currentItem.getType(), BTypes.typeString);

                if (castExpr == null) {
                    if (xmlSequence.hasParent()) {
                        BLangExceptionHelper.throwSemanticError(currentItem,
                                SemanticErrors.INCOMPATIBLE_TYPES_IN_XML_TEMPLATE, currentItem.getType());
                    }
                    BLangExceptionHelper.throwSemanticError(currentItem, SemanticErrors.INCOMPATIBLE_TYPES,
                            BTypes.typeString, currentItem.getType());
                }

                currentItem = castExpr;
            }

            if (addExpr == null) {
                addExpr = currentItem;
                continue;
            }

            if (addExpr.getType() == BTypes.typeString) {
                addExpr = new AddExpression(currentItem.getNodeLocation(), currentItem.getWhiteSpaceDescriptor(),
                        addExpr, currentItem);
            } else {
                newItems.add(addExpr);
                addExpr = currentItem;
            }
            addExpr.setType(BTypes.typeString);
        }

        if (addExpr != null) {
            newItems.add(addExpr);
        }

        // Replace the existing items with the new reduced items
        items = newItems.toArray(new Expression[newItems.size()]);
        xmlSequence.setItems(items);

        // Create and set XML concatenation expression using all the items in the sequence
        xmlSequence.setConcatExpr(getXMLConcatExpression(items));
    }

    @Override
    public void visit(XMLPILiteral xmlPI) {
        Expression target = xmlPI.getTarget();
        target.accept(this);

        if (target.getType() != BTypes.typeString) {
            target = createImplicitStringConversionExpr(target, target.getType());
            xmlPI.setTarget(target);
        }

        Expression data = xmlPI.getData();
        if (data != null) {
            data.accept(this);
        }

        if (data.getType() != BTypes.typeString) {
            data = createImplicitStringConversionExpr(data, data.getType());
            xmlPI.setData(data);
        }
    }

    // Private methods.

    private void openScope(SymbolScope symbolScope) {
        currentScope = symbolScope;
    }

    private void closeScope() {
        currentScope = currentScope.getEnclosingScope();
    }

    private void visitBinaryExpr(BinaryExpression expr) {
        visitSingleValueExpr(expr.getLExpr());
        visitSingleValueExpr(expr.getRExpr());
    }

    private void visitSingleValueExpr(Expression expr) {
        expr.accept(this);
        if (expr.isMultiReturnExpr()) {
            FunctionInvocationExpr funcIExpr = (FunctionInvocationExpr) expr;
            String nameWithPkgName = (funcIExpr.getPackageName() != null) ? funcIExpr.getPackageName()
                    + ":" + funcIExpr.getName() : funcIExpr.getName();
            BLangExceptionHelper.throwSemanticError(expr, SemanticErrors.MULTIPLE_VALUE_IN_SINGLE_VALUE_CONTEXT,
                    nameWithPkgName);
        }
    }

    private void validateBinaryExprTypeForIntFloat(BinaryExpression binaryExpr, BType binaryExprType) {
        if (binaryExprType != BTypes.typeInt && binaryExprType != BTypes.typeFloat) {
            throwInvalidBinaryOpError(binaryExpr);
        }
    }

    private BType verifyBinaryArithmeticExprType(BinaryArithmeticExpression binaryArithmeticExpr) {
        visitBinaryExpr(binaryArithmeticExpr);
        BType type = verifyBinaryExprType(binaryArithmeticExpr);
        binaryArithmeticExpr.setType(type);
        return type;
    }

    private BType verifyBinaryCompareExprType(BinaryExpression binaryExpression) {
        visitBinaryExpr(binaryExpression);
        BType type = verifyBinaryExprType(binaryExpression);
        binaryExpression.setType(BTypes.typeBoolean);
        return type;
    }

    private void verifyBinaryEqualityExprType(BinaryExpression binaryExpr) {
        visitBinaryExpr(binaryExpr);
        BType rType = binaryExpr.getRExpr().getType();
        BType lType = binaryExpr.getLExpr().getType();
        BType type;

        if (rType == BTypes.typeNull) {
            if (BTypes.isValueType(lType)) {
                BLangExceptionHelper.throwSemanticError(binaryExpr,
                        SemanticErrors.INVALID_OPERATION_INCOMPATIBLE_TYPES, lType, rType);
            }
            type = rType;
        } else if (lType == BTypes.typeNull) {
            if (BTypes.isValueType(rType)) {
                BLangExceptionHelper.throwSemanticError(binaryExpr,
                        SemanticErrors.INVALID_OPERATION_INCOMPATIBLE_TYPES, lType, rType);
            }
            type = lType;
        } else {
            type = verifyBinaryExprType(binaryExpr);
        }

        binaryExpr.setType(BTypes.typeBoolean);

        if (type != BTypes.typeInt &&
                type != BTypes.typeFloat &&
                type != BTypes.typeBoolean &&
                type != BTypes.typeString &&
                type != BTypes.typeNull &&
                type != BTypes.typeType) {
            throwInvalidBinaryOpError(binaryExpr);
        }
    }

    private BType verifyBinaryExprType(BinaryExpression binaryExpr) {
        Expression rExpr = binaryExpr.getRExpr();
        Expression lExpr = binaryExpr.getLExpr();
        BType rType = rExpr.getType();
        BType lType = lExpr.getType();

        if (rType.equals(lType)) {
            return rType;
        }

        if ((rType.equals(BTypes.typeString) || lType.equals(BTypes.typeString))
                && !(binaryExpr.getOperator().equals(Operator.ADD))) {
            throw getInvalidBinaryOpError(binaryExpr);
        }

        if ((rType.equals(BTypes.typeString))) {
            // Implicit cast from left to right
            Expression newExpr = createConversionExpr(binaryExpr, lExpr, lType, rType);
            binaryExpr.setLExpr(newExpr);
            return rType;
        } else if (lType.equals(BTypes.typeString)) {
            // Implicit cast from right to left
            Expression newExpr = createConversionExpr(binaryExpr, rExpr, rType, lType);
            binaryExpr.setRExpr(newExpr);
            return lType;
        }

        if (rType.equals(BTypes.typeInt) && lType.equals(BTypes.typeFloat)) {
            Expression newExpr = createConversionExpr(binaryExpr, rExpr, rType, lType);
            binaryExpr.setRExpr(newExpr);
            return lType;
        }

        if (lType.equals(BTypes.typeInt) && rType.equals(BTypes.typeFloat)) {
            Expression newExpr = createConversionExpr(binaryExpr, lExpr, lType, rType);
            binaryExpr.setLExpr(newExpr);
            return rType;
        }
        throw getInvalidBinaryOpError(binaryExpr);
    }

    private Expression createConversionExpr(BinaryExpression binaryExpr, Expression sExpr, BType sType, BType tType) {
        Expression conversionExpr = getImplicitConversionExpr(sExpr, sType, tType);
        if (conversionExpr != null) {
            return conversionExpr;
        }

        throw getInvalidBinaryOpError(binaryExpr);
    }

    private Expression getImplicitConversionExpr(Expression sExpr, BType sType, BType tType) {
        TypeEdge newEdge;
        newEdge = TypeLattice.getTransformLattice().getEdgeFromTypes(sType, tType, null);
        if (newEdge != null) {
            TypeConversionExpr newExpr =
                    new TypeConversionExpr(sExpr.getNodeLocation(), sExpr.getWhiteSpaceDescriptor(), sExpr, tType);
            newExpr.setOpcode(newEdge.getOpcode());
            newExpr.accept(this);
            return newExpr;
        }

        return null;
    }

    private void visitBinaryLogicalExpr(BinaryLogicalExpression expr) {
        visitBinaryExpr(expr);

        Expression rExpr = expr.getRExpr();
        Expression lExpr = expr.getLExpr();

        if (lExpr.getType() == BTypes.typeBoolean && rExpr.getType() == BTypes.typeBoolean) {
            expr.setType(BTypes.typeBoolean);
        } else {
            throwInvalidBinaryOpError(expr);
        }
    }

    private void checkForConstAssignment(AssignStmt assignStmt, Expression lExpr) {
        if (lExpr instanceof SimpleVarRefExpr &&
                ((SimpleVarRefExpr) lExpr).getVariableDef().getKind() == VariableDef.Kind.CONSTANT) {
            BLangExceptionHelper.throwSemanticError(assignStmt, SemanticErrors.CANNOT_ASSIGN_VALUE_CONSTANT,
                    ((SimpleVarRefExpr) lExpr).getSymbolName());
        }
    }

    private void checkForMultiAssignmentErrors(AssignStmt assignStmt, Expression[] lExprs,
                                               CallableUnitInvocationExpr rExpr) {
        BType[] returnTypes = rExpr.getTypes();
        if (lExprs.length != returnTypes.length) {
            BLangExceptionHelper.throwSemanticError(assignStmt,
                    SemanticErrors.ASSIGNMENT_COUNT_MISMATCH, lExprs.length, returnTypes.length);
        }

        //cannot assign string to b (type int) in multiple assignment

        for (int i = 0; i < lExprs.length; i++) {
            Expression lExpr = lExprs[i];
            if (lExpr instanceof SimpleVarRefExpr) {
                String varName = ((SimpleVarRefExpr) lExpr).getVarName();
                if ("_".equals(varName)) {
                    continue;
                }
            }

            BType lhsType = lExprs[i].getType();
            BType rhsType = returnTypes[i];

            // Check whether the right-hand type can be assigned to the left-hand type.
            if (isAssignableTo(lhsType, rhsType)) {
                continue;
            }

            // TODO Check whether an implicit cast is possible
            // This requires a tree rewrite. Off the top of my head the results of function or action invocation
            // should be stored in temporary variables with matching types. Then these temporary variables can be
            // assigned to left-hand side expressions one by one.

            BLangExceptionHelper.throwSemanticError(assignStmt,
                    SemanticErrors.INCOMPATIBLE_ASSIGNMENT, rhsType, lExpr.getType());
        }
    }

    private void checkForMultiValuedCastingErrors(AssignStmt assignStmt, Expression[] lExprs,
                                                  ExecutableMultiReturnExpr rExpr) {
        BType[] returnTypes = rExpr.getTypes();
        if (lExprs.length != returnTypes.length) {
            BLangExceptionHelper.throwSemanticError(assignStmt, SemanticErrors.ASSIGNMENT_COUNT_MISMATCH,
                    lExprs.length, returnTypes.length);
        }

        for (int i = 0; i < lExprs.length; i++) {
            Expression lExpr = lExprs[i];
            BType returnType = returnTypes[i];
            if (lExpr instanceof SimpleVarRefExpr && ((SimpleVarRefExpr) lExpr).getVarName().equals("_")) {
                continue;
            }

            if ((lExpr.getType() != BTypes.typeAny) && (!lExpr.getType().equals(returnType))) {
                BLangExceptionHelper.throwSemanticError(assignStmt,
                        SemanticErrors.INCOMPATIBLE_TYPES, returnType, lExpr.getType());
            }
        }
    }

    private void visitLExprsOfAssignment(AssignStmt assignStmt, Expression[] lExprs) {
        // Handle special case for assignment statement declared with var
        if (assignStmt.isDeclaredWithVar()) {
            // This set data structure is used to check for repeated variable names in the assignment statement
            Set<String> varNameSet = new HashSet<>();
            int declaredVarCount = 0;
            for (Expression expr : lExprs) {
                if (!(expr instanceof SimpleVarRefExpr)) {
                    throw BLangExceptionHelper.getSemanticError(assignStmt.getNodeLocation(),
                            SemanticErrors.INVALID_VAR_ASSIGNMENT);
                }

                SimpleVarRefExpr refExpr = (SimpleVarRefExpr) expr;
                String varName = refExpr.getVarName();
                // Continue to next iteration if variable symbol is underscore '_' == ignore
                if (varName.equals("_")) {
                    declaredVarCount++;
                    continue;
                }

                if (!varNameSet.add(varName)) {
                    BLangExceptionHelper.throwSemanticError(assignStmt,
                            SemanticErrors.VAR_IS_REPEATED_ON_LEFT_SIDE_ASSIGNMENT, varName);
                }

                Identifier identifier = new Identifier(varName);
                SymbolName symbolName = new SymbolName(identifier.getName());
                SimpleVariableDef variableDef = new SimpleVariableDef(refExpr.getNodeLocation(),
                        refExpr.getWhiteSpaceDescriptor(), identifier,
                        null, symbolName, currentScope);
                variableDef.setKind(VariableDef.Kind.LOCAL_VAR);

                // Check whether this variable is already defined, if not define it.
                SymbolName varDefSymName = new SymbolName(variableDef.getName(), currentPkg);
                BLangSymbol varSymbol = currentScope.resolve(varDefSymName);
                if (varSymbol != null && varSymbol.getSymbolScope().getScopeName() == currentScope.getScopeName()) {
                    declaredVarCount++;
                    continue;
                }
                currentScope.define(varDefSymName, variableDef);
            }

            if (declaredVarCount == lExprs.length) {
                throw new SemanticException(BLangExceptionHelper.constructSemanticError(
                        assignStmt.getNodeLocation(), SemanticErrors.NO_NEW_VARIABLES_VAR_ASSIGNMENT));
            }
        }

        int ignoredVarCount = 0;
        for (Expression lExpr : lExprs) {
            if (lExpr instanceof SimpleVarRefExpr && ((SimpleVarRefExpr) lExpr).getVarName().equals("_")) {
                ignoredVarCount++;
                continue;
            }

            // First mark all left side ArrayMapAccessExpr. This is to skip some processing which is applicable only
            // for right side expressions.
            ((VariableReferenceExpr) lExpr).setLHSExpr(true);
            lExpr.accept(this);

            // Check whether someone is trying to change the values of a constant
            checkForConstAssignment(assignStmt, lExpr);
        }
        if (ignoredVarCount == lExprs.length) {
            throw new SemanticException(BLangExceptionHelper.constructSemanticError(
                    assignStmt.getNodeLocation(), SemanticErrors.IGNORED_ASSIGNMENT));
        }
    }

    private void linkFunction(FunctionInvocationExpr funcIExpr) {
        String pkgPath = funcIExpr.getPackagePath();

        Expression[] exprs = funcIExpr.getArgExprs();
        BType[] paramTypes = new BType[exprs.length];
        for (int i = 0; i < exprs.length; i++) {
            paramTypes[i] = exprs[i].getType();
        }

        FunctionSymbolName symbolName = LangModelUtils.getFuncSymNameWithParams(funcIExpr.getName(),
                pkgPath, paramTypes);
        BLangSymbol functionSymbol = currentScope.resolve(symbolName);

        if (functionSymbol instanceof SimpleVariableDef
                && ((SimpleVariableDef) functionSymbol).getType() instanceof BFunctionType) {
            SimpleVariableDef variableDef = (SimpleVariableDef) functionSymbol;
            matchAndUpdateFunctionPointsArgs(funcIExpr, symbolName, (BFunctionType) (variableDef).getType());
            // Link at runtime.
            funcIExpr.setFunctionPointerInvocation(true);
            funcIExpr.setFunctionPointerVariableDef(variableDef);
            return;
        }

        functionSymbol = matchAndUpdateArguments(funcIExpr, symbolName, functionSymbol);

        if (functionSymbol == null) {
            String funcName = (funcIExpr.getPackageName() != null) ? funcIExpr.getPackageName() + ":" +
                    funcIExpr.getName() : funcIExpr.getName();
            BLangExceptionHelper.throwSemanticError(funcIExpr, SemanticErrors.UNDEFINED_FUNCTION, funcName);
            return;
        }

        Function function;
        if (functionSymbol.isNative()) {
            functionSymbol = ((BallerinaFunction) functionSymbol).getNativeFunction();
            NativeUnit nativeUnit = ((NativeUnitProxy) functionSymbol).load();
            // Loading return parameter types of this native function
            SimpleTypeName[] returnParamTypeNames = nativeUnit.getReturnParamTypeNames();
            BType[] returnTypes = new BType[returnParamTypeNames.length];
            for (int i = 0; i < returnParamTypeNames.length; i++) {
                SimpleTypeName typeName = returnParamTypeNames[i];
                BType bType = BTypes.resolveType(typeName, currentScope, funcIExpr.getNodeLocation());
                returnTypes[i] = bType;
            }

            if (!(nativeUnit instanceof Function)) {
                BLangExceptionHelper.throwSemanticError(funcIExpr, SemanticErrors.INCOMPATIBLE_TYPES_UNKNOWN_FOUND,
                        symbolName);
            }
            function = (Function) nativeUnit;
            function.setReturnParamTypes(returnTypes);

        } else {
            if (!(functionSymbol instanceof Function)) {
                BLangExceptionHelper.throwSemanticError(funcIExpr, SemanticErrors.INCOMPATIBLE_TYPES_UNKNOWN_FOUND,
                        symbolName);
                return;
            }
            function = (Function) functionSymbol;
        }

        // Link the function with the function invocation expression
        funcIExpr.setCallableUnit(function);
    }

    private void linkAction(ActionInvocationExpr actionIExpr) {
        String pkgPath = actionIExpr.getPackagePath();
        String connectorName = actionIExpr.getConnectorName();

        // First look for the connectors
        SymbolName connectorSymbolName = new SymbolName(connectorName, pkgPath);
        BLangSymbol connectorSymbol = currentScope.resolve(connectorSymbolName);
        if (connectorSymbol == null) {
            String connectorWithPkgName = (actionIExpr.getPackageName() != null) ? actionIExpr.getPackageName() +
                    ":" + actionIExpr.getConnectorName() : actionIExpr.getConnectorName();
            BLangExceptionHelper.throwSemanticError(actionIExpr, SemanticErrors.UNDEFINED_CONNECTOR,
                    connectorWithPkgName);
            return;
        }

        Expression[] exprs = actionIExpr.getArgExprs();
        BType[] paramTypes = new BType[exprs.length];
        for (int i = 0; i < exprs.length; i++) {
            paramTypes[i] = exprs[i].getType();
        }

        // When getting the action symbol name, Package name for the action is set to null, since the action is 
        // registered under connector, and connecter contains the package
        ActionSymbolName actionSymbolName = LangModelUtils.getActionSymName(actionIExpr.getName(),
                actionIExpr.getPackagePath(), actionIExpr.getConnectorName(), paramTypes);

        // Now check whether there is a matching action
        BLangSymbol actionSymbol = null;
        if (connectorSymbol instanceof BallerinaConnectorDef) {
            actionSymbol = ((BallerinaConnectorDef) connectorSymbol).resolveMembers(actionSymbolName);
        } else {
            BLangExceptionHelper.throwSemanticError(actionIExpr, SemanticErrors.INCOMPATIBLE_TYPES_CONNECTOR_EXPECTED,
                    connectorSymbolName);
        }

        actionSymbol = matchAndUpdateArguments(actionIExpr, actionSymbolName, actionSymbol);

        if ((actionSymbol instanceof BallerinaAction) && (actionSymbol.isNative())) {
            actionSymbol = ((BallerinaAction) actionSymbol).getNativeAction();
        }

        if (actionSymbol == null) {
            BLangExceptionHelper.throwSemanticError(actionIExpr, SemanticErrors.UNDEFINED_ACTION,
                    actionIExpr.getName(), connectorSymbol.getSymbolName());
        }

        // Load native action
        Action action = null;
        if (actionSymbol instanceof NativeUnitProxy) {
            // Loading return parameter types of this native function
            NativeUnit nativeUnit = ((NativeUnitProxy) actionSymbol).load();
            SimpleTypeName[] returnParamTypeNames = nativeUnit.getReturnParamTypeNames();
            BType[] returnTypes = new BType[returnParamTypeNames.length];
            for (int i = 0; i < returnParamTypeNames.length; i++) {
                SimpleTypeName typeName = returnParamTypeNames[i];
                BType bType = BTypes.resolveType(typeName, currentScope, actionIExpr.getNodeLocation());
                returnTypes[i] = bType;
            }

            if (!(nativeUnit instanceof Action)) {
                BLangExceptionHelper.throwSemanticError(actionIExpr, SemanticErrors.INCOMPATIBLE_TYPES_UNKNOWN_FOUND,
                        actionSymbolName);
            }
            action = (Action) nativeUnit;
            action.setReturnParamTypes(returnTypes);

        } else if (actionSymbol instanceof Action) {
            action = (Action) actionSymbol;
        } else {
            BLangExceptionHelper.throwSemanticError(actionIExpr, SemanticErrors.INCOMPATIBLE_TYPES_UNKNOWN_FOUND,
                    actionSymbolName);
        }

        // Link the action with the action invocation expression
        actionIExpr.setCallableUnit(action);
    }

    /**
     * Helper method to match the callable unit with invocation (check whether parameters map, do cast if applicable).
     *
     * @param callableIExpr  invocation expression
     * @param symbolName     callable symbol name
     * @param callableSymbol matching symbol
     * @return callableSymbol  matching symbol
     */
    private BLangSymbol matchAndUpdateArguments(AbstractExpression callableIExpr,
                                                CallableUnitSymbolName symbolName, BLangSymbol callableSymbol) {
        if (callableSymbol == null) {
            return null;
        }

        Expression[] argExprs = ((CallableUnitInvocationExpr) callableIExpr).getArgExprs();
        Expression[] updatedArgExprs = new Expression[argExprs.length];

        CallableUnitSymbolName funcSymName = (CallableUnitSymbolName) callableSymbol.getSymbolName();
        if (!funcSymName.isNameAndParamCountMatch(symbolName)) {
            return null;
        }

        boolean implicitCastPossible = true;

        if (callableSymbol instanceof NativeUnitProxy) {
            NativeUnit nativeUnit = ((NativeUnitProxy) callableSymbol).load();
            for (int i = 0; i < argExprs.length; i++) {
                Expression argExpr = argExprs[i];
                updatedArgExprs[i] = argExpr;
                SimpleTypeName simpleTypeName = nativeUnit.getArgumentTypeNames()[i];
                BType lhsType = BTypes.resolveType(simpleTypeName, currentScope, callableIExpr.getNodeLocation());

                AssignabilityResult result = performAssignabilityCheck(lhsType, argExpr);
                if (result.expression != null) {
                    updatedArgExprs[i] = result.expression;
                } else if (!result.assignable) {
                    // TODO do we need to throw an error here?
                    implicitCastPossible = false;
                    break;
                }
            }
        } else {
            for (int i = 0; i < argExprs.length; i++) {
                Expression argExpr = argExprs[i];
                updatedArgExprs[i] = argExpr;
                BType lhsType = ((CallableUnit) callableSymbol).getParameterDefs()[i].getType();

                AssignabilityResult result = performAssignabilityCheck(lhsType, argExpr);
                if (result.expression != null) {
                    updatedArgExprs[i] = result.expression;
                } else if (!result.assignable) {
                    // TODO do we need to throw an error here?
                    implicitCastPossible = false;
                    break;
                }
            }
        }

        if (!implicitCastPossible) {
            return null;
        }

        for (int i = 0; i < updatedArgExprs.length; i++) {
            ((CallableUnitInvocationExpr) callableIExpr).getArgExprs()[i] = updatedArgExprs[i];
        }
        return callableSymbol;
    }

    private void matchAndUpdateFunctionPointsArgs(FunctionInvocationExpr funcIExpr,
                                                  CallableUnitSymbolName symbolName, BFunctionType bFunctionType) {
        if (symbolName.getNoOfParameters() != bFunctionType.getParameterType().length) {
            BLangExceptionHelper.throwSemanticError(funcIExpr, SemanticErrors.INCORRECT_FUNCTION_ARGUMENTS,
                    funcIExpr.getName());
        }
        Expression[] argExprs = funcIExpr.getArgExprs();
        Expression[] updatedArgExprs = new Expression[argExprs.length];
        for (int i = 0; i < argExprs.length; i++) {
            Expression argExpr = argExprs[i];
            updatedArgExprs[i] = argExpr;
            BType lhsType = bFunctionType.getParameterType()[i];

            AssignabilityResult result = performAssignabilityCheck(lhsType, argExpr);
            if (result.expression != null) {
                updatedArgExprs[i] = result.expression;
            } else if (!result.assignable) {
                BLangExceptionHelper.throwSemanticError(funcIExpr, SemanticErrors.INCORRECT_FUNCTION_ARGUMENTS,
                        funcIExpr.getName());
            }
        }
        for (int i = 0; i < updatedArgExprs.length; i++) {
            funcIExpr.getArgExprs()[i] = updatedArgExprs[i];
        }
    }

    private void linkWorker(WorkerInvocationStmt workerInvocationStmt) {
        String workerName = workerInvocationStmt.getCallableUnitName();
        SymbolName workerSymbolName = new SymbolName(workerName);
        Worker worker = (Worker) currentScope.resolve(workerSymbolName);
        if (worker == null) {
            throw new LinkerException(workerInvocationStmt.getNodeLocation().getFileName() + ":" +
                    workerInvocationStmt.getNodeLocation().getLineNumber() +
                    ": undefined worker '" + workerInvocationStmt.getCallableUnitName() + "'");
        }
        workerInvocationStmt.setCallableUnit(worker);
    }

    private void throwInvalidBinaryOpError(BinaryExpression binaryExpr) {
        BType lExprType = binaryExpr.getLExpr().getType();
        BType rExprType = binaryExpr.getRExpr().getType();

        if (lExprType == rExprType) {
            BLangExceptionHelper.throwSemanticError(binaryExpr,
                    SemanticErrors.INVALID_OPERATION_OPERATOR_NOT_DEFINED, binaryExpr.getOperator(), lExprType);
        } else {
            BLangExceptionHelper.throwSemanticError(binaryExpr,
                    SemanticErrors.INVALID_OPERATION_INCOMPATIBLE_TYPES, lExprType, rExprType);
        }
    }

    private SemanticException getInvalidBinaryOpError(BinaryExpression binaryExpr) {
        BType lExprType = binaryExpr.getLExpr().getType();
        BType rExprType = binaryExpr.getRExpr().getType();

        if (lExprType == rExprType) {
            return BLangExceptionHelper.getSemanticError(binaryExpr.getNodeLocation(),
                    SemanticErrors.INVALID_OPERATION_OPERATOR_NOT_DEFINED, binaryExpr.getOperator(), lExprType);
        } else {
            return BLangExceptionHelper.getSemanticError(binaryExpr.getNodeLocation(),
                    SemanticErrors.INVALID_OPERATION_INCOMPATIBLE_TYPES, lExprType, rExprType);
        }
    }

    private void throwInvalidUnaryOpError(UnaryExpression unaryExpr) {
        BType rExprType = unaryExpr.getRExpr().getType();
        BLangExceptionHelper.throwSemanticError(unaryExpr,
                SemanticErrors.INVALID_OPERATION_OPERATOR_NOT_DEFINED, unaryExpr.getOperator(), rExprType);
    }

    private TypeCastExpression checkWideningPossible(BType lhsType, Expression rhsExpr) {
        TypeCastExpression typeCastExpr = null;
        BType rhsType = rhsExpr.getType();

        TypeEdge typeEdge = TypeLattice.getImplicitCastLattice().getEdgeFromTypes(rhsType, lhsType, null);
        if (typeEdge != null) {
            typeCastExpr = new TypeCastExpression(rhsExpr.getNodeLocation(),
                    rhsExpr.getWhiteSpaceDescriptor(), rhsExpr, lhsType);
            typeCastExpr.setOpcode(typeEdge.getOpcode());
        }
        return typeCastExpr;
    }

    private void defineFunctions(Function[] functions) {
        for (Function function : functions) {
            // Resolve input parameters
            ParameterDef[] paramDefArray = function.getParameterDefs();
            BType[] paramTypes = new BType[paramDefArray.length];
            for (int i = 0; i < paramDefArray.length; i++) {
                ParameterDef paramDef = paramDefArray[i];
                BType bType = BTypes.resolveType(paramDef.getTypeName(), currentScope, paramDef.getNodeLocation());
                paramDef.setType(bType);
                paramTypes[i] = bType;
            }

            function.setParameterTypes(paramTypes);
            FunctionSymbolName symbolName = LangModelUtils.getFuncSymNameWithParams(function.getName(),
                    function.getPackagePath(), paramTypes);
            function.setSymbolName(symbolName);

            BLangSymbol functionSymbol = currentScope.resolve(symbolName);

            if (!function.isNative() && functionSymbol != null) {
                BLangExceptionHelper.throwSemanticError(function,
                        SemanticErrors.REDECLARED_SYMBOL, function.getName());
            }

            if (function.isNative() && functionSymbol == null) {
                functionSymbol = nativeScope.resolve(symbolName);
                if (functionSymbol == null) {
                    BLangExceptionHelper.throwSemanticError(function,
                            SemanticErrors.UNDEFINED_FUNCTION, function.getName());
                }
                if (function instanceof BallerinaFunction) {
                    ((BallerinaFunction) function).setNativeFunction((NativeUnitProxy) functionSymbol);
                }
            }

            currentScope.define(symbolName, function);

            // Resolve return parameters
            ParameterDef[] returnParameters = function.getReturnParameters();
            BType[] returnTypes = new BType[returnParameters.length];
            for (int i = 0; i < returnParameters.length; i++) {
                ParameterDef paramDef = returnParameters[i];
                BType bType = BTypes.resolveType(paramDef.getTypeName(), currentScope, paramDef.getNodeLocation());
                paramDef.setType(bType);
                returnTypes[i] = bType;
            }
            function.setReturnParamTypes(returnTypes);
        }
    }

    private void defineConnectors(BallerinaConnectorDef[] connectorDefArray) {
        for (BallerinaConnectorDef connectorDef : connectorDefArray) {
            String connectorName = connectorDef.getName();

            // Define ConnectorDef Symbol in the package scope..
            SymbolName connectorSymbolName = new SymbolName(connectorName, connectorDef.getPackagePath());
            BLangSymbol connectorSymbol = currentScope.resolve(connectorSymbolName);
            if (connectorSymbol != null) {
                BLangExceptionHelper.throwSemanticError(connectorDef,
                        SemanticErrors.REDECLARED_SYMBOL, connectorName);
            }
            currentScope.define(connectorSymbolName, connectorDef);

            BLangSymbol actionSymbol;
            SymbolName name = new SymbolName("NativeAction." + connectorName
                    + ".<init>", connectorDef.getPackagePath());
            actionSymbol = nativeScope.resolve(name);
            if (actionSymbol != null) {
                if (actionSymbol instanceof NativeUnitProxy) {
                    AbstractNativeAction nativeUnit = (AbstractNativeAction) ((NativeUnitProxy) actionSymbol).load();
                    BallerinaAction.BallerinaActionBuilder ballerinaActionBuilder = new BallerinaAction
                            .BallerinaActionBuilder(connectorDef);
                    ballerinaActionBuilder.setIdentifier(nativeUnit.getIdentifier());
                    ballerinaActionBuilder.setPkgPath(nativeUnit.getPackagePath());
                    ballerinaActionBuilder.setNative(nativeUnit.isNative());
                    ballerinaActionBuilder.setSymbolName(nativeUnit.getSymbolName());
                    ParameterDef paramDef = new ParameterDef(connectorDef.getNodeLocation(), null,
                            new Identifier(nativeUnit.getArgumentNames()[0]),
                            nativeUnit.getArgumentTypeNames()[0],
                            new SymbolName(nativeUnit.getArgumentNames()[0], connectorDef.getPackagePath()),
                            ballerinaActionBuilder.getCurrentScope());
                    paramDef.setType(connectorDef);
                    ballerinaActionBuilder.addParameter(paramDef);
                    BallerinaAction ballerinaAction = ballerinaActionBuilder.buildAction();
                    ballerinaAction.setNativeAction((NativeUnitProxy) actionSymbol);
                    ballerinaAction.setConnectorDef(connectorDef);
                    BType bType = BTypes.resolveType(paramDef.getTypeName(), currentScope, paramDef.getNodeLocation());
                    ballerinaAction.setParameterTypes(new BType[]{bType});
                    connectorDef.setInitAction(ballerinaAction);
                }
            }
        }

        for (BallerinaConnectorDef connectorDef : connectorDefArray) {
            // Define actions
            openScope(connectorDef);

            for (BallerinaAction bAction : connectorDef.getActions()) {
                bAction.setConnectorDef(connectorDef);
                defineAction(bAction, connectorDef);
            }

            closeScope();
        }
    }

    private void defineAction(BallerinaAction action, BallerinaConnectorDef connectorDef) {
        ParameterDef[] paramDefArray = action.getParameterDefs();
        BType[] paramTypes = new BType[paramDefArray.length];
        for (int i = 0; i < paramDefArray.length; i++) {
            ParameterDef paramDef = paramDefArray[i];
            BType bType = BTypes.resolveType(paramDef.getTypeName(), currentScope, paramDef.getNodeLocation());
            paramDef.setType(bType);
            paramTypes[i] = bType;
        }

        action.setParameterTypes(paramTypes);
        ActionSymbolName symbolName = LangModelUtils.getActionSymName(action.getName(), action.getPackagePath(),
                connectorDef.getName(), paramTypes);
        action.setSymbolName(symbolName);

        BLangSymbol actionSymbol = currentScope.resolve(symbolName);
        if (actionSymbol != null) {
            BLangExceptionHelper.throwSemanticError(action, SemanticErrors.REDECLARED_SYMBOL, action.getName());
        }
        currentScope.define(symbolName, action);

        if (action.isNative()) {
            ActionSymbolName nativeActionSymName = LangModelUtils.getNativeActionSymName(action.getName(),
                    connectorDef.getName(), action.getPackagePath(), paramTypes);
            BLangSymbol nativeAction = nativeScope.resolve(nativeActionSymName);

            if (nativeAction == null || !(nativeAction instanceof NativeUnitProxy)) {
                BLangExceptionHelper.throwSemanticError(connectorDef,
                        SemanticErrors.UNDEFINED_NATIVE_ACTION, action.getName(), connectorDef.getName());
                return;
            }

            action.setNativeAction((NativeUnitProxy) nativeAction);
        }

        // Resolve return parameters
        ParameterDef[] returnParameters = action.getReturnParameters();
        BType[] returnTypes = new BType[returnParameters.length];
        for (int i = 0; i < returnParameters.length; i++) {
            ParameterDef paramDef = returnParameters[i];
            BType bType = BTypes.resolveType(paramDef.getTypeName(), currentScope, paramDef.getNodeLocation());
            paramDef.setType(bType);
            returnTypes[i] = bType;
        }
        action.setReturnParamTypes(returnTypes);
    }

    private void defineServices(Service[] services) {
        for (Service service : services) {

            // Define Service Symbol in the package scope..
            if (currentScope.resolve(service.getSymbolName()) != null) {
                BLangExceptionHelper.throwSemanticError(service, SemanticErrors.REDECLARED_SYMBOL, service.getName());
            }
            currentScope.define(service.getSymbolName(), service);

            // Define resources
            openScope(service);

            for (Resource resource : service.getResources()) {
                defineResource(resource, service);
            }

            closeScope();
        }
    }

    private void defineResource(Resource resource, Service service) {
        ParameterDef[] paramDefArray = resource.getParameterDefs();
        BType[] paramTypes = new BType[paramDefArray.length];
        for (int i = 0; i < paramDefArray.length; i++) {
            ParameterDef paramDef = paramDefArray[i];
            BType bType = BTypes.resolveType(paramDef.getTypeName(), currentScope, paramDef.getNodeLocation());
            paramDef.setType(bType);
            paramTypes[i] = bType;
        }

        resource.setParameterTypes(paramTypes);
        SymbolName symbolName = LangModelUtils.getResourceSymName(resource.getName(),
                resource.getPackagePath(), service.getName());
        resource.setSymbolName(symbolName);

        if (currentScope.resolve(symbolName) != null) {
            BLangExceptionHelper.throwSemanticError(resource, SemanticErrors.REDECLARED_SYMBOL, resource.getName());
        }
        currentScope.define(symbolName, resource);
    }

    private void defineStructs(StructDef[] structDefs) {
        for (StructDef structDef : structDefs) {

            SymbolName symbolName = new SymbolName(structDef.getName(), structDef.getPackagePath());
            // Check whether this constant is already defined.
            if (currentScope.resolve(symbolName) != null) {
                BLangExceptionHelper.throwSemanticError(structDef,
                        SemanticErrors.REDECLARED_SYMBOL, structDef.getName());
            }

            currentScope.define(symbolName, structDef);

            // Create the '<init>' function and inject it to the struct
            BlockStmt.BlockStmtBuilder blockStmtBuilder = new BlockStmt.BlockStmtBuilder(
                    structDef.getNodeLocation(), structDef);
            for (VariableDefStmt variableDefStmt : structDef.getFieldDefStmts()) {
                blockStmtBuilder.addStmt(variableDefStmt);
            }

            BallerinaFunction.BallerinaFunctionBuilder functionBuilder =
                    new BallerinaFunction.BallerinaFunctionBuilder(structDef);
            functionBuilder.setNodeLocation(structDef.getNodeLocation());
            functionBuilder.setIdentifier(new Identifier(structDef + ".<init>"));
            functionBuilder.setPkgPath(structDef.getPackagePath());
            blockStmtBuilder.setBlockKind(StatementKind.CALLABLE_UNIT_BLOCK);
            functionBuilder.setBody(blockStmtBuilder.build());
            structDef.setInitFunction(functionBuilder.buildFunction());
        }

        // Define fields in each struct. This is done after defining all the structs,
        // since a field of a struct can be another struct.
        for (StructDef structDef : structDefs) {
            SymbolScope tmpScope = currentScope;
            currentScope = structDef;
            for (VariableDefStmt fieldDefStmt : structDef.getFieldDefStmts()) {
                fieldDefStmt.getVariableDef().setKind(VariableDef.Kind.STRUCT_FIELD);
                fieldDefStmt.accept(this);
            }
            currentScope = tmpScope;
        }

        // Add type mappers for each struct. This is done after defining all the fields of all the structs,
        // since fields of structs are compared when adding type mappers.
        for (StructDef structDef : structDefs) {
            TypeLattice.addStructEdges(structDef, currentScope);
        }
    }

    /**
     * Add the annotation definitions to the current scope.
     *
     * @param annotationDefs Annotations definitions list
     */
    private void defineAnnotations(AnnotationDef[] annotationDefs) {
        for (AnnotationDef annotationDef : annotationDefs) {
            SymbolName symbolName = new SymbolName(annotationDef.getName(), currentPkg);

            // Check whether this annotation is already defined.
            if (currentScope.resolve(symbolName) != null) {
                BLangExceptionHelper.throwSemanticError(annotationDef,
                        SemanticErrors.REDECLARED_SYMBOL, annotationDef.getSymbolName().getName());
            }

            currentScope.define(symbolName, annotationDef);
        }
    }

    /**
     * Create the '<init>' function and inject it to the connector.
     *
     * @param connectorDef connector model object
     */
    private void createConnectorInitFunction(BallerinaConnectorDef connectorDef) {
        NodeLocation location = connectorDef.getNodeLocation();
        BallerinaFunction.BallerinaFunctionBuilder functionBuilder =
                new BallerinaFunction.BallerinaFunctionBuilder(connectorDef);
        functionBuilder.setNodeLocation(location);
        functionBuilder.setIdentifier(new Identifier(connectorDef.getName() + ".<init>"));
        functionBuilder.setPkgPath(connectorDef.getPackagePath());

        ParameterDef paramDef = new ParameterDef(location, null, new Identifier("connector"),
                null, new SymbolName("connector"), functionBuilder.getCurrentScope());
        paramDef.setType(connectorDef);
        functionBuilder.addParameter(paramDef);

        BlockStmt.BlockStmtBuilder blockStmtBuilder = new BlockStmt.BlockStmtBuilder(location, connectorDef);

        for (VariableDefStmt variableDefStmt : connectorDef.getVariableDefStmts()) {
            AssignStmt assignStmt = new AssignStmt(variableDefStmt.getNodeLocation(),
                    new Expression[]{variableDefStmt.getLExpr()}, variableDefStmt.getRExpr());
            blockStmtBuilder.addStmt(assignStmt);
        }

        // Adding the return statement
        ReturnStmt returnStmt = new ReturnStmt(location, null, new Expression[0]);
        blockStmtBuilder.addStmt(returnStmt);
        blockStmtBuilder.setBlockKind(StatementKind.CALLABLE_UNIT_BLOCK);
        functionBuilder.setBody(blockStmtBuilder.build());
        connectorDef.setInitFunction(functionBuilder.buildFunction());
    }

    /**
     * Create the '<init>' function and inject it to the service.
     *
     * @param service service model object
     */
    private void createServiceInitFunction(Service service) {
        NodeLocation location = service.getNodeLocation();
        BallerinaFunction.BallerinaFunctionBuilder functionBuilder =
                new BallerinaFunction.BallerinaFunctionBuilder(service);
        functionBuilder.setNodeLocation(location);
        functionBuilder.setIdentifier(new Identifier(service.getName() + ".<init>"));
        functionBuilder.setPkgPath(service.getPackagePath());

        BlockStmt.BlockStmtBuilder blockStmtBuilder = new BlockStmt.BlockStmtBuilder(location, service);
        for (VariableDefStmt variableDefStmt : service.getVariableDefStmts()) {
            AssignStmt assignStmt = new AssignStmt(variableDefStmt.getNodeLocation(),
                    new Expression[]{variableDefStmt.getLExpr()}, variableDefStmt.getRExpr());
            blockStmtBuilder.addStmt(assignStmt);
        }

        // Adding the return statement
        ReturnStmt returnStmt = new ReturnStmt(location, null, new Expression[0]);
        blockStmtBuilder.addStmt(returnStmt);
        blockStmtBuilder.setBlockKind(StatementKind.CALLABLE_UNIT_BLOCK);
        functionBuilder.setBody(blockStmtBuilder.build());
        service.setInitFunction(functionBuilder.buildFunction());
    }

    private void resolveStructFieldTypes(StructDef[] structDefs) {
        for (StructDef structDef : structDefs) {
            for (VariableDefStmt fieldDefStmt : structDef.getFieldDefStmts()) {
                VariableDef fieldDef = fieldDefStmt.getVariableDef();
                BType fieldType = BTypes.resolveType(fieldDef.getTypeName(), currentScope,
                        fieldDef.getNodeLocation());
                fieldDef.setType(fieldType);
            }
        }
    }

    private void checkUnreachableStmt(Statement[] stmts, int stmtIndex) {
        if (stmts.length > stmtIndex) {
            //skip comment statement.
            if (stmts[stmtIndex] instanceof CommentStmt) {
                checkUnreachableStmt(stmts, ++stmtIndex);
            } else {
                BLangExceptionHelper.throwSemanticError(stmts[stmtIndex], SemanticErrors.UNREACHABLE_STATEMENT);
            }
        }
    }

    /**
     * Recursively visits a nested init expression. Reconstruct the init expression with the
     * specific init expression type, and replaces the generic {@link RefTypeInitExpr}.
     *
     * @param fieldType Type of the current field
     * @return reconstructed nested init expression
     */
    private RefTypeInitExpr getNestedInitExpr(Expression expr, BType fieldType) {
        RefTypeInitExpr refTypeInitExpr = (RefTypeInitExpr) expr;
        if (refTypeInitExpr instanceof ArrayInitExpr) {
            if (fieldType == BTypes.typeAny || fieldType == BTypes.typeMap) {
                fieldType = BTypes.resolveType(new SimpleTypeName(BTypes.typeAny.getName(),
                        true, 1), currentScope, expr.getNodeLocation());
            } else if (getElementType(fieldType) == BTypes.typeJSON) {
                refTypeInitExpr = new JSONArrayInitExpr(refTypeInitExpr.getNodeLocation(),
                        refTypeInitExpr.getWhiteSpaceDescriptor(), refTypeInitExpr.getArgExprs());
            }
        } else {
            // if the inherited type is any, then default this initializer to a map init expression
            if (fieldType == BTypes.typeAny) {
                fieldType = BTypes.typeMap;
            }
            if (fieldType == BTypes.typeMap) {
                refTypeInitExpr = new MapInitExpr(refTypeInitExpr.getNodeLocation(),
                        refTypeInitExpr.getWhiteSpaceDescriptor(), refTypeInitExpr.getArgExprs());
            } else if (fieldType == BTypes.typeJSON || fieldType instanceof BJSONConstraintType) {
                refTypeInitExpr = new JSONInitExpr(refTypeInitExpr.getNodeLocation(),
                        refTypeInitExpr.getWhiteSpaceDescriptor(), refTypeInitExpr.getArgExprs());
            } else if (fieldType instanceof StructDef) {
                refTypeInitExpr = new StructInitExpr(refTypeInitExpr.getNodeLocation(),
                        refTypeInitExpr.getWhiteSpaceDescriptor(), refTypeInitExpr.getArgExprs());
            }

            if (refTypeInitExpr instanceof ConnectorInitExpr) {
                ConnectorInitExpr filterConnectorInitExpr = ((ConnectorInitExpr) refTypeInitExpr).
                        getParentConnectorInitExpr();
                BType type = null;
                while (filterConnectorInitExpr != null) {
                    BLangSymbol symbol = currentPackageScope.resolve(new SymbolName(filterConnectorInitExpr.
                            getTypeName().getName(), currentPkg));
                    if (symbol instanceof BallerinaConnectorDef) {
                        type = (BType) symbol;
                        filterConnectorInitExpr.setInheritedType(type);

                        type = BTypes.resolveType(((BallerinaConnectorDef) symbol).
                                getFilterSupportedType(), currentScope, refTypeInitExpr.getNodeLocation());
                        if (type != null) {
                            filterConnectorInitExpr.setFilterSupportedType(type);
                        }
                    }
                    filterConnectorInitExpr = (filterConnectorInitExpr).
                            getParentConnectorInitExpr();
                }
            }
        }

        refTypeInitExpr.setInheritedType(fieldType);
        return refTypeInitExpr;
    }

    private BType getElementType(BType type) {
        if (type.getTag() != TypeTags.ARRAY_TAG) {
            return type;
        }

        return getElementType(((BArrayType) type).getElementType());
    }

    /**
     * Visit and validate map/json initialize expression.
     *
     * @param initExpr Expression to visit.
     */
    private void visitMapJsonInitExpr(RefTypeInitExpr initExpr) {
        BType inheritedType = initExpr.getInheritedType();
        initExpr.setType(inheritedType);
        Expression[] argExprs = initExpr.getArgExprs();

        for (int i = 0; i < argExprs.length; i++) {
            Expression argExpr = argExprs[i];
            KeyValueExpr keyValueExpr = (KeyValueExpr) argExpr;
            Expression keyExpr = keyValueExpr.getKeyExpr();

            // In maps and json, key is always a string literal.
            if (keyExpr instanceof SimpleVarRefExpr) {
                BString key = new BString(((SimpleVarRefExpr) keyExpr).getVarName());
                keyExpr = new BasicLiteral(keyExpr.getNodeLocation(), keyExpr.getWhiteSpaceDescriptor(),
                        new SimpleTypeName(TypeConstants.STRING_TNAME),
                        key);
                keyValueExpr.setKeyExpr(keyExpr);
            }
            visitSingleValueExpr(keyExpr);

            Expression valueExpr = keyValueExpr.getValueExpr();
            if (inheritedType instanceof BJSONConstraintType) {
                String key = ((BasicLiteral) keyExpr).getBValue().stringValue();
                StructDef constraintStructDef = (StructDef) ((BJSONConstraintType) inheritedType).getConstraint();
                if (constraintStructDef != null) {
                    BLangSymbol varDefSymbol = constraintStructDef.resolveMembers(
                            new SymbolName(key, constraintStructDef.getPackagePath()));
                    if (varDefSymbol == null) {
                        throw BLangExceptionHelper.getSemanticError(keyExpr.getNodeLocation(),
                                SemanticErrors.UNKNOWN_FIELD_IN_JSON_STRUCT, key, constraintStructDef.getName());
                    }
                    VariableDef varDef = (VariableDef) varDefSymbol;
                    BType cJSONFieldType = new BJSONConstraintType(varDef.getType());
                    if (valueExpr instanceof RefTypeInitExpr) {
                        valueExpr = getNestedInitExpr(valueExpr, cJSONFieldType);
                        keyValueExpr.setValueExpr(valueExpr);
                    }
                }
            } else {
                if (valueExpr instanceof RefTypeInitExpr) {
                    valueExpr = getNestedInitExpr(valueExpr, inheritedType);
                    keyValueExpr.setValueExpr(valueExpr);
                }
            }

            valueExpr.accept(this);
            BType valueExprType = valueExpr.getType();

            // Generate type cast expression if the rhs type is a value type
            if (inheritedType == BTypes.typeMap) {
                if (BTypes.isValueType(valueExprType)) {
                    TypeCastExpression newExpr = checkWideningPossible(BTypes.typeAny, valueExpr);
                    if (newExpr != null) {
                        keyValueExpr.setValueExpr(newExpr);
                    } else {
                        BLangExceptionHelper.throwSemanticError(keyValueExpr,
                                SemanticErrors.INCOMPATIBLE_TYPES_CANNOT_CONVERT, valueExprType.getSymbolName(),
                                inheritedType);
                    }
                }
                continue;
            }

            // for JSON init expr, check the type compatibility of the value.
            if (BTypes.isValueType(valueExprType)) {
                TypeCastExpression typeCastExpr = checkWideningPossible(BTypes.typeJSON, valueExpr);
                if (typeCastExpr != null) {
                    keyValueExpr.setValueExpr(typeCastExpr);
                } else {
                    BLangExceptionHelper.throwSemanticError(keyValueExpr,
                            SemanticErrors.INCOMPATIBLE_TYPES_CANNOT_CONVERT, valueExprType.getSymbolName(),
                            inheritedType.getSymbolName());
                }
                continue;
            }

            if (valueExprType != BTypes.typeNull && isAssignableTo(BTypes.typeJSON, valueExprType)) {
                continue;
            }

            TypeCastExpression typeCastExpr = checkWideningPossible(BTypes.typeJSON, valueExpr);
            if (typeCastExpr == null) {
                BLangExceptionHelper.throwSemanticError(initExpr, SemanticErrors.INCOMPATIBLE_TYPES_CANNOT_CONVERT,
                        valueExpr.getType(), BTypes.typeJSON);
            }
            keyValueExpr.setValueExpr(typeCastExpr);
        }

    }

    private void addDependentPkgInitCalls(List<BallerinaFunction> initFunctionList,
                                          BlockStmt.BlockStmtBuilder blockStmtBuilder, NodeLocation initFuncLocation) {
        for (BallerinaFunction initFunc : initFunctionList) {
            FunctionInvocationExpr funcIExpr = new FunctionInvocationExpr(initFuncLocation, null,
                    initFunc.getName(), null, initFunc.getPackagePath(), new Expression[]{});
            funcIExpr.setCallableUnit(initFunc);
            FunctionInvocationStmt funcIStmt = new FunctionInvocationStmt(initFuncLocation, funcIExpr);
            blockStmtBuilder.addStmt(funcIStmt);
        }
    }

    private boolean isAssignableTo(BType lhsType, BType rhsType) {
        if (lhsType == BTypes.typeAny) {
            return true;
        }

        if (rhsType == BTypes.typeNull && !BTypes.isValueType(lhsType)) {
            return true;
        }

        if (lhsType == BTypes.typeJSON && rhsType.getTag() == TypeTags.C_JSON_TAG) {
            return true;
        }

        return lhsType == rhsType || lhsType.equals(rhsType);
    }

    private boolean checkUnsafeCastPossible(BType sourceType, BType targetType) {

        // 1) If either source type or target type is of type 'any', then an unsafe cast possible;
        if (sourceType == BTypes.typeAny || targetType == BTypes.typeAny) {
            return true;
        }

        // 2) If both types are struct types, unsafe cast is possible
        if (sourceType instanceof StructDef && targetType instanceof StructDef) {
            return true;
        }

        // 3) If both types are not array types, unsafe cast is not possible now.
        if (targetType.getTag() == TypeTags.ARRAY_TAG || sourceType.getTag() == TypeTags.ARRAY_TAG) {
            return isUnsafeArrayCastPossible(sourceType, targetType);
        }

        if (sourceType.getTag() == TypeTags.JSON_TAG && targetType.getTag() == TypeTags.C_JSON_TAG) {
            return true;
        }

        return false;
    }

    private boolean isUnsafeArrayCastPossible(BType sourceType, BType targetType) {
        if (targetType.getTag() == TypeTags.ARRAY_TAG && sourceType.getTag() == TypeTags.ARRAY_TAG) {
            BArrayType sourceArrayType = (BArrayType) sourceType;
            BArrayType targetArrayType = (BArrayType) targetType;
            return isUnsafeArrayCastPossible(sourceArrayType.getElementType(), targetArrayType.getElementType());

        } else if (targetType.getTag() == TypeTags.ARRAY_TAG) {

            if (sourceType == BTypes.typeJSON) {
                return isUnsafeArrayCastPossible(BTypes.typeJSON, ((BArrayType) targetType).getElementType());
            }

            // If only the target type is an array type, then the source type must be of type 'any'
            return sourceType == BTypes.typeAny;

        } else if (sourceType.getTag() == TypeTags.ARRAY_TAG) {

            if (targetType == BTypes.typeJSON) {
                return isUnsafeArrayCastPossible(((BArrayType) sourceType).getElementType(), BTypes.typeJSON);
            }

            // If only the source type is an array type, then the target type must be of type 'any'
            return targetType == BTypes.typeAny;
        }

        // Now both types are not array types
        if (sourceType == targetType) {
            return true;
        }

        // In this case, target type should be of type 'any' and the source type cannot be a value type
        if (targetType == BTypes.typeAny && !BTypes.isValueType(sourceType)) {
            return true;
        }

        return !BTypes.isValueType(targetType) && sourceType == BTypes.typeAny;
    }

    private AssignabilityResult performAssignabilityCheck(BType lhsType, Expression rhsExpr) {
        AssignabilityResult assignabilityResult = new AssignabilityResult();
        BType rhsType = rhsExpr.getType();
        if (lhsType == rhsType) {
            assignabilityResult.assignable = true;
            return assignabilityResult;
        }

        if (rhsType == BTypes.typeNull && !BTypes.isValueType(lhsType)) {
            assignabilityResult.assignable = true;
            return assignabilityResult;
        }

        if ((rhsType instanceof BJSONConstraintType) && (lhsType == BTypes.typeJSON)) {
            assignabilityResult.assignable = true;
            return assignabilityResult;
        }

        if ((rhsType instanceof BJSONConstraintType) && (lhsType instanceof BJSONConstraintType)) {
            if (((BJSONConstraintType) lhsType).getConstraint() == ((BJSONConstraintType) rhsType).getConstraint()) {
                assignabilityResult.assignable = true;
                return assignabilityResult;
            }
        }

        // Now check whether an implicit cast is available;
        TypeCastExpression implicitCastExpr = checkWideningPossible(lhsType, rhsExpr);
        if (implicitCastExpr != null) {
            assignabilityResult.assignable = true;
            assignabilityResult.expression = implicitCastExpr;
            return assignabilityResult;
        }

        // Now check whether left-hand side type is 'any', then an implicit cast is possible;
        if (isImplicitiCastPossible(lhsType, rhsType)) {
            implicitCastExpr = new TypeCastExpression(rhsExpr.getNodeLocation(),
                    null, rhsExpr, lhsType);
            implicitCastExpr.setOpcode(InstructionCodes.NOP);

            assignabilityResult.assignable = true;
            assignabilityResult.expression = implicitCastExpr;
            return assignabilityResult;
        }

        if (lhsType == BTypes.typeFloat && rhsType == BTypes.typeInt && rhsExpr instanceof BasicLiteral) {
            BasicLiteral newExpr = new BasicLiteral(rhsExpr.getNodeLocation(), rhsExpr.getWhiteSpaceDescriptor(),
                    new SimpleTypeName(TypeConstants.FLOAT_TNAME), new BFloat(((BasicLiteral) rhsExpr)
                    .getBValue().intValue()));
            visitSingleValueExpr(newExpr);
            assignabilityResult.assignable = true;
            assignabilityResult.expression = newExpr;
            return assignabilityResult;
        }

        // Further check whether types are assignable recursively, specially array types
        if (rhsType instanceof BFunctionType && lhsType instanceof BFunctionType) {
            BFunctionType rhs = (BFunctionType) rhsType;
            BFunctionType lhs = (BFunctionType) lhsType;
            if (rhs.getParameterType().length == lhs.getParameterType().length &&
                    rhs.getReturnParameterType().length == lhs.getReturnParameterType().length) {
                for (int i = 0; i < rhs.getParameterType().length; i++) {
                    if (!isAssignableTo(rhs.getParameterType()[i], lhs.getParameterType()[i])) {
                        return assignabilityResult;
                    }
                }
                for (int i = 0; i < rhs.getReturnParameterType().length; i++) {
                    if (!isAssignableTo(rhs.getReturnParameterType()[i], lhs.getReturnParameterType()[i])) {
                        return assignabilityResult;
                    }
                }
                assignabilityResult.assignable = true;
                return assignabilityResult;
            }
        }
        return assignabilityResult;
    }

    private boolean isImplicitiCastPossible(BType lhsType, BType rhsType) {
        if (lhsType == BTypes.typeAny) {
            return true;
        }

        // 2) Check whether both types are array types
        if (lhsType.getTag() == TypeTags.ARRAY_TAG || rhsType.getTag() == TypeTags.ARRAY_TAG) {
            return isImplicitArrayCastPossible(lhsType, rhsType);
        }

        return false;
    }

    private boolean isImplicitArrayCastPossible(BType lhsType, BType rhsType) {
        if (lhsType.getTag() == TypeTags.ARRAY_TAG && rhsType.getTag() == TypeTags.ARRAY_TAG) {
            // Both types are array types
            BArrayType lhrArrayType = (BArrayType) lhsType;
            BArrayType rhsArrayType = (BArrayType) rhsType;
            return isImplicitArrayCastPossible(lhrArrayType.getElementType(), rhsArrayType.getElementType());

        } else if (rhsType.getTag() == TypeTags.ARRAY_TAG) {
            // Only the right-hand side is an array type
            // Then lhs type should 'any' type
            return lhsType == BTypes.typeAny;

        } else if (lhsType.getTag() == TypeTags.ARRAY_TAG) {
            // Only the left-hand side is an array type
            return false;
        }

        // Now both types are not array types
        if (lhsType == rhsType) {
            return true;
        }

        // In this case, lhs type should be of type 'any' and the rhs type cannot be a value type
        return lhsType.getTag() == BTypes.typeAny.getTag() && !BTypes.isValueType(rhsType);
    }

    /**
     * Helper method to add return statement if required.
     *
     * @param returnParamCount No of return parameters.
     * @param blockStmt        Block statement to which to add the return statement.
     */
    private void checkAndAddReturnStmt(int returnParamCount, BlockStmt blockStmt) {
        ReturnStmt returnStmt = buildReturnStatement(returnParamCount, blockStmt);
        if (returnStmt != null) {
            Statement[] statements = blockStmt.getStatements();
            int length = statements.length;
            statements = Arrays.copyOf(statements, length + 1);
            statements[length] = returnStmt;
            blockStmt.setStatements(statements);
        }
    }

    /**
     * Helper method to build the correct return statement.
     *
     * @param returnParamCount No of return parameters.
     * @param blockStmt        Block statement to help generate return.
     * @return Generated returnStmt.
     */
    private ReturnStmt buildReturnStatement(int returnParamCount, BlockStmt blockStmt) {
        if (returnParamCount != 0) {
            return null;
        }

        Statement[] statements = blockStmt.getStatements();
        int length = statements.length;
        NodeLocation location = null;
        if (length > 0) {
            Statement lastStatement = statements[length - 1];
            if (lastStatement instanceof IfElseStmt) {
                IfElseStmt ifElseStmt = (IfElseStmt) lastStatement;
                if (ifElseStmt.getElseBody() != null) {
                    return buildReturnStatement(returnParamCount, (BlockStmt) ifElseStmt.getElseBody());
                } else if (ifElseStmt.getElseIfBlocks().length > 0) {
                    int lastElseIf = ifElseStmt.getElseIfBlocks().length - 1;
                    location = ifElseStmt.getElseIfBlocks()[lastElseIf].getNodeLocation();
                }
            } else if (lastStatement instanceof TryCatchStmt) {
                TryCatchStmt tryCatchStmt = (TryCatchStmt) lastStatement;
                if (tryCatchStmt.getFinallyBlock() != null) {
                    return buildReturnStatement(returnParamCount,
                            tryCatchStmt.getFinallyBlock().getFinallyBlockStmt());
                } else if (tryCatchStmt.getCatchBlocks().length > 0) {
                    int lastCatch = tryCatchStmt.getCatchBlocks().length - 1;
                    return buildReturnStatement(returnParamCount,
                            tryCatchStmt.getCatchBlocks()[lastCatch].getCatchBlockStmt());
                }
            } else if (!(lastStatement instanceof ReturnStmt)) {
                location = lastStatement.getNodeLocation();
            }
        } else {
            location = blockStmt.getNodeLocation();
        }
        if (location != null) {
            ReturnStmt returnStmt = new ReturnStmt(
                    new NodeLocation(location.getFileName(),
                            location.getLineNumber() + 1), null, new Expression[0]);
            return returnStmt;
        }
        return null;
    }

    private void checkAndAddReplyStmt(BlockStmt blockStmt) {
        Statement[] statements = blockStmt.getStatements();
        int length = statements.length;
        Statement lastStatement = statements[length - 1];
        if (!(lastStatement instanceof ReplyStmt)) {
            NodeLocation location = lastStatement.getNodeLocation();
            ReplyStmt replyStmt = new ReplyStmt(
                    new NodeLocation(location.getFileName(), location.getLineNumber() + 1), null, null);
            statements = Arrays.copyOf(statements, length + 1);
            statements[length] = replyStmt;
            blockStmt.setStatements(statements);
        }
    }

    private void assignVariableRefTypes(Expression[] expr, BType[] returnTypes) {
        for (int i = 0; i < expr.length; i++) {
            if (expr[i] instanceof SimpleVarRefExpr && ((SimpleVarRefExpr) expr[i]).getVarName().equals("_")) {
                continue;
            }
            ((SimpleVarRefExpr) expr[i]).getVariableDef().setType(returnTypes[i]);
        }
    }

    private static void checkParent(Statement stmt) {
        Statement parent = stmt;
        StatementKind childStmtType = stmt.getKind();
        while (StatementKind.CALLABLE_UNIT_BLOCK != parent.getKind()) {
            if (StatementKind.WHILE_BLOCK == parent.getKind() &&
                    (StatementKind.BREAK == childStmtType || StatementKind.CONTINUE == childStmtType)) {
                return;
            } else if (StatementKind.TRANSACTION_BLOCK == parent.getKind()) {
                if (StatementKind.BREAK == childStmtType) {
                    BLangExceptionHelper.throwSemanticError(stmt, SemanticErrors.BREAK_USED_IN_TRANSACTION);
                } else if (StatementKind.CONTINUE == childStmtType) {
                    BLangExceptionHelper.throwSemanticError(stmt, SemanticErrors.CONTINUE_USED_IN_TRANSACTION);
                }
            }
            parent = parent.getParent();
        }
    }

    /**
     * Get the XML namespaces that are visible to to the current scope.
     *
     * @param location Source location of the ballerina file
     * @return XML namespaces that are visible to the current scope, as a map
     */
    private Map<String, Expression> getNamespaceInScope(NodeLocation location) {
        Map<String, Expression> namespaces = new HashMap<String, Expression>();
        SymbolScope scope = currentScope;
        while (true) {
            for (Entry<SymbolName, BLangSymbol> symbols : scope.getSymbolMap().entrySet()) {
                SymbolName symbolName = symbols.getKey();
                if (!(symbolName instanceof NamespaceSymbolName)) {
                    continue;
                }

                NamespaceDeclaration namespaceDecl = (NamespaceDeclaration) symbols.getValue();
                if (!namespaces.containsKey(namespaceDecl.getPrefix())
                        && !namespaces.containsValue(namespaceDecl.getNamespaceUri())) {

                    BasicLiteral namespaceUriLiteral =
                            new BasicLiteral(location, null, new SimpleTypeName(TypeConstants.STRING_TNAME),
                                    new BString(namespaceDecl.getNamespaceUri()));
                    namespaceUriLiteral.accept(this);
                    namespaces.put(namespaceDecl.getPrefix(), namespaceUriLiteral);
                }
            }

            if (scope instanceof BLangPackage) {
                break;
            }
            scope = scope.getEnclosingScope();
        }

        return namespaces;
    }

    /**
     * Create and return an XML concatenation expression using using the provided expressions.
     * Expressions can only be either XML type or string type. All the string type expressions
     * will be converted to XML text literals ({@link XMLTextLiteral}).
     *
     * @param items Expressions to create concatenating expression.
     * @return XML concatenating expression
     */
    private Expression getXMLConcatExpression(Expression[] items) {
        if (items.length == 0) {
            return null;
        }

        Expression concatExpr = null;
        for (int i = 0; i < items.length; i++) {
            Expression currentItem = items[i];
            if (currentItem.getType() == BTypes.typeString) {
                currentItem = new XMLTextLiteral(currentItem.getNodeLocation(), currentItem.getWhiteSpaceDescriptor(),
                        currentItem);
                items[0] = currentItem;
            }

            if (concatExpr == null) {
                concatExpr = currentItem;
                continue;
            }

            concatExpr = new AddExpression(currentItem.getNodeLocation(), currentItem.getWhiteSpaceDescriptor(),
                    concatExpr, currentItem);
            concatExpr.setType(BTypes.typeXML);
        }

        return concatExpr;
    }

    private void validateXMLQname(XMLQNameExpr qname, Map<String, Expression> namespaces, Expression defaultNsUri) {
        qname.setType(BTypes.typeString);
        String prefix = qname.getPrefix();

        if (prefix.isEmpty()) {
            qname.setNamepsaceUri(defaultNsUri);
            return;
        }

        if (namespaces.containsKey(qname.getPrefix())) {
            Expression namespaceUri = namespaces.get(qname.getPrefix());
            qname.setNamepsaceUri(namespaceUri);
        } else if (prefix.equals(XMLConstants.XMLNS_ATTRIBUTE)) {
            BLangExceptionHelper.throwSemanticError(qname, SemanticErrors.INVALID_NAMESPACE_PREFIX, prefix);
        } else {
            BLangExceptionHelper.throwSemanticError(qname, SemanticErrors.UNDEFINED_NAMESPACE, qname.getPrefix());
        }
    }

    private void validateXMLLiteralAttributes(List<KeyValueExpr> attributes, Map<String, Expression> namespaces) {
        // Validate attributes
        for (KeyValueExpr attribute : attributes) {
            Expression attrNameExpr = attribute.getKeyExpr();

            if (attrNameExpr instanceof XMLQNameExpr) {
                XMLQNameExpr attrQNameRefExpr = (XMLQNameExpr) attrNameExpr;
                attrQNameRefExpr.isUsedInXML();

                BasicLiteral emptyNsUriLiteral = new BasicLiteral(attrNameExpr.getNodeLocation(), null,
                        new SimpleTypeName(TypeConstants.STRING_TNAME), new BString(XMLConstants.NULL_NS_URI));
                emptyNsUriLiteral.accept(this);
                validateXMLQname(attrQNameRefExpr, namespaces, emptyNsUriLiteral);
            } else {
                attrNameExpr.accept(this);
                if (attrNameExpr.getType() != BTypes.typeString) {
                    attrNameExpr =
                            createImplicitStringConversionExpr(attrNameExpr, attrNameExpr.getType());
                    attribute.setKeyExpr(attrNameExpr);
                }
            }

            Expression attrValueExpr = attribute.getValueExpr();
            attrValueExpr.accept(this);
            if (attrValueExpr.getType() != BTypes.typeString) {
                attrValueExpr = createImplicitStringConversionExpr(attrValueExpr, attrValueExpr.getType());
                attribute.setValueExpr(attrValueExpr);
            }
        }
    }

    private void validateXMLLiteralEndTag(XMLElementLiteral xmlElementLiteral, Expression defaultNsUri) {
        Expression startTagName = xmlElementLiteral.getStartTagName();
        Expression endTagName = xmlElementLiteral.getEndTagName();

        // Compare start and end tags
        if (endTagName != null) {
            if (startTagName instanceof XMLQNameExpr && endTagName instanceof XMLQNameExpr) {
                XMLQNameExpr startName = (XMLQNameExpr) startTagName;
                XMLQNameExpr endName = (XMLQNameExpr) endTagName;
                if (!startName.getPrefix().equals(endName.getPrefix())
                        || !startName.getLocalname().equals(endName.getLocalname())) {
                    BLangExceptionHelper.throwSemanticError(endTagName, SemanticErrors.XML_TAGS_MISMATCH);
                }
            }

            if (((startTagName instanceof XMLQNameExpr) && !(endTagName instanceof XMLQNameExpr))
                    || (!(startTagName instanceof XMLQNameExpr) && (endTagName instanceof XMLQNameExpr))) {
                BLangExceptionHelper.throwSemanticError(endTagName, SemanticErrors.XML_TAGS_MISMATCH);
            }

            if (endTagName instanceof XMLQNameExpr) {
                validateXMLQname((XMLQNameExpr) endTagName, xmlElementLiteral.getNamespaces(), defaultNsUri);
            } else {
                endTagName.accept(this);
            }

            if (endTagName.getType() != BTypes.typeString) {
                endTagName = createImplicitStringConversionExpr(endTagName, endTagName.getType());
                xmlElementLiteral.setEndTagName(endTagName);
            }
        }
    }

    private Expression createImplicitStringConversionExpr(Expression sExpr, BType sType) {
        Expression conversionExpr = getImplicitConversionExpr(sExpr, sType, BTypes.typeString);
        if (conversionExpr == null) {
            BLangExceptionHelper.throwSemanticError(sExpr, SemanticErrors.INCOMPATIBLE_TYPES, BTypes.typeString, sType);
        }
        return conversionExpr;
    }

    /**
     * This class holds the results of the type assignability check.
     *
     * @since 0.88
     */
    static class AssignabilityResult {
        boolean assignable;
        Expression expression;
    }
}<|MERGE_RESOLUTION|>--- conflicted
+++ resolved
@@ -2555,13 +2555,8 @@
         }
 
         // Validate the ending tag of the XML element
-<<<<<<< HEAD
         validateXMLLiteralEndTag(xmlElementLiteral, xmlElementLiteral.getDefaultNamespaceUri());
-        
-=======
-        validateXMLLiteralEndTag(xmlElementLiteral);
-
->>>>>>> aa3eb9b6
+
         // Visit children
         XMLSequenceLiteral children = xmlElementLiteral.getContent();
         if (children != null) {
