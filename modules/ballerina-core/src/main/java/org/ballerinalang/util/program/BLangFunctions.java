/*
*  Copyright (c) 2016, WSO2 Inc. (http://www.wso2.org) All Rights Reserved.
*
*  WSO2 Inc. licenses this file to you under the Apache License,
*  Version 2.0 (the "License"); you may not use this file except
*  in compliance with the License.
*  You may obtain a copy of the License at
*
*    http://www.apache.org/licenses/LICENSE-2.0
*
*  Unless required by applicable law or agreed to in writing,
*  software distributed under the License is distributed on an
*  "AS IS" BASIS, WITHOUT WARRANTIES OR CONDITIONS OF ANY
*  KIND, either express or implied.  See the License for the
*  specific language governing permissions and limitations
*  under the License.
*/
package org.ballerinalang.util.program;

import org.ballerinalang.bre.BLangExecutor;
import org.ballerinalang.bre.CallableUnitInfo;
import org.ballerinalang.bre.Context;
import org.ballerinalang.bre.RuntimeEnvironment;
import org.ballerinalang.bre.StackFrame;
import org.ballerinalang.bre.StackVarLocation;
import org.ballerinalang.bre.nonblocking.BLangNonBlockingExecutor;
import org.ballerinalang.bre.nonblocking.ModeResolver;
import org.ballerinalang.model.BLangProgram;
import org.ballerinalang.model.BallerinaFunction;
import org.ballerinalang.model.Function;
import org.ballerinalang.model.ParameterDef;
import org.ballerinalang.model.SymbolName;
import org.ballerinalang.model.Worker;
import org.ballerinalang.model.builder.BLangExecutionFlowBuilder;
import org.ballerinalang.model.expressions.Expression;
import org.ballerinalang.model.expressions.FunctionInvocationExpr;
import org.ballerinalang.model.expressions.VariableRefExpr;
import org.ballerinalang.model.nodes.StartNode;
import org.ballerinalang.model.types.BType;
import org.ballerinalang.model.types.BTypes;
import org.ballerinalang.model.values.BBoolean;
import org.ballerinalang.model.values.BDataTable;
import org.ballerinalang.model.values.BFloat;
import org.ballerinalang.model.values.BInteger;
import org.ballerinalang.model.values.BJSON;
import org.ballerinalang.model.values.BMap;
import org.ballerinalang.model.values.BMessage;
import org.ballerinalang.model.values.BString;
import org.ballerinalang.model.values.BValue;
import org.ballerinalang.model.values.BXML;
import org.ballerinalang.util.exceptions.BallerinaException;

/**
 * This class contains helper methods to invoke Ballerina functions.
 *
 * @since 0.8.0
 */
public class BLangFunctions {

    private BLangFunctions() {
    }

    /**
     * Invokes a Ballerina function defined in the given language model.
     *
     * @param bLangProgram parsed, analyzed and linked object model
     * @param functionName name of the function to be invoked
     * @return return values from the function
     */
    public static BValue[] invoke(BLangProgram bLangProgram, String functionName) {
        BValue[] args = {};
        return invoke(bLangProgram, functionName, args, new Context());
    }

    /**
     * Invokes a Ballerina function defined in the given language model.
     *
     * @param bLangProgram parsed, analyzed and linked object model
     * @param functionName name of the function to be invoked
     * @param args arguments for the function
     * @return return values from the function
     */
    public static BValue[] invoke(BLangProgram bLangProgram, String functionName, BValue[] args) {
        return invoke(bLangProgram, functionName, args, new Context());
    }

    /**
     * Invokes a Ballerina function defined in the given language model.
     *
     * @param bLangProgram parsed, analyzed and linked object model
     * @param functionName name of the function to be invoked
     * @param args arguments for the function
     * @param bContext ballerina context
     * @return return values from the function
     */
    
    public static BValue[] invoke(BLangProgram bLangProgram, String functionName, BValue[] args, Context bContext) {
        Function function = getFunction(bLangProgram.getLibraryPackages()[0].getFunctions(), functionName, args);
        bLangProgram.setMainPackage(bLangProgram.getLibraryPackages()[0]);
        if (function == null) {
            throw new RuntimeException("Function '" + functionName + "' is not defined");
        }

        if (function.getParameterDefs().length != args.length) {
            throw new RuntimeException("Size of input argument arrays is not equal to size of function parameters");
        }

        BValue[] argValues = new BValue[function.getStackFrameSize()];

        int stackIndex = 0;
        for (int i = 0; i < args.length; i++) {
            argValues[i] = args[i];
            stackIndex++;
        }

        for (ParameterDef returnParam : function.getReturnParameters()) {
            if (returnParam.getName() == null) {
                break;
            }

            argValues[stackIndex] = returnParam.getType().getZeroValue();
            stackIndex++;
        }

        BValue[] returnValues = new BValue[function.getReturnParameters().length];
        CallableUnitInfo functionInfo = new CallableUnitInfo(function.getName(), function.getPackagePath(),
                function.getNodeLocation());
        RuntimeEnvironment runtimeEnv = RuntimeEnvironment.get(bLangProgram);

        if (ModeResolver.getInstance().isNonblockingEnabled()) {
            // TODO: Fix this properly.
            Expression[] exprs = new Expression[args.length];
            for (int i = 0; i < args.length; i++) {
                VariableRefExpr variableRefExpr = new VariableRefExpr(function.getNodeLocation(), null,
                        new SymbolName("arg" + i));

                variableRefExpr.setVariableDef(function.getParameterDefs()[i]);
                StackVarLocation location = new StackVarLocation(i);
                variableRefExpr.setMemoryLocation(location);
                exprs[i] = variableRefExpr;
            }

            // 3) Create a function invocation expression
            FunctionInvocationExpr funcIExpr = new FunctionInvocationExpr(
                    function.getNodeLocation(), null, functionName, null, null, exprs);
            funcIExpr.setOffset(args.length);
            funcIExpr.setCallableUnit(function);
            // Linking.
            BLangExecutionFlowBuilder flowBuilder = new BLangExecutionFlowBuilder();
            funcIExpr.setParent(new StartNode(StartNode.Originator.TEST));
            funcIExpr.accept(flowBuilder);
            BValue[] cacheValues = new BValue[100];
            StackFrame stackFrame = new StackFrame(argValues, new BValue[0], cacheValues, functionInfo);
            bContext.getControlStack().pushFrame(stackFrame);

            // Invoke main function
            BLangNonBlockingExecutor nonBlockingExecutor = new BLangNonBlockingExecutor(runtimeEnv, bContext);
            nonBlockingExecutor.execute(funcIExpr);
            int length = funcIExpr.getCallableUnit().getReturnParameters().length;
            BValue[] result = new BValue[length];
            for (int i = 0; i < length; i++) {
                result[i] = bContext.getControlStack().getCurrentFrame().tempValues[funcIExpr.getTempOffset() + i];
            }
            return result;
        } else {
            StackFrame stackFrame = new StackFrame(argValues, returnValues, functionInfo);
            bContext.getControlStack().pushFrame(stackFrame);

            // Invoke main function
            BLangExecutor executor = new BLangExecutor(runtimeEnv, bContext);
<<<<<<< HEAD
            executor.setParentScope(function.getSymbolScope());
=======

            if (((BallerinaFunction) function).getWorkers().length > 0) {
                // TODO: Fix this properly.
                Expression[] exprs = new Expression[args.length];
                for (int i = 0; i < args.length; i++) {
                    VariableRefExpr variableRefExpr = new VariableRefExpr(function.getNodeLocation(), null,
                            new SymbolName("arg" + i));

                    variableRefExpr.setVariableDef(function.getParameterDefs()[i]);
                    StackVarLocation location = new StackVarLocation(i);
                    variableRefExpr.setMemoryLocation(location);
                    exprs[i] = variableRefExpr;
                }
                // Start the workers if there is any
                for (Worker worker : ((BallerinaFunction) function).getWorkers()) {
                    executor.executeWorker(worker, exprs);
                }
            }
>>>>>>> 8732929c
            function.getCallableUnitBody().execute(executor);
            if (executor.isErrorThrown && executor.thrownError != null) {
                String errorMsg = "uncaught error: " + executor.thrownError.getType().getName() + "{ msg : " +
                        executor.thrownError.getValue(0).stringValue() + "}";
                throw new BallerinaException(errorMsg);
            }
            return returnValues;
        }
    }

    /**
     * Util method to get Given function.
     *
     * @param bLangProgram Ballerina program .
     * @param functionName name of the function.
     * @return Function instance or null if function doesn't exist.
     */
    public static Function getFunction(BLangProgram bLangProgram, String functionName) {
        return getFunction(bLangProgram.getLibraryPackages()[0].getFunctions(), functionName, null);
    }

    private static Function getFunction(Function[] functions, String funcName, BValue[] args) {

        Function firstMatch = null;
        int count = 0;

        for (Function function : functions) {
            if (function.getName().equals(funcName)) {
                firstMatch = function;
                count++;
            }
        }

        // If there are no overloading functions, return the first match
        if (count == 1) {
            return firstMatch;
        }

        for (Function function : functions) {
            if (function.getName().equals(funcName) && matchArgTypes(function.getArgumentTypes(), args)) {
                return function;
            }
        }
        return null;
    }

    /**
     * Compare argument types matches with the provided types.
     *
     * @param argTypes  List of {@link BType} that are accepted as arguments
     * @param argValues List of {@link BValue} that are provided as arguments
     * @return True if a matching type if found for each
     */
    private static boolean matchArgTypes(BType[] argTypes, BValue[] argValues) {
        boolean matching = false;

        if (argTypes.length == argValues.length) {
            matching = true;
            for (int i = 0; i < argTypes.length; i++) {
                BType resolvedType = resolveBType(argValues[i]);

                if (resolvedType == null || !argTypes[i].equals(resolvedType)) {
                    matching = false;
                    break;
                }
            }
        }

        return matching;
    }

    /**
     * Resolve the {@link BType} of a  given {@link BValue} for built in types.
     *
     * @param bValue The {@link BValue} to resolve
     * @return The {@link BType} corresponding to the {@link BValue}
     */
    private static BType resolveBType(BValue bValue) {
        BType bType = null;

        if (bValue instanceof BString) {
            bType = BTypes.typeString;
        } else if (bValue instanceof BInteger) {
            bType = BTypes.typeInt;
        } else if (bValue instanceof BFloat) {
            bType = BTypes.typeFloat;
        } else if (bValue instanceof BBoolean) {
            bType = BTypes.typeBoolean;
        } else if (bValue instanceof BXML) {
            bType = BTypes.typeXML;
        } else if (bValue instanceof BJSON) {
            bType = BTypes.typeXML;
        } else if (bValue instanceof BMessage) {
            bType = BTypes.typeMessage;
        } else if (bValue instanceof BMap) {
            bType = BTypes.typeMap;
        } else if (bValue instanceof BDataTable) {
            bType = BTypes.typeDatatable;
        }

        return bType;

    }
}<|MERGE_RESOLUTION|>--- conflicted
+++ resolved
@@ -168,10 +168,7 @@
 
             // Invoke main function
             BLangExecutor executor = new BLangExecutor(runtimeEnv, bContext);
-<<<<<<< HEAD
             executor.setParentScope(function.getSymbolScope());
-=======
-
             if (((BallerinaFunction) function).getWorkers().length > 0) {
                 // TODO: Fix this properly.
                 Expression[] exprs = new Expression[args.length];
@@ -189,7 +186,6 @@
                     executor.executeWorker(worker, exprs);
                 }
             }
->>>>>>> 8732929c
             function.getCallableUnitBody().execute(executor);
             if (executor.isErrorThrown && executor.thrownError != null) {
                 String errorMsg = "uncaught error: " + executor.thrownError.getType().getName() + "{ msg : " +
