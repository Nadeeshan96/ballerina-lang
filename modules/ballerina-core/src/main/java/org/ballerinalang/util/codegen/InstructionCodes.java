/*
*  Copyright (c) 2017, WSO2 Inc. (http://www.wso2.org) All Rights Reserved.
*
*  WSO2 Inc. licenses this file to you under the Apache License,
*  Version 2.0 (the "License"); you may not use this file except
*  in compliance with the License.
*  You may obtain a copy of the License at
*
*    http://www.apache.org/licenses/LICENSE-2.0
*
*  Unless required by applicable law or agreed to in writing,
*  software distributed under the License is distributed on an
*  "AS IS" BASIS, WITHOUT WARRANTIES OR CONDITIONS OF ANY
*  KIND, either express or implied.  See the License for the
*  specific language governing permissions and limitations
*  under the License.
*/
package org.ballerinalang.util.codegen;

/**
 * Bytecode instructions of a Ballerina compiled program.
 *
 * @since 0.87
 */
public interface InstructionCodes {
    
    int NOP = 0;
    int ICONST = 2;
    int FCONST = 3;
    int SCONST = 4;
    int ICONST_0 = 5;
    int ICONST_1 = 6;
    int ICONST_2 = 7;
    int ICONST_3 = 8;
    int ICONST_4 = 9;
    int ICONST_5 = 10;
    int FCONST_0 = 11;
    int FCONST_1 = 12;
    int FCONST_2 = 13;
    int FCONST_3 = 14;
    int FCONST_4 = 15;
    int FCONST_5 = 16;
    int BCONST_0 = 17;
    int BCONST_1 = 18;
    int RCONST_NULL = 19;

    int ILOAD = 22;
    int FLOAD = 23;
    int SLOAD = 24;
    int BLOAD = 25;
    int RLOAD = 26;
    int LLOAD = 27;
    int IALOAD = 28;
    int FALOAD = 29;
    int SALOAD = 30;
    int BALOAD = 31;
    int RALOAD = 32;
    int LALOAD = 33;
    int JSONALOAD = 34;
    int IGLOAD = 35;
    int FGLOAD = 36;
    int SGLOAD = 37;
    int BGLOAD = 38;
    int RGLOAD = 39;
    int LGLOAD = 40;

    int ISTORE = 41;
    int FSTORE = 42;
    int SSTORE = 43;
    int BSTORE = 44;
    int RSTORE = 45;
    int LSTORE = 46;
    int IASTORE = 47;
    int FASTORE = 48;
    int SASTORE = 49;
    int BASTORE = 50;
    int RASTORE = 51;
    int LASTORE = 52;
    int JSONASTORE = 53;
    int IGSTORE = 54;
    int FGSTORE = 55;
    int SGSTORE = 56;
    int BGSTORE = 57;
    int RGSTORE = 58;
    int LGSTORE = 59;

    int IFIELDLOAD = 60;
    int FFIELDLOAD = 61;
    int SFIELDLOAD = 62;
    int BFIELDLOAD = 63;
    int RFIELDLOAD = 64;
    int LFIELDLOAD = 65;

    int IFIELDSTORE = 66;
    int FFIELDSTORE = 67;
    int SFIELDSTORE = 68;
    int BFIELDSTORE = 69;
    int RFIELDSTORE = 70;
    int LFIELDSTORE = 71;

    // mapload map_reg_index key value_reg_index
    int MAPLOAD = 72;
    // mapstore map_reg_index key value_reg_index
    int MAPSTORE = 73;

    // jsonload json_reg_index key json_value_reg_index
    int JSONLOAD = 74;
    int JSONSTORE = 75;

<<<<<<< HEAD
    int IADD = 76;
    int FADD = 77;
    int SADD = 78;
    int ISUB = 79;
    int FSUB = 80;
    int IMUL = 81;
    int FMUL = 82;
    int IDIV = 83;
    int FDIV = 84;
    int IMOD = 85;
    int FMOD = 86;
    int INEG = 87;
    int FNEG = 88;
=======
    int IADD = 70;
    int FADD = 71;
    int SADD = 72;
    int ISUB = 73;
    int FSUB = 74;
    int IMUL = 75;
    int FMUL = 76;
    int IDIV = 77;
    int FDIV = 78;
    int IMOD = 79;
    int FMOD = 80;
    int INEG = 81;
    int FNEG = 82;
    int NOT = 83;
>>>>>>> 30105897

    int ICMP = 100;
    int FCMP = 101;
    int SCMP = 102;
    int BCMP = 103;
    int IFEQ = 110;
    int IFNE = 111;
    int IFLT = 112;
    int IFGE = 113;
    int IFGT = 114;
    int IFLE = 115;

    int GOTO = 119;
    int CALL = 120;
    int NCALL = 121;
    int ACALL = 122;
    int NACALL = 123;
    int RET = 124;
    int REP = 125;
    int THROW = 126;
    int ERRSTORE = 127;

    // Type Cast/Conversion related instructions
    int I2F = 130;
    int I2S = 131;
    int I2B = 132;
    int I2ANY = 133;
    int I2JSON = 134;
    int F2I = 135;
    int F2S = 136;
    int F2B = 137;
    int F2ANY = 138;
    int F2JSON = 139;
    int S2I = 140;
    int S2F = 141;
    int S2B = 142;
    int S2ANY = 143;
    int S2JSON = 144;
    int B2I = 145;
    int B2F = 146;
    int B2S = 147;
    int B2ANY = 148;
    int B2JSON = 149;
    int JSON2I = 150;
    int JSON2F = 151;
    int JSON2S = 152;
    int JSON2B = 153;

    // Type cast
    int ANY2I = 155;
    int ANY2F = 156;
    int ANY2S = 157;
    int ANY2B = 158;
    int ANY2JSON = 159;
    int ANY2T = 160;
    int ANY2MAP = 161;
    int NULL2JSON = 162;
    int CHECKCAST = 163;
    int ANY2MSG = 164;

    int WRKINVOKE = 190;
    int WRKREPLY = 191;

    int INEWARRAY = 200;
    int FNEWARRAY = 201;
    int SNEWARRAY = 202;
    int BNEWARRAY = 203;
    int RNEWARRAY = 204;
<<<<<<< HEAD
    int LNEWARRAY = 205;
    int JSONNEWARRAY = 206;
=======
    int JSONNEWARRAY = 205;
    int ARRAYLEN = 206;
>>>>>>> 30105897

    int NEWSTRUCT = 210;
    int NEWCONNECTOR = 211;
    int NEWMAP = 212;
    int NEWJSON = 213;
    int NEWMESSAGE = 214;
    int NEWDATATABLE = 215;

    int INSTRUCTION_CODE_COUNT = 216;
}<|MERGE_RESOLUTION|>--- conflicted
+++ resolved
@@ -107,7 +107,6 @@
     int JSONLOAD = 74;
     int JSONSTORE = 75;
 
-<<<<<<< HEAD
     int IADD = 76;
     int FADD = 77;
     int SADD = 78;
@@ -121,22 +120,7 @@
     int FMOD = 86;
     int INEG = 87;
     int FNEG = 88;
-=======
-    int IADD = 70;
-    int FADD = 71;
-    int SADD = 72;
-    int ISUB = 73;
-    int FSUB = 74;
-    int IMUL = 75;
-    int FMUL = 76;
-    int IDIV = 77;
-    int FDIV = 78;
-    int IMOD = 79;
-    int FMOD = 80;
-    int INEG = 81;
-    int FNEG = 82;
-    int NOT = 83;
->>>>>>> 30105897
+    int NOT = 89;
 
     int ICMP = 100;
     int FCMP = 101;
@@ -205,13 +189,9 @@
     int SNEWARRAY = 202;
     int BNEWARRAY = 203;
     int RNEWARRAY = 204;
-<<<<<<< HEAD
     int LNEWARRAY = 205;
     int JSONNEWARRAY = 206;
-=======
-    int JSONNEWARRAY = 205;
-    int ARRAYLEN = 206;
->>>>>>> 30105897
+    int ARRAYLEN = 207;
 
     int NEWSTRUCT = 210;
     int NEWCONNECTOR = 211;
