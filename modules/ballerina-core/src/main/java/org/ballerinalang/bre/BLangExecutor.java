/*
*  Copyright (c) 2017, WSO2 Inc. (http://www.wso2.org) All Rights Reserved.
*
*  WSO2 Inc. licenses this file to you under the Apache License,
*  Version 2.0 (the "License"); you may not use this file except
*  in compliance with the License.
*  You may obtain a copy of the License at
*
*    http://www.apache.org/licenses/LICENSE-2.0
*
*  Unless required by applicable law or agreed to in writing,
*  software distributed under the License is distributed on an
*  "AS IS" BASIS, WITHOUT WARRANTIES OR CONDITIONS OF ANY
*  KIND, either express or implied.  See the License for the
*  specific language governing permissions and limitations
*  under the License.
*/
package org.ballerinalang.bre;

import org.ballerinalang.model.Action;
import org.ballerinalang.model.BTypeMapper;
import org.ballerinalang.model.BallerinaAction;
import org.ballerinalang.model.BallerinaConnectorDef;
import org.ballerinalang.model.BallerinaFunction;
import org.ballerinalang.model.Function;
import org.ballerinalang.model.NodeExecutor;
import org.ballerinalang.model.ParameterDef;
import org.ballerinalang.model.Resource;
import org.ballerinalang.model.StructDef;
import org.ballerinalang.model.SymbolName;
import org.ballerinalang.model.SymbolScope;
import org.ballerinalang.model.TypeMapper;
import org.ballerinalang.model.Worker;
import org.ballerinalang.model.expressions.ActionInvocationExpr;
import org.ballerinalang.model.expressions.ArrayInitExpr;
import org.ballerinalang.model.expressions.ArrayMapAccessExpr;
import org.ballerinalang.model.expressions.BacktickExpr;
import org.ballerinalang.model.expressions.BasicLiteral;
import org.ballerinalang.model.expressions.BinaryEqualityExpression;
import org.ballerinalang.model.expressions.BinaryExpression;
import org.ballerinalang.model.expressions.CallableUnitInvocationExpr;
import org.ballerinalang.model.expressions.ConnectorInitExpr;
import org.ballerinalang.model.expressions.Expression;
import org.ballerinalang.model.expressions.FieldAccessExpr;
import org.ballerinalang.model.expressions.FunctionInvocationExpr;
import org.ballerinalang.model.expressions.InstanceCreationExpr;
import org.ballerinalang.model.expressions.JSONArrayInitExpr;
import org.ballerinalang.model.expressions.JSONFieldAccessExpr;
import org.ballerinalang.model.expressions.JSONInitExpr;
import org.ballerinalang.model.expressions.KeyValueExpr;
import org.ballerinalang.model.expressions.MapInitExpr;
import org.ballerinalang.model.expressions.NullLiteral;
import org.ballerinalang.model.expressions.RefTypeInitExpr;
import org.ballerinalang.model.expressions.ReferenceExpr;
import org.ballerinalang.model.expressions.ResourceInvocationExpr;
import org.ballerinalang.model.expressions.StructInitExpr;
import org.ballerinalang.model.expressions.TypeCastExpression;
import org.ballerinalang.model.expressions.UnaryExpression;
import org.ballerinalang.model.expressions.VariableRefExpr;
import org.ballerinalang.model.statements.AbortStmt;
import org.ballerinalang.model.statements.ActionInvocationStmt;
import org.ballerinalang.model.statements.AssignStmt;
import org.ballerinalang.model.statements.BlockStmt;
import org.ballerinalang.model.statements.BreakStmt;
import org.ballerinalang.model.statements.ForkJoinStmt;
import org.ballerinalang.model.statements.FunctionInvocationStmt;
import org.ballerinalang.model.statements.IfElseStmt;
import org.ballerinalang.model.statements.ReplyStmt;
import org.ballerinalang.model.statements.ReturnStmt;
import org.ballerinalang.model.statements.Statement;
import org.ballerinalang.model.statements.ThrowStmt;
import org.ballerinalang.model.statements.TransactionRollbackStmt;
import org.ballerinalang.model.statements.TransformStmt;
import org.ballerinalang.model.statements.TryCatchStmt;
import org.ballerinalang.model.statements.VariableDefStmt;
import org.ballerinalang.model.statements.WhileStmt;
import org.ballerinalang.model.statements.WorkerInvocationStmt;
import org.ballerinalang.model.statements.WorkerReplyStmt;
import org.ballerinalang.model.types.BType;
import org.ballerinalang.model.types.BTypes;
import org.ballerinalang.model.types.TypeLattice;
import org.ballerinalang.model.util.BValueUtils;
import org.ballerinalang.model.util.JSONUtils;
import org.ballerinalang.model.values.BArray;
import org.ballerinalang.model.values.BBoolean;
import org.ballerinalang.model.values.BConnector;
import org.ballerinalang.model.values.BInteger;
import org.ballerinalang.model.values.BJSON;
import org.ballerinalang.model.values.BMap;
import org.ballerinalang.model.values.BMessage;
import org.ballerinalang.model.values.BString;
import org.ballerinalang.model.values.BStruct;
import org.ballerinalang.model.values.BValue;
import org.ballerinalang.model.values.BValueType;
import org.ballerinalang.model.values.BXML;
import org.ballerinalang.natives.AbstractNativeFunction;
import org.ballerinalang.natives.AbstractNativeTypeMapper;
import org.ballerinalang.natives.connectors.AbstractNativeAction;
import org.ballerinalang.runtime.threadpool.BLangThreadFactory;
import org.ballerinalang.runtime.worker.WorkerCallback;
import org.ballerinalang.util.exceptions.BLangRuntimeException;
import org.ballerinalang.util.exceptions.BallerinaException;

import java.util.ArrayList;
import java.util.HashMap;
import java.util.List;
import java.util.Map;
import java.util.Stack;
import java.util.StringJoiner;
import java.util.concurrent.CancellationException;
import java.util.concurrent.ExecutionException;
import java.util.concurrent.ExecutorService;
import java.util.concurrent.Executors;
import java.util.concurrent.TimeUnit;
import java.util.concurrent.TimeoutException;

/**
 * {@code BLangExecutor} executes a Ballerina application.
 *
 * @since 0.8.0
 */
public class BLangExecutor implements NodeExecutor {

    private RuntimeEnvironment runtimeEnv;
    private Context bContext;
    private ControlStack controlStack;
    private boolean returnedOrReplied;
    private boolean isForkJoinTimedOut;
    private boolean isBreakCalled;
    private boolean isAbortCalled;
    private ExecutorService executor;
    public BStruct thrownError;
    public boolean isErrorThrown;
    private boolean inFinalBlock;
    private boolean inRollbackBlock;

    private StructDef error, stackTraceItemDef, stackTraceDef;
    private SymbolScope parentScope;

    public BLangExecutor(RuntimeEnvironment runtimeEnv, Context bContext) {
        this.runtimeEnv = runtimeEnv;
        this.bContext = bContext;
        this.controlStack = bContext.getControlStack();
    }

    public void setParentScope(SymbolScope parentScope) {
        this.parentScope = parentScope;
    }

    @Override
    public void visit(BlockStmt blockStmt) {
        Statement[] stmts = blockStmt.getStatements();
        for (Statement stmt : stmts) {
            if (isBreakCalled || isAbortCalled) {
                break;
            }
            if (inFinalBlock || inRollbackBlock) {
            } else if (isErrorThrown || returnedOrReplied) {
                break;
            }
            stmt.execute(this);
        }
    }

    @Override
    public void visit(VariableDefStmt varDefStmt) {
        // TODO This variable definition statement can be modeled exactly same as the assignment statement.
        // TODO Remove the following duplicate code segments soon.
        BValue rValue;
        Expression lExpr = varDefStmt.getLExpr();
        Expression rExpr = varDefStmt.getRExpr();
        if (rExpr == null) {
            rValue = lExpr.getType().getZeroValue();
        } else {
            rValue = rExpr.execute(this);
        }

        if (lExpr instanceof VariableRefExpr) {
            assignValueToVarRefExpr(rValue, (VariableRefExpr) lExpr);
        } else if (lExpr instanceof ArrayMapAccessExpr) {
            assignValueToArrayMapAccessExpr(rValue, (ArrayMapAccessExpr) lExpr);
        } else if (lExpr instanceof FieldAccessExpr) {
            assignValueToFieldAccessExpr(rValue, (FieldAccessExpr) lExpr);
        }
    }

    @Override
    public void visit(AssignStmt assignStmt) {
        // TODO WARN: Implementation of this method is inefficient
        // TODO We are in the process of refactoring this method, please bear with us.
        BValue[] rValues;
        Expression rExpr = assignStmt.getRExpr();

        Expression[] lExprs = assignStmt.getLExprs();
        if (lExprs.length > 1) {
            // This statement contains multiple assignments
            rValues = ((CallableUnitInvocationExpr) rExpr).executeMultiReturn(this);
        } else {
            rValues = new BValue[]{rExpr.execute(this)};
        }

        for (int i = 0; i < lExprs.length; i++) {
            Expression lExpr = lExprs[i];
            BValue rValue = rValues[i];
            if (lExpr instanceof VariableRefExpr) {
                if ("_".equals(((VariableRefExpr) lExpr).getVarName())) {
                    continue;
                }
                assignValueToVarRefExpr(rValue, (VariableRefExpr) lExpr);
            } else if (lExpr instanceof ArrayMapAccessExpr) {
                assignValueToArrayMapAccessExpr(rValue, (ArrayMapAccessExpr) lExpr);
            } else if (lExpr instanceof FieldAccessExpr) {
                assignValueToFieldAccessExpr(rValue, (FieldAccessExpr) lExpr);
            }
        }
    }

    @Override
    public void visit(IfElseStmt ifElseStmt) {
        Expression expr = ifElseStmt.getCondition();
        BBoolean condition = (BBoolean) expr.execute(this);

        if (condition.booleanValue()) {
            ifElseStmt.getThenBody().execute(this);
            return;
        }

        for (IfElseStmt.ElseIfBlock elseIfBlock : ifElseStmt.getElseIfBlocks()) {
            Expression elseIfCondition = elseIfBlock.getElseIfCondition();
            condition = (BBoolean) elseIfCondition.execute(this);

            if (condition.booleanValue()) {
                elseIfBlock.getElseIfBody().execute(this);
                return;
            }
        }

        Statement elseBody = ifElseStmt.getElseBody();
        if (elseBody != null) {
            elseBody.execute(this);
        }
    }

    @Override
    public void visit(WhileStmt whileStmt) {
        Expression expr = whileStmt.getCondition();
        BBoolean condition = (BBoolean) expr.execute(this);

        while (condition.booleanValue()) {
            // Interpret the statements in the while body.
            whileStmt.getBody().execute(this);
            if (isBreakCalled || isAbortCalled) {
                break;
            }
            if (inFinalBlock || inRollbackBlock) {
            } else if (isErrorThrown || returnedOrReplied) {
                break;
            }
            // Now evaluate the condition again to decide whether to continue the loop or not.
            condition = (BBoolean) expr.execute(this);
        }
        isBreakCalled = false;
    }

    @Override
    public void visit(BreakStmt breakStmt) {
        isBreakCalled = true;
    }

    @Override
    public void visit(TryCatchStmt tryCatchStmt) {
        StackFrame current = bContext.getControlStack().getCurrentFrame();
        try {
            tryCatchStmt.getTryBlock().execute(this);
        } catch (RuntimeException be) {
            createBErrorFromException(be);
        }
        // Engage Catch statement.
        if (isErrorThrown) {
            TryCatchStmt.CatchBlock equalCatchType = null;
            TryCatchStmt.CatchBlock equivalentCatchBlock = null;
            for (TryCatchStmt.CatchBlock catchBlock : tryCatchStmt.getCatchBlocks()) {
                if (thrownError.getType().equals(catchBlock.getParameterDef().getType())) {
                    equalCatchType = catchBlock;
                    break;
                }
                if (equivalentCatchBlock == null && (TypeLattice.getExplicitCastLattice().getEdgeFromTypes
                        (thrownError.getType(), catchBlock.getParameterDef().getType(), null) != null)) {
                    equivalentCatchBlock = catchBlock;
                }
            }
            if (equalCatchType != null || equivalentCatchBlock != null) {
                handleError(equalCatchType != null ? equalCatchType : equivalentCatchBlock, current);
            }
        }
        // Invoke Finally Block.
        TryCatchStmt.FinallyBlock finallyBlock = tryCatchStmt.getFinallyBlock();
        if (finallyBlock != null) {
            inFinalBlock = true;
            finallyBlock.getFinallyBlockStmt().execute(this);
            inFinalBlock = false;
        }
    }

    @Override
    public void visit(ThrowStmt throwStmt) {
        thrownError = (BStruct) throwStmt.getExpr().execute(this);
        thrownError.setStackTrace(generateStackTrace());
        isErrorThrown = true;
        if (bContext.isInTransaction()) {
            bContext.getBallerinaTransactionManager().setTransactionError(true);
        }
    }

    private BStruct generateStackTrace() {

        if (stackTraceItemDef == null) {
            stackTraceItemDef = (StructDef) parentScope.resolve(new SymbolName("StackTraceItem",
                    "ballerina.lang.errors"));
            stackTraceDef = (StructDef) parentScope.resolve(new SymbolName("StackTrace",
                    "ballerina.lang.errors"));
            if (stackTraceItemDef == null) {
                throw new BLangRuntimeException("Unresolved type ballerina.lang.errors:StackTraceItem");
            }
        }
        BArray<BStruct> bArray = new BArray<>(BStruct.class);
        Stack<StackFrame> stack = bContext.getControlStack().getStack();
        BStruct stackTrace = new BStruct(stackTraceDef, new BValue[]{bArray});
        for (int i = stack.size(); i > 0; i--) {
            StackFrame currentFrame = stack.get(i - 1);
            BValue[] structInfo = {
                    new BString(currentFrame.getNodeInfo().getName()),
                    new BString(currentFrame.getNodeInfo().getPackage()),
                    new BString(currentFrame.getNodeInfo().getNodeLocation().getFileName()),
                    new BInteger(currentFrame.getNodeInfo().getNodeLocation().getLineNumber()),
            };
            BStruct frameItem = new BStruct(stackTraceItemDef, structInfo);
            bArray.add((stack.size() - i), frameItem);
        }
        return stackTrace;
    }

    @Override
    public void visit(FunctionInvocationStmt funcIStmt) {
        funcIStmt.getFunctionInvocationExpr().executeMultiReturn(this);
    }

    @Override
    public void visit(ActionInvocationStmt actionIStmt) {
        actionIStmt.getActionInvocationExpr().executeMultiReturn(this);
    }

    @Override
    public void visit(WorkerInvocationStmt workerInvocationStmt) {

        // Evaluate the argument expression
<<<<<<< HEAD
        BValue argValue = workerInvocationStmt.getInMsg().execute(this);

        if (argValue instanceof BMessage) {
            argValue = ((BMessage) argValue).clone();
        }

        // Setting argument value in the stack frame
        localVals[0] = argValue;

        // Get values for all the worker arguments
        int valueCounter = 1;

        for (ParameterDef returnParam : worker.getReturnParameters()) {
            // Check whether these are unnamed set of return types.
            // If so break the loop. You can't have a mix of unnamed and named returns parameters.
            if (returnParam.getName() == null) {
                break;
            }

            localVals[valueCounter] = returnParam.getType().getZeroValue();
            valueCounter++;
        }


        // Create an arrays in the stack frame to hold return values;
        BValue[] returnVals = new BValue[1];

        // Create a new stack frame with memory locations to hold parameters, local values, temp expression value,
        // return values and worker invocation location;
        CallableUnitInfo functionInfo = new CallableUnitInfo(worker.getName(), worker.getPackagePath(),
                workerInvocationStmt.getNodeLocation());

        StackFrame stackFrame = new StackFrame(localVals, returnVals, functionInfo);
        Context workerContext = new Context();
        workerContext.getControlStack().pushFrame(stackFrame);
        WorkerCallback workerCallback = new WorkerCallback(workerContext);
        workerContext.setBalCallback(workerCallback);
        BLangExecutor workerExecutor = new BLangExecutor(runtimeEnv, workerContext);
        workerExecutor.setParentScope(worker);

        executor = Executors.newSingleThreadExecutor(new BLangThreadFactory(worker.getName()));
        WorkerRunner workerRunner = new WorkerRunner(workerExecutor, workerContext, worker);
        Future<BMessage> future = executor.submit(workerRunner);
        worker.setResultFuture(future);


        //controlStack.popFrame();
=======
        Expression[] expressions = workerInvocationStmt.getExpressionList();
        // Extract the outgoing expressions
        BValue[] arguments = new BValue[expressions.length];
        populateArgumentValuesForWorker(expressions, arguments);

        workerInvocationStmt.getWorkerDataChannel().putData(arguments);

//        // Create the Stack frame
//        Worker worker = workerInvocationStmt.getCallableUnit();
//
//        int sizeOfValueArray = worker.getStackFrameSize();
//        BValue[] localVals = new BValue[sizeOfValueArray];
//
//        // Get values for all the worker arguments
//        int valueCounter = 0;
//        // Evaluate the argument expression
//        Expression[] expressions = workerInvocationStmt.getExpressionList();
//        for (Expression expression : expressions) {
//            localVals[valueCounter++] = expression.execute(this);
//        }
//
//        for (ParameterDef returnParam : worker.getReturnParameters()) {
//            // Check whether these are unnamed set of return types.
//            // If so break the loop. You can't have a mix of unnamed and named returns parameters.
//            if (returnParam.getName() == null) {
//                break;
//            }
//
//            localVals[valueCounter] = returnParam.getType().getDefaultValue();
//            valueCounter++;
//        }
//
//
//        // Create an arrays in the stack frame to hold return values;
//        BValue[] returnVals = new BValue[1];
//
//        // Create a new stack frame with memory locations to hold parameters, local values, temp expression value,
//        // return values and worker invocation location;
//        CallableUnitInfo functionInfo = new CallableUnitInfo(worker.getName(), worker.getPackagePath(),
//                workerInvocationStmt.getNodeLocation());
//
//        StackFrame stackFrame = new StackFrame(localVals, returnVals, functionInfo);
//        Context workerContext = new Context();
//        workerContext.getControlStack().pushFrame(stackFrame);
//        WorkerCallback workerCallback = new WorkerCallback(workerContext);
//        workerContext.setBalCallback(workerCallback);
//        BLangExecutor workerExecutor = new BLangExecutor(runtimeEnv, workerContext);
//
//        executor = Executors.newSingleThreadExecutor(new BLangThreadFactory(worker.getName()));
//        WorkerRunner workerRunner = new WorkerRunner(workerExecutor, workerContext, worker);
//        Future<BMessage> future = executor.submit(workerRunner);
//        worker.setResultFuture(future);
//
//
//        //controlStack.popFrame();
>>>>>>> 8732929c
    }

    @Override
    public void visit(WorkerReplyStmt workerReplyStmt) {
        Expression[] localVars = workerReplyStmt.getExpressionList();
        BValue[] passedInValues = (BValue[]) workerReplyStmt.getWorkerDataChannel().takeData();

        for (int i = 0; i < localVars.length; i++) {
            Expression lExpr = localVars[i];
            BValue rValue = passedInValues[i];
            if (lExpr instanceof VariableRefExpr) {
                assignValueToVarRefExpr(rValue, (VariableRefExpr) lExpr);
            } else if (lExpr instanceof ArrayMapAccessExpr) {
                assignValueToArrayMapAccessExpr(rValue, (ArrayMapAccessExpr) lExpr);
            } else if (lExpr instanceof FieldAccessExpr) {
                assignValueToFieldAccessExpr(rValue, (FieldAccessExpr) lExpr);
            }
        }

//        Worker worker = workerReplyStmt.getWorker();
//        Future<BMessage> future = worker.getResultFuture();
//        try {
//            // TODO: Make this value configurable - need grammar level rethink
//            BMessage result = future.get(60, TimeUnit.SECONDS);
//            Expression[] expressions = workerReplyStmt.getExpressionList();
//            for (Expression expression: expressions) {
//                assignValueToVarRefExpr(result, (VariableRefExpr)expression);
//            }
//            executor.shutdown();
//            if (!executor.awaitTermination(10, TimeUnit.SECONDS)) {
//                executor.shutdownNow();
//            }
//        } catch (Exception e) {
//            // If there is an exception in the worker, set an empty value to the return variable
//            BMessage result = BTypes.typeMessage.getDefaultValue();
//            Expression[] expressions = workerReplyStmt.getExpressionList();
//            for (Expression expression: expressions) {
//                assignValueToVarRefExpr(result, (VariableRefExpr)expression);
//            }
//        } finally {
//            // Finally, try again to shutdown if not done already
//            executor.shutdownNow();
//        }
    }

    @Override
    public void visit(ReturnStmt returnStmt) {
        Expression[] exprs = returnStmt.getExprs();

        // Check whether the first argument is a multi-return function
        if (exprs.length == 1 && exprs[0] instanceof FunctionInvocationExpr) {
            FunctionInvocationExpr funcIExpr = (FunctionInvocationExpr) exprs[0];
            if (funcIExpr.getTypes().length > 1) {
                BValue[] returnVals = funcIExpr.executeMultiReturn(this);
                for (int i = 0; i < returnVals.length; i++) {
                    controlStack.setReturnValue(i, returnVals[i]);
                }
                returnedOrReplied = true;
                return;
            }
        }

        for (int i = 0; i < exprs.length; i++) {
            Expression expr = exprs[i];
            BValue returnVal = expr.execute(this);
            controlStack.setReturnValue(i, returnVal);
        }

        returnedOrReplied = true;
    }

    @Override
    public void visit(ReplyStmt replyStmt) {
        // TODO revisit this logic
        Expression expr = replyStmt.getReplyExpr();
        BMessage bMessage = (BMessage) expr.execute(this);
        bContext.getBalCallback().done(bMessage != null ? bMessage.value() : null);
        returnedOrReplied = true;
    }

    @Override
    public void visit(ForkJoinStmt forkJoinStmt) {
        List<WorkerRunner> workerRunnerList = new ArrayList<>();
        List<BMessage> resultMsgs = new ArrayList<>();
        long timeout = ((BInteger) forkJoinStmt.getTimeout().getTimeoutExpression().execute(this)).intValue();

        Worker[] workers = forkJoinStmt.getWorkers();
        Map<String, WorkerRunner> triggeredWorkers = new HashMap<>();
        for (Worker worker : workers) {
            int sizeOfValueArray = worker.getStackFrameSize();
            BValue[] localVals = new BValue[sizeOfValueArray];

            // Copying the values of current stack frame to the local values array at the beginning
            BValue[] currentStackValues = this.controlStack.getCurrentFrame().values;
            System.arraycopy(currentStackValues, 0, localVals, 0, worker.getAccessibleStackFrameSize());

            // TODO: This is not needed anymore. Remove when cleaning up the code.
            int valueCounter = worker.getAccessibleStackFrameSize();
            for (ParameterDef returnParam : worker.getReturnParameters()) {
                // Check whether these are unnamed set of return types.
                // If so break the loop. You can't have a mix of unnamed and named returns parameters.
                if (returnParam.getName() == null) {
                    break;
                }

                localVals[valueCounter] = returnParam.getType().getEmptyValue();
                valueCounter++;
            }

            // Create an array in the stack frame to hold return values;
            BValue[] returnVals = new BValue[1];

            // Create a new stack frame with memory locations to hold parameters, local values, temp expression value,
            // return values and worker invocation location;
            SymbolName functionSymbolName = worker.getSymbolName();
            CallableUnitInfo functionInfo = new CallableUnitInfo(functionSymbolName.getName(),
                    functionSymbolName.getPkgPath(), worker.getNodeLocation());

            StackFrame stackFrame = new StackFrame(localVals, returnVals, functionInfo);
            Context workerContext = new Context();
            workerContext.getControlStack().pushFrame(stackFrame);
            WorkerCallback workerCallback = new WorkerCallback(workerContext);
            workerContext.setBalCallback(workerCallback);
            BLangExecutor workerExecutor = new BLangExecutor(runtimeEnv, workerContext);
            workerExecutor.setParentScope(worker);
            WorkerRunner workerRunner = new WorkerRunner(workerExecutor, workerContext, worker);
            workerRunnerList.add(workerRunner);
            triggeredWorkers.put(worker.getName(), workerRunner);
        }

        if (forkJoinStmt.getJoin().getJoinType().equalsIgnoreCase("any")) {
            String[] joinWorkerNames = forkJoinStmt.getJoin().getJoinWorkers();
            if (joinWorkerNames.length == 0) {
                // If there are no workers specified, wait for any of all the workers
                BMessage res = invokeAnyWorker(workerRunnerList, timeout);
                resultMsgs.add(res);
            } else {
                List<WorkerRunner> workerRunnersSpecified = new ArrayList<>();
                for (String workerName : joinWorkerNames) {
                    workerRunnersSpecified.add(triggeredWorkers.get(workerName));
                }
                BMessage res = invokeAnyWorker(workerRunnersSpecified, timeout);
                resultMsgs.add(res);
            }
        } else {
            String[] joinWorkerNames = forkJoinStmt.getJoin().getJoinWorkers();
            if (joinWorkerNames.length == 0) {
                // If there are no workers specified, wait for all of all the workers
                resultMsgs.addAll(invokeAllWorkers(workerRunnerList, timeout));
            } else {
                List<WorkerRunner> workerRunnersSpecified = new ArrayList<>();
                for (String workerName : joinWorkerNames) {
                    workerRunnersSpecified.add(triggeredWorkers.get(workerName));
                }
                resultMsgs.addAll(invokeAllWorkers(workerRunnersSpecified, timeout));
            }
        }

        if (isForkJoinTimedOut) {
            // Execute the timeout block

            // Creating a new arrays
            BArray bArray = forkJoinStmt.getJoin().getJoinResult().getType().getEmptyValue();

            for (int i = 0; i < resultMsgs.size(); i++) {
                BValue value = resultMsgs.get(i);
                bArray.add(i, value);
            }

            int offsetJoin = ((StackVarLocation) forkJoinStmt.getTimeout().getTimeoutResult().getMemoryLocation()).
                    getStackFrameOffset();

            controlStack.setValue(offsetJoin, bArray);
            forkJoinStmt.getTimeout().getTimeoutBlock().execute(this);
            isForkJoinTimedOut = false;

        } else {
            // Assign values to join block message arrays

            // Creating a new arrays
            BArray bArray = forkJoinStmt.getJoin().getJoinResult().getType().getEmptyValue();
            for (int i = 0; i < resultMsgs.size(); i++) {
                BValue value = resultMsgs.get(i);
                bArray.add(i, value);
            }

            int offsetJoin = ((StackVarLocation) forkJoinStmt.getJoin().getJoinResult().getMemoryLocation()).
                    getStackFrameOffset();
            controlStack.setValue(offsetJoin, bArray);
            forkJoinStmt.getJoin().getJoinBlock().execute(this);
        }

    }

    @Override
    public void visit(TransformStmt transformStmt) {
        transformStmt.getBody().execute(this);
    }

    @Override
    public void visit(TransactionRollbackStmt transactionRollbackStmt) {
        BallerinaTransactionManager ballerinaTransactionManager = bContext.getBallerinaTransactionManager();
        if (ballerinaTransactionManager == null) {
            ballerinaTransactionManager = new BallerinaTransactionManager();
            bContext.setBallerinaTransactionManager(ballerinaTransactionManager);
        }
        StackFrame current = bContext.getControlStack().getCurrentFrame();
        //execute transaction block
        ballerinaTransactionManager.beginTransactionBlock();
        try {
            transactionRollbackStmt.getTransactionBlock().execute(this);
            ballerinaTransactionManager.commitTransactionBlock();
        } catch (Exception e) {
            createBErrorFromException(e);
            while (bContext.getControlStack().getCurrentFrame() != current) {
                if (controlStack.getStack().size() > 0) {
                    controlStack.popFrame();
                } else {
                    throw new BallerinaException(e);
                }
            }
        }
        isAbortCalled = false;
        //execute onRollback if necessary
        try {
            if (ballerinaTransactionManager.isTransactionError()) {
                ballerinaTransactionManager.rollbackTransactionBlock();
                inRollbackBlock = true;
                transactionRollbackStmt.getRollbackBlock().getRollbackBlockStmt().execute(this);
            }
        } catch (Exception e) {
            throw new BallerinaException(e);
        } finally {
            inRollbackBlock = false;
            ballerinaTransactionManager.endTransactionBlock();
            if (ballerinaTransactionManager.isOuterTransaction()) {
                bContext.setBallerinaTransactionManager(null);
            }
        }
    }

    @Override
    public void visit(AbortStmt abortStmt) {
        isAbortCalled = true;
        BallerinaTransactionManager ballerinaTransactionManager = bContext.getBallerinaTransactionManager();
        if (ballerinaTransactionManager != null) {
            ballerinaTransactionManager.setTransactionError(true);
        }
    }

    private BMessage invokeAnyWorker(List<WorkerRunner> workerRunnerList, long timeout) {
        ExecutorService anyExecutor = Executors.newWorkStealingPool();
        BMessage result;
        try {
            result = anyExecutor.invokeAny(workerRunnerList, timeout, TimeUnit.SECONDS);
        } catch (InterruptedException | ExecutionException e) {
            return null;
        } catch (TimeoutException e) {
            isForkJoinTimedOut = true;
            return null;
        }
        return result;
    }

    private List<BMessage> invokeAllWorkers(List<WorkerRunner> workerRunnerList, long timeout) {
        ExecutorService allExecutor = Executors.newWorkStealingPool();
        List<BMessage> result = new ArrayList<>();
        try {
            allExecutor.invokeAll(workerRunnerList, timeout, TimeUnit.SECONDS).stream().map(bMessageFuture -> {
                try {
                    return bMessageFuture.get();
                } catch (CancellationException e) {
                    // This means task has been timedout and cancelled by system.
                    isForkJoinTimedOut = true;
                    return null;
                } catch (Exception e) {
                    return null;
                }

            }).forEach((BMessage b) -> {
                result.add(b);
            });
        } catch (InterruptedException e) {
            return result;
        }
        return result;
    }

    @Override
    public BValue[] visit(FunctionInvocationExpr funcIExpr) {

        // Create the Stack frame
        Function function = funcIExpr.getCallableUnit();

        int sizeOfValueArray = function.getStackFrameSize();
        BValue[] localVals = new BValue[sizeOfValueArray];

        // Get values for all the function arguments
        int valueCounter = populateArgumentValues(funcIExpr.getArgExprs(), localVals);

        for (ParameterDef returnParam : function.getReturnParameters()) {
            // Check whether these are unnamed set of return types.
            // If so break the loop. You can't have a mix of unnamed and named returns parameters.
            if (returnParam.getName() == null) {
                break;
            }

            localVals[valueCounter] = returnParam.getType().getZeroValue();
            valueCounter++;
        }

        // Create an arrays in the stack frame to hold return values;
        BValue[] returnVals = new BValue[function.getReturnParamTypes().length];

        // Create a new stack frame with memory locations to hold parameters, local values, temp expression value,
        // return values and function invocation location;
        CallableUnitInfo functionInfo = new CallableUnitInfo(function.getName(), function.getPackagePath(),
                funcIExpr.getNodeLocation());

        StackFrame stackFrame = new StackFrame(localVals, returnVals, functionInfo);
        controlStack.pushFrame(stackFrame);

        // Check whether we are invoking a native function or not.
        if (function instanceof BallerinaFunction) {
            BallerinaFunction bFunction = (BallerinaFunction) function;
            // Start the workers defined within the function
            for (Worker worker : ((BallerinaFunction) function).getWorkers()) {
                executeWorker(worker, funcIExpr.getArgExprs());
            }
            bFunction.getCallableUnitBody().execute(this);
        } else {
            AbstractNativeFunction nativeFunction = (AbstractNativeFunction) function;
            nativeFunction.executeNative(bContext);
        }

        controlStack.popFrame();

        // Setting return values to function invocation expression
        returnedOrReplied = false;
        return returnVals;
    }

    @Override
    public BValue[] visit(ActionInvocationExpr actionIExpr) {
        // Create the Stack frame
        Action action = actionIExpr.getCallableUnit();

        BValue[] localVals = new BValue[action.getStackFrameSize()];

        // Create default values for all declared local variables
        int valueCounter = populateArgumentValues(actionIExpr.getArgExprs(), localVals);

        for (ParameterDef returnParam : action.getReturnParameters()) {
            // Check whether these are unnamed set of return types.
            // If so break the loop. You can't have a mix of unnamed and named returns parameters.
            if (returnParam.getName() == null) {
                break;
            }

            localVals[valueCounter] = returnParam.getType().getZeroValue();
            valueCounter++;
        }

        // Create an arrays in the stack frame to hold return values;
        BValue[] returnVals = new BValue[action.getReturnParamTypes().length];

        // Create a new stack frame with memory locations to hold parameters, local values, temp expression values and
        // return values;
        CallableUnitInfo actionInfo = new CallableUnitInfo(action.getName(), action.getPackagePath(),
                actionIExpr.getNodeLocation());
        StackFrame stackFrame = new StackFrame(localVals, returnVals, actionInfo);
        controlStack.pushFrame(stackFrame);

        // Check whether we are invoking a native action or not.
        if (action instanceof BallerinaAction) {
            BallerinaAction bAction = (BallerinaAction) action;
            // Start the workers within the action
            for (Worker worker : bAction.getWorkers()) {
                executeWorker(worker, actionIExpr.getArgExprs());
            }
            bAction.getCallableUnitBody().execute(this);
        } else {
            AbstractNativeAction nativeAction = (AbstractNativeAction) action;
            nativeAction.execute(bContext);
        }

        controlStack.popFrame();

        // Setting return values to function invocation expression
        returnedOrReplied = false;
        return returnVals;
    }

    // TODO Check the possibility of removing this from the executor since this is not part of the executor.
    @Override
    public BValue[] visit(ResourceInvocationExpr resourceIExpr) {

        Resource resource = resourceIExpr.getResource();

        ControlStack controlStack = bContext.getControlStack();
        BValue[] valueParams = new BValue[resource.getStackFrameSize()];

        int valueCounter = populateArgumentValues(resourceIExpr.getArgExprs(), valueParams);
        // Populate values for Connector declarations
//        valueCounter = populateConnectorDclValues(resource.getConnectorDcls(), valueParams, valueCounter);

        // Create default values for all declared local variables
//        VariableDef[] variableDefs = resource.getVariableDefs();
//        for (VariableDef variableDef : variableDefs) {
//            valueParams[valueCounter] = variableDef.getType().getDefaultValue();
//            valueCounter++;
//        }

        BValue[] ret = new BValue[1];

        CallableUnitInfo resourceInfo = new CallableUnitInfo(resource.getName(), resource.getPackagePath(),
                resource.getNodeLocation());
        StackFrame stackFrame = new StackFrame(valueParams, ret, resourceInfo);
        controlStack.pushFrame(stackFrame);

        // Start the workers within the resource
        for (Worker worker : resource.getWorkers()) {
            executeWorker(worker, resourceIExpr.getArgExprs());
        }
        resource.getResourceBody().execute(this);


        return ret;
    }

    @Override
    public BValue visit(InstanceCreationExpr instanceCreationExpr) {
        return instanceCreationExpr.getType().getZeroValue();
    }

    @Override
    public BValue visit(UnaryExpression unaryExpr) {
        Expression rExpr = unaryExpr.getRExpr();
        BValueType rValue = (BValueType) rExpr.execute(this);
        //ToDO this has to be improved property in UnaryExpression class since Unary does not need BiFunction
        return unaryExpr.getEvalFunc().apply(null, rValue);
    }

    @Override
    public BValue visit(BinaryExpression binaryExpr) {
        Expression rExpr = binaryExpr.getRExpr();
        BValueType rValue = (BValueType) rExpr.execute(this);

        Expression lExpr = binaryExpr.getLExpr();
        BValueType lValue = (BValueType) lExpr.execute(this);

        return binaryExpr.getEvalFunc().apply(lValue, rValue);
    }

    @Override
    public BValue visit(BinaryEqualityExpression binaryEqualityExpr) {
        Expression rExpr = binaryEqualityExpr.getRExpr();
        Expression lExpr = binaryEqualityExpr.getLExpr();

        BValue rValue = rExpr.execute(this);
        BValue lValue = lExpr.execute(this);

        // if this is a null check, then need to pass the BValue
        if (rExpr.getType() == BTypes.typeNull || lExpr.getType() == BTypes.typeNull) {
            return binaryEqualityExpr.getRefTypeEvalFunc().apply(lValue, rValue);
        }

        return binaryEqualityExpr.getEvalFunc().apply((BValueType) lValue, (BValueType) rValue);
    }

    @Override
    public BValue visit(ArrayMapAccessExpr arrayMapAccessExpr) {
        VariableRefExpr arrayVarRefExpr = (VariableRefExpr) arrayMapAccessExpr.getRExpr();
        BValue collectionValue = arrayVarRefExpr.execute(this);

        if (collectionValue == null) {
            throw new BallerinaException("variable '" + arrayVarRefExpr.getSymbolName() + "' is null");
        }

        Expression[] indexExprs = arrayMapAccessExpr.getIndexExprs();

        // Check whether this collection access expression is in the left hand of an assignment expression
        // If yes skip setting the value;
        if (!arrayMapAccessExpr.isLHSExpr()) {

            if (arrayMapAccessExpr.getRExpr().getType() != BTypes.typeMap) {
                // Get the value stored in the index
                if (collectionValue instanceof BArray) {
                    BArray bArray = (BArray) collectionValue;
                    bArray = retrieveArray(bArray, indexExprs);
                    return bArray.get(((BInteger) indexExprs[0].execute(this)).intValue());
                } else {
                    return collectionValue;
                }
            } else {
                // Get the value stored in the index
                BValue indexValue = indexExprs[0].execute(this);
                if (indexValue instanceof BString) {
                    return ((BMap) collectionValue).get(indexValue);
                } else {
                    throw new IllegalStateException("Index of a map should be string type");
                }
            }
        } else {
            throw new IllegalStateException("This branch shouldn't be executed. ");
        }
    }

    @Override
    public BValue visit(ArrayInitExpr arrayInitExpr) {
        Expression[] argExprs = arrayInitExpr.getArgExprs();

        // Creating a new arrays
        BArray bArray = arrayInitExpr.getType().getEmptyValue();

        for (int i = 0; i < argExprs.length; i++) {
            Expression expr = argExprs[i];
            BValue value = expr.execute(this);
            bArray.add(i, value);
        }

        return bArray;
    }

    @Override
    public BValue visit(MapInitExpr mapInitExpr) {
        Expression[] argExprs = mapInitExpr.getArgExprs();

        // Creating a new map
        BMap bMap = mapInitExpr.getType().getEmptyValue();

        for (int i = 0; i < argExprs.length; i++) {
            KeyValueExpr expr = (KeyValueExpr) argExprs[i];
            BValue keyVal = expr.getKeyExpr().execute(this);
            BValue value = expr.getValueExpr().execute(this);
            bMap.put(keyVal, value);
        }
        return bMap;
    }

    @Override
    public BValue visit(JSONInitExpr jsonInitExpr) {
        Expression[] argExprs = jsonInitExpr.getArgExprs();
        StringJoiner stringJoiner = new StringJoiner(",", "{", "}");
        for (int i = 0; i < argExprs.length; i++) {
            KeyValueExpr expr = (KeyValueExpr) argExprs[i];
            BValue keyVal = expr.getKeyExpr().execute(this);
            BValue value = expr.getValueExpr().execute(this);
            String stringVal;
            if (value == null) {
                stringVal = null;
            } else if (value instanceof BString) {
                stringVal = "\"" + value.stringValue() + "\"";
            } else  {
                stringVal = value.stringValue();
            }
            stringJoiner.add("\"" + keyVal.stringValue() + "\" : " + stringVal + "");
        }
        return new BJSON(stringJoiner.toString());
    }

    @Override
    public BValue visit(JSONArrayInitExpr jsonArrayInitExpr) {
        Expression[] argExprs = jsonArrayInitExpr.getArgExprs();
        StringJoiner stringJoiner = new StringJoiner(",", "[", "]");
        for (int i = 0; i < argExprs.length; i++) {
            BValue value = argExprs[i].execute(this);
            String stringVal;
            if (value == null) {
                stringVal = null;
            } else if (value instanceof BString) {
                stringVal = "\"" + value.stringValue() + "\"";
            } else  {
                stringVal = value.stringValue();
            }
            stringJoiner.add(stringVal);
        }
        return new BJSON(stringJoiner.toString());
    }

    @Override
    public BValue visit(RefTypeInitExpr refTypeInitExpr) {
        BType bType = refTypeInitExpr.getType();
        return bType.getEmptyValue();
    }

    @Override
    public BValue visit(ConnectorInitExpr connectorInitExpr) {
        BConnector bConnector;
        BValue[] connectorMemBlock;
        BallerinaConnectorDef connectorDef = (BallerinaConnectorDef) connectorInitExpr.getType();

        int offset = 0;
        connectorMemBlock = new BValue[connectorDef.getSizeOfConnectorMem()];
        for (Expression expr : connectorInitExpr.getArgExprs()) {
            connectorMemBlock[offset] = expr.execute(this);
            offset++;
        }

        bConnector = new BConnector(connectorDef, connectorMemBlock);

        // Invoke the <init> function
        invokeConnectorInitFunction(connectorDef, bConnector);

        // Invoke the <init> action
        invokeConnectorInitAction(connectorDef, bConnector);
        return bConnector;
    }

    @Override
    public BValue visit(BacktickExpr backtickExpr) {
        // Evaluate the variable references before creating objects
        String evaluatedString = evaluteBacktickString(backtickExpr);
        if (backtickExpr.getType() == BTypes.typeJSON) {
            return new BJSON(evaluatedString);

        } else {
            return new BXML(evaluatedString);
        }
    }

    @Override
    public BValue visit(VariableRefExpr variableRefExpr) {
        MemoryLocation memoryLocation = variableRefExpr.getMemoryLocation();
        return memoryLocation.execute(this);
    }

    @Override
    public BValue visit(TypeCastExpression typeCastExpression) {
        // Check for native type casting
        if (typeCastExpression.getEvalFunc() != null) {
            BValue result = (BValue) typeCastExpression.getRExpr().execute(this);
            return typeCastExpression.getEvalFunc().apply(result, typeCastExpression.getTargetType());
        } else {
            TypeMapper typeMapper = typeCastExpression.getCallableUnit();

            int sizeOfValueArray = typeMapper.getStackFrameSize();
            BValue[] localVals = new BValue[sizeOfValueArray];

            // Get values for all the function arguments
            int valueCounter = populateArgumentValues(typeCastExpression.getArgExprs(), localVals);

//            // Create default values for all declared local variables
//            for (VariableDef variableDef : typeMapper.getVariableDefs()) {
//                localVals[valueCounter] = variableDef.getType().getDefaultValue();
//                valueCounter++;
//            }

            for (ParameterDef returnParam : typeMapper.getReturnParameters()) {
                // Check whether these are unnamed set of return types.
                // If so break the loop. You can't have a mix of unnamed and named returns parameters.
                if (returnParam.getName() == null) {
                    break;
                }

                localVals[valueCounter] = returnParam.getType().getZeroValue();
                valueCounter++;
            }

            // Create an arrays in the stack frame to hold return values;
            BValue[] returnVals = new BValue[1];

            // Create a new stack frame with memory locations to hold parameters, local values, temp expression value,
            // return values and function invocation location;
            CallableUnitInfo functionInfo = new CallableUnitInfo(typeMapper.getTypeMapperName(),
                    typeMapper.getPackagePath(), typeCastExpression.getNodeLocation());

            StackFrame stackFrame = new StackFrame(localVals, returnVals, functionInfo);
            controlStack.pushFrame(stackFrame);

            // Check whether we are invoking a native function or not.
            if (typeMapper instanceof BTypeMapper) {
                BTypeMapper bTypeMapper = (BTypeMapper) typeMapper;
                bTypeMapper.getCallableUnitBody().execute(this);
            } else {
                AbstractNativeTypeMapper nativeTypeMapper = (AbstractNativeTypeMapper) typeMapper;
                nativeTypeMapper.convertNative(bContext);
            }

            controlStack.popFrame();

            // Setting return values to function invocation expression
            returnedOrReplied = false;
            return returnVals[0];
        }
    }

    @Override
    public BValue visit(BasicLiteral basicLiteral) {
        return basicLiteral.getBValue();
    }

    @Override
    public BValue visit(NullLiteral nullLiteral) {
        return nullLiteral.getBValue();
    }

    @Override
    public BValue visit(StackVarLocation stackVarLocation) {
        int offset = stackVarLocation.getStackFrameOffset();
        return controlStack.getValue(offset);
    }

    @Override
    public BValue visit(ConstantLocation constantLocation) {
        int offset = constantLocation.getStaticMemAddrOffset();
        RuntimeEnvironment.StaticMemory staticMemory = runtimeEnv.getStaticMemory();
        return staticMemory.getValue(offset);
    }

    @Override
    public BValue visit(ServiceVarLocation serviceVarLocation) {
        int offset = serviceVarLocation.getStaticMemAddrOffset();
        RuntimeEnvironment.StaticMemory staticMemory = runtimeEnv.getStaticMemory();
        return staticMemory.getValue(offset);
    }

    @Override
    public BValue visit(GlobalVarLocation globalVarLocation) {
        int offset = globalVarLocation.getStaticMemAddrOffset();
        RuntimeEnvironment.StaticMemory staticMemory = runtimeEnv.getStaticMemory();
        return staticMemory.getValue(offset);
    }

    @Override
    public BValue visit(StructVarLocation structLocation) {
        throw new IllegalArgumentException("struct value is required to get the value of a field");
    }

    @Override
    public BValue visit(ConnectorVarLocation connectorVarLocation) {
        // Fist the get the BConnector object. In an action invocation first argument is always the connector
        BConnector bConnector = (BConnector) controlStack.getValue(0);
        if (bConnector == null) {
            throw new BallerinaException("connector argument value is null");
        }

        // Now get the connector variable value from the memory block allocated to the BConnector instance.
        return bConnector.getValue(connectorVarLocation.getConnectorMemAddrOffset());
    }


    // Private methods

    private int populateArgumentValues(Expression[] expressions, BValue[] localVals) {
        int i = 0;
        for (Expression arg : expressions) {
            // Evaluate the argument expression
            BValue argValue = arg.execute(this);
            BType argType = arg.getType();

            // Here we need to handle value types differently from reference types
            // Value types need to be cloned before passing ot the function : pass by value.
            // TODO Implement copy-on-write mechanism to improve performance
            if (BTypes.isValueType(argType)) {
                argValue = BValueUtils.clone(argType, argValue);
            }

            // Setting argument value in the stack frame
            localVals[i] = argValue;

            i++;
        }
        return i;
    }

    private int populateArgumentValuesForWorker(Expression[] expressions, BValue[] localVals) {
        int i = 0;
        for (Expression arg : expressions) {
            // Evaluate the argument expression
            BValue argValue = arg.execute(this);
            BType argType = arg.getType();

            // Here we need to handle value types differently from reference types
            // Value types need to be cloned before passing ot the function : pass by value.
            // TODO Implement copy-on-write mechanism to improve performance
            if (BTypes.isValueType(argType)) {
                argValue = BValueUtils.clone(argType, argValue);
            }

            // If the type is message, then clone and set the value
            if (argType.equals(BTypes.typeMessage)) {
                if (argValue != null) {
                    argValue = ((BMessage) argValue).clone();
                }
            }

            // Setting argument value in the stack frame
            localVals[i] = argValue;

            i++;
        }
        return i;
    }

    private String evaluteBacktickString(BacktickExpr backtickExpr) {
        StringBuilder builder = new StringBuilder();
        boolean isJson = backtickExpr.getType() == BTypes.typeJSON;
        String strVal;
        BValue bVal;
        for (Expression expression : backtickExpr.getArgExprs()) {
            bVal = expression.execute(this);
            strVal = bVal.stringValue();
            if (isJson && bVal instanceof BString && expression instanceof ReferenceExpr) {
                builder.append("\"" + strVal + "\"");
            } else {
                builder.append(strVal);
            }
        }
        return builder.toString();
    }

    private void assignValueToArrayMapAccessExpr(BValue rValue, ArrayMapAccessExpr lExpr) {
        ArrayMapAccessExpr accessExpr = lExpr;
        if (!(accessExpr.getRExpr().getType() == BTypes.typeMap)) {
            BArray arrayVal = (BArray) accessExpr.getRExpr().execute(this);

            if (arrayVal == null) {
                throw new BallerinaException("variable '" + accessExpr.getSymbolName() + "' is null");
            }

            Expression[] indexExprs = accessExpr.getIndexExprs();
            if (indexExprs.length > 1) {
                arrayVal = retrieveArray(arrayVal, indexExprs);
            }

            BInteger indexVal = (BInteger) indexExprs[0].execute(this);
            arrayVal.add(indexVal.intValue(), rValue);

        } else {
            BMap<BString, BValue> mapVal = (BMap<BString, BValue>) accessExpr.getRExpr().execute(this);
            BString indexVal = (BString) accessExpr.getIndexExprs()[0].execute(this);
            mapVal.put(indexVal, rValue);
            // set the type of this expression here
            // accessExpr.setType(rExpr.getType());
        }
    }

    private void assignValueToVarRefExpr(BValue rValue, VariableRefExpr lExpr) {
        VariableRefExpr variableRefExpr = lExpr;
        MemoryLocation memoryLocation = variableRefExpr.getMemoryLocation();
        if (memoryLocation instanceof StackVarLocation) {
            int stackFrameOffset = ((StackVarLocation) memoryLocation).getStackFrameOffset();
            controlStack.setValue(stackFrameOffset, rValue);
        } else if (memoryLocation instanceof ServiceVarLocation) {
            int staticMemOffset = ((ServiceVarLocation) memoryLocation).getStaticMemAddrOffset();
            runtimeEnv.getStaticMemory().setValue(staticMemOffset, rValue);

        } else if (memoryLocation instanceof ConnectorVarLocation) {
            // Fist the get the BConnector object. In an action invocation first argument is always the connector
            BConnector bConnector = (BConnector) controlStack.getValue(0);
            if (bConnector == null) {
                throw new BallerinaException("connector argument value is null");
            }

            int connectorMemOffset = ((ConnectorVarLocation) memoryLocation).getConnectorMemAddrOffset();
            bConnector.setValue(connectorMemOffset, rValue);
        } else if (memoryLocation instanceof WorkerVarLocation) {
            int stackFrameOffset = ((WorkerVarLocation) memoryLocation).getworkerMemAddrOffset();
            controlStack.setValue(stackFrameOffset, rValue);
        } else if (memoryLocation instanceof StructVarLocation) {
            int structMemOffset = ((StructVarLocation) memoryLocation).getStructMemAddrOffset();
            controlStack.setValue(structMemOffset, rValue);
        } else if (memoryLocation instanceof GlobalVarLocation) {
            int globalMemOffset = ((GlobalVarLocation) memoryLocation).getStaticMemAddrOffset();
            runtimeEnv.getStaticMemory().setValue(globalMemOffset, rValue);
        } else if (memoryLocation instanceof ConstantLocation) {
            // This is invoked only during the package.<init> function
            int constMemOffset = ((ConstantLocation) memoryLocation).getStaticMemAddrOffset();
            runtimeEnv.getStaticMemory().setValue(constMemOffset, rValue);
        }
    }

    /**
     * Initialize a user defined struct type.
     */
    @Override
    public BValue visit(StructInitExpr structInitExpr) {
        StructDef structDef = (StructDef) structInitExpr.getType();
        BValue[] structMemBlock;
        structMemBlock = new BValue[structDef.getStructMemorySize()];

        // Invoke the <init> function
        invokeStructInitFunction(structDef, structMemBlock);

        // iterate through initialized values and re-populate the memory block
        Expression[] argExprs = structInitExpr.getArgExprs();
        for (int i = 0; i < argExprs.length; i++) {
            KeyValueExpr expr = (KeyValueExpr) argExprs[i];
            VariableRefExpr varRefExpr = (VariableRefExpr) expr.getKeyExpr();
            StructVarLocation structVarLoc = (StructVarLocation) (varRefExpr).getVariableDef().getMemoryLocation();
            structMemBlock[structVarLoc.getStructMemAddrOffset()] = expr.getValueExpr().execute(this);
        }

        return new BStruct(structDef, structMemBlock);
    }

    /**
     * Evaluate and return the value of a struct field accessing expression.
     */
    @Override
    public BValue visit(FieldAccessExpr fieldAccessExpr) {
        Expression varRef = fieldAccessExpr.getVarRef();
        BValue value = varRef.execute(this);
        return getFieldExprValue(fieldAccessExpr, value);
    }

    @Override
    public BValue visit(JSONFieldAccessExpr jsonFieldExpr) {
        FieldAccessExpr varRefExpr = (FieldAccessExpr) jsonFieldExpr.getVarRef();
        Expression jsonVarRef = varRefExpr.getVarRef();
        BValue json = jsonVarRef.execute(this);

        return getJSONElementValue((BJSON) json, varRefExpr.getFieldExpr());
    }

    @Override
    public BValue visit(WorkerVarLocation workerVarLocation) {
        int offset = workerVarLocation.getworkerMemAddrOffset();
        return controlStack.getValue(offset);
    }

    /**
     * Assign a value to a field of a struct, represented by a {@link FieldAccessExpr}.
     *
     * @param rValue Value to be assigned
     * @param lExpr  {@link FieldAccessExpr} which represents the field of the struct
     */
    private void assignValueToFieldAccessExpr(BValue rValue, FieldAccessExpr lExpr) {
        Expression lExprVarRef = lExpr.getVarRef();

        if (lExprVarRef instanceof ArrayMapAccessExpr) {
            assignValueToArrayMapAccessExpr(rValue, (ArrayMapAccessExpr) lExprVarRef);
            return;
        }

        BValue value = lExprVarRef.execute(this);
        setFieldValue(rValue, lExpr, value);
    }

    /**
     * Recursively traverse and set the value of the access expression of a field of a struct.
     *
     * @param rValue Value to be set
     * @param currentExpr StructFieldAccessExpr of the current field
     * @param currentVal Value of the expression evaluated so far.
     */
    private void setFieldValue(BValue rValue, FieldAccessExpr currentExpr, BValue currentVal) {
        // currentVal is a unitValue or a array/map. hence get the element value of it.
        BValue unitVal = getUnitValue(currentVal, currentExpr);

        if (unitVal == null) {
            throw new BallerinaException("field '" + currentExpr.getSymbolName() + "' is null");
        }

        if (currentExpr.getRefVarType() == BTypes.typeJSON) {
            setJSONElementValue((BJSON) unitVal, currentExpr.getFieldExpr(), rValue);
            return;
        }

        BStruct currentStructVal = (BStruct) unitVal;
        FieldAccessExpr fieldExpr = (FieldAccessExpr) currentExpr.getFieldExpr();
        int fieldLocation = ((StructVarLocation) getMemoryLocation(fieldExpr)).getStructMemAddrOffset();

        if (fieldExpr.getFieldExpr() == null) {
            setStructFieldValue(rValue, currentStructVal, fieldLocation, fieldExpr);
            return;
        }

        // At this point, field of the field is not null. Means current element,
        // and its field are both complex (struct/map/json) types.
        BValue value = currentStructVal.getValue(fieldLocation);

        setFieldValue(rValue, fieldExpr, value);
    }

    /**
     * Get the memory location for a expression.
     *
     * @param expression Expression to get the memory location
     * @return Memory location of the expression
     */
    private MemoryLocation getMemoryLocation(Expression expression) {
        // If the expression is an arrays-map expression, then get the location of the variable-reference-expression
        // of the arrays-map-access-expression.
        if (expression instanceof ArrayMapAccessExpr) {
            return getMemoryLocation(((ArrayMapAccessExpr) expression).getRExpr());
        }

        // If the expression is a struct-field-access-expression, then get the memory location of the variable
        // referenced by the struct-field-access-expression
        if (expression instanceof FieldAccessExpr) {
            return getMemoryLocation(((FieldAccessExpr) expression).getVarRef());
        }

        // Set the memory location of the variable-reference-expression
        return ((VariableRefExpr) expression).getMemoryLocation();
    }

    /**
     * Set the unit value of the struct field.
     * <br/>
     * i.e: Value represented by a field-access-expression can be one of:
     * <ul>
     * <li>A variable</li>
     * <li>An element of an arrays/map variable.</li>
     * </ul>
     * But the value get after evaluating the field-access-expression (<b>lExprValue</b>) contains the whole
     * variable. This methods set the unit value (either the complete arrays/map or the referenced element of an
     * arrays/map), using the index expression of the 'fieldExpr'.
     *
     * @param rValue         Value to be set
     * @param lExprValue     Value of the field access expression evaluated so far. This is always of struct
     *                       type.
     * @param memoryLocation Location of the field to be set, in the struct 'lExprValue'
     * @param fieldExpr      Field Access Expression of the current field
     */
    private void setStructFieldValue(BValue rValue, BStruct lExprValue, int memoryLocation,
                              FieldAccessExpr fieldExpr) {

        if (!(fieldExpr.getVarRef() instanceof ArrayMapAccessExpr)) {
            // If the lExprValue value is not a struct array/map, then set the value to the struct field
            lExprValue.setValue(memoryLocation, rValue);
            return;
        }

        ArrayMapAccessExpr varRef = (ArrayMapAccessExpr) fieldExpr.getVarRef();
        Expression[] indexExprs = varRef.getIndexExprs();

        // Get the arrays/map value from the mermory location
        BValue arrayMapValue = lExprValue.getValue(memoryLocation);
        if (arrayMapValue == null) {
            throw new BallerinaException("field '" + varRef.getSymbolName() + " is null");
        }

        // Set the value to arrays/map's index location

        if (varRef.getRExpr().getType() == BTypes.typeMap) {
            BValue indexValue = indexExprs[0].execute(this);
            ((BMap) arrayMapValue).put(indexValue, rValue);
        } else {
            BArray arrayVal = (BArray) arrayMapValue;
            if (indexExprs.length > 1) {
                arrayVal = retrieveArray(arrayVal, indexExprs);
            }

            BInteger indexVal = (BInteger) indexExprs[0].execute(this);
            arrayVal.add(indexVal.intValue(), rValue);
        }
    }

    /**
     * Recursively traverse and get the value of the access expression of a field.
     *
     * @param currentExpr FieldAccessExpr of the current field
     * @param currentVal Value of the expression evaluated so far.
     * @return Value of the expression after evaluating the current field.
     */
    private BValue getFieldExprValue(FieldAccessExpr currentExpr, BValue currentVal) {
        FieldAccessExpr fieldExpr = currentExpr.getFieldExpr();
        if (fieldExpr == null) {
            return currentVal;
        }

        if (currentExpr.getRefVarType() == BTypes.typeJSON) {
            return getJSONElementValue((BJSON) currentVal, fieldExpr);
        }

        // currentVal could be a value type or a array/map. Hence get the single element value of it.
        BValue unitVal = getUnitValue(currentVal, currentExpr);

        if (unitVal == null) {
            throw new BallerinaException("field '" + currentExpr.getVarName() + "' is null");
        }

        // if fieldExpr exist means this is a struct.
        BStruct currentStructVal = (BStruct) unitVal;

        int fieldLocation = ((StructVarLocation) getMemoryLocation(fieldExpr)).getStructMemAddrOffset();

        // If this is the last field, return the value from memory location
        FieldAccessExpr nestedFieldExpr = fieldExpr.getFieldExpr();
        if (nestedFieldExpr == null) {
            // Value stored in the struct can be also an array. Hence if its an array access,
            // get the array element value
            return getUnitValue(currentStructVal.getValue(fieldLocation), fieldExpr);
        }

        BValue value = currentStructVal.getValue(fieldLocation);

        // Recursively travel through the struct and get the value
        return getFieldExprValue(fieldExpr, value);
    }

    /**
     * Get the unit value of the current value.
     * <br/>
     * i.e: Value represented by a field-access-expression can be one of:
     * <ul>
     * <li>A variable</li>
     * <li>An element of an array/map variable.</li>
     * </ul>
     * But the value stored in memory (<b>currentVal</b>) contains the entire variable. This methods
     * retrieves the unit value (either the complete arrays/map or the referenced element of an arrays/map),
     * using the index expression of the 'fieldExpr'.
     *
     * @param currentVal Value of the field expression evaluated so far
     * @param currentExpr  Field access expression for the current value
     * @return Unit value of the current value
     */
    private BValue getUnitValue(BValue currentVal, FieldAccessExpr currentExpr) {
        ReferenceExpr currentVarRefExpr = (ReferenceExpr) currentExpr.getVarRef();
        //if (currentVal == null) {
        //    throw new BallerinaException("field '" + generateErrorSymbolName(currentVarRefExpr.getSymbolName())
        //            + "' is null");
        //}


        if (!(currentVal instanceof BArray || currentVal instanceof BMap<?, ?>)) {
            return currentVal;
        }

        // If the lExprValue value is not a array/map, then the unit value is same as the struct
        Expression[] indexExprs;
        if (currentVarRefExpr instanceof ArrayMapAccessExpr) {
            indexExprs = ((ArrayMapAccessExpr) currentVarRefExpr).getIndexExprs();
        } else {
            return currentVal;
        }

        // Evaluate the index expression and get the value
        BValue indexValue;
        BValue unitVal;
        // Get the value from arrays/map's index location
        ArrayMapAccessExpr varRef = (ArrayMapAccessExpr) currentExpr.getVarRef();
        if (varRef.getRExpr().getType() == BTypes.typeMap) {
            indexValue = indexExprs[0].execute(this);
            unitVal = ((BMap) currentVal).get(indexValue);
        } else {
            BArray bArray = (BArray) currentVal;
            for (int i = indexExprs.length - 1; i >= 1; i--) {
                indexValue = indexExprs[i].execute(this);
                bArray = (BArray) bArray.get(((BInteger) indexValue).intValue());
            }
            indexValue = indexExprs[0].execute(this);
            unitVal = bArray.get(((BInteger) indexValue).intValue());
        }

        if (unitVal == null && currentExpr.getFieldExpr() != null) {
            throw new BallerinaException("field '" + currentVarRefExpr.getSymbolName().getName() + "[" +
                    indexValue.stringValue() + "]' is null");
        }

        return unitVal;
    }

    private void invokeConnectorInitFunction(BallerinaConnectorDef connectorDef, BConnector bConnector) {
        // Create the Stack frame
        Function initFunction = connectorDef.getInitFunction();
        BValue[] localVals = new BValue[1];
        localVals[0] = bConnector;

        // Create an arrays in the stack frame to hold return values;
        BValue[] returnVals = new BValue[0];

        // Create a new stack frame with memory locations to hold parameters, local values, temp expression value,
        // return values and function invocation location;
        CallableUnitInfo functionInfo = new CallableUnitInfo(initFunction.getName(), initFunction.getPackagePath(),
                initFunction.getNodeLocation());

        StackFrame stackFrame = new StackFrame(localVals, returnVals, functionInfo);
        controlStack.pushFrame(stackFrame);
        initFunction.getCallableUnitBody().execute(this);
        controlStack.popFrame();
    }

    private void invokeConnectorInitAction(BallerinaConnectorDef connectorDef, BConnector bConnector) {
        Action action = connectorDef.getInitAction();
        if (action == null) {
            return;
        }

        BValue[] localVals = new BValue[1];
        localVals[0] = bConnector;

        BValue[] returnVals = new BValue[0];

        CallableUnitInfo functionInfo = new CallableUnitInfo(action.getName(), action.getPackagePath(),
                action.getNodeLocation());

        StackFrame stackFrame = new StackFrame(localVals, returnVals, functionInfo);
        controlStack.pushFrame(stackFrame);
        AbstractNativeAction nativeAction = (AbstractNativeAction) action;
        nativeAction.execute(bContext);
        controlStack.popFrame();
    }

    private BArray retrieveArray(BArray arrayVal, Expression[] exprs) {
        for (int i = exprs.length - 1; i >= 1; i--) {
            BInteger indexVal = (BInteger) exprs[i].execute(this);

            // TODO: Remove this part if we don't need dynamically create arrays
            // Will have to dynamically populate
//            while (arrayVal.size() <= indexVal.intValue()) {
//                if (i != 1 || rValue instanceof BArray) {
//                    BArray newBArray = new BArray<>(BArray.class);
//                    arrayVal.add(arrayVal.size(), newBArray);
//                } else {
//                    BArray bArray = new BArray<>(rValue.getClass());
//                    arrayVal.add(arrayVal.size(), bArray);
//                }
//            }

            arrayVal = (BArray) arrayVal.get(indexVal.intValue());
        }

        return arrayVal;
    }

//    public void shutdownWorker(Worker worker) {
//        Future<BMessage> future = worker.getResultFuture();
//        try {
//            // TODO: Make this value configurable - need grammar level rethink
//            BMessage result = future.get(60, TimeUnit.SECONDS);
//            executor.shutdown();
//            if (!executor.awaitTermination(10, TimeUnit.SECONDS)) {
//                executor.shutdownNow();
//            }
//        } catch (Exception e) {
//            // If there is an exception in the worker, set an empty value to the return variable
//            BMessage result = BTypes.typeMessage.getDefaultValue();
//        } finally {
//            // Finally, try again to shutdown if not done already
//            executor.shutdownNow();
//        }
//    }

    public void executeWorker(Worker worker, Expression[] parentParameters) {
        int sizeOfValueArray = worker.getStackFrameSize();
        BValue[] localVals = new BValue[sizeOfValueArray];

        int valueCounter = 0;

        if (parentParameters != null) {
            for (Expression arg : parentParameters) {
                // Evaluate the argument expression
                BValue argValue = arg.execute(this);
                // Setting argument value in the stack frame
                localVals[valueCounter] = argValue;
                valueCounter++;
            }
        }

        for (ParameterDef returnParam : worker.getReturnParameters()) {
            // Check whether these are unnamed set of return types.
            // If so break the loop. You can't have a mix of unnamed and named returns parameters.
            if (returnParam.getName() == null) {
                break;
            }

            localVals[valueCounter] = returnParam.getType().getEmptyValue();
            valueCounter++;
        }


        // Create an arrays in the stack frame to hold return values;
        BValue[] returnVals = new BValue[1];

        // Create a new stack frame with memory locations to hold parameters, local values, temp expression value,
        // return values and worker invocation location;
        CallableUnitInfo functionInfo = new CallableUnitInfo(worker.getName(), worker.getPackagePath(),
                worker.getNodeLocation());

        StackFrame stackFrame = new StackFrame(localVals, returnVals, functionInfo);
        Context workerContext = new Context();
        workerContext.getControlStack().pushFrame(stackFrame);
        WorkerCallback workerCallback = new WorkerCallback(workerContext);
        workerContext.setBalCallback(workerCallback);
        BLangExecutor workerExecutor = new BLangExecutor(runtimeEnv, workerContext);

        ExecutorService executor = Executors.newSingleThreadExecutor(new BLangThreadFactory(worker.getName()));
        WorkerExecutor workerRunner = new WorkerExecutor(workerExecutor, workerContext, worker);
        executor.submit(workerRunner);
//        Future<BMessage> future = executor.submit(workerRunner);
//        worker.setResultFuture(future);

        // Start workers within the worker
        for (Worker worker1 : worker.getWorkers()) {
            executeWorker(worker1, null);
        }
    }

    /**
     * Invoke the init function of the struct. This will populate the default values for struct fields.
     * 
     * @param structDef Struct definition
     * @param structMemBlock Memory block to be assigned for the new struct instance
     */
    private void invokeStructInitFunction(StructDef structDef, BValue[] structMemBlock) {
        Function initFunction = structDef.getInitFunction();
        CallableUnitInfo functionInfo = new CallableUnitInfo(initFunction.getName(), initFunction.getPackagePath(),
            initFunction.getNodeLocation());
        StackFrame stackFrame = new StackFrame(structMemBlock, null, functionInfo);
        controlStack.pushFrame(stackFrame);
        initFunction.getCallableUnitBody().execute(this);
        controlStack.popFrame();
    }

    /**
     * Get the value of element from a given json object.
     *
     * @param json JSON to get the value
     * @param fieldExpr Field expression represent the element of the json to be extracted
     * @return value of the element represented by the field expression
     */
    private BValue getJSONElementValue(BJSON json, FieldAccessExpr fieldExpr) {
        if (fieldExpr == null) {
            return json;
        }

        BJSON jsonElement;
        BValue elementIndex = fieldExpr.getVarRef().execute(this);
        if (json == null) {
            throw new BallerinaException("cannot get '" + elementIndex.stringValue() + "' from null");
        }

        if (elementIndex.getType() == BTypes.typeInt) {
            jsonElement = JSONUtils.getArrayElement(json, ((BInteger) elementIndex).intValue());
        } else {
            jsonElement = JSONUtils.getElement(json, elementIndex.stringValue());
        }
        return getJSONElementValue(jsonElement, fieldExpr.getFieldExpr());
    }

    /**
     * Recursively traverse and set the value of the access expression of a field of a json.
     *
     * @param json JSON to set the value
     * @param fieldExpr Expression represents the field
     * @param rValue Value to be set
     */
    private void setJSONElementValue(BJSON json, FieldAccessExpr fieldExpr, BValue rValue) {
        BValue elementIndex = fieldExpr.getVarRef().execute(this);
        if (json == null) {
            throw new BallerinaException("cannot set '" + elementIndex.stringValue() + "' of null");
        }

        FieldAccessExpr childField = fieldExpr.getFieldExpr();
        BJSON jsonElement;

        if (childField == null) {
            if (elementIndex.getType() == BTypes.typeInt) {
                JSONUtils.setArrayElement(json, ((BInteger) elementIndex).intValue(), (BJSON) rValue);
            } else {
                JSONUtils.setElement(json, elementIndex.stringValue(), (BJSON) rValue);
            }
            return;
        }

        if (elementIndex.getType() == BTypes.typeInt) {
            jsonElement = JSONUtils.getArrayElement(json, ((BInteger) elementIndex).intValue());
        } else {
            jsonElement = JSONUtils.getElement(json, elementIndex.stringValue());
        }
        setJSONElementValue(jsonElement, childField, rValue);
    }

    private void handleError(TryCatchStmt.CatchBlock catchBlock, StackFrame tryCatchScope) {
        while (bContext.getControlStack().getCurrentFrame() != tryCatchScope) {
            if (controlStack.getStack().size() > 0) {
                controlStack.popFrame();
            } else {
                // Something wrong. This shouldn't execute.
                throw new BallerinaException("fatal : unexpected error occurred. No stack frame found.");
            }
        }
        // Assign Exception value.
        MemoryLocation memoryLocation = catchBlock.getParameterDef().getMemoryLocation();
        if (memoryLocation instanceof StackVarLocation) {
            int stackFrameOffset = ((StackVarLocation) memoryLocation).getStackFrameOffset();
            controlStack.setValue(stackFrameOffset, thrownError);
        }
        thrownError = null;
        isErrorThrown = false;
        // Invoke Catch Block.
        catchBlock.getCatchBlockStmt().execute(this);
    }

    private void createBErrorFromException(Throwable t) {
        if (error == null) {
            error = (StructDef) parentScope.resolve(new SymbolName("Error", "ballerina.lang.errors"));
            if (error == null) {
                throw new BLangRuntimeException("Unresolved type Error");
            }
        }
        BString msg = new BString(t.getMessage());
        thrownError = new BStruct(error, new BValue[]{msg});
        thrownError.setStackTrace(generateStackTrace());
        isErrorThrown = true;
        if (bContext.isInTransaction()) {
            bContext.getBallerinaTransactionManager().setTransactionError(true);
        }
    }
}<|MERGE_RESOLUTION|>--- conflicted
+++ resolved
@@ -353,56 +353,6 @@
     @Override
     public void visit(WorkerInvocationStmt workerInvocationStmt) {
 
-        // Evaluate the argument expression
-<<<<<<< HEAD
-        BValue argValue = workerInvocationStmt.getInMsg().execute(this);
-
-        if (argValue instanceof BMessage) {
-            argValue = ((BMessage) argValue).clone();
-        }
-
-        // Setting argument value in the stack frame
-        localVals[0] = argValue;
-
-        // Get values for all the worker arguments
-        int valueCounter = 1;
-
-        for (ParameterDef returnParam : worker.getReturnParameters()) {
-            // Check whether these are unnamed set of return types.
-            // If so break the loop. You can't have a mix of unnamed and named returns parameters.
-            if (returnParam.getName() == null) {
-                break;
-            }
-
-            localVals[valueCounter] = returnParam.getType().getZeroValue();
-            valueCounter++;
-        }
-
-
-        // Create an arrays in the stack frame to hold return values;
-        BValue[] returnVals = new BValue[1];
-
-        // Create a new stack frame with memory locations to hold parameters, local values, temp expression value,
-        // return values and worker invocation location;
-        CallableUnitInfo functionInfo = new CallableUnitInfo(worker.getName(), worker.getPackagePath(),
-                workerInvocationStmt.getNodeLocation());
-
-        StackFrame stackFrame = new StackFrame(localVals, returnVals, functionInfo);
-        Context workerContext = new Context();
-        workerContext.getControlStack().pushFrame(stackFrame);
-        WorkerCallback workerCallback = new WorkerCallback(workerContext);
-        workerContext.setBalCallback(workerCallback);
-        BLangExecutor workerExecutor = new BLangExecutor(runtimeEnv, workerContext);
-        workerExecutor.setParentScope(worker);
-
-        executor = Executors.newSingleThreadExecutor(new BLangThreadFactory(worker.getName()));
-        WorkerRunner workerRunner = new WorkerRunner(workerExecutor, workerContext, worker);
-        Future<BMessage> future = executor.submit(workerRunner);
-        worker.setResultFuture(future);
-
-
-        //controlStack.popFrame();
-=======
         Expression[] expressions = workerInvocationStmt.getExpressionList();
         // Extract the outgoing expressions
         BValue[] arguments = new BValue[expressions.length];
@@ -458,7 +408,6 @@
 //
 //
 //        //controlStack.popFrame();
->>>>>>> 8732929c
     }
 
     @Override
@@ -1738,7 +1687,7 @@
         WorkerCallback workerCallback = new WorkerCallback(workerContext);
         workerContext.setBalCallback(workerCallback);
         BLangExecutor workerExecutor = new BLangExecutor(runtimeEnv, workerContext);
-
+        workerExecutor.setParentScope(worker);
         ExecutorService executor = Executors.newSingleThreadExecutor(new BLangThreadFactory(worker.getName()));
         WorkerExecutor workerRunner = new WorkerExecutor(workerExecutor, workerContext, worker);
         executor.submit(workerRunner);
