--- conflicted
+++ resolved
@@ -88,11 +88,7 @@
 import org.ballerinalang.util.codegen.attributes.AttributeInfo;
 import org.ballerinalang.util.codegen.attributes.AttributeInfoPool;
 import org.ballerinalang.util.codegen.attributes.DefaultValueAttributeInfo;
-<<<<<<< HEAD
-import org.ballerinalang.util.codegen.cpentries.ActionRefCPEntry;
-=======
 import org.ballerinalang.util.codegen.attributes.LocalVariableAttributeInfo;
->>>>>>> 9a202b75
 import org.ballerinalang.util.codegen.cpentries.ConstantPoolEntry;
 import org.ballerinalang.util.codegen.cpentries.FloatCPEntry;
 import org.ballerinalang.util.codegen.cpentries.FunctionCallCPEntry;
@@ -2470,67 +2466,6 @@
         debugManager.waitTillDebuggeeResponds();
     }
 
-<<<<<<< HEAD
-=======
-    /**
-     * Helper method to get breakpoint information.
-     *
-     * @param currentExecLine   Current execution line.
-     * @param debugManager      Debug manager object.
-     * @param debugContext      Current debug context.
-     * @return
-     */
-    private BreakPointInfo getBreakPointInfo(LineNumberInfo currentExecLine, VMDebugManager debugManager,
-                                             DebugContext debugContext) {
-        NodeLocation location = new NodeLocation(currentExecLine.getPackageInfo().getPkgPath(),
-                currentExecLine.getFileName(), currentExecLine.getLineNumber());
-        BreakPointInfo breakPointInfo = new BreakPointInfo(location);
-        breakPointInfo.setThreadId(debugContext.getThreadId());
-
-        int callingIp = currentExecLine.getIp();
-        StackFrame frame = controlStack.currentFrame;
-        while (frame != null) {
-            String pck = frame.packageInfo.getPkgPath();
-            String functionName = frame.callableUnitInfo.getName();
-            LineNumberInfo callingLine = debugManager.getLineNumber(frame.packageInfo.getPkgPath(), callingIp);
-            FrameInfo frameInfo = new FrameInfo(pck, functionName, callingLine.getFileName(),
-                    callingLine.getLineNumber());
-            LocalVariableAttributeInfo localVarAttrInfo = (LocalVariableAttributeInfo) frame.callableUnitInfo
-                    .getDefaultWorkerInfo().getAttributeInfo(AttributeInfo.Kind.LOCAL_VARIABLES_ATTRIBUTE);
-            if (localVarAttrInfo == null) {
-                frame = frame.prevStackFrame;
-                continue;
-            }
-            final StackFrame fcp = frame;
-            localVarAttrInfo.getLocalVariables().forEach(localVarInfo -> {
-                VariableInfo variableInfo = new VariableInfo(localVarInfo.getVariableName(), "Local");
-                if (BTypes.typeInt.equals(localVarInfo.getVariableType())) {
-                    variableInfo.setBValue(new BInteger(fcp.longRegs[localVarInfo.getVariableIndex()]));
-                } else if (BTypes.typeFloat.equals(localVarInfo.getVariableType())) {
-                    variableInfo.setBValue(new BFloat(fcp.doubleRegs[localVarInfo.getVariableIndex()]));
-                } else if (BTypes.typeString.equals(localVarInfo.getVariableType())) {
-                    variableInfo.setBValue(new BString(fcp.stringRegs[localVarInfo.getVariableIndex()]));
-                } else if (BTypes.typeBoolean.equals(localVarInfo.getVariableType())) {
-                    variableInfo.setBValue(new BBoolean(fcp.intRegs[localVarInfo
-                            .getVariableIndex()] == 1 ? true : false));
-                } else if (BTypes.typeBlob.equals(localVarInfo.getVariableType())) {
-                    variableInfo.setBValue(new BBlob(fcp.byteRegs[localVarInfo.getVariableIndex()]));
-                } else {
-                    variableInfo.setBValue(fcp.refRegs[localVarInfo.getVariableIndex()]);
-                }
-                frameInfo.addVariableInfo(variableInfo);
-            });
-            callingIp = frame.retAddrs - 1;
-            if (callingIp < 0) {
-                callingIp = 0;
-            }
-            breakPointInfo.addFrameInfo(frameInfo);
-            frame = frame.prevStackFrame;
-        }
-        return breakPointInfo;
-    }
-
->>>>>>> 9a202b75
     private void handleAnyToRefTypeCast(StackFrame sf, int[] operands, BType targetType) {
         int i = operands[0];
         int j = operands[1];
