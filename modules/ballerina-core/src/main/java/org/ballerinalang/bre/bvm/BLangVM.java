/*
*  Copyright (c) 2017, WSO2 Inc. (http://www.wso2.org) All Rights Reserved.
*
*  WSO2 Inc. licenses this file to you under the Apache License,
*  Version 2.0 (the "License"); you may not use this file except
*  in compliance with the License.
*  You may obtain a copy of the License at
*
*    http://www.apache.org/licenses/LICENSE-2.0
*
*  Unless required by applicable law or agreed to in writing,
*  software distributed under the License is distributed on an
*  "AS IS" BASIS, WITHOUT WARRANTIES OR CONDITIONS OF ANY
*  KIND, either express or implied.  See the License for the
*  specific language governing permissions and limitations
*  under the License.
*/
package org.ballerinalang.bre.bvm;

import com.fasterxml.jackson.databind.JsonNode;
import org.ballerinalang.bre.Context;
import org.ballerinalang.model.types.BStructType;
import org.ballerinalang.model.types.BType;
import org.ballerinalang.model.types.BTypes;
import org.ballerinalang.model.types.TypeTags;
import org.ballerinalang.model.util.JSONUtils;
import org.ballerinalang.model.values.BBlob;
import org.ballerinalang.model.values.BBlobArray;
import org.ballerinalang.model.values.BBoolean;
import org.ballerinalang.model.values.BBooleanArray;
import org.ballerinalang.model.values.BConnector;
import org.ballerinalang.model.values.BDataTable;
import org.ballerinalang.model.values.BFloat;
import org.ballerinalang.model.values.BFloatArray;
import org.ballerinalang.model.values.BIntArray;
import org.ballerinalang.model.values.BInteger;
import org.ballerinalang.model.values.BJSON;
import org.ballerinalang.model.values.BMap;
import org.ballerinalang.model.values.BMessage;
import org.ballerinalang.model.values.BNewArray;
import org.ballerinalang.model.values.BRefType;
import org.ballerinalang.model.values.BRefValueArray;
import org.ballerinalang.model.values.BString;
import org.ballerinalang.model.values.BStringArray;
import org.ballerinalang.model.values.BStruct;
import org.ballerinalang.model.values.BValue;
import org.ballerinalang.model.values.StructureType;
import org.ballerinalang.natives.AbstractNativeFunction;
import org.ballerinalang.natives.connectors.AbstractNativeAction;
import org.ballerinalang.natives.connectors.BalConnectorCallback;
import org.ballerinalang.natives.connectors.BallerinaConnectorManager;
import org.ballerinalang.runtime.worker.WorkerDataChannel;
import org.ballerinalang.services.DefaultServerConnectorErrorHandler;
import org.ballerinalang.util.codegen.ActionInfo;
import org.ballerinalang.util.codegen.CallableUnitInfo;
import org.ballerinalang.util.codegen.ErrorTableEntry;
import org.ballerinalang.util.codegen.FunctionInfo;
import org.ballerinalang.util.codegen.Instruction;
import org.ballerinalang.util.codegen.InstructionCodes;
import org.ballerinalang.util.codegen.Mnemonics;
import org.ballerinalang.util.codegen.PackageInfo;
import org.ballerinalang.util.codegen.ProgramFile;
import org.ballerinalang.util.codegen.StructureTypeInfo;
import org.ballerinalang.util.codegen.WorkerInfo;
import org.ballerinalang.util.codegen.cpentries.ActionRefCPEntry;
import org.ballerinalang.util.codegen.cpentries.ConstantPoolEntry;
import org.ballerinalang.util.codegen.cpentries.FloatCPEntry;
import org.ballerinalang.util.codegen.cpentries.FunctionCallCPEntry;
import org.ballerinalang.util.codegen.cpentries.FunctionRefCPEntry;
import org.ballerinalang.util.codegen.cpentries.IntegerCPEntry;
import org.ballerinalang.util.codegen.cpentries.StringCPEntry;
import org.ballerinalang.util.codegen.cpentries.StructureRefCPEntry;
import org.ballerinalang.util.codegen.cpentries.TypeCPEntry;
import org.ballerinalang.util.codegen.cpentries.WorkerDataChannelRefCPEntry;
import org.ballerinalang.util.codegen.cpentries.WorkerInvokeCPEntry;
import org.ballerinalang.util.codegen.cpentries.WorkerReplyCPEntry;
import org.ballerinalang.util.exceptions.BLangExceptionHelper;
import org.ballerinalang.util.exceptions.BallerinaException;
import org.ballerinalang.util.exceptions.RuntimeErrors;
import org.slf4j.Logger;
import org.slf4j.LoggerFactory;
import org.wso2.carbon.messaging.ServerConnectorErrorHandler;

import java.io.PrintStream;
import java.util.ArrayList;
import java.util.HashMap;
import java.util.Optional;
import java.util.StringJoiner;

/**
 * @since 0.87
 */
public class BLangVM {

    private static final Logger logger = LoggerFactory.getLogger(BLangVM.class);
    private Context context;
    private ControlStackNew controlStack;
    private ProgramFile programFile;
    private ConstantPoolEntry[] constPool;

    // Instruction pointer;
    private int ip = 0;
    private Instruction[] code;

    private StructureType globalMemBlock;

    public BLangVM(ProgramFile programFile) {
        this.programFile = programFile;
        this.globalMemBlock = programFile.getGlobalMemoryBlock();
    }

    // TODO Remove
    private void traceCode(PackageInfo packageInfo) {
        PrintStream printStream = System.out;
        for (int i = 0; i < code.length; i++) {
            printStream.println(i + ": " + Mnemonics.getMnem(code[i].getOpcode()) + " " +
                    getOperandsLine(code[i].getOperands()));
        }

//        printStream.println("ErrorTable\n\t\tfrom\tto\ttarget\terror");
//        packageInfo.getErrorTableEntriesList().forEach(error -> printStream.println(error.toString()));
//
//        printStream.println("LineNumberTable\n\tline\t\tip");
//        packageInfo.getLineNumberInfoList().forEach(line -> printStream.println(line.toString()));
    }

    public void run(Context context) {
        StackFrame currentFrame = context.getControlStackNew().getCurrentFrame();
        this.constPool = currentFrame.packageInfo.getConstPool();
        this.code = currentFrame.packageInfo.getInstructions();

        this.context = context;
        this.controlStack = context.getControlStackNew();
        this.context.setVMBasedExecutor(true);
        this.ip = context.getStartIP();

//        traceCode(null);
            
        if (context.getError() != null) {
            handleError();
        } else if (context.actionInfo != null) {
            // // TODO : Temporary to solution make non-blocking working.
            BType[] retTypes = context.actionInfo.getRetParamTypes();
            StackFrame calleeSF = controlStack.popFrame();
            this.constPool = controlStack.currentFrame.packageInfo.getConstPool();
            this.code = controlStack.currentFrame.packageInfo.getInstructions();
            handleReturnFromNativeCallableUnit(controlStack.currentFrame, context.funcCallCPEntry.getRetRegs(),
                    calleeSF.returnValues, retTypes);

            // TODO Remove
            prepareStructureTypeFromNativeAction(context.nativeArgValues);
            context.nativeArgValues = null;
            context.funcCallCPEntry = null;
            context.actionInfo = null;
        }
        exec();
    }

    /**
     * Act as a virtual CPU
     */
    private void exec() {
        int i;
        int j;
        int k;
        int lvIndex; // Index of the local variable
        int cpIndex; // Index of the constant pool
        int fieldIndex;

        int[] fieldCount;

        BIntArray bIntArray;
        BFloatArray bFloatArray;
        BStringArray bStringArray;
        BBooleanArray bBooleanArray;
        BBlobArray bBlobArray;
        BRefValueArray bArray;
        StructureType structureType;
        BMap<String, BRefType> bMap;
        BRefType bRefType;

        StructureRefCPEntry structureRefCPEntry;
        FunctionCallCPEntry funcCallCPEntry;
        FunctionRefCPEntry funcRefCPEntry;
        FunctionInfo functionInfo;
        ActionRefCPEntry actionRefCPEntry;
        ActionInfo actionInfo;
        StructureTypeInfo structureTypeInfo;
        StringCPEntry stringCPEntry;
        WorkerDataChannelRefCPEntry workerRefCPEntry;
        WorkerInvokeCPEntry workerInvokeCPEntry;
        WorkerReplyCPEntry workerReplyCPEntry;
        WorkerDataChannel workerDataChannel;

        StackFrame currentSF, callersSF;
        int callersRetRegIndex;

        // TODO use HALT Instruction in the while condition
        while (ip >= 0 && ip < code.length && controlStack.fp >= 0) {

            Instruction instruction = code[ip];
            int opcode = instruction.getOpcode();
            int[] operands = instruction.getOperands();
            ip++;
            StackFrame sf = controlStack.getCurrentFrame();

            switch (opcode) {
                case InstructionCodes.ICONST:
                    cpIndex = operands[0];
                    i = operands[1];
                    sf.longRegs[i] = ((IntegerCPEntry) constPool[cpIndex]).getValue();
                    break;
                case InstructionCodes.FCONST:
                    cpIndex = operands[0];
                    i = operands[1];
                    sf.doubleRegs[i] = ((FloatCPEntry) constPool[cpIndex]).getValue();
                    break;
                case InstructionCodes.SCONST:
                    cpIndex = operands[0];
                    i = operands[1];
                    sf.stringRegs[i] = ((StringCPEntry) constPool[cpIndex]).getValue();
                    break;
                case InstructionCodes.ICONST_0:
                    i = operands[0];
                    sf.longRegs[i] = 0;
                    break;
                case InstructionCodes.ICONST_1:
                    i = operands[0];
                    sf.longRegs[i] = 1;
                    break;
                case InstructionCodes.ICONST_2:
                    i = operands[0];
                    sf.longRegs[i] = 2;
                    break;
                case InstructionCodes.ICONST_3:
                    i = operands[0];
                    sf.longRegs[i] = 3;
                    break;
                case InstructionCodes.ICONST_4:
                    i = operands[0];
                    sf.longRegs[i] = 4;
                    break;
                case InstructionCodes.ICONST_5:
                    i = operands[0];
                    sf.longRegs[i] = 5;
                    break;
                case InstructionCodes.FCONST_0:
                    i = operands[0];
                    sf.doubleRegs[i] = 0;
                    break;
                case InstructionCodes.FCONST_1:
                    i = operands[0];
                    sf.doubleRegs[i] = 1;
                    break;
                case InstructionCodes.FCONST_2:
                    i = operands[0];
                    sf.doubleRegs[i] = 2;
                    break;
                case InstructionCodes.FCONST_3:
                    i = operands[0];
                    sf.doubleRegs[i] = 3;
                    break;
                case InstructionCodes.FCONST_4:
                    i = operands[0];
                    sf.doubleRegs[i] = 4;
                    break;
                case InstructionCodes.FCONST_5:
                    i = operands[0];
                    sf.doubleRegs[i] = 5;
                    break;
                case InstructionCodes.BCONST_0:
                    i = operands[0];
                    sf.intRegs[i] = 0;
                    break;
                case InstructionCodes.BCONST_1:
                    i = operands[0];
                    sf.intRegs[i] = 1;
                    break;
                case InstructionCodes.RCONST_NULL:
                    i = operands[0];
                    sf.refRegs[i] = null;
                    break;

                case InstructionCodes.ILOAD:
                    lvIndex = operands[0];
                    i = operands[1];
                    sf.longRegs[i] = sf.longLocalVars[lvIndex];
                    break;
                case InstructionCodes.FLOAD:
                    lvIndex = operands[0];
                    i = operands[1];
                    sf.doubleRegs[i] = sf.doubleLocalVars[lvIndex];
                    break;
                case InstructionCodes.SLOAD:
                    lvIndex = operands[0];
                    i = operands[1];
                    sf.stringRegs[i] = sf.stringLocalVars[lvIndex];
                    break;
                case InstructionCodes.BLOAD:
                    lvIndex = operands[0];
                    i = operands[1];
                    sf.intRegs[i] = sf.intLocalVars[lvIndex];
                    break;
                case InstructionCodes.LLOAD:
                    lvIndex = operands[0];
                    i = operands[1];
                    sf.byteRegs[i] = sf.byteLocalVars[lvIndex];
                    break;
                case InstructionCodes.RLOAD:
                    lvIndex = operands[0];
                    i = operands[1];
                    sf.refRegs[i] = sf.refLocalVars[lvIndex];
                    break;
                case InstructionCodes.IALOAD:
                    i = operands[0];
                    j = operands[1];
                    k = operands[2];
                    bIntArray = (BIntArray) sf.refRegs[i];
                    sf.longRegs[k] = bIntArray.get(sf.longRegs[j]);
                    break;
                case InstructionCodes.FALOAD:
                    i = operands[0];
                    j = operands[1];
                    k = operands[2];
                    bFloatArray = (BFloatArray) sf.refRegs[i];
                    sf.doubleRegs[k] = bFloatArray.get(sf.longRegs[j]);
                    break;
                case InstructionCodes.SALOAD:
                    i = operands[0];
                    j = operands[1];
                    k = operands[2];
                    bStringArray = (BStringArray) sf.refRegs[i];
                    sf.stringRegs[k] = bStringArray.get(sf.longRegs[j]);
                    break;
                case InstructionCodes.BALOAD:
                    i = operands[0];
                    j = operands[1];
                    k = operands[2];
                    bBooleanArray = (BBooleanArray) sf.refRegs[i];
                    sf.intRegs[k] = bBooleanArray.get(sf.longRegs[j]);
                    break;
                case InstructionCodes.LALOAD:
                    i = operands[0];
                    j = operands[1];
                    k = operands[2];
                    bBlobArray = (BBlobArray) sf.refRegs[i];
                    sf.byteRegs[k] = bBlobArray.get(sf.longRegs[j]);
                    break;
                case InstructionCodes.RALOAD:
                    i = operands[0];
                    j = operands[1];
                    k = operands[2];
                    bArray = (BRefValueArray) sf.refRegs[i];
                    sf.refRegs[k] = bArray.get(sf.longRegs[j]);
                    break;
                case InstructionCodes.JSONALOAD:
                    i = operands[0];
                    j = operands[1];
                    k = operands[2];
                    // TODO Proper error handling
                    sf.refRegs[k] = JSONUtils.getArrayElement((BJSON) sf.refRegs[i], sf.longRegs[j]);
                    break;
                case InstructionCodes.IGLOAD:
                    // Global variable index
                    i = operands[0];
                    // Stack registry index
                    j = operands[1];
                    sf.longRegs[j] = globalMemBlock.getIntField(i);
                    break;
                case InstructionCodes.FGLOAD:
                    i = operands[0];
                    j = operands[1];
                    sf.doubleRegs[j] = globalMemBlock.getFloatField(i);
                    break;
                case InstructionCodes.SGLOAD:
                    i = operands[0];
                    j = operands[1];
                    sf.stringRegs[j] = globalMemBlock.getStringField(i);
                    break;
                case InstructionCodes.BGLOAD:
                    i = operands[0];
                    j = operands[1];
                    sf.intRegs[j] = globalMemBlock.getBooleanField(i);
                    break;
                case InstructionCodes.LGLOAD:
                    i = operands[0];
                    j = operands[1];
                    sf.byteRegs[j] = globalMemBlock.getBlobField(i);
                    break;
                case InstructionCodes.RGLOAD:
                    i = operands[0];
                    j = operands[1];
                    sf.refRegs[j] = globalMemBlock.getRefField(i);
                    break;

                case InstructionCodes.ISTORE:
                    i = operands[0];
                    lvIndex = operands[1];
                    sf.longLocalVars[lvIndex] = sf.longRegs[i];
                    break;
                case InstructionCodes.FSTORE:
                    i = operands[0];
                    lvIndex = operands[1];
                    sf.doubleLocalVars[lvIndex] = sf.doubleRegs[i];
                    break;
                case InstructionCodes.SSTORE:
                    i = operands[0];
                    lvIndex = operands[1];
                    sf.stringLocalVars[lvIndex] = sf.stringRegs[i];
                    break;
                case InstructionCodes.BSTORE:
                    i = operands[0];
                    lvIndex = operands[1];
                    sf.intLocalVars[lvIndex] = sf.intRegs[i];
                    break;
                case InstructionCodes.LSTORE:
                    i = operands[0];
                    lvIndex = operands[1];
                    sf.byteLocalVars[lvIndex] = sf.byteRegs[i];
                    break;
                case InstructionCodes.RSTORE:
                    i = operands[0];
                    lvIndex = operands[1];
                    sf.refLocalVars[lvIndex] = sf.refRegs[i];
                    break;
                case InstructionCodes.IASTORE:
                    i = operands[0];
                    j = operands[1];
                    k = operands[2];
                    bIntArray = (BIntArray) sf.refRegs[i];
                    bIntArray.add(sf.longRegs[j], sf.longRegs[k]);
                    break;
                case InstructionCodes.FASTORE:
                    i = operands[0];
                    j = operands[1];
                    k = operands[2];
                    bFloatArray = (BFloatArray) sf.refRegs[i];
                    bFloatArray.add(sf.longRegs[j], sf.doubleRegs[k]);
                    break;
                case InstructionCodes.SASTORE:
                    i = operands[0];
                    j = operands[1];
                    k = operands[2];
                    bStringArray = (BStringArray) sf.refRegs[i];
                    bStringArray.add(sf.longRegs[j], sf.stringRegs[k]);
                    break;
                case InstructionCodes.BASTORE:
                    i = operands[0];
                    j = operands[1];
                    k = operands[2];
                    bBooleanArray = (BBooleanArray) sf.refRegs[i];
                    bBooleanArray.add(sf.longRegs[j], sf.intRegs[k]);
                    break;
                case InstructionCodes.LASTORE:
                    i = operands[0];
                    j = operands[1];
                    k = operands[2];
                    bBlobArray = (BBlobArray) sf.refRegs[i];
                    bBlobArray.add(sf.longRegs[j], sf.byteRegs[k]);
                    break;
                case InstructionCodes.RASTORE:
                    i = operands[0];
                    j = operands[1];
                    k = operands[2];
                    bArray = (BRefValueArray) sf.refRegs[i];
                    bArray.add(sf.longRegs[j], sf.refRegs[k]);
                    break;
                case InstructionCodes.JSONASTORE:
                    i = operands[0];
                    j = operands[1];
                    k = operands[2];
                    // TODO Proper error handling
                    JSONUtils.setArrayElement((BJSON) sf.refRegs[i], sf.longRegs[j], (BJSON) sf.refRegs[k]);
                    break;
                case InstructionCodes.IGSTORE:
                    // Stack reg index
                    i = operands[0];
                    // Global var index
                    j = operands[1];
                    globalMemBlock.setIntField(j, sf.longRegs[i]);
                    break;
                case InstructionCodes.FGSTORE:
                    i = operands[0];
                    j = operands[1];
                    globalMemBlock.setFloatField(j, sf.doubleRegs[i]);
                    break;
                case InstructionCodes.SGSTORE:
                    i = operands[0];
                    j = operands[1];
                    globalMemBlock.setStringField(j, sf.stringRegs[i]);
                    break;
                case InstructionCodes.BGSTORE:
                    i = operands[0];
                    j = operands[1];
                    globalMemBlock.setBooleanField(j, sf.intRegs[i]);
                    break;
                case InstructionCodes.LGSTORE:
                    i = operands[0];
                    j = operands[1];
                    globalMemBlock.setBlobField(j, sf.byteRegs[i]);
                    break;
                case InstructionCodes.RGSTORE:
                    i = operands[0];
                    j = operands[1];
                    globalMemBlock.setRefField(j, sf.refRegs[i]);
                    break;

                case InstructionCodes.IFIELDLOAD:
                    i = operands[0];
                    fieldIndex = operands[1];
                    j = operands[2];
                    structureType = (StructureType) sf.refRegs[i];
                    sf.longRegs[j] = structureType.getIntField(fieldIndex);
                    break;
                case InstructionCodes.FFIELDLOAD:
                    i = operands[0];
                    fieldIndex = operands[1];
                    j = operands[2];
                    structureType = (StructureType) sf.refRegs[i];
                    sf.doubleRegs[j] = structureType.getFloatField(fieldIndex);
                    break;
                case InstructionCodes.SFIELDLOAD:
                    i = operands[0];
                    fieldIndex = operands[1];
                    j = operands[2];
                    structureType = (StructureType) sf.refRegs[i];
                    sf.stringRegs[j] = structureType.getStringField(fieldIndex);
                    break;
                case InstructionCodes.BFIELDLOAD:
                    i = operands[0];
                    fieldIndex = operands[1];
                    j = operands[2];
                    structureType = (StructureType) sf.refRegs[i];
                    sf.intRegs[j] = structureType.getBooleanField(fieldIndex);
                    break;
                case InstructionCodes.LFIELDLOAD:
                    i = operands[0];
                    fieldIndex = operands[1];
                    j = operands[2];
                    structureType = (StructureType) sf.refRegs[i];
                    sf.byteRegs[j] = structureType.getBlobField(fieldIndex);
                    break;
                case InstructionCodes.RFIELDLOAD:
                    i = operands[0];
                    fieldIndex = operands[1];
                    j = operands[2];
                    structureType = (StructureType) sf.refRegs[i];
                    sf.refRegs[j] = structureType.getRefField(fieldIndex);
                    break;
                case InstructionCodes.IFIELDSTORE:
                    i = operands[0];
                    fieldIndex = operands[1];
                    j = operands[2];
                    structureType = (StructureType) sf.refRegs[i];
                    structureType.setIntField(fieldIndex, sf.longRegs[j]);
                    break;
                case InstructionCodes.FFIELDSTORE:
                    i = operands[0];
                    fieldIndex = operands[1];
                    j = operands[2];
                    structureType = (StructureType) sf.refRegs[i];
                    structureType.setFloatField(fieldIndex, sf.doubleRegs[j]);
                    break;
                case InstructionCodes.SFIELDSTORE:
                    i = operands[0];
                    fieldIndex = operands[1];
                    j = operands[2];
                    structureType = (StructureType) sf.refRegs[i];
                    structureType.setStringField(fieldIndex, sf.stringRegs[j]);
                    break;
                case InstructionCodes.BFIELDSTORE:
                    i = operands[0];
                    fieldIndex = operands[1];
                    j = operands[2];
                    structureType = (StructureType) sf.refRegs[i];
                    structureType.setBooleanField(fieldIndex, sf.intRegs[j]);
                    break;
                case InstructionCodes.LFIELDSTORE:
                    i = operands[0];
                    fieldIndex = operands[1];
                    j = operands[2];
                    structureType = (StructureType) sf.refRegs[i];
                    structureType.setBlobField(fieldIndex, sf.byteRegs[j]);
                    break;
                case InstructionCodes.RFIELDSTORE:
                    i = operands[0];
                    fieldIndex = operands[1];
                    j = operands[2];
                    structureType = (StructureType) sf.refRegs[i];
                    structureType.setRefField(fieldIndex, sf.refRegs[j]);
                    break;

                case InstructionCodes.MAPLOAD:
                    i = operands[0];
                    j = operands[1];
                    k = operands[2];
                    bMap = (BMap<String, BRefType>) sf.refRegs[i];
                    sf.refRegs[k] = bMap.get(sf.stringRegs[j]);
                    break;
                case InstructionCodes.MAPSTORE:
                    i = operands[0];
                    j = operands[1];
                    k = operands[2];
                    bMap = (BMap<String, BRefType>) sf.refRegs[i];
                    bMap.put(sf.stringRegs[j], sf.refRegs[k]);
                    break;

                case InstructionCodes.JSONLOAD:
                    i = operands[0];
                    j = operands[1];
                    k = operands[2];
                    // TODO Proper error handling
                    sf.refRegs[k] = JSONUtils.getElement((BJSON) sf.refRegs[i], sf.stringRegs[j]);
                    break;
                case InstructionCodes.JSONSTORE:
                    i = operands[0];
                    j = operands[1];
                    k = operands[2];
                    // TODO Proper error handling
                    JSONUtils.setElement((BJSON) sf.refRegs[i], sf.stringRegs[j], (BJSON) sf.refRegs[k]);
                    break;

                case InstructionCodes.IADD:
                    i = operands[0];
                    j = operands[1];
                    k = operands[2];
                    sf.longRegs[k] = sf.longRegs[i] + sf.longRegs[j];
                    break;
                case InstructionCodes.FADD:
                    i = operands[0];
                    j = operands[1];
                    k = operands[2];
                    sf.doubleRegs[k] = sf.doubleRegs[i] + sf.doubleRegs[j];
                    break;
                case InstructionCodes.SADD:
                    i = operands[0];
                    j = operands[1];
                    k = operands[2];
                    sf.stringRegs[k] = sf.stringRegs[i] + sf.stringRegs[j];
                    break;
                case InstructionCodes.ISUB:
                    i = operands[0];
                    j = operands[1];
                    k = operands[2];
                    sf.longRegs[k] = sf.longRegs[i] - sf.longRegs[j];
                    break;
                case InstructionCodes.FSUB:
                    i = operands[0];
                    j = operands[1];
                    k = operands[2];
                    sf.doubleRegs[k] = sf.doubleRegs[i] - sf.doubleRegs[j];
                    break;
                case InstructionCodes.IMUL:
                    i = operands[0];
                    j = operands[1];
                    k = operands[2];
                    sf.longRegs[k] = sf.longRegs[i] * sf.longRegs[j];
                    break;
                case InstructionCodes.FMUL:
                    i = operands[0];
                    j = operands[1];
                    k = operands[2];
                    sf.doubleRegs[k] = sf.doubleRegs[i] * sf.doubleRegs[j];
                    break;
                case InstructionCodes.IDIV:
                    i = operands[0];
                    j = operands[1];
                    k = operands[2];

                    if (sf.longRegs[j] == 0) {
                        context.setError(BLangVMErrors.createError(context, ip, " / by zero"));
                        handleError();
                        break;
                    }

                    sf.longRegs[k] = sf.longRegs[i] / sf.longRegs[j];
                    break;
                case InstructionCodes.FDIV:
                    i = operands[0];
                    j = operands[1];
                    k = operands[2];

                    if (sf.doubleRegs[j] == 0) {
                        context.setError(BLangVMErrors.createError(context, ip, " / by zero"));
                        handleError();
                        break;
                    }

                    sf.doubleRegs[k] = sf.doubleRegs[i] / sf.doubleRegs[j];
                    break;
                case InstructionCodes.IMOD:
                    i = operands[0];
                    j = operands[1];
                    k = operands[2];

                    if (sf.longRegs[j] == 0) {
                        context.setError(BLangVMErrors.createError(context, ip, " / by zero"));
                        handleError();
                        break;
                    }

                    sf.longRegs[k] = sf.longRegs[i] % sf.longRegs[j];
                    break;
                case InstructionCodes.FMOD:
                    i = operands[0];
                    j = operands[1];
                    k = operands[2];

                    if (sf.doubleRegs[j] == 0) {
                        context.setError(BLangVMErrors.createError(context, ip, " / by zero"));
                        handleError();
                        break;
                    }

                    sf.doubleRegs[k] = sf.doubleRegs[i] % sf.doubleRegs[j];
                    break;
                case InstructionCodes.INEG:
                    i = operands[0];
                    j = operands[1];
                    sf.longRegs[j] = -sf.longRegs[i];
                    break;
                case InstructionCodes.FNEG:
                    i = operands[0];
                    j = operands[1];
                    sf.doubleRegs[j] = -sf.doubleRegs[i];
                    break;
                case InstructionCodes.BNOT:
                    i = operands[0];
                    j = operands[1];
                    sf.intRegs[j] = sf.intRegs[i] == 0 ? 1 : 0;
                    break;

                case InstructionCodes.IEQ:
                    i = operands[0];
                    j = operands[1];
                    k = operands[2];
                    sf.intRegs[k] = sf.longRegs[i] == sf.longRegs[j] ? 1 : 0;
                    break;
                case InstructionCodes.FEQ:
                    i = operands[0];
                    j = operands[1];
                    k = operands[2];
                    sf.intRegs[k] = sf.doubleRegs[i] == sf.doubleRegs[j] ? 1 : 0;
                    break;
                case InstructionCodes.SEQ:
                    i = operands[0];
                    j = operands[1];
                    k = operands[2];
                    sf.intRegs[k] = sf.stringRegs[i].equals(sf.stringRegs[j]) ? 1 : 0;
                    break;
                case InstructionCodes.BEQ:
                    i = operands[0];
                    j = operands[1];
                    k = operands[2];
                    sf.intRegs[k] = sf.intRegs[i] == sf.intRegs[j] ? 1 : 0;
                    break;
                case InstructionCodes.REQ:
                    i = operands[0];
                    j = operands[1];
                    k = operands[2];
                    sf.intRegs[k] = sf.refRegs[i] == sf.refRegs[j] ? 1 : 0;
                    break;

                case InstructionCodes.INE:
                    i = operands[0];
                    j = operands[1];
                    k = operands[2];
                    sf.intRegs[k] = sf.longRegs[i] != sf.longRegs[j] ? 1 : 0;
                    break;
                case InstructionCodes.FNE:
                    i = operands[0];
                    j = operands[1];
                    k = operands[2];
                    sf.intRegs[k] = sf.doubleRegs[i] != sf.doubleRegs[j] ? 1 : 0;
                    break;
                case InstructionCodes.SNE:
                    i = operands[0];
                    j = operands[1];
                    k = operands[2];
                    sf.intRegs[k] = !(sf.stringRegs[i].equals(sf.stringRegs[j])) ? 1 : 0;
                    break;
                case InstructionCodes.BNE:
                    i = operands[0];
                    j = operands[1];
                    k = operands[2];
                    sf.intRegs[k] = sf.intRegs[i] != sf.intRegs[j] ? 1 : 0;
                    break;
                case InstructionCodes.RNE:
                    i = operands[0];
                    j = operands[1];
                    k = operands[2];
                    sf.intRegs[k] = sf.refRegs[i] != sf.refRegs[j] ? 1 : 0;
                    break;

                case InstructionCodes.IGT:
                    i = operands[0];
                    j = operands[1];
                    k = operands[2];
                    sf.intRegs[k] = sf.longRegs[i] > sf.longRegs[j] ? 1 : 0;
                    break;
                case InstructionCodes.FGT:
                    i = operands[0];
                    j = operands[1];
                    k = operands[2];
                    sf.intRegs[k] = sf.doubleRegs[i] > sf.doubleRegs[j] ? 1 : 0;
                    break;

                case InstructionCodes.IGE:
                    i = operands[0];
                    j = operands[1];
                    k = operands[2];
                    sf.intRegs[k] = sf.longRegs[i] >= sf.longRegs[j] ? 1 : 0;
                    break;
                case InstructionCodes.FGE:
                    i = operands[0];
                    j = operands[1];
                    k = operands[2];
                    sf.intRegs[k] = sf.doubleRegs[i] >= sf.doubleRegs[j] ? 1 : 0;
                    break;

                case InstructionCodes.ILT:
                    i = operands[0];
                    j = operands[1];
                    k = operands[2];
                    sf.intRegs[k] = sf.longRegs[i] < sf.longRegs[j] ? 1 : 0;
                    break;
                case InstructionCodes.FLT:
                    i = operands[0];
                    j = operands[1];
                    k = operands[2];
                    sf.intRegs[k] = sf.doubleRegs[i] < sf.doubleRegs[j] ? 1 : 0;
                    break;

                case InstructionCodes.ILE:
                    i = operands[0];
                    j = operands[1];
                    k = operands[2];
                    sf.intRegs[k] = sf.longRegs[i] <= sf.longRegs[j] ? 1 : 0;
                    break;
                case InstructionCodes.FLE:
                    i = operands[0];
                    j = operands[1];
                    k = operands[2];
                    sf.intRegs[k] = sf.doubleRegs[i] <= sf.doubleRegs[j] ? 1 : 0;
                    break;

                case InstructionCodes.REQ_NULL:
                    i = operands[0];
                    j = operands[1];
                    if (sf.refRegs[i] == null) {
                        ip = j;
                    }
                    break;
                case InstructionCodes.RNE_NULL:
                    i = operands[0];
                    j = operands[1];
                    if (sf.refRegs[i] != null) {
                        ip = j;
                    }
                    break;

                case InstructionCodes.BR_TRUE:
                    i = operands[0];
                    j = operands[1];
                    if (sf.intRegs[i] == 1) {
                        ip = j;
                    }
                    break;
                case InstructionCodes.BR_FALSE:
                    i = operands[0];
                    j = operands[1];
                    if (sf.intRegs[i] == 0) {
                        ip = j;
                    }
                    break;

                case InstructionCodes.GOTO:
                    i = operands[0];
                    ip = i;
                    break;
                case InstructionCodes.CALL:
                    cpIndex = operands[0];
                    funcRefCPEntry = (FunctionRefCPEntry) constPool[cpIndex];
                    functionInfo = funcRefCPEntry.getFunctionInfo();

                    cpIndex = operands[1];
                    funcCallCPEntry = (FunctionCallCPEntry) constPool[cpIndex];
                    invokeCallableUnit(functionInfo, funcCallCPEntry);
                    break;
                case InstructionCodes.WRKINVOKE:
                    cpIndex = operands[0];
                    workerRefCPEntry = (WorkerDataChannelRefCPEntry) constPool[cpIndex];
                    workerDataChannel = workerRefCPEntry.getWorkerDataChannel();

                    cpIndex = operands[1];
                    workerInvokeCPEntry = (WorkerInvokeCPEntry) constPool[cpIndex];
                    invokeWorker(workerDataChannel, workerInvokeCPEntry);
                    break;
                case InstructionCodes.WRKREPLY:
                    cpIndex = operands[0];
                    workerRefCPEntry = (WorkerDataChannelRefCPEntry) constPool[cpIndex];
                    workerDataChannel = workerRefCPEntry.getWorkerDataChannel();

                    cpIndex = operands[1];
                    workerReplyCPEntry = (WorkerReplyCPEntry) constPool[cpIndex];
                    replyWorker(workerDataChannel, workerReplyCPEntry);
                    break;
                case InstructionCodes.NCALL:
                    cpIndex = operands[0];
                    funcRefCPEntry = (FunctionRefCPEntry) constPool[cpIndex];
                    functionInfo = funcRefCPEntry.getFunctionInfo();

                    cpIndex = operands[1];
                    funcCallCPEntry = (FunctionCallCPEntry) constPool[cpIndex];
                    invokeNativeFunction(functionInfo, funcCallCPEntry);
                    break;
                case InstructionCodes.ACALL:
                    cpIndex = operands[0];
                    actionRefCPEntry = (ActionRefCPEntry) constPool[cpIndex];
                    actionInfo = actionRefCPEntry.getActionInfo();

                    cpIndex = operands[1];
                    funcCallCPEntry = (FunctionCallCPEntry) constPool[cpIndex];
                    invokeCallableUnit(actionInfo, funcCallCPEntry);
                    break;
                case InstructionCodes.NACALL:
                    cpIndex = operands[0];
                    actionRefCPEntry = (ActionRefCPEntry) constPool[cpIndex];
                    actionInfo = actionRefCPEntry.getActionInfo();

                    cpIndex = operands[1];
                    funcCallCPEntry = (FunctionCallCPEntry) constPool[cpIndex];
                    invokeNativeAction(actionInfo, funcCallCPEntry);
                    break;
                case InstructionCodes.THROW:
                    i = operands[0];
                    if (i >= 0) {
                        BStruct error = (BStruct) sf.refRegs[i];
                        BLangVMErrors.setStackTrace(context, ip, error);
                        context.setError(error);
                    }
                    handleError();
                    break;
                case InstructionCodes.ERRSTORE:
                    i = operands[0];
                    sf.refLocalVars[i] = context.getError();
                    // clear error.
                    context.setError(null);
                    break;
                case InstructionCodes.I2F:
                    i = operands[0];
                    j = operands[1];
                    sf.doubleRegs[j] = (double) sf.longRegs[i];
                    break;
                case InstructionCodes.I2S:
                    i = operands[0];
                    j = operands[1];
                    sf.stringRegs[j] = Long.toString(sf.longRegs[i]);
                    break;
                case InstructionCodes.I2B:
                    i = operands[0];
                    j = operands[1];
                    sf.intRegs[j] = sf.longRegs[i] != 0 ? 1 : 0;
                    break;
                case InstructionCodes.I2ANY:
                    i = operands[0];
                    j = operands[1];
                    sf.refRegs[j] = new BInteger(sf.longRegs[i]);
                    break;
                case InstructionCodes.I2JSON:
                    i = operands[0];
                    j = operands[1];
                    sf.refRegs[j] = new BJSON(Long.toString(sf.longRegs[i]));
                    break;
                case InstructionCodes.F2I:
                    i = operands[0];
                    j = operands[1];
                    sf.longRegs[j] = (long) sf.doubleRegs[i];
                    break;
                case InstructionCodes.F2S:
                    i = operands[0];
                    j = operands[1];
                    sf.stringRegs[j] = Double.toString(sf.doubleRegs[i]);
                    break;
                case InstructionCodes.F2B:
                    i = operands[0];
                    j = operands[1];
                    sf.intRegs[j] = sf.doubleRegs[i] != 0.0 ? 1 : 0;
                    break;
                case InstructionCodes.F2ANY:
                    i = operands[0];
                    j = operands[1];
                    sf.refRegs[j] = new BFloat(sf.doubleRegs[i]);
                    break;
                case InstructionCodes.F2JSON:
                    i = operands[0];
                    j = operands[1];
                    sf.refRegs[j] = new BJSON(Double.toString(sf.doubleRegs[i]));
                    break;
                case InstructionCodes.S2I:
                    i = operands[0];
                    j = operands[1];
                    k = operands[2];

                    try {
                        sf.longRegs[j] = Long.parseLong(sf.stringRegs[i]);
                    } catch (NumberFormatException e) {
                        // TODO
                        throw new BallerinaException("incompatible types");
                    }
                    break;
                case InstructionCodes.S2F:
                    i = operands[0];
                    j = operands[1];
                    k = operands[2];

                    try {
                        sf.doubleRegs[j] = Double.parseDouble(sf.stringRegs[i]);
                    } catch (NumberFormatException e) {
                        // TODO
                        throw new BallerinaException("incompatible types");
                    }
                    break;
                case InstructionCodes.S2B:
                    i = operands[0];
                    j = operands[1];
                    k = operands[2];

                    try {
                        sf.intRegs[j] = Boolean.parseBoolean(sf.stringRegs[i]) ? 1 : 0;
                    } catch (NumberFormatException e) {
                        // TODO
                        throw new BallerinaException("incompatible types");
                    }
                    break;
                case InstructionCodes.S2ANY:
                    i = operands[0];
                    j = operands[1];
                    sf.refRegs[j] = new BString(sf.stringRegs[i]);
                    break;
                case InstructionCodes.S2JSON:
                    i = operands[0];
                    j = operands[1];
                    String jsonStr = sf.stringRegs[i];

                    // If this is a string-representation of complex JSON object, generate a BJSON out of it.
                    if (jsonStr.matches("\\{.*\\}|\\[.*\\]")) {
                        sf.refRegs[j] = new BJSON(jsonStr);
                    }

                    // Else, generate a BJSON with a quoted string.
                    sf.refRegs[j] = new BJSON("\"" + jsonStr + "\"");
                    break;
                case InstructionCodes.B2I:
                    i = operands[0];
                    j = operands[1];
                    sf.longRegs[j] = sf.intRegs[i];
                    break;
                case InstructionCodes.B2F:
                    i = operands[0];
                    j = operands[1];
                    sf.doubleRegs[j] = sf.intRegs[i];
                    break;
                case InstructionCodes.B2S:
                    i = operands[0];
                    j = operands[1];
                    sf.stringRegs[j] = sf.intRegs[i] == 1 ? "true" : "false";
                    break;
                case InstructionCodes.B2ANY:
                    i = operands[0];
                    j = operands[1];
                    sf.refRegs[j] = new BBoolean(sf.intRegs[i] == 1);
                    break;
                case InstructionCodes.B2JSON:
                    i = operands[0];
                    j = operands[1];
                    sf.refRegs[j] = new BJSON(sf.intRegs[i] == 1 ? "true" : "false");
                    break;
                case InstructionCodes.L2ANY:
                    i = operands[0];
                    j = operands[1];
                    sf.refRegs[j] = new BBlob(sf.byteRegs[i]);
                    break;
                case InstructionCodes.JSON2I:
                    convertJSONToInt(operands, sf);
                    break;
                case InstructionCodes.JSON2F:
                    convertJSONToFloat(operands, sf);
                    break;
                case InstructionCodes.JSON2S:
                    convertJSONToString(operands, sf);
                    break;
                case InstructionCodes.JSON2B:
                    convertJSONToBoolean(operands, sf);
                    break;

                case InstructionCodes.ANY2I:
                    i = operands[0];
                    j = operands[1];
                    k = operands[2];
                    bRefType = sf.refRegs[i];

                    if (bRefType.getType() == BTypes.typeInt) {
                        sf.longRegs[j] = ((BInteger) bRefType).intValue();
                    } else {
                        // TODO
                        throw new BallerinaException("incompatible types");
                    }
                    break;
                case InstructionCodes.ANY2F:
                    i = operands[0];
                    j = operands[1];
                    k = operands[2];
                    bRefType = sf.refRegs[i];

                    if (bRefType.getType() == BTypes.typeFloat) {
                        sf.doubleRegs[j] = ((BFloat) bRefType).floatValue();
                    } else {
                        // TODO
                        throw new BallerinaException("incompatible types");
                    }
                    break;
                case InstructionCodes.ANY2S:
                    i = operands[0];
                    j = operands[1];
                    k = operands[2];
                    bRefType = sf.refRegs[i];

                    if (bRefType.getType() == BTypes.typeString) {
                        sf.stringRegs[j] = bRefType.stringValue();
                    } else {
                        // TODO
                        throw new BallerinaException("incompatible types");
                    }
                    break;
                case InstructionCodes.ANY2B:
                    i = operands[0];
                    j = operands[1];
                    k = operands[2];
                    bRefType = sf.refRegs[i];

                    if (bRefType.getType() == BTypes.typeBoolean) {
                        sf.intRegs[j] = ((BBoolean) bRefType).booleanValue() ? 1 : 0;
                    } else {
                        // TODO
                        throw new BallerinaException("incompatible types");
                    }
                    break;
                case InstructionCodes.ANY2L:
                    i = operands[0];
                    j = operands[1];
                    k = operands[2];
                    bRefType = sf.refRegs[i];

                    if (bRefType.getType() == BTypes.typeBlob) {
                        sf.byteRegs[j] = ((BBlob) bRefType).blobValue();
                    } else {
                        // TODO
                        throw new BallerinaException("incompatible types");
                    }
                    break;
                case InstructionCodes.ANY2JSON:
                    i = operands[0];
                    j = operands[1];
                    k = operands[2];
                    bRefType = sf.refRegs[i];

                    if (bRefType.getType() == BTypes.typeJSON) {
                        sf.refRegs[j] = bRefType;
                    } else {
                        // TODO
                        throw new BallerinaException("incompatible types");
                    }
                    break;
                case InstructionCodes.ANY2T:
                    i = operands[0];
                    j = operands[1];
                    k = operands[2];
                    bRefType = sf.refRegs[i];

                    if (bRefType.getType() instanceof BStructType) {
                        sf.refRegs[j] = bRefType;
                    } else {
                        // TODO
                        throw new BallerinaException("incompatible types");
                    }
                    break;
                case InstructionCodes.ANY2MAP:
                    i = operands[0];
                    j = operands[1];
                    k = operands[2];
                    bRefType = sf.refRegs[i];

                    if (bRefType.getType() == BTypes.typeMap) {
                        sf.refRegs[j] = bRefType;
                    } else {
                        // TODO
                        throw new BallerinaException("incompatible types");
                    }
                    break;
                case InstructionCodes.NULL2JSON:
                    i = operands[0];
                    j = operands[1];
                    sf.refRegs[j] = new BJSON("null");
                    break;
                case InstructionCodes.CHECKCAST:
                    i = operands[0];
                    cpIndex = operands[1];
                    j = operands[2];
                    TypeCPEntry typeCPEntry = (TypeCPEntry) constPool[cpIndex];
                    // TODO NULL Check  and Array casting
                    if (checkCast(sf.refRegs[i].getType(), typeCPEntry.getType())) {
                        sf.refRegs[j] = sf.refRegs[i];
                    } else {
                        throw new BallerinaException("Incompatible types");
                        // TODO Handle cast errors
                    }
                    break;
                case InstructionCodes.INEWARRAY:
                    i = operands[0];
                    sf.refRegs[i] = new BIntArray();
                    break;
                case InstructionCodes.ARRAYLEN:
                    i = operands[0];
                    j = operands[1];
                    if (sf.refRegs[i] == null) {
                        //TODO improve error message to be more informative
                        throw new BallerinaException("array is null.");
                    }
                    BNewArray array = (BNewArray) sf.refRegs[i];
                    sf.longRegs[j] = array.size();
                    break;
                case InstructionCodes.FNEWARRAY:
                    i = operands[0];
                    sf.refRegs[i] = new BFloatArray();
                    break;
                case InstructionCodes.SNEWARRAY:
                    i = operands[0];
                    sf.refRegs[i] = new BStringArray();
                    break;
                case InstructionCodes.BNEWARRAY:
                    i = operands[0];
                    sf.refRegs[i] = new BBooleanArray();
                    break;
                case InstructionCodes.RNEWARRAY:
                    i = operands[0];
                    sf.refRegs[i] = new BRefValueArray();
                    break;
                case InstructionCodes.LNEWARRAY:
                    i = operands[0];
                    sf.refRegs[i] = new BBlobArray();
                    break;
                case InstructionCodes.JSONNEWARRAY:
                    i = operands[0];
                    j = operands[1];
                    // This is a temporary solution to create n-valued JSON array
                    StringJoiner stringJoiner = new StringJoiner(",", "[", "]");
                    for (int index = 0; index < sf.longRegs[j]; index++) {
                        stringJoiner.add("0");
                    }
                    sf.refRegs[i] = new BJSON(stringJoiner.toString());
                    break;
                case InstructionCodes.NEWSTRUCT:
                    cpIndex = operands[0];
                    i = operands[1];
                    structureRefCPEntry = (StructureRefCPEntry) constPool[cpIndex];
                    structureTypeInfo = structureRefCPEntry.getStructureTypeInfo();
                    fieldCount = structureTypeInfo.getFieldCount();
                    BStruct bStruct = new BStruct(structureTypeInfo.getType());
                    bStruct.setFieldTypes(structureTypeInfo.getFieldTypes());
                    bStruct.init(fieldCount);
                    sf.refRegs[i] = bStruct;
                    break;
                case InstructionCodes.NEWCONNECTOR:
                    cpIndex = operands[0];
                    i = operands[1];
                    structureRefCPEntry = (StructureRefCPEntry) constPool[cpIndex];
                    structureTypeInfo = structureRefCPEntry.getStructureTypeInfo();
                    fieldCount = structureTypeInfo.getFieldCount();
                    BConnector bConnector = new BConnector(structureTypeInfo.getType());
                    bConnector.setFieldTypes(structureTypeInfo.getFieldTypes());
                    bConnector.init(fieldCount);
                    sf.refRegs[i] = bConnector;
                    break;
                case InstructionCodes.NEWMAP:
                    i = operands[0];
                    sf.refRegs[i] = new BMap<String, BRefType>();
                    break;
                case InstructionCodes.NEWJSON:
                    i = operands[0];
                    sf.refRegs[i] = new BJSON("{}");
                    break;
                case InstructionCodes.NEWMESSAGE:
                    i = operands[0];
                    sf.refRegs[i] = new BMessage();
                    break;
                case InstructionCodes.NEWDATATABLE:
                    i = operands[0];
                    sf.refRegs[i] = new BDataTable(null, new HashMap<>(0), new ArrayList<>(0));
                    break;
                case InstructionCodes.REP:
                    i = operands[0];
                    BMessage message = null;
                    if (i >= 0) {
                        message = (BMessage) sf.refRegs[i];
                    }
                    context.setError(null);
                    context.getBalCallback().done(message != null ? message.value() : null);
                    ip = -1;
                    break;
                case InstructionCodes.RET:
                    handleReturn();
                    break;
                case InstructionCodes.IRET:
                    i = operands[0];
                    j = operands[1];
                    currentSF = controlStack.getCurrentFrame();
                    callersSF = controlStack.getStack()[controlStack.fp - 1];
                    callersRetRegIndex = currentSF.retRegIndexes[i];
                    callersSF.longRegs[callersRetRegIndex] = currentSF.longRegs[j];
                    break;
                case InstructionCodes.FRET:
                    i = operands[0];
                    j = operands[1];
                    currentSF = controlStack.getCurrentFrame();
                    callersSF = controlStack.getStack()[controlStack.fp - 1];
                    callersRetRegIndex = currentSF.retRegIndexes[i];
                    callersSF.doubleRegs[callersRetRegIndex] = currentSF.doubleRegs[j];
                    break;
                case InstructionCodes.SRET:
                    i = operands[0];
                    j = operands[1];
                    currentSF = controlStack.getCurrentFrame();
                    callersSF = controlStack.getStack()[controlStack.fp - 1];
                    callersRetRegIndex = currentSF.retRegIndexes[i];
                    callersSF.stringRegs[callersRetRegIndex] = currentSF.stringRegs[j];
                    break;
                case InstructionCodes.BRET:
                    i = operands[0];
                    j = operands[1];
                    currentSF = controlStack.getCurrentFrame();
                    callersSF = controlStack.getStack()[controlStack.fp - 1];
                    callersRetRegIndex = currentSF.retRegIndexes[i];
                    callersSF.intRegs[callersRetRegIndex] = currentSF.intRegs[j];
                    break;
                case InstructionCodes.RRET:
                    i = operands[0];
                    j = operands[1];
                    currentSF = controlStack.getCurrentFrame();
                    callersSF = controlStack.getStack()[controlStack.fp - 1];
                    callersRetRegIndex = currentSF.retRegIndexes[i];
                    callersSF.refRegs[callersRetRegIndex] = currentSF.refRegs[j];
                    break;
                default:
                    throw new UnsupportedOperationException("Opcode " + opcode + " is not supported yet");
            }
        }
    }

    public void invokeCallableUnit(CallableUnitInfo callableUnitInfo, FunctionCallCPEntry funcCallCPEntry) {
        int[] argRegs = funcCallCPEntry.getArgRegs();
        BType[] paramTypes = callableUnitInfo.getParamTypes();
        StackFrame callerSF = controlStack.getCurrentFrame();

        WorkerInfo defaultWorkerInfo = callableUnitInfo.getDefaultWorkerInfo();
        StackFrame calleeSF = new StackFrame(callableUnitInfo, defaultWorkerInfo, ip, funcCallCPEntry.getRetRegs());
        controlStack.pushFrame(calleeSF);

        // Copy arg values from the current StackFrame to the new StackFrame
        copyArgValues(callerSF, calleeSF, argRegs, paramTypes);

        // TODO Improve following two lines
        this.constPool = calleeSF.packageInfo.getConstPool();
        this.code = calleeSF.packageInfo.getInstructions();
        ip = defaultWorkerInfo.getCodeAttributeInfo().getCodeAddrs();

        // Invoke other workers
        BLangVMWorkers.invoke(programFile, callableUnitInfo, callerSF, argRegs);

    }

    public void invokeWorker(WorkerDataChannel workerDataChannel, WorkerInvokeCPEntry workerInvokeCPEntry) {
        StackFrame currentFrame = controlStack.getCurrentFrame();

        // Extract the outgoing expressions
        BValue[] arguments = new BValue[workerInvokeCPEntry.getbTypes().length];
        copyArgValuesForWorkerInvoke(currentFrame, workerInvokeCPEntry.getArgRegs(),
                workerInvokeCPEntry.getbTypes(), arguments);

        //populateArgumentValuesForWorker(expressions, arguments);
        if (workerDataChannel != null) {
            workerDataChannel.putData(arguments);
        }

//        else {
//            BArray<BValue> bArray = new BArray<>(BValue.class);
//            for (int j = 0; j < arguments.length; j++) {
//                BValue returnVal = arguments[j];
//                bArray.add(j, returnVal);
//            }
//            controlStack.setReturnValue(0, bArray);
//        }
    }

    public void replyWorker(WorkerDataChannel workerDataChannel, WorkerReplyCPEntry workerReplyCPEntry) {

        BValue[] passedInValues = (BValue[]) workerDataChannel.takeData();
        StackFrame currentFrame = controlStack.getCurrentFrame();
        //currentFrame.returnValues = passedInValues;
        copyArgValuesForWorkerReply(currentFrame, workerReplyCPEntry.getArgRegs(),
                workerReplyCPEntry.getTypes(), passedInValues);
//        for (int i = 0; i < localVars.length; i++) {
//            Expression lExpr = localVars[i];
//            BValue rValue = passedInValues[i];
//            if (lExpr instanceof VariableRefExpr) {
//                assignValueToVarRefExpr(rValue, (VariableRefExpr) lExpr);
//            } else if (lExpr instanceof ArrayMapAccessExpr) {
//                assignValueToArrayMapAccessExpr(rValue, (ArrayMapAccessExpr) lExpr);
//            } else if (lExpr instanceof FieldAccessExpr) {
//                assignValueToFieldAccessExpr(rValue, (FieldAccessExpr) lExpr);
//            }
//        }
//        int[] argRegs = funcCallCPEntry.getArgRegs();
//        BType[] paramTypes = callableUnitInfo.getParamTypes();
//        StackFrame callerSF = controlStack.getCurrentFrame();
//
//        StackFrame calleeSF = new StackFrame(callableUnitInfo, ip, funcCallCPEntry.getRetRegs());
//        controlStack.pushFrame(calleeSF);
//
//        // Copy arg values from the current StackFrame to the new StackFrame
//        copyArgValues(callerSF, calleeSF, argRegs, paramTypes);
//
//        // TODO Improve following two lines
//        this.constPool = calleeSF.packageInfo.getConstPool().toArray(new ConstantPoolEntry[0]);
//        this.code = calleeSF.packageInfo.getInstructionList().toArray(new Instruction[0]);
//        ip = callableUnitInfo.getCodeAttributeInfo().getCodeAddrs();
    }

    public static void copyArgValuesForWorkerInvoke(StackFrame callerSF, int[] argRegs, BType[] paramTypes,
                                                    BValue[] arguments) {
        for (int i = 0; i < argRegs.length; i++) {
            BType paramType = paramTypes[i];
            int argReg = argRegs[i];
            switch (paramType.getTag()) {
                case TypeTags.INT_TAG:
                    arguments[i] = new BInteger(callerSF.longRegs[argReg]);
                    break;
                case TypeTags.FLOAT_TAG:
                    arguments[i] = new BFloat(callerSF.doubleRegs[argReg]);
                    break;
                case TypeTags.STRING_TAG:
                    arguments[i] = new BString(callerSF.stringRegs[argReg]);
                    break;
                case TypeTags.BOOLEAN_TAG:
                    boolean temp = (callerSF.intRegs[argReg]) > 0 ? true : false;
                    arguments[i] = new BBoolean(temp);
                    break;
                default:
                    arguments[i] = callerSF.refRegs[argReg];
            }
        }
    }

    public static void copyArgValuesForWorkerReply(StackFrame currentSF, int[] argRegs, BType[] paramTypes,
                                                   BValue[] passedInValues) {
        int longRegIndex = -1;
        int doubleRegIndex = -1;
        int stringRegIndex = -1;
        int booleanRegIndex = -1;
        int refRegIndex = -1;

        for (int i = 0; i < argRegs.length; i++) {
            BType paramType = paramTypes[i];
            switch (paramType.getTag()) {
                case TypeTags.INT_TAG:
                    currentSF.getLongRegs()[++longRegIndex] = ((BInteger) passedInValues[i]).intValue();
                    break;
                case TypeTags.FLOAT_TAG:
                    currentSF.getDoubleRegs()[++doubleRegIndex] = ((BFloat) passedInValues[i]).floatValue();
                    break;
                case TypeTags.STRING_TAG:
                    currentSF.getStringRegs()[++stringRegIndex] = ((BString) passedInValues[i]).stringValue();
                    break;
                case TypeTags.BOOLEAN_TAG:
                    currentSF.getIntRegs()[++booleanRegIndex] = (((BBoolean) passedInValues[i]).booleanValue()) ? 1 : 0;
                    break;
                default:
                    currentSF.getRefRegs()[++refRegIndex] = (BRefType) passedInValues[i];
            }
        }
    }


    public static void copyArgValues(StackFrame callerSF, StackFrame calleeSF, int[] argRegs, BType[] paramTypes) {
        int longRegIndex = -1;
        int doubleRegIndex = -1;
        int stringRegIndex = -1;
        int booleanRegIndex = -1;
        int refRegIndex = -1;
        int blobRegIndex = -1;

        for (int i = 0; i < argRegs.length; i++) {
            BType paramType = paramTypes[i];
            int argReg = argRegs[i];
            switch (paramType.getTag()) {
                case TypeTags.INT_TAG:
                    calleeSF.longLocalVars[++longRegIndex] = callerSF.longRegs[argReg];
                    break;
                case TypeTags.FLOAT_TAG:
                    calleeSF.doubleLocalVars[++doubleRegIndex] = callerSF.doubleRegs[argReg];
                    break;
                case TypeTags.STRING_TAG:
                    calleeSF.stringLocalVars[++stringRegIndex] = callerSF.stringRegs[argReg];
                    break;
                case TypeTags.BOOLEAN_TAG:
                    calleeSF.intLocalVars[++booleanRegIndex] = callerSF.intRegs[argReg];
                    break;
                case TypeTags.BLOB_TAG:
                    calleeSF.byteLocalVars[++blobRegIndex] = callerSF.byteRegs[argReg];
                    break;
                default:
                    calleeSF.refLocalVars[++refRegIndex] = callerSF.refRegs[argReg];
            }
        }
    }

    private void handleReturn() {
        StackFrame currentSF = controlStack.popFrame();
        context.setError(null);
        if (controlStack.fp >= 0) {
            StackFrame callersSF = controlStack.currentFrame;
<<<<<<< HEAD
=======
            BType[] retTypes = currentSF.callableUnitInfo.getRetParamTypes();

            for (int i = 0; i < regIndexes.length; i++) {
                int regIndex = regIndexes[i];
                int callersRetRegIndex = currentSF.retRegIndexes[i];
                BType retType = retTypes[i];
                switch (retType.getTag()) {
                    case TypeTags.INT_TAG:
                        callersSF.longRegs[callersRetRegIndex] = currentSF.longRegs[regIndex];
                        break;
                    case TypeTags.FLOAT_TAG:
                        callersSF.doubleRegs[callersRetRegIndex] = currentSF.doubleRegs[regIndex];
                        break;
                    case TypeTags.STRING_TAG:
                        callersSF.stringRegs[callersRetRegIndex] = currentSF.stringRegs[regIndex];
                        break;
                    case TypeTags.BOOLEAN_TAG:
                        callersSF.intRegs[callersRetRegIndex] = currentSF.intRegs[regIndex];
                        break;
                    case TypeTags.BLOB_TAG:
                        callersSF.byteRegs[callersRetRegIndex] = currentSF.byteRegs[regIndex];
                        break;
                    default:
                        callersSF.refRegs[callersRetRegIndex] = currentSF.refRegs[regIndex];
                }
            }

>>>>>>> 380ce995
            // TODO Improve
            this.constPool = callersSF.packageInfo.getConstPool();
            this.code = callersSF.packageInfo.getInstructions();
        }
        ip = currentSF.retAddrs;
    }

    private String getOperandsLine(int[] operands) {
        if (operands.length == 0) {
            return "";
        }

        if (operands.length == 1) {
            return "" + operands[0];
        }

        StringBuilder sb = new StringBuilder();
        sb.append(operands[0]);
        for (int i = 1; i < operands.length; i++) {
            sb.append(" ");
            sb.append(operands[i]);
        }
        return sb.toString();
    }

    private void invokeNativeFunction(FunctionInfo functionInfo, FunctionCallCPEntry funcCallCPEntry) {
        StackFrame callerSF = controlStack.currentFrame;
        BValue[] nativeArgValues = populateNativeArgs(callerSF, funcCallCPEntry.getArgRegs(),
                functionInfo.getParamTypes());

        // TODO Remove
        prepareStructureTypeForNativeAction(nativeArgValues);

        BType[] retTypes = functionInfo.getRetParamTypes();
        BValue[] returnValues = new BValue[retTypes.length];
        StackFrame caleeSF = new StackFrame(functionInfo, nativeArgValues, returnValues);
        controlStack.pushFrame(caleeSF);

        // Invoke Native function;
        AbstractNativeFunction nativeFunction = functionInfo.getNativeFunction();
        try {
            nativeFunction.executeNative(context);
        } catch (Throwable e) {
            context.setError(BLangVMErrors.createError(this.context, ip, e.getMessage()));
            controlStack.popFrame();
            handleError();
            return;
        }
        // Copy return values to the callers stack
        controlStack.popFrame();
        handleReturnFromNativeCallableUnit(callerSF, funcCallCPEntry.getRetRegs(), returnValues, retTypes);

        // TODO Remove
        prepareStructureTypeFromNativeAction(nativeArgValues);
    }

    private void invokeNativeAction(ActionInfo actionInfo, FunctionCallCPEntry funcCallCPEntry) {
        StackFrame callerSF = controlStack.currentFrame;
        BValue[] nativeArgValues = populateNativeArgs(callerSF, funcCallCPEntry.getArgRegs(),
                actionInfo.getParamTypes());

        // TODO Remove
        prepareStructureTypeForNativeAction(nativeArgValues);

        BType[] retTypes = actionInfo.getRetParamTypes();
        BValue[] returnValues = new BValue[retTypes.length];
        StackFrame caleeSF = new StackFrame(actionInfo, nativeArgValues, returnValues);
        controlStack.pushFrame(caleeSF);

        AbstractNativeAction nativeAction = actionInfo.getNativeAction();
        try {
            if (!context.initFunction && !context.isInTransaction() && nativeAction.isNonBlockingAction()) {
                // Enable non-blocking.
                context.setStartIP(ip);
                // TODO : Temporary solution to make non-blocking working.
                if (caleeSF.packageInfo == null) {
                    caleeSF.packageInfo = actionInfo.getPackageInfo();
                }
                context.programFile = programFile;
                context.nativeArgValues = nativeArgValues;
                context.funcCallCPEntry = funcCallCPEntry;
                context.actionInfo = actionInfo;
                BalConnectorCallback connectorCallback = new BalConnectorCallback(context);
                connectorCallback.setNativeAction(nativeAction);
                nativeAction.execute(context, connectorCallback);
                ip = -1;
                return;
                // release thread.
            } else {
                nativeAction.execute(context);
                // Copy return values to the callers stack
                controlStack.popFrame();
                handleReturnFromNativeCallableUnit(callerSF, funcCallCPEntry.getRetRegs(), returnValues, retTypes);

                // TODO Remove
                prepareStructureTypeFromNativeAction(nativeArgValues);
            }
        } catch (Throwable e) {
            context.setError(BLangVMErrors.createError(this.context, ip, e.getMessage()));
            controlStack.popFrame();
            handleError();
            return;
        }
    }

    public static BValue[] populateNativeArgs(StackFrame callerSF, int[] argRegs, BType[] paramTypes) {
        BValue[] nativeArgValues = new BValue[paramTypes.length];
        for (int i = 0; i < argRegs.length; i++) {
            BType paramType = paramTypes[i];
            int argReg = argRegs[i];
            switch (paramType.getTag()) {
                case TypeTags.INT_TAG:
                    nativeArgValues[i] = new BInteger(callerSF.longRegs[argReg]);
                    break;
                case TypeTags.FLOAT_TAG:
                    nativeArgValues[i] = new BFloat(callerSF.doubleRegs[argReg]);
                    break;
                case TypeTags.STRING_TAG:
                    nativeArgValues[i] = new BString(callerSF.stringRegs[argReg]);
                    break;
                case TypeTags.BOOLEAN_TAG:
                    nativeArgValues[i] = new BBoolean(callerSF.intRegs[argReg] == 1);
                    break;
                case TypeTags.BLOB_TAG:
                    nativeArgValues[i] = new BBlob(callerSF.byteRegs[argReg]);
                    break;
                default:
                    nativeArgValues[i] = callerSF.refRegs[argReg];
            }
        }
        return nativeArgValues;
    }

    public static void handleReturnFromNativeCallableUnit(StackFrame callerSF, int[] returnRegIndexes,
                                                          BValue[] returnValues, BType[] retTypes) {
        for (int i = 0; i < returnValues.length; i++) {
            int callersRetRegIndex = returnRegIndexes[i];
            BType retType = retTypes[i];
            switch (retType.getTag()) {
                case TypeTags.INT_TAG:
                    callerSF.longRegs[callersRetRegIndex] = ((BInteger) returnValues[i]).intValue();
                    break;
                case TypeTags.FLOAT_TAG:
                    callerSF.doubleRegs[callersRetRegIndex] = ((BFloat) returnValues[i]).floatValue();
                    break;
                case TypeTags.STRING_TAG:
                    callerSF.stringRegs[callersRetRegIndex] = returnValues[i].stringValue();
                    break;
                case TypeTags.BOOLEAN_TAG:
                    callerSF.intRegs[callersRetRegIndex] = ((BBoolean) returnValues[i]).booleanValue() ? 1 : 0;
                    break;
                case TypeTags.BLOB_TAG:
                    callerSF.byteRegs[callersRetRegIndex] = ((BBlob) returnValues[i]).blobValue();
                    break;
                default:
                    callerSF.refRegs[callersRetRegIndex] = (BRefType) returnValues[i];
            }
        }
    }

    // TODO Remove this once all the native actions are refactored
    private void prepareStructureTypeForNativeAction(BValue[] bValues) {
        for (BValue bValue : bValues) {
            if (bValue instanceof StructureType) {
                prepareStructureTypeForNativeAction((StructureType) bValue);
            }
        }
    }

    private void prepareStructureTypeForNativeAction(StructureType structureType) {
        BType[] fieldTypes = structureType.getFieldTypes();
        BValue[] memoryBlock = new BValue[fieldTypes.length];

        int longRegIndex = -1;
        int doubleRegIndex = -1;
        int stringRegIndex = -1;
        int booleanRegIndex = -1;
        int blobRegIndex = -1;
        int refRegIndex = -1;

        for (int i = 0; i < fieldTypes.length; i++) {
            BType paramType = fieldTypes[i];
            switch (paramType.getTag()) {
                case TypeTags.INT_TAG:
                    memoryBlock[i] = new BInteger(structureType.getIntField(++longRegIndex));
                    break;
                case TypeTags.FLOAT_TAG:
                    memoryBlock[i] = new BFloat(structureType.getFloatField(++doubleRegIndex));
                    break;
                case TypeTags.STRING_TAG:
                    memoryBlock[i] = new BString(structureType.getStringField(++stringRegIndex));
                    break;
                case TypeTags.BOOLEAN_TAG:
                    memoryBlock[i] = new BBoolean(structureType.getBooleanField(++booleanRegIndex) == 1);
                    break;
                case TypeTags.BLOB_TAG:
                    memoryBlock[i] = new BBlob(structureType.getBlobField(++blobRegIndex));
                    break;
                default:
                    memoryBlock[i] = structureType.getRefField(++refRegIndex);
            }
        }

        structureType.setMemoryBlock(memoryBlock);
    }

    // TODO Remove this once all the native actions are refactored
    public static void prepareStructureTypeFromNativeAction(BValue[] bValues) {
        for (BValue bValue : bValues) {
            if (bValue instanceof StructureType) {
                prepareStructureTypeFromNativeAction((StructureType) bValue);
            }
        }
    }

    public static void prepareStructureTypeFromNativeAction(StructureType structureType) {
        BType[] fieldTypes = structureType.getFieldTypes();
        BValue[] memoryBlock = structureType.getMemoryBlock();
        int longRegIndex = -1;
        int doubleRegIndex = -1;
        int stringRegIndex = -1;
        int booleanRegIndex = -1;
        int blobRegIndex = -1;
        int refRegIndex = -1;

        for (int i = 0; i < fieldTypes.length; i++) {
            BType paramType = fieldTypes[i];
            switch (paramType.getTag()) {
                case TypeTags.INT_TAG:
                    structureType.setIntField(++longRegIndex, ((BInteger) memoryBlock[i]).intValue());
                    break;
                case TypeTags.FLOAT_TAG:
                    structureType.setFloatField(++doubleRegIndex, ((BFloat) memoryBlock[i]).floatValue());
                    break;
                case TypeTags.STRING_TAG:
                    structureType.setStringField(++stringRegIndex, memoryBlock[i].stringValue());
                    break;
                case TypeTags.BOOLEAN_TAG:
                    structureType.setBooleanField(++booleanRegIndex,
                            ((BBoolean) memoryBlock[i]).booleanValue() ? 1 : 0);
                    break;
                case TypeTags.BLOB_TAG:
                    structureType.setBlobField(++blobRegIndex, ((BBlob) memoryBlock[i]).blobValue());
                    break;
                default:
                    structureType.setRefField(++refRegIndex, (BRefType) memoryBlock[i]);
            }
        }
    }

    private boolean checkCast(BType sourceType, BType targetType) {
        if (sourceType == targetType) {
            return true;
        }

        if (sourceType.getTag() == TypeTags.STRUCT_TAG && targetType.getTag() == TypeTags.STRUCT_TAG) {
            return checkStructEquivalency((BStructType) sourceType, (BStructType) targetType);

        }

        // Array casting

        return false;
    }

    public static boolean checkStructEquivalency(BStructType sourceType, BStructType targetType) {
        // Struct Type equivalency
        BStructType.StructField[] sFields = sourceType.getStructFields();
        BStructType.StructField[] tFields = targetType.getStructFields();

        if (tFields.length > sFields.length) {
            return false;
        }

        for (int i = 0; i < tFields.length; i++) {
            if (tFields[i].getFieldType() == sFields[i].getFieldType() &&
                    tFields[i].getFieldName().equals(sFields[i].getFieldName())) {
                continue;
            }
            return false;
        }

        return true;
    }

    // TODO Refactor these methods and move them to a proper util class
    private static void convertJSONToInt(int[] operands, StackFrame sf) {
        int i = operands[0];
        int j = operands[1];
        int k = operands[2];

        BJSON jsonValue = (BJSON) sf.refRegs[i];
        // TODO  Check for NULL
//        if (bjson == null) {
//            String errorMsg =
//                    BLangExceptionHelper.getErrorMessage(RuntimeErrors.CASTING_ANY_TYPE_WITHOUT_INIT, BTypes.typeInt);
//            return TypeMappingUtils.getError(returnErrors, errorMsg, BTypes.typeJSON, targetType);
//        }

        JsonNode jsonNode;
        try {
            jsonNode = jsonValue.value();
        } catch (BallerinaException e) {
            String errorMsg = BLangExceptionHelper.getErrorMessage(RuntimeErrors.CASTING_FAILED_WITH_CAUSE,
                    BTypes.typeJSON, BTypes.typeInt, e.getMessage());
            throw new BallerinaException(errorMsg);
            // TODO
//            return TypeMappingUtils.getError(returnErrors, errorMsg, BTypes.typeJSON, targetType);
        }

        if (jsonNode.isInt() || jsonNode.isLong()) {
            sf.longRegs[j] = jsonNode.longValue();
            return;
        }

        throw BLangExceptionHelper.getRuntimeException(RuntimeErrors.INCOMPATIBLE_TYPE_FOR_CASTING_JSON,
                BTypes.typeInt, JSONUtils.getTypeName(jsonNode));
    }

    private static void convertJSONToFloat(int[] operands, StackFrame sf) {
        int i = operands[0];
        int j = operands[1];
        int k = operands[2];

        BJSON jsonValue = (BJSON) sf.refRegs[i];
        // TODO  Check for NULL
//        if (bjson == null) {
//            String errorMsg =
//                    BLangExceptionHelper.getErrorMessage(RuntimeErrors.CASTING_ANY_TYPE_WITHOUT_INIT,
// BTypes.typeFloat);
//            return TypeMappingUtils.getError(returnErrors, errorMsg, BTypes.typeJSON, targetType);
//        }

        JsonNode jsonNode;
        try {
            jsonNode = jsonValue.value();
        } catch (BallerinaException e) {
            String errorMsg = BLangExceptionHelper.getErrorMessage(RuntimeErrors.CASTING_FAILED_WITH_CAUSE,
                    BTypes.typeJSON, BTypes.typeFloat, e.getMessage());
            throw new BallerinaException(errorMsg);
            // TODO
//            return TypeMappingUtils.getError(returnErrors, errorMsg, BTypes.typeJSON, targetType);
        }

        if (jsonNode.isFloat() || jsonNode.isDouble()) {
            sf.doubleRegs[j] = jsonNode.doubleValue();
            return;
        }

        throw BLangExceptionHelper.getRuntimeException(RuntimeErrors.INCOMPATIBLE_TYPE_FOR_CASTING_JSON,
                BTypes.typeFloat, JSONUtils.getTypeName(jsonNode));
    }

    private static void convertJSONToString(int[] operands, StackFrame sf) {
        int i = operands[0];
        int j = operands[1];
        int k = operands[2];

        BJSON jsonValue = (BJSON) sf.refRegs[i];
        // TODO  Check for NULL
//        if (bjson == null) {
//            String errorMsg =
//                    BLangExceptionHelper.getErrorMessage(RuntimeErrors.CASTING_ANY_TYPE_WITHOUT_INIT,
// BTypes.typeString);
//            return TypeMappingUtils.getError(returnErrors, errorMsg, BTypes.typeJSON, targetType);
//        }

        try {
            sf.stringRegs[j] = jsonValue.stringValue();
        } catch (BallerinaException e) {
            String errorMsg = BLangExceptionHelper.getErrorMessage(RuntimeErrors.CASTING_FAILED_WITH_CAUSE,
                    BTypes.typeJSON, BTypes.typeString, e.getMessage());
            throw new BallerinaException(errorMsg);
            // TODO
//            return TypeMappingUtils.getError(returnErrors, errorMsg, BTypes.typeJSON, targetType);
        }
    }

    private static void convertJSONToBoolean(int[] operands, StackFrame sf) {
        int i = operands[0];
        int j = operands[1];
        int k = operands[2];

        BJSON jsonValue = (BJSON) sf.refRegs[i];
        // TODO  Check for NULL
//        if (bjson == null) {
//            String errorMsg =
//                    BLangExceptionHelper.getErrorMessage(RuntimeErrors.CASTING_ANY_TYPE_WITHOUT_INIT,
// BTypes.typeBoolean);
//            return TypeMappingUtils.getError(returnErrors, errorMsg, BTypes.typeJSON, targetType);
//        }

        JsonNode jsonNode;
        try {
            jsonNode = jsonValue.value();
        } catch (BallerinaException e) {
            String errorMsg = BLangExceptionHelper.getErrorMessage(RuntimeErrors.CASTING_FAILED_WITH_CAUSE,
                    BTypes.typeJSON, BTypes.typeBoolean, e.getMessage());
            throw new BallerinaException(errorMsg);
            // TODO
//            return TypeMappingUtils.getError(returnErrors, errorMsg, BTypes.typeJSON, targetType);
        }

        if (jsonNode.isBoolean()) {
            sf.intRegs[j] = jsonNode.booleanValue() ? 1 : 0;
            return;
        }

        throw BLangExceptionHelper.getRuntimeException(RuntimeErrors.INCOMPATIBLE_TYPE_FOR_CASTING_JSON,
                BTypes.typeFloat, JSONUtils.getTypeName(jsonNode));
    }

    private void handleError() {
        int currentIP = ip - 1;
        StackFrame currentFrame = controlStack.getCurrentFrame();
        ErrorTableEntry match = null;
        while (controlStack.fp >= 0) {
            match = ErrorTableEntry.getMatch(currentFrame.packageInfo, currentIP, context.getError());
            if (match != null) {
                break;
            }
            controlStack.popFrame();
            if (controlStack.getCurrentFrame() == null) {
                break;
            }
            currentIP = currentFrame.retAddrs - 1;
            currentFrame = controlStack.getCurrentFrame();
        }
        if (controlStack.getCurrentFrame() == null) {
            // root level error handling.
            ip = -1;
            PrintStream err = System.err;
            err.println(BLangVMErrors.getPrintableStackTrace(context.getError()));
            if (context.getCarbonMessage() != null) {
                // Invoke ServiceConnector error handler.
                Object protocol = context.getCarbonMessage().getProperty("PROTOCOL");
                Optional<ServerConnectorErrorHandler> optionalErrorHandler =
                        BallerinaConnectorManager.getInstance().getServerConnectorErrorHandler((String) protocol);
                try {
                    optionalErrorHandler
                            .orElseGet(DefaultServerConnectorErrorHandler::getInstance)
                            .handleError(new BallerinaException(BLangVMErrors.getErrorMsg(context.getError
                                            ())),
                                    context.getCarbonMessage(), context.getBalCallback());
                } catch (Exception e) {
                    logger.error("cannot handle error using the error handler for: " + protocol, e);
                }
            }
            return;
        }
        // match should be not null at this point.
        if (match != null) {
            PackageInfo packageInfo = currentFrame.packageInfo;
            this.constPool = packageInfo.getConstPool();
            this.code = packageInfo.getInstructions();
            ip = match.getIpTarget();
            return;
        }
        ip = -1;
        logger.error("fatal error. incorrect error table entry.");
    }
}<|MERGE_RESOLUTION|>--- conflicted
+++ resolved
@@ -1308,9 +1308,6 @@
                     context.getBalCallback().done(message != null ? message.value() : null);
                     ip = -1;
                     break;
-                case InstructionCodes.RET:
-                    handleReturn();
-                    break;
                 case InstructionCodes.IRET:
                     i = operands[0];
                     j = operands[1];
@@ -1343,6 +1340,14 @@
                     callersRetRegIndex = currentSF.retRegIndexes[i];
                     callersSF.intRegs[callersRetRegIndex] = currentSF.intRegs[j];
                     break;
+                case InstructionCodes.LRET:
+                    i = operands[0];
+                    j = operands[1];
+                    currentSF = controlStack.getCurrentFrame();
+                    callersSF = controlStack.getStack()[controlStack.fp - 1];
+                    callersRetRegIndex = currentSF.retRegIndexes[i];
+                    callersSF.byteRegs[callersRetRegIndex] = currentSF.byteRegs[j];
+                    break;
                 case InstructionCodes.RRET:
                     i = operands[0];
                     j = operands[1];
@@ -1350,6 +1355,9 @@
                     callersSF = controlStack.getStack()[controlStack.fp - 1];
                     callersRetRegIndex = currentSF.retRegIndexes[i];
                     callersSF.refRegs[callersRetRegIndex] = currentSF.refRegs[j];
+                    break;
+                case InstructionCodes.RET:
+                    handleReturn();
                     break;
                 default:
                     throw new UnsupportedOperationException("Opcode " + opcode + " is not supported yet");
@@ -1529,36 +1537,6 @@
         context.setError(null);
         if (controlStack.fp >= 0) {
             StackFrame callersSF = controlStack.currentFrame;
-<<<<<<< HEAD
-=======
-            BType[] retTypes = currentSF.callableUnitInfo.getRetParamTypes();
-
-            for (int i = 0; i < regIndexes.length; i++) {
-                int regIndex = regIndexes[i];
-                int callersRetRegIndex = currentSF.retRegIndexes[i];
-                BType retType = retTypes[i];
-                switch (retType.getTag()) {
-                    case TypeTags.INT_TAG:
-                        callersSF.longRegs[callersRetRegIndex] = currentSF.longRegs[regIndex];
-                        break;
-                    case TypeTags.FLOAT_TAG:
-                        callersSF.doubleRegs[callersRetRegIndex] = currentSF.doubleRegs[regIndex];
-                        break;
-                    case TypeTags.STRING_TAG:
-                        callersSF.stringRegs[callersRetRegIndex] = currentSF.stringRegs[regIndex];
-                        break;
-                    case TypeTags.BOOLEAN_TAG:
-                        callersSF.intRegs[callersRetRegIndex] = currentSF.intRegs[regIndex];
-                        break;
-                    case TypeTags.BLOB_TAG:
-                        callersSF.byteRegs[callersRetRegIndex] = currentSF.byteRegs[regIndex];
-                        break;
-                    default:
-                        callersSF.refRegs[callersRetRegIndex] = currentSF.refRegs[regIndex];
-                }
-            }
-
->>>>>>> 380ce995
             // TODO Improve
             this.constPool = callersSF.packageInfo.getConstPool();
             this.code = callersSF.packageInfo.getInstructions();
