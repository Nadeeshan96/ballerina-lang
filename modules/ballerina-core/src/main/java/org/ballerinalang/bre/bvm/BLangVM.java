/*
*  Copyright (c) 2017, WSO2 Inc. (http://www.wso2.org) All Rights Reserved.
*
*  WSO2 Inc. licenses this file to you under the Apache License,
*  Version 2.0 (the "License"); you may not use this file except
*  in compliance with the License.
*  You may obtain a copy of the License at
*
*    http://www.apache.org/licenses/LICENSE-2.0
*
*  Unless required by applicable law or agreed to in writing,
*  software distributed under the License is distributed on an
*  "AS IS" BASIS, WITHOUT WARRANTIES OR CONDITIONS OF ANY
*  KIND, either express or implied.  See the License for the
*  specific language governing permissions and limitations
*  under the License.
*/
package org.ballerinalang.bre.bvm;

import com.fasterxml.jackson.databind.JsonNode;
import org.apache.commons.lang3.StringEscapeUtils;
import org.ballerinalang.bre.BallerinaTransactionManager;
import org.ballerinalang.bre.Context;
import org.ballerinalang.model.types.BArrayType;
import org.ballerinalang.model.types.BStructType;
import org.ballerinalang.model.types.BType;
import org.ballerinalang.model.types.BTypes;
import org.ballerinalang.model.types.TypeTags;
import org.ballerinalang.model.util.JSONUtils;
import org.ballerinalang.model.util.XMLUtils;
import org.ballerinalang.model.values.BBlob;
import org.ballerinalang.model.values.BBlobArray;
import org.ballerinalang.model.values.BBoolean;
import org.ballerinalang.model.values.BBooleanArray;
import org.ballerinalang.model.values.BConnector;
import org.ballerinalang.model.values.BDataTable;
import org.ballerinalang.model.values.BFloat;
import org.ballerinalang.model.values.BFloatArray;
import org.ballerinalang.model.values.BIntArray;
import org.ballerinalang.model.values.BInteger;
import org.ballerinalang.model.values.BJSON;
import org.ballerinalang.model.values.BMap;
import org.ballerinalang.model.values.BMessage;
import org.ballerinalang.model.values.BNewArray;
import org.ballerinalang.model.values.BRefType;
import org.ballerinalang.model.values.BRefValueArray;
import org.ballerinalang.model.values.BString;
import org.ballerinalang.model.values.BStringArray;
import org.ballerinalang.model.values.BStruct;
import org.ballerinalang.model.values.BValue;
import org.ballerinalang.model.values.BXML;
import org.ballerinalang.model.values.StructureType;
import org.ballerinalang.natives.AbstractNativeFunction;
import org.ballerinalang.natives.connectors.AbstractNativeAction;
import org.ballerinalang.natives.connectors.BalConnectorCallback;
import org.ballerinalang.natives.connectors.BallerinaConnectorManager;
import org.ballerinalang.runtime.DefaultBalCallback;
import org.ballerinalang.runtime.worker.WorkerDataChannel;
import org.ballerinalang.services.DefaultServerConnectorErrorHandler;
import org.ballerinalang.util.codegen.ActionInfo;
import org.ballerinalang.util.codegen.CallableUnitInfo;
import org.ballerinalang.util.codegen.ErrorTableEntry;
import org.ballerinalang.util.codegen.FunctionInfo;
import org.ballerinalang.util.codegen.Instruction;
import org.ballerinalang.util.codegen.InstructionCodes;
import org.ballerinalang.util.codegen.Mnemonics;
import org.ballerinalang.util.codegen.PackageInfo;
import org.ballerinalang.util.codegen.ProgramFile;
import org.ballerinalang.util.codegen.StructureTypeInfo;
import org.ballerinalang.util.codegen.WorkerInfo;
import org.ballerinalang.util.codegen.cpentries.ActionRefCPEntry;
import org.ballerinalang.util.codegen.cpentries.ConstantPoolEntry;
import org.ballerinalang.util.codegen.cpentries.FloatCPEntry;
import org.ballerinalang.util.codegen.cpentries.FunctionCallCPEntry;
import org.ballerinalang.util.codegen.cpentries.FunctionRefCPEntry;
import org.ballerinalang.util.codegen.cpentries.IntegerCPEntry;
import org.ballerinalang.util.codegen.cpentries.StringCPEntry;
import org.ballerinalang.util.codegen.cpentries.StructureRefCPEntry;
import org.ballerinalang.util.codegen.cpentries.TypeCPEntry;
import org.ballerinalang.util.codegen.cpentries.WorkerDataChannelRefCPEntry;
import org.ballerinalang.util.codegen.cpentries.WorkerInvokeCPEntry;
import org.ballerinalang.util.codegen.cpentries.WorkerReplyCPEntry;
import org.ballerinalang.util.exceptions.BLangExceptionHelper;
import org.ballerinalang.util.exceptions.BallerinaException;
import org.ballerinalang.util.exceptions.RuntimeErrors;
import org.slf4j.Logger;
import org.slf4j.LoggerFactory;
import org.wso2.carbon.messaging.ServerConnectorErrorHandler;

import java.io.PrintStream;
import java.util.ArrayList;
import java.util.HashMap;
import java.util.Optional;
import java.util.StringJoiner;

/**
 * @since 0.87
 */
public class BLangVM {

    private static final Logger logger = LoggerFactory.getLogger(BLangVM.class);
    private Context context;
    private ControlStackNew controlStack;
    private ProgramFile programFile;
    private ConstantPoolEntry[] constPool;

    // Instruction pointer;
    private int ip = 0;
    private Instruction[] code;

    private StructureType globalMemBlock;

    public BLangVM(ProgramFile programFile) {
        this.programFile = programFile;
        this.globalMemBlock = programFile.getGlobalMemoryBlock();
    }

    // TODO Remove
    private void traceCode(PackageInfo packageInfo) {
        PrintStream printStream = System.out;
        for (int i = 0; i < code.length; i++) {
            printStream.println(i + ": " + Mnemonics.getMnem(code[i].getOpcode()) + " " +
                    getOperandsLine(code[i].getOperands()));
        }

//        printStream.println("ErrorTable\n\t\tfrom\tto\ttarget\terror");
//        packageInfo.getErrorTableEntriesList().forEach(error -> printStream.println(error.toString()));
//
//        printStream.println("LineNumberTable\n\tline\t\tip");
//        packageInfo.getLineNumberInfoList().forEach(line -> printStream.println(line.toString()));
    }

    public void run(Context context) {
        StackFrame currentFrame = context.getControlStackNew().getCurrentFrame();
        this.constPool = currentFrame.packageInfo.getConstPool();
        this.code = currentFrame.packageInfo.getInstructions();

        this.context = context;
        this.controlStack = context.getControlStackNew();
        this.context.setVMBasedExecutor(true);
        this.ip = context.getStartIP();

//        traceCode(null);

        if (context.getError() != null) {
            handleError();
        } else if (context.actionInfo != null) {
            // // TODO : Temporary to solution make non-blocking working.
            BType[] retTypes = context.actionInfo.getRetParamTypes();
            StackFrame calleeSF = controlStack.popFrame();
            this.constPool = controlStack.currentFrame.packageInfo.getConstPool();
            this.code = controlStack.currentFrame.packageInfo.getInstructions();
            handleReturnFromNativeCallableUnit(controlStack.currentFrame, context.funcCallCPEntry.getRetRegs(),
                    calleeSF.returnValues, retTypes);

            // TODO Remove
            prepareStructureTypeFromNativeAction(context.nativeArgValues);
            context.nativeArgValues = null;
            context.funcCallCPEntry = null;
            context.actionInfo = null;
        }
        exec();
    }

    /**
     * Act as a virtual CPU
     */
    private void exec() {
        int i;
        int j;
        int k;
        int lvIndex; // Index of the local variable
        int cpIndex; // Index of the constant pool
        int fieldIndex;

        int[] fieldCount;

        BIntArray bIntArray;
        BFloatArray bFloatArray;
        BStringArray bStringArray;
        BBooleanArray bBooleanArray;
        BBlobArray bBlobArray;
        BRefValueArray bArray;
        StructureType structureType;
        BMap<String, BRefType> bMap;
        BRefType bRefType;

        StructureRefCPEntry structureRefCPEntry;
        FunctionCallCPEntry funcCallCPEntry;
        FunctionRefCPEntry funcRefCPEntry;
        TypeCPEntry typeCPEntry;
        ActionRefCPEntry actionRefCPEntry;
        StringCPEntry stringCPEntry;

        FunctionInfo functionInfo;
        ActionInfo actionInfo;
        StructureTypeInfo structureTypeInfo;
        WorkerDataChannelRefCPEntry workerRefCPEntry;
        WorkerInvokeCPEntry workerInvokeCPEntry;
        WorkerReplyCPEntry workerReplyCPEntry;
        WorkerDataChannel workerDataChannel;

        StackFrame currentSF, callersSF;
        int callersRetRegIndex;

        // TODO use HALT Instruction in the while condition
        while (ip >= 0 && ip < code.length && controlStack.fp >= 0) {

            Instruction instruction = code[ip];
            int opcode = instruction.getOpcode();
            int[] operands = instruction.getOperands();
            ip++;
            StackFrame sf = controlStack.getCurrentFrame();

            switch (opcode) {
                case InstructionCodes.ICONST:
                    cpIndex = operands[0];
                    i = operands[1];
                    sf.longRegs[i] = ((IntegerCPEntry) constPool[cpIndex]).getValue();
                    break;
                case InstructionCodes.FCONST:
                    cpIndex = operands[0];
                    i = operands[1];
                    sf.doubleRegs[i] = ((FloatCPEntry) constPool[cpIndex]).getValue();
                    break;
                case InstructionCodes.SCONST:
                    cpIndex = operands[0];
                    i = operands[1];
                    sf.stringRegs[i] = ((StringCPEntry) constPool[cpIndex]).getValue();
                    break;
                case InstructionCodes.ICONST_0:
                    i = operands[0];
                    sf.longRegs[i] = 0;
                    break;
                case InstructionCodes.ICONST_1:
                    i = operands[0];
                    sf.longRegs[i] = 1;
                    break;
                case InstructionCodes.ICONST_2:
                    i = operands[0];
                    sf.longRegs[i] = 2;
                    break;
                case InstructionCodes.ICONST_3:
                    i = operands[0];
                    sf.longRegs[i] = 3;
                    break;
                case InstructionCodes.ICONST_4:
                    i = operands[0];
                    sf.longRegs[i] = 4;
                    break;
                case InstructionCodes.ICONST_5:
                    i = operands[0];
                    sf.longRegs[i] = 5;
                    break;
                case InstructionCodes.FCONST_0:
                    i = operands[0];
                    sf.doubleRegs[i] = 0;
                    break;
                case InstructionCodes.FCONST_1:
                    i = operands[0];
                    sf.doubleRegs[i] = 1;
                    break;
                case InstructionCodes.FCONST_2:
                    i = operands[0];
                    sf.doubleRegs[i] = 2;
                    break;
                case InstructionCodes.FCONST_3:
                    i = operands[0];
                    sf.doubleRegs[i] = 3;
                    break;
                case InstructionCodes.FCONST_4:
                    i = operands[0];
                    sf.doubleRegs[i] = 4;
                    break;
                case InstructionCodes.FCONST_5:
                    i = operands[0];
                    sf.doubleRegs[i] = 5;
                    break;
                case InstructionCodes.BCONST_0:
                    i = operands[0];
                    sf.intRegs[i] = 0;
                    break;
                case InstructionCodes.BCONST_1:
                    i = operands[0];
                    sf.intRegs[i] = 1;
                    break;
                case InstructionCodes.RCONST_NULL:
                    i = operands[0];
                    sf.refRegs[i] = null;
                    break;

                case InstructionCodes.ILOAD:
                    lvIndex = operands[0];
                    i = operands[1];
                    sf.longRegs[i] = sf.longLocalVars[lvIndex];
                    break;
                case InstructionCodes.FLOAD:
                    lvIndex = operands[0];
                    i = operands[1];
                    sf.doubleRegs[i] = sf.doubleLocalVars[lvIndex];
                    break;
                case InstructionCodes.SLOAD:
                    lvIndex = operands[0];
                    i = operands[1];
                    sf.stringRegs[i] = sf.stringLocalVars[lvIndex];
                    break;
                case InstructionCodes.BLOAD:
                    lvIndex = operands[0];
                    i = operands[1];
                    sf.intRegs[i] = sf.intLocalVars[lvIndex];
                    break;
                case InstructionCodes.LLOAD:
                    lvIndex = operands[0];
                    i = operands[1];
                    sf.byteRegs[i] = sf.byteLocalVars[lvIndex];
                    break;
                case InstructionCodes.RLOAD:
                    lvIndex = operands[0];
                    i = operands[1];
                    sf.refRegs[i] = sf.refLocalVars[lvIndex];
                    break;
                case InstructionCodes.IALOAD:
                    i = operands[0];
                    j = operands[1];
                    k = operands[2];
                    bIntArray = (BIntArray) sf.refRegs[i];
                    sf.longRegs[k] = bIntArray.get(sf.longRegs[j]);
                    break;
                case InstructionCodes.FALOAD:
                    i = operands[0];
                    j = operands[1];
                    k = operands[2];
                    bFloatArray = (BFloatArray) sf.refRegs[i];
                    sf.doubleRegs[k] = bFloatArray.get(sf.longRegs[j]);
                    break;
                case InstructionCodes.SALOAD:
                    i = operands[0];
                    j = operands[1];
                    k = operands[2];
                    bStringArray = (BStringArray) sf.refRegs[i];
                    sf.stringRegs[k] = bStringArray.get(sf.longRegs[j]);
                    break;
                case InstructionCodes.BALOAD:
                    i = operands[0];
                    j = operands[1];
                    k = operands[2];
                    bBooleanArray = (BBooleanArray) sf.refRegs[i];
                    sf.intRegs[k] = bBooleanArray.get(sf.longRegs[j]);
                    break;
                case InstructionCodes.LALOAD:
                    i = operands[0];
                    j = operands[1];
                    k = operands[2];
                    bBlobArray = (BBlobArray) sf.refRegs[i];
                    sf.byteRegs[k] = bBlobArray.get(sf.longRegs[j]);
                    break;
                case InstructionCodes.RALOAD:
                    i = operands[0];
                    j = operands[1];
                    k = operands[2];
                    bArray = (BRefValueArray) sf.refRegs[i];
                    sf.refRegs[k] = bArray.get(sf.longRegs[j]);
                    break;
                case InstructionCodes.JSONALOAD:
                    i = operands[0];
                    j = operands[1];
                    k = operands[2];
                    // TODO Proper error handling
                    sf.refRegs[k] = JSONUtils.getArrayElement((BJSON) sf.refRegs[i], sf.longRegs[j]);
                    break;
                case InstructionCodes.IGLOAD:
                    // Global variable index
                    i = operands[0];
                    // Stack registry index
                    j = operands[1];
                    sf.longRegs[j] = globalMemBlock.getIntField(i);
                    break;
                case InstructionCodes.FGLOAD:
                    i = operands[0];
                    j = operands[1];
                    sf.doubleRegs[j] = globalMemBlock.getFloatField(i);
                    break;
                case InstructionCodes.SGLOAD:
                    i = operands[0];
                    j = operands[1];
                    sf.stringRegs[j] = globalMemBlock.getStringField(i);
                    break;
                case InstructionCodes.BGLOAD:
                    i = operands[0];
                    j = operands[1];
                    sf.intRegs[j] = globalMemBlock.getBooleanField(i);
                    break;
                case InstructionCodes.LGLOAD:
                    i = operands[0];
                    j = operands[1];
                    sf.byteRegs[j] = globalMemBlock.getBlobField(i);
                    break;
                case InstructionCodes.RGLOAD:
                    i = operands[0];
                    j = operands[1];
                    sf.refRegs[j] = globalMemBlock.getRefField(i);
                    break;

                case InstructionCodes.ISTORE:
                    i = operands[0];
                    lvIndex = operands[1];
                    sf.longLocalVars[lvIndex] = sf.longRegs[i];
                    break;
                case InstructionCodes.FSTORE:
                    i = operands[0];
                    lvIndex = operands[1];
                    sf.doubleLocalVars[lvIndex] = sf.doubleRegs[i];
                    break;
                case InstructionCodes.SSTORE:
                    i = operands[0];
                    lvIndex = operands[1];
                    sf.stringLocalVars[lvIndex] = sf.stringRegs[i];
                    break;
                case InstructionCodes.BSTORE:
                    i = operands[0];
                    lvIndex = operands[1];
                    sf.intLocalVars[lvIndex] = sf.intRegs[i];
                    break;
                case InstructionCodes.LSTORE:
                    i = operands[0];
                    lvIndex = operands[1];
                    sf.byteLocalVars[lvIndex] = sf.byteRegs[i];
                    break;
                case InstructionCodes.RSTORE:
                    i = operands[0];
                    lvIndex = operands[1];
                    sf.refLocalVars[lvIndex] = sf.refRegs[i];
                    break;
                case InstructionCodes.IASTORE:
                    i = operands[0];
                    j = operands[1];
                    k = operands[2];
                    bIntArray = (BIntArray) sf.refRegs[i];
                    bIntArray.add(sf.longRegs[j], sf.longRegs[k]);
                    break;
                case InstructionCodes.FASTORE:
                    i = operands[0];
                    j = operands[1];
                    k = operands[2];
                    bFloatArray = (BFloatArray) sf.refRegs[i];
                    bFloatArray.add(sf.longRegs[j], sf.doubleRegs[k]);
                    break;
                case InstructionCodes.SASTORE:
                    i = operands[0];
                    j = operands[1];
                    k = operands[2];
                    bStringArray = (BStringArray) sf.refRegs[i];
                    bStringArray.add(sf.longRegs[j], sf.stringRegs[k]);
                    break;
                case InstructionCodes.BASTORE:
                    i = operands[0];
                    j = operands[1];
                    k = operands[2];
                    bBooleanArray = (BBooleanArray) sf.refRegs[i];
                    bBooleanArray.add(sf.longRegs[j], sf.intRegs[k]);
                    break;
                case InstructionCodes.LASTORE:
                    i = operands[0];
                    j = operands[1];
                    k = operands[2];
                    bBlobArray = (BBlobArray) sf.refRegs[i];
                    bBlobArray.add(sf.longRegs[j], sf.byteRegs[k]);
                    break;
                case InstructionCodes.RASTORE:
                    i = operands[0];
                    j = operands[1];
                    k = operands[2];
                    bArray = (BRefValueArray) sf.refRegs[i];
                    bArray.add(sf.longRegs[j], sf.refRegs[k]);
                    break;
                case InstructionCodes.JSONASTORE:
                    i = operands[0];
                    j = operands[1];
                    k = operands[2];
                    // TODO Proper error handling
                    JSONUtils.setArrayElement((BJSON) sf.refRegs[i], sf.longRegs[j], (BJSON) sf.refRegs[k]);
                    break;
                case InstructionCodes.IGSTORE:
                    // Stack reg index
                    i = operands[0];
                    // Global var index
                    j = operands[1];
                    globalMemBlock.setIntField(j, sf.longRegs[i]);
                    break;
                case InstructionCodes.FGSTORE:
                    i = operands[0];
                    j = operands[1];
                    globalMemBlock.setFloatField(j, sf.doubleRegs[i]);
                    break;
                case InstructionCodes.SGSTORE:
                    i = operands[0];
                    j = operands[1];
                    globalMemBlock.setStringField(j, sf.stringRegs[i]);
                    break;
                case InstructionCodes.BGSTORE:
                    i = operands[0];
                    j = operands[1];
                    globalMemBlock.setBooleanField(j, sf.intRegs[i]);
                    break;
                case InstructionCodes.LGSTORE:
                    i = operands[0];
                    j = operands[1];
                    globalMemBlock.setBlobField(j, sf.byteRegs[i]);
                    break;
                case InstructionCodes.RGSTORE:
                    i = operands[0];
                    j = operands[1];
                    globalMemBlock.setRefField(j, sf.refRegs[i]);
                    break;

                case InstructionCodes.IFIELDLOAD:
                    i = operands[0];
                    fieldIndex = operands[1];
                    j = operands[2];
                    structureType = (StructureType) sf.refRegs[i];
                    sf.longRegs[j] = structureType.getIntField(fieldIndex);
                    break;
                case InstructionCodes.FFIELDLOAD:
                    i = operands[0];
                    fieldIndex = operands[1];
                    j = operands[2];
                    structureType = (StructureType) sf.refRegs[i];
                    sf.doubleRegs[j] = structureType.getFloatField(fieldIndex);
                    break;
                case InstructionCodes.SFIELDLOAD:
                    i = operands[0];
                    fieldIndex = operands[1];
                    j = operands[2];
                    structureType = (StructureType) sf.refRegs[i];
                    sf.stringRegs[j] = structureType.getStringField(fieldIndex);
                    break;
                case InstructionCodes.BFIELDLOAD:
                    i = operands[0];
                    fieldIndex = operands[1];
                    j = operands[2];
                    structureType = (StructureType) sf.refRegs[i];
                    sf.intRegs[j] = structureType.getBooleanField(fieldIndex);
                    break;
                case InstructionCodes.LFIELDLOAD:
                    i = operands[0];
                    fieldIndex = operands[1];
                    j = operands[2];
                    structureType = (StructureType) sf.refRegs[i];
                    sf.byteRegs[j] = structureType.getBlobField(fieldIndex);
                    break;
                case InstructionCodes.RFIELDLOAD:
                    i = operands[0];
                    fieldIndex = operands[1];
                    j = operands[2];
                    structureType = (StructureType) sf.refRegs[i];
                    sf.refRegs[j] = structureType.getRefField(fieldIndex);
                    break;
                case InstructionCodes.IFIELDSTORE:
                    i = operands[0];
                    fieldIndex = operands[1];
                    j = operands[2];
                    structureType = (StructureType) sf.refRegs[i];
                    structureType.setIntField(fieldIndex, sf.longRegs[j]);
                    break;
                case InstructionCodes.FFIELDSTORE:
                    i = operands[0];
                    fieldIndex = operands[1];
                    j = operands[2];
                    structureType = (StructureType) sf.refRegs[i];
                    structureType.setFloatField(fieldIndex, sf.doubleRegs[j]);
                    break;
                case InstructionCodes.SFIELDSTORE:
                    i = operands[0];
                    fieldIndex = operands[1];
                    j = operands[2];
                    structureType = (StructureType) sf.refRegs[i];
                    structureType.setStringField(fieldIndex, sf.stringRegs[j]);
                    break;
                case InstructionCodes.BFIELDSTORE:
                    i = operands[0];
                    fieldIndex = operands[1];
                    j = operands[2];
                    structureType = (StructureType) sf.refRegs[i];
                    structureType.setBooleanField(fieldIndex, sf.intRegs[j]);
                    break;
                case InstructionCodes.LFIELDSTORE:
                    i = operands[0];
                    fieldIndex = operands[1];
                    j = operands[2];
                    structureType = (StructureType) sf.refRegs[i];
                    structureType.setBlobField(fieldIndex, sf.byteRegs[j]);
                    break;
                case InstructionCodes.RFIELDSTORE:
                    i = operands[0];
                    fieldIndex = operands[1];
                    j = operands[2];
                    structureType = (StructureType) sf.refRegs[i];
                    structureType.setRefField(fieldIndex, sf.refRegs[j]);
                    break;

                case InstructionCodes.MAPLOAD:
                    i = operands[0];
                    j = operands[1];
                    k = operands[2];
                    bMap = (BMap<String, BRefType>) sf.refRegs[i];
                    sf.refRegs[k] = bMap.get(sf.stringRegs[j]);
                    break;
                case InstructionCodes.MAPSTORE:
                    i = operands[0];
                    j = operands[1];
                    k = operands[2];
                    bMap = (BMap<String, BRefType>) sf.refRegs[i];
                    bMap.put(sf.stringRegs[j], sf.refRegs[k]);
                    break;

                case InstructionCodes.JSONLOAD:
                    i = operands[0];
                    j = operands[1];
                    k = operands[2];
                    // TODO Proper error handling
                    sf.refRegs[k] = JSONUtils.getElement((BJSON) sf.refRegs[i], sf.stringRegs[j]);
                    break;
                case InstructionCodes.JSONSTORE:
                    i = operands[0];
                    j = operands[1];
                    k = operands[2];
                    // TODO Proper error handling
                    JSONUtils.setElement((BJSON) sf.refRegs[i], sf.stringRegs[j], (BJSON) sf.refRegs[k]);
                    break;

                case InstructionCodes.IADD:
                    i = operands[0];
                    j = operands[1];
                    k = operands[2];
                    sf.longRegs[k] = sf.longRegs[i] + sf.longRegs[j];
                    break;
                case InstructionCodes.FADD:
                    i = operands[0];
                    j = operands[1];
                    k = operands[2];
                    sf.doubleRegs[k] = sf.doubleRegs[i] + sf.doubleRegs[j];
                    break;
                case InstructionCodes.SADD:
                    i = operands[0];
                    j = operands[1];
                    k = operands[2];
                    sf.stringRegs[k] = sf.stringRegs[i] + sf.stringRegs[j];
                    break;
                case InstructionCodes.XMLADD:
                    i = operands[0];
                    j = operands[1];
                    k = operands[2];
                    // Here it is assumed that a refType addition can only be a xml-concat.
                    sf.refRegs[k] = XMLUtils.concatenate((BXML) sf.refRegs[i], (BXML) sf.refRegs[j]);
                    break;
                case InstructionCodes.ISUB:
                    i = operands[0];
                    j = operands[1];
                    k = operands[2];
                    sf.longRegs[k] = sf.longRegs[i] - sf.longRegs[j];
                    break;
                case InstructionCodes.FSUB:
                    i = operands[0];
                    j = operands[1];
                    k = operands[2];
                    sf.doubleRegs[k] = sf.doubleRegs[i] - sf.doubleRegs[j];
                    break;
                case InstructionCodes.IMUL:
                    i = operands[0];
                    j = operands[1];
                    k = operands[2];
                    sf.longRegs[k] = sf.longRegs[i] * sf.longRegs[j];
                    break;
                case InstructionCodes.FMUL:
                    i = operands[0];
                    j = operands[1];
                    k = operands[2];
                    sf.doubleRegs[k] = sf.doubleRegs[i] * sf.doubleRegs[j];
                    break;
                case InstructionCodes.IDIV:
                    i = operands[0];
                    j = operands[1];
                    k = operands[2];

                    if (sf.longRegs[j] == 0) {
                        context.setError(BLangVMErrors.createError(context, ip, " / by zero"));
                        handleError();
                        break;
                    }

                    sf.longRegs[k] = sf.longRegs[i] / sf.longRegs[j];
                    break;
                case InstructionCodes.FDIV:
                    i = operands[0];
                    j = operands[1];
                    k = operands[2];

                    if (sf.doubleRegs[j] == 0) {
                        context.setError(BLangVMErrors.createError(context, ip, " / by zero"));
                        handleError();
                        break;
                    }

                    sf.doubleRegs[k] = sf.doubleRegs[i] / sf.doubleRegs[j];
                    break;
                case InstructionCodes.IMOD:
                    i = operands[0];
                    j = operands[1];
                    k = operands[2];

                    if (sf.longRegs[j] == 0) {
                        context.setError(BLangVMErrors.createError(context, ip, " / by zero"));
                        handleError();
                        break;
                    }

                    sf.longRegs[k] = sf.longRegs[i] % sf.longRegs[j];
                    break;
                case InstructionCodes.FMOD:
                    i = operands[0];
                    j = operands[1];
                    k = operands[2];

                    if (sf.doubleRegs[j] == 0) {
                        context.setError(BLangVMErrors.createError(context, ip, " / by zero"));
                        handleError();
                        break;
                    }

                    sf.doubleRegs[k] = sf.doubleRegs[i] % sf.doubleRegs[j];
                    break;
                case InstructionCodes.INEG:
                    i = operands[0];
                    j = operands[1];
                    sf.longRegs[j] = -sf.longRegs[i];
                    break;
                case InstructionCodes.FNEG:
                    i = operands[0];
                    j = operands[1];
                    sf.doubleRegs[j] = -sf.doubleRegs[i];
                    break;
                case InstructionCodes.BNOT:
                    i = operands[0];
                    j = operands[1];
                    sf.intRegs[j] = sf.intRegs[i] == 0 ? 1 : 0;
                    break;

                case InstructionCodes.IEQ:
                    i = operands[0];
                    j = operands[1];
                    k = operands[2];
                    sf.intRegs[k] = sf.longRegs[i] == sf.longRegs[j] ? 1 : 0;
                    break;
                case InstructionCodes.FEQ:
                    i = operands[0];
                    j = operands[1];
                    k = operands[2];
                    sf.intRegs[k] = sf.doubleRegs[i] == sf.doubleRegs[j] ? 1 : 0;
                    break;
                case InstructionCodes.SEQ:
                    i = operands[0];
                    j = operands[1];
                    k = operands[2];
                    sf.intRegs[k] = sf.stringRegs[i].equals(sf.stringRegs[j]) ? 1 : 0;
                    break;
                case InstructionCodes.BEQ:
                    i = operands[0];
                    j = operands[1];
                    k = operands[2];
                    sf.intRegs[k] = sf.intRegs[i] == sf.intRegs[j] ? 1 : 0;
                    break;
                case InstructionCodes.REQ:
                    i = operands[0];
                    j = operands[1];
                    k = operands[2];
                    sf.intRegs[k] = sf.refRegs[i] == sf.refRegs[j] ? 1 : 0;
                    break;

                case InstructionCodes.INE:
                    i = operands[0];
                    j = operands[1];
                    k = operands[2];
                    sf.intRegs[k] = sf.longRegs[i] != sf.longRegs[j] ? 1 : 0;
                    break;
                case InstructionCodes.FNE:
                    i = operands[0];
                    j = operands[1];
                    k = operands[2];
                    sf.intRegs[k] = sf.doubleRegs[i] != sf.doubleRegs[j] ? 1 : 0;
                    break;
                case InstructionCodes.SNE:
                    i = operands[0];
                    j = operands[1];
                    k = operands[2];
                    sf.intRegs[k] = !(sf.stringRegs[i].equals(sf.stringRegs[j])) ? 1 : 0;
                    break;
                case InstructionCodes.BNE:
                    i = operands[0];
                    j = operands[1];
                    k = operands[2];
                    sf.intRegs[k] = sf.intRegs[i] != sf.intRegs[j] ? 1 : 0;
                    break;
                case InstructionCodes.RNE:
                    i = operands[0];
                    j = operands[1];
                    k = operands[2];
                    sf.intRegs[k] = sf.refRegs[i] != sf.refRegs[j] ? 1 : 0;
                    break;

                case InstructionCodes.IGT:
                    i = operands[0];
                    j = operands[1];
                    k = operands[2];
                    sf.intRegs[k] = sf.longRegs[i] > sf.longRegs[j] ? 1 : 0;
                    break;
                case InstructionCodes.FGT:
                    i = operands[0];
                    j = operands[1];
                    k = operands[2];
                    sf.intRegs[k] = sf.doubleRegs[i] > sf.doubleRegs[j] ? 1 : 0;
                    break;

                case InstructionCodes.IGE:
                    i = operands[0];
                    j = operands[1];
                    k = operands[2];
                    sf.intRegs[k] = sf.longRegs[i] >= sf.longRegs[j] ? 1 : 0;
                    break;
                case InstructionCodes.FGE:
                    i = operands[0];
                    j = operands[1];
                    k = operands[2];
                    sf.intRegs[k] = sf.doubleRegs[i] >= sf.doubleRegs[j] ? 1 : 0;
                    break;

                case InstructionCodes.ILT:
                    i = operands[0];
                    j = operands[1];
                    k = operands[2];
                    sf.intRegs[k] = sf.longRegs[i] < sf.longRegs[j] ? 1 : 0;
                    break;
                case InstructionCodes.FLT:
                    i = operands[0];
                    j = operands[1];
                    k = operands[2];
                    sf.intRegs[k] = sf.doubleRegs[i] < sf.doubleRegs[j] ? 1 : 0;
                    break;

                case InstructionCodes.ILE:
                    i = operands[0];
                    j = operands[1];
                    k = operands[2];
                    sf.intRegs[k] = sf.longRegs[i] <= sf.longRegs[j] ? 1 : 0;
                    break;
                case InstructionCodes.FLE:
                    i = operands[0];
                    j = operands[1];
                    k = operands[2];
                    sf.intRegs[k] = sf.doubleRegs[i] <= sf.doubleRegs[j] ? 1 : 0;
                    break;

                case InstructionCodes.REQ_NULL:
                    i = operands[0];
                    j = operands[1];
                    if (sf.refRegs[i] == null) {
                        ip = j;
                    }
                    break;
                case InstructionCodes.RNE_NULL:
                    i = operands[0];
                    j = operands[1];
                    if (sf.refRegs[i] != null) {
                        ip = j;
                    }
                    break;

                case InstructionCodes.BR_TRUE:
                    i = operands[0];
                    j = operands[1];
                    if (sf.intRegs[i] == 1) {
                        ip = j;
                    }
                    break;
                case InstructionCodes.BR_FALSE:
                    i = operands[0];
                    j = operands[1];
                    if (sf.intRegs[i] == 0) {
                        ip = j;
                    }
                    break;

                case InstructionCodes.GOTO:
                    i = operands[0];
                    ip = i;
                    break;
                case InstructionCodes.CALL:
                    cpIndex = operands[0];
                    funcRefCPEntry = (FunctionRefCPEntry) constPool[cpIndex];
                    functionInfo = funcRefCPEntry.getFunctionInfo();

                    cpIndex = operands[1];
                    funcCallCPEntry = (FunctionCallCPEntry) constPool[cpIndex];
                    invokeCallableUnit(functionInfo, funcCallCPEntry);
                    break;
                case InstructionCodes.TRBGN: {
                    BallerinaTransactionManager ballerinaTransactionManager = context.getBallerinaTransactionManager();
                    if (ballerinaTransactionManager == null) {
                        ballerinaTransactionManager = new BallerinaTransactionManager();
                        context.setBallerinaTransactionManager(ballerinaTransactionManager);
                    }
                    ballerinaTransactionManager.beginTransactionBlock();
                }
                    break;
                case InstructionCodes.TREND: {
                    i = operands[0];
                    BallerinaTransactionManager ballerinaTransactionManager = context.getBallerinaTransactionManager();
                    if (ballerinaTransactionManager != null) {
                        if (i == 0) {
                            ballerinaTransactionManager.commitTransactionBlock();
                        } else {
                            ballerinaTransactionManager.setTransactionError(true);
                            ballerinaTransactionManager.rollbackTransactionBlock();
                        }
                        ballerinaTransactionManager.endTransactionBlock();
                        if (ballerinaTransactionManager.isOuterTransaction()) {
                            context.setBallerinaTransactionManager(null);
                        }
                    }
                }
                    break;
                case InstructionCodes.WRKINVOKE:
                    cpIndex = operands[0];
                    workerRefCPEntry = (WorkerDataChannelRefCPEntry) constPool[cpIndex];
                    workerDataChannel = workerRefCPEntry.getWorkerDataChannel();

                    cpIndex = operands[1];
                    workerInvokeCPEntry = (WorkerInvokeCPEntry) constPool[cpIndex];
                    invokeWorker(workerDataChannel, workerInvokeCPEntry);
                    break;
                case InstructionCodes.WRKREPLY:
                    cpIndex = operands[0];
                    workerRefCPEntry = (WorkerDataChannelRefCPEntry) constPool[cpIndex];
                    workerDataChannel = workerRefCPEntry.getWorkerDataChannel();

                    cpIndex = operands[1];
                    workerReplyCPEntry = (WorkerReplyCPEntry) constPool[cpIndex];
                    replyWorker(workerDataChannel, workerReplyCPEntry);
                    break;
                case InstructionCodes.NCALL:
                    cpIndex = operands[0];
                    funcRefCPEntry = (FunctionRefCPEntry) constPool[cpIndex];
                    functionInfo = funcRefCPEntry.getFunctionInfo();

                    cpIndex = operands[1];
                    funcCallCPEntry = (FunctionCallCPEntry) constPool[cpIndex];
                    invokeNativeFunction(functionInfo, funcCallCPEntry);
                    break;
                case InstructionCodes.ACALL:
                    cpIndex = operands[0];
                    actionRefCPEntry = (ActionRefCPEntry) constPool[cpIndex];
                    actionInfo = actionRefCPEntry.getActionInfo();

                    cpIndex = operands[1];
                    funcCallCPEntry = (FunctionCallCPEntry) constPool[cpIndex];
                    invokeCallableUnit(actionInfo, funcCallCPEntry);
                    break;
                case InstructionCodes.NACALL:
                    cpIndex = operands[0];
                    actionRefCPEntry = (ActionRefCPEntry) constPool[cpIndex];
                    actionInfo = actionRefCPEntry.getActionInfo();

                    cpIndex = operands[1];
                    funcCallCPEntry = (FunctionCallCPEntry) constPool[cpIndex];
                    invokeNativeAction(actionInfo, funcCallCPEntry);
                    break;
                case InstructionCodes.THROW:
                    i = operands[0];
                    if (i >= 0) {
                        BStruct error = (BStruct) sf.refRegs[i];
                        BLangVMErrors.setStackTrace(context, ip, error);
                        context.setError(error);
                    }
                    handleError();
                    break;
                case InstructionCodes.ERRSTORE:
                    i = operands[0];
                    sf.refLocalVars[i] = context.getError();
                    // clear error.
                    context.setError(null);
                    break;
                case InstructionCodes.I2F:
                    i = operands[0];
                    j = operands[1];
                    sf.doubleRegs[j] = (double) sf.longRegs[i];
                    break;
                case InstructionCodes.I2S:
                    i = operands[0];
                    j = operands[1];
                    sf.stringRegs[j] = Long.toString(sf.longRegs[i]);
                    break;
                case InstructionCodes.I2B:
                    i = operands[0];
                    j = operands[1];
                    sf.intRegs[j] = sf.longRegs[i] != 0 ? 1 : 0;
                    break;
                case InstructionCodes.I2ANY:
                    i = operands[0];
                    j = operands[1];
                    sf.refRegs[j] = new BInteger(sf.longRegs[i]);
                    break;
                case InstructionCodes.I2JSON:
                    i = operands[0];
                    j = operands[1];
                    sf.refRegs[j] = new BJSON(Long.toString(sf.longRegs[i]));
                    break;
                case InstructionCodes.F2I:
                    i = operands[0];
                    j = operands[1];
                    sf.longRegs[j] = (long) sf.doubleRegs[i];
                    break;
                case InstructionCodes.F2S:
                    i = operands[0];
                    j = operands[1];
                    sf.stringRegs[j] = Double.toString(sf.doubleRegs[i]);
                    break;
                case InstructionCodes.F2B:
                    i = operands[0];
                    j = operands[1];
                    sf.intRegs[j] = sf.doubleRegs[i] != 0.0 ? 1 : 0;
                    break;
                case InstructionCodes.F2ANY:
                    i = operands[0];
                    j = operands[1];
                    sf.refRegs[j] = new BFloat(sf.doubleRegs[i]);
                    break;
                case InstructionCodes.F2JSON:
                    i = operands[0];
                    j = operands[1];
                    sf.refRegs[j] = new BJSON(Double.toString(sf.doubleRegs[i]));
                    break;
                case InstructionCodes.S2I:
                    i = operands[0];
                    j = operands[1];
                    k = operands[2];

                    try {
                        sf.longRegs[j] = Long.parseLong(sf.stringRegs[i]);
                    } catch (NumberFormatException e) {
                        // TODO
                        throw new BallerinaException("incompatible types");
                    }
                    break;
                case InstructionCodes.S2F:
                    i = operands[0];
                    j = operands[1];
                    k = operands[2];

                    try {
                        sf.doubleRegs[j] = Double.parseDouble(sf.stringRegs[i]);
                    } catch (NumberFormatException e) {
                        // TODO
                        throw new BallerinaException("incompatible types");
                    }
                    break;
                case InstructionCodes.S2B:
                    i = operands[0];
                    j = operands[1];
                    k = operands[2];

                    try {
                        sf.intRegs[j] = Boolean.parseBoolean(sf.stringRegs[i]) ? 1 : 0;
                    } catch (NumberFormatException e) {
                        // TODO
                        throw new BallerinaException("incompatible types");
                    }
                    break;
                case InstructionCodes.S2ANY:
                    i = operands[0];
                    j = operands[1];
                    sf.refRegs[j] = new BString(sf.stringRegs[i]);
                    break;
                case InstructionCodes.S2JSON:
                    i = operands[0];
                    j = operands[1];
                    String jsonStr = StringEscapeUtils.escapeJson(sf.stringRegs[i]);
                    sf.refRegs[j] = new BJSON("\"" + jsonStr + "\"");
                    break;
                case InstructionCodes.B2I:
                    i = operands[0];
                    j = operands[1];
                    sf.longRegs[j] = sf.intRegs[i];
                    break;
                case InstructionCodes.B2F:
                    i = operands[0];
                    j = operands[1];
                    sf.doubleRegs[j] = sf.intRegs[i];
                    break;
                case InstructionCodes.B2S:
                    i = operands[0];
                    j = operands[1];
                    sf.stringRegs[j] = sf.intRegs[i] == 1 ? "true" : "false";
                    break;
                case InstructionCodes.B2ANY:
                    i = operands[0];
                    j = operands[1];
                    sf.refRegs[j] = new BBoolean(sf.intRegs[i] == 1);
                    break;
                case InstructionCodes.B2JSON:
                    i = operands[0];
                    j = operands[1];
                    sf.refRegs[j] = new BJSON(sf.intRegs[i] == 1 ? "true" : "false");
                    break;
                case InstructionCodes.L2ANY:
                    i = operands[0];
                    j = operands[1];
                    sf.refRegs[j] = new BBlob(sf.byteRegs[i]);
                    break;
                case InstructionCodes.JSON2I:
                    convertJSONToInt(operands, sf);
                    break;
                case InstructionCodes.JSON2F:
                    convertJSONToFloat(operands, sf);
                    break;
                case InstructionCodes.JSON2S:
                    convertJSONToString(operands, sf);
                    break;
                case InstructionCodes.JSON2B:
                    convertJSONToBoolean(operands, sf);
                    break;

                case InstructionCodes.ANY2I:
                    i = operands[0];
                    j = operands[1];
                    k = operands[2];
                    bRefType = sf.refRegs[i];

                    if (bRefType.getType() == BTypes.typeInt) {
                        sf.longRegs[j] = ((BInteger) bRefType).intValue();
                    } else {
                        // TODO
                        throw new BallerinaException("incompatible types");
                    }
                    break;
                case InstructionCodes.ANY2F:
                    i = operands[0];
                    j = operands[1];
                    k = operands[2];
                    bRefType = sf.refRegs[i];

                    if (bRefType.getType() == BTypes.typeFloat) {
                        sf.doubleRegs[j] = ((BFloat) bRefType).floatValue();
                    } else {
                        // TODO
                        throw new BallerinaException("incompatible types");
                    }
                    break;
                case InstructionCodes.ANY2S:
                    i = operands[0];
                    j = operands[1];
                    k = operands[2];
                    bRefType = sf.refRegs[i];

                    if (bRefType.getType() == BTypes.typeString) {
                        sf.stringRegs[j] = bRefType.stringValue();
                    } else {
                        // TODO
                        throw new BallerinaException("incompatible types");
                    }
                    break;
                case InstructionCodes.ANY2B:
                    i = operands[0];
                    j = operands[1];
                    k = operands[2];
                    bRefType = sf.refRegs[i];

                    if (bRefType.getType() == BTypes.typeBoolean) {
                        sf.intRegs[j] = ((BBoolean) bRefType).booleanValue() ? 1 : 0;
                    } else {
                        // TODO
                        throw new BallerinaException("incompatible types");
                    }
                    break;
                case InstructionCodes.ANY2L:
                    i = operands[0];
                    j = operands[1];
                    k = operands[2];
                    bRefType = sf.refRegs[i];

                    if (bRefType.getType() == BTypes.typeBlob) {
                        sf.byteRegs[j] = ((BBlob) bRefType).blobValue();
                    } else {
                        // TODO
                        throw new BallerinaException("incompatible types");
                    }
                    break;
                case InstructionCodes.ANY2JSON:
                    i = operands[0];
                    j = operands[1];
                    k = operands[2];
                    bRefType = sf.refRegs[i];

                    if (bRefType.getType() == BTypes.typeJSON) {
                        sf.refRegs[j] = bRefType;
                    } else {
                        // TODO
                        throw new BallerinaException("incompatible types");
                    }
                    break;
                case InstructionCodes.ANY2T:
                    i = operands[0];
                    j = operands[1];
                    k = operands[2];
                    bRefType = sf.refRegs[i];

                    if (bRefType.getType() instanceof BStructType) {
                        sf.refRegs[j] = bRefType;
                    } else {
                        // TODO
                        throw new BallerinaException("incompatible types");
                    }
                    break;
                case InstructionCodes.ANY2MAP:
                    i = operands[0];
                    j = operands[1];
                    k = operands[2];
                    bRefType = sf.refRegs[i];

                    if (bRefType.getType() == BTypes.typeMap) {
                        sf.refRegs[j] = bRefType;
                    } else {
                        // TODO
                        throw new BallerinaException("incompatible types");
                    }
                    break;
                case InstructionCodes.NULL2JSON:
                    i = operands[0];
                    j = operands[1];
                    sf.refRegs[j] = new BJSON("null");
                    break;
                case InstructionCodes.CHECKCAST:
                    i = operands[0];
                    cpIndex = operands[1];
                    j = operands[2];
                    typeCPEntry = (TypeCPEntry) constPool[cpIndex];

                    // TODO NULL Check  and Array casting
                    if (checkCast(sf.refRegs[i].getType(), typeCPEntry.getType())) {
                        sf.refRegs[j] = sf.refRegs[i];
                    } else {
                        throw new BallerinaException("Incompatible types: " +
                                sf.refRegs[i].getType() + " and " + typeCPEntry.getType());
                        // TODO Handle cast errors
                    }
                    break;
                case InstructionCodes.INEWARRAY:
                    i = operands[0];
                    sf.refRegs[i] = new BIntArray();
                    break;
                case InstructionCodes.ARRAYLEN:
                    i = operands[0];
                    j = operands[1];
                    if (sf.refRegs[i] == null) {
                        //TODO improve error message to be more informative
                        throw new BallerinaException("array is null.");
                    }
                    BNewArray array = (BNewArray) sf.refRegs[i];
                    sf.longRegs[j] = array.size();
                    break;
                case InstructionCodes.FNEWARRAY:
                    i = operands[0];
                    sf.refRegs[i] = new BFloatArray();
                    break;
                case InstructionCodes.SNEWARRAY:
                    i = operands[0];
                    sf.refRegs[i] = new BStringArray();
                    break;
                case InstructionCodes.BNEWARRAY:
                    i = operands[0];
                    sf.refRegs[i] = new BBooleanArray();
                    break;
                case InstructionCodes.RNEWARRAY:
                    i = operands[0];
                    cpIndex = operands[1];
                    typeCPEntry = (TypeCPEntry) constPool[cpIndex];
                    sf.refRegs[i] = new BRefValueArray(typeCPEntry.getType());
                    break;
                case InstructionCodes.LNEWARRAY:
                    i = operands[0];
                    sf.refRegs[i] = new BBlobArray();
                    break;
                case InstructionCodes.JSONNEWARRAY:
                    i = operands[0];
                    j = operands[1];
                    // This is a temporary solution to create n-valued JSON array
                    StringJoiner stringJoiner = new StringJoiner(",", "[", "]");
                    for (int index = 0; index < sf.longRegs[j]; index++) {
                        stringJoiner.add("0");
                    }
                    sf.refRegs[i] = new BJSON(stringJoiner.toString());
                    break;

                case InstructionCodes.NEWSTRUCT:
                    cpIndex = operands[0];
                    i = operands[1];
                    structureRefCPEntry = (StructureRefCPEntry) constPool[cpIndex];
                    structureTypeInfo = structureRefCPEntry.getStructureTypeInfo();
                    fieldCount = structureTypeInfo.getFieldCount();
                    BStruct bStruct = new BStruct(structureTypeInfo.getType());
                    bStruct.setFieldTypes(structureTypeInfo.getFieldTypes());
                    bStruct.init(fieldCount);
                    sf.refRegs[i] = bStruct;
                    break;
                case InstructionCodes.NEWCONNECTOR:
                    cpIndex = operands[0];
                    i = operands[1];
                    structureRefCPEntry = (StructureRefCPEntry) constPool[cpIndex];
                    structureTypeInfo = structureRefCPEntry.getStructureTypeInfo();
                    fieldCount = structureTypeInfo.getFieldCount();
                    BConnector bConnector = new BConnector(structureTypeInfo.getType());
                    bConnector.setFieldTypes(structureTypeInfo.getFieldTypes());
                    bConnector.init(fieldCount);
                    sf.refRegs[i] = bConnector;
                    break;
                case InstructionCodes.NEWMAP:
                    i = operands[0];
                    sf.refRegs[i] = new BMap<String, BRefType>();
                    break;
                case InstructionCodes.NEWJSON:
                    i = operands[0];
                    sf.refRegs[i] = new BJSON("{}");
                    break;
                case InstructionCodes.NEWMESSAGE:
                    i = operands[0];
                    sf.refRegs[i] = new BMessage();
                    break;
                case InstructionCodes.NEWDATATABLE:
                    i = operands[0];
                    sf.refRegs[i] = new BDataTable(null, new HashMap<>(0), new ArrayList<>(0));
                    break;
                case InstructionCodes.REP:
                    i = operands[0];
                    BMessage message = null;
                    if (i >= 0) {
                        message = (BMessage) sf.refRegs[i];
                    }
                    context.setError(null);
                    if (context.getBalCallback() != null &&
                            ((DefaultBalCallback) context.getBalCallback()).getParentCallback() != null) {
                        context.getBalCallback().done(message != null ? message.value() : null);
                    }
                    ip = -1;
                    break;
                case InstructionCodes.IRET:
                    i = operands[0];
                    j = operands[1];
                    currentSF = controlStack.getCurrentFrame();
                    callersSF = controlStack.getStack()[controlStack.fp - 1];
                    callersRetRegIndex = currentSF.retRegIndexes[i];
                    callersSF.longRegs[callersRetRegIndex] = currentSF.longRegs[j];
                    break;
                case InstructionCodes.FRET:
                    i = operands[0];
                    j = operands[1];
                    currentSF = controlStack.getCurrentFrame();
                    callersSF = controlStack.getStack()[controlStack.fp - 1];
                    callersRetRegIndex = currentSF.retRegIndexes[i];
                    callersSF.doubleRegs[callersRetRegIndex] = currentSF.doubleRegs[j];
                    break;
                case InstructionCodes.SRET:
                    i = operands[0];
                    j = operands[1];
                    currentSF = controlStack.getCurrentFrame();
                    callersSF = controlStack.getStack()[controlStack.fp - 1];
                    callersRetRegIndex = currentSF.retRegIndexes[i];
                    callersSF.stringRegs[callersRetRegIndex] = currentSF.stringRegs[j];
                    break;
                case InstructionCodes.BRET:
                    i = operands[0];
                    j = operands[1];
                    currentSF = controlStack.getCurrentFrame();
                    callersSF = controlStack.getStack()[controlStack.fp - 1];
                    callersRetRegIndex = currentSF.retRegIndexes[i];
                    callersSF.intRegs[callersRetRegIndex] = currentSF.intRegs[j];
                    break;
                case InstructionCodes.LRET:
                    i = operands[0];
                    j = operands[1];
                    currentSF = controlStack.getCurrentFrame();
                    callersSF = controlStack.getStack()[controlStack.fp - 1];
                    callersRetRegIndex = currentSF.retRegIndexes[i];
                    callersSF.byteRegs[callersRetRegIndex] = currentSF.byteRegs[j];
                    break;
                case InstructionCodes.RRET:
                    i = operands[0];
                    j = operands[1];
                    currentSF = controlStack.getCurrentFrame();
                    callersSF = controlStack.getStack()[controlStack.fp - 1];
                    callersRetRegIndex = currentSF.retRegIndexes[i];
                    callersSF.refRegs[callersRetRegIndex] = currentSF.refRegs[j];
                    break;
                case InstructionCodes.RET:
                    handleReturn();
                    break;
                default:
                    throw new UnsupportedOperationException("Opcode " + opcode + " is not supported yet");
            }
        }
    }

    public void invokeCallableUnit(CallableUnitInfo callableUnitInfo, FunctionCallCPEntry funcCallCPEntry) {
        int[] argRegs = funcCallCPEntry.getArgRegs();
        BType[] paramTypes = callableUnitInfo.getParamTypes();
        StackFrame callerSF = controlStack.getCurrentFrame();

        WorkerInfo defaultWorkerInfo = callableUnitInfo.getDefaultWorkerInfo();
        StackFrame calleeSF = new StackFrame(callableUnitInfo, defaultWorkerInfo, ip, funcCallCPEntry.getRetRegs());
        controlStack.pushFrame(calleeSF);

        // Copy arg values from the current StackFrame to the new StackFrame
        copyArgValues(callerSF, calleeSF, argRegs, paramTypes);

        // TODO Improve following two lines
        this.constPool = calleeSF.packageInfo.getConstPool();
        this.code = calleeSF.packageInfo.getInstructions();
        ip = defaultWorkerInfo.getCodeAttributeInfo().getCodeAddrs();

        // Invoke other workers
        BLangVMWorkers.invoke(programFile, callableUnitInfo, callerSF, argRegs);

    }

    public void invokeWorker(WorkerDataChannel workerDataChannel, WorkerInvokeCPEntry workerInvokeCPEntry) {
        StackFrame currentFrame = controlStack.getCurrentFrame();

        // Extract the outgoing expressions
        BValue[] arguments = new BValue[workerInvokeCPEntry.getbTypes().length];
        copyArgValuesForWorkerInvoke(currentFrame, workerInvokeCPEntry.getArgRegs(),
                workerInvokeCPEntry.getbTypes(), arguments);

        //populateArgumentValuesForWorker(expressions, arguments);
        if (workerDataChannel != null) {
            workerDataChannel.putData(arguments);
        }

//        else {
//            BArray<BValue> bArray = new BArray<>(BValue.class);
//            for (int j = 0; j < arguments.length; j++) {
//                BValue returnVal = arguments[j];
//                bArray.add(j, returnVal);
//            }
//            controlStack.setReturnValue(0, bArray);
//        }
    }

    public void replyWorker(WorkerDataChannel workerDataChannel, WorkerReplyCPEntry workerReplyCPEntry) {

        BValue[] passedInValues = (BValue[]) workerDataChannel.takeData();
        StackFrame currentFrame = controlStack.getCurrentFrame();
        //currentFrame.returnValues = passedInValues;
        copyArgValuesForWorkerReply(currentFrame, workerReplyCPEntry.getArgRegs(),
                workerReplyCPEntry.getTypes(), passedInValues);
//        for (int i = 0; i < localVars.length; i++) {
//            Expression lExpr = localVars[i];
//            BValue rValue = passedInValues[i];
//            if (lExpr instanceof VariableRefExpr) {
//                assignValueToVarRefExpr(rValue, (VariableRefExpr) lExpr);
//            } else if (lExpr instanceof ArrayMapAccessExpr) {
//                assignValueToArrayMapAccessExpr(rValue, (ArrayMapAccessExpr) lExpr);
//            } else if (lExpr instanceof FieldAccessExpr) {
//                assignValueToFieldAccessExpr(rValue, (FieldAccessExpr) lExpr);
//            }
//        }
//        int[] argRegs = funcCallCPEntry.getArgRegs();
//        BType[] paramTypes = callableUnitInfo.getParamTypes();
//        StackFrame callerSF = controlStack.getCurrentFrame();
//
//        StackFrame calleeSF = new StackFrame(callableUnitInfo, ip, funcCallCPEntry.getRetRegs());
//        controlStack.pushFrame(calleeSF);
//
//        // Copy arg values from the current StackFrame to the new StackFrame
//        copyArgValues(callerSF, calleeSF, argRegs, paramTypes);
//
//        // TODO Improve following two lines
//        this.constPool = calleeSF.packageInfo.getConstPool().toArray(new ConstantPoolEntry[0]);
//        this.code = calleeSF.packageInfo.getInstructionList().toArray(new Instruction[0]);
//        ip = callableUnitInfo.getCodeAttributeInfo().getCodeAddrs();
    }

    public static void copyArgValuesForWorkerInvoke(StackFrame callerSF, int[] argRegs, BType[] paramTypes,
                                                    BValue[] arguments) {
        for (int i = 0; i < argRegs.length; i++) {
            BType paramType = paramTypes[i];
            int argReg = argRegs[i];
            switch (paramType.getTag()) {
                case TypeTags.INT_TAG:
                    arguments[i] = new BInteger(callerSF.longRegs[argReg]);
                    break;
                case TypeTags.FLOAT_TAG:
                    arguments[i] = new BFloat(callerSF.doubleRegs[argReg]);
                    break;
                case TypeTags.STRING_TAG:
                    arguments[i] = new BString(callerSF.stringRegs[argReg]);
                    break;
                case TypeTags.BOOLEAN_TAG:
                    boolean temp = (callerSF.intRegs[argReg]) > 0 ? true : false;
                    arguments[i] = new BBoolean(temp);
                    break;
                default:
                    arguments[i] = callerSF.refRegs[argReg];
            }
        }
    }

    public static void copyArgValuesForWorkerReply(StackFrame currentSF, int[] argRegs, BType[] paramTypes,
                                                   BValue[] passedInValues) {
        int longRegIndex = -1;
        int doubleRegIndex = -1;
        int stringRegIndex = -1;
        int booleanRegIndex = -1;
        int refRegIndex = -1;

        for (int i = 0; i < argRegs.length; i++) {
            BType paramType = paramTypes[i];
            switch (paramType.getTag()) {
                case TypeTags.INT_TAG:
                    currentSF.getLongRegs()[++longRegIndex] = ((BInteger) passedInValues[i]).intValue();
                    break;
                case TypeTags.FLOAT_TAG:
                    currentSF.getDoubleRegs()[++doubleRegIndex] = ((BFloat) passedInValues[i]).floatValue();
                    break;
                case TypeTags.STRING_TAG:
                    currentSF.getStringRegs()[++stringRegIndex] = ((BString) passedInValues[i]).stringValue();
                    break;
                case TypeTags.BOOLEAN_TAG:
                    currentSF.getIntRegs()[++booleanRegIndex] = (((BBoolean) passedInValues[i]).booleanValue()) ? 1 : 0;
                    break;
                default:
                    currentSF.getRefRegs()[++refRegIndex] = (BRefType) passedInValues[i];
            }
        }
    }


    public static void copyArgValues(StackFrame callerSF, StackFrame calleeSF, int[] argRegs, BType[] paramTypes) {
        int longRegIndex = -1;
        int doubleRegIndex = -1;
        int stringRegIndex = -1;
        int booleanRegIndex = -1;
        int refRegIndex = -1;
        int blobRegIndex = -1;

        for (int i = 0; i < argRegs.length; i++) {
            BType paramType = paramTypes[i];
            int argReg = argRegs[i];
            switch (paramType.getTag()) {
                case TypeTags.INT_TAG:
                    calleeSF.longLocalVars[++longRegIndex] = callerSF.longRegs[argReg];
                    break;
                case TypeTags.FLOAT_TAG:
                    calleeSF.doubleLocalVars[++doubleRegIndex] = callerSF.doubleRegs[argReg];
                    break;
                case TypeTags.STRING_TAG:
                    calleeSF.stringLocalVars[++stringRegIndex] = callerSF.stringRegs[argReg];
                    break;
                case TypeTags.BOOLEAN_TAG:
                    calleeSF.intLocalVars[++booleanRegIndex] = callerSF.intRegs[argReg];
                    break;
                case TypeTags.BLOB_TAG:
                    calleeSF.byteLocalVars[++blobRegIndex] = callerSF.byteRegs[argReg];
                    break;
                default:
                    calleeSF.refLocalVars[++refRegIndex] = callerSF.refRegs[argReg];
            }
        }
    }

    private void handleReturn() {
        StackFrame currentSF = controlStack.popFrame();
        context.setError(null);
        if (controlStack.fp >= 0) {
            StackFrame callersSF = controlStack.currentFrame;
            // TODO Improve
            this.constPool = callersSF.packageInfo.getConstPool();
            this.code = callersSF.packageInfo.getInstructions();
        }
        ip = currentSF.retAddrs;
    }

    private String getOperandsLine(int[] operands) {
        if (operands.length == 0) {
            return "";
        }

        if (operands.length == 1) {
            return "" + operands[0];
        }

        StringBuilder sb = new StringBuilder();
        sb.append(operands[0]);
        for (int i = 1; i < operands.length; i++) {
            sb.append(" ");
            sb.append(operands[i]);
        }
        return sb.toString();
    }

    private void invokeNativeFunction(FunctionInfo functionInfo, FunctionCallCPEntry funcCallCPEntry) {
        StackFrame callerSF = controlStack.currentFrame;
        BValue[] nativeArgValues = populateNativeArgs(callerSF, funcCallCPEntry.getArgRegs(),
                functionInfo.getParamTypes());

        // TODO Remove
        prepareStructureTypeForNativeAction(nativeArgValues);

        BType[] retTypes = functionInfo.getRetParamTypes();
        BValue[] returnValues = new BValue[retTypes.length];
        StackFrame caleeSF = new StackFrame(functionInfo, nativeArgValues, returnValues);
        controlStack.pushFrame(caleeSF);

        // Invoke Native function;
        AbstractNativeFunction nativeFunction = functionInfo.getNativeFunction();
        try {
            nativeFunction.executeNative(context);
        } catch (Throwable e) {
            context.setError(BLangVMErrors.createError(this.context, ip, e.getMessage()));
            controlStack.popFrame();
            handleError();
            return;
        }
        // Copy return values to the callers stack
        controlStack.popFrame();
        handleReturnFromNativeCallableUnit(callerSF, funcCallCPEntry.getRetRegs(), returnValues, retTypes);

        // TODO Remove
        prepareStructureTypeFromNativeAction(nativeArgValues);
    }

    private void invokeNativeAction(ActionInfo actionInfo, FunctionCallCPEntry funcCallCPEntry) {
        StackFrame callerSF = controlStack.currentFrame;
        // TODO : Remove after non blocking action usage
        BValue[] nativeArgValues = populateNativeArgs(callerSF, funcCallCPEntry.getArgRegs(),
                actionInfo.getParamTypes());

        // TODO : Remove once we handle this properly for return values
        BType[] retTypes = actionInfo.getRetParamTypes();
<<<<<<< HEAD
        BValue[] returnValues = null;
        if (actionInfo.getNativeAction().getName().equals("init")) {
            returnValues = new BValue[0];
        } else {
            returnValues = new BValue[retTypes.length];
        }
        //StackFrame caleeSF = new StackFrame(nativeArgValues, returnValues);
        int[] maxSize;
        if (actionInfo.getNativeAction().getName().equals("init")) {
            maxSize = new int[5];
            maxSize[4] = 1;
        } else {
            maxSize = populateMaxSizes(actionInfo.getParamTypes());
        }


        StackFrame caleeSF = new StackFrame(maxSize, returnValues);
        if (actionInfo.getNativeAction().getName().equals("init")) {
            caleeSF.refLocalVars[0] = controlStack.currentFrame.refRegs[0];
        } else {
            copyArgValues(callerSF, caleeSF, funcCallCPEntry.getArgRegs(),
                    actionInfo.getParamTypes());
        }
=======
        BValue[] returnValues = new BValue[retTypes.length];

        StackFrame caleeSF = new StackFrame(actionInfo, actionInfo.getDefaultWorkerInfo(), 0, null, returnValues);
        copyArgValues(callerSF, caleeSF, funcCallCPEntry.getArgRegs(),
                    actionInfo.getParamTypes());

>>>>>>> 3480548a

        controlStack.pushFrame(caleeSF);

        AbstractNativeAction nativeAction = actionInfo.getNativeAction();
        try {
            if (!context.initFunction && !context.isInTransaction() && nativeAction.isNonBlockingAction()) {
                // Enable non-blocking.
                context.setStartIP(ip);
                // TODO : Temporary solution to make non-blocking working.
                if (caleeSF.packageInfo == null) {
                    caleeSF.packageInfo = actionInfo.getPackageInfo();
                }
                context.programFile = programFile;
                context.nativeArgValues = nativeArgValues;
                context.funcCallCPEntry = funcCallCPEntry;
                context.actionInfo = actionInfo;
                BalConnectorCallback connectorCallback = new BalConnectorCallback(context);
                connectorCallback.setNativeAction(nativeAction);
                nativeAction.execute(context, connectorCallback);
                ip = -1;
                return;
                // release thread.
            } else {
                nativeAction.execute(context);
                // Copy return values to the callers stack
                controlStack.popFrame();
                handleReturnFromNativeCallableUnit(callerSF, funcCallCPEntry.getRetRegs(), returnValues, retTypes);

            }
        } catch (Throwable e) {
            context.setError(BLangVMErrors.createError(this.context, ip, e.getMessage()));
            controlStack.popFrame();
            handleError();
            return;
        }
    }

    public static BValue[] populateNativeArgs(StackFrame callerSF, int[] argRegs, BType[] paramTypes) {
        BValue[] nativeArgValues = new BValue[paramTypes.length];
        for (int i = 0; i < argRegs.length; i++) {
            BType paramType = paramTypes[i];
            int argReg = argRegs[i];
            switch (paramType.getTag()) {
                case TypeTags.INT_TAG:
                    nativeArgValues[i] = new BInteger(callerSF.longRegs[argReg]);
                    break;
                case TypeTags.FLOAT_TAG:
                    nativeArgValues[i] = new BFloat(callerSF.doubleRegs[argReg]);
                    break;
                case TypeTags.STRING_TAG:
                    nativeArgValues[i] = new BString(callerSF.stringRegs[argReg]);
                    break;
                case TypeTags.BOOLEAN_TAG:
                    nativeArgValues[i] = new BBoolean(callerSF.intRegs[argReg] == 1);
                    break;
                case TypeTags.BLOB_TAG:
                    nativeArgValues[i] = new BBlob(callerSF.byteRegs[argReg]);
                    break;
                default:
                    nativeArgValues[i] = callerSF.refRegs[argReg];
            }
        }
        return nativeArgValues;
    }

    private int[] populateMaxSizes(BType[] paramTypes) {
        int[] maxSizes = new int[5];
        for (int i = 0; i < paramTypes.length; i++) {
            BType paramType = paramTypes[i];
            switch (paramType.getTag()) {
                case TypeTags.INT_TAG:
                    ++maxSizes[0];
                    break;
                case TypeTags.FLOAT_TAG:
                    ++maxSizes[1];
                    break;
                case TypeTags.STRING_TAG:
                    ++maxSizes[2];
                    break;
                case TypeTags.BOOLEAN_TAG:
                    ++maxSizes[3];
                    break;
                default:
                    ++maxSizes[4];
            }
        }
        return maxSizes;
    }

    public static void handleReturnFromNativeCallableUnit(StackFrame callerSF, int[] returnRegIndexes,
                                                          BValue[] returnValues, BType[] retTypes) {
        for (int i = 0; i < returnValues.length; i++) {
            int callersRetRegIndex = returnRegIndexes[i];
            BType retType = retTypes[i];
            switch (retType.getTag()) {
                case TypeTags.INT_TAG:
                    callerSF.longRegs[callersRetRegIndex] = ((BInteger) returnValues[i]).intValue();
                    break;
                case TypeTags.FLOAT_TAG:
                    callerSF.doubleRegs[callersRetRegIndex] = ((BFloat) returnValues[i]).floatValue();
                    break;
                case TypeTags.STRING_TAG:
                    callerSF.stringRegs[callersRetRegIndex] = returnValues[i].stringValue();
                    break;
                case TypeTags.BOOLEAN_TAG:
                    callerSF.intRegs[callersRetRegIndex] = ((BBoolean) returnValues[i]).booleanValue() ? 1 : 0;
                    break;
                case TypeTags.BLOB_TAG:
                    callerSF.byteRegs[callersRetRegIndex] = ((BBlob) returnValues[i]).blobValue();
                    break;
                default:
                    callerSF.refRegs[callersRetRegIndex] = (BRefType) returnValues[i];
            }
        }
    }

    // TODO Remove this once all the native actions are refactored
    private void prepareStructureTypeForNativeAction(BValue[] bValues) {
        for (BValue bValue : bValues) {
            if (bValue instanceof StructureType) {
                prepareStructureTypeForNativeAction((StructureType) bValue);
            }
        }
    }

    private void prepareStructureTypeForNativeAction(StructureType structureType) {
        BType[] fieldTypes = structureType.getFieldTypes();
        BValue[] memoryBlock = new BValue[fieldTypes.length];

        int longRegIndex = -1;
        int doubleRegIndex = -1;
        int stringRegIndex = -1;
        int booleanRegIndex = -1;
        int blobRegIndex = -1;
        int refRegIndex = -1;

        for (int i = 0; i < fieldTypes.length; i++) {
            BType paramType = fieldTypes[i];
            switch (paramType.getTag()) {
                case TypeTags.INT_TAG:
                    memoryBlock[i] = new BInteger(structureType.getIntField(++longRegIndex));
                    break;
                case TypeTags.FLOAT_TAG:
                    memoryBlock[i] = new BFloat(structureType.getFloatField(++doubleRegIndex));
                    break;
                case TypeTags.STRING_TAG:
                    memoryBlock[i] = new BString(structureType.getStringField(++stringRegIndex));
                    break;
                case TypeTags.BOOLEAN_TAG:
                    memoryBlock[i] = new BBoolean(structureType.getBooleanField(++booleanRegIndex) == 1);
                    break;
                case TypeTags.BLOB_TAG:
                    memoryBlock[i] = new BBlob(structureType.getBlobField(++blobRegIndex));
                    break;
                default:
                    memoryBlock[i] = structureType.getRefField(++refRegIndex);
            }
        }

        structureType.setMemoryBlock(memoryBlock);
    }

    // TODO Remove this once all the native actions are refactored
    public static void prepareStructureTypeFromNativeAction(BValue[] bValues) {
        for (BValue bValue : bValues) {
            if (bValue instanceof StructureType) {
                prepareStructureTypeFromNativeAction((StructureType) bValue);
            }
        }
    }

    public static void prepareStructureTypeFromNativeAction(StructureType structureType) {
        BType[] fieldTypes = structureType.getFieldTypes();
        BValue[] memoryBlock = structureType.getMemoryBlock();
        int longRegIndex = -1;
        int doubleRegIndex = -1;
        int stringRegIndex = -1;
        int booleanRegIndex = -1;
        int blobRegIndex = -1;
        int refRegIndex = -1;

        for (int i = 0; i < fieldTypes.length; i++) {
            BType paramType = fieldTypes[i];
            switch (paramType.getTag()) {
                case TypeTags.INT_TAG:
                    structureType.setIntField(++longRegIndex, ((BInteger) memoryBlock[i]).intValue());
                    break;
                case TypeTags.FLOAT_TAG:
                    structureType.setFloatField(++doubleRegIndex, ((BFloat) memoryBlock[i]).floatValue());
                    break;
                case TypeTags.STRING_TAG:
                    structureType.setStringField(++stringRegIndex, memoryBlock[i].stringValue());
                    break;
                case TypeTags.BOOLEAN_TAG:
                    structureType.setBooleanField(++booleanRegIndex,
                            ((BBoolean) memoryBlock[i]).booleanValue() ? 1 : 0);
                    break;
                case TypeTags.BLOB_TAG:
                    structureType.setBlobField(++blobRegIndex, ((BBlob) memoryBlock[i]).blobValue());
                    break;
                default:
                    structureType.setRefField(++refRegIndex, (BRefType) memoryBlock[i]);
            }
        }
    }

    private boolean checkCast(BType sourceType, BType targetType) {
        if (sourceType.equals(targetType)) {
            return true;
        }

        if (sourceType.getTag() == TypeTags.STRUCT_TAG && targetType.getTag() == TypeTags.STRUCT_TAG) {
            return checkStructEquivalency((BStructType) sourceType, (BStructType) targetType);

        }

        if (targetType.getTag() == TypeTags.ANY_TAG) {
            return true;
        }

        // Array casting
        if (targetType.getTag() == TypeTags.ARRAY_TAG || sourceType.getTag() == TypeTags.ARRAY_TAG) {
            return checkArrayCast(sourceType, targetType);
        }

        return true;
    }

    private boolean checkArrayCast(BType sourceType, BType targetType) {
        if (targetType.getTag() == TypeTags.ARRAY_TAG && sourceType.getTag() == TypeTags.ARRAY_TAG) {
            BArrayType sourceArrayType = (BArrayType) sourceType;
            BArrayType targetArrayType = (BArrayType) targetType;
            if (targetArrayType.getDimensions() > sourceArrayType.getDimensions()) {
                return false;
            }

            return checkArrayCast(sourceArrayType.getElementType(), targetArrayType.getElementType());
        } else if (sourceType.getTag() == TypeTags.ARRAY_TAG) {
            return targetType.getTag() == TypeTags.ANY_TAG;
        }

        return sourceType.equals(targetType);
    }

    public static boolean checkStructEquivalency(BStructType sourceType, BStructType targetType) {
        // Struct Type equivalency
        BStructType.StructField[] sFields = sourceType.getStructFields();
        BStructType.StructField[] tFields = targetType.getStructFields();

        if (tFields.length > sFields.length) {
            return false;
        }

        for (int i = 0; i < tFields.length; i++) {
            if (tFields[i].getFieldType() == sFields[i].getFieldType() &&
                    tFields[i].getFieldName().equals(sFields[i].getFieldName())) {
                continue;
            }
            return false;
        }

        return true;
    }

    // TODO Refactor these methods and move them to a proper util class
    private static void convertJSONToInt(int[] operands, StackFrame sf) {
        int i = operands[0];
        int j = operands[1];
        int k = operands[2];

        BJSON jsonValue = (BJSON) sf.refRegs[i];
        // TODO  Check for NULL
//        if (bjson == null) {
//            String errorMsg =
//                    BLangExceptionHelper.getErrorMessage(RuntimeErrors.CASTING_ANY_TYPE_WITHOUT_INIT, BTypes.typeInt);
//            return TypeMappingUtils.getError(returnErrors, errorMsg, BTypes.typeJSON, targetType);
//        }

        JsonNode jsonNode;
        try {
            jsonNode = jsonValue.value();
        } catch (BallerinaException e) {
            String errorMsg = BLangExceptionHelper.getErrorMessage(RuntimeErrors.CASTING_FAILED_WITH_CAUSE,
                    BTypes.typeJSON, BTypes.typeInt, e.getMessage());
            throw new BallerinaException(errorMsg);
            // TODO
//            return TypeMappingUtils.getError(returnErrors, errorMsg, BTypes.typeJSON, targetType);
        }

        if (jsonNode.isInt() || jsonNode.isLong()) {
            sf.longRegs[j] = jsonNode.longValue();
            return;
        }

        throw BLangExceptionHelper.getRuntimeException(RuntimeErrors.INCOMPATIBLE_TYPE_FOR_CASTING_JSON,
                BTypes.typeInt, JSONUtils.getTypeName(jsonNode));
    }

    private static void convertJSONToFloat(int[] operands, StackFrame sf) {
        int i = operands[0];
        int j = operands[1];
        int k = operands[2];

        BJSON jsonValue = (BJSON) sf.refRegs[i];
        // TODO  Check for NULL
//        if (bjson == null) {
//            String errorMsg =
//                    BLangExceptionHelper.getErrorMessage(RuntimeErrors.CASTING_ANY_TYPE_WITHOUT_INIT,
// BTypes.typeFloat);
//            return TypeMappingUtils.getError(returnErrors, errorMsg, BTypes.typeJSON, targetType);
//        }

        JsonNode jsonNode;
        try {
            jsonNode = jsonValue.value();
        } catch (BallerinaException e) {
            String errorMsg = BLangExceptionHelper.getErrorMessage(RuntimeErrors.CASTING_FAILED_WITH_CAUSE,
                    BTypes.typeJSON, BTypes.typeFloat, e.getMessage());
            throw new BallerinaException(errorMsg);
            // TODO
//            return TypeMappingUtils.getError(returnErrors, errorMsg, BTypes.typeJSON, targetType);
        }

        if (jsonNode.isFloat() || jsonNode.isDouble()) {
            sf.doubleRegs[j] = jsonNode.doubleValue();
            return;
        }

        throw BLangExceptionHelper.getRuntimeException(RuntimeErrors.INCOMPATIBLE_TYPE_FOR_CASTING_JSON,
                BTypes.typeFloat, JSONUtils.getTypeName(jsonNode));
    }

    private static void convertJSONToString(int[] operands, StackFrame sf) {
        int i = operands[0];
        int j = operands[1];
        int k = operands[2];

        BJSON jsonValue = (BJSON) sf.refRegs[i];
        // TODO  Check for NULL
//        if (bjson == null) {
//            String errorMsg =
//                    BLangExceptionHelper.getErrorMessage(RuntimeErrors.CASTING_ANY_TYPE_WITHOUT_INIT,
// BTypes.typeString);
//            return TypeMappingUtils.getError(returnErrors, errorMsg, BTypes.typeJSON, targetType);
//        }

        try {
            sf.stringRegs[j] = jsonValue.stringValue();
        } catch (BallerinaException e) {
            String errorMsg = BLangExceptionHelper.getErrorMessage(RuntimeErrors.CASTING_FAILED_WITH_CAUSE,
                    BTypes.typeJSON, BTypes.typeString, e.getMessage());
            throw new BallerinaException(errorMsg);
            // TODO
//            return TypeMappingUtils.getError(returnErrors, errorMsg, BTypes.typeJSON, targetType);
        }
    }

    private static void convertJSONToBoolean(int[] operands, StackFrame sf) {
        int i = operands[0];
        int j = operands[1];
        int k = operands[2];

        BJSON jsonValue = (BJSON) sf.refRegs[i];
        // TODO  Check for NULL
//        if (bjson == null) {
//            String errorMsg =
//                    BLangExceptionHelper.getErrorMessage(RuntimeErrors.CASTING_ANY_TYPE_WITHOUT_INIT,
// BTypes.typeBoolean);
//            return TypeMappingUtils.getError(returnErrors, errorMsg, BTypes.typeJSON, targetType);
//        }

        JsonNode jsonNode;
        try {
            jsonNode = jsonValue.value();
        } catch (BallerinaException e) {
            String errorMsg = BLangExceptionHelper.getErrorMessage(RuntimeErrors.CASTING_FAILED_WITH_CAUSE,
                    BTypes.typeJSON, BTypes.typeBoolean, e.getMessage());
            throw new BallerinaException(errorMsg);
            // TODO
//            return TypeMappingUtils.getError(returnErrors, errorMsg, BTypes.typeJSON, targetType);
        }

        if (jsonNode.isBoolean()) {
            sf.intRegs[j] = jsonNode.booleanValue() ? 1 : 0;
            return;
        }

        throw BLangExceptionHelper.getRuntimeException(RuntimeErrors.INCOMPATIBLE_TYPE_FOR_CASTING_JSON,
                BTypes.typeFloat, JSONUtils.getTypeName(jsonNode));
    }

    private void handleError() {
        int currentIP = ip - 1;
        StackFrame currentFrame = controlStack.getCurrentFrame();
        ErrorTableEntry match = null;
        while (controlStack.fp >= 0) {
            match = ErrorTableEntry.getMatch(currentFrame.packageInfo, currentIP, context.getError());
            if (match != null) {
                break;
            }
            controlStack.popFrame();
            if (controlStack.getCurrentFrame() == null) {
                break;
            }
            currentIP = currentFrame.retAddrs - 1;
            currentFrame = controlStack.getCurrentFrame();
        }
        if (controlStack.getCurrentFrame() == null) {
            // root level error handling.
            ip = -1;
            PrintStream err = System.err;
            err.println(BLangVMErrors.getPrintableStackTrace(context.getError()));
            if (context.getCarbonMessage() != null) {
                // Invoke ServiceConnector error handler.
                Object protocol = context.getCarbonMessage().getProperty("PROTOCOL");
                Optional<ServerConnectorErrorHandler> optionalErrorHandler =
                        BallerinaConnectorManager.getInstance().getServerConnectorErrorHandler((String) protocol);
                try {
                    optionalErrorHandler
                            .orElseGet(DefaultServerConnectorErrorHandler::getInstance)
                            .handleError(new BallerinaException(BLangVMErrors.getErrorMsg(context.getError
                                            ())),
                                    context.getCarbonMessage(), context.getBalCallback());
                } catch (Exception e) {
                    logger.error("cannot handle error using the error handler for: " + protocol, e);
                }
            }
            return;
        }
        // match should be not null at this point.
        if (match != null) {
            PackageInfo packageInfo = currentFrame.packageInfo;
            this.constPool = packageInfo.getConstPool();
            this.code = packageInfo.getInstructions();
            ip = match.getIpTarget();
            return;
        }
        ip = -1;
        logger.error("fatal error. incorrect error table entry.");
    }
}<|MERGE_RESOLUTION|>--- conflicted
+++ resolved
@@ -1643,38 +1643,12 @@
 
         // TODO : Remove once we handle this properly for return values
         BType[] retTypes = actionInfo.getRetParamTypes();
-<<<<<<< HEAD
-        BValue[] returnValues = null;
-        if (actionInfo.getNativeAction().getName().equals("init")) {
-            returnValues = new BValue[0];
-        } else {
-            returnValues = new BValue[retTypes.length];
-        }
-        //StackFrame caleeSF = new StackFrame(nativeArgValues, returnValues);
-        int[] maxSize;
-        if (actionInfo.getNativeAction().getName().equals("init")) {
-            maxSize = new int[5];
-            maxSize[4] = 1;
-        } else {
-            maxSize = populateMaxSizes(actionInfo.getParamTypes());
-        }
-
-
-        StackFrame caleeSF = new StackFrame(maxSize, returnValues);
-        if (actionInfo.getNativeAction().getName().equals("init")) {
-            caleeSF.refLocalVars[0] = controlStack.currentFrame.refRegs[0];
-        } else {
-            copyArgValues(callerSF, caleeSF, funcCallCPEntry.getArgRegs(),
-                    actionInfo.getParamTypes());
-        }
-=======
         BValue[] returnValues = new BValue[retTypes.length];
 
         StackFrame caleeSF = new StackFrame(actionInfo, actionInfo.getDefaultWorkerInfo(), 0, null, returnValues);
         copyArgValues(callerSF, caleeSF, funcCallCPEntry.getArgRegs(),
                     actionInfo.getParamTypes());
 
->>>>>>> 3480548a
 
         controlStack.pushFrame(caleeSF);
 
@@ -1740,30 +1714,6 @@
         return nativeArgValues;
     }
 
-    private int[] populateMaxSizes(BType[] paramTypes) {
-        int[] maxSizes = new int[5];
-        for (int i = 0; i < paramTypes.length; i++) {
-            BType paramType = paramTypes[i];
-            switch (paramType.getTag()) {
-                case TypeTags.INT_TAG:
-                    ++maxSizes[0];
-                    break;
-                case TypeTags.FLOAT_TAG:
-                    ++maxSizes[1];
-                    break;
-                case TypeTags.STRING_TAG:
-                    ++maxSizes[2];
-                    break;
-                case TypeTags.BOOLEAN_TAG:
-                    ++maxSizes[3];
-                    break;
-                default:
-                    ++maxSizes[4];
-            }
-        }
-        return maxSizes;
-    }
-
     public static void handleReturnFromNativeCallableUnit(StackFrame callerSF, int[] returnRegIndexes,
                                                           BValue[] returnValues, BType[] retTypes) {
         for (int i = 0; i < returnValues.length; i++) {
