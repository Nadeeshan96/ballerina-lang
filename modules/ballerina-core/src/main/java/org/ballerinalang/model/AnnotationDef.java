--- conflicted
+++ resolved
@@ -214,12 +214,8 @@
      */
     public static class AnnotationDefBuilder {
         private NodeLocation location;
-<<<<<<< HEAD
         private WhiteSpaceDescriptor whiteSpaceDescriptor;
-        private String name;
-=======
         private Identifier identifier;
->>>>>>> dfac3b37
         private String pkgPath;
         private String pkgName;
         private List<String> attachmentPoints = new ArrayList<>();
@@ -311,11 +307,8 @@
          */
         public AnnotationDef build() {
             annotationDef.location = location;
-<<<<<<< HEAD
             annotationDef.whiteSpaceDescriptor = whiteSpaceDescriptor;
-=======
             annotationDef.identifier = identifier;
->>>>>>> dfac3b37
             annotationDef.attachmentPoints = attachmentPoints.toArray(new String[attachmentPoints.size()]);
             annotationDef.symbolName = new SymbolName(identifier.getName(), pkgPath);
             annotationDef.pkgName = pkgName;
