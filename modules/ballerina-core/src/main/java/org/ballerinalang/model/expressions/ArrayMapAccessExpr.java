/*
*  Copyright (c) 2017, WSO2 Inc. (http://www.wso2.org) All Rights Reserved.
*
*  WSO2 Inc. licenses this file to you under the Apache License,
*  Version 2.0 (the "License"); you may not use this file except
*  in compliance with the License.
*  You may obtain a copy of the License at
*
*    http://www.apache.org/licenses/LICENSE-2.0
*
*  Unless required by applicable law or agreed to in writing,
*  software distributed under the License is distributed on an
*  "AS IS" BASIS, WITHOUT WARRANTIES OR CONDITIONS OF ANY
*  KIND, either express or implied.  See the License for the
*  specific language governing permissions and limitations
*  under the License.
*/
package org.ballerinalang.model.expressions;

import org.ballerinalang.model.NodeExecutor;
import org.ballerinalang.model.NodeLocation;
import org.ballerinalang.model.NodeVisitor;
import org.ballerinalang.model.SymbolName;
import org.ballerinalang.model.values.BValue;

/**
 * {@code ArrayMapAccessExpr} represents an arrays access operation.
 * <p>
 * e.g. x[0] = 5;
 * y = x[0]
 *
 * @since 0.8.0
 */
public class ArrayMapAccessExpr extends UnaryExpression implements ReferenceExpr {
    private String varName;
    private String pkgName;
    private String pkgPath;
    private SymbolName symbolName;
    private Expression[] indexExprs;
    private boolean isLHSExpr;

    private ArrayMapAccessExpr(NodeLocation location, String varName,
                               Expression arrayVarRefExpr, Expression[] indexExprs) {
        super(location, null, arrayVarRefExpr);
<<<<<<< HEAD
        this.symbolName = symbolName;
        this.varName = symbolName.getName();
=======
        this.varName = varName;
>>>>>>> 3e0ea8aa
        this.indexExprs = indexExprs;
    }

    private ArrayMapAccessExpr(NodeLocation location, String varName, String pkgName, String pkgPath,
                               Expression arrayVarRefExpr, Expression[] indexExprs) {
        super(location, null, arrayVarRefExpr);
        this.varName = varName;
        this.pkgName = pkgName;
        this.pkgPath = pkgPath;
        this.symbolName = new SymbolName(varName, pkgPath);
        this.indexExprs = indexExprs;
    }

    private ArrayMapAccessExpr(NodeLocation location, SymbolName symbolName, String pkgName, String pkgPath,
                               Expression arrayVarRefExpr, Expression[] indexExprs) {
        super(location, null, arrayVarRefExpr);
        this.pkgName = pkgName;
        this.pkgPath = pkgPath;
        this.symbolName = symbolName;
        this.indexExprs = indexExprs;
    }

    @Override
    public String getVarName() {
        return varName;
    }

    @Override
    public String getPkgName() {
        return pkgName;
    }

    @Override
    public String getPkgPath() {
        return pkgPath;
    }

    public SymbolName getSymbolName() {
        return symbolName;
    }

    public Expression[] getIndexExprs() {
        return indexExprs;
    }

    public boolean isLHSExpr() {
        return isLHSExpr;
    }

    public void setLHSExpr(boolean lhsExpr) {
        isLHSExpr = lhsExpr;
    }

    @Override
    public void accept(NodeVisitor visitor) {
        visitor.visit(this);
    }

    public BValue execute(NodeExecutor executor) {
        return executor.visit(this);
    }

    /**
     * {@code ArrayMapAccessExprBuilder} represents an arrays access expression builder.
     *
     * @since 0.8.0
     */
    public static class ArrayMapAccessExprBuilder {
        private NodeLocation location;
        private String varName;
        private String pkgName;
        private String pkgPath;
        private SymbolName symbolName;
        private Expression arrayMapVarRefExpr;
        private Expression[] indexExprs;

        public void setNodeLocation(NodeLocation location) {
            this.location = location;
        }

        public void setVarName(String varName) {
            this.varName = varName;
        }

        public void setPkgName(String pkgName) {
            this.pkgName = pkgName;
        }

        public void setPkgPath(String pkgPath) {
            this.pkgPath = pkgPath;
        }

        public void setSymbolName(SymbolName symbolName) {
            this.symbolName = symbolName;
        }

        public void setArrayMapVarRefExpr(Expression arrayMapVarRefExpr) {
            this.arrayMapVarRefExpr = arrayMapVarRefExpr;
        }

        public void setIndexExprs(Expression[] rExpr) {
            this.indexExprs = rExpr;
        }

        public ArrayMapAccessExpr build() {
            return new ArrayMapAccessExpr(location, varName, pkgName, pkgPath, arrayMapVarRefExpr, indexExprs);
        }

        public ArrayMapAccessExpr buildWithSymbol() {
            return new ArrayMapAccessExpr(location, symbolName, pkgName, pkgPath, arrayMapVarRefExpr, indexExprs);
        }
    }
}<|MERGE_RESOLUTION|>--- conflicted
+++ resolved
@@ -42,12 +42,8 @@
     private ArrayMapAccessExpr(NodeLocation location, String varName,
                                Expression arrayVarRefExpr, Expression[] indexExprs) {
         super(location, null, arrayVarRefExpr);
-<<<<<<< HEAD
-        this.symbolName = symbolName;
-        this.varName = symbolName.getName();
-=======
+        this.symbolName = new SymbolName(varName);
         this.varName = varName;
->>>>>>> 3e0ea8aa
         this.indexExprs = indexExprs;
     }
 
