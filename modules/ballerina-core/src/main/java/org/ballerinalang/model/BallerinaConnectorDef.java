/*
 * Copyright (c) 2016, WSO2 Inc. (http://www.wso2.org) All Rights Reserved.
 *
 * WSO2 Inc. licenses this file to you under the Apache License,
 * Version 2.0 (the "License"); you may not use this file except
 * in compliance with the License.
 * You may obtain a copy of the License at
 *
 *    http://www.apache.org/licenses/LICENSE-2.0
 *
 * Unless required by applicable law or agreed to in writing,
 * software distributed under the License is distributed on an
 * "AS IS" BASIS, WITHOUT WARRANTIES OR CONDITIONS OF ANY
 * KIND, either express or implied.  See the License for the
 * specific language governing permissions and limitations
 * under the License.
 */

package org.ballerinalang.model;

import org.ballerinalang.model.builder.CallableUnitGroupBuilder;
import org.ballerinalang.model.statements.VariableDefStmt;
import org.ballerinalang.model.symbols.BLangSymbol;
import org.ballerinalang.model.types.BType;
import org.ballerinalang.model.values.BValue;

import java.util.Collections;
import java.util.HashMap;
import java.util.Map;

/**
 * A {@code Connector} represents a participant in the integration and is used to interact with an external system.
 * Ballerina includes a set of standard Connectors.
 * <p>
 * A Connector is defined as follows:
 * <p>
 * [ConnectorAnnotations]
 * connector ConnectorName ([ConnectorParamAnnotations]TypeName VariableName[(, TypeName VariableName)*]) {
 * ConnectionDeclaration;*
 * VariableDeclaration;*
 * ActionDefinition;+
 * }
 *
 * @since 0.8.0
 */
public class BallerinaConnectorDef extends BType implements Connector, CompilationUnit {
    private NodeLocation location;
    private WhiteSpaceDescriptor whiteSpaceDescriptor;

    // BLangSymbol related attributes
    protected Identifier identifier;
    protected boolean isPublic;
    protected boolean isNative;
    private AnnotationAttachment[] annotations;
    private ParameterDef[] parameterDefs;
    private BallerinaAction[] actions;
    private VariableDefStmt[] variableDefStmts;
    private int sizeOfConnectorMem;

    private BallerinaFunction initFunction;
    private Action initAction;

    // Scope related variables
    private Map<SymbolName, BLangSymbol> symbolMap;

    private BallerinaConnectorDef(SymbolScope enclosingScope) {
        super(enclosingScope);
        this.symbolMap = new HashMap<>();
    }

    /**
     * Get all the Annotations associated with a Connector.
     *
     * @return list of Annotations
     */
    public AnnotationAttachment[] getAnnotations() {
        return annotations;
    }

    public ParameterDef[] getParameterDefs() {
        return parameterDefs;
    }

    /**
     * Get all the Actions can be performed in the Connector.
     *
     * @return arrays of all Actions
     */
    public BallerinaAction[] getActions() {
        return actions;
    }

    public VariableDefStmt[] getVariableDefStmts() {
        return variableDefStmts;
    }

    public BallerinaFunction getInitFunction() {
        return initFunction;
    }

    public void setInitFunction(BallerinaFunction initFunction) {
        this.initFunction = initFunction;
    }

    public Action getInitAction() {
        return initAction;
    }

    public void setInitAction(Action initAction) {
        this.initAction = initAction;
    }

    public void setSizeOfConnectorMem(int sizeOfConnectorMem) {
        this.sizeOfConnectorMem = sizeOfConnectorMem;
    }

    public int getSizeOfConnectorMem() {
        return sizeOfConnectorMem;
    }


    // Methods in Node interface

    @Override
    public void accept(NodeVisitor visitor) {
        visitor.visit(this);
    }

    @Override
    public NodeLocation getNodeLocation() {
        return location;
    }

    public void setWhiteSpaceDescriptor(WhiteSpaceDescriptor whiteSpaceDescriptor) {
        this.whiteSpaceDescriptor = whiteSpaceDescriptor;
    }

    @Override
    public WhiteSpaceDescriptor getWhiteSpaceDescriptor() {
        return whiteSpaceDescriptor;
    }


    // Methods in BLangSymbol interface

    @Override
    public <V extends BValue> V getZeroValue() {
        return null;
    }

    @Override
    public <V extends BValue> V getEmptyValue() {
        return null;
    }
    
    @Override
    public String getName() {
        return typeName;
    }

    @Override
    public Identifier getIdentifier() {
        return identifier;
    }

    @Override
    public String getPackagePath() {
        return pkgPath;
    }

    @Override
    public boolean isPublic() {
        return false;
    }

    @Override
    public boolean isNative() {
        return isNative;
    }

    @Override
    public SymbolName getSymbolName() {
        return symbolName;
    }

    @Override
    public SymbolScope getSymbolScope() {
        return this;
    }


    // Methods in the SymbolScope interface

    @Override
    public ScopeName getScopeName() {
        return ScopeName.CONNECTOR;
    }

    @Override
    public SymbolScope getEnclosingScope() {
        return symbolScope;
    }

    @Override
    public void define(SymbolName name, BLangSymbol symbol) {
        symbolMap.put(name, symbol);
    }

    @Override
    public BLangSymbol resolve(SymbolName name) {
        return resolve(symbolMap, name);
    }

    @Override
    public Map<SymbolName, BLangSymbol> getSymbolMap() {
        return Collections.unmodifiableMap(this.symbolMap);
    }

    public BLangSymbol resolveMembers(SymbolName name) {
        return symbolMap.get(name);
    }

    /**
     * {@code BallerinaConnectorDefBuilder} is responsible for building a {@code BallerinaConnectorDef} node.
     *
     * @since 0.8.0
     */
    public static class BallerinaConnectorDefBuilder extends CallableUnitGroupBuilder {
        private BallerinaConnectorDef connectorDef;

        public BallerinaConnectorDefBuilder(SymbolScope enclosingScope) {
            connectorDef = new BallerinaConnectorDef(enclosingScope);
            currentScope = connectorDef;
        }

        public BallerinaConnectorDef buildConnector() {
            this.connectorDef.location = this.location;
<<<<<<< HEAD
            this.connectorDef.whiteSpaceDescriptor = this.whiteSpaceDescriptor;
            this.connectorDef.typeName = this.name;
=======
            this.connectorDef.identifier = this.identifier;
            this.connectorDef.typeName = this.identifier.getName();
>>>>>>> dfac3b37
            this.connectorDef.pkgPath = this.pkgPath;
            this.connectorDef.symbolName = new SymbolName(identifier.getName(), pkgPath);

            this.connectorDef.annotations = this.annotationList.toArray(
                    new AnnotationAttachment[this.annotationList.size()]);
            this.connectorDef.parameterDefs = this.parameterDefList.toArray(
                    new ParameterDef[this.parameterDefList.size()]);
            this.connectorDef.actions = this.actionList.toArray(new BallerinaAction[this.actionList.size()]);
            this.connectorDef.variableDefStmts = this.variableDefStmtList.toArray(
                    new VariableDefStmt[variableDefStmtList.size()]);
            this.connectorDef.isNative = this.isNative;
            return connectorDef;
        }
    }
}<|MERGE_RESOLUTION|>--- conflicted
+++ resolved
@@ -235,13 +235,9 @@
 
         public BallerinaConnectorDef buildConnector() {
             this.connectorDef.location = this.location;
-<<<<<<< HEAD
             this.connectorDef.whiteSpaceDescriptor = this.whiteSpaceDescriptor;
-            this.connectorDef.typeName = this.name;
-=======
             this.connectorDef.identifier = this.identifier;
             this.connectorDef.typeName = this.identifier.getName();
->>>>>>> dfac3b37
             this.connectorDef.pkgPath = this.pkgPath;
             this.connectorDef.symbolName = new SymbolName(identifier.getName(), pkgPath);
 
