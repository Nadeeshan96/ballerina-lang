/*
 * Copyright (c) 2016, WSO2 Inc. (http://www.wso2.org) All Rights Reserved.
 *
 * WSO2 Inc. licenses this file to you under the Apache License,
 * Version 2.0 (the "License"); you may not use this file except
 * in compliance with the License.
 * You may obtain a copy of the License at
 *
 *    http://www.apache.org/licenses/LICENSE-2.0
 *
 * Unless required by applicable law or agreed to in writing,
 * software distributed under the License is distributed on an
 * "AS IS" BASIS, WITHOUT WARRANTIES OR CONDITIONS OF ANY
 * KIND, either express or implied.  See the License for the
 * specific language governing permissions and limitations
 * under the License.
 */

package org.ballerinalang.model;

import org.ballerinalang.model.builder.CallableUnitBuilder;
import org.ballerinalang.model.statements.BlockStmt;
import org.ballerinalang.model.symbols.BLangSymbol;
import org.ballerinalang.model.types.BType;
import org.ballerinalang.model.values.BMessage;
import org.ballerinalang.util.exceptions.FlowBuilderException;

import java.util.Collections;
import java.util.HashMap;
import java.util.Map;
import java.util.concurrent.Future;

/**
 * A {@code worker} is a thread of execution that the integration developer programs as a lifeline.
 * <p>
 *
 * Workers are defined as follows:
 *
 *  worker WorkerName (message m) {
 *      ConnectionDeclaration;*
 *      VariableDeclaration;*
 *      Statement;+
 *      [reply MessageName;]
 *  }
 *
 *  @since 0.8.0
 */
@SuppressWarnings("unused")
public class Worker implements SymbolScope, CompilationUnit, CallableUnit {

    private Future<BMessage> resultFuture;
    private NodeLocation location;
    private WhiteSpaceDescriptor whiteSpaceDescriptor;

    // BLangSymbol related attributes
    protected Identifier identifier;
    protected String pkgPath;
    protected boolean isPublic;
    protected SymbolName symbolName;

    private AnnotationAttachment[] annotations;
    private ParameterDef[] parameterDefs;
    private BType[] parameterTypes;
    private Worker[] workers;
    private ParameterDef[] returnParams;
    private BType[] returnParamTypes;
    private BlockStmt workerBody;
    private int stackFrameSize;
    private int tempStackFrameSize;

    // Scope related variables
    private SymbolScope enclosingScope;
    private Map<SymbolName, BLangSymbol> symbolMap;
    private boolean isFlowBuilderVisited;

    public Worker(Identifier identifier) {
        this.identifier = identifier;
    }

    private Worker(SymbolScope enclosingScope) {
        this.enclosingScope = enclosingScope;
        this.symbolMap = new HashMap<>();
    }

    public Worker() {
    }

    @Override
    public void accept(NodeVisitor visitor) {
        visitor.visit(this);
    }

    /**
     * Returns the location of this node.
     * <p>
     * {@link NodeLocation} includes the source filename and the line number.
     *
     * @return location of this node
     */
    @Override
    public NodeLocation getNodeLocation() {
        return location;
    }

    public void setWhiteSpaceDescriptor(WhiteSpaceDescriptor whiteSpaceDescriptor) {
        this.whiteSpaceDescriptor = whiteSpaceDescriptor;
    }

    @Override
    public WhiteSpaceDescriptor getWhiteSpaceDescriptor() {
        return whiteSpaceDescriptor;
    }

    /**
     * Returns the name of the callable unit.
     *
     * @return the name
     */
    @Override
    public String getName() {
        return identifier.getName();
    }

    @Override
    public Identifier getIdentifier() {
        return null;
    }

    @Override
    public String getPackagePath() {
        return null;
    }

    @Override
    public boolean isPublic() {
        return false;
    }

    @Override
    public boolean isNative() {
        return false;
    }

    /**
     * Replaces the symbol name of this callable unit with the specified symbol name.
     *
     * @param symbolName name of the symbol.
     */
    @Override
    public void setSymbolName(SymbolName symbolName) {
        this.symbolName = symbolName;

    }

    @Override
    public SymbolName getSymbolName() {
        return symbolName;
    }

    @Override
    public SymbolScope getSymbolScope() {
        return this;
    }


    // Methods in the SymbolScope interface

    @Override
    public ScopeName getScopeName() {
        return ScopeName.WORKER;
    }

    @Override
    public SymbolScope getEnclosingScope() {
        return enclosingScope;
    }

    @Override
    public void define(SymbolName name, BLangSymbol symbol) {
        symbolMap.put(name, symbol);
    }

    @Override
    public BLangSymbol resolve(SymbolName name) {
        return resolve(symbolMap, name);
    }

    @Override
    public Map<SymbolName, BLangSymbol> getSymbolMap() {
        return Collections.unmodifiableMap(this.symbolMap);
    }

    /**
     * Returns an arrays of annotations attached this callable unit.
     *
     * @return an arrays of annotations
     */
    @Override
    public AnnotationAttachment[] getAnnotations() {
        return new AnnotationAttachment[0];
    }

    /**
     * Returns an arrays of parameters of this callable unit.
     *
     * @return an arrays of parameters
     */
    @Override
    public ParameterDef[] getParameterDefs() {
        return this.parameterDefs;
    }

    /**
     * Returns an arrays of variable declarations of this callable unit.
     *
     * @return an arrays of variable declarations
     */
    @Override
    public VariableDef[] getVariableDefs() {
        return new VariableDef[0];
    }

    /**
     * Returns an arrays of return parameters (values) of this callable unit.
     *
     * @return an arrays of return parameters
     */
    @Override
    public ParameterDef[] getReturnParameters() {
        return this.returnParams;
    }


    /**
     * Returns size of the stack frame which should be allocated for each invocations.
     *
     * @return size of the stack frame
     */
    @Override
    public int getStackFrameSize() {
        return this.stackFrameSize;
    }

    /**
     * Replaces the size of the current stack frame with the specified size.
     *
     * @param frameSize size of the stack frame
     */
    @Override
    public void setStackFrameSize(int frameSize) {
        this.stackFrameSize = frameSize;
    }

    @Override
    public int getTempStackFrameSize() {
        return this.tempStackFrameSize;
    }

    @Override
    public void setTempStackFrameSize(int frameSize) {
        if (this.tempStackFrameSize > 0 && stackFrameSize != this.tempStackFrameSize) {
            throw new FlowBuilderException("Attempt to Overwrite tempValue Frame size. current :" +
                    this.tempStackFrameSize + ", new :" + stackFrameSize);
        }
        this.tempStackFrameSize = stackFrameSize;
    }

    /**
     * Returns the body of the callable unit as a {@code BlockStmt}.
     *
     * @return body of the callable unit
     */
    @Override
    public BlockStmt getCallableUnitBody() {
        return this.workerBody;
    }

    /**
     * Get Types of the return parameters.
     *
     * @return Types of the return parameters
     */
    @Override
    public BType[] getReturnParamTypes() {
        return this.returnParamTypes;
    }

    /**
     * Sets a {@code BType} arrays containing the types of return parameters of this callable unit.
     *
     * @param returnParamTypes arrays of the return parameters
     */
    @Override
    public void setReturnParamTypes(BType[] returnParamTypes) {
        this.returnParamTypes = returnParamTypes;
    }

    /**
     * Get Types of the return input arguments.
     *
     * @return Types of the return input arguments
     */
    @Override
    public BType[] getArgumentTypes() {
        return new BType[0];
    }

    /**
     * Sets a {@code BType} arrays containing the types of input parameters of this callable unit.
     *
     * @param parameterTypes arrays of the input parameters
     */
    @Override
    public void setParameterTypes(BType[] parameterTypes) {
        this.parameterTypes = parameterTypes;
    }

    public Future<BMessage> getResultFuture() {
        return resultFuture;
    }

    public void setResultFuture(Future<BMessage> resultFuture) {
        this.resultFuture = resultFuture;
    }

    public boolean isFlowBuilderVisited() {
        return isFlowBuilderVisited;
    }

    public void setFlowBuilderVisited(boolean flowBuilderVisited) {
        isFlowBuilderVisited = flowBuilderVisited;
    }

    /**
     * {@code WorkerBuilder} is responsible for building a {@code Worker} node.
     *
     * @since 0.8.0
     */
    public static class WorkerBuilder extends CallableUnitBuilder {
        private Worker bWorker;

        public WorkerBuilder(SymbolScope enclosingScope) {
            bWorker = new Worker(enclosingScope);
            currentScope = bWorker;
        }

        public Worker buildWorker() {
            bWorker.location = this.location;
<<<<<<< HEAD
            bWorker.whiteSpaceDescriptor = this.whiteSpaceDescriptor;
            bWorker.name = this.name;
=======
            bWorker.identifier = this.identifier;
>>>>>>> dfac3b37
            bWorker.pkgPath = this.pkgPath;
            bWorker.symbolName = new SymbolName(identifier.getName(), pkgPath);

            bWorker.parameterDefs = this.parameterDefList.toArray(new ParameterDef[this.parameterDefList.size()]);
            bWorker.returnParams = this.returnParamList.toArray(new ParameterDef[this.returnParamList.size()]);
            bWorker.workerBody = this.body;
            return bWorker;
        }

    }
}<|MERGE_RESOLUTION|>--- conflicted
+++ resolved
@@ -346,12 +346,8 @@
 
         public Worker buildWorker() {
             bWorker.location = this.location;
-<<<<<<< HEAD
             bWorker.whiteSpaceDescriptor = this.whiteSpaceDescriptor;
-            bWorker.name = this.name;
-=======
             bWorker.identifier = this.identifier;
->>>>>>> dfac3b37
             bWorker.pkgPath = this.pkgPath;
             bWorker.symbolName = new SymbolName(identifier.getName(), pkgPath);
 
