/*
*  Copyright (c) 2016, WSO2 Inc. (http://www.wso2.org) All Rights Reserved.
*
*  WSO2 Inc. licenses this file to you under the Apache License,
*  Version 2.0 (the "License"); you may not use this file except
*  in compliance with the License.
*  You may obtain a copy of the License at
*
*    http://www.apache.org/licenses/LICENSE-2.0
*
*  Unless required by applicable law or agreed to in writing,
*  software distributed under the License is distributed on an
*  "AS IS" BASIS, WITHOUT WARRANTIES OR CONDITIONS OF ANY
*  KIND, either express or implied.  See the License for the
*  specific language governing permissions and limitations
*  under the License.
*/
package org.ballerinalang.model.builder;

import org.ballerinalang.model.AnnotationAttachment;
import org.ballerinalang.model.BLangPackage;
import org.ballerinalang.model.BTypeMapper;
import org.ballerinalang.model.BallerinaAction;
import org.ballerinalang.model.BallerinaConnectorDef;
import org.ballerinalang.model.BallerinaFile;
import org.ballerinalang.model.BallerinaFunction;
import org.ballerinalang.model.ConstDef;
import org.ballerinalang.model.ImportPackage;
import org.ballerinalang.model.NodeLocation;
import org.ballerinalang.model.Operator;
import org.ballerinalang.model.ParameterDef;
import org.ballerinalang.model.Resource;
import org.ballerinalang.model.Service;
import org.ballerinalang.model.StructDef;
import org.ballerinalang.model.SymbolName;
import org.ballerinalang.model.SymbolScope;
import org.ballerinalang.model.VariableDef;
import org.ballerinalang.model.Worker;
import org.ballerinalang.model.expressions.ActionInvocationExpr;
import org.ballerinalang.model.expressions.AddExpression;
import org.ballerinalang.model.expressions.AndExpression;
import org.ballerinalang.model.expressions.ArrayInitExpr;
import org.ballerinalang.model.expressions.ArrayMapAccessExpr;
import org.ballerinalang.model.expressions.BacktickExpr;
import org.ballerinalang.model.expressions.BasicLiteral;
import org.ballerinalang.model.expressions.BinaryExpression;
import org.ballerinalang.model.expressions.ConnectorInitExpr;
import org.ballerinalang.model.expressions.DivideExpr;
import org.ballerinalang.model.expressions.EqualExpression;
import org.ballerinalang.model.expressions.Expression;
import org.ballerinalang.model.expressions.FunctionInvocationExpr;
import org.ballerinalang.model.expressions.GreaterEqualExpression;
import org.ballerinalang.model.expressions.GreaterThanExpression;
import org.ballerinalang.model.expressions.LessEqualExpression;
import org.ballerinalang.model.expressions.LessThanExpression;
import org.ballerinalang.model.expressions.MapStructInitKeyValueExpr;
import org.ballerinalang.model.expressions.ModExpression;
import org.ballerinalang.model.expressions.MultExpression;
import org.ballerinalang.model.expressions.NotEqualExpression;
import org.ballerinalang.model.expressions.OrExpression;
import org.ballerinalang.model.expressions.RefTypeInitExpr;
import org.ballerinalang.model.expressions.ReferenceExpr;
import org.ballerinalang.model.expressions.StructFieldAccessExpr;
import org.ballerinalang.model.expressions.SubtractExpression;
import org.ballerinalang.model.expressions.TypeCastExpression;
import org.ballerinalang.model.expressions.UnaryExpression;
import org.ballerinalang.model.expressions.VariableRefExpr;
import org.ballerinalang.model.statements.ActionInvocationStmt;
import org.ballerinalang.model.statements.AssignStmt;
import org.ballerinalang.model.statements.BlockStmt;
import org.ballerinalang.model.statements.BreakStmt;
import org.ballerinalang.model.statements.CommentStmt;
import org.ballerinalang.model.statements.ForkJoinStmt;
import org.ballerinalang.model.statements.FunctionInvocationStmt;
import org.ballerinalang.model.statements.IfElseStmt;
import org.ballerinalang.model.statements.ReplyStmt;
import org.ballerinalang.model.statements.ReturnStmt;
import org.ballerinalang.model.statements.Statement;
import org.ballerinalang.model.statements.ThrowStmt;
import org.ballerinalang.model.statements.TryCatchStmt;
import org.ballerinalang.model.statements.VariableDefStmt;
import org.ballerinalang.model.statements.WhileStmt;
import org.ballerinalang.model.statements.WorkerInvocationStmt;
import org.ballerinalang.model.statements.WorkerReplyStmt;
import org.ballerinalang.model.symbols.BLangSymbol;
import org.ballerinalang.model.types.SimpleTypeName;
import org.ballerinalang.model.types.TypeConstants;
import org.ballerinalang.model.values.BBoolean;
import org.ballerinalang.model.values.BFloat;
import org.ballerinalang.model.values.BInteger;
import org.ballerinalang.model.values.BString;
import org.ballerinalang.model.values.BValueType;
import org.ballerinalang.util.exceptions.BLangExceptionHelper;
import org.ballerinalang.util.exceptions.SemanticErrors;
import org.ballerinalang.util.exceptions.SemanticException;

import java.util.ArrayList;
<<<<<<< HEAD
import java.util.Arrays;
import java.util.Collections;
=======
>>>>>>> 4b096b70
import java.util.HashMap;
import java.util.List;
import java.util.Map;
import java.util.Stack;
import java.util.function.Supplier;
import java.util.regex.Matcher;
import java.util.regex.Pattern;

/**
 * {@code BLangModelBuilder} provides an high-level API to create Ballerina language object model(AST).
 * <p>
 * Here we define constants, Structs, services symbols. Other symbols will be defined in the next phase
 *
 * @since 0.8.0
 */
public class BLangModelBuilder {
    protected String currentPackagePath;
    protected BallerinaFile.BFileBuilder bFileBuilder;

    protected SymbolScope currentScope;

    // Builds connectors and services.
    protected CallableUnitGroupBuilder currentCUGroupBuilder;

    // Builds functions, actions and resources.
    protected CallableUnitBuilder currentCUBuilder;

    // Keep the parent CUBuilder for worker
    protected CallableUnitBuilder parentCUBuilder;

    // Builds user defined structs.
    protected StructDef.StructBuilder currentStructBuilder;

    protected Stack<AnnotationAttachment.AnnotationBuilder> annonAttachmentBuilderStack = new Stack<>();
    protected Stack<BlockStmt.BlockStmtBuilder> blockStmtBuilderStack = new Stack<>();
    protected Stack<IfElseStmt.IfElseStmtBuilder> ifElseStmtBuilderStack = new Stack<>();

    protected Stack<TryCatchStmt.TryCatchStmtBuilder> tryCatchStmtBuilderStack = new Stack<>();

    protected Stack<ForkJoinStmt.ForkJoinStmtBuilder> forkJoinStmtBuilderStack = new Stack<>();
    protected Stack<List<Worker>> workerStack = new Stack<>();

    protected Stack<Expression> exprStack = new Stack<>();

    // Holds ExpressionLists required for return statements, function/action invocations and connector declarations
    protected Stack<List<Expression>> exprListStack = new Stack<>();
    protected Stack<List<MapStructInitKeyValueExpr>> mapStructKVListStack = new Stack<>();
    protected Stack<AnnotationAttachment> annonAttachmentStack = new Stack<>();

    // This variable keeps the package scope so that workers (and any global things) can be added to package scope
    protected SymbolScope packageScope = null;

    // This variable keeps the fork-join scope when adding workers and resolve back to current scope once done
    protected SymbolScope forkJoinScope = null;

    // This variable keeps the current scope when adding workers and resolve back to current scope once done
    protected SymbolScope workerOuterBlockScope = null;

    // We need to keep a map of import packages.
    // This is useful when analyzing import functions, actions and types.
    protected Map<String, ImportPackage> importPkgMap = new HashMap<>();

    protected List<String> errorMsgs = new ArrayList<>();

    public BLangModelBuilder(BLangPackage.PackageBuilder packageBuilder, String bFileName) {
        this.currentScope = packageBuilder.getCurrentScope();
        this.packageScope = currentScope;
        bFileBuilder = new BallerinaFile.BFileBuilder(bFileName, packageBuilder);

    }

    public BallerinaFile build() {
        importPkgMap.values()
                .stream()
                .filter(importPkg -> !importPkg.isUsed())
                .forEach(importPkg -> {
                    NodeLocation location = importPkg.getNodeLocation();
                    String pkgPathStr = "\"" + importPkg.getPath() + "\"";
                    String importPkgErrStr = (importPkg.getAsName() == null) ? pkgPathStr : pkgPathStr + " as '" +
                            importPkg.getAsName() + "'";

                    errorMsgs.add(BLangExceptionHelper
                            .constructSemanticError(location, SemanticErrors.UNUSED_IMPORT_PACKAGE, importPkgErrStr));
                });

        if (errorMsgs.size() > 0) {
            throw new SemanticException(errorMsgs.get(0));
        }

        return bFileBuilder.build();
    }


    // Packages and import packages

    public void addPackageDcl(String pkgPath) {
        // TODO Validate whether this file is in the correct package
        // TODO example this is in com/greet/hello directory, but package Path is come.greet.bye. This is wrong
        currentPackagePath = pkgPath;
        bFileBuilder.setPackagePath(currentPackagePath);
    }

    public void addImportPackage(NodeLocation location, String pkgPath, String asPkgName) {
        ImportPackage importPkg;
        if (asPkgName != null) {
            importPkg = new ImportPackage(location, pkgPath, asPkgName);
        } else {
            importPkg = new ImportPackage(location, pkgPath);
        }

        if (importPkgMap.get(importPkg.getName()) != null) {
            String errMsg = BLangExceptionHelper
                    .constructSemanticError(location, SemanticErrors.REDECLARED_IMPORT_PACKAGE, importPkg.getName());
            errorMsgs.add(errMsg);
        }

        bFileBuilder.addImportPackage(importPkg);
        importPkgMap.put(importPkg.getName(), importPkg);
    }


<<<<<<< HEAD
    // Add types. SimpleTypes, Types with full scheme, schema URL or schema ID

    public void addSimpleTypeName(NodeLocation location, String name, String pkgName,
            boolean isArrayType, int dimensions) {
        SimpleTypeName typeName = null;
        ImportPackage importPkg = getImportPackage(pkgName);
        checkForUndefinedPackagePath(location, pkgName, importPkg, () -> pkgName + ":" + name);

        if (importPkg != null) {
            importPkg.markUsed();
            typeName = new SimpleTypeName(name, pkgName, importPkg.getPath());
        }

        if (typeName == null) {
            typeName = new SimpleTypeName(name);
        }

        typeName.setArrayType(isArrayType);
        typeName.setDimensions(dimensions);
        typeNameStack.add(typeName);
    }


=======
>>>>>>> 4b096b70
    // Add constant definitions;

    public void addConstantDef(NodeLocation location, SimpleTypeName typeName, String constName) {
        SymbolName symbolName = new SymbolName(constName);
        ConstDef constantDef = new ConstDef(location, constName, typeName, currentPackagePath,
                symbolName, currentScope, exprStack.pop());

        // Add constant definition to current file;
        bFileBuilder.addConst(constantDef);

        // TODO Support annotations for Constants
        getAnnotationAttachments();
    }


    // Add Struct definition

    /**
     * Start a struct builder.
     *
     * @param location Location of the struct definition in the source bal file
     */
    public void startStructDef(NodeLocation location) {
        currentStructBuilder = new StructDef.StructBuilder(location, currentScope);
        currentScope = currentStructBuilder.getCurrentScope();
    }

    /**
     * Add a field of the {@link StructDef}.
     *
     * @param location  Location of the field in the source file
     * @param fieldName Name of the field in the {@link StructDef}
     */
    public void addStructField(NodeLocation location, SimpleTypeName typeName, String fieldName,
                               boolean defaultValueAvailable) {
        SymbolName symbolName = new SymbolName(fieldName);

        // Check whether this constant is already defined.
        StructDef structScope = (StructDef) currentScope;
        BLangSymbol fieldSymbol = structScope.resolveMembers(symbolName);
        if (fieldSymbol != null) {
            String errMsg = BLangExceptionHelper
                    .constructSemanticError(location, SemanticErrors.REDECLARED_SYMBOL, fieldName);
            errorMsgs.add(errMsg);
        }

        // TODO Implement default value support for struct fields
        if (defaultValueAvailable) {
            // Expression ignored = exprStack.pop();
            exprStack.pop();
        }

        VariableDef variableDef = new VariableDef(location, fieldName, typeName, symbolName, currentScope);

        // Define the variableRef symbol in the current scope
        currentScope.define(symbolName, variableDef);

        // Add Struct field to current Struct;
        currentStructBuilder.addField(variableDef);
    }

    /**
     * Creates a {@link StructDef}.
     *
     * @param name Name of the {@link StructDef}
     */
    public void addStructDef(String name) {
        currentStructBuilder.setName(name);
        currentStructBuilder.setPackagePath(currentPackagePath);
        getAnnotationAttachments().forEach(attachment -> currentStructBuilder.addAnnotation(attachment));

        StructDef structDef = currentStructBuilder.build();

        // Close Struct scope
        currentScope = structDef.getEnclosingScope();
        currentStructBuilder = null;

        bFileBuilder.addStruct(structDef);
    }


    // Annotations

    public void startAnnotationAttachment(NodeLocation location) {
        AnnotationAttachment.AnnotationBuilder annotationBuilder = new AnnotationAttachment.AnnotationBuilder();
        annotationBuilder.setNodeLocation(location);
        annonAttachmentBuilderStack.push(annotationBuilder);
    }

    public void createAnnotationKeyValue(String key) {
        Expression expr = exprStack.peek();
        if (expr instanceof BasicLiteral &&
                ((BasicLiteral) expr).getTypeName().getName().equals(TypeConstants.STRING_TNAME)) {
            String value = ((BasicLiteral) expr).getBValue().stringValue();
            AnnotationAttachment.AnnotationBuilder annotationBuilder = annonAttachmentBuilderStack.peek();
            annotationBuilder.addKeyValuePair(new SymbolName(key), value);
        }
    }

    public void addAnnotationAttachment(NodeLocation location, NameReference nameReference, int attributesCount) {
        AnnotationAttachment.AnnotationBuilder annonAttachmentBuilder = annonAttachmentBuilderStack.pop();

        // TODO Setting annotation name as pkgname:name
        // TODO This is how current annotation processing code is written in the server connector frameworke
        annonAttachmentBuilder.setName(nameReference.getPackageName() + ":" + nameReference.getName());
        annonAttachmentBuilder.setPkgName(nameReference.getPackageName());

        if (attributesCount == 1) {
            Expression simpleLiteral = exprStack.pop();
            String value = ((BasicLiteral) simpleLiteral).getBValue().stringValue();
            annonAttachmentBuilder.setValue(value);

        } else if (attributesCount > 1) {
            throw new RuntimeException("Annotations with key/value pars are not support at the moment" + " in " +
                    location.getFileName() + ":" + location.getLineNumber());
        }

        annonAttachmentStack.add(annonAttachmentBuilder.build());
    }


    // Function parameters and types

    /**
     * <p>Create a function parameter and a corresponding variable reference expression.</p>
     * Set the even function to get the value from the function arguments with the correct index.
     * Store the reference in the symbol table.
     *
     * @param paramName name of the function parameter
     * @param location  Location of the parameter in the source file
     */
    public void addParam(NodeLocation location, SimpleTypeName typeName, String paramName,
                         int annotationCount, boolean isReturnParam) {
        SymbolName symbolName = new SymbolName(paramName);

        // Check whether this parameter is already defined.
        BLangSymbol paramSymbol = currentScope.resolve(symbolName);
        if (paramSymbol != null && paramSymbol.getSymbolScope().getScopeName() == SymbolScope.ScopeName.LOCAL) {
            String errMsg = BLangExceptionHelper.constructSemanticError(location,
                    SemanticErrors.REDECLARED_SYMBOL, paramName);
            errorMsgs.add(errMsg);
        }

        ParameterDef paramDef = new ParameterDef(location, paramName, typeName, symbolName, currentScope);
        getAnnotationAttachments(annotationCount).forEach(attachment -> paramDef.addAnnotation(attachment));

        if (currentCUBuilder != null) {
            // Add the parameter to callableUnitBuilder.
            if (isReturnParam) {
                currentCUBuilder.addReturnParameter(paramDef);
            } else {
                currentCUBuilder.addParameter(paramDef);
            }

        } else {
            currentCUGroupBuilder.addParameter(paramDef);
        }

        currentScope.define(symbolName, paramDef);
    }

    public void addReturnTypes(NodeLocation location, SimpleTypeName[] returnTypeNames) {
        for (SimpleTypeName typeName : returnTypeNames) {
            ParameterDef paramDef = new ParameterDef(location, null, typeName, null, currentScope);
            currentCUBuilder.addReturnParameter(paramDef);
        }
    }


    // Expressions

    public void startVarRefList() {
        exprListStack.push(new ArrayList<>());
    }

    public void endVarRefList(int exprCount) {
        List<Expression> exprList = exprListStack.peek();
        addExprToList(exprList, exprCount);
    }

    /**
     * <p>Create variable reference expression.</p>
     * There are three types of variables references as per the grammar file.
     * <ol>
     * <li> Simple variable references. a, b, index etc</li>
     * <li> Map or arrays access a[1], m["key"]</li>
     * <li> Struct field access  Person.name</li>
     * </ol>
     *
     * @param location Location of the variable reference expression in the source file
     * @param varName  name of the variable
     */
    public void createVarRefExpr(NodeLocation location, String varName) {
        VariableRefExpr variableRefExpr = new VariableRefExpr(location, varName);
        exprStack.push(variableRefExpr);
    }

    public void createMapArrayVarRefExpr(NodeLocation location, String varName, int dimensions) {
        SymbolName symName = new SymbolName(varName);
        VariableRefExpr arrayVarRefExpr = new VariableRefExpr(location, varName);

        Expression[] indexExprs = new Expression[dimensions];
        int i = 0;
        while (i < dimensions) {
            indexExprs[i++] = exprStack.pop();
        }
        checkArgExprValidity(location, Arrays.asList(indexExprs));

        ArrayMapAccessExpr.ArrayMapAccessExprBuilder builder = new ArrayMapAccessExpr.ArrayMapAccessExprBuilder();
        builder.setVarName(symName);
        builder.setIndexExpr(indexExprs);
        builder.setArrayMapVarRefExpr(arrayVarRefExpr);
        builder.setNodeLocation(location);

        ArrayMapAccessExpr accessExpr = builder.build();
        exprStack.push(accessExpr);
    }

    public void createBinaryExpr(NodeLocation location, String opStr) {
        Expression rExpr = exprStack.pop();
        checkArgExprValidity(location, rExpr);

        Expression lExpr = exprStack.pop();
        checkArgExprValidity(location, lExpr);

        BinaryExpression expr;
        switch (opStr) {
            case "+":
                expr = new AddExpression(location, lExpr, rExpr);
                break;

            case "-":
                expr = new SubtractExpression(location, lExpr, rExpr);
                break;

            case "*":
                expr = new MultExpression(location, lExpr, rExpr);
                break;

            case "/":
                expr = new DivideExpr(location, lExpr, rExpr);
                break;

            case "%":
                expr = new ModExpression(location, lExpr, rExpr);
                break;

            case "&&":
                expr = new AndExpression(location, lExpr, rExpr);
                break;

            case "||":
                expr = new OrExpression(location, lExpr, rExpr);
                break;

            case "==":
                expr = new EqualExpression(location, lExpr, rExpr);
                break;

            case "!=":
                expr = new NotEqualExpression(location, lExpr, rExpr);
                break;

            case ">=":
                expr = new GreaterEqualExpression(location, lExpr, rExpr);
                break;

            case ">":
                expr = new GreaterThanExpression(location, lExpr, rExpr);
                break;

            case "<":
                expr = new LessThanExpression(location, lExpr, rExpr);
                break;

            case "<=":
                expr = new LessEqualExpression(location, lExpr, rExpr);
                break;

            // TODO Add support for bracedExpression, binaryPowExpression, binaryModExpression

            default:
                String errMsg = BLangExceptionHelper.constructSemanticError(location,
                        SemanticErrors.UNSUPPORTED_OPERATOR, opStr);
                errorMsgs.add(errMsg);
                // Creating a dummy expression
                expr = new BinaryExpression(location, lExpr, null, rExpr);
        }

        exprStack.push(expr);
    }

    public void createUnaryExpr(NodeLocation location, String op) {
        Expression rExpr = exprStack.pop();
        checkArgExprValidity(location, rExpr);

        UnaryExpression expr;
        switch (op) {
            case "+":
                expr = new UnaryExpression(location, Operator.ADD, rExpr);
                break;

            case "-":
                expr = new UnaryExpression(location, Operator.SUB, rExpr);
                break;

            case "!":
                expr = new UnaryExpression(location, Operator.NOT, rExpr);
                break;

            default:
                String errMsg = BLangExceptionHelper
                        .constructSemanticError(location, SemanticErrors.UNSUPPORTED_OPERATOR, op);
                errorMsgs.add(errMsg);

                // Creating a dummy expression
                expr = new UnaryExpression(location, null, rExpr);
        }

        exprStack.push(expr);
    }

    public void createBacktickExpr(NodeLocation location, String stringContent) {
        String templateStr = getValueWithinBackquote(stringContent);
        BacktickExpr backtickExpr = new BacktickExpr(location, templateStr);
        exprStack.push(backtickExpr);
    }

    public void startExprList() {
        exprListStack.push(new ArrayList<>());
    }

    public void endExprList(int exprCount) {
        List<Expression> exprList = exprListStack.peek();
        addExprToList(exprList, exprCount);
    }

    public void addFunctionInvocationExpr(NodeLocation location, NameReference nameReference, boolean argsAvailable) {
        CallableUnitInvocationExprBuilder cIExprBuilder = new CallableUnitInvocationExprBuilder();
        cIExprBuilder.setNodeLocation(location);

        if (argsAvailable) {
            List<Expression> argExprList = exprListStack.pop();
            checkArgExprValidity(location, argExprList);
            cIExprBuilder.setExpressionList(argExprList);
        }

        cIExprBuilder.setName(nameReference.name);
        cIExprBuilder.setPkgName(nameReference.pkgName);
        cIExprBuilder.setPkgPath(nameReference.pkgPath);
        FunctionInvocationExpr invocationExpr = cIExprBuilder.buildFuncInvocExpr();
        exprStack.push(invocationExpr);
    }

    public void addActionInvocationExpr(NodeLocation location, NameReference nameReference, String actionName,
                                        boolean argsAvailable) {
        CallableUnitInvocationExprBuilder cIExprBuilder = new CallableUnitInvocationExprBuilder();
        cIExprBuilder.setNodeLocation(location);

        if (argsAvailable) {
            List<Expression> argExprList = exprListStack.pop();
            checkArgExprValidity(location, argExprList);
            cIExprBuilder.setExpressionList(argExprList);
        }

        cIExprBuilder.setName(actionName);
        cIExprBuilder.setPkgName(nameReference.pkgName);
        cIExprBuilder.setPkgPath(nameReference.pkgPath);
        cIExprBuilder.setConnectorName(nameReference.name);

        ActionInvocationExpr invocationExpr = cIExprBuilder.buildActionInvocExpr();
        exprStack.push(invocationExpr);
    }

    public void createTypeCastExpr(NodeLocation location, SimpleTypeName typeName) {
        Expression rExpr = exprStack.pop();
        checkArgExprValidity(location, rExpr);

        TypeCastExpression typeCastExpression = new TypeCastExpression(location, typeName, rExpr);
        exprStack.push(typeCastExpression);
    }

    public void createArrayInitExpr(NodeLocation location, boolean argsAvailable, int dimensions) {
        List<Expression> argExprList;
        if (argsAvailable) {
            argExprList = exprListStack.pop();
        } else {
            argExprList = new ArrayList<>(0);
        }

        checkArgExprValidity(location, argExprList);

        ArrayInitExpr arrayInitExpr = new ArrayInitExpr(location,
                argExprList.toArray(new Expression[argExprList.size()]), dimensions);
        exprStack.push(arrayInitExpr);
    }

    public void addMapStructKeyValue(NodeLocation location) {
        Expression valueExpr = exprStack.pop();
        Expression keyExpr = exprStack.pop();

        List<MapStructInitKeyValueExpr> keyValueList = mapStructKVListStack.peek();
        keyValueList.add(new MapStructInitKeyValueExpr(location, keyExpr, valueExpr));
    }

    public void startMapStructLiteral() {
        mapStructKVListStack.push(new ArrayList<>());
    }

    public void createMapStructLiteral(NodeLocation location) {
        List<MapStructInitKeyValueExpr> keyValueExprList = mapStructKVListStack.pop();
        for (MapStructInitKeyValueExpr argExpr : keyValueExprList) {

            if (argExpr.getKeyExpr() instanceof BacktickExpr) {
                String errMsg = BLangExceptionHelper.constructSemanticError(location,
                        SemanticErrors.TEMPLATE_EXPRESSION_NOT_ALLOWED_HERE);
                errorMsgs.add(errMsg);

            }

            if (argExpr.getValueExpr() instanceof BacktickExpr) {
                String errMsg = BLangExceptionHelper.constructSemanticError(location,
                        SemanticErrors.TEMPLATE_EXPRESSION_NOT_ALLOWED_HERE);
                errorMsgs.add(errMsg);

            }
        }

        Expression[] argExprs;
        if (keyValueExprList.size() == 0) {
            argExprs = new Expression[0];
        } else {
            argExprs = keyValueExprList.toArray(new Expression[keyValueExprList.size()]);
        }

        RefTypeInitExpr refTypeInitExpr = new RefTypeInitExpr(location, argExprs);
        exprStack.push(refTypeInitExpr);
    }

    public void createConnectorInitExpr(NodeLocation location, SimpleTypeName typeName, boolean argsAvailable) {
        List<Expression> argExprList;
        if (argsAvailable) {
            argExprList = exprListStack.pop();
            checkArgExprValidity(location, argExprList);
        } else {
            argExprList = new ArrayList<>(0);
        }

        ConnectorInitExpr connectorInitExpr = new ConnectorInitExpr(location, typeName,
                argExprList.toArray(new Expression[argExprList.size()]));
        exprStack.push(connectorInitExpr);
    }


    // Functions, Actions and Resources

    public void startCallableUnitBody(NodeLocation location) {
        BlockStmt.BlockStmtBuilder blockStmtBuilder = new BlockStmt.BlockStmtBuilder(location, currentScope);
        blockStmtBuilderStack.push(blockStmtBuilder);
        currentScope = blockStmtBuilder.getCurrentScope();
    }

    public void endCallableUnitBody() {
        BlockStmt.BlockStmtBuilder blockStmtBuilder = blockStmtBuilderStack.pop();
        BlockStmt blockStmt = blockStmtBuilder.build();
        currentCUBuilder.setBody(blockStmt);
        currentScope = blockStmt.getEnclosingScope();
    }

    public void startFunctionDef(NodeLocation location) {
        currentCUBuilder = new BallerinaFunction.BallerinaFunctionBuilder(currentScope);
        currentCUBuilder.setNodeLocation(location);
        currentScope = currentCUBuilder.getCurrentScope();
    }

    public void startWorkerUnit() {
        if (currentCUBuilder != null) {
            parentCUBuilder = currentCUBuilder;
        }
        currentCUBuilder = new Worker.WorkerBuilder(packageScope);
        //setting workerOuterBlockScope if it is not a fork join statement
        if (forkJoinScope == null) {
            workerOuterBlockScope = currentScope;
        }
        currentScope = currentCUBuilder.getCurrentScope();
    }

    public void addFunction(String name, boolean isNative) {
        currentCUBuilder.setName(name);
        currentCUBuilder.setNative(isNative);

        getAnnotationAttachments().forEach(attachment -> currentCUBuilder.addAnnotation(attachment));

        BallerinaFunction function = currentCUBuilder.buildFunction();
        bFileBuilder.addFunction(function);

        currentScope = function.getEnclosingScope();
        currentCUBuilder = null;
    }

    public void startTypeMapperDef(NodeLocation location) {
        currentCUBuilder = new BTypeMapper.BTypeMapperBuilder(currentScope);
        currentCUBuilder.setNodeLocation(location);
        currentScope = currentCUBuilder.getCurrentScope();
    }

    public void addTypeMapper(NodeLocation location, String name, SimpleTypeName returnTypeName, boolean isNative) {
        currentCUBuilder.setName(name);
        currentCUBuilder.setPkgPath(currentPackagePath);
        currentCUBuilder.setNative(isNative);
        addReturnTypes(location, new SimpleTypeName[]{returnTypeName});

        getAnnotationAttachments().forEach(attachment -> currentCUBuilder.addAnnotation(attachment));

        BTypeMapper typeMapper = currentCUBuilder.buildTypeMapper();
        bFileBuilder.addTypeMapper(typeMapper);
        currentScope = typeMapper.getEnclosingScope();
        currentCUBuilder = null;
    }

    public void startResourceDef() {
        if (currentScope instanceof BlockStmt) {
            endCallableUnitBody();
        }

        currentCUBuilder = new Resource.ResourceBuilder(currentScope);
        currentScope = currentCUBuilder.getCurrentScope();
    }

    public void addResource(NodeLocation location, String name, int annotationCount) {
        currentCUBuilder.setNodeLocation(location);
        currentCUBuilder.setName(name);
        currentCUBuilder.setPkgPath(currentPackagePath);

        getAnnotationAttachments(annotationCount).forEach(attachment -> currentCUBuilder.addAnnotation(attachment));

        Resource resource = currentCUBuilder.buildResource();
        currentCUGroupBuilder.addResource(resource);

        currentScope = resource.getEnclosingScope();
        currentCUBuilder = null;
    }

    public void createWorker(NodeLocation sourceLocation, String name) {
        currentCUBuilder.setName(name);
        currentCUBuilder.setNodeLocation(sourceLocation);

        Worker worker = currentCUBuilder.buildWorker();
        if (forkJoinStmtBuilderStack.isEmpty()) {
            parentCUBuilder.addWorker(worker);
            //setting the current scope to resource block
            currentScope = workerOuterBlockScope;
        } else {
            workerStack.peek().add(worker);
            currentScope = forkJoinScope;
        }

        currentCUBuilder = parentCUBuilder;
        parentCUBuilder = null;
        workerOuterBlockScope = null;
    }

    public void startActionDef(NodeLocation location) {
        // TODO Check whether the following if block is needed anymore.
        if (currentScope instanceof BlockStmt) {
            endCallableUnitBody();
        }

        currentCUBuilder = new BallerinaAction.BallerinaActionBuilder(currentScope);
        currentCUBuilder.setNodeLocation(location);
        currentScope = currentCUBuilder.getCurrentScope();
    }

    public void addAction(String name, boolean isNative, int annotationCount) {
        currentCUBuilder.setName(name);
        currentCUBuilder.setNative(isNative);

        getAnnotationAttachments(annotationCount).forEach(attachment -> currentCUBuilder.addAnnotation(attachment));

        BallerinaAction action = currentCUBuilder.buildAction();
        currentCUGroupBuilder.addAction(action);

        currentScope = action.getEnclosingScope();
        currentCUBuilder = null;
    }


    // Services and Connectors

    public void startServiceDef(NodeLocation location) {
        currentCUGroupBuilder = new Service.ServiceBuilder(currentScope);
        currentCUGroupBuilder.setNodeLocation(location);
        currentScope = currentCUGroupBuilder.getCurrentScope();
    }

    public void startConnectorDef(NodeLocation location) {
        currentCUGroupBuilder = new BallerinaConnectorDef.BallerinaConnectorDefBuilder(currentScope);
        currentCUGroupBuilder.setNodeLocation(location);
        currentScope = currentCUGroupBuilder.getCurrentScope();
    }

    public void createService(String name) {
        currentCUGroupBuilder.setName(name);
        currentCUGroupBuilder.setPkgPath(currentPackagePath);

        getAnnotationAttachments().forEach(attachment -> currentCUGroupBuilder.addAnnotation(attachment));

        Service service = currentCUGroupBuilder.buildService();
        bFileBuilder.addService(service);

        currentScope = service.getEnclosingScope();
        currentCUGroupBuilder = null;
    }

    public void createConnector(String name) {
        currentCUGroupBuilder.setName(name);
        currentCUGroupBuilder.setPkgPath(currentPackagePath);

        getAnnotationAttachments().forEach(attachment -> currentCUGroupBuilder.addAnnotation(attachment));

        BallerinaConnectorDef connector = currentCUGroupBuilder.buildConnector();
        bFileBuilder.addConnector(connector);

        currentScope = connector.getEnclosingScope();
        currentCUGroupBuilder = null;
    }


    // Statements

    public void addVariableDefinitionStmt(NodeLocation location, SimpleTypeName typeName,
                                          String varName, boolean exprAvailable) {

        VariableRefExpr variableRefExpr = new VariableRefExpr(location, varName);
        SymbolName symbolName = new SymbolName(varName);

        VariableDef variableDef = new VariableDef(location, varName, typeName, symbolName, currentScope);
        variableRefExpr.setVariableDef(variableDef);

        Expression rhsExpr = exprAvailable ? exprStack.pop() : null;
        if (rhsExpr instanceof ArrayInitExpr) {
            if (((ArrayInitExpr) rhsExpr).getArgExprs().length == 0
                    && variableDef.getTypeName().getDimensions() != ((ArrayInitExpr) rhsExpr).getDimensions()) {
                String errMsg = BLangExceptionHelper.constructSemanticError(location,
                        SemanticErrors.ARRAY_INITIALIZATION_INCORRECT);
                errorMsgs.add(errMsg);
            } else {
                ((ArrayInitExpr) rhsExpr).setDimensions(variableDef.getTypeName().getDimensions());
            }
        }
        VariableDefStmt variableDefStmt = new VariableDefStmt(location, variableDef, variableRefExpr, rhsExpr);

        if (blockStmtBuilderStack.size() == 0 && currentCUGroupBuilder != null) {
            if (rhsExpr != null) {
                if (rhsExpr instanceof ActionInvocationExpr) {
                    String errMsg = BLangExceptionHelper.constructSemanticError(location,
                            SemanticErrors.ACTION_INVOCATION_NOT_ALLOWED_HERE);
                    errorMsgs.add(errMsg);
                }

//                if (rhsExpr instanceof BasicLiteral || rhsExpr instanceof VariableRefExpr) {
//                    currentCUGroupBuilder.addVariableDef(variableDefStmt);
//                } else {
//                    String errMsg = getNodeLocationStr(location) +
//                            "only a basic literal or a variable reference is allowed here ";
//                    errorMsgs.add(errMsg);
//                }
            }
            currentCUGroupBuilder.addVariableDef(variableDefStmt);
        } else {
            addToBlockStmt(variableDefStmt);
        }
    }

    public void addCommentStmt(NodeLocation location, String comment) {
        CommentStmt commentStmt = new CommentStmt(location, comment);
        addToBlockStmt(commentStmt);
    }

    public void createAssignmentStmt(NodeLocation location) {
        Expression rExpr = exprStack.pop();
        List<Expression> lExprList = exprListStack.pop();

        AssignStmt assignStmt = new AssignStmt(location, lExprList.toArray(new Expression[lExprList.size()]), rExpr);
        addToBlockStmt(assignStmt);
    }

    public void createReturnStmt(NodeLocation location) {
        Expression[] exprs;
        // Get the expression list from the expression list stack
        if (!exprListStack.isEmpty()) {
            // Return statement with empty expression list.
            // Just a return statement
            List<Expression> exprList = exprListStack.pop();
            checkArgExprValidity(location, exprList);
            exprs = exprList.toArray(new Expression[exprList.size()]);
        } else {
            exprs = new Expression[0];
        }

        ReturnStmt returnStmt = new ReturnStmt(location, exprs);
        addToBlockStmt(returnStmt);
    }

    public void createReplyStmt(NodeLocation location) {
        Expression argExpr = exprStack.pop();
        if (!(argExpr instanceof VariableRefExpr)) {
            String errMsg = BLangExceptionHelper.constructSemanticError(location,
                    SemanticErrors.REF_TYPE_MESSAGE_ALLOWED);
            errorMsgs.add(errMsg);
        }
        ReplyStmt replyStmt = new ReplyStmt(location, argExpr);
        addToBlockStmt(replyStmt);
    }

    public void startWhileStmt(NodeLocation location) {
        BlockStmt.BlockStmtBuilder blockStmtBuilder = new BlockStmt.BlockStmtBuilder(location, currentScope);
        blockStmtBuilderStack.push(blockStmtBuilder);
        currentScope = blockStmtBuilder.getCurrentScope();
    }

    public void createWhileStmt(NodeLocation location) {
        // Create a while statement builder
        WhileStmt.WhileStmtBuilder whileStmtBuilder = new WhileStmt.WhileStmtBuilder();
        whileStmtBuilder.setNodeLocation(location);

        // Get the expression at the top of the expression stack and set it as the while condition
        Expression condition = exprStack.pop();
        checkArgExprValidity(location, condition);
        whileStmtBuilder.setCondition(condition);

        // Get the statement block at the top of the block statement stack and set as the while body.
        BlockStmt.BlockStmtBuilder blockStmtBuilder = blockStmtBuilderStack.pop();
        BlockStmt blockStmt = blockStmtBuilder.build();
        whileStmtBuilder.setWhileBody(blockStmt);

        // Close the current scope and open the enclosing scope
        currentScope = blockStmt.getEnclosingScope();

        // Add the while statement to the statement block which is at the top of the stack.
        WhileStmt whileStmt = whileStmtBuilder.build();
        blockStmtBuilderStack.peek().addStmt(whileStmt);
    }

    public void createBreakStmt(NodeLocation location) {
        BreakStmt.BreakStmtBuilder breakStmtBuilder = new BreakStmt.BreakStmtBuilder();
        breakStmtBuilder.setNodeLocation(location);
        BreakStmt breakStmt = breakStmtBuilder.build();
        addToBlockStmt(breakStmt);
    }

    public void startIfElseStmt(NodeLocation location) {
        IfElseStmt.IfElseStmtBuilder ifElseStmtBuilder = new IfElseStmt.IfElseStmtBuilder();
        ifElseStmtBuilder.setNodeLocation(location);
        ifElseStmtBuilderStack.push(ifElseStmtBuilder);
    }

    public void startIfClause(NodeLocation location) {
        BlockStmt.BlockStmtBuilder blockStmtBuilder = new BlockStmt.BlockStmtBuilder(location, currentScope);
        blockStmtBuilderStack.push(blockStmtBuilder);

        currentScope = blockStmtBuilder.getCurrentScope();
    }

    public void startElseIfClause(NodeLocation location) {
        BlockStmt.BlockStmtBuilder blockStmtBuilder = new BlockStmt.BlockStmtBuilder(location, currentScope);
        blockStmtBuilderStack.push(blockStmtBuilder);

        currentScope = blockStmtBuilder.getCurrentScope();
    }

    public void addIfClause() {
        IfElseStmt.IfElseStmtBuilder ifElseStmtBuilder = ifElseStmtBuilderStack.peek();

        Expression condition = exprStack.pop();
        checkArgExprValidity(ifElseStmtBuilder.getLocation(), condition);
        ifElseStmtBuilder.setIfCondition(condition);

        BlockStmt.BlockStmtBuilder blockStmtBuilder = blockStmtBuilderStack.pop();
        BlockStmt blockStmt = blockStmtBuilder.build();
        ifElseStmtBuilder.setThenBody(blockStmt);

        currentScope = blockStmt.getEnclosingScope();
    }

    public void addElseIfClause() {
        IfElseStmt.IfElseStmtBuilder ifElseStmtBuilder = ifElseStmtBuilderStack.peek();

        BlockStmt.BlockStmtBuilder blockStmtBuilder = blockStmtBuilderStack.pop();
        BlockStmt elseIfStmtBlock = blockStmtBuilder.build();

        Expression condition = exprStack.pop();
        checkArgExprValidity(ifElseStmtBuilder.getLocation(), condition);
        ifElseStmtBuilder.addElseIfBlock(elseIfStmtBlock.getNodeLocation(), condition, elseIfStmtBlock);

        currentScope = elseIfStmtBlock.getEnclosingScope();
    }

    public void startElseClause(NodeLocation location) {
        BlockStmt.BlockStmtBuilder blockStmtBuilder = new BlockStmt.BlockStmtBuilder(location, currentScope);
        blockStmtBuilderStack.push(blockStmtBuilder);

        currentScope = blockStmtBuilder.getCurrentScope();
    }

    public void addElseClause() {
        IfElseStmt.IfElseStmtBuilder ifElseStmtBuilder = ifElseStmtBuilderStack.peek();
        BlockStmt.BlockStmtBuilder blockStmtBuilder = blockStmtBuilderStack.pop();
        BlockStmt elseStmt = blockStmtBuilder.build();
        ifElseStmtBuilder.setElseBody(elseStmt);

        currentScope = elseStmt.getEnclosingScope();
    }

    public void addIfElseStmt() {
        IfElseStmt.IfElseStmtBuilder ifElseStmtBuilder = ifElseStmtBuilderStack.pop();
        IfElseStmt ifElseStmt = ifElseStmtBuilder.build();
        addToBlockStmt(ifElseStmt);
    }


    public void startTryCatchStmt(NodeLocation location) {
        TryCatchStmt.TryCatchStmtBuilder tryCatchStmtBuilder = new TryCatchStmt.TryCatchStmtBuilder();
        tryCatchStmtBuilder.setLocation(location);
        tryCatchStmtBuilderStack.push(tryCatchStmtBuilder);

        BlockStmt.BlockStmtBuilder blockStmtBuilder = new BlockStmt.BlockStmtBuilder(location, currentScope);
        blockStmtBuilderStack.push(blockStmtBuilder);

        currentScope = blockStmtBuilder.getCurrentScope();
    }

    public void startCatchClause(NodeLocation location) {
        TryCatchStmt.TryCatchStmtBuilder tryCatchStmtBuilder = tryCatchStmtBuilderStack.peek();

        // Creating Try clause.
        BlockStmt.BlockStmtBuilder blockStmtBuilder = blockStmtBuilderStack.pop();
        BlockStmt tryBlock = blockStmtBuilder.build();
        tryCatchStmtBuilder.setTryBlock(tryBlock);
        currentScope = tryBlock.getEnclosingScope();

        // Staring parsing catch clause.
        TryCatchStmt.CatchBlock catchBlock = new TryCatchStmt.CatchBlock(currentScope);
        tryCatchStmtBuilder.setCatchBlock(catchBlock);
        currentScope = catchBlock;

        BlockStmt.BlockStmtBuilder catchBlockBuilder = new BlockStmt.BlockStmtBuilder(location, currentScope);
        blockStmtBuilderStack.push(catchBlockBuilder);

        currentScope = catchBlockBuilder.getCurrentScope();
    }

    public void addCatchClause(NodeLocation location, SimpleTypeName exceptionType, String argName) {
        TryCatchStmt.TryCatchStmtBuilder tryCatchStmtBuilder = tryCatchStmtBuilderStack.peek();

        if (!TypeConstants.EXCEPTION_TNAME.equals(exceptionType.getName())) {
            String errMsg = BLangExceptionHelper.constructSemanticError(location,
                    SemanticErrors.ONLY_EXCEPTION_TYPE_HERE);
            errorMsgs.add(errMsg);
        }

        BlockStmt.BlockStmtBuilder catchBlockBuilder = blockStmtBuilderStack.pop();
        BlockStmt catchBlock = catchBlockBuilder.build();
        currentScope = catchBlock.getEnclosingScope();

        SymbolName symbolName = new SymbolName(argName);
        ParameterDef paramDef = new ParameterDef(catchBlock.getNodeLocation(), argName, exceptionType, symbolName,
                currentScope);
        currentScope.resolve(symbolName);
        currentScope.define(symbolName, paramDef);
        tryCatchStmtBuilder.getCatchBlock().setParameterDef(paramDef);
        tryCatchStmtBuilder.setCatchBlockStmt(catchBlock);
    }

    public void addTryCatchStmt() {
        TryCatchStmt.TryCatchStmtBuilder tryCatchStmtBuilder = tryCatchStmtBuilderStack.pop();
        TryCatchStmt tryCatchStmt = tryCatchStmtBuilder.build();
        addToBlockStmt(tryCatchStmt);
    }

    public void createThrowStmt(NodeLocation location) {
        Expression expression = exprStack.pop();
        if (expression instanceof VariableRefExpr || expression instanceof FunctionInvocationExpr) {
            ThrowStmt throwStmt = new ThrowStmt(location, expression);
            addToBlockStmt(throwStmt);
            return;
        }
        String errMsg = BLangExceptionHelper.constructSemanticError(location, SemanticErrors.ONLY_EXCEPTION_TYPE_HERE);
        errorMsgs.add(errMsg);
    }

    public void startForkJoinStmt(NodeLocation nodeLocation) {
        //blockStmtBuilderStack.push(new BlockStmt.BlockStmtBuilder(nodeLocation, currentScope));
        ForkJoinStmt.ForkJoinStmtBuilder forkJoinStmtBuilder = new ForkJoinStmt.ForkJoinStmtBuilder(currentScope);
        forkJoinStmtBuilder.setNodeLocation(nodeLocation);
        forkJoinStmtBuilderStack.push(forkJoinStmtBuilder);
        currentScope = forkJoinStmtBuilder.currentScope;
        forkJoinScope = currentScope;
        workerStack.push(new ArrayList<>());
    }

    public void startJoinClause(NodeLocation nodeLocation) {
        currentScope = forkJoinStmtBuilderStack.peek().getJoin();
        blockStmtBuilderStack.push(new BlockStmt.BlockStmtBuilder(nodeLocation, currentScope));
    }

    public void endJoinClause(NodeLocation location, SimpleTypeName typeName, String paramName) {
        ForkJoinStmt.ForkJoinStmtBuilder forkJoinStmtBuilder = forkJoinStmtBuilderStack.peek();
        BlockStmt.BlockStmtBuilder blockStmtBuilder = blockStmtBuilderStack.pop();
        BlockStmt forkJoinStmt = blockStmtBuilder.build();
        SymbolName symbolName = new SymbolName(paramName);

        // Check whether this constant is already defined.
        BLangSymbol paramSymbol = currentScope.resolve(symbolName);
        if (paramSymbol != null && paramSymbol.getSymbolScope().getScopeName() == SymbolScope.ScopeName.LOCAL) {
            String errMsg = BLangExceptionHelper.constructSemanticError(location,
                    SemanticErrors.REDECLARED_SYMBOL, paramName);
            errorMsgs.add(errMsg);
        }

        ParameterDef paramDef = new ParameterDef(location, paramName, typeName, symbolName, currentScope);
        forkJoinStmtBuilder.setJoinBlock(forkJoinStmt);
        forkJoinStmtBuilder.setJoinResult(paramDef);
        currentScope = forkJoinStmtBuilder.getJoin().getEnclosingScope();
    }

    public void createAnyJoinCondition(String joinType, String joinCount, NodeLocation location) {
        ForkJoinStmt.ForkJoinStmtBuilder forkJoinStmtBuilder = forkJoinStmtBuilderStack.peek();

        forkJoinStmtBuilder.setJoinType(joinType);
        if (Integer.parseInt(joinCount) != 1) {
            String errMsg = BLangExceptionHelper.constructSemanticError(location,
                    SemanticErrors.ONLY_COUNT_1_ALLOWED_THIS_VERSION);
            errorMsgs.add(errMsg);
        }
        forkJoinStmtBuilder.setJoinCount(Integer.parseInt(joinCount));
    }

    public void createAllJoinCondition(String joinType) {
        ForkJoinStmt.ForkJoinStmtBuilder forkJoinStmtBuilder = forkJoinStmtBuilderStack.peek();
        forkJoinStmtBuilder.setJoinType(joinType);
    }

    public void createJoinWorkers(String workerName) {
        ForkJoinStmt.ForkJoinStmtBuilder forkJoinStmtBuilder = forkJoinStmtBuilderStack.peek();
        forkJoinStmtBuilder.addJoinWorker(workerName);
    }

    public void startTimeoutClause(NodeLocation nodeLocation) {
        currentScope = forkJoinStmtBuilderStack.peek().getTimeout();
        blockStmtBuilderStack.push(new BlockStmt.BlockStmtBuilder(nodeLocation, currentScope));
    }

    public void endTimeoutClause(NodeLocation location, SimpleTypeName typeName, String paramName) {
        ForkJoinStmt.ForkJoinStmtBuilder forkJoinStmtBuilder = forkJoinStmtBuilderStack.peek();
        BlockStmt.BlockStmtBuilder blockStmtBuilder = blockStmtBuilderStack.pop();
        BlockStmt timeoutStmt = blockStmtBuilder.build();
        forkJoinStmtBuilder.setTimeoutBlock(timeoutStmt);
        forkJoinStmtBuilder.setTimeoutExpression(exprStack.pop());
        SymbolName symbolName = new SymbolName(paramName);

        // Check whether this constant is already defined.
        BLangSymbol paramSymbol = currentScope.resolve(symbolName);
        if (paramSymbol != null && paramSymbol.getSymbolScope().getScopeName() == SymbolScope.ScopeName.LOCAL) {
            String errMsg = BLangExceptionHelper.constructSemanticError(location,
                    SemanticErrors.REDECLARED_SYMBOL, paramName);
            errorMsgs.add(errMsg);
        }

        ParameterDef paramDef = new ParameterDef(location, paramName, typeName, symbolName, currentScope);
        forkJoinStmtBuilder.setTimeoutResult(paramDef);
        currentScope = forkJoinStmtBuilder.getTimeout().getEnclosingScope();
    }

    public void endForkJoinStmt() {
        ForkJoinStmt.ForkJoinStmtBuilder forkJoinStmtBuilder = forkJoinStmtBuilderStack.pop();

        List<Worker> workerList = workerStack.pop();
        if (workerList != null) {
            forkJoinStmtBuilder.setWorkers(workerList.toArray(new Worker[workerList.size()]));
        }
        forkJoinStmtBuilder.setMessageReference((VariableRefExpr) exprStack.pop());
        ForkJoinStmt forkJoinStmt = forkJoinStmtBuilder.build();
        addToBlockStmt(forkJoinStmt);
        currentScope = forkJoinStmt.getEnclosingScope();

    }

    public void createFunctionInvocationStmt(NodeLocation location, NameReference nameReference,
                                             boolean argsAvailable) {

        addFunctionInvocationExpr(location, nameReference, argsAvailable);
        FunctionInvocationExpr invocationExpr = (FunctionInvocationExpr) exprStack.pop();


        FunctionInvocationStmt functionInvocationStmt = new FunctionInvocationStmt(location, invocationExpr);
        blockStmtBuilderStack.peek().addStmt(functionInvocationStmt);
    }

    public void createWorkerInvocationStmt(String receivingMsgRef, String workerName, NodeLocation sourceLocation) {
        VariableRefExpr variableRefExpr = new VariableRefExpr(sourceLocation, new SymbolName(receivingMsgRef));
        WorkerInvocationStmt workerInvocationStmt = new WorkerInvocationStmt(workerName, sourceLocation);
        //workerInvocationStmt.setLocation(sourceLocation);
        workerInvocationStmt.setInMsg(variableRefExpr);
        blockStmtBuilderStack.peek().addStmt(workerInvocationStmt);
    }

    public void createWorkerReplyStmt(String receivingMsgRef, String workerName, NodeLocation sourceLocation) {
        VariableRefExpr variableRefExpr = new VariableRefExpr(sourceLocation, new SymbolName(receivingMsgRef));
        WorkerReplyStmt workerReplyStmt = new WorkerReplyStmt(variableRefExpr, workerName, sourceLocation);
        //workerReplyStmt.setLocation(sourceLocation);
        blockStmtBuilderStack.peek().addStmt(workerReplyStmt);
    }

    public void createActionInvocationStmt(NodeLocation location, NameReference nameReference, String actionName,
                                           boolean argsAvailable) {
        addActionInvocationExpr(location, nameReference, actionName, argsAvailable);
        ActionInvocationExpr invocationExpr = (ActionInvocationExpr) exprStack.pop();

        ActionInvocationStmt actionInvocationStmt = new ActionInvocationStmt(location, invocationExpr);
        blockStmtBuilderStack.peek().addStmt(actionInvocationStmt);
    }


    // Literal Values

    public void createIntegerLiteral(NodeLocation location, String value) {
        BValueType bValue = new BInteger(Integer.parseInt(value));
        createLiteral(location, new SimpleTypeName(TypeConstants.INT_TNAME), bValue);
    }

    public void createFloatLiteral(NodeLocation location, String value) {
        BValueType bValue = new BFloat(Float.parseFloat(value));
        createLiteral(location, new SimpleTypeName(TypeConstants.FLOAT_TNAME), bValue);
    }

    public void createStringLiteral(NodeLocation location, String value) {
        BValueType bValue = new BString(value);
        createLiteral(location, new SimpleTypeName(TypeConstants.STRING_TNAME), bValue);
    }

    public void createBooleanLiteral(NodeLocation location, String value) {
        BValueType bValue = new BBoolean(Boolean.parseBoolean(value));
        createLiteral(location, new SimpleTypeName(TypeConstants.BOOLEAN_TNAME), bValue);
    }

    public void createNullLiteral(NodeLocation location, String value) {
        throw new RuntimeException("null values are not yet supported in Ballerina in " + location.getFileName()
                + ":" + location.getLineNumber());
    }

    public void validateAndSetPackagePath(NodeLocation location, NameReference nameReference) {
        String name = nameReference.getName();
        String pkgName = nameReference.getPackageName();
        ImportPackage importPkg = getImportPackage(pkgName);
        checkForUndefinedPackagePath(location, pkgName, importPkg, () -> pkgName + ":" + name);

        if (importPkg == null) {
            return;
        }

        importPkg.markUsed();
        nameReference.setPkgPath(importPkg.getPath());
    }


    // Private methods

    private void addToBlockStmt(Statement stmt) {
        BlockStmt.BlockStmtBuilder blockStmtBuilder = blockStmtBuilderStack.peek();
        blockStmtBuilder.addStmt(stmt);
    }

    private void createLiteral(NodeLocation location, SimpleTypeName typeName, BValueType bValueType) {
        BasicLiteral basicLiteral = new BasicLiteral(location, typeName, bValueType);
        exprStack.push(basicLiteral);
    }

    /**
     * @param exprList List<Expression>
     * @param n        number of expression to be added the given list
     */
    private void addExprToList(List<Expression> exprList, int n) {

        if (exprStack.isEmpty()) {
            throw new IllegalStateException("Expression stack cannot be empty in processing an ExpressionList");
        }

        if (n == 1) {
            Expression expr = exprStack.pop();
            exprList.add(expr);
        } else {
            Expression expr = exprStack.pop();
            addExprToList(exprList, n - 1);
            exprList.add(expr);
        }
    }

    /**
     * return value within double quotes.
     *
     * @param inputString string with double quotes
     * @return value
     */
    private static String getValueWithinBackquote(String inputString) {
        Pattern p = Pattern.compile("`([^`]*)`");
        Matcher m = p.matcher(inputString);
        if (m.find()) {
            return m.group(1);
        }
        return null;
    }

    /**
     * Create an expression for accessing fields of user defined struct types.
     *
     * @param location Source location of the ballerina file
     */
    public void createStructFieldRefExpr(NodeLocation location) {
        if (exprStack.size() < 2) {
            return;
        }
        ReferenceExpr field = (ReferenceExpr) exprStack.pop();
        StructFieldAccessExpr fieldExpr;
        if (field instanceof StructFieldAccessExpr) {
            fieldExpr = (StructFieldAccessExpr) field;
        } else {
            fieldExpr = new StructFieldAccessExpr(location, field.getSymbolName(), field);
        }

        ReferenceExpr parent = (ReferenceExpr) exprStack.pop();
        StructFieldAccessExpr parentExpr = new StructFieldAccessExpr(location, parent, fieldExpr);

        exprStack.push(parentExpr);
    }

    protected ImportPackage getImportPackage(String pkgName) {
        return (pkgName != null) ? importPkgMap.get(pkgName) : null;
    }

    protected void checkForUndefinedPackagePath(NodeLocation location,
                                                String pkgName,
                                                ImportPackage importPackage,
                                                Supplier<String> symbolNameSupplier) {
        if (pkgName != null && importPackage == null) {
            String errMsg = BLangExceptionHelper.constructSemanticError(location,
                    SemanticErrors.UNDEFINED_PACKAGE_NAME, pkgName, symbolNameSupplier.get());
            errorMsgs.add(errMsg);
        }
    }

    protected void checkArgExprValidity(NodeLocation location, List<Expression> argExprList) {
        for (Expression argExpr : argExprList) {
            checkArgExprValidity(location, argExpr);
        }
    }

    protected void checkArgExprValidity(NodeLocation location, Expression argExpr) {
        String errMsg = null;
        if (argExpr instanceof BacktickExpr) {
            errMsg = BLangExceptionHelper.constructSemanticError(location,
                    SemanticErrors.TEMPLATE_EXPRESSION_NOT_ALLOWED_HERE);

        } else if (argExpr instanceof ArrayInitExpr) {
            errMsg = BLangExceptionHelper.constructSemanticError(location,
                    SemanticErrors.ARRAY_INIT_NOT_ALLOWED_HERE);

        } else if (argExpr instanceof RefTypeInitExpr) {
            errMsg = BLangExceptionHelper.constructSemanticError(location,
                    SemanticErrors.REF_TYPE_INTI_NOT_ALLOWED_HERE);
        }

        if (errMsg != null) {
            errorMsgs.add(errMsg);
        }
    }

    protected List<AnnotationAttachment> getAnnotationAttachments() {
        return getAnnotationAttachments(annonAttachmentStack.size());
    }

    protected List<AnnotationAttachment> getAnnotationAttachments(int count) {
        if (count == 0) {
            return new ArrayList<>(0);
        }

        int depth = annonAttachmentStack.size() - (count - 1);
        List<AnnotationAttachment> annotationAttachmentList = new ArrayList<>();
        collectAnnotationAttachments(annotationAttachmentList, depth, annonAttachmentStack.size());
        return annotationAttachmentList;
    }

    private void collectAnnotationAttachments(List<AnnotationAttachment> annonAttachmentList, int depth, int index) {
        if (index == depth) {
            annonAttachmentList.add(annonAttachmentStack.pop());
        } else {
            AnnotationAttachment attachment = annonAttachmentStack.pop();
            collectAnnotationAttachments(annonAttachmentList, depth, index - 1);
            annonAttachmentList.add(attachment);
        }
    }


    /**
     * This class represents CallableUnitName used in function and action invocation expressions.
     */
    public static class NameReference {
        private String pkgName;
        private String name;
        private String pkgPath;

        public NameReference(String pkgName, String name) {
            this.name = name;
            this.pkgName = pkgName;
        }

        public String getPackageName() {
            return pkgName;
        }

        public String getName() {
            return name;
        }

        public String getPackagePath() {
            return pkgPath;
        }

        public void setPkgPath(String pkgPath) {
            this.pkgPath = pkgPath;
        }
    }
}<|MERGE_RESOLUTION|>--- conflicted
+++ resolved
@@ -95,11 +95,8 @@
 import org.ballerinalang.util.exceptions.SemanticException;
 
 import java.util.ArrayList;
-<<<<<<< HEAD
 import java.util.Arrays;
 import java.util.Collections;
-=======
->>>>>>> 4b096b70
 import java.util.HashMap;
 import java.util.List;
 import java.util.Map;
@@ -221,32 +218,6 @@
     }
 
 
-<<<<<<< HEAD
-    // Add types. SimpleTypes, Types with full scheme, schema URL or schema ID
-
-    public void addSimpleTypeName(NodeLocation location, String name, String pkgName,
-            boolean isArrayType, int dimensions) {
-        SimpleTypeName typeName = null;
-        ImportPackage importPkg = getImportPackage(pkgName);
-        checkForUndefinedPackagePath(location, pkgName, importPkg, () -> pkgName + ":" + name);
-
-        if (importPkg != null) {
-            importPkg.markUsed();
-            typeName = new SimpleTypeName(name, pkgName, importPkg.getPath());
-        }
-
-        if (typeName == null) {
-            typeName = new SimpleTypeName(name);
-        }
-
-        typeName.setArrayType(isArrayType);
-        typeName.setDimensions(dimensions);
-        typeNameStack.add(typeName);
-    }
-
-
-=======
->>>>>>> 4b096b70
     // Add constant definitions;
 
     public void addConstantDef(NodeLocation location, SimpleTypeName typeName, String constName) {
