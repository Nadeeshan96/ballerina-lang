/*
 * Copyright (c) 2016, WSO2 Inc. (http://www.wso2.org) All Rights Reserved.
 *
 * WSO2 Inc. licenses this file to you under the Apache License,
 * Version 2.0 (the "License"); you may not use this file except
 * in compliance with the License.
 * You may obtain a copy of the License at
 *
 *    http://www.apache.org/licenses/LICENSE-2.0
 *
 * Unless required by applicable law or agreed to in writing,
 * software distributed under the License is distributed on an
 * "AS IS" BASIS, WITHOUT WARRANTIES OR CONDITIONS OF ANY
 * KIND, either express or implied.  See the License for the
 * specific language governing permissions and limitations
 * under the License.
 */

package org.ballerinalang.model;

import org.ballerinalang.model.builder.CallableUnitBuilder;
import org.ballerinalang.model.statements.BlockStmt;
import org.ballerinalang.model.symbols.BLangSymbol;
import org.ballerinalang.model.types.BType;
import org.ballerinalang.natives.NativeUnitProxy;
import org.ballerinalang.util.exceptions.FlowBuilderException;

import java.util.Collections;
import java.util.HashMap;
import java.util.Map;

/**
 * An {@code Action} is a operation (function) that can be executed against a connector.
 * <p>
 * The structure of an action definition is as follows:
 * [ActionAnnotations]
 * action ActionName (ConnectorName VariableName[, ([ActionParamAnnotations] TypeName VariableName)+]) (TypeName*)
 * [throws exception] {
 * ConnectionDeclaration;*
 * VariableDeclaration;*
 * WorkerDeclaration;*
 * Statement;+
 * }
 * </p>
 * @since 0.8.0
 */
public class BallerinaAction implements Action, SymbolScope, Node {
    private NodeLocation location;
    private WhiteSpaceDescriptor whiteSpaceDescriptor;

    // BLangSymbol related attributes
    protected Identifier identifier;
    protected String pkgPath;
    protected boolean isPublic;
    protected SymbolName symbolName;
    protected boolean isNative;

    private AnnotationAttachment[] annotations;
    private ParameterDef[] parameterDefs;
    private BType[] parameterTypes;
    private Worker[] workers;
    private ParameterDef[] returnParams;
    private BType[] returnParamTypes;
    private BlockStmt actionBody;
    private BallerinaConnectorDef connectorDef;
    private int stackFrameSize;

    // Scope related variables
    private SymbolScope enclosingScope;
    private Map<SymbolName, BLangSymbol> symbolMap;

    // Linker related variables
    private int tempStackFrameSize;
    private boolean isFlowBuilderVisited;

    private NativeUnitProxy nativeAction;

    private BallerinaAction(SymbolScope enclosingScope) {
        this.enclosingScope = enclosingScope;
        this.symbolMap = new HashMap<>();
    }

    @Override
    public AnnotationAttachment[] getAnnotations() {
        return annotations;
    }

    public ParameterDef[] getParameterDefs() {
        return parameterDefs;
    }

    @Override
    public void setSymbolName(SymbolName symbolName) {
        this.symbolName = symbolName;
    }

    @Override
    public ParameterDef[] getReturnParameters() {
        return returnParams;
    }

    @Override
    public int getStackFrameSize() {
        return stackFrameSize;
    }

    @Override
    public void setStackFrameSize(int stackFrameSize) {
        this.stackFrameSize = stackFrameSize;
    }

    @Override
    public int getTempStackFrameSize() {
        return tempStackFrameSize;
    }

    @Override
    public void setTempStackFrameSize(int stackFrameSize) {
        if (this.tempStackFrameSize > 0 && stackFrameSize != this.tempStackFrameSize) {
            throw new FlowBuilderException("Attempt to Overwrite tempValue Frame size. current :" +
                    this.tempStackFrameSize + ", new :" + stackFrameSize);
        }
        this.tempStackFrameSize = stackFrameSize;
    }

    public NativeUnitProxy getNativeAction() {
        return nativeAction;
    }

    public void setNativeAction(NativeUnitProxy nativeAction) {
        this.nativeAction = nativeAction;
    }

    @Override
    public BlockStmt getCallableUnitBody() {
        return actionBody;
    }

    public VariableDef[] getVariableDefs() {
        return null;
    }

    public Worker[] getWorkers() {
        return workers;
    }

    public ConnectorDcl[] getConnectorDcls() {
        return null;
    }

    @Override
    public BType[] getReturnParamTypes() {
        return returnParamTypes;
    }

    @Override
    public void setReturnParamTypes(BType[] returnParamTypes) {
        this.returnParamTypes = returnParamTypes;
    }

    @Override
    public BType[] getArgumentTypes() {
        return parameterTypes;
    }

    @Override
    public void setParameterTypes(BType[] parameterTypes) {
        this.parameterTypes = parameterTypes;
    }

    public BallerinaConnectorDef getConnectorDef() {
        return connectorDef;
    }

    public void setConnectorDef(BallerinaConnectorDef connectorDef) {
        this.connectorDef = connectorDef;
    }

    // Methods in Node interface

    @Override
    public void accept(NodeVisitor visitor) {
        visitor.visit(this);
    }

    @Override
    public NodeLocation getNodeLocation() {
        return location;
    }

    public void setWhiteSpaceDescriptor(WhiteSpaceDescriptor whiteSpaceDescriptor) {
        this.whiteSpaceDescriptor = whiteSpaceDescriptor;
    }

    @Override
    public WhiteSpaceDescriptor getWhiteSpaceDescriptor() {
        return whiteSpaceDescriptor;
    }

    // Methods in BLangSymbol interface

    @Override
    public String getName() {
        return identifier.getName();
    }

    @Override
    public Identifier getIdentifier() {
        return identifier;
    }

    @Override
    public String getPackagePath() {
        return pkgPath;
    }

    @Override
    public boolean isPublic() {
        return isPublic;
    }

    @Override
    public boolean isNative() {
        return isNative;
    }

    @Override
    public SymbolName getSymbolName() {
        return symbolName;
    }

    @Override
    public SymbolScope getSymbolScope() {
        return this;
    }


    // Methods in the SymbolScope interface

    @Override
    public ScopeName getScopeName() {
        return ScopeName.LOCAL;
    }

    @Override
    public SymbolScope getEnclosingScope() {
        return enclosingScope;
    }

    @Override
    public void define(SymbolName name, BLangSymbol symbol) {
        symbolMap.put(name, symbol);
    }

    @Override
    public BLangSymbol resolve(SymbolName name) {
        return resolve(symbolMap, name);
    }

    @Override
    public Map<SymbolName, BLangSymbol> getSymbolMap() {
        return Collections.unmodifiableMap(this.symbolMap);
    }

    public boolean isFlowBuilderVisited() {
        return isFlowBuilderVisited;
    }

    public void setFlowBuilderVisited(boolean flowBuilderVisited) {
        isFlowBuilderVisited = flowBuilderVisited;
    }

    /**
     * {@code BallerinaActionBuilder} is responsible for building a {@code BallerinaAction} node.
     *
     * @since 0.8.0
     */
    public static class BallerinaActionBuilder extends CallableUnitBuilder {
        private BallerinaAction bAction;

        public BallerinaActionBuilder(SymbolScope enclosingScope) {
            bAction = new BallerinaAction(enclosingScope);
            currentScope = bAction;
        }

        public BallerinaAction buildAction() {
            bAction.location = this.location;
<<<<<<< HEAD
            bAction.whiteSpaceDescriptor = this.whiteSpaceDescriptor;
            bAction.name = this.name;
=======
            bAction.identifier = this.identifier;
>>>>>>> dfac3b37
            bAction.pkgPath = this.pkgPath;
            bAction.symbolName = new SymbolName(identifier.getName(), pkgPath);

            bAction.annotations = this.annotationList.toArray(new AnnotationAttachment[this.annotationList.size()]);
            bAction.parameterDefs = this.parameterDefList.toArray(new ParameterDef[this.parameterDefList.size()]);
            bAction.returnParams = this.returnParamList.toArray(new ParameterDef[this.returnParamList.size()]);
            bAction.workers = this.workerList.toArray(new Worker[this.workerList.size()]);
            bAction.actionBody = this.body;
            bAction.isNative = this.isNative;
            return bAction;
        }
    }
}<|MERGE_RESOLUTION|>--- conflicted
+++ resolved
@@ -285,12 +285,8 @@
 
         public BallerinaAction buildAction() {
             bAction.location = this.location;
-<<<<<<< HEAD
             bAction.whiteSpaceDescriptor = this.whiteSpaceDescriptor;
-            bAction.name = this.name;
-=======
             bAction.identifier = this.identifier;
->>>>>>> dfac3b37
             bAction.pkgPath = this.pkgPath;
             bAction.symbolName = new SymbolName(identifier.getName(), pkgPath);
 
