/*
 * Copyright (c) 2016, WSO2 Inc. (http://www.wso2.org) All Rights Reserved.
 *
 * WSO2 Inc. licenses this file to you under the Apache License,
 * Version 2.0 (the "License"); you may not use this file except
 * in compliance with the License.
 * You may obtain a copy of the License at
 *
 *    http://www.apache.org/licenses/LICENSE-2.0
 *
 * Unless required by applicable law or agreed to in writing,
 * software distributed under the License is distributed on an
 * "AS IS" BASIS, WITHOUT WARRANTIES OR CONDITIONS OF ANY
 * KIND, either express or implied.  See the License for the
 * specific language governing permissions and limitations
 * under the License.
 */

package org.wso2.ballerina.core.model.expressions;

import org.wso2.ballerina.core.model.ExecutableMultiReturnExpr;
import org.wso2.ballerina.core.model.NodeExecutor;
import org.wso2.ballerina.core.model.NodeVisitor;
import org.wso2.ballerina.core.model.Resource;
import org.wso2.ballerina.core.model.values.BValue;

/**
 * {@code ResourceInvoker} is the entity which invokes a particular resource.
 *
 * @since 0.8.0
 */
public class ResourceInvocationExpr extends AbstractExpression implements ExecutableMultiReturnExpr {
    private Resource resource;
    private Expression[] exprs;

<<<<<<< HEAD
    public ResourceInvocationExpr(Resource resource) {
        super(null);
=======
    public ResourceInvocationExpr(Resource resource, Expression[] exprs) {
>>>>>>> 63848310
        this.resource = resource;
        this.exprs = exprs;
    }

    public Resource getResource() {
        return resource;
    }

    public Expression[] getArgExprs() {
        return exprs;
    }

    @Override
    public void accept(NodeVisitor visitor) {
        visitor.visit(this);
    }

    @Override
    public BValue[] executeMultiReturn(NodeExecutor executor) {
        return executor.visit(this);
    }
}<|MERGE_RESOLUTION|>--- conflicted
+++ resolved
@@ -33,12 +33,8 @@
     private Resource resource;
     private Expression[] exprs;
 
-<<<<<<< HEAD
-    public ResourceInvocationExpr(Resource resource) {
+    public ResourceInvocationExpr(Resource resource, Expression[] exprs) {
         super(null);
-=======
-    public ResourceInvocationExpr(Resource resource, Expression[] exprs) {
->>>>>>> 63848310
         this.resource = resource;
         this.exprs = exprs;
     }
