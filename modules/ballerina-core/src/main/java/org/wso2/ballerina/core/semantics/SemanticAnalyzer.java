/*
*  Copyright (c) 2016, WSO2 Inc. (http://www.wso2.org) All Rights Reserved.
*
*  WSO2 Inc. licenses this file to you under the Apache License,
*  Version 2.0 (the "License"); you may not use this file except
*  in compliance with the License.
*  You may obtain a copy of the License at
*
*    http://www.apache.org/licenses/LICENSE-2.0
*
*  Unless required by applicable law or agreed to in writing,
*  software distributed under the License is distributed on an
*  "AS IS" BASIS, WITHOUT WARRANTIES OR CONDITIONS OF ANY
*  KIND, either express or implied.  See the License for the
*  specific language governing permissions and limitations
*  under the License.
*/
package org.wso2.ballerina.core.semantics;

import org.wso2.ballerina.core.exception.BLangExceptionHelper;
import org.wso2.ballerina.core.exception.LinkerException;
import org.wso2.ballerina.core.exception.SemanticErrors;
import org.wso2.ballerina.core.exception.SemanticException;
import org.wso2.ballerina.core.interpreter.ConnectorVarLocation;
import org.wso2.ballerina.core.interpreter.ConstantLocation;
import org.wso2.ballerina.core.interpreter.MemoryLocation;
import org.wso2.ballerina.core.interpreter.ServiceVarLocation;
import org.wso2.ballerina.core.interpreter.StackVarLocation;
import org.wso2.ballerina.core.interpreter.StructVarLocation;
import org.wso2.ballerina.core.interpreter.WorkerVarLocation;
import org.wso2.ballerina.core.model.Action;
import org.wso2.ballerina.core.model.Annotation;
<<<<<<< HEAD
import org.wso2.ballerina.core.model.BLangPackage;
import org.wso2.ballerina.core.model.BLangProgram;
import org.wso2.ballerina.core.model.BTypeConvertor;
=======
import org.wso2.ballerina.core.model.BTypeMapper;
>>>>>>> 5eb3c54b
import org.wso2.ballerina.core.model.BallerinaAction;
import org.wso2.ballerina.core.model.BallerinaConnectorDef;
import org.wso2.ballerina.core.model.BallerinaFile;
import org.wso2.ballerina.core.model.BallerinaFunction;
import org.wso2.ballerina.core.model.CallableUnit;
import org.wso2.ballerina.core.model.CompilationUnit;
import org.wso2.ballerina.core.model.ConstDef;
import org.wso2.ballerina.core.model.Function;
import org.wso2.ballerina.core.model.ImportPackage;
import org.wso2.ballerina.core.model.NativeUnit;
import org.wso2.ballerina.core.model.NodeVisitor;
import org.wso2.ballerina.core.model.Operator;
import org.wso2.ballerina.core.model.ParameterDef;
import org.wso2.ballerina.core.model.Resource;
import org.wso2.ballerina.core.model.Service;
import org.wso2.ballerina.core.model.StructDef;
import org.wso2.ballerina.core.model.SymbolName;
import org.wso2.ballerina.core.model.SymbolScope;
import org.wso2.ballerina.core.model.TypeMapper;
import org.wso2.ballerina.core.model.VariableDef;
import org.wso2.ballerina.core.model.Worker;
import org.wso2.ballerina.core.model.expressions.ActionInvocationExpr;
import org.wso2.ballerina.core.model.expressions.AddExpression;
import org.wso2.ballerina.core.model.expressions.AndExpression;
import org.wso2.ballerina.core.model.expressions.ArrayInitExpr;
import org.wso2.ballerina.core.model.expressions.ArrayMapAccessExpr;
import org.wso2.ballerina.core.model.expressions.BacktickExpr;
import org.wso2.ballerina.core.model.expressions.BasicLiteral;
import org.wso2.ballerina.core.model.expressions.BinaryArithmeticExpression;
import org.wso2.ballerina.core.model.expressions.BinaryExpression;
import org.wso2.ballerina.core.model.expressions.BinaryLogicalExpression;
import org.wso2.ballerina.core.model.expressions.CallableUnitInvocationExpr;
import org.wso2.ballerina.core.model.expressions.ConnectorInitExpr;
import org.wso2.ballerina.core.model.expressions.DivideExpr;
import org.wso2.ballerina.core.model.expressions.EqualExpression;
import org.wso2.ballerina.core.model.expressions.Expression;
import org.wso2.ballerina.core.model.expressions.FunctionInvocationExpr;
import org.wso2.ballerina.core.model.expressions.GreaterEqualExpression;
import org.wso2.ballerina.core.model.expressions.GreaterThanExpression;
import org.wso2.ballerina.core.model.expressions.InstanceCreationExpr;
import org.wso2.ballerina.core.model.expressions.LessEqualExpression;
import org.wso2.ballerina.core.model.expressions.LessThanExpression;
import org.wso2.ballerina.core.model.expressions.MapInitExpr;
import org.wso2.ballerina.core.model.expressions.MapStructInitKeyValueExpr;
import org.wso2.ballerina.core.model.expressions.ModExpression;
import org.wso2.ballerina.core.model.expressions.MultExpression;
import org.wso2.ballerina.core.model.expressions.NotEqualExpression;
import org.wso2.ballerina.core.model.expressions.OrExpression;
import org.wso2.ballerina.core.model.expressions.RefTypeInitExpr;
import org.wso2.ballerina.core.model.expressions.ReferenceExpr;
import org.wso2.ballerina.core.model.expressions.ResourceInvocationExpr;
import org.wso2.ballerina.core.model.expressions.StructFieldAccessExpr;
import org.wso2.ballerina.core.model.expressions.StructInitExpr;
import org.wso2.ballerina.core.model.expressions.SubtractExpression;
import org.wso2.ballerina.core.model.expressions.TypeCastExpression;
import org.wso2.ballerina.core.model.expressions.UnaryExpression;
import org.wso2.ballerina.core.model.expressions.VariableRefExpr;
import org.wso2.ballerina.core.model.invokers.MainInvoker;
import org.wso2.ballerina.core.model.statements.ActionInvocationStmt;
import org.wso2.ballerina.core.model.statements.AssignStmt;
import org.wso2.ballerina.core.model.statements.BlockStmt;
import org.wso2.ballerina.core.model.statements.BreakStmt;
import org.wso2.ballerina.core.model.statements.CommentStmt;
import org.wso2.ballerina.core.model.statements.ForkJoinStmt;
import org.wso2.ballerina.core.model.statements.FunctionInvocationStmt;
import org.wso2.ballerina.core.model.statements.IfElseStmt;
import org.wso2.ballerina.core.model.statements.ReplyStmt;
import org.wso2.ballerina.core.model.statements.ReturnStmt;
import org.wso2.ballerina.core.model.statements.Statement;
import org.wso2.ballerina.core.model.statements.ThrowStmt;
import org.wso2.ballerina.core.model.statements.TryCatchStmt;
import org.wso2.ballerina.core.model.statements.VariableDefStmt;
import org.wso2.ballerina.core.model.statements.WhileStmt;
import org.wso2.ballerina.core.model.statements.WorkerInvocationStmt;
import org.wso2.ballerina.core.model.statements.WorkerReplyStmt;
import org.wso2.ballerina.core.model.symbols.BLangSymbol;
import org.wso2.ballerina.core.model.types.BArrayType;
import org.wso2.ballerina.core.model.types.BConnectorType;
import org.wso2.ballerina.core.model.types.BExceptionType;
import org.wso2.ballerina.core.model.types.BJSONType;
import org.wso2.ballerina.core.model.types.BMapType;
import org.wso2.ballerina.core.model.types.BMessageType;
import org.wso2.ballerina.core.model.types.BType;
import org.wso2.ballerina.core.model.types.BTypes;
import org.wso2.ballerina.core.model.types.BXMLType;
import org.wso2.ballerina.core.model.types.SimpleTypeName;
import org.wso2.ballerina.core.model.types.TypeConstants;
import org.wso2.ballerina.core.model.types.TypeEdge;
import org.wso2.ballerina.core.model.types.TypeLattice;
import org.wso2.ballerina.core.model.util.LangModelUtils;
import org.wso2.ballerina.core.model.values.BInteger;
import org.wso2.ballerina.core.model.values.BString;
import org.wso2.ballerina.core.nativeimpl.NativeUnitProxy;
import org.wso2.ballerina.core.nativeimpl.connectors.AbstractNativeConnector;

import java.util.ArrayList;
import java.util.HashSet;
import java.util.List;
import java.util.Set;
import java.util.regex.Matcher;
import java.util.regex.Pattern;

/**
 * {@code SemanticAnalyzer} analyzes semantic properties of a Ballerina program.
 *
 * @since 0.8.0
 */
public class SemanticAnalyzer implements NodeVisitor {
    private int stackFrameOffset = -1;
    private int staticMemAddrOffset = -1;
    private int connectorMemAddrOffset = -1;
    private int structMemAddrOffset = -1;
    private int workerMemAddrOffset = -1;
    private String currentPkg;
    private TypeLattice packageTypeLattice;
    private CallableUnit currentCallableUnit = null;
    private CallableUnit parentCallableUnit = null;
    // following pattern matches ${anyString} or ${anyString[int]} or ${anyString["anyString"]}
    private static final String patternString = "\\$\\{((\\w+)(\\[(\\d+|\\\"(\\w+)\\\")\\])?)\\}";
    private static final Pattern compiledPattern = Pattern.compile(patternString);

<<<<<<< HEAD
=======
    private int whileStmtCount = 0;

    // We need to keep a map of import packages.
    // This is useful when analyzing import functions, actions and types.
    private Map<String, ImportPackage> importPkgMap = new HashMap<>();

>>>>>>> 5eb3c54b
    private SymbolScope currentScope;

    public SemanticAnalyzer(BLangProgram programScope) {
        currentScope = programScope;
    }

<<<<<<< HEAD
    @Override
    public void visit(BLangProgram bLangProgram) {
        BLangPackage mainPkg = bLangProgram.getMainPackage();
        if (bLangProgram.getProgramCategory() == BLangProgram.Category.MAIN_PROGRAM) {
            mainPkg.accept(this);

        } else if (bLangProgram.getProgramCategory() == BLangProgram.Category.SERVICE_PROGRAM) {
            BLangPackage[] servicePackages = bLangProgram.getServicePackages();
            for (BLangPackage servicePkg : servicePackages) {
                servicePkg.accept(this);
            }
        } else {
            BLangPackage[] libraryPackages = bLangProgram.getLibraryPackages();
            for (BLangPackage libraryPkg : libraryPackages) {
                libraryPkg.accept(this);
            }
        }

        int setSizeOfStaticMem = staticMemAddrOffset + 1;
        bLangProgram.setSizeOfStaticMem(setSizeOfStaticMem);
        staticMemAddrOffset = -1;
    }

    @Override
    public void visit(BLangPackage bLangPackage) {
        for (BLangPackage dependentPkg : bLangPackage.getDependentPackages()) {
            if (dependentPkg.isSymbolsDefined()) {
                continue;
            }

            dependentPkg.accept(this);
=======
        defineConnectors(bFile.getConnectors());
        resolveStructFieldTypes(bFile.getStructDefs());
        defineFunctions(bFile.getFunctions());
        defineTypeMappers(packageTypeLattice);
        defineServices(bFile.getServices());
    }

    @Override
    public void visit(BallerinaFile bFile) {
        if (!bFile.getErrorMsgs().isEmpty()) {
           BLangExceptionHelper.throwSemanticError(bFile.getErrorMsgs().get(0));
>>>>>>> 5eb3c54b
        }

        currentScope = bLangPackage;
        currentPkg = bLangPackage.getPackagePath();
        packageTypeLattice = bLangPackage.getTypeLattice();

        defineConstants(bLangPackage.getConsts());
        defineStructs(bLangPackage.getStructDefs());
        defineConnectors(bLangPackage.getConnectors());
        resolveStructFieldTypes(bLangPackage.getStructDefs());
        defineFunctions(bLangPackage.getFunctions());
        defineTypeConvertors(packageTypeLattice);
        defineServices(bLangPackage.getServices());

        for (CompilationUnit compilationUnit : bLangPackage.getCompilationUnits()) {
            compilationUnit.accept(this);
        }

        bLangPackage.setSymbolsDefined(true);
    }

    @Override
    public void visit(BallerinaFile bFile) {
    }

    @Override
    public void visit(ImportPackage importPkg) {
    }

    @Override
    public void visit(ConstDef constDef) {
        SimpleTypeName typeName = constDef.getTypeName();
        BType bType = BTypes.resolveType(typeName, currentScope, constDef.getNodeLocation());
        constDef.setType(bType);
        if (!BTypes.isValueType(bType)) {
            BLangExceptionHelper.throwSemanticError(constDef, SemanticErrors.INVALID_TYPE, typeName);
        }

        // Set memory location
        ConstantLocation memLocation = new ConstantLocation(++staticMemAddrOffset);
        constDef.setMemoryLocation(memLocation);

        // TODO Figure out how to evaluate constant values properly
        // TODO This should be done properly in the RuntimeEnvironment
        BasicLiteral basicLiteral = (BasicLiteral) constDef.getRhsExpr();
        constDef.setValue(basicLiteral.getBValue());
    }

    @Override
    public void visit(Service service) {
        // Visit the contents within a service
        // Open a new symbol scope
        openScope(service);

        for (VariableDefStmt variableDefStmt : service.getVariableDefStmts()) {
            variableDefStmt.accept(this);
        }

        // Visit the set of resources in a service
        for (Resource resource : service.getResources()) {
            resource.accept(this);
        }

        // Close the symbol scope
        closeScope();
    }

    @Override
    public void visit(BallerinaConnectorDef connector) {
        // Open the connector namespace
        openScope(connector);

        for (ParameterDef parameterDef : connector.getParameterDefs()) {
            parameterDef.setMemoryLocation(new ConnectorVarLocation(++connectorMemAddrOffset));
            parameterDef.accept(this);
        }

        for (VariableDefStmt variableDefStmt : connector.getVariableDefStmts()) {
            variableDefStmt.accept(this);
        }

        for (BallerinaAction action : connector.getActions()) {
            action.accept(this);
        }

        int sizeOfConnectorMem = connectorMemAddrOffset + 1;
        connector.setSizeOfConnectorMem(sizeOfConnectorMem);

        // Close the symbol scope
        connectorMemAddrOffset = -1;
        closeScope();
    }

    @Override
    public void visit(Resource resource) {
        // Visit the contents within a resource
        // Open a new symbol scope
        openScope(resource);
        currentCallableUnit = resource;

        // TODO Check whether the reply statement is missing. Ignore if the function does not return anything.
        //checkForMissingReplyStmt(resource);

        for (ParameterDef parameterDef : resource.getParameterDefs()) {
            parameterDef.setMemoryLocation(new StackVarLocation(++stackFrameOffset));
            parameterDef.accept(this);
        }

        for (Worker worker : resource.getWorkers()) {
            visit(worker);
            addWorkerSymbol(worker);
        }

        BlockStmt blockStmt = resource.getResourceBody();
        blockStmt.accept(this);

        int sizeOfStackFrame = stackFrameOffset + 1;
        resource.setStackFrameSize(sizeOfStackFrame);

        // Close the symbol scope
        stackFrameOffset = -1;
        currentCallableUnit = null;
        closeScope();
    }

    @Override
    public void visit(BallerinaFunction function) {
        // Open a new symbol scope
        openScope(function);
        currentCallableUnit = function;

        // Check whether the return statement is missing. Ignore if the function does not return anything.
        // TODO Define proper error message codes
        //checkForMissingReturnStmt(function, "missing return statement at end of function");

        for (ParameterDef parameterDef : function.getParameterDefs()) {
            parameterDef.setMemoryLocation(new StackVarLocation(++stackFrameOffset));
            parameterDef.accept(this);
        }

        for (ParameterDef parameterDef : function.getReturnParameters()) {
            // Check whether these are unnamed set of return types.
            // If so break the loop. You can't have a mix of unnamed and named returns parameters.
            if (parameterDef.getName() != null) {
                parameterDef.setMemoryLocation(new StackVarLocation(++stackFrameOffset));
            }

            parameterDef.accept(this);
        }

<<<<<<< HEAD
        if (!function.isNative()) {
            BlockStmt blockStmt = function.getCallableUnitBody();
            blockStmt.accept(this);
        }
=======
        for (Worker worker : function.getWorkers()) {
            visit(worker);
            addWorkerSymbol(worker);
        }

        BlockStmt blockStmt = function.getCallableUnitBody();
        blockStmt.accept(this);
>>>>>>> 5eb3c54b

        // Here we need to calculate size of the BValue array which will be created in the stack frame
        // Values in the stack frame are stored in the following order.
        // -- Parameter values --
        // -- Local var values --
        // -- Temp values      --
        // -- Return values    --
        // These temp values are results of intermediate expression evaluations.
        int sizeOfStackFrame = stackFrameOffset + 1;
        function.setStackFrameSize(sizeOfStackFrame);

        // Close the symbol scope
        stackFrameOffset = -1;
        currentCallableUnit = null;
        closeScope();
    }

    @Override
    public void visit(BTypeMapper typeMapper) {
        // Open a new symbol scope
        openScope(typeMapper);
        currentCallableUnit = typeMapper;

        // Check whether the return statement is missing. Ignore if the function does not return anything.
        // TODO Define proper error message codes
        //checkForMissingReturnStmt(function, "missing return statement at end of function");

        for (ParameterDef parameterDef : typeMapper.getParameterDefs()) {
            parameterDef.setMemoryLocation(new StackVarLocation(++stackFrameOffset));
            parameterDef.accept(this);
        }

//        for (VariableDef variableDef : typeMapper.getVariableDefs()) {
//            stackFrameOffset++;
//            visit(variableDef);
//        }

        for (ParameterDef parameterDef : typeMapper.getReturnParameters()) {
            // Check whether these are unnamed set of return types.
            // If so break the loop. You can't have a mix of unnamed and named returns parameters.
            if (parameterDef.getName() != null) {
                parameterDef.setMemoryLocation(new StackVarLocation(++stackFrameOffset));
            }

            parameterDef.accept(this);
        }

<<<<<<< HEAD
        if (!typeConvertor.isNative()) {
            BlockStmt blockStmt = typeConvertor.getCallableUnitBody();
            currentScope = blockStmt;
            blockStmt.accept(this);
            currentScope = blockStmt.getEnclosingScope();
        }
=======
        BlockStmt blockStmt = typeMapper.getCallableUnitBody();
        currentScope = blockStmt;
        blockStmt.accept(this);
        currentScope = blockStmt.getEnclosingScope();
>>>>>>> 5eb3c54b

        // Here we need to calculate size of the BValue array which will be created in the stack frame
        // Values in the stack frame are stored in the following order.
        // -- Parameter values --
        // -- Local var values --
        // -- Temp values      --
        // -- Return values    --
        // These temp values are results of intermediate expression evaluations.
        int sizeOfStackFrame = stackFrameOffset + 1;
        typeMapper.setStackFrameSize(sizeOfStackFrame);

        // Close the symbol scope
        stackFrameOffset = -1;
        currentCallableUnit = null;
        closeScope();
    }

    @Override
    public void visit(BallerinaAction action) {
        // Open a new symbol scope
        openScope(action);
        currentCallableUnit = action;

        for (ParameterDef parameterDef : action.getParameterDefs()) {
            parameterDef.setMemoryLocation(new StackVarLocation(++stackFrameOffset));
            parameterDef.accept(this);
        }

        // First parameter should be of type connector in which these actions are defined.
        ParameterDef firstParamDef = action.getParameterDefs()[0];
        if (firstParamDef.getType() != action.getConnectorDef()) {
            BLangExceptionHelper.throwSemanticError(action, SemanticErrors.INCOMPATIBLE_TYPES,
                    action.getConnectorDef(), firstParamDef.getType());
        }

        for (ParameterDef parameterDef : action.getReturnParameters()) {
            // Check whether these are unnamed set of return types.
            // If so break the loop. You can't have a mix of unnamed and named returns parameters.
            if (parameterDef.getName() != null) {
                parameterDef.setMemoryLocation(new StackVarLocation(++stackFrameOffset));
            }

            parameterDef.accept(this);
        }

<<<<<<< HEAD
        if (!action.isNative()) {
            BlockStmt blockStmt = action.getCallableUnitBody();
            blockStmt.accept(this);
        }
=======
        for (Worker worker : action.getWorkers()) {
            visit(worker);
            addWorkerSymbol(worker);
        }

        BlockStmt blockStmt = action.getCallableUnitBody();
        blockStmt.accept(this);
>>>>>>> 5eb3c54b

        // Here we need to calculate size of the BValue array which will be created in the stack frame
        // Values in the stack frame are stored in the following order.
        // -- Parameter values --
        // -- Local var values --
        // -- Temp values      --
        // -- Return values    --
        // These temp values are results of intermediate expression evaluations.
        int sizeOfStackFrame = stackFrameOffset + 1;
        action.setStackFrameSize(sizeOfStackFrame);

        // Close the symbol scope
        stackFrameOffset = -1;
        currentCallableUnit = null;
        closeScope();
    }

    @Override
    public void visit(Worker worker) {
        // Open a new symbol scope. This is done manually to avoid falling back to package scope
        SymbolScope parentScope = currentScope;
        currentScope = worker;
        parentCallableUnit = currentCallableUnit;
        currentCallableUnit = worker;

        // Check whether the return statement is missing. Ignore if the function does not return anything.
        // TODO Define proper error message codes
        //checkForMissingReturnStmt(function, "missing return statement at end of function");

        for (ParameterDef parameterDef : worker.getParameterDefs()) {
            parameterDef.setMemoryLocation(new WorkerVarLocation(++workerMemAddrOffset));
            parameterDef.accept(this);
        }

        for (ParameterDef parameterDef : worker.getReturnParameters()) {
            // Check whether these are unnamed set of return types.
            // If so break the loop. You can't have a mix of unnamed and named returns parameters.
            if (parameterDef.getName() != null) {
                parameterDef.setMemoryLocation(new WorkerVarLocation(++workerMemAddrOffset));
            }

            parameterDef.accept(this);
        }

        BlockStmt blockStmt = worker.getCallableUnitBody();
        blockStmt.accept(this);

        // Here we need to calculate size of the BValue array which will be created in the stack frame
        // Values in the stack frame are stored in the following order.
        // -- Parameter values --
        // -- Local var values --
        // -- Temp values      --
        // -- Return values    --
        // These temp values are results of intermediate expression evaluations.
        int sizeOfStackFrame = workerMemAddrOffset + 1;
        worker.setStackFrameSize(sizeOfStackFrame);

        // Close the symbol scope
        workerMemAddrOffset = -1;
        currentCallableUnit = parentCallableUnit;
        // Close symbol scope. This is done manually to avoid falling back to package scope
        currentScope = parentScope;
    }

    private void addWorkerSymbol(Worker worker) {
        SymbolName symbolName = worker.getSymbolName();
        BLangSymbol varSymbol = currentScope.resolve(symbolName);
        if (varSymbol != null && varSymbol.getSymbolScope().getScopeName() == currentScope.getScopeName()) {
            BLangExceptionHelper.throwSemanticError(worker,
                    SemanticErrors.REDECLARED_SYMBOL, worker.getName());
        }
        currentScope.define(symbolName, worker);
    }

    @Override
    public void visit(StructDef structDef) {
        for (VariableDef field : structDef.getFields()) {
            MemoryLocation location = new StructVarLocation(++structMemAddrOffset);
            field.setMemoryLocation(location);
        }

        structDef.setStructMemorySize(structMemAddrOffset + 1);
        structMemAddrOffset = -1;
    }

    @Override
    public void visit(Annotation annotation) {

    }

    @Override
    public void visit(ParameterDef paramDef) {
        BType bType = BTypes.resolveType(paramDef.getTypeName(), currentScope, paramDef.getNodeLocation());
        paramDef.setType(bType);
    }

    @Override
    public void visit(VariableDef varDef) {
    }


    // Visit statements

    @Override
    public void visit(VariableDefStmt varDefStmt) {
        // Resolves the type of the variable
        VariableDef varDef = varDefStmt.getVariableDef();
        BType varBType = BTypes.resolveType(varDef.getTypeName(), currentScope, varDef.getNodeLocation());
        varDef.setType(varBType);

        // Check whether this variable is already defined, if not define it.
        SymbolName symbolName = new SymbolName(varDef.getName());
        BLangSymbol varSymbol = currentScope.resolve(symbolName);
        if (varSymbol != null && varSymbol.getSymbolScope().getScopeName() == currentScope.getScopeName()) {
            BLangExceptionHelper.throwSemanticError(varDef, SemanticErrors.REDECLARED_SYMBOL, varDef.getName());
        }
        currentScope.define(symbolName, varDef);

        // Set memory location
        setMemoryLocation(varDef);

        Expression rExpr = varDefStmt.getRExpr();
        if (rExpr == null) {
            return;
        }

        if (rExpr instanceof RefTypeInitExpr) {
            RefTypeInitExpr refTypeInitExpr = (RefTypeInitExpr) rExpr;

            if (varBType instanceof BMapType) {
                refTypeInitExpr = new MapInitExpr(refTypeInitExpr.getNodeLocation(), refTypeInitExpr.getArgExprs());
                varDefStmt.setRExpr(refTypeInitExpr);
            } else if (varBType instanceof StructDef) {
                refTypeInitExpr = new StructInitExpr(refTypeInitExpr.getNodeLocation(), refTypeInitExpr.getArgExprs());
                varDefStmt.setRExpr(refTypeInitExpr);
            }

            refTypeInitExpr.setInheritedType(varBType);
            refTypeInitExpr.accept(this);
            return;
        }


        if (rExpr instanceof FunctionInvocationExpr || rExpr instanceof ActionInvocationExpr) {
            rExpr.accept(this);

            CallableUnitInvocationExpr invocationExpr = (CallableUnitInvocationExpr) rExpr;
            BType[] returnTypes = invocationExpr.getTypes();
            if (returnTypes.length != 1) {
                BLangExceptionHelper.throwSemanticError(varDefStmt, SemanticErrors.ASSIGNMENT_COUNT_MISMATCH, "1",
                        returnTypes.length);
            } else if ((varBType != BTypes.typeMap) && (returnTypes[0] != BTypes.typeMap) &&
                    (!varBType.equals(returnTypes[0]))) {

                TypeCastExpression newExpr = checkWideningPossible(varBType, rExpr);
                if (newExpr != null) {
                    newExpr.accept(this);
                    varDefStmt.setRExpr(newExpr);
                } else {
                    BLangExceptionHelper.throwSemanticError(rExpr, SemanticErrors.INCOMPATIBLE_TYPES_CANNOT_CONVERT,
                            returnTypes[0], varBType);
                }
            }

            return;
        }

        visitSingleValueExpr(rExpr);
        BType rType = rExpr.getType();
        if (rExpr instanceof TypeCastExpression && rType == null) {
            rType = BTypes.resolveType(((TypeCastExpression) rExpr).getTypeName(), currentScope, null);
        }

        // TODO Remove the MAP related logic when type casting is implemented
        if ((varBType != BTypes.typeMap) && (rType != BTypes.typeMap) &&
                (!varBType.equals(rType))) {

            TypeCastExpression newExpr = checkWideningPossible(varBType, rExpr);
            if (newExpr != null) {
                newExpr.accept(this);
                varDefStmt.setRExpr(newExpr);
            } else {
                BLangExceptionHelper.throwSemanticError(varDefStmt, SemanticErrors.INCOMPATIBLE_TYPES_CANNOT_CONVERT,
                        rExpr.getType(), varBType);
            }
        }
    }

    @Override
    public void visit(AssignStmt assignStmt) {
        Expression[] lExprs = assignStmt.getLExprs();
        visitLExprsOfAssignment(assignStmt, lExprs);

        Expression rExpr = assignStmt.getRExpr();
        if (rExpr instanceof FunctionInvocationExpr || rExpr instanceof ActionInvocationExpr) {
            rExpr.accept(this);
            checkForMultiAssignmentErrors(assignStmt, lExprs, (CallableUnitInvocationExpr) rExpr);
            return;
        }

        // Now we know that this is a single value assignment statement.
        Expression lExpr = assignStmt.getLExprs()[0];
        BType lExprType = lExpr.getType();

        if (rExpr instanceof RefTypeInitExpr) {
            RefTypeInitExpr refTypeInitExpr = (RefTypeInitExpr) rExpr;

            if (lExprType instanceof BMapType) {
                refTypeInitExpr = new MapInitExpr(refTypeInitExpr.getNodeLocation(), refTypeInitExpr.getArgExprs());
                assignStmt.setRExpr(refTypeInitExpr);
            } else if (lExprType instanceof StructDef) {
                refTypeInitExpr = new StructInitExpr(refTypeInitExpr.getNodeLocation(), refTypeInitExpr.getArgExprs());
                assignStmt.setRExpr(refTypeInitExpr);
            }

            refTypeInitExpr.setInheritedType(lExprType);
            refTypeInitExpr.accept(this);
            return;
        }

        visitSingleValueExpr(rExpr);
        BType rType = rExpr.getType();
        if (rExpr instanceof TypeCastExpression && rType == null) {
            rType = BTypes.resolveType(((TypeCastExpression) rExpr).getTypeName(), currentScope, null);
        }

        // TODO Remove the MAP related logic when type casting is implemented
        if ((lExprType != BTypes.typeMap) && (rType != BTypes.typeMap) &&
                (!lExprType.equals(rType))) {

            TypeCastExpression newExpr = checkWideningPossible(lExpr.getType(), rExpr);
            if (newExpr != null) {
                newExpr.accept(this);
                assignStmt.setRhsExpr(newExpr);
            } else {
                BLangExceptionHelper.throwSemanticError(lExpr, SemanticErrors.INCOMPATIBLE_TYPES_CANNOT_CONVERT,
                        rExpr.getType(), lExpr.getType());
            }
        }
    }

    @Override
    public void visit(BlockStmt blockStmt) {
        openScope(blockStmt);

        for (int i = 0; i < blockStmt.getStatements().length; i++) {
            Statement stmt = blockStmt.getStatements()[i];
            if (stmt instanceof BreakStmt && whileStmtCount < 1) {
                BLangExceptionHelper.throwSemanticError(stmt,
                        SemanticErrors.BREAK_STMT_NOT_ALLOWED_HERE);
            }
            if (stmt instanceof ReturnStmt || stmt instanceof ReplyStmt || stmt instanceof BreakStmt ||
                    stmt instanceof ThrowStmt) {
                int stmtLocation = i + 1;
                if (blockStmt.getStatements().length > stmtLocation) {
                    BLangExceptionHelper.throwSemanticError(blockStmt.getStatements()[stmtLocation],
                            SemanticErrors.UNREACHABLE_STATEMENT);
                }
            }
            stmt.accept(this);
        }

        closeScope();
    }

    @Override
    public void visit(CommentStmt commentStmt) {

    }

    @Override
    public void visit(IfElseStmt ifElseStmt) {
        Expression expr = ifElseStmt.getCondition();
        visitSingleValueExpr(expr);

        if (expr.getType() != BTypes.typeBoolean) {
            BLangExceptionHelper
                    .throwSemanticError(ifElseStmt, SemanticErrors.INCOMPATIBLE_TYPES_BOOLEAN_EXPECTED, expr.getType());
        }

        Statement thenBody = ifElseStmt.getThenBody();
        thenBody.accept(this);

        for (IfElseStmt.ElseIfBlock elseIfBlock : ifElseStmt.getElseIfBlocks()) {
            Expression elseIfCondition = elseIfBlock.getElseIfCondition();
            visitSingleValueExpr(elseIfCondition);

            if (elseIfCondition.getType() != BTypes.typeBoolean) {
                BLangExceptionHelper.throwSemanticError(ifElseStmt, SemanticErrors.INCOMPATIBLE_TYPES_BOOLEAN_EXPECTED,
                        elseIfCondition.getType());
            }

            Statement elseIfBody = elseIfBlock.getElseIfBody();
            elseIfBody.accept(this);
        }

        Statement elseBody = ifElseStmt.getElseBody();
        if (elseBody != null) {
            elseBody.accept(this);
        }
    }

    @Override
    public void visit(WhileStmt whileStmt) {
        whileStmtCount++;
        Expression expr = whileStmt.getCondition();
        visitSingleValueExpr(expr);

        if (expr.getType() != BTypes.typeBoolean) {
            BLangExceptionHelper
                    .throwSemanticError(whileStmt, SemanticErrors.INCOMPATIBLE_TYPES_BOOLEAN_EXPECTED, expr.getType());
        }

        BlockStmt blockStmt = whileStmt.getBody();
        if (blockStmt.getStatements().length == 0) {
            // This can be optimized later to skip the while statement
            BLangExceptionHelper.throwSemanticError(blockStmt, SemanticErrors.NO_STATEMENTS_WHILE_LOOP);
        }

        blockStmt.accept(this);
        whileStmtCount--;
    }

    @Override
    public void visit(BreakStmt breakStmt) {

    }

    @Override
    public void visit(TryCatchStmt tryCatchStmt) {
        tryCatchStmt.getTryBlock().accept(this);
        tryCatchStmt.getCatchBlock().getParameterDef().setMemoryLocation(new StackVarLocation(++stackFrameOffset));
        tryCatchStmt.getCatchBlock().getParameterDef().accept(this);
        tryCatchStmt.getCatchBlock().getCatchBlockStmt().accept(this);
    }

    @Override
    public void visit(ThrowStmt throwStmt) {
        throwStmt.getExpr().accept(this);
        if (throwStmt.getExpr() instanceof VariableRefExpr) {
            if (throwStmt.getExpr().getType() instanceof BExceptionType) {
                return;
            }
        } else {
            FunctionInvocationExpr funcIExpr = (FunctionInvocationExpr) throwStmt.getExpr();
            if (!funcIExpr.isMultiReturnExpr() && funcIExpr.getTypes().length > 0
                    && funcIExpr.getTypes()[0] instanceof BExceptionType) {
                return;
            }
        }
        throw new SemanticException(throwStmt.getNodeLocation().getFileName() + ":" +
                throwStmt.getNodeLocation().getLineNumber() +
                ": only a variable reference of type 'exception' is allowed in throw statement");
    }

    @Override
    public void visit(FunctionInvocationStmt functionInvocationStmt) {
        functionInvocationStmt.getFunctionInvocationExpr().accept(this);
    }

    @Override
    public void visit(ActionInvocationStmt actionInvocationStmt) {
        actionInvocationStmt.getActionInvocationExpr().accept(this);
    }

    @Override
    public void visit(WorkerInvocationStmt workerInvocationStmt) {
        VariableRefExpr variableRefExpr = workerInvocationStmt.getInMsg();
        variableRefExpr.accept(this);

        linkWorker(workerInvocationStmt);

        //Find the return types of this function invocation expression.
        ParameterDef[] returnParams = workerInvocationStmt.getCallableUnit().getReturnParameters();
        BType[] returnTypes = new BType[returnParams.length];
        for (int i = 0; i < returnParams.length; i++) {
            returnTypes[i] = returnParams[i].getType();
        }
        workerInvocationStmt.setTypes(returnTypes);
    }

    @Override
    public void visit(WorkerReplyStmt workerReplyStmt) {
        String workerName = workerReplyStmt.getWorkerName();
        SymbolName workerSymbol = new SymbolName(workerName);
        VariableRefExpr variableRefExpr = workerReplyStmt.getReceiveExpr();
        variableRefExpr.accept(this);
        Worker worker = (Worker) currentScope.resolve(workerSymbol);
        workerReplyStmt.setWorker(worker);
    }

    @Override
    public void visit(ForkJoinStmt forkJoinStmt) {
        openScope(forkJoinStmt);
        // Visit incoming message
        VariableRefExpr messageReference = forkJoinStmt.getMessageReference();
        messageReference.accept(this);

        if (!messageReference.getType().equals(BTypes.typeMessage)) {
            throw new SemanticException("Incompatible types: expected a message in " +
                    messageReference.getNodeLocation().getFileName() + ":" +
                    messageReference.getNodeLocation().getLineNumber());
        }

        // Visit workers
        for (Worker worker: forkJoinStmt.getWorkers()) {
            worker.accept(this);
        }

        closeScope();

        // Visit join condition
        ForkJoinStmt.Join join = forkJoinStmt.getJoin();
        openScope(join);
        ParameterDef parameter = join.getJoinResult();
        parameter.setMemoryLocation(new StackVarLocation(++stackFrameOffset));
        parameter.accept(this);
        join.define(parameter.getSymbolName(), parameter);

        if (!(parameter.getType() instanceof BArrayType &&
                (((BArrayType) parameter.getType()).getElementType() == BTypes.typeMessage))) {
            throw new SemanticException("Incompatible types: expected a message[] in " +
                    parameter.getNodeLocation().getFileName() + ":" + parameter.getNodeLocation().getLineNumber());
        }

        // Visit join body
        Statement joinBody = join.getJoinBlock();
        joinBody.accept(this);
        closeScope();

        // Visit timeout condition
        ForkJoinStmt.Timeout timeout = forkJoinStmt.getTimeout();
        openScope(timeout);
        Expression timeoutExpr = timeout.getTimeoutExpression();
        timeoutExpr.accept(this);

        ParameterDef timeoutParam = timeout.getTimeoutResult();
        timeoutParam.setMemoryLocation(new StackVarLocation(++stackFrameOffset));
        timeoutParam.accept(this);
        timeout.define(timeoutParam.getSymbolName(), timeoutParam);

        if (!(timeoutParam.getType() instanceof BArrayType &&
                (((BArrayType) timeoutParam.getType()).getElementType() == BTypes.typeMessage))) {
            throw new SemanticException("Incompatible types: expected a message[] in " +
                    timeoutParam.getNodeLocation().getFileName() + ":" +
                    timeoutParam.getNodeLocation().getLineNumber());
        }

        // Visit timeout body
        Statement timeoutBody = timeout.getTimeoutBlock();
        timeoutBody.accept(this);
        closeScope();

    }

    @Override
    public void visit(ReplyStmt replyStmt) {
        if (currentCallableUnit instanceof Function) {
            BLangExceptionHelper.throwSemanticError(currentCallableUnit,
                    SemanticErrors.REPLY_STATEMENT_CANNOT_USED_IN_FUNCTION);
        } else if (currentCallableUnit instanceof Action) {
            BLangExceptionHelper.throwSemanticError(currentCallableUnit,
                    SemanticErrors.REPLY_STATEMENT_CANNOT_USED_IN_ACTION);
        }

        if (replyStmt.getReplyExpr() instanceof ActionInvocationExpr) {
            BLangExceptionHelper.throwSemanticError(currentCallableUnit,
                    SemanticErrors.ACTION_INVOCATION_NOT_ALLOWED_IN_REPLY);
        }

        visitSingleValueExpr(replyStmt.getReplyExpr());
    }

    @Override
    public void visit(ReturnStmt returnStmt) {
        if (currentCallableUnit instanceof Resource) {
            BLangExceptionHelper.throwSemanticError(returnStmt, SemanticErrors.RETURN_CANNOT_USED_IN_RESOURCE);
        }

        // Expressions that this return statement contains.
        Expression[] returnArgExprs = returnStmt.getExprs();

        // Return parameters of the current function or actions
        ParameterDef[] returnParamsOfCU = currentCallableUnit.getReturnParameters();

        if (returnArgExprs.length == 0 && returnParamsOfCU.length == 0) {
            // Return stmt has no expressions and function/action does not return anything. Just return.
            return;
        }

        // Return stmt has no expressions, but function/action has returns. Check whether they are named returns
        if (returnArgExprs.length == 0 && returnParamsOfCU[0].getName() != null) {
            // This function/action has named return parameters.
            Expression[] returnExprs = new Expression[returnParamsOfCU.length];
            for (int i = 0; i < returnParamsOfCU.length; i++) {
                VariableRefExpr variableRefExpr = new VariableRefExpr(returnStmt.getNodeLocation(),
                        returnParamsOfCU[i].getSymbolName());
                visit(variableRefExpr);
                returnExprs[i] = variableRefExpr;
            }
            returnStmt.setExprs(returnExprs);
            return;

        } else if (returnArgExprs.length == 0) {
            // This function/action does not contain named return parameters.
            // Therefore this is a semantic error.
            BLangExceptionHelper.throwSemanticError(returnStmt, SemanticErrors.NOT_ENOUGH_ARGUMENTS_TO_RETURN);
        }

        BType[] typesOfReturnExprs = new BType[returnArgExprs.length];
        for (int i = 0; i < returnArgExprs.length; i++) {
            Expression returnArgExpr = returnArgExprs[i];
            returnArgExpr.accept(this);
            typesOfReturnExprs[i] = returnArgExpr.getType();
        }

        // Now check whether this return contains a function invocation expression which returns multiple values
        if (returnArgExprs.length == 1 && returnArgExprs[0] instanceof FunctionInvocationExpr) {
            FunctionInvocationExpr funcIExpr = (FunctionInvocationExpr) returnArgExprs[0];
            // Return types of the function invocations expression
            BType[] funcIExprReturnTypes = funcIExpr.getTypes();
            if (funcIExprReturnTypes.length > returnParamsOfCU.length) {
                BLangExceptionHelper.throwSemanticError(returnStmt, SemanticErrors.TOO_MANY_ARGUMENTS_TO_RETURN);

            } else if (funcIExprReturnTypes.length < returnParamsOfCU.length) {
                BLangExceptionHelper.throwSemanticError(returnStmt, SemanticErrors.NOT_ENOUGH_ARGUMENTS_TO_RETURN);

            }

            for (int i = 0; i < returnParamsOfCU.length; i++) {
                if (!funcIExprReturnTypes[i].equals(returnParamsOfCU[i].getType())) {
                    BLangExceptionHelper.throwSemanticError(returnStmt,
                            SemanticErrors.CANNOT_USE_TYPE_IN_RETURN_STATEMENT, funcIExprReturnTypes[i],
                            returnParamsOfCU[i].getType());
                }
            }

            return;
        }

        if (typesOfReturnExprs.length > returnParamsOfCU.length) {
            BLangExceptionHelper.throwSemanticError(returnStmt, SemanticErrors.TOO_MANY_ARGUMENTS_TO_RETURN);

        } else if (typesOfReturnExprs.length < returnParamsOfCU.length) {
            BLangExceptionHelper.throwSemanticError(returnStmt, SemanticErrors.NOT_ENOUGH_ARGUMENTS_TO_RETURN);

        } else {
            // Now we know that lengths for both arrays are equal.
            // Let's check their types
            for (int i = 0; i < returnParamsOfCU.length; i++) {
                // Check for ActionInvocationExprs in return arguments
                if (returnArgExprs[i] instanceof ActionInvocationExpr) {
                    BLangExceptionHelper.throwSemanticError(returnStmt,
                            SemanticErrors.ACTION_INVOCATION_NOT_ALLOWED_IN_RETURN);
                }

                // Except for the first argument in return statement, fheck for FunctionInvocationExprs which return
                // multiple values.
                if (returnArgExprs[i] instanceof FunctionInvocationExpr) {
                    FunctionInvocationExpr funcIExpr = ((FunctionInvocationExpr) returnArgExprs[i]);
                    if (funcIExpr.getTypes().length > 1) {
                        BLangExceptionHelper.throwSemanticError(returnStmt,
                                SemanticErrors.MULTIPLE_VALUE_IN_SINGLE_VALUE_CONTEXT,
                                funcIExpr.getCallableUnit().getName());
                    }
                }

                if (!typesOfReturnExprs[i].equals(returnParamsOfCU[i].getType())) {
                    BLangExceptionHelper.throwSemanticError(returnStmt,
                            SemanticErrors.CANNOT_USE_TYPE_IN_RETURN_STATEMENT, typesOfReturnExprs[i],
                            returnParamsOfCU[i].getType());
                }
            }
        }
    }


    // Expressions

    @Override
    public void visit(InstanceCreationExpr instanceCreationExpr) {
        visitSingleValueExpr(instanceCreationExpr);

        if (BTypes.isValueType(instanceCreationExpr.getType())) {
            BLangExceptionHelper.throwSemanticError(instanceCreationExpr,
                    SemanticErrors.CANNOT_USE_CREATE_FOR_VALUE_TYPES, instanceCreationExpr.getType());
        }
        // TODO here the type shouldn't be a value type
//        Expression expr = instanceCreationExpr.getRExpr();
//        expr.accept(this);

    }

    @Override
    public void visit(FunctionInvocationExpr funcIExpr) {
        Expression[] exprs = funcIExpr.getArgExprs();
        for (Expression expr : exprs) {
            visitSingleValueExpr(expr);
        }

        linkFunction(funcIExpr);

        //Find the return types of this function invocation expression.
        BType[] returnParamTypes = funcIExpr.getCallableUnit().getReturnParamTypes();
        funcIExpr.setTypes(returnParamTypes);
    }

    // TODO Duplicate code. fix me
    @Override
    public void visit(ActionInvocationExpr actionIExpr) {
        Expression[] exprs = actionIExpr.getArgExprs();
        for (Expression expr : exprs) {
            visitSingleValueExpr(expr);
        }

        linkAction(actionIExpr);

        //Find the return types of this function invocation expression.
        BType[] returnParamTypes = actionIExpr.getCallableUnit().getReturnParamTypes();
        actionIExpr.setTypes(returnParamTypes);
    }

    @Override
    public void visit(BasicLiteral basicLiteral) {
        BType bType = BTypes.resolveType(basicLiteral.getTypeName(), currentScope, basicLiteral.getNodeLocation());
        basicLiteral.setType(bType);
    }

    @Override
    public void visit(DivideExpr divideExpr) {
        BType arithmeticExprType = verifyBinaryArithmeticExprType(divideExpr);

        if (arithmeticExprType == BTypes.typeInt) {
            divideExpr.setEvalFunc(DivideExpr.DIV_INT_FUNC);

        } else if (arithmeticExprType == BTypes.typeFloat) {
            divideExpr.setEvalFunc(DivideExpr.DIV_FLOAT_FUNC);

        } else if (arithmeticExprType == BTypes.typeDouble) {
            divideExpr.setEvalFunc(DivideExpr.DIV_DOUBLE_FUNC);

        } else if (arithmeticExprType == BTypes.typeLong) {
            divideExpr.setEvalFunc(DivideExpr.DIV_LONG_FUNC);

        } else {
            throwInvalidBinaryOpError(divideExpr);
        }
    }

    @Override
    public void visit(ModExpression modExpression) {
        BType arithmeticExprType = verifyBinaryArithmeticExprType(modExpression);

        if (arithmeticExprType == BTypes.typeInt) {
            modExpression.setEvalFunc(ModExpression.MOD_INT_FUNC);

        } else if (arithmeticExprType == BTypes.typeFloat) {
            modExpression.setEvalFunc(ModExpression.MOD_FLOAT_FUNC);

        } else if (arithmeticExprType == BTypes.typeDouble) {
            modExpression.setEvalFunc(ModExpression.MOD_DOUBLE_FUNC);

        } else if (arithmeticExprType == BTypes.typeLong) {
            modExpression.setEvalFunc(ModExpression.MOD_LONG_FUNC);

        } else {
            throwInvalidBinaryOpError(modExpression);
        }
    }

    @Override
    public void visit(UnaryExpression unaryExpr) {
        visitSingleValueExpr(unaryExpr.getRExpr());
        unaryExpr.setType(unaryExpr.getRExpr().getType());

        if (Operator.SUB.equals(unaryExpr.getOperator())) {
            if (unaryExpr.getType() == BTypes.typeInt) {
                unaryExpr.setEvalFunc(UnaryExpression.NEGATIVE_INT_FUNC);
            } else if (unaryExpr.getType() == BTypes.typeDouble) {
                unaryExpr.setEvalFunc(UnaryExpression.NEGATIVE_DOUBLE_FUNC);
            } else if (unaryExpr.getType() == BTypes.typeLong) {
                unaryExpr.setEvalFunc(UnaryExpression.NEGATIVE_LONG_FUNC);
            } else if (unaryExpr.getType() == BTypes.typeFloat) {
                unaryExpr.setEvalFunc(UnaryExpression.NEGATIVE_FLOAT_FUNC);
            } else {
                throwInvalidUnaryOpError(unaryExpr);
            }
        } else if (Operator.ADD.equals(unaryExpr.getOperator())) {
            if (unaryExpr.getType() == BTypes.typeInt) {
                unaryExpr.setEvalFunc(UnaryExpression.POSITIVE_INT_FUNC);
            } else if (unaryExpr.getType() == BTypes.typeDouble) {
                unaryExpr.setEvalFunc(UnaryExpression.POSITIVE_DOUBLE_FUNC);
            } else if (unaryExpr.getType() == BTypes.typeLong) {
                unaryExpr.setEvalFunc(UnaryExpression.POSITIVE_LONG_FUNC);
            } else if (unaryExpr.getType() == BTypes.typeFloat) {
                unaryExpr.setEvalFunc(UnaryExpression.POSITIVE_FLOAT_FUNC);
            } else {
                throwInvalidUnaryOpError(unaryExpr);
            }

        } else if (Operator.NOT.equals(unaryExpr.getOperator())) {
            if (unaryExpr.getType() == BTypes.typeBoolean) {
                unaryExpr.setEvalFunc(UnaryExpression.NOT_BOOLEAN_FUNC);
            } else {
                throwInvalidUnaryOpError(unaryExpr);
            }

        } else {
            BLangExceptionHelper.throwSemanticError(unaryExpr, SemanticErrors.UNKNOWN_OPERATOR_IN_UNARY,
                    unaryExpr.getOperator());
        }
    }

    @Override
    public void visit(AddExpression addExpr) {
        BType arithmeticExprType = verifyBinaryArithmeticExprType(addExpr);

        if (arithmeticExprType == BTypes.typeInt) {
            addExpr.setEvalFunc(AddExpression.ADD_INT_FUNC);

        } else if (arithmeticExprType == BTypes.typeFloat) {
            addExpr.setEvalFunc(AddExpression.ADD_FLOAT_FUNC);

        } else if (arithmeticExprType == BTypes.typeLong) {
            addExpr.setEvalFunc(AddExpression.ADD_LONG_FUNC);

        } else if (arithmeticExprType == BTypes.typeDouble) {
            addExpr.setEvalFunc(AddExpression.ADD_DOUBLE_FUNC);

        } else if (arithmeticExprType == BTypes.typeString) {
            addExpr.setEvalFunc(AddExpression.ADD_STRING_FUNC);

        } else {
            throwInvalidBinaryOpError(addExpr);
        }
    }

    @Override
    public void visit(MultExpression multExpr) {
        BType binaryExprType = verifyBinaryArithmeticExprType(multExpr);

        if (binaryExprType == BTypes.typeInt) {
            multExpr.setEvalFunc(MultExpression.MULT_INT_FUNC);

        } else if (binaryExprType == BTypes.typeFloat) {
            multExpr.setEvalFunc(MultExpression.MULT_FLOAT_FUNC);

        } else if (binaryExprType == BTypes.typeDouble) {
            multExpr.setEvalFunc(MultExpression.MULT_DOUBLE_FUNC);

        } else if (binaryExprType == BTypes.typeLong) {
            multExpr.setEvalFunc(MultExpression.MULT_LONG_FUNC);

        } else {
            throwInvalidBinaryOpError(multExpr);
        }
    }

    @Override
    public void visit(SubtractExpression subtractExpr) {
        BType binaryExprType = verifyBinaryArithmeticExprType(subtractExpr);

        if (binaryExprType == BTypes.typeInt) {
            subtractExpr.setEvalFunc(SubtractExpression.SUB_INT_FUNC);

        } else if (binaryExprType == BTypes.typeFloat) {
            subtractExpr.setEvalFunc(SubtractExpression.SUB_FLOAT_FUNC);

        } else if (binaryExprType == BTypes.typeDouble) {
            subtractExpr.setEvalFunc(SubtractExpression.SUB_DOUBLE_FUNC);

        } else if (binaryExprType == BTypes.typeLong) {
            subtractExpr.setEvalFunc(SubtractExpression.SUB_LONG_FUNC);

        } else {
            throwInvalidBinaryOpError(subtractExpr);
        }
    }

    @Override
    public void visit(AndExpression andExpr) {
        visitBinaryLogicalExpr(andExpr);
        andExpr.setEvalFunc(AndExpression.AND_FUNC);
    }

    @Override
    public void visit(OrExpression orExpr) {
        visitBinaryLogicalExpr(orExpr);
        orExpr.setEvalFunc(OrExpression.OR_FUNC);
    }

    @Override
    public void visit(EqualExpression equalExpr) {
        BType compareExprType = verifyBinaryCompareExprType(equalExpr);

        if (compareExprType == BTypes.typeInt) {
            equalExpr.setEvalFunc(EqualExpression.EQUAL_INT_FUNC);

        } else if (compareExprType == BTypes.typeDouble) {
            equalExpr.setEvalFunc(EqualExpression.EQUAL_DOUBLE_FUNC);

        } else if (compareExprType == BTypes.typeFloat) {
            equalExpr.setEvalFunc(EqualExpression.EQUAL_FLOAT_FUNC);

        } else if (compareExprType == BTypes.typeBoolean) {
            equalExpr.setEvalFunc(EqualExpression.EQUAL_BOOLEAN_FUNC);

        } else if (compareExprType == BTypes.typeString) {
            equalExpr.setEvalFunc(EqualExpression.EQUAL_STRING_FUNC);

        } else {
            throwInvalidBinaryOpError(equalExpr);
        }
    }

    @Override
    public void visit(NotEqualExpression notEqualExpr) {
        BType compareExprType = verifyBinaryCompareExprType(notEqualExpr);

        if (compareExprType == BTypes.typeInt) {
            notEqualExpr.setEvalFunc(NotEqualExpression.NOT_EQUAL_INT_FUNC);

        } else if (compareExprType == BTypes.typeFloat) {
            notEqualExpr.setEvalFunc(NotEqualExpression.NOT_EQUAL_FLOAT_FUNC);

        } else if (compareExprType == BTypes.typeBoolean) {
            notEqualExpr.setEvalFunc(NotEqualExpression.NOT_EQUAL_BOOLEAN_FUNC);

        } else if (compareExprType == BTypes.typeString) {
            notEqualExpr.setEvalFunc(NotEqualExpression.NOT_EQUAL_STRING_FUNC);

        } else {
            throwInvalidBinaryOpError(notEqualExpr);
        }
    }

    @Override
    public void visit(GreaterEqualExpression greaterEqualExpr) {
        BType compareExprType = verifyBinaryCompareExprType(greaterEqualExpr);

        if (compareExprType == BTypes.typeInt) {
            greaterEqualExpr.setEvalFunc(GreaterEqualExpression.GREATER_EQUAL_INT_FUNC);

        } else if (compareExprType == BTypes.typeFloat) {
            greaterEqualExpr.setEvalFunc(GreaterEqualExpression.GREATER_EQUAL_FLOAT_FUNC);

        } else {
            throwInvalidBinaryOpError(greaterEqualExpr);
        }
    }

    @Override
    public void visit(GreaterThanExpression greaterThanExpr) {
        BType compareExprType = verifyBinaryCompareExprType(greaterThanExpr);

        if (compareExprType == BTypes.typeInt) {
            greaterThanExpr.setEvalFunc(GreaterThanExpression.GREATER_THAN_INT_FUNC);

        } else if (compareExprType == BTypes.typeFloat) {
            greaterThanExpr.setEvalFunc(GreaterThanExpression.GREATER_THAN_FLOAT_FUNC);

        } else {
            throwInvalidBinaryOpError(greaterThanExpr);
        }
    }

    @Override
    public void visit(LessEqualExpression lessEqualExpr) {
        BType compareExprType = verifyBinaryCompareExprType(lessEqualExpr);

        if (compareExprType == BTypes.typeInt) {
            lessEqualExpr.setEvalFunc(LessEqualExpression.LESS_EQUAL_INT_FUNC);

        } else if (compareExprType == BTypes.typeFloat) {
            lessEqualExpr.setEvalFunc(LessEqualExpression.LESS_EQUAL_FLOAT_FUNC);

        } else {
            throwInvalidBinaryOpError(lessEqualExpr);
        }
    }

    @Override
    public void visit(LessThanExpression lessThanExpr) {
        BType compareExprType = verifyBinaryCompareExprType(lessThanExpr);

        if (compareExprType == BTypes.typeInt) {
            lessThanExpr.setEvalFunc(LessThanExpression.LESS_THAN_INT_FUNC);

        } else if (compareExprType == BTypes.typeFloat) {
            lessThanExpr.setEvalFunc(LessThanExpression.LESS_THAN_FLOAT_FUNC);

        } else {
            throwInvalidBinaryOpError(lessThanExpr);
        }
    }

    @Override
    public void visit(ArrayMapAccessExpr arrayMapAccessExpr) {
        // Here we assume that rExpr of array access expression is always a variable reference expression.
        // This according to the grammar
        VariableRefExpr arrayMapVarRefExpr = (VariableRefExpr) arrayMapAccessExpr.getRExpr();
        arrayMapVarRefExpr.accept(this);

        handleArrayType(arrayMapAccessExpr);
    }

    @Override
    public void visit(StructFieldAccessExpr structFieldAccessExpr) {
        visitStructField(structFieldAccessExpr, currentScope);
    }

    @Override
    public void visit(RefTypeInitExpr refTypeInitExpr) {
        BType inheritedType = refTypeInitExpr.getInheritedType();
        if (BTypes.isValueType(inheritedType) || inheritedType instanceof BArrayType ||
                inheritedType instanceof BXMLType || inheritedType instanceof BConnectorType) {
            BLangExceptionHelper.throwSemanticError(refTypeInitExpr, SemanticErrors.REF_TYPE_INTI_NOT_ALLOWED_HERE);
        }

        Expression[] argExprs = refTypeInitExpr.getArgExprs();
        if (argExprs.length == 0) {
            refTypeInitExpr.setType(inheritedType);

        } else if (inheritedType instanceof BJSONType || inheritedType instanceof BMessageType ||
                inheritedType instanceof BExceptionType) {
            // If there are arguments, then only Structs and Map types are supported.
            BLangExceptionHelper.throwSemanticError(refTypeInitExpr, SemanticErrors.STRUCT_MAP_INIT_NOT_ALLOWED);
        }
    }

    @Override
    public void visit(ConnectorInitExpr connectorInitExpr) {
        BType inheritedType = connectorInitExpr.getInheritedType();
        if (!(inheritedType instanceof BallerinaConnectorDef) && !(inheritedType instanceof AbstractNativeConnector)) {
            BLangExceptionHelper.throwSemanticError(connectorInitExpr, SemanticErrors.CONNECTOR_INIT_NOT_ALLOWED);
        }
        connectorInitExpr.setType(inheritedType);

        for (Expression argExpr : connectorInitExpr.getArgExprs()) {
            visitSingleValueExpr(argExpr);
        }

        if (inheritedType instanceof AbstractNativeConnector) {
            AbstractNativeConnector nativeConnector = (AbstractNativeConnector) inheritedType;
            for (int i = 0; i < nativeConnector.getArgumentTypeNames().length; i++) {
                SimpleTypeName simpleTypeName = nativeConnector.getArgumentTypeNames()[i];
                BType argType = BTypes.resolveType(simpleTypeName, currentScope, connectorInitExpr.getNodeLocation());
                if (argType != connectorInitExpr.getArgExprs()[i].getType()) {
                    BLangExceptionHelper.throwSemanticError(connectorInitExpr, SemanticErrors.INCOMPATIBLE_TYPES,
                            argType, connectorInitExpr.getArgExprs()[i].getType());
                }

            }
            return;
        }

        Expression[] argExprs = connectorInitExpr.getArgExprs();
        ParameterDef[] parameterDefs = ((BallerinaConnectorDef) inheritedType).getParameterDefs();
        for (int i = 0; i < argExprs.length; i++) {
            SimpleTypeName simpleTypeName = parameterDefs[i].getTypeName();
            BType paramType = BTypes.resolveType(simpleTypeName, currentScope, connectorInitExpr.getNodeLocation());
            parameterDefs[i].setType(paramType);

            Expression argExpr = argExprs[i];
            if (parameterDefs[i].getType() != argExpr.getType()) {
                BLangExceptionHelper.throwSemanticError(connectorInitExpr, SemanticErrors.INCOMPATIBLE_TYPES,
                        parameterDefs[i].getType(), argExpr.getType());
            }
        }
    }

    @Override
    public void visit(ArrayInitExpr arrayInitExpr) {
        BType inheritedType = arrayInitExpr.getInheritedType();
        if (!(inheritedType instanceof BArrayType)) {
            BLangExceptionHelper.throwSemanticError(arrayInitExpr, SemanticErrors.ARRAY_INIT_NOT_ALLOWED_HERE);
        }

        arrayInitExpr.setType(inheritedType);
        Expression[] argExprs = arrayInitExpr.getArgExprs();
        if (argExprs.length == 0) {
            return;
        }

        BType expectedElementType = ((BArrayType) inheritedType).getElementType();
        for (int i = 0; i < argExprs.length; i++) {
            visitSingleValueExpr(argExprs[i]);

            // Types are defined only once, hence the following object equal should work.
            if (argExprs[i].getType() != expectedElementType) {
                TypeCastExpression typeCastExpr = checkWideningPossible(expectedElementType, argExprs[i]);
                if (typeCastExpr == null) {
                    BLangExceptionHelper.throwSemanticError(arrayInitExpr,
                            SemanticErrors.INCOMPATIBLE_TYPES_CANNOT_CONVERT,
                            argExprs[i].getType(), expectedElementType);
                }
                argExprs[i] = typeCastExpr;
            }
        }
    }

    /**
     * Visit and analyze ballerina Struct initializing expression.
     */
    @Override
    public void visit(StructInitExpr structInitExpr) {
        BType inheritedType = structInitExpr.getInheritedType();
        structInitExpr.setType(inheritedType);
        Expression[] argExprs = structInitExpr.getArgExprs();
        if (argExprs.length == 0) {
            return;
        }

        StructDef structDef = (StructDef) inheritedType;
        for (Expression argExpr : argExprs) {
            MapStructInitKeyValueExpr keyValueExpr = (MapStructInitKeyValueExpr) argExpr;
            Expression keyExpr = keyValueExpr.getKeyExpr();
            if (!(keyExpr instanceof VariableRefExpr)) {
                BLangExceptionHelper.throwSemanticError(keyExpr, SemanticErrors.INVALID_FIELD_NAME_STRUCT_INIT);
            }

            VariableRefExpr varRefExpr = (VariableRefExpr) keyExpr;
            VariableDef varDef = (VariableDef) structDef.resolveMembers(varRefExpr.getSymbolName());
            if (varDef == null) {
                BLangExceptionHelper.throwSemanticError(keyExpr, SemanticErrors.UNKNOWN_FIELD_IN_STRUCT,
                        varRefExpr.getVarName(), structDef.getName());
            }
            varRefExpr.setVariableDef(varDef);
            Expression valueExpr = keyValueExpr.getValueExpr();
            visitSingleValueExpr(valueExpr);

            if (!valueExpr.getType().equals(varDef.getType())) {
                BLangExceptionHelper.throwSemanticError(keyExpr, SemanticErrors.INCOMPATIBLE_TYPES,
                        varDef.getType(), valueExpr.getType());
            }
        }
    }

    @Override
    public void visit(MapInitExpr mapInitExpr) {
        mapInitExpr.setType(mapInitExpr.getInheritedType());
        Expression[] argExprs = mapInitExpr.getArgExprs();
        if (argExprs.length == 0) {
            return;
        }

        for (Expression argExpr : argExprs) {
            MapStructInitKeyValueExpr keyValueExpr = (MapStructInitKeyValueExpr) argExpr;
            Expression keyExpr = keyValueExpr.getKeyExpr();
            visitSingleValueExpr(keyExpr);

            if (keyExpr.getType() != BTypes.typeString) {
                BLangExceptionHelper.throwSemanticError(mapInitExpr,
                        SemanticErrors.INVALID_TYPE_IN_MAP_INDEX_EXPECTED_STRING, keyExpr.getType());
            }

            visitSingleValueExpr(keyValueExpr.getValueExpr());
        }
    }

    @Override
    public void visit(BacktickExpr backtickExpr) {
        // In this case, type of the backtickExpr should be either xml or json
        BType inheritedType = backtickExpr.getInheritedType();
        if (inheritedType != BTypes.typeJSON && inheritedType != BTypes.typeXML) {
            BLangExceptionHelper.throwSemanticError(backtickExpr, SemanticErrors.INCOMPATIBLE_TYPES_EXPECTED_JSON_XML);
        }
        backtickExpr.setType(inheritedType);

        // Analyze the string and create relevant tokens
        // First check the literals
        String[] literals = backtickExpr.getTemplateStr().split(patternString);
        List<Expression> argExprList = new ArrayList<>();

        // Split will always have at least one matching literal
        int i = 0;
        if (literals.length > i) {
            BasicLiteral basicLiteral = new BasicLiteral(backtickExpr.getNodeLocation(),
                    new SimpleTypeName(TypeConstants.STRING_TNAME), new BString(literals[i]));
            visit(basicLiteral);
            argExprList.add(basicLiteral);
            i++;
        }

        // Then get the variable references
        // ${var} --> group0: ${var}, group1: var, group2: var
        // ${arr[10]} --> group0: ${arr[10]}, group1: arr[10], group2: arr, group3: [10], group4: 10
        // ${myMap["key"]} --> group0: ${myMap["key"]}, group1: myMap["key"],
        //                                          group2: myMap, group3: ["key"], group4: "key", group5: key
        Matcher m = compiledPattern.matcher(backtickExpr.getTemplateStr());

        while (m.find()) {
            if (m.group(3) != null) {
                BasicLiteral indexExpr;
                if (m.group(5) != null) {
                    indexExpr = new BasicLiteral(backtickExpr.getNodeLocation(),
                            new SimpleTypeName(TypeConstants.STRING_TNAME), new BString(m.group(5)));
                    indexExpr.setType(BTypes.typeString);
                } else {
                    indexExpr = new BasicLiteral(backtickExpr.getNodeLocation(),
                            new SimpleTypeName(TypeConstants.INT_TNAME), new BInteger(Integer.parseInt(m.group(4))));
                    indexExpr.setType(BTypes.typeInt);
                }

                SymbolName mapOrArrName = new SymbolName(m.group(2));

                ArrayMapAccessExpr.ArrayMapAccessExprBuilder builder =
                        new ArrayMapAccessExpr.ArrayMapAccessExprBuilder();

                VariableRefExpr arrayMapVarRefExpr = new VariableRefExpr(backtickExpr.getNodeLocation(), mapOrArrName);
                visit(arrayMapVarRefExpr);

                builder.setArrayMapVarRefExpr(arrayMapVarRefExpr);
                builder.setVarName(mapOrArrName);
                builder.setIndexExpr(indexExpr);
                ArrayMapAccessExpr arrayMapAccessExpr = builder.build();
                visit(arrayMapAccessExpr);
                argExprList.add(arrayMapAccessExpr);
            } else {
                VariableRefExpr variableRefExpr = new VariableRefExpr(backtickExpr.getNodeLocation(),
                        new SymbolName(m.group(1)));
                visit(variableRefExpr);
                argExprList.add(variableRefExpr);
            }
            if (literals.length > i) {
                BasicLiteral basicLiteral = new BasicLiteral(backtickExpr.getNodeLocation(),
                        new SimpleTypeName(TypeConstants.STRING_TNAME), new BString(literals[i]));
                visit(basicLiteral);
                argExprList.add(basicLiteral);
                i++;
            }
        }

        backtickExpr.setArgsExprs(argExprList.toArray(new Expression[argExprList.size()]));
    }

    @Override
    public void visit(MapStructInitKeyValueExpr keyValueExpr) {

    }

    @Override
    public void visit(VariableRefExpr variableRefExpr) {
        SymbolName symbolName = variableRefExpr.getSymbolName();

        // Check whether this symName is declared
        VariableDef variableDef = (VariableDef) currentScope.resolve(symbolName);
        if (variableDef == null) {
            BLangExceptionHelper.throwSemanticError(variableRefExpr, SemanticErrors.UNDEFINED_SYMBOL, symbolName);
        }

        variableRefExpr.setVariableDef(variableDef);
    }

    @Override
    public void visit(TypeCastExpression typeCastExpression) {
        // Evaluate the expression and set the type
        visitSingleValueExpr(typeCastExpression.getRExpr());
        BType sourceType = typeCastExpression.getRExpr().getType();
        BType targetType = typeCastExpression.getTargetType();
        if (targetType == null) {
            targetType = BTypes.resolveType(typeCastExpression.getTypeName(), currentScope, null);
        }
        // Check whether this is a native conversion
        if (BTypes.isValueType(sourceType) &&
                BTypes.isValueType(targetType)) {
            TypeEdge newEdge = null;
            newEdge = TypeLattice.getExplicitCastLattice().getEdgeFromTypes(sourceType, targetType, null);
            typeCastExpression.setEvalFunc(newEdge.getTypeMapperFunction());
        } else {
            linkTypeMapper(typeCastExpression, sourceType, targetType);
        }
    }

    @Override
    public void visit(StackVarLocation stackVarLocation) {

    }

    @Override
    public void visit(ServiceVarLocation serviceVarLocation) {

    }

    @Override
    public void visit(ConnectorVarLocation connectorVarLocation) {

    }

    @Override
    public void visit(ConstantLocation constantLocation) {

    }

    @Override
    public void visit(StructVarLocation structVarLocation) {
    }

    @Override
    public void visit(WorkerVarLocation workerVarLocation) {

    }

    public void visit(ResourceInvocationExpr resourceIExpr) {
    }

    public void visit(MainInvoker mainInvoker) {
    }


    // Private methods.

    private void openScope(SymbolScope symbolScope) {
        currentScope = symbolScope;
    }

    private void closeScope() {
        currentScope = currentScope.getEnclosingScope();
    }

    private void handleArrayType(ArrayMapAccessExpr arrayMapAccessExpr) {
        VariableRefExpr arrayMapVarRefExpr = (VariableRefExpr) arrayMapAccessExpr.getRExpr();

        // Handle the array type
        if (arrayMapVarRefExpr.getType() instanceof BArrayType) {

            // Check the type of the index expression
            Expression indexExpr = arrayMapAccessExpr.getIndexExpr();
            visitSingleValueExpr(indexExpr);
            if (indexExpr.getType() != BTypes.typeInt) {
                BLangExceptionHelper.throwSemanticError(arrayMapAccessExpr, SemanticErrors.NON_INTEGER_ARRAY_INDEX,
                        indexExpr.getType());
            }

            // Set type of the array access expression
            BType typeOfArray = ((BArrayType) arrayMapVarRefExpr.getType()).getElementType();
            arrayMapAccessExpr.setType(typeOfArray);

        } else if (arrayMapVarRefExpr.getType() instanceof BMapType) {

            // Check the type of the index expression
            Expression indexExpr = arrayMapAccessExpr.getIndexExpr();
            visitSingleValueExpr(indexExpr);
            if (indexExpr.getType() != BTypes.typeString) {
                BLangExceptionHelper.throwSemanticError(arrayMapAccessExpr, SemanticErrors.NON_STRING_MAP_INDEX,
                        indexExpr.getType());
            }

            // Set type of the map access expression
            BType typeOfMap = arrayMapVarRefExpr.getType();
            arrayMapAccessExpr.setType(typeOfMap);

        } else {
            BLangExceptionHelper.throwSemanticError(arrayMapAccessExpr,
                    SemanticErrors.INVALID_OPERATION_NOT_SUPPORT_INDEXING, arrayMapVarRefExpr.getType());
        }
    }

    private void visitBinaryExpr(BinaryExpression expr) {
        visitSingleValueExpr(expr.getLExpr());
        visitSingleValueExpr(expr.getRExpr());
    }

    private void visitSingleValueExpr(Expression expr) {
        expr.accept(this);

        if (expr.isMultiReturnExpr()) {
            FunctionInvocationExpr funcIExpr = (FunctionInvocationExpr) expr;
            String nameWithPkgName = (funcIExpr.getPackageName() != null) ? funcIExpr.getPackageName()
                    + ":" + funcIExpr.getName() : funcIExpr.getName();
            BLangExceptionHelper.throwSemanticError(expr, SemanticErrors.MULTIPLE_VALUE_IN_SINGLE_VALUE_CONTEXT,
                    nameWithPkgName);
        }
    }

    private BType verifyBinaryArithmeticExprType(BinaryArithmeticExpression binaryArithmeticExpr) {
        BType type = verifyBinaryExprType(binaryArithmeticExpr);
        binaryArithmeticExpr.setType(type);
        return type;
    }

    private BType verifyBinaryCompareExprType(BinaryExpression binaryExpression) {
        BType type = verifyBinaryExprType(binaryExpression);
        binaryExpression.setType(BTypes.typeBoolean);
        return type;
    }

    private BType verifyBinaryExprType(BinaryExpression binaryExpr) {
        visitBinaryExpr(binaryExpr);

        Expression rExpr = binaryExpr.getRExpr();
        Expression lExpr = binaryExpr.getLExpr();

        BType rType = rExpr.getType();
        if (rExpr instanceof TypeCastExpression && rType == null) {
            rType = BTypes.resolveType(((TypeCastExpression) rExpr).getTypeName(), currentScope, null);
        }

        BType lType = lExpr.getType();
        if (lExpr instanceof TypeCastExpression && lType == null) {
            lType = BTypes.resolveType(((TypeCastExpression) lExpr).getTypeName(), currentScope, null);
        }

        if (!(rType.equals(lType))) {
            TypeCastExpression newExpr;
            TypeEdge newEdge;

            if (((rType.equals(BTypes.typeString) || lType.equals(BTypes.typeString))
                    && binaryExpr.getOperator().equals(Operator.ADD)) || (!(rType.equals(BTypes.typeString)) &&
                    !(lType.equals(BTypes.typeString)))) {
                newEdge = TypeLattice.getImplicitCastLattice().getEdgeFromTypes(rType, lType, null);
                if (newEdge != null) { // Implicit cast from right to left
                    newExpr = new TypeCastExpression(rExpr.getNodeLocation(), rExpr, lType);
                    newExpr.setEvalFunc(newEdge.getTypeMapperFunction());
                    newExpr.accept(this);
                    binaryExpr.setRExpr(newExpr);
                    return lType;
                } else {
                    newEdge = TypeLattice.getImplicitCastLattice().getEdgeFromTypes(lType, rType, null);
                    if (newEdge != null) { // Implicit cast from left to right
                        newExpr = new TypeCastExpression(lExpr.getNodeLocation(), lExpr, rType);
                        newExpr.setEvalFunc(newEdge.getTypeMapperFunction());
                        newExpr.accept(this);
                        binaryExpr.setLExpr(newExpr);
                        return rType;
                    }
                }
            }
            throwInvalidBinaryOpError(binaryExpr);
        }
        return rType;
    }

    private void visitBinaryLogicalExpr(BinaryLogicalExpression expr) {
        visitBinaryExpr(expr);

        Expression rExpr = expr.getRExpr();
        Expression lExpr = expr.getLExpr();

        if (lExpr.getType() == BTypes.typeBoolean && rExpr.getType() == BTypes.typeBoolean) {
            expr.setType(BTypes.typeBoolean);
        } else {
            throwInvalidBinaryOpError(expr);
        }
    }

    private String getVarNameFromExpression(Expression expr) {
        if (expr instanceof ArrayMapAccessExpr) {
            return ((ArrayMapAccessExpr) expr).getSymbolName().getName();
        } else if (expr instanceof StructFieldAccessExpr) {
            return getVarNameFromExpression(((StructFieldAccessExpr) expr).getVarRef());
        } else {
            return ((VariableRefExpr) expr).getSymbolName().getName();
        }
    }

    private void checkForConstAssignment(AssignStmt assignStmt, Expression lExpr) {
        if (lExpr instanceof VariableRefExpr &&
                ((VariableRefExpr) lExpr).getMemoryLocation() instanceof ConstantLocation) {
            BLangExceptionHelper.throwSemanticError(assignStmt, SemanticErrors.CANNOT_ASSIGN_VALUE_CONSTANT,
                    ((VariableRefExpr) lExpr).getSymbolName());
        }
    }

    private void checkForMultiAssignmentErrors(AssignStmt assignStmt, Expression[] lExprs,
                                               CallableUnitInvocationExpr rExpr) {
        BType[] returnTypes = rExpr.getTypes();
        if (lExprs.length != returnTypes.length) {
            BLangExceptionHelper.throwSemanticError(assignStmt,
                    SemanticErrors.ASSIGNMENT_COUNT_MISMATCH, lExprs.length, returnTypes.length);
        }

        //cannot assign string to b (type int) in multiple assignment

        for (int i = 0; i < lExprs.length; i++) {
            Expression lExpr = lExprs[i];
            BType returnType = returnTypes[i];
            if (!lExpr.getType().equals(returnType)) {
                String varName = getVarNameFromExpression(lExpr);
                BLangExceptionHelper.throwSemanticError(assignStmt,
                        SemanticErrors.CANNOT_ASSIGN_IN_MULTIPLE_ASSIGNMENT, returnType, varName, lExpr.getType());
            }
        }
    }

    private void visitLExprsOfAssignment(AssignStmt assignStmt, Expression[] lExprs) {
        // This set data structure is used to check for repeated variable names in the assignment statement
        Set<String> varNameSet = new HashSet<>();

        for (Expression lExpr : lExprs) {
            String varName = getVarNameFromExpression(lExpr);
            if (!varNameSet.add(varName)) {
                BLangExceptionHelper.throwSemanticError(assignStmt,
                        SemanticErrors.VAR_IS_REPEATED_ON_LEFT_SIDE_ASSIGNMENT, varName);
            }

            // First mark all left side ArrayMapAccessExpr. This is to skip some processing which is applicable only
            // for right side expressions.
            if (lExpr instanceof ArrayMapAccessExpr) {
                ((ArrayMapAccessExpr) lExpr).setLHSExpr(true);
            } else if (lExpr instanceof StructFieldAccessExpr) {
                ((StructFieldAccessExpr) lExpr).setLHSExpr(true);
            }

            lExpr.accept(this);

            // Check whether someone is trying to change the values of a constant
            checkForConstAssignment(assignStmt, lExpr);
        }
    }

    private void linkFunction(FunctionInvocationExpr funcIExpr) {
        String pkgPath = funcIExpr.getPackagePath();

        Expression[] exprs = funcIExpr.getArgExprs();
        BType[] paramTypes = new BType[exprs.length];
        for (int i = 0; i < exprs.length; i++) {
            paramTypes[i] = exprs[i].getType();
        }

        SymbolName symbolName = LangModelUtils.getSymNameWithParams(funcIExpr.getName(), pkgPath, paramTypes);
        BLangSymbol functionSymbol = currentScope.resolve(symbolName);
        if (functionSymbol == null) {
            String funcName = (funcIExpr.getPackageName() != null) ? funcIExpr.getPackageName() + ":" +
                    funcIExpr.getName() : funcIExpr.getName();
            BLangExceptionHelper.throwSemanticError(funcIExpr, SemanticErrors.UNDEFINED_FUNCTION, funcName);
        }

        Function function;
        if (functionSymbol instanceof NativeUnitProxy) {
            function = (Function) ((NativeUnitProxy) functionSymbol).load();

            // Loading return parameter types of this native function
            NativeUnit nativeUnit = (NativeUnit) function;
            SimpleTypeName[] returnParamTypeNames = nativeUnit.getReturnParamTypeNames();
            BType[] returnTypes = new BType[returnParamTypeNames.length];
            for (int i = 0; i < returnParamTypeNames.length; i++) {
                SimpleTypeName typeName = returnParamTypeNames[i];
                BType bType = BTypes.resolveType(typeName, currentScope, funcIExpr.getNodeLocation());
                returnTypes[i] = bType;
            }
            function.setReturnParamTypes(returnTypes);

        } else {
            function = (Function) functionSymbol;
        }

        // Link the function with the function invocation expression
        funcIExpr.setCallableUnit(function);
    }

    private void linkAction(ActionInvocationExpr actionIExpr) {
        String pkgPath = actionIExpr.getPackagePath();
        String connectorName = actionIExpr.getConnectorName();

        // First look for the connectors
        SymbolName connectorSymbolName = new SymbolName(connectorName, pkgPath);
        BLangSymbol connectorSymbol = currentScope.resolve(connectorSymbolName);
        if (connectorSymbol == null) {
            String connectorWithPkgName = (actionIExpr.getPackageName() != null) ? actionIExpr.getPackageName() +
                    ":" + actionIExpr.getConnectorName() : actionIExpr.getConnectorName();
            BLangExceptionHelper.throwSemanticError(actionIExpr, SemanticErrors.UNDEFINED_CONNECTOR,
                    connectorWithPkgName);
        }

        Expression[] exprs = actionIExpr.getArgExprs();
        BType[] paramTypes = new BType[exprs.length];
        for (int i = 0; i < exprs.length; i++) {
            paramTypes[i] = exprs[i].getType();
        }

        // When getting the action symbol name, Package name for the action is set to null, since the action is 
        // registered under connector, and connecter contains the package
        SymbolName symbolName = LangModelUtils.getActionSymName(actionIExpr.getName(), actionIExpr.getConnectorName(),
                null, paramTypes);

        // Now check whether there is a matching action
        BLangSymbol actionSymbol;
        if (connectorSymbol instanceof NativeUnitProxy) {
            AbstractNativeConnector connector = (AbstractNativeConnector) ((NativeUnitProxy) connectorSymbol).load();
            actionSymbol = connector.resolveMembers(symbolName);
        } else {
            actionSymbol = ((BallerinaConnectorDef) connectorSymbol).resolveMembers(symbolName);
        }

        if (actionSymbol == null) {
            String actionWithConnector = actionIExpr.getConnectorName() + "." + actionIExpr.getName();
            String actionName = (actionIExpr.getPackageName() != null) ? actionIExpr.getPackageName() + ":" +
                    actionWithConnector : actionWithConnector;
            BLangExceptionHelper.throwSemanticError(actionIExpr, SemanticErrors.UNDEFINED_ACTION, actionName);
        }

        // Load native action
        Action action;
        if (actionSymbol instanceof NativeUnitProxy) {
            action = (Action) ((NativeUnitProxy) actionSymbol).load();

            // Loading return parameter types of this native function
            NativeUnit nativeUnit = (NativeUnit) action;
            SimpleTypeName[] returnParamTypeNames = nativeUnit.getReturnParamTypeNames();
            BType[] returnTypes = new BType[returnParamTypeNames.length];
            for (int i = 0; i < returnParamTypeNames.length; i++) {
                SimpleTypeName typeName = returnParamTypeNames[i];
                BType bType = BTypes.resolveType(typeName, currentScope, actionIExpr.getNodeLocation());
                returnTypes[i] = bType;
            }
            action.setReturnParamTypes(returnTypes);

        } else {
            action = (Action) actionSymbol;
        }

        // Link the action with the action invocation expression
        actionIExpr.setCallableUnit(action);
    }

    private void linkWorker(WorkerInvocationStmt workerInvocationStmt) {

        String workerName = workerInvocationStmt.getCallableUnitName();
        SymbolName workerSymbolName = new SymbolName(workerName);
        Worker worker = (Worker) currentScope.resolve(workerSymbolName);
        if (worker == null) {
            throw new LinkerException(workerInvocationStmt.getNodeLocation().getFileName() + ":" +
                    workerInvocationStmt.getNodeLocation().getLineNumber() +
                    ": undefined worker '" + workerInvocationStmt.getCallableUnitName() + "'");
        }
        workerInvocationStmt.setCallableUnit(worker);
    }

    private void throwInvalidBinaryOpError(BinaryExpression binaryExpr) {
        BType lExprType = binaryExpr.getLExpr().getType();
        BType rExprType = binaryExpr.getRExpr().getType();

        if (lExprType == rExprType) {
            BLangExceptionHelper.throwSemanticError(binaryExpr,
                    SemanticErrors.INVALID_OPERATION_OPERATOR_NOT_DEFINED, binaryExpr.getOperator(), lExprType);
        } else {
            BLangExceptionHelper.throwSemanticError(binaryExpr,
                    SemanticErrors.INVALID_OPERATION_INCOMPATIBLE_TYPES, lExprType, rExprType);
        }
    }

    private void throwInvalidUnaryOpError(UnaryExpression unaryExpr) {
        BType rExprType = unaryExpr.getRExpr().getType();
        BLangExceptionHelper.throwSemanticError(unaryExpr,
                SemanticErrors.INVALID_OPERATION_OPERATOR_NOT_DEFINED, unaryExpr.getOperator(), rExprType);
    }

    private void visitStructField(StructFieldAccessExpr structFieldAccessExpr, SymbolScope currentScope) {
        ReferenceExpr varRefExpr = structFieldAccessExpr.getVarRef();
        SymbolName symbolName = varRefExpr.getSymbolName();
        BLangSymbol fieldSymbol = currentScope.resolve(symbolName);

        if (fieldSymbol == null) {
            if (currentScope instanceof StructDef) {
                BLangExceptionHelper.throwSemanticError(structFieldAccessExpr, SemanticErrors.UNKNOWN_FIELD_IN_STRUCT,
                        symbolName.getName(), ((StructDef) currentScope).getName());
            } else {
                BLangExceptionHelper.throwSemanticError(structFieldAccessExpr, SemanticErrors.STRUCT_NOT_FOUND,
                        symbolName.getName());
            }
        }

        // Set expression type
        VariableDef varDef = (VariableDef) fieldSymbol;
        BType exprType;
        

        /* Get the actual var representation of this field, and semantically analyze. This will check for semantic
         * errors of array/map accesses, used in this struct field.
         * eg: in dpt.employee[2].name , below will check for semantics of 'employee[2]',
         * treating them as individual array/map variables.
         */
        if (varRefExpr instanceof ArrayMapAccessExpr) {
            Expression rExpr = ((ArrayMapAccessExpr) varRefExpr).getRExpr();
            ((VariableRefExpr) rExpr).setVariableDef(varDef);

            exprType = varDef.getType();
            if (exprType instanceof BArrayType) {
                exprType = ((BArrayType) varDef.getType()).getElementType();
            }
            handleArrayType((ArrayMapAccessExpr) varRefExpr);
        } else {
            ((VariableRefExpr) varRefExpr).setVariableDef(varDef);
            exprType = (varDef).getType();
        }

        // Go to the referenced field of this struct
        StructFieldAccessExpr fieldExpr = structFieldAccessExpr.getFieldExpr();
        if (fieldExpr != null) {
            if (!(exprType instanceof StructDef)) {
                BLangExceptionHelper.throwSemanticError(structFieldAccessExpr, SemanticErrors.MUST_BE_STRUCT_TYPE,
                        symbolName.getName());
            }
            visitStructField(fieldExpr, ((StructDef) exprType).getSymbolScope());
        }
    }

    private void linkTypeMapper(TypeCastExpression typeCastExpression, BType sourceType, BType targetType) {
        TypeEdge newEdge = null;
        TypeMapper typeMapper;
        // First check on this package
        newEdge = packageTypeLattice.getEdgeFromTypes(sourceType, targetType, currentPkg);
        if (newEdge != null) {
            typeMapper = newEdge.getTypeMapper();
            if (typeMapper != null) {
                typeCastExpression.setCallableUnit(typeMapper);
            }
        } else {
            newEdge = TypeLattice.getExplicitCastLattice().getEdgeFromTypes(sourceType, targetType, currentPkg);
            if (newEdge != null) {
                typeMapper = newEdge.getTypeMapper();
                if (typeMapper != null) {
                    typeCastExpression.setCallableUnit(typeMapper);
                }
            } else {
                newEdge = TypeLattice.getExplicitCastLattice().getEdgeFromTypes(sourceType, targetType, null);
                if (newEdge != null) {
                    typeMapper = newEdge.getTypeMapper();
                    if (typeMapper != null) {
                        typeCastExpression.setCallableUnit(typeMapper);
                    }
                } else {
                    String pkgPath = typeCastExpression.getPackagePath();

                    Expression[] exprs = typeCastExpression.getArgExprs();
                    BType[] paramTypes = new BType[exprs.length];
                    for (int i = 0; i < exprs.length; i++) {
                        paramTypes[i] = exprs[i].getType();
                    }

                    SymbolName symbolName = LangModelUtils.getTypeMapperSymNameWithoutPackage
                            (sourceType, targetType);
                    BLangSymbol typeMapperSymbol = currentScope.resolve(symbolName);
                    if (typeMapperSymbol == null) {
                        BLangExceptionHelper.throwSemanticError(typeCastExpression,
                                SemanticErrors.INCOMPATIBLE_TYPES_CANNOT_CAST, sourceType, targetType);
                    }

                    if (typeMapperSymbol instanceof NativeUnitProxy) {
                        typeMapper = (TypeMapper) ((NativeUnitProxy) typeMapperSymbol).load();
                        // TODO We need to find a way to load input parameter types

                        // Loading return parameter types of this native function
                        NativeUnit nativeUnit = (NativeUnit) typeMapper;
                        SimpleTypeName[] returnParamTypeNames = nativeUnit.getReturnParamTypeNames();
                        BType[] returnTypes = new BType[returnParamTypeNames.length];
                        for (int i = 0; i < returnParamTypeNames.length; i++) {
                            SimpleTypeName typeName = returnParamTypeNames[i];
                            BType bType = BTypes.resolveType(typeName, currentScope,
                                    typeCastExpression.getNodeLocation());
                            returnTypes[i] = bType;
                        }
                        typeMapper.setReturnParamTypes(returnTypes);

                    } else {
                        typeMapper = (TypeMapper) typeMapperSymbol;
                    }

                    if (typeMapper != null) {
                        typeMapper.setParameterTypes(paramTypes);
                        // Link the function with the function invocation expression
                        typeCastExpression.setCallableUnit(typeMapper);
                    } else {
                        BLangExceptionHelper.throwSemanticError(typeCastExpression,
                                SemanticErrors.INCOMPATIBLE_TYPES_CANNOT_CAST, sourceType, targetType);
                    }
                }
            }
        }
    }

    private TypeCastExpression checkWideningPossible(BType lhsType, Expression rhsExpr) {
        BType rhsType = rhsExpr.getType();
        if (rhsType == null && rhsExpr instanceof TypeCastExpression) {
            rhsType = BTypes.resolveType(((TypeCastExpression) rhsExpr).getTypeName(), currentScope, null);
        }
        TypeCastExpression newExpr = null;
        TypeEdge newEdge;

        newEdge = TypeLattice.getImplicitCastLattice().getEdgeFromTypes(rhsType, lhsType, null);
        if (newEdge != null) {
            newExpr = new TypeCastExpression(rhsExpr.getNodeLocation(), rhsExpr, lhsType);
            newExpr.setEvalFunc(newEdge.getTypeMapperFunction());
        }
        return newExpr;
    }

    private void setMemoryLocation(VariableDef variableDef) {
        if (currentScope.getScopeName() == SymbolScope.ScopeName.LOCAL) {
            if (currentScope.getEnclosingScope().getScopeName() == SymbolScope.ScopeName.WORKER) {
                variableDef.setMemoryLocation(new WorkerVarLocation(++workerMemAddrOffset));
            } else {
                variableDef.setMemoryLocation(new StackVarLocation(++stackFrameOffset));
            }
        } else if (currentScope.getScopeName() == SymbolScope.ScopeName.SERVICE) {
            variableDef.setMemoryLocation(new ServiceVarLocation(++staticMemAddrOffset));
        } else if (currentScope.getScopeName() == SymbolScope.ScopeName.CONNECTOR) {
            variableDef.setMemoryLocation(new ConnectorVarLocation(++connectorMemAddrOffset));
        }
    }

    private void defineConstants(ConstDef[] constDefs) {
        for (ConstDef constDef : constDefs) {
            SymbolName symbolName = new SymbolName(constDef.getName());
            // Check whether this constant is already defined.
            if (currentScope.resolve(symbolName) != null) {
                throw new SemanticException(getNodeLocationStr(constDef.getNodeLocation()) +
                        "redeclared symbol '" + constDef.getName() + "'");
            }

            // Define the variableRef symbol in the current scope
            currentScope.define(symbolName, constDef);
        }
    }

    private void defineFunctions(Function[] functions) {
        for (Function function : functions) {
            // Resolve input parameters
            ParameterDef[] paramDefArray = function.getParameterDefs();
            BType[] paramTypes = new BType[paramDefArray.length];
            for (int i = 0; i < paramDefArray.length; i++) {
                ParameterDef paramDef = paramDefArray[i];
                BType bType = BTypes.resolveType(paramDef.getTypeName(), currentScope, paramDef.getNodeLocation());
                paramDef.setType(bType);
                paramTypes[i] = bType;
            }

            function.setParameterTypes(paramTypes);
            SymbolName symbolName = LangModelUtils.getSymNameWithParams(function.getName(),
                    function.getPackagePath(), paramTypes);
            function.setSymbolName(symbolName);

<<<<<<< HEAD
            BLangSymbol functionSymbol = currentScope.resolve(symbolName);

            if (function.isNative() && functionSymbol == null) {
                throw new SemanticException(getNodeLocationStr(function.getNodeLocation()) + "undefined function '" +
                        function.getName() + "'");
            }

            if (!function.isNative()) {
                if (functionSymbol != null) {
                    throw new SemanticException(getNodeLocationStr(function.getNodeLocation()) + "redeclared symbol '" +
                            function.getName() + "'");
                }
                currentScope.define(symbolName, function);
=======
            if (currentScope.resolve(symbolName) != null) {
                BLangExceptionHelper.throwSemanticError(function,
                        SemanticErrors.REDECLARED_SYMBOL, function.getName());
>>>>>>> 5eb3c54b
            }

            // Resolve return parameters
            ParameterDef[] returnParameters = function.getReturnParameters();
            BType[] returnTypes = new BType[returnParameters.length];
            for (int i = 0; i < returnParameters.length; i++) {
                ParameterDef paramDef = returnParameters[i];
                BType bType = BTypes.resolveType(paramDef.getTypeName(), currentScope, paramDef.getNodeLocation());
                paramDef.setType(bType);
                returnTypes[i] = bType;
            }
            function.setReturnParamTypes(returnTypes);
        }
    }

    private void defineTypeMappers(TypeLattice typeLattice) {
        for (TypeEdge typeEdge : typeLattice.getEdges()) {
            TypeMapper typeMapper = typeEdge.getTypeMapper();
            // Resolve input parameters
            ParameterDef[] paramDefArray = typeMapper.getParameterDefs();
            BType[] paramTypes = new BType[paramDefArray.length];
            for (int i = 0; i < paramDefArray.length; i++) {
                ParameterDef paramDef = paramDefArray[i];
                BType bType = BTypes.resolveType(paramDef.getTypeName(), currentScope, paramDef.getNodeLocation());
                paramDef.setType(bType);
                paramTypes[i] = bType;
            }

            typeMapper.setParameterTypes(paramTypes);
            SymbolName symbolName = LangModelUtils.getSymNameWithParams(typeMapper.getName(),
                    typeMapper.getPackagePath(), paramTypes);
            typeMapper.setSymbolName(symbolName);

<<<<<<< HEAD
            BLangSymbol typConvertorSymbol = currentScope.resolve(symbolName);

            if (typeConvertor.isNative() && typConvertorSymbol == null) {
                throw new SemanticException(getNodeLocationStr(typeConvertor.getNodeLocation()) + "undefined type " +
                        "convertor '" + typeConvertor.getName() + "'");
            }

            if (!typeConvertor.isNative()) {
                if (typConvertorSymbol != null) {
                    throw new SemanticException(typeConvertor.getNodeLocation().getFileName() + ":" +
                            typeConvertor.getNodeLocation().getLineNumber() + ": redeclared symbol '" +
                            typeConvertor.getName() + "'");
                }
                currentScope.define(symbolName, typeConvertor);
            }
=======
            if (currentScope.resolve(symbolName) != null) {
                BLangExceptionHelper.throwSemanticError(typeMapper,
                        SemanticErrors.REDECLARED_SYMBOL, typeMapper.getName());
            }
            currentScope.define(symbolName, typeMapper);
>>>>>>> 5eb3c54b

            // Resolve return parameters
            ParameterDef[] returnParameters = typeMapper.getReturnParameters();
            BType[] returnTypes = new BType[returnParameters.length];
            for (int i = 0; i < returnParameters.length; i++) {
                ParameterDef paramDef = returnParameters[i];
                BType bType = BTypes.resolveType(paramDef.getTypeName(), currentScope, paramDef.getNodeLocation());
                paramDef.setType(bType);
                returnTypes[i] = bType;
            }
            typeMapper.setReturnParamTypes(returnTypes);
        }
    }

    private void defineConnectors(BallerinaConnectorDef[] connectorDefArray) {
        for (BallerinaConnectorDef connectorDef : connectorDefArray) {
            String connectorName = connectorDef.getName();

            // Define ConnectorDef Symbol in the package scope..
            SymbolName connectorSymbolName = new SymbolName(connectorName);
<<<<<<< HEAD

            BLangSymbol connectorSymbol = currentScope.resolve(connectorSymbolName);
            if (connectorDef.isNative() && connectorSymbol == null) {
                throw new SemanticException(getNodeLocationStr(connectorDef.getNodeLocation()) +
                        "undefined connector '" + connectorDef.getName() + "'");
            }

            if (!connectorDef.isNative()) {
                if (connectorSymbol != null) {
                    throw new SemanticException(getNodeLocationStr(connectorDef.getNodeLocation()) +
                            "redeclared symbol '" + connectorDef.getName() + "'");
                }
                currentScope.define(connectorSymbolName, connectorDef);
=======
            if (currentScope.resolve(connectorSymbolName) != null) {
                BLangExceptionHelper.throwSemanticError(connectorDef, SemanticErrors.REDECLARED_SYMBOL, connectorName);
>>>>>>> 5eb3c54b
            }

            // Create the '<init>' function and inject it to the connector;
            BlockStmt.BlockStmtBuilder blockStmtBuilder = new BlockStmt.BlockStmtBuilder(
                    connectorDef.getNodeLocation(), connectorDef);
            for (VariableDefStmt variableDefStmt : connectorDef.getVariableDefStmts()) {
                blockStmtBuilder.addStmt(variableDefStmt);
            }

            BallerinaFunction.BallerinaFunctionBuilder functionBuilder =
                    new BallerinaFunction.BallerinaFunctionBuilder(connectorDef);
            functionBuilder.setNodeLocation(connectorDef.getNodeLocation());
            functionBuilder.setName(connectorName + ".<init>");
            functionBuilder.setPkgPath(connectorDef.getPackagePath());
            functionBuilder.setBody(blockStmtBuilder.build());
            connectorDef.setInitFunction(functionBuilder.buildFunction());
        }

        for (BallerinaConnectorDef connectorDef : connectorDefArray) {
            // Define actions
            openScope(connectorDef);

            for (BallerinaAction bAction : connectorDef.getActions()) {
                bAction.setConnectorDef(connectorDef);
                defineAction(bAction, connectorDef);
            }

            closeScope();
        }
    }

    private void defineAction(BallerinaAction action, BallerinaConnectorDef connectorDef) {
        ParameterDef[] paramDefArray = action.getParameterDefs();
        BType[] paramTypes = new BType[paramDefArray.length];
        for (int i = 0; i < paramDefArray.length; i++) {
            ParameterDef paramDef = paramDefArray[i];
            BType bType = BTypes.resolveType(paramDef.getTypeName(), currentScope, paramDef.getNodeLocation());
            paramDef.setType(bType);
            paramTypes[i] = bType;
        }

        action.setParameterTypes(paramTypes);
        SymbolName symbolName = LangModelUtils.getActionSymName(action.getName(), connectorDef.getName(),
                action.getPackagePath(), paramTypes);
        action.setSymbolName(symbolName);

<<<<<<< HEAD
        BLangSymbol actionSymbol = currentScope.resolve(symbolName);

        if (action.isNative()) {
            AbstractNativeConnector connector = (AbstractNativeConnector) BTypes
                    .resolveType(new SimpleTypeName(connectorDef.getName()),
                            currentScope, connectorDef.getNodeLocation());
            actionSymbol = connector.resolve(symbolName);
            if (actionSymbol == null) {
                throw new SemanticException(getNodeLocationStr(connectorDef.getNodeLocation()) + "undefined action '" +
                        action.getName() + "' in connector '" + connectorDef.getName() + "'");
            }
        } else {
            if (actionSymbol != null) {
                throw new SemanticException(
                        getNodeLocationStr(action.getNodeLocation()) + "redeclared symbol '" + action.getName() + "'");
            }
            currentScope.define(symbolName, action);
=======
        if (currentScope.resolve(symbolName) != null) {
            BLangExceptionHelper.throwSemanticError(action, SemanticErrors.REDECLARED_SYMBOL, action.getName());
>>>>>>> 5eb3c54b
        }

        // Resolve return parameters
        ParameterDef[] returnParameters = action.getReturnParameters();
        BType[] returnTypes = new BType[returnParameters.length];
        for (int i = 0; i < returnParameters.length; i++) {
            ParameterDef paramDef = returnParameters[i];
            BType bType = BTypes.resolveType(paramDef.getTypeName(), currentScope, paramDef.getNodeLocation());
            paramDef.setType(bType);
            returnTypes[i] = bType;
        }
        action.setReturnParamTypes(returnTypes);
    }

    private void defineServices(Service[] services) {
        for (Service service : services) {

            // Define Service Symbol in the package scope..
            if (currentScope.resolve(service.getSymbolName()) != null) {
                BLangExceptionHelper.throwSemanticError(service, SemanticErrors.REDECLARED_SYMBOL, service.getName());
            }
            currentScope.define(service.getSymbolName(), service);

            // Create the '<init>' function and inject it to the connector;
            BlockStmt.BlockStmtBuilder blockStmtBuilder = new BlockStmt.BlockStmtBuilder(
                    service.getNodeLocation(), service);
            for (VariableDefStmt variableDefStmt : service.getVariableDefStmts()) {
                blockStmtBuilder.addStmt(variableDefStmt);
            }

            BallerinaFunction.BallerinaFunctionBuilder functionBuilder =
                    new BallerinaFunction.BallerinaFunctionBuilder(service);
            functionBuilder.setNodeLocation(service.getNodeLocation());
            functionBuilder.setName(service.getName() + ".<init>");
            functionBuilder.setPkgPath(service.getPackagePath());
            functionBuilder.setBody(blockStmtBuilder.build());
            service.setInitFunction(functionBuilder.buildFunction());

            // Define resources
            openScope(service);

            for (Resource resource : service.getResources()) {
                defineResource(resource, service);
            }

            closeScope();
        }
    }

    private void defineResource(Resource resource, Service service) {
        ParameterDef[] paramDefArray = resource.getParameterDefs();
        BType[] paramTypes = new BType[paramDefArray.length];
        for (int i = 0; i < paramDefArray.length; i++) {
            ParameterDef paramDef = paramDefArray[i];
            BType bType = BTypes.resolveType(paramDef.getTypeName(), currentScope, paramDef.getNodeLocation());
            paramDef.setType(bType);
            paramTypes[i] = bType;
        }

        resource.setParameterTypes(paramTypes);
        SymbolName symbolName = LangModelUtils.getActionSymName(resource.getName(), service.getName(),
                resource.getPackagePath(), paramTypes);
        resource.setSymbolName(symbolName);

        if (currentScope.resolve(symbolName) != null) {
            BLangExceptionHelper.throwSemanticError(resource, SemanticErrors.REDECLARED_SYMBOL, resource.getName());
        }
        currentScope.define(symbolName, resource);
    }

    private void defineStructs(StructDef[] structDefs) {
        for (StructDef structDef : structDefs) {
            SymbolName symbolName = new SymbolName(structDef.getName());

            // Check whether this constant is already defined.
            if (currentScope.resolve(symbolName) != null) {
                throw new SemanticException(getNodeLocationStr(structDef.getNodeLocation()) +
                        "redeclared symbol '" + structDef.getName() + "'");
            }

            currentScope.define(symbolName, structDef);
        }
    }

    private void resolveStructFieldTypes(StructDef[] structDefs) {
        for (StructDef structDef : structDefs) {
            for (VariableDef variableDef : structDef.getFields()) {
                BType fieldType = BTypes.resolveType(variableDef.getTypeName(), currentScope,
                        variableDef.getNodeLocation());
                variableDef.setType(fieldType);
            }
        }
    }
}<|MERGE_RESOLUTION|>--- conflicted
+++ resolved
@@ -30,13 +30,9 @@
 import org.wso2.ballerina.core.interpreter.WorkerVarLocation;
 import org.wso2.ballerina.core.model.Action;
 import org.wso2.ballerina.core.model.Annotation;
-<<<<<<< HEAD
 import org.wso2.ballerina.core.model.BLangPackage;
 import org.wso2.ballerina.core.model.BLangProgram;
-import org.wso2.ballerina.core.model.BTypeConvertor;
-=======
 import org.wso2.ballerina.core.model.BTypeMapper;
->>>>>>> 5eb3c54b
 import org.wso2.ballerina.core.model.BallerinaAction;
 import org.wso2.ballerina.core.model.BallerinaConnectorDef;
 import org.wso2.ballerina.core.model.BallerinaFile;
@@ -158,22 +154,13 @@
     private static final String patternString = "\\$\\{((\\w+)(\\[(\\d+|\\\"(\\w+)\\\")\\])?)\\}";
     private static final Pattern compiledPattern = Pattern.compile(patternString);
 
-<<<<<<< HEAD
-=======
     private int whileStmtCount = 0;
-
-    // We need to keep a map of import packages.
-    // This is useful when analyzing import functions, actions and types.
-    private Map<String, ImportPackage> importPkgMap = new HashMap<>();
-
->>>>>>> 5eb3c54b
     private SymbolScope currentScope;
 
     public SemanticAnalyzer(BLangProgram programScope) {
         currentScope = programScope;
     }
 
-<<<<<<< HEAD
     @Override
     public void visit(BLangProgram bLangProgram) {
         BLangPackage mainPkg = bLangProgram.getMainPackage();
@@ -205,19 +192,6 @@
             }
 
             dependentPkg.accept(this);
-=======
-        defineConnectors(bFile.getConnectors());
-        resolveStructFieldTypes(bFile.getStructDefs());
-        defineFunctions(bFile.getFunctions());
-        defineTypeMappers(packageTypeLattice);
-        defineServices(bFile.getServices());
-    }
-
-    @Override
-    public void visit(BallerinaFile bFile) {
-        if (!bFile.getErrorMsgs().isEmpty()) {
-           BLangExceptionHelper.throwSemanticError(bFile.getErrorMsgs().get(0));
->>>>>>> 5eb3c54b
         }
 
         currentScope = bLangPackage;
@@ -229,7 +203,7 @@
         defineConnectors(bLangPackage.getConnectors());
         resolveStructFieldTypes(bLangPackage.getStructDefs());
         defineFunctions(bLangPackage.getFunctions());
-        defineTypeConvertors(packageTypeLattice);
+        defineTypeMappers(packageTypeLattice);
         defineServices(bLangPackage.getServices());
 
         for (CompilationUnit compilationUnit : bLangPackage.getCompilationUnits()) {
@@ -368,21 +342,15 @@
             parameterDef.accept(this);
         }
 
-<<<<<<< HEAD
         if (!function.isNative()) {
             BlockStmt blockStmt = function.getCallableUnitBody();
             blockStmt.accept(this);
-        }
-=======
-        for (Worker worker : function.getWorkers()) {
-            visit(worker);
-            addWorkerSymbol(worker);
-        }
-
-        BlockStmt blockStmt = function.getCallableUnitBody();
-        blockStmt.accept(this);
->>>>>>> 5eb3c54b
-
+
+            for (Worker worker : function.getWorkers()) {
+                worker.accept(this);
+                addWorkerSymbol(worker);
+            }
+        }
         // Here we need to calculate size of the BValue array which will be created in the stack frame
         // Values in the stack frame are stored in the following order.
         // -- Parameter values --
@@ -429,19 +397,12 @@
             parameterDef.accept(this);
         }
 
-<<<<<<< HEAD
-        if (!typeConvertor.isNative()) {
-            BlockStmt blockStmt = typeConvertor.getCallableUnitBody();
+        if (!typeMapper.isNative()) {
+            BlockStmt blockStmt = typeMapper.getCallableUnitBody();
             currentScope = blockStmt;
             blockStmt.accept(this);
             currentScope = blockStmt.getEnclosingScope();
         }
-=======
-        BlockStmt blockStmt = typeMapper.getCallableUnitBody();
-        currentScope = blockStmt;
-        blockStmt.accept(this);
-        currentScope = blockStmt.getEnclosingScope();
->>>>>>> 5eb3c54b
 
         // Here we need to calculate size of the BValue array which will be created in the stack frame
         // Values in the stack frame are stored in the following order.
@@ -487,20 +448,15 @@
             parameterDef.accept(this);
         }
 
-<<<<<<< HEAD
         if (!action.isNative()) {
             BlockStmt blockStmt = action.getCallableUnitBody();
             blockStmt.accept(this);
-        }
-=======
-        for (Worker worker : action.getWorkers()) {
-            visit(worker);
-            addWorkerSymbol(worker);
-        }
-
-        BlockStmt blockStmt = action.getCallableUnitBody();
-        blockStmt.accept(this);
->>>>>>> 5eb3c54b
+
+            for (Worker worker : action.getWorkers()) {
+                worker.accept(this);
+                addWorkerSymbol(worker);
+            }
+        }
 
         // Here we need to calculate size of the BValue array which will be created in the stack frame
         // Values in the stack frame are stored in the following order.
@@ -2208,10 +2164,8 @@
             SymbolName symbolName = new SymbolName(constDef.getName());
             // Check whether this constant is already defined.
             if (currentScope.resolve(symbolName) != null) {
-                throw new SemanticException(getNodeLocationStr(constDef.getNodeLocation()) +
-                        "redeclared symbol '" + constDef.getName() + "'");
-            }
-
+                BLangExceptionHelper.throwSemanticError(constDef, SemanticErrors.REDECLARED_SYMBOL, constDef.getName());
+            }
             // Define the variableRef symbol in the current scope
             currentScope.define(symbolName, constDef);
         }
@@ -2234,25 +2188,19 @@
                     function.getPackagePath(), paramTypes);
             function.setSymbolName(symbolName);
 
-<<<<<<< HEAD
             BLangSymbol functionSymbol = currentScope.resolve(symbolName);
 
             if (function.isNative() && functionSymbol == null) {
-                throw new SemanticException(getNodeLocationStr(function.getNodeLocation()) + "undefined function '" +
-                        function.getName() + "'");
+                BLangExceptionHelper.throwSemanticError(function,
+                        SemanticErrors.UNDEFINED_FUNCTION, function.getName());
             }
 
             if (!function.isNative()) {
                 if (functionSymbol != null) {
-                    throw new SemanticException(getNodeLocationStr(function.getNodeLocation()) + "redeclared symbol '" +
-                            function.getName() + "'");
+                    BLangExceptionHelper.throwSemanticError(function,
+                            SemanticErrors.REDECLARED_SYMBOL, function.getName());
                 }
                 currentScope.define(symbolName, function);
-=======
-            if (currentScope.resolve(symbolName) != null) {
-                BLangExceptionHelper.throwSemanticError(function,
-                        SemanticErrors.REDECLARED_SYMBOL, function.getName());
->>>>>>> 5eb3c54b
             }
 
             // Resolve return parameters
@@ -2286,29 +2234,20 @@
                     typeMapper.getPackagePath(), paramTypes);
             typeMapper.setSymbolName(symbolName);
 
-<<<<<<< HEAD
             BLangSymbol typConvertorSymbol = currentScope.resolve(symbolName);
 
-            if (typeConvertor.isNative() && typConvertorSymbol == null) {
-                throw new SemanticException(getNodeLocationStr(typeConvertor.getNodeLocation()) + "undefined type " +
-                        "convertor '" + typeConvertor.getName() + "'");
-            }
-
-            if (!typeConvertor.isNative()) {
+            if (typeMapper.isNative() && typConvertorSymbol == null) {
+                BLangExceptionHelper.throwSemanticError(typeMapper,
+                        SemanticErrors.UNDEFINED_TYPE_MAPPER, typeMapper.getName());
+            }
+
+            if (!typeMapper.isNative()) {
                 if (typConvertorSymbol != null) {
-                    throw new SemanticException(typeConvertor.getNodeLocation().getFileName() + ":" +
-                            typeConvertor.getNodeLocation().getLineNumber() + ": redeclared symbol '" +
-                            typeConvertor.getName() + "'");
+                    BLangExceptionHelper.throwSemanticError(typeMapper,
+                            SemanticErrors.REDECLARED_SYMBOL, typeMapper.getName());
                 }
-                currentScope.define(symbolName, typeConvertor);
-            }
-=======
-            if (currentScope.resolve(symbolName) != null) {
-                BLangExceptionHelper.throwSemanticError(typeMapper,
-                        SemanticErrors.REDECLARED_SYMBOL, typeMapper.getName());
-            }
-            currentScope.define(symbolName, typeMapper);
->>>>>>> 5eb3c54b
+                currentScope.define(symbolName, typeMapper);
+            }
 
             // Resolve return parameters
             ParameterDef[] returnParameters = typeMapper.getReturnParameters();
@@ -2329,24 +2268,19 @@
 
             // Define ConnectorDef Symbol in the package scope..
             SymbolName connectorSymbolName = new SymbolName(connectorName);
-<<<<<<< HEAD
 
             BLangSymbol connectorSymbol = currentScope.resolve(connectorSymbolName);
             if (connectorDef.isNative() && connectorSymbol == null) {
-                throw new SemanticException(getNodeLocationStr(connectorDef.getNodeLocation()) +
-                        "undefined connector '" + connectorDef.getName() + "'");
+             BLangExceptionHelper.throwSemanticError(connectorDef,
+                     SemanticErrors.UNDEFINED_CONNECTOR, connectorDef.getName());
             }
 
             if (!connectorDef.isNative()) {
                 if (connectorSymbol != null) {
-                    throw new SemanticException(getNodeLocationStr(connectorDef.getNodeLocation()) +
-                            "redeclared symbol '" + connectorDef.getName() + "'");
+                    BLangExceptionHelper.throwSemanticError(connectorDef,
+                            SemanticErrors.REDECLARED_SYMBOL, connectorName);
                 }
                 currentScope.define(connectorSymbolName, connectorDef);
-=======
-            if (currentScope.resolve(connectorSymbolName) != null) {
-                BLangExceptionHelper.throwSemanticError(connectorDef, SemanticErrors.REDECLARED_SYMBOL, connectorName);
->>>>>>> 5eb3c54b
             }
 
             // Create the '<init>' function and inject it to the connector;
@@ -2393,7 +2327,6 @@
                 action.getPackagePath(), paramTypes);
         action.setSymbolName(symbolName);
 
-<<<<<<< HEAD
         BLangSymbol actionSymbol = currentScope.resolve(symbolName);
 
         if (action.isNative()) {
@@ -2402,19 +2335,14 @@
                             currentScope, connectorDef.getNodeLocation());
             actionSymbol = connector.resolve(symbolName);
             if (actionSymbol == null) {
-                throw new SemanticException(getNodeLocationStr(connectorDef.getNodeLocation()) + "undefined action '" +
-                        action.getName() + "' in connector '" + connectorDef.getName() + "'");
+                BLangExceptionHelper.throwSemanticError(connectorDef,
+                        SemanticErrors.UNDEFINED_ACTION_IN_CONNECTOR, action.getName(), connectorDef.getName());
             }
         } else {
             if (actionSymbol != null) {
-                throw new SemanticException(
-                        getNodeLocationStr(action.getNodeLocation()) + "redeclared symbol '" + action.getName() + "'");
+                BLangExceptionHelper.throwSemanticError(action, SemanticErrors.REDECLARED_SYMBOL, action.getName());
             }
             currentScope.define(symbolName, action);
-=======
-        if (currentScope.resolve(symbolName) != null) {
-            BLangExceptionHelper.throwSemanticError(action, SemanticErrors.REDECLARED_SYMBOL, action.getName());
->>>>>>> 5eb3c54b
         }
 
         // Resolve return parameters
@@ -2491,8 +2419,8 @@
 
             // Check whether this constant is already defined.
             if (currentScope.resolve(symbolName) != null) {
-                throw new SemanticException(getNodeLocationStr(structDef.getNodeLocation()) +
-                        "redeclared symbol '" + structDef.getName() + "'");
+                BLangExceptionHelper.throwSemanticError(structDef,
+                        SemanticErrors.REDECLARED_SYMBOL, structDef.getName());
             }
 
             currentScope.define(symbolName, structDef);
