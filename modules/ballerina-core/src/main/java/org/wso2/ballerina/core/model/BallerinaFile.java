--- conflicted
+++ resolved
@@ -74,11 +74,8 @@
             List<FunctionInvocationExpr> funcIExprList,
             List<ActionInvocationExpr> actionInvocationExpr,
             Const[] consts,
-<<<<<<< HEAD
-            BallerinaStruct[] structs) {
-=======
+            BallerinaStruct[] structs,
             TypeConverter[] typeConverters) {
->>>>>>> e0e1f658
 
         this.packageName = packageName;
         this.importPackages = importPackages;
@@ -89,11 +86,8 @@
         this.funcIExprList = funcIExprList;
         this.actionIExprList = actionInvocationExpr;
         this.consts = consts;
-<<<<<<< HEAD
         this.structs = structs;
-=======
         this.typeConverters = typeConverters;
->>>>>>> e0e1f658
 
         packageScope = new SymScope(SymScope.Name.PACKAGE);
     }
@@ -311,8 +305,9 @@
                     funcIExprList,
                     actionIExprList,
                     constList.toArray(new Const[constList.size()]),
-<<<<<<< HEAD
-                    structList.toArray(new BallerinaStruct[structList.size()]));
+                    structList.toArray(new BallerinaStruct[structList.size()]),
+                    typeConverterList.toArray(new TypeConverter[typeCastExprList.size()])
+                    );
         }
 
         /**
@@ -320,9 +315,6 @@
          */
         public void addStruct(BallerinaStruct struct) {
             this.structList.add(struct);
-=======
-                    typeConverterList.toArray(new TypeConverter[typeCastExprList.size()]));
->>>>>>> e0e1f658
         }
     }
 }