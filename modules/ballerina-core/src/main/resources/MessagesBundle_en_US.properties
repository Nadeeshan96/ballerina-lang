#
# Copyright (c) 2017, WSO2 Inc. (http://www.wso2.org) All Rights Reserved.
#
# WSO2 Inc. licenses this file to you under the Apache License,
# Version 2.0 (the "License"); you may not use this file except
# in compliance with the License.
# You may obtain a copy of the License at
#
#    http://www.apache.org/licenses/LICENSE-2.0
#
# Unless required by applicable law or agreed to in writing,
# software distributed under the License is distributed on an
# "AS IS" BASIS, WITHOUT WARRANTIES OR CONDITIONS OF ANY
# KIND, either express or implied.  See the License for the
# specific language governing permissions and limitations
# under the License.
#

#the following will interpreted as: invalid type 'typName'
invalid.type = invalid type ''{0}''
incompatible.types = incompatible types: expected ''{0}'', found ''{1}''
redeclared.symbol = redeclared symbol ''{0}''
incompatible.types.cannot.convert = incompatible types: ''{0}'' cannot be converted to ''{1}''
incompatible.types.cannot.cast = incompatible types: ''{0}'' cannot be cast to ''{1}''
unreachable.statement = unreachable statement
incompatible.types.boolean.expected = incompatible types: expected ''boolean'', found ''{0}''
no.statements.while.loop = no statements in the while loop in
unknown.operator.in.unary = unknown operator ''{0}'' in unary expression
ref.type.init.not.allowed.here = reference type initializer is not allowed here
struct.map.init.not.allowed = struct/map initializer is not allowed here
connector.init.not.allowed = connector initializer is not allowed here
array.init.not.allowed.here = array initializer is not allowed here
invalid.field.name.struct.init = invalid field name in struct initializer
unknown.field.in.struct = unknown field ''{0}'' in struct ''{1}''
invalid.type.in.map.index.expected.string = invalid type ''{0}'' in map index: expected ''string''
undefined.symbol = undefined symbol ''{0}''
non.integer.array.index = non-integer array index type ''{0}''
non.string.map.index = non-string map index type ''{0}''
invalid.operation.not.support.indexing = invalid operation: type ''{0}'' does not support indexing
multiple.value.in.single.value.context = multiple-value ''{0}()'' in single-value context
reply.statement.cannot.used.in.function = reply statement cannot be used in a function definition
reply.statement.cannot.used.in.action = reply statement cannot be used in a action definition
action.invocation.not.allowed.in.reply = action invocation is not allowed in a reply statement
return.cannot.used.in.resource = return statement cannot be used in a resource definition
not.enough.arguments.to.return = not enough arguments to return
too.many.arguments.to.return = too many arguments to return
cannot.use.type.in.return.statement = incompatible types in return statement. expected ''{0}'', found ''{1}''
cannot.use.create.for.value.types = cannot use ''create'' for value types
incompatible.types.expected.xml = incompatible types: expected xml
cannot.assign.value.constant = cannot assign a value to constant ''{0}''
assignment.count.mismatch = assignment count mismatch: {0} != {1}
cannot.assign.in.multiple.assignment = cannot assign {0} to ''{1}'' (type {2}) in multiple assignment
var.is.repeated.on.left.side.assignment = ''{0}'' is repeated on the left side of assignment
undefined.function  = undefined function ''{0}''
undefined.connector = undefined connector ''{0}''
undefined.action = undefined action ''{0}'' in connector ''{1}''
undefined.native.action = undefined native action ''{0}'' in connector ''{1}''
invalid.operation.operator.not.defined = invalid operation: operator {0} not defined on ''{1}''
struct.not.found = struct ''{0}'' not found
must.be.struct.type = {0} must be of struct type
invalid.operation.incompatible.types = invalid operation: incompatible types ''{0}'' and ''{1}''
unused.import.package = unused import package ''{0}''
redeclared.import.package = redeclared import package name ''{0}''
unsupported.operator = unsupported operator ''{0}''
action.invocation.not.allowed.here = action invocation is not allowed here
ref.type.message.allowed = only a variable reference of type ''message'' is allowed here
undefined.package.name = undefined package name ''{0}'' in ''{1}''
template.expression.not.allowed.here = xml/json template expression is not allowed here
connector.init.not.allowed.here = connector initializer is not allowed here
only.count.1.allowed.this.version = only count 1 is allowed in this version
only.error.type.here = only a struct type structurally equivalent to 'ballerina.lang.errors:Error' is allowed here
break.stmt.not.allowed.here = break statement is not allowed here
undefined.type.mapper = undefine type mapper ''{0}''
incompatible.types.unknown.found = incompatible types: expected a ''{0}''
built.in.type.names.not.allowed.as.identifier = {0} is a built in type name which is not allowed as identifier
incompatible.types.connector.expected = incompatible types: expected a connector name, found ''{0}''
ambiguous.functions  = function reference ''{0}'' is ambiguous, functions ''{1}'' and ''{2}'' matches
casting.any.to.wrong.value.type = cannot cast ''any'' with type ''{0}'' to type ''{1}''
casting.any.without.init = cannot cast ''null'' value to type ''{0}''
worker.interaction.not.valid = worker interaction is not valid
unsupported.annotation.attribute.value = unsupported attribute value. only basic literals are allowed
undefined.annotation = undefined annotation ''{0}''
annotation.not.allowed = annotation ''{0}'' is not allowed in {1}s
no.such.attribute = no such attribute ''{0}'' in annotation ''{1}''
invalid.default.value = only value types are allowed for default values
invalid.attribute.type = invalid attribute type ''{0}''. only value types and annotations allowed
incompatible.types.array.found = incompatible types: expected a ''{0}'', found an array
incompatible.assignment = incompatible types: ''{0}'' cannot be assigned to ''{1}''
index.number.too.large = index number too large: {0}
array.index.out.of.range = array index out of range: index: {0}, size: {1}
casting.without.required.field = cannot cast ''{0}'' to type ''{1}'': no such field ''{2}''
missing.field = error while mapping ''{0}'': no such field found
casting.failed.with.cause = cannot cast ''{0}'' to type ''{1}'': {2}
cannot.set.value.incompatible.types = cannot set value to ''{0}'': expected a ''{1}'', but found ''{2}''
cannot.get.value.incompatible.types = cannot get value from ''{0}'': expected a ''{1}'', but found ''{2}''
incompatible.field.type.for.casting = error while mapping ''{0}'': incompatible types: expected ''{1}'', found ''{2}''
incompatible.types.in.json = incompatible types: expected ''{0}'', found ''{1}'' in json
indexing.not.supported.map.element = invalid operation: indexing is not supported for map elements of type ''{0}''. cast the value before access with index
json.set.error = failed to set element to json: {0}
json.get.error = failed to get element from json: {0}
dynamic.keys.not.supported.for.struct = only static keys are supported for accessing struct fields
struct.field.child.has.pkg.identifier = struct child fields cannot have package identifiers: ''{0}''
duplicated.error.catch = error ''{0}'' already caught in try catch block
reserved.identifier = identifier ''{0}'' is a reserved identifier
ignored.assignment = assignment statement should have at least one variable assignment
cannot.assign.value.array.length = cannot assign a value to array length
transform.statement.no.body = no statements found in the transform statement body
transform.statement.invalid.input.output=input and output variables cannot be interchanged in transform statement
missing.return.statement = missing return statement
abort.stmt.not.allowed.here = abort statement is not allowed here
return.cannot.used.in.transaction = return statement cannot be used in a transaction
incompatible.types.in.multiple.assignment = incompatible types for ''{0}'': expected ''{1}'', found ''{2}''
cannot.resolve.struct = "could not resolve {0}:{1} struct"
reply.stmt.not.allowed.here=reply statement not allowed here within worker
return.stmt.not.allowed.here=return statement not allowed here within worker
from.and.to.array.type.mismatch = arguments have different types:''{0}'' and ''{1}'' 
unsafe.cast.attempt = unsafe cast from ''{0}'' to ''{1}'', use multi-return cast expression
unsafe.conversion.attempt = unsafe conversion from ''{0}'' to ''{1}'', use multi-return conversion expression
<<<<<<< HEAD
invalid.protocol = invalid protocol, protocol does not exist ''{0}''
=======
invalid.action.invocation = invalid action invocation expression
incorrect.action.invocation = invalid action invocation. connector variable expected
>>>>>>> bf8edefe
<|MERGE_RESOLUTION|>--- conflicted
+++ resolved
@@ -116,9 +116,6 @@
 from.and.to.array.type.mismatch = arguments have different types:''{0}'' and ''{1}'' 
 unsafe.cast.attempt = unsafe cast from ''{0}'' to ''{1}'', use multi-return cast expression
 unsafe.conversion.attempt = unsafe conversion from ''{0}'' to ''{1}'', use multi-return conversion expression
-<<<<<<< HEAD
 invalid.protocol = invalid protocol, protocol does not exist ''{0}''
-=======
 invalid.action.invocation = invalid action invocation expression
-incorrect.action.invocation = invalid action invocation. connector variable expected
->>>>>>> bf8edefe
+incorrect.action.invocation = invalid action invocation. connector variable expected