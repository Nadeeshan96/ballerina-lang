--- conflicted
+++ resolved
@@ -99,13 +99,9 @@
 json.get.error = failed to get element from json: {0}
 dynamic.keys.not.supported.for.struct = only static keys are supported for accessing struct fields
 struct.field.child.has.pkg.identifier = struct child fields cannot have package identifiers: ''{0}''
-<<<<<<< HEAD
 duplicated.error.catch = error ''{0}'' already caught in try catch block
 reserved.identifier = identifier ''{0}'' is a reserved identifier
 ignored.assignment = assignment statement should have at least one variable assignment
 missing.return.statement = missing return statement
-=======
-missing.return.statement = missing return statement
 transform.statement.no.body = no statements found in the transform statement body
-transform.statement.invalid.input.output=input and output variables cannot be interchanged in transform statement
->>>>>>> 1efd39d7
+transform.statement.invalid.input.output=input and output variables cannot be interchanged in transform statement