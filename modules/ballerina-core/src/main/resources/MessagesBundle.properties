#
# Copyright (c) 2017, WSO2 Inc. (http://www.wso2.org) All Rights Reserved.
#
# WSO2 Inc. licenses this file to you under the Apache License,
# Version 2.0 (the "License"); you may not use this file except
# in compliance with the License.
# You may obtain a copy of the License at
#
#    http://www.apache.org/licenses/LICENSE-2.0
#
# Unless required by applicable law or agreed to in writing,
# software distributed under the License is distributed on an
# "AS IS" BASIS, WITHOUT WARRANTIES OR CONDITIONS OF ANY
# KIND, either express or implied.  See the License for the
# specific language governing permissions and limitations
# under the License.
#

#the following will interpreted as: invalid type 'typName'
invalid.type = invalid type ''{0}''
incompatible.types = incompatible types: expected ''{0}'', found ''{1}''
redeclared.symbol = redeclared symbol ''{0}''
incompatible.types.cannot.convert = incompatible types: ''{0}'' cannot be converted to ''{1}''
incompatible.types.cannot.cast = incompatible types: ''{0}'' cannot be cast to ''{1}''
unreachable.statement = unreachable statement
incompatible.types.boolean.expected = incompatible types: expected ''boolean'', found ''{0}''
no.statements.while.loop = no statements in the while loop in
unknown.operator.in.unary = unknown operator ''{0}'' in unary expression
ref.type.inti.not.allowed.here = reference type initializer is not allowed here
struct.map.init.not.allowed = struct/map initializer is not allowed here
connector.init.not.allowed = connector initializer is not allowed here
array.init.not.allowed.here = array initializer is not allowed here
invalid.field.name.struct.init = invalid field name in struct initializer
unknown.field.in.struct = unknown field ''{0}'' in struct ''{1}''
invalid.type.in.map.index.expected.string = invalid type ''{0}'' in map index: expected ''string''
undefined.symbol = undefined symbol ''{0}''
non.integer.array.index = non-integer array index type ''{0}''
non.string.map.index = non-string map index type ''{0}''
invalid.operation.not.support.indexing = invalid operation: type ''{0}'' does not support indexing
multiple.value.in.single.value.context = multiple-value ''{0}()'' in single-value context
reply.statement.cannot.used.in.function = reply statement cannot be used in a function definition
reply.statement.cannot.used.in.action = reply statement cannot be used in a action definition
action.invocation.not.allowed.in.reply = action invocation is not allowed in a reply statement
return.cannot.used.in.resource = return statement cannot be used in a resource definition
not.enough.arguments.to.return = not enough arguments to return
too.many.arguments.to.return = too many arguments to return
cannot.use.type.in.return.statement = cannot use {0} as type {1} in return statement
cannot.use.create.for.value.types = cannot use ''create'' for value types
incompatible.types.expected.json.xml = incompatible types: expected json or xml
cannot.assign.value.constant = cannot assign a value to constant ''{0}''
assignment.count.mismatch = assignment count mismatch: {0} != {1}
cannot.assign.in.multiple.assignment = cannot assign {0} to ''{1}'' (type {2}) in multiple assignment
var.is.repeated.on.left.side.assignment = ''{0}'' is repeated on the left side of assignment
undefined.function  = undefined function ''{0}''
undefined.connector = undefined connector ''{0}''
undefined.action = undefined action ''{0}''
invalid.operation.operator.not.defined = invalid operation: operator {0} not defined on ''{1}''
struct.not.found = struct ''{0}'' not found
must.be.struct.type = {0} must be of struct type
invalid.operation.incompatible.types = invalid operation: incompatible types ''{0}'' and ''{1}''
unused.import.package = unused import package ''{0}''
redeclared.import.package = redeclared import package name ''{0}''
unsupported.operator = unsupported operator ''{0}''
action.invocation.not.allowed.here = action invocation is not allowed here
ref.type.message.allowed = only a variable reference of type ''message'' is allowed here
undefined.package.name = undefined package name ''{0}'' in ''{1}''
template.expression.not.allowed.here = xml/json template expression is not allowed here
connector.init.not.allowed.here = connector initializer is not allowed here
only.count.1.allowed.this.version = only count 1 is allowed in this version
only.exception.type.here = only a reference of type 'exception' is allowed here
break.stmt.not.allowed.here = break statement is not allowed here
undefined.type.mapper = undefine type mapper ''{0}''
undefined.action.in.connector = undefined action ''{0}'' in connector ''{1}''
incompatible.types.unknown.found = incompatible types: expected a ''{0}''
<<<<<<< HEAD
incompatible.types.connector.expected = incompatible types: expected a connector name, found ''{0}''
=======
built.in.type.names.not.allowed.as.identifier = {0} is a built in type name which is not allowed as identifier
>>>>>>> cbeca5f6
<|MERGE_RESOLUTION|>--- conflicted
+++ resolved
@@ -72,8 +72,5 @@
 undefined.type.mapper = undefine type mapper ''{0}''
 undefined.action.in.connector = undefined action ''{0}'' in connector ''{1}''
 incompatible.types.unknown.found = incompatible types: expected a ''{0}''
-<<<<<<< HEAD
-incompatible.types.connector.expected = incompatible types: expected a connector name, found ''{0}''
-=======
 built.in.type.names.not.allowed.as.identifier = {0} is a built in type name which is not allowed as identifier
->>>>>>> cbeca5f6
+incompatible.types.connector.expected = incompatible types: expected a connector name, found ''{0}''