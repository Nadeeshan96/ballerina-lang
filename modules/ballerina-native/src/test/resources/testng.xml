<?xml version="1.0" encoding="UTF-8"?>
<!--
Copyright (c) 2017, WSO2 Inc. (http://www.wso2.org) All Rights Reserved.

WSO2 Inc. licenses this file to you under the Apache License,
Version 2.0 (the "License"); you may not use this file except
in compliance with the License.
You may obtain a copy of the License at

http://www.apache.org/licenses/LICENSE-2.0

Unless required by applicable law or agreed to in writing,
software distributed under the License is distributed on an
"AS IS" BASIS, WITHOUT WARRANTIES OR CONDITIONS OF ANY
KIND, either express or implied.  See the License for the
specific language governing permissions and limitations
under the License.
-->

<!DOCTYPE suite SYSTEM "http://testng.org/testng-1.0.dtd" >

<suite name="ballerina-natives-test-suite">

    <!-- Native Function Related Test Cases. -->
    <test name="ballerina-native-functions-unit-tests" preserve-order="true" parallel="false">
        <packages>
            <package name="org.ballerinalang.nativeimpl.functions.*"/>
        </packages>
<<<<<<< HEAD
    </test>
=======
        <classes>
            <class name="org.ballerinalang.nativeimpl.util.TestConfigurationUtil"/>
        </classes>
    </test>
<!--     <test name="ballerina-native-functions-unit-tests-non-blocking" preserve-order="true" parallel="false">
        <parameter name="enableNonBlocking" value="true"/>
        <packages>
            <package name="org.ballerinalang.nativeimpl.functions.*"/>
        </packages>
        <classes>
            <class name="org.ballerinalang.nativeimpl.util.TestConfigurationUtil"/>
        </classes>
    </test> -->
>>>>>>> a30d13e8

    <!-- Native Connectors Related Test Cases -->
    <test name="ballerina-native-connectors-unit-tests" preserve-order="true" parallel="false">
        <packages>
            <package name="org.ballerinalang.nativeimpl.actions"/>
        </packages>
    </test>

    <!-- Native TypeConvertors Related Test Cases -->
    <test name="ballerina-native-type-convertors-unit-tests" preserve-order="true" parallel="false">
        <packages>
            <package name="org.ballerinalang.nativeimpl.typemappers"/>
        </packages>
<<<<<<< HEAD
    </test>
=======
        <classes>
            <class name="org.ballerinalang.nativeimpl.util.TestConfigurationUtil"/>
        </classes>
    </test>
<!--     <test name="ballerina-native-type-convertors-unit-tests-non-blocking" preserve-order="true" parallel="false">
        <parameter name="enableNonBlocking" value="true"/>
        <packages>
            <package name="org.ballerinalang.nativeimpl.typemappers"/>
        </packages>
        <classes>
            <class name="org.ballerinalang.nativeimpl.util.TestConfigurationUtil"/>
        </classes>
    </test> -->
>>>>>>> a30d13e8

    <!-- Worker Related Test Cases -->
    <test name="ballerina-core-worker-unit-tests" preserve-order="true" parallel="false">
        <packages>
            <package name="org.ballerinalang.core.lang.worker"/>
        </packages>
<<<<<<< HEAD
    </test>
=======
        <classes>
            <class name="org.ballerinalang.nativeimpl.util.TestConfigurationUtil"/>
        </classes>
    </test>
<!--     <test name="ballerina-core-worker-unit-tests-non-blocking" preserve-order="true" parallel="false">
        <parameter name="enableNonBlocking" value="true"/>
        <packages>
            <package name="org.ballerinalang.core.lang.worker"/>
        </packages>
        <classes>
            <class name="org.ballerinalang.nativeimpl.util.TestConfigurationUtil"/>
        </classes>
    </test> -->
>>>>>>> a30d13e8

    <!-- Service Related Test Cases -->
    <test name="ballerina-service-unit-tests" preserve-order="true" parallel="false">
        <packages>
            <package name="org.ballerinalang.service"/>
        </packages>
<<<<<<< HEAD
    </test>

    <test name="ballerina-any-type-test-suite">
=======
        <classes>
            <class name="org.ballerinalang.nativeimpl.util.TestConfigurationUtil"/>
        </classes>
    </test>
<!--     <test name="ballerina-service-unit-tests-non-blocking" preserve-order="true" parallel="false">
        <parameter name="enableNonBlocking" value="true"/>
        <packages>
            <package name="org.ballerinalang.service"/>
        </packages>
        <classes>
            <class name="org.ballerinalang.nativeimpl.util.TestConfigurationUtil"/>
        </classes>
    </test> -->

    <test name="ballerina-any-type-test-suite">
        <parameter name="enableNonBlocking" value="false" />
        <classes>
            <class name="org.ballerinalang.nativeimpl.util.TestConfigurationUtil"/>
            <class name="org.ballerinalang.any.BAnyTypeNativeSuccessScenariosTest"/>
        </classes>
    </test>
    <!-- Non Blocking Test Cases -->
<!--     <test name="ballerina-any-type-test-suite-non-blocking">
        <parameter name="enableNonBlocking" value="true" />
>>>>>>> a30d13e8
        <classes>
            <class name="org.ballerinalang.any.BAnyTypeNativeSuccessScenariosTest"/>
        </classes>
    </test> -->

    <test name="ballerina-global-var-test-suite">
        <classes>
            <class name="org.ballerinalang.globalvar.GlobalVarServiceTest"/>
            <class name="org.ballerinalang.globalvar.GlobalVarServicePkgTest"/>
        </classes>
    </test>

    <!-- WebSocket Test Cases -->
    <test name="websocket-test-cases" parallel="false">
        <classes>
            <class name="org.ballerinalang.nativeimpl.functions.ws.WebSocketEndpointTest"/>
            <class name="org.ballerinalang.nativeimpl.functions.ws.ConnectionGroupTest"/>
            <class name="org.ballerinalang.nativeimpl.functions.ws.ConnectionStoreTest"/>
        </classes>
    </test>

<<<<<<< HEAD

    <test name="ballerina-identifier-literal-test-suite">
=======
    <!-- Non Blocking Test Cases -->
<!--     <test name="ballerina-global-var-test-suite-non-blocking">
        <parameter name="enableNonBlocking" value="true" />
        <classes>
            <class name="org.ballerinalang.nativeimpl.util.TestConfigurationUtil"/>
            <class name="org.ballerinalang.globalvar.GlobalVarServiceTest"/>
            <class name="org.ballerinalang.globalvar.GlobalVarServicePkgTest"/>
        </classes>
    </test> -->

    <test name="ballerina-identifier-literal-test-suite">
        <parameter name="enableNonBlocking" value="false" />
        <classes>
            <class name="org.ballerinalang.nativeimpl.util.TestConfigurationUtil"/>
            <class name="org.ballerinalang.identifierliteral.IdentifierLiteralServiceTest"/>
        </classes>
    </test>
    <!-- Non Blocking Test Cases -->
<!--     <test name="ballerina-identifier-literal-test-suite-non-blocking">
        <parameter name="enableNonBlocking" value="true" />
>>>>>>> a30d13e8
        <classes>
            <class name="org.ballerinalang.identifierliteral.IdentifierLiteralServiceTest"/>
        </classes>
    </test> -->
    <test name="ballerina-error-test-suite">
        <classes>
            <class name="org.ballerinalang.core.lang.error.TestErrorReturn"/>
            <class name="org.ballerinalang.core.lang.error.TryCatchThrowStmtTest"/>
            <class name="org.ballerinalang.core.lang.error.TestFinallyBlock"/>
        </classes>
    </test>
</suite><|MERGE_RESOLUTION|>--- conflicted
+++ resolved
@@ -26,23 +26,7 @@
         <packages>
             <package name="org.ballerinalang.nativeimpl.functions.*"/>
         </packages>
-<<<<<<< HEAD
     </test>
-=======
-        <classes>
-            <class name="org.ballerinalang.nativeimpl.util.TestConfigurationUtil"/>
-        </classes>
-    </test>
-<!--     <test name="ballerina-native-functions-unit-tests-non-blocking" preserve-order="true" parallel="false">
-        <parameter name="enableNonBlocking" value="true"/>
-        <packages>
-            <package name="org.ballerinalang.nativeimpl.functions.*"/>
-        </packages>
-        <classes>
-            <class name="org.ballerinalang.nativeimpl.util.TestConfigurationUtil"/>
-        </classes>
-    </test> -->
->>>>>>> a30d13e8
 
     <!-- Native Connectors Related Test Cases -->
     <test name="ballerina-native-connectors-unit-tests" preserve-order="true" parallel="false">
@@ -56,86 +40,27 @@
         <packages>
             <package name="org.ballerinalang.nativeimpl.typemappers"/>
         </packages>
-<<<<<<< HEAD
     </test>
-=======
-        <classes>
-            <class name="org.ballerinalang.nativeimpl.util.TestConfigurationUtil"/>
-        </classes>
-    </test>
-<!--     <test name="ballerina-native-type-convertors-unit-tests-non-blocking" preserve-order="true" parallel="false">
-        <parameter name="enableNonBlocking" value="true"/>
-        <packages>
-            <package name="org.ballerinalang.nativeimpl.typemappers"/>
-        </packages>
-        <classes>
-            <class name="org.ballerinalang.nativeimpl.util.TestConfigurationUtil"/>
-        </classes>
-    </test> -->
->>>>>>> a30d13e8
 
     <!-- Worker Related Test Cases -->
     <test name="ballerina-core-worker-unit-tests" preserve-order="true" parallel="false">
         <packages>
             <package name="org.ballerinalang.core.lang.worker"/>
         </packages>
-<<<<<<< HEAD
     </test>
-=======
-        <classes>
-            <class name="org.ballerinalang.nativeimpl.util.TestConfigurationUtil"/>
-        </classes>
-    </test>
-<!--     <test name="ballerina-core-worker-unit-tests-non-blocking" preserve-order="true" parallel="false">
-        <parameter name="enableNonBlocking" value="true"/>
-        <packages>
-            <package name="org.ballerinalang.core.lang.worker"/>
-        </packages>
-        <classes>
-            <class name="org.ballerinalang.nativeimpl.util.TestConfigurationUtil"/>
-        </classes>
-    </test> -->
->>>>>>> a30d13e8
 
     <!-- Service Related Test Cases -->
     <test name="ballerina-service-unit-tests" preserve-order="true" parallel="false">
         <packages>
             <package name="org.ballerinalang.service"/>
         </packages>
-<<<<<<< HEAD
     </test>
 
     <test name="ballerina-any-type-test-suite">
-=======
         <classes>
-            <class name="org.ballerinalang.nativeimpl.util.TestConfigurationUtil"/>
-        </classes>
-    </test>
-<!--     <test name="ballerina-service-unit-tests-non-blocking" preserve-order="true" parallel="false">
-        <parameter name="enableNonBlocking" value="true"/>
-        <packages>
-            <package name="org.ballerinalang.service"/>
-        </packages>
-        <classes>
-            <class name="org.ballerinalang.nativeimpl.util.TestConfigurationUtil"/>
-        </classes>
-    </test> -->
-
-    <test name="ballerina-any-type-test-suite">
-        <parameter name="enableNonBlocking" value="false" />
-        <classes>
-            <class name="org.ballerinalang.nativeimpl.util.TestConfigurationUtil"/>
             <class name="org.ballerinalang.any.BAnyTypeNativeSuccessScenariosTest"/>
         </classes>
     </test>
-    <!-- Non Blocking Test Cases -->
-<!--     <test name="ballerina-any-type-test-suite-non-blocking">
-        <parameter name="enableNonBlocking" value="true" />
->>>>>>> a30d13e8
-        <classes>
-            <class name="org.ballerinalang.any.BAnyTypeNativeSuccessScenariosTest"/>
-        </classes>
-    </test> -->
 
     <test name="ballerina-global-var-test-suite">
         <classes>
@@ -153,35 +78,12 @@
         </classes>
     </test>
 
-<<<<<<< HEAD
-
     <test name="ballerina-identifier-literal-test-suite">
-=======
-    <!-- Non Blocking Test Cases -->
-<!--     <test name="ballerina-global-var-test-suite-non-blocking">
-        <parameter name="enableNonBlocking" value="true" />
         <classes>
-            <class name="org.ballerinalang.nativeimpl.util.TestConfigurationUtil"/>
-            <class name="org.ballerinalang.globalvar.GlobalVarServiceTest"/>
-            <class name="org.ballerinalang.globalvar.GlobalVarServicePkgTest"/>
-        </classes>
-    </test> -->
-
-    <test name="ballerina-identifier-literal-test-suite">
-        <parameter name="enableNonBlocking" value="false" />
-        <classes>
-            <class name="org.ballerinalang.nativeimpl.util.TestConfigurationUtil"/>
             <class name="org.ballerinalang.identifierliteral.IdentifierLiteralServiceTest"/>
         </classes>
     </test>
-    <!-- Non Blocking Test Cases -->
-<!--     <test name="ballerina-identifier-literal-test-suite-non-blocking">
-        <parameter name="enableNonBlocking" value="true" />
->>>>>>> a30d13e8
-        <classes>
-            <class name="org.ballerinalang.identifierliteral.IdentifierLiteralServiceTest"/>
-        </classes>
-    </test> -->
+    
     <test name="ballerina-error-test-suite">
         <classes>
             <class name="org.ballerinalang.core.lang.error.TestErrorReturn"/>
