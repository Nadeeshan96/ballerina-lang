/*
*  Copyright (c) 2017, WSO2 Inc. (http://www.wso2.org) All Rights Reserved.
*
*  WSO2 Inc. licenses this file to you under the Apache License,
*  Version 2.0 (the "License"); you may not use this file except
*  in compliance with the License.
*  You may obtain a copy of the License at
*
*    http://www.apache.org/licenses/LICENSE-2.0
*
*  Unless required by applicable law or agreed to in writing,
*  software distributed under the License is distributed on an
*  "AS IS" BASIS, WITHOUT WARRANTIES OR CONDITIONS OF ANY
*  KIND, either express or implied.  See the License for the
*  specific language governing permissions and limitations
*  under the License.
*/
package org.ballerinalang.net.http;

import org.ballerinalang.connector.api.BallerinaConnectorException;
import org.ballerinalang.connector.api.ConnectorUtils;
import org.ballerinalang.connector.api.ParamDetail;
import org.ballerinalang.model.values.BString;
import org.ballerinalang.model.values.BStruct;
import org.ballerinalang.model.values.BValue;
import org.ballerinalang.net.uri.URIUtil;
import org.slf4j.Logger;
import org.slf4j.LoggerFactory;
import org.wso2.transport.http.netty.message.HTTPCarbonMessage;

import java.net.URI;
import java.util.List;
import java.util.Map;

import static org.ballerinalang.mime.util.Constants.HEADER_VALUE_STRUCT;
import static org.ballerinalang.mime.util.Constants.PROTOCOL_PACKAGE_MIME;

/**
 * {@code HttpDispatcher} is responsible for dispatching incoming http requests to the correct resource.
 *
 * @since 0.94
 */
public class HttpDispatcher {

    private static final Logger breLog = LoggerFactory.getLogger(HttpDispatcher.class);

    private static HttpService findService(HTTPServicesRegistry servicesRegistry, HTTPCarbonMessage cMsg) {
        try {
            String interfaceId = getInterface(cMsg);
            Map<String, HttpService> servicesOnInterface = servicesRegistry.getServicesInfoByInterface(interfaceId);
            if (servicesOnInterface == null) {
                throw new BallerinaConnectorException("No services found for interface : " + interfaceId);
            }
            String uriStr = (String) cMsg.getProperty(org.wso2.carbon.messaging.Constants.TO);
            //replace multiple slashes from single slash if exist in request path to enable
            // dispatchers when request path contains multiple slashes
            URI requestUri = URI.create(uriStr.replaceAll("//+", Constants.DEFAULT_BASE_PATH));

            // Most of the time we will find service from here
            String basePath =
                    servicesRegistry.findTheMostSpecificBasePath(requestUri.getPath(), servicesOnInterface);
            HttpService service = servicesOnInterface.get(basePath);
            if (service == null) {
                cMsg.setProperty(Constants.HTTP_STATUS_CODE, 404);
                throw new BallerinaConnectorException("no matching service found for path : " + uriStr);
            }

            String subPath = URIUtil.getSubPath(requestUri.getPath(), basePath);
            cMsg.setProperty(Constants.BASE_PATH, basePath);
            cMsg.setProperty(Constants.SUB_PATH, subPath);
            cMsg.setProperty(Constants.QUERY_STR, requestUri.getQuery());
            //store query params comes with request as it is
            cMsg.setProperty(Constants.RAW_QUERY_STR, requestUri.getRawQuery());

            return service;
        } catch (Throwable e) {
            throw new BallerinaConnectorException(e.getMessage());
        }
    }

    protected static String getInterface(HTTPCarbonMessage inboundRequest) {
        String interfaceId = (String) inboundRequest.getProperty(Constants.LISTENER_INTERFACE_ID);
        if (interfaceId == null) {
            if (breLog.isDebugEnabled()) {
                breLog.debug("Interface id not found on the message, hence using the default interface");
            }
            interfaceId = Constants.DEFAULT_INTERFACE;
        }

        return interfaceId;
    }

    public static void handleError(HTTPCarbonMessage cMsg, Throwable throwable) {
        String errorMsg = throwable.getMessage();

        // bre log should contain bre stack trace, not the ballerina stack trace
        breLog.error("error: " + errorMsg, throwable);
        try {
            HttpUtil.handleFailure(cMsg, new BallerinaConnectorException(errorMsg, throwable.getCause()));
        } catch (Exception e) {
            breLog.error("Cannot handle error using the error handler for: " + e.getMessage(), e);
        }
    }

    /**
     * This method finds the matching resource for the incoming request.
     *
     * @param httpCarbonMessage incoming message.
     * @return matching resource.
     */
    public static HttpResource findResource(HTTPServicesRegistry servicesRegistry,
                                            HTTPCarbonMessage httpCarbonMessage) {
        HttpResource resource = null;
        String protocol = (String) httpCarbonMessage.getProperty(org.wso2.carbon.messaging.Constants.PROTOCOL);
        if (protocol == null) {
            throw new BallerinaConnectorException("protocol not defined in the incoming request");
        }

        try {
            // Find the Service TODO can be improved
            HttpService service = HttpDispatcher.findService(servicesRegistry, httpCarbonMessage);
            if (service == null) {
                throw new BallerinaConnectorException("no Service found to handle the service request");
                // Finer details of the errors are thrown from the dispatcher itself, Ideally we shouldn't get here.
            }

            // Find the Resource
            resource = HTTPResourceDispatcher.findResource(service, httpCarbonMessage);
        } catch (Throwable throwable) {
            handleError(httpCarbonMessage, throwable);
        }
        return resource;
    }

    public static BValue[] getSignatureParameters(HttpResource httpResource, HTTPCarbonMessage httpCarbonMessage) {
        //TODO Think of keeping struct type globally rather than creating for each request
        BStruct connection = ConnectorUtils.createStruct(httpResource.getBalResource(),
                Constants.PROTOCOL_PACKAGE_HTTP, Constants.CONNECTION);
        BStruct request = ConnectorUtils.createStruct(httpResource.getBalResource(),
                Constants.PROTOCOL_PACKAGE_HTTP, Constants.REQUEST);
        HttpUtil.setHeaderValueStructType(ConnectorUtils.createStruct(httpResource.getBalResource(),
                PROTOCOL_PACKAGE_MIME, HEADER_VALUE_STRUCT));

        BStruct entityForRequest = ConnectorUtils.createStruct(httpResource.getBalResource(),
                org.ballerinalang.mime.util.Constants.PROTOCOL_PACKAGE_MIME,
                org.ballerinalang.mime.util.Constants.ENTITY);

        BStruct mediaType = ConnectorUtils.createStruct(httpResource.getBalResource(),
                org.ballerinalang.mime.util.Constants.PROTOCOL_PACKAGE_MIME,
                org.ballerinalang.mime.util.Constants.MEDIA_TYPE);

<<<<<<< HEAD
        HttpUtil.populateConnection(connection, httpCarbonMessage);
        HttpUtil.populateInboundRequest(request, entityForRequest, mediaType, httpCarbonMessage);
=======
        HttpUtil.enrichConnectionInfo(connection, httpCarbonMessage);
        HttpUtil.populateInboundRequest(request, httpCarbonMessage);
>>>>>>> af35be58

        List<ParamDetail> paramDetails = httpResource.getParamDetails();
        Map<String, String> resourceArgumentValues =
                (Map<String, String>) httpCarbonMessage.getProperty(Constants.RESOURCE_ARGS);

        BValue[] bValues = new BValue[paramDetails.size()];
        bValues[0] = connection;
        bValues[1] = request;
        if (paramDetails.size() <= 2) {
            return bValues;
        }
        for (int i = 2; i < paramDetails.size(); i++) {
            //No need for validation(validation already happened at deployment time),
            //only string parameters can be found here,
            bValues[i] = new BString(resourceArgumentValues.get(paramDetails.get(i).getVarName()));
        }
        return bValues;
    }
}<|MERGE_RESOLUTION|>--- conflicted
+++ resolved
@@ -149,13 +149,8 @@
                 org.ballerinalang.mime.util.Constants.PROTOCOL_PACKAGE_MIME,
                 org.ballerinalang.mime.util.Constants.MEDIA_TYPE);
 
-<<<<<<< HEAD
-        HttpUtil.populateConnection(connection, httpCarbonMessage);
+        HttpUtil.enrichConnectionInfo(connection, httpCarbonMessage);
         HttpUtil.populateInboundRequest(request, entityForRequest, mediaType, httpCarbonMessage);
-=======
-        HttpUtil.enrichConnectionInfo(connection, httpCarbonMessage);
-        HttpUtil.populateInboundRequest(request, httpCarbonMessage);
->>>>>>> af35be58
 
         List<ParamDetail> paramDetails = httpResource.getParamDetails();
         Map<String, String> resourceArgumentValues =
