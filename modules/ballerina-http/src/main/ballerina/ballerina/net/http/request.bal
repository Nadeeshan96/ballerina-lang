package ballerina.net.http;

import ballerina.mime;
import ballerina.file;

const string HEADER_VAL_100_CONTINUE = "100-continue";
const string HEADER_KEY_EXPECT = "Expect";

@Description {value:"Gets a transport header from the inbound request"}
@Param {value:"req: A inbound request message"}
@Param {value:"headerName: The header name"}
@Return {value:"The first header value struct for the provided header name. Returns null if the header does not exist."}
<<<<<<< HEAD
public function <InRequest req> getHeader (string headerName) (mime:HeaderValue) {
    mime:Entity entity = req.getEntity(false);
=======
public function <Request req> getHeader (string headerName) (mime:HeaderValue) {
    mime:Entity entity = req.getEntityWithoutBody();
>>>>>>> 0578d9d7
    if (entity.headers == null) {
        return null;
    }
    var headerValues = entity.headers[headerName];
    if (headerValues == null) {
        return null;
    }
    return getHeaderValueArray(headerValues, headerName)[0];
}

@Description {value:"Adds the specified key/value pair as an HTTP header to the outbound request"}
@Param {value:"req: A outbound request message"}
@Param {value:"headerName: The header name"}
@Param {value:"headerValue: The header value"}
<<<<<<< HEAD
public function <OutRequest req> addHeader (string headerName, string headerValue) {
    mime:Entity entity = req.getEntity(false);
=======
public function <Request req> addHeader (string headerName, string headerValue) {
    mime:Entity entity = req.getEntityWithoutBody();
>>>>>>> 0578d9d7
    if (entity.headers == null) {
        entity.headers = {};
    }
    var headerValues = entity.headers[headerName];
    if (headerValues == null) {
        mime:HeaderValue[] headers = [{value:headerValue}];
        entity.headers[headerName] = headers;
    } else {
        var valueArray = getHeaderValueArray(headerValues, headerName);
        valueArray[lengthof valueArray] = {value:headerValue};
    }
}

@Description {value:"Gets transport headers from the inbound request"}
@Param {value:"req: A inbound request message"}
@Param {value:"headerName: The header name"}
@Return {value:"The header values struct array for a given header name"}
<<<<<<< HEAD
public function <InRequest req> getHeaders (string headerName) (mime:HeaderValue[]) {
    mime:Entity entity = req.getEntity(false);
=======
public function <Request req> getHeaders (string headerName) (mime:HeaderValue[]) {
    mime:Entity entity = req.getEntityWithoutBody();
>>>>>>> 0578d9d7
    if (entity.headers == null) {
        return null;
    }
    var headerValues = entity.headers[headerName];
    if (headerValues == null) {
        return null;
    }
    return getHeaderValueArray(headerValues, headerName);
}

@Description {value:"Sets the value of a transport header"}
@Param {value:"req: A outbound request message"}
@Param {value:"headerName: The header name"}
@Param {value:"headerValue: The header value"}
<<<<<<< HEAD
public function <OutRequest req> setHeader (string headerName, string headerValue) {
    mime:Entity entity = req.getEntity(false);
=======
public function <Request req> setHeader (string headerName, string headerValue) {
    mime:Entity entity = req.getEntityWithoutBody();
>>>>>>> 0578d9d7
    if (entity.headers == null) {
        entity.headers = {};
    }
    mime:HeaderValue[] header = [{value:headerValue}];
    entity.headers[headerName] = header;
}

<<<<<<< HEAD
@Description {value:"Removes a transport header from the outbound request"}
@Param {value:"req: A outbound request message"}
@Param {value:"key: The header name"}
public function <OutRequest req> removeHeader (string key) {
    mime:Entity entity = req.getEntity(false);
=======
@Description {value:"Sets the value of a transport header with multiple header values"}
@Param {value:"req: A request message"}
@Param {value:"headerName: The header name"}
@Param {value:"headerValues: An array of header values"}
public function <Request req> setHeaders (string headerName, mime:HeaderValue[] headerValues) {
    mime:Entity entity = req.getEntityWithoutBody();
    if (entity.headers == null) {
        entity.headers = {};
    }
    entity.headers[headerName] = headerValues;
}

@Description {value:"Removes a transport header from the request"}
@Param {value:"req: A request message"}
@Param {value:"key: The header name"}
public function <Request req> removeHeader (string key) {
    mime:Entity entity = req.getEntityWithoutBody();
>>>>>>> 0578d9d7
    if (entity.headers == null) {
        return;
    }
    entity.headers.remove(key);
}

@Description {value:"Removes all transport headers from the message"}
<<<<<<< HEAD
@Param {value:"req: A outbound request message"}
public function <OutRequest req> removeAllHeaders () {
    mime:Entity entity = req.getEntity(false);
=======
@Param {value:"req: A request message"}
public function <Request req> removeAllHeaders () {
    mime:Entity entity = req.getEntityWithoutBody();
>>>>>>> 0578d9d7
    entity.headers = {};
}

@Description {value:"Checks whether the client expects a 100-continue response."}
@Param {value:"req: A inbound request struct"}
@Return {value:"Returns true if the client expects a 100-continue response. If not, returns false."}
public function <InRequest req> expects100Continue () (boolean) {
    var expectHeader = req.getHeader(HEADER_KEY_EXPECT);
    if (expectHeader != null && expectHeader.value == HEADER_VAL_100_CONTINUE) {
        return true;
    }
    return false;
}

@Description {value:"Gets the Content-Length header from the inbound request"}
@Param {value:"req: A inbound request struct"}
@Return {value:"length of the message"}
public function <InRequest request> getContentLength () (int) {
    if (request.getHeader(CONTENT_LENGTH) != null) {
        string strContentLength = request.getHeader(CONTENT_LENGTH).value;
        var contentLength, conversionErr = <int>strContentLength;
        if (conversionErr != null) {
            contentLength = -1;
            throw conversionErr;
        }
        return contentLength;
    }
    return -1;
}

@Description {value:"Gets the request payload in JSON format"}
@Param {value:"request: The inbound request struct"}
@Return {value:"The JSON reresentation of the message payload"}
<<<<<<< HEAD
public function <InRequest request> getJsonPayload () (json) {
    mime:Entity entity = request.getEntity(true);
=======
public function <Request request> getJsonPayload () (json) {
    mime:Entity entity = request.getEntity();
>>>>>>> 0578d9d7
    return mime:getJson(entity);
}

@Description {value:"Gets the request payload in XML format"}
@Param {value:"request: The inbound request struct"}
@Return {value:"The XML representation of the message payload"}
<<<<<<< HEAD
public function <InRequest request> getXmlPayload () (xml) {
    mime:Entity entity = request.getEntity(true);
=======
public function <Request request> getXmlPayload () (xml) {
    mime:Entity entity = request.getEntity();
>>>>>>> 0578d9d7
    return mime:getXml(entity);
}

@Description {value:"Gets the request payload as a string"}
@Param {value:"request: inbound request struct"}
@Return {value:"The string representation of the message payload"}
<<<<<<< HEAD
public function <InRequest request> getStringPayload () (string) {
    mime:Entity entity = request.getEntity(true);
=======
public function <Request request> getStringPayload () (string) {
    mime:Entity entity = request.getEntity();
>>>>>>> 0578d9d7
    return mime:getText(entity);
}

@Description {value:"Gets the request payload in blob format"}
@Param {value:"request: The inbound request struct"}
@Return {value:"The blob representation of the message payload"}
<<<<<<< HEAD
public function <InRequest request> getBinaryPayload () (blob) {
    mime:Entity entity = request.getEntity(true);
=======
public function <Request request> getBinaryPayload () (blob) {
    mime:Entity entity = request.getEntity();
>>>>>>> 0578d9d7
    return mime:getBlob(entity);
}

@Description {value:"Gets the form parameters from the HTTP request as a map"}
@Param {value:"req: The inbound request struct"}
@Return {value:"The map of form params"}
<<<<<<< HEAD
public function <InRequest request> getFormParams () (map) {
    mime:Entity entity = request.getEntity(true);
=======
public function <Request request> getFormParams () (map) {
    mime:Entity entity = request.getEntity();
>>>>>>> 0578d9d7
    string formData = mime:getText(entity);
    map parameters = {};
    if (formData != null) {
        string[] entries = formData.split("&");
        int i = 0;
        while (i < lengthof entries) {
            int index = entries[i].indexOf("=");
            if (index != -1) {
                string name = entries[i].subString(0, index).trim();
                int size = entries[i].length();
                string value = entries[i].subString(index + 1, size).trim();
                if (value != "") {
                    parameters[name] = value;
                }
            }
            i = i + 1;
        }
    }
    return parameters;
}

@Description {value:"Sets a JSON as the outbound request payload"}
@Param {value:"request: The outbound request struct"}
@Param {value:"payload: The JSON payload to be set to the request"}
public function <OutRequest request> setJsonPayload (json payload) {
    mime:Entity entity = {};
    entity.jsonData = payload;
    mime:MediaType mediaType = mime:getMediaType(mime:APPLICATION_JSON);
    entity.contentType = mediaType;
    entity.isInMemory = true;
    request.setEntity(entity);
}

@Description {value:"Sets an XML as the payload"}
@Param {value:"request: The outbound request struct"}
@Param {value:"payload: The XML payload object"}
public function <OutRequest request> setXmlPayload (xml payload) {
    mime:Entity entity = {};
    entity.xmlData = payload;
    mime:MediaType mediaType = mime:getMediaType(mime:APPLICATION_XML);
    entity.contentType = mediaType;
    entity.isInMemory = true;
    request.setEntity(entity);
}

@Description {value:"Sets a string as the outbound request payload"}
@Param {value:"request: The outbound request struct"}
@Param {value:"payload: The payload to be set to the request as a string"}
public function <OutRequest request> setStringPayload (string payload) {
    mime:Entity entity = {};
    entity.textData = payload;
    mime:MediaType mediaType = mime:getMediaType(mime:TEXT_PLAIN);
    entity.contentType = mediaType;
    entity.isInMemory = true;
    request.setEntity(entity);
}

@Description {value:"Sets a blob as the outbound request payload"}
@Param {value:"request: outbound request struct"}
@Param {value:"payload: The blob representation of the message payload"}
public function <OutRequest request> setBinaryPayload (blob payload) {
    mime:Entity entity = {};
    entity.byteData = payload;
    mime:MediaType mediaType = mime:getMediaType(mime:APPLICATION_OCTET_STREAM);
    entity.contentType = mediaType;
    entity.isInMemory = true;
    request.setEntity(entity);
}

@Description {value:"Sets the entity body of the outbound request with the given file content"}
@Param {value:"request: The outbound request struct"}
@Param {value:"content: File containing the actual content"}
@Param {value:"contentType: Content-Type of the given data"}
public function <OutRequest request> setEntityBody (file:File content, string contentType) {
    mime:MediaType mediaType = mime:getMediaType(contentType);
    mime:Entity entity = request.getEntityWithoutBody();
    entity.contentType = mediaType;
    entity.isInMemory = false;
    entity.overflowData = content;
    request.setEntity(entity);
}<|MERGE_RESOLUTION|>--- conflicted
+++ resolved
@@ -10,13 +10,8 @@
 @Param {value:"req: A inbound request message"}
 @Param {value:"headerName: The header name"}
 @Return {value:"The first header value struct for the provided header name. Returns null if the header does not exist."}
-<<<<<<< HEAD
 public function <InRequest req> getHeader (string headerName) (mime:HeaderValue) {
-    mime:Entity entity = req.getEntity(false);
-=======
-public function <Request req> getHeader (string headerName) (mime:HeaderValue) {
-    mime:Entity entity = req.getEntityWithoutBody();
->>>>>>> 0578d9d7
+    mime:Entity entity = req.getEntityWithoutBody();
     if (entity.headers == null) {
         return null;
     }
@@ -31,13 +26,8 @@
 @Param {value:"req: A outbound request message"}
 @Param {value:"headerName: The header name"}
 @Param {value:"headerValue: The header value"}
-<<<<<<< HEAD
 public function <OutRequest req> addHeader (string headerName, string headerValue) {
-    mime:Entity entity = req.getEntity(false);
-=======
-public function <Request req> addHeader (string headerName, string headerValue) {
-    mime:Entity entity = req.getEntityWithoutBody();
->>>>>>> 0578d9d7
+    mime:Entity entity = req.getEntityWithoutBody();
     if (entity.headers == null) {
         entity.headers = {};
     }
@@ -55,13 +45,8 @@
 @Param {value:"req: A inbound request message"}
 @Param {value:"headerName: The header name"}
 @Return {value:"The header values struct array for a given header name"}
-<<<<<<< HEAD
-public function <InRequest req> getHeaders (string headerName) (mime:HeaderValue[]) {
-    mime:Entity entity = req.getEntity(false);
-=======
 public function <Request req> getHeaders (string headerName) (mime:HeaderValue[]) {
     mime:Entity entity = req.getEntityWithoutBody();
->>>>>>> 0578d9d7
     if (entity.headers == null) {
         return null;
     }
@@ -76,13 +61,8 @@
 @Param {value:"req: A outbound request message"}
 @Param {value:"headerName: The header name"}
 @Param {value:"headerValue: The header value"}
-<<<<<<< HEAD
 public function <OutRequest req> setHeader (string headerName, string headerValue) {
-    mime:Entity entity = req.getEntity(false);
-=======
-public function <Request req> setHeader (string headerName, string headerValue) {
-    mime:Entity entity = req.getEntityWithoutBody();
->>>>>>> 0578d9d7
+    mime:Entity entity = req.getEntityWithoutBody();
     if (entity.headers == null) {
         entity.headers = {};
     }
@@ -90,31 +70,23 @@
     entity.headers[headerName] = header;
 }
 
-<<<<<<< HEAD
+@Description {value:"Sets the value of a transport header with multiple header values"}
+@Param {value:"req: A request message"}
+@Param {value:"headerName: The header name"}
+@Param {value:"headerValues: An array of header values"}
+public function <Request req> setHeaders (string headerName, mime:HeaderValue[] headerValues) {
+    mime:Entity entity = req.getEntityWithoutBody();
+    if (entity.headers == null) {
+        entity.headers = {};
+    }
+    entity.headers[headerName] = headerValues;
+}
+
 @Description {value:"Removes a transport header from the outbound request"}
 @Param {value:"req: A outbound request message"}
 @Param {value:"key: The header name"}
 public function <OutRequest req> removeHeader (string key) {
-    mime:Entity entity = req.getEntity(false);
-=======
-@Description {value:"Sets the value of a transport header with multiple header values"}
-@Param {value:"req: A request message"}
-@Param {value:"headerName: The header name"}
-@Param {value:"headerValues: An array of header values"}
-public function <Request req> setHeaders (string headerName, mime:HeaderValue[] headerValues) {
-    mime:Entity entity = req.getEntityWithoutBody();
-    if (entity.headers == null) {
-        entity.headers = {};
-    }
-    entity.headers[headerName] = headerValues;
-}
-
-@Description {value:"Removes a transport header from the request"}
-@Param {value:"req: A request message"}
-@Param {value:"key: The header name"}
-public function <Request req> removeHeader (string key) {
-    mime:Entity entity = req.getEntityWithoutBody();
->>>>>>> 0578d9d7
+    mime:Entity entity = req.getEntityWithoutBody();
     if (entity.headers == null) {
         return;
     }
@@ -122,15 +94,9 @@
 }
 
 @Description {value:"Removes all transport headers from the message"}
-<<<<<<< HEAD
 @Param {value:"req: A outbound request message"}
 public function <OutRequest req> removeAllHeaders () {
-    mime:Entity entity = req.getEntity(false);
-=======
-@Param {value:"req: A request message"}
-public function <Request req> removeAllHeaders () {
-    mime:Entity entity = req.getEntityWithoutBody();
->>>>>>> 0578d9d7
+    mime:Entity entity = req.getEntityWithoutBody();
     entity.headers = {};
 }
 
@@ -164,65 +130,40 @@
 @Description {value:"Gets the request payload in JSON format"}
 @Param {value:"request: The inbound request struct"}
 @Return {value:"The JSON reresentation of the message payload"}
-<<<<<<< HEAD
 public function <InRequest request> getJsonPayload () (json) {
-    mime:Entity entity = request.getEntity(true);
-=======
-public function <Request request> getJsonPayload () (json) {
-    mime:Entity entity = request.getEntity();
->>>>>>> 0578d9d7
+    mime:Entity entity = request.getEntity();
     return mime:getJson(entity);
 }
 
 @Description {value:"Gets the request payload in XML format"}
 @Param {value:"request: The inbound request struct"}
 @Return {value:"The XML representation of the message payload"}
-<<<<<<< HEAD
 public function <InRequest request> getXmlPayload () (xml) {
-    mime:Entity entity = request.getEntity(true);
-=======
-public function <Request request> getXmlPayload () (xml) {
-    mime:Entity entity = request.getEntity();
->>>>>>> 0578d9d7
+    mime:Entity entity = request.getEntity();
     return mime:getXml(entity);
 }
 
 @Description {value:"Gets the request payload as a string"}
 @Param {value:"request: inbound request struct"}
 @Return {value:"The string representation of the message payload"}
-<<<<<<< HEAD
 public function <InRequest request> getStringPayload () (string) {
-    mime:Entity entity = request.getEntity(true);
-=======
-public function <Request request> getStringPayload () (string) {
-    mime:Entity entity = request.getEntity();
->>>>>>> 0578d9d7
+    mime:Entity entity = request.getEntity();
     return mime:getText(entity);
 }
 
 @Description {value:"Gets the request payload in blob format"}
 @Param {value:"request: The inbound request struct"}
 @Return {value:"The blob representation of the message payload"}
-<<<<<<< HEAD
 public function <InRequest request> getBinaryPayload () (blob) {
-    mime:Entity entity = request.getEntity(true);
-=======
-public function <Request request> getBinaryPayload () (blob) {
-    mime:Entity entity = request.getEntity();
->>>>>>> 0578d9d7
+    mime:Entity entity = request.getEntity();
     return mime:getBlob(entity);
 }
 
 @Description {value:"Gets the form parameters from the HTTP request as a map"}
 @Param {value:"req: The inbound request struct"}
 @Return {value:"The map of form params"}
-<<<<<<< HEAD
 public function <InRequest request> getFormParams () (map) {
-    mime:Entity entity = request.getEntity(true);
-=======
-public function <Request request> getFormParams () (map) {
-    mime:Entity entity = request.getEntity();
->>>>>>> 0578d9d7
+    mime:Entity entity = request.getEntity();
     string formData = mime:getText(entity);
     map parameters = {};
     if (formData != null) {
