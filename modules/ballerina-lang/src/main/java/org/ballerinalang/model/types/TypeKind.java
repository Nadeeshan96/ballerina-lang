--- conflicted
+++ resolved
@@ -58,11 +58,8 @@
     STRUCT("struct"),
     ENUM("enum"),
     CONNECTOR("connector"),
-<<<<<<< HEAD
+    FUNCTION("function"),
     ANNOTATION("annotation"),
-=======
-    FUNCTION("function"),
->>>>>>> 7c0bcae6
     ARRAY("[]"),
     VOID(""),
     NONE(""),
