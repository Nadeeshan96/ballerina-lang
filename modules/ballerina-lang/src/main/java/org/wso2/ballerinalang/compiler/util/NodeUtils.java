--- conflicted
+++ resolved
@@ -43,14 +43,11 @@
         return names.fromString(pkgName);
     }
 
-<<<<<<< HEAD
-=======
     public static Name getName(String localname, String namespaceURI) {
         String qname = (namespaceURI == null ? "" : "{" + namespaceURI + "}") + localname;
         return new Name(qname);
     }
 
->>>>>>> 7c0bcae6
     public static PackageID getPackageID(Names names, List<BLangIdentifier> pkgNameComps, BLangIdentifier versionNode) {
         List<Name> nameList = pkgNameComps.stream().map(names::fromIdNode).collect(Collectors.toList());
         Name version = names.fromIdNode(versionNode);
