--- conflicted
+++ resolved
@@ -38,29 +38,30 @@
         return typeSymbol;
     }
 
-<<<<<<< HEAD
-    public static BAnnotationAttributeSymbol createAnnotationAttributeSymbol(Name name, BType type, BSymbol owner) {
-        BAnnotationAttributeSymbol annotationAttributeSymbol = new BAnnotationAttributeSymbol(name, type, owner);
+    public static BAnnotationAttributeSymbol createAnnotationAttributeSymbol(Name name,
+                                                                             PackageID pkgID,
+                                                                             BType type,
+                                                                             BSymbol owner) {
+        BAnnotationAttributeSymbol annotationAttributeSymbol = new BAnnotationAttributeSymbol(name, pkgID, type, owner);
         annotationAttributeSymbol.kind = SymbolKind.ANNOTATION_ATTRIBUTE;
         return annotationAttributeSymbol;
     }
 
-    public static BAnnotationSymbol createAnnotationSymbol(Name name, BType type, BSymbol owner) {
-        BAnnotationSymbol annotationSymbol = new BAnnotationSymbol(name, type, owner);
+    public static BAnnotationSymbol createAnnotationSymbol(Name name,
+                                                           PackageID pkgID,
+                                                           BType type,
+                                                           BSymbol owner) {
+        BAnnotationSymbol annotationSymbol = new BAnnotationSymbol(name, pkgID, type, owner);
         annotationSymbol.kind = SymbolKind.ANNOTATION;
         return annotationSymbol;
     }
-    
-    public static BInvokableSymbol createWorkerSymbol(int flags, Name name, BType type, BSymbol owner) {
-        BInvokableSymbol symbol = createInvokableSymbol(SymTag.WORKER, flags, name, type, owner);
-=======
+
     public static BInvokableSymbol createWorkerSymbol(int flags,
                                                       Name name,
                                                       PackageID pkgID,
                                                       BType type,
                                                       BSymbol owner) {
         BInvokableSymbol symbol = createInvokableSymbol(SymTag.WORKER, flags, name, pkgID, type, owner);
->>>>>>> 7c0bcae6
         symbol.kind = SymbolKind.WORKER;
         return symbol;
     }
