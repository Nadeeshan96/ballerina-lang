/*
*  Copyright (c) 2017, WSO2 Inc. (http://www.wso2.org) All Rights Reserved.
*
*  WSO2 Inc. licenses this file to you under the Apache License,
*  Version 2.0 (the "License"); you may not use this file except
*  in compliance with the License.
*  You may obtain a copy of the License at
*
*    http://www.apache.org/licenses/LICENSE-2.0
*
*  Unless required by applicable law or agreed to in writing,
*  software distributed under the License is distributed on an
*  "AS IS" BASIS, WITHOUT WARRANTIES OR CONDITIONS OF ANY
*  KIND, either express or implied.  See the License for the
*  specific language governing permissions and limitations
*  under the License.
*/
package org.wso2.ballerinalang.compiler.codegen;

import org.ballerinalang.model.tree.NodeKind;
import org.ballerinalang.model.tree.TopLevelNode;
import org.wso2.ballerinalang.compiler.semantics.analyzer.SymbolEnter;
import org.wso2.ballerinalang.compiler.semantics.model.SymbolEnv;
import org.wso2.ballerinalang.compiler.semantics.model.symbols.BInvokableSymbol;
import org.wso2.ballerinalang.compiler.semantics.model.symbols.BPackageSymbol;
import org.wso2.ballerinalang.compiler.semantics.model.symbols.BVarSymbol;
import org.wso2.ballerinalang.compiler.semantics.model.symbols.SymTag;
import org.wso2.ballerinalang.compiler.semantics.model.symbols.Symbols;
import org.wso2.ballerinalang.compiler.semantics.model.types.BInvokableType;
import org.wso2.ballerinalang.compiler.semantics.model.types.BType;
import org.wso2.ballerinalang.compiler.tree.BLangAction;
import org.wso2.ballerinalang.compiler.tree.BLangAnnotAttribute;
import org.wso2.ballerinalang.compiler.tree.BLangAnnotation;
import org.wso2.ballerinalang.compiler.tree.BLangAnnotationAttachment;
import org.wso2.ballerinalang.compiler.tree.BLangConnector;
import org.wso2.ballerinalang.compiler.tree.BLangEnum;
import org.wso2.ballerinalang.compiler.tree.BLangFunction;
import org.wso2.ballerinalang.compiler.tree.BLangIdentifier;
import org.wso2.ballerinalang.compiler.tree.BLangImportPackage;
import org.wso2.ballerinalang.compiler.tree.BLangInvokableNode;
import org.wso2.ballerinalang.compiler.tree.BLangNode;
import org.wso2.ballerinalang.compiler.tree.BLangNodeVisitor;
import org.wso2.ballerinalang.compiler.tree.BLangPackage;
import org.wso2.ballerinalang.compiler.tree.BLangResource;
import org.wso2.ballerinalang.compiler.tree.BLangService;
import org.wso2.ballerinalang.compiler.tree.BLangStruct;
import org.wso2.ballerinalang.compiler.tree.BLangVariable;
import org.wso2.ballerinalang.compiler.tree.BLangWorker;
import org.wso2.ballerinalang.compiler.tree.BLangXMLNS;
import org.wso2.ballerinalang.compiler.tree.expressions.BLangAnnotAttachmentAttribute;
import org.wso2.ballerinalang.compiler.tree.expressions.BLangAnnotAttachmentAttributeValue;
import org.wso2.ballerinalang.compiler.tree.expressions.BLangArrayLiteral;
import org.wso2.ballerinalang.compiler.tree.expressions.BLangBinaryExpr;
import org.wso2.ballerinalang.compiler.tree.expressions.BLangExpression;
import org.wso2.ballerinalang.compiler.tree.expressions.BLangFieldBasedAccess.BLangStructFieldAccessExpr;
import org.wso2.ballerinalang.compiler.tree.expressions.BLangIndexBasedAccess.BLangArrayAccessExpr;
import org.wso2.ballerinalang.compiler.tree.expressions.BLangIndexBasedAccess.BLangMapAccessExpr;
import org.wso2.ballerinalang.compiler.tree.expressions.BLangInvocation;
import org.wso2.ballerinalang.compiler.tree.expressions.BLangLiteral;
import org.wso2.ballerinalang.compiler.tree.expressions.BLangRecordLiteral;
import org.wso2.ballerinalang.compiler.tree.expressions.BLangRecordLiteral.BLangJSONLiteral;
import org.wso2.ballerinalang.compiler.tree.expressions.BLangRecordLiteral.BLangMapLiteral;
import org.wso2.ballerinalang.compiler.tree.expressions.BLangRecordLiteral.BLangStructLiteral;
import org.wso2.ballerinalang.compiler.tree.expressions.BLangSimpleVarRef.BLangFieldVarRef;
import org.wso2.ballerinalang.compiler.tree.expressions.BLangSimpleVarRef.BLangLocalVarRef;
import org.wso2.ballerinalang.compiler.tree.expressions.BLangSimpleVarRef.BLangPackageVarRef;
import org.wso2.ballerinalang.compiler.tree.expressions.BLangStringTemplateLiteral;
import org.wso2.ballerinalang.compiler.tree.expressions.BLangTernaryExpr;
import org.wso2.ballerinalang.compiler.tree.expressions.BLangTypeCastExpr;
import org.wso2.ballerinalang.compiler.tree.expressions.BLangTypeConversionExpr;
import org.wso2.ballerinalang.compiler.tree.expressions.BLangUnaryExpr;
import org.wso2.ballerinalang.compiler.tree.expressions.BLangVariableReference;
import org.wso2.ballerinalang.compiler.tree.expressions.BLangXMLAttribute;
import org.wso2.ballerinalang.compiler.tree.expressions.BLangXMLCommentLiteral;
import org.wso2.ballerinalang.compiler.tree.expressions.BLangXMLElementLiteral;
import org.wso2.ballerinalang.compiler.tree.expressions.BLangXMLProcInsLiteral;
import org.wso2.ballerinalang.compiler.tree.expressions.BLangXMLQName;
import org.wso2.ballerinalang.compiler.tree.expressions.BLangXMLQuotedString;
import org.wso2.ballerinalang.compiler.tree.expressions.BLangXMLTextLiteral;
import org.wso2.ballerinalang.compiler.tree.expressions.MultiReturnExpr;
import org.wso2.ballerinalang.compiler.tree.statements.BLanXMLNSStatement;
import org.wso2.ballerinalang.compiler.tree.statements.BLangAbort;
import org.wso2.ballerinalang.compiler.tree.statements.BLangAssignment;
import org.wso2.ballerinalang.compiler.tree.statements.BLangBlockStmt;
import org.wso2.ballerinalang.compiler.tree.statements.BLangBreak;
import org.wso2.ballerinalang.compiler.tree.statements.BLangCatch;
import org.wso2.ballerinalang.compiler.tree.statements.BLangComment;
import org.wso2.ballerinalang.compiler.tree.statements.BLangContinue;
import org.wso2.ballerinalang.compiler.tree.statements.BLangExpressionStmt;
import org.wso2.ballerinalang.compiler.tree.statements.BLangForkJoin;
import org.wso2.ballerinalang.compiler.tree.statements.BLangIf;
import org.wso2.ballerinalang.compiler.tree.statements.BLangReply;
import org.wso2.ballerinalang.compiler.tree.statements.BLangReturn;
import org.wso2.ballerinalang.compiler.tree.statements.BLangStatement;
import org.wso2.ballerinalang.compiler.tree.statements.BLangThrow;
import org.wso2.ballerinalang.compiler.tree.statements.BLangTransaction;
import org.wso2.ballerinalang.compiler.tree.statements.BLangTransform;
import org.wso2.ballerinalang.compiler.tree.statements.BLangTryCatchFinally;
import org.wso2.ballerinalang.compiler.tree.statements.BLangVariableDef;
import org.wso2.ballerinalang.compiler.tree.statements.BLangWhile;
import org.wso2.ballerinalang.compiler.tree.statements.BLangWorkerReceive;
import org.wso2.ballerinalang.compiler.tree.statements.BLangWorkerSend;
import org.wso2.ballerinalang.compiler.util.CompilerContext;
import org.wso2.ballerinalang.compiler.util.TypeTags;
import org.wso2.ballerinalang.programfile.CallableUnitInfo;
import org.wso2.ballerinalang.programfile.FunctionInfo;
import org.wso2.ballerinalang.programfile.Instruction;
import org.wso2.ballerinalang.programfile.InstructionCodes;
import org.wso2.ballerinalang.programfile.InstructionFactory;
import org.wso2.ballerinalang.programfile.LocalVariableInfo;
import org.wso2.ballerinalang.programfile.PackageInfo;
import org.wso2.ballerinalang.programfile.PackageVarInfo;
import org.wso2.ballerinalang.programfile.ProgramFile;
import org.wso2.ballerinalang.programfile.WorkerDataChannelInfo;
import org.wso2.ballerinalang.programfile.WorkerInfo;
import org.wso2.ballerinalang.programfile.attributes.AttributeInfo;
import org.wso2.ballerinalang.programfile.attributes.AttributeInfoPool;
import org.wso2.ballerinalang.programfile.attributes.CodeAttributeInfo;
import org.wso2.ballerinalang.programfile.attributes.LineNumberTableAttributeInfo;
import org.wso2.ballerinalang.programfile.attributes.LocalVariableAttributeInfo;
import org.wso2.ballerinalang.programfile.attributes.VarTypeCountAttributeInfo;
import org.wso2.ballerinalang.programfile.cpentries.ConstantPool;
import org.wso2.ballerinalang.programfile.cpentries.FloatCPEntry;
import org.wso2.ballerinalang.programfile.cpentries.FunctionCallCPEntry;
import org.wso2.ballerinalang.programfile.cpentries.FunctionRefCPEntry;
import org.wso2.ballerinalang.programfile.cpentries.IntegerCPEntry;
import org.wso2.ballerinalang.programfile.cpentries.PackageRefCPEntry;
import org.wso2.ballerinalang.programfile.cpentries.StringCPEntry;
import org.wso2.ballerinalang.programfile.cpentries.TypeRefCPEntry;
import org.wso2.ballerinalang.programfile.cpentries.UTF8CPEntry;
import org.wso2.ballerinalang.programfile.cpentries.WorkerDataChannelRefCPEntry;
import org.wso2.ballerinalang.programfile.cpentries.WrkrInteractionArgsCPEntry;

import java.util.ArrayList;
import java.util.Arrays;
import java.util.List;
import java.util.Stack;
import java.util.stream.Collectors;

import static org.wso2.ballerinalang.programfile.ProgramFileConstants.BLOB_OFFSET;
import static org.wso2.ballerinalang.programfile.ProgramFileConstants.BOOL_OFFSET;
import static org.wso2.ballerinalang.programfile.ProgramFileConstants.FLOAT_OFFSET;
import static org.wso2.ballerinalang.programfile.ProgramFileConstants.REF_OFFSET;
import static org.wso2.ballerinalang.programfile.ProgramFileConstants.STRING_OFFSET;

/**
 * @since 0.94
 */
public class CodeGenerator extends BLangNodeVisitor {

    private static final CompilerContext.Key<CodeGenerator> CODE_GENERATOR_KEY =
            new CompilerContext.Key<>();
    /**
     * This structure holds current package-level variable indexes.
     */
    private VariableIndex pvIndexes = new VariableIndex();

    /**
     * This structure holds current local variable indexes.
     */
    private VariableIndex lvIndexes = new VariableIndex();

    /**
     * This structure holds current field indexes.
     */
    private VariableIndex fieldIndexes = new VariableIndex();

    /**
     * This structure holds current register indexes.
     */
    private VariableIndex regIndexes = new VariableIndex();

    /**
     * This structure holds the maximum register count per type.
     * This structure is updated for every statement.
     */
    private VariableIndex maxRegIndexes = new VariableIndex();

    private SymbolEnv env;
    // TODO Remove this dependency from the code generator
    private SymbolEnter symEnter;

    private ProgramFile programFile;

    private PackageInfo currentPkgInfo;
    private String currentPkgName;
    private int currentPackageRefCPIndex;

    private LineNumberTableAttributeInfo lineNoAttrInfo;
    private CallableUnitInfo currentCallableUnitInfo;
    private LocalVariableAttributeInfo localVarAttrInfo;
    private WorkerInfo currentWorkerInfo;

    // Required variables to generate code for assignment statements
    private int rhsExprRegIndex = -1;
    private boolean varAssignment = false;
<<<<<<< HEAD

=======
    private boolean arrayMapAssignment;
    private boolean structAssignment;
    
>>>>>>> 543ee3c8
    private Stack<Instruction> loopResetInstructionStack = new Stack<>();
    private Stack<Instruction> loopExitInstructionStack = new Stack<>();
    
    private int workerChannelCount = 0;

    public static CodeGenerator getInstance(CompilerContext context) {
        CodeGenerator codeGenerator = context.get(CODE_GENERATOR_KEY);
        if (codeGenerator == null) {
            codeGenerator = new CodeGenerator(context);
        }

        return codeGenerator;
    }

    public CodeGenerator(CompilerContext context) {
        context.put(CODE_GENERATOR_KEY, this);

        this.symEnter = SymbolEnter.getInstance(context);
    }

    public ProgramFile generate(BLangPackage pkgNode) {
        programFile = new ProgramFile();
        BPackageSymbol pkgSymbol = pkgNode.symbol;
        genPackage(pkgSymbol);

        programFile.entryPkgCPIndex = addPackageRefCPEntry(programFile, pkgSymbol.name.value,
                pkgSymbol.version.value);

        // TODO Setting this program as a main program. Remove this ASAP
        programFile.setMainEPAvailable(true);

        // Add global variable indexes to the ProgramFile
        prepareIndexes(pvIndexes);

        // Create Global variable attribute info
        addVarCountAttrInfo(programFile, programFile, pvIndexes);

        return programFile;
    }

    public void visit(BLangPackage pkgNode) {
        // first visit all the imports
        pkgNode.imports.forEach(impPkgNode -> genNode(impPkgNode, this.env));

        // Add the current package to the program file
        BPackageSymbol pkgSymbol = pkgNode.symbol;
        currentPkgName = pkgSymbol.name.getValue();
        int pkgNameCPIndex = addUTF8CPEntry(programFile, currentPkgName);
        int pkgVersionCPIndex = addUTF8CPEntry(programFile, pkgSymbol.version.getValue());
        currentPkgInfo = new PackageInfo(pkgNameCPIndex, pkgVersionCPIndex);

        // TODO We need to create identifier for both name and the version
        programFile.packageInfoMap.put(currentPkgName, currentPkgInfo);

        // Insert the package reference to the constant pool of the Ballerina program
        addPackageRefCPEntry(programFile, currentPkgName, pkgSymbol.version.value);

        // Insert the package reference to the constant pool of the current package
        currentPackageRefCPIndex = addPackageRefCPEntry(currentPkgInfo, currentPkgName, pkgSymbol.version.value);

        // This attribute keep track of line numbers
        int lineNoAttrNameIndex = addUTF8CPEntry(currentPkgInfo,
                AttributeInfo.Kind.LINE_NUMBER_TABLE_ATTRIBUTE.value());
        lineNoAttrInfo = new LineNumberTableAttributeInfo(lineNoAttrNameIndex);

        // This attribute keep package-level variable information
        int pkgVarAttrNameIndex = addUTF8CPEntry(currentPkgInfo,
                AttributeInfo.Kind.LOCAL_VARIABLES_ATTRIBUTE.value());
        currentPkgInfo.addAttributeInfo(AttributeInfo.Kind.LOCAL_VARIABLES_ATTRIBUTE,
                new LocalVariableAttributeInfo(pkgVarAttrNameIndex));

//        visitConstants(bLangPackage.getConsts());
//        visitGlobalVariables(bLangPackage.getGlobalVariables());
        pkgNode.globalVars.forEach(varNode -> createPackageVarInfo(varNode.symbol));
//        createStructInfoEntries(bLangPackage.getStructDefs());
//        createConnectorInfoEntries(bLangPackage.getConnectors());
//        createServiceInfoEntries(bLangPackage.getServices());
        pkgNode.functions.forEach(funcNode -> createFunctionInfoEntry(funcNode));

//        // Create function info for the package function
        BLangFunction pkgInitFunc = pkgNode.initFunction;
        createFunctionInfoEntry(pkgInitFunc);
//
        for (TopLevelNode pkgLevelNode : pkgNode.topLevelNodes) {
            genNode((BLangNode) pkgLevelNode, this.env);
        }

        // Visit package init function
        genNode(pkgInitFunc, this.env);

        currentPkgInfo.addAttributeInfo(AttributeInfo.Kind.LINE_NUMBER_TABLE_ATTRIBUTE, lineNoAttrInfo);
        currentPackageRefCPIndex = -1;
        currentPkgName = null;
    }

    public void visit(BLangImportPackage importPkgNode) {
        BPackageSymbol pkgSymbol = importPkgNode.symbol;
        genPackage(pkgSymbol);
    }

    public void visit(BLangFunction funcNode) {
        SymbolEnv funcEnv = SymbolEnv.createFunctionEnv(funcNode, funcNode.symbol.scope, this.env);
        currentCallableUnitInfo = currentPkgInfo.functionInfoMap.get(funcNode.symbol.name.value);
        visitInvokableNode(funcNode, currentCallableUnitInfo, funcEnv);
    }

    public void visit(BLangBlockStmt blockNode) {
        SymbolEnv blockEnv = SymbolEnv.createBlockEnv(blockNode, this.env);

        for (BLangStatement stmt : blockNode.stmts) {
//            if (stmt instanceof CommentStmt) {
//                continue;
//            }
//
//            if (!(stmt instanceof TryCatchStmt)) {
//                addLineNumberInfo(stmt.getNodeLocation());
//            }

            genNode(stmt, blockEnv);

            // Update the maxRegIndexes structure
            setMaxRegIndexes();

            // Reset the regIndexes structure for every statement
            regIndexes = new VariableIndex();
        }
    }

    public void visit(BLangVariable varNode) {
        int opcode;
        int lvIndex;
        BVarSymbol varSymbol = varNode.symbol;

        BLangExpression rhsExpr = varNode.expr;
        if (rhsExpr != null) {
            genNode(rhsExpr, this.env);
            rhsExprRegIndex = rhsExpr.regIndex;
        }

        int ownerSymTag = env.scope.owner.tag;
        if ((ownerSymTag & SymTag.INVOKABLE) == SymTag.INVOKABLE) {
            OpcodeAndIndex opcodeAndIndex = getOpcodeAndIndex(varSymbol.type.tag,
                    InstructionCodes.ISTORE, lvIndexes);
            opcode = opcodeAndIndex.opcode;
            lvIndex = opcodeAndIndex.index;
            varSymbol.varIndex = lvIndex;
            if (rhsExpr != null) {
                emit(opcode, rhsExprRegIndex, lvIndex);
            }

            LocalVariableInfo localVarInfo = getLocalVarAttributeInfo(varSymbol);
            localVarAttrInfo.localVars.add(localVarInfo);
        } else {
            // TODO Support other variable nodes
        }
    }


    // Statements

    public void visit(BLangVariableDef varDefNode) {
        genNode(varDefNode.var, this.env);
    }


    public void visit(BLangReturn returnNode) {
        BLangExpression expr;
        int i = 0;
        while (i < returnNode.exprs.size()) {
            expr = returnNode.exprs.get(i);
            this.genNode(expr, this.env);
            if (expr.isMultiReturnExpr()) {
                BLangInvocation invExpr = (BLangInvocation) expr;
                for (int j = 0; j < invExpr.regIndexes.length; j++) {
                    emit(this.typeTagToInstr(invExpr.types.get(j).tag), i, invExpr.regIndexes[j]);
                    i++;
                }
            } else {
                emit(this.typeTagToInstr(expr.type.tag), i, expr.regIndex);
                i++;
            }
        }
        emit(InstructionCodes.RET);
    }

    private int typeTagToInstr(int typeTag) {
        switch (typeTag) {
            case TypeTags.INT:
                return InstructionCodes.IRET;
            case TypeTags.FLOAT:
                return InstructionCodes.FRET;
            case TypeTags.STRING:
                return InstructionCodes.SRET;
            case TypeTags.BOOLEAN:
                return InstructionCodes.BRET;
            case TypeTags.BLOB:
                return InstructionCodes.LRET;
            default:
                return InstructionCodes.RRET;
        }
    }


    // Expressions

    public void visit(BLangLiteral literalExpr) {
        int opcode;
        int regIndex = -1;
        int typeTag = literalExpr.typeTag;

        switch (typeTag) {
            case TypeTags.INT:
                regIndex = ++regIndexes.tInt;
                long longVal = (Long) literalExpr.value;
                if (longVal >= 0 && longVal <= 5) {
                    opcode = InstructionCodes.ICONST_0 + (int) longVal;
                    emit(opcode, regIndex);
                } else {
                    int intCPEntryIndex = currentPkgInfo.addCPEntry(new IntegerCPEntry(longVal));
                    emit(InstructionCodes.ICONST, intCPEntryIndex, regIndex);
                }
                break;

            case TypeTags.FLOAT:
                regIndex = ++regIndexes.tFloat;
                double doubleVal = (Double) literalExpr.value;
                if (doubleVal == 0 || doubleVal == 1 || doubleVal == 2 ||
                        doubleVal == 3 || doubleVal == 4 || doubleVal == 5) {
                    opcode = InstructionCodes.FCONST_0 + (int) doubleVal;
                    emit(opcode, regIndex);
                } else {
                    int floatCPEntryIndex = currentPkgInfo.addCPEntry(new FloatCPEntry(doubleVal));
                    emit(InstructionCodes.FCONST, floatCPEntryIndex, regIndex);
                }
                break;

            case TypeTags.STRING:
                regIndex = ++regIndexes.tString;
                String strValue = (String) literalExpr.value;
                StringCPEntry stringCPEntry = new StringCPEntry(addUTF8CPEntry(currentPkgInfo, strValue), strValue);
                int strCPIndex = currentPkgInfo.addCPEntry(stringCPEntry);
                emit(InstructionCodes.SCONST, strCPIndex, regIndex);
                break;

            case TypeTags.BOOLEAN:
                regIndex = ++regIndexes.tBoolean;
                boolean booleanVal = (Boolean) literalExpr.value;
                if (!booleanVal) {
                    opcode = InstructionCodes.BCONST_0;
                } else {
                    opcode = InstructionCodes.BCONST_1;
                }
                emit(opcode, regIndex);
                break;
        }

        literalExpr.regIndex = regIndex;
    }

    @Override
    public void visit(BLangJSONLiteral jsonLiteral) {

    }

    @Override
    public void visit(BLangMapLiteral mapLiteral) {

    }

    @Override
    public void visit(BLangStructLiteral structLiteral) {

    }

    @Override
    public void visit(BLangLocalVarRef localVarRef) {
        int lvIndex = localVarRef.symbol.varIndex;
        if (varAssignment) {
            int opcode = getOpcode(localVarRef.type.tag, InstructionCodes.ISTORE);
            emit(opcode, rhsExprRegIndex, lvIndex);
            return;
        }

        OpcodeAndIndex opcodeAndIndex = getOpcodeAndIndex(localVarRef.type.tag,
                InstructionCodes.ILOAD, regIndexes);
        int opcode = opcodeAndIndex.opcode;
        int exprRegIndex = opcodeAndIndex.index;
        emit(opcode, lvIndex, exprRegIndex);
        localVarRef.regIndex = exprRegIndex;
    }

    @Override
    public void visit(BLangFieldVarRef fieldVarRef) {
        int varRegIndex;
        int fieldIndex = fieldVarRef.symbol.varIndex;
        if (fieldVarRef.type.tag == TypeTags.STRUCT) {
            // This is a struct field.
            // the struct reference must be stored in the current reference register index.
            varRegIndex = regIndexes.tRef;
        } else {
            // This is a connector field.
            // the connector reference must be stored in the current reference register index.
            varRegIndex = ++regIndexes.tRef;

            // The connector is always the first parameter of the action
            emit(InstructionCodes.RLOAD, 0, varRegIndex);
        }

        if (varAssignment) {
            int opcode = getOpcode(fieldVarRef.type.tag,
                    InstructionCodes.IFIELDSTORE);
            emit(opcode, varRegIndex, fieldIndex, rhsExprRegIndex);
            return;
        }

        OpcodeAndIndex opcodeAndIndex = getOpcodeAndIndex(fieldVarRef.type.tag,
                InstructionCodes.IFIELDLOAD, regIndexes);
        int opcode = opcodeAndIndex.opcode;
        int exprRegIndex = opcodeAndIndex.index;
        emit(opcode, varRegIndex, fieldIndex, exprRegIndex);
        fieldVarRef.regIndex = exprRegIndex;
    }

    @Override
    public void visit(BLangPackageVarRef packageVarRef) {
        int gvIndex = packageVarRef.symbol.varIndex;
        if (varAssignment) {
            int opcode = getOpcode(packageVarRef.type.tag,
                    InstructionCodes.IGSTORE);
            emit(opcode, rhsExprRegIndex, gvIndex);
            return;
        }

        OpcodeAndIndex opcodeAndIndex = getOpcodeAndIndex(packageVarRef.type.tag,
                InstructionCodes.IGLOAD, regIndexes);
        int opcode = opcodeAndIndex.opcode;
        int exprRegIndex = opcodeAndIndex.index;
        emit(opcode, gvIndex, exprRegIndex);
        packageVarRef.regIndex = exprRegIndex;
    }

    @Override
    public void visit(BLangStructFieldAccessExpr fieldAccessExpr) {
    }

    @Override
    public void visit(BLangMapAccessExpr mapKeyAccessExpr) {
    }

    @Override
    public void visit(BLangArrayAccessExpr arrayIndexAccessExpr) {
    }

    public void visit(BLangBinaryExpr binaryExpr) {
        genNode(binaryExpr.lhsExpr, this.env);
        genNode(binaryExpr.rhsExpr, this.env);

        int opcode = binaryExpr.opSymbol.opcode;
        int exprIndex = getNextIndex(binaryExpr.type.tag, regIndexes);

        binaryExpr.regIndex = exprIndex;
        emit(opcode, binaryExpr.lhsExpr.regIndex, binaryExpr.rhsExpr.regIndex, exprIndex);
    }

    public void visit(BLangInvocation iExpr) {
        if (iExpr.expr == null) {
            BInvokableSymbol funcSymbol = iExpr.symbol;
            BPackageSymbol pkgSymbol = (BPackageSymbol) funcSymbol.owner;
            int pkgRefCPIndex = addPackageRefCPEntry(currentPkgInfo, pkgSymbol.name.value, pkgSymbol.version.value);
            int funcNameCPIndex = addUTF8CPEntry(currentPkgInfo, funcSymbol.name.value);
            FunctionRefCPEntry funcRefCPEntry = new FunctionRefCPEntry(pkgRefCPIndex, funcNameCPIndex);

            int funcCallCPIndex = getFunctionCallCPIndex(iExpr);
            int funcRefCPIndex = currentPkgInfo.addCPEntry(funcRefCPEntry);

            if (Symbols.isNative(funcSymbol)) {
                emit(InstructionCodes.NCALL, funcRefCPIndex, funcCallCPIndex);
            } else {
                emit(InstructionCodes.CALL, funcRefCPIndex, funcCallCPIndex);
            }
        }
    }

    public void visit(BLangTypeCastExpr castExpr) {
        BLangExpression rExpr = castExpr.expr;
        genNode(rExpr, this.env);

        // TODO Improve following logic
        int opCode = castExpr.castSymbol.opcode;
        int errorRegIndex = ++regIndexes.tRef;

        if (opCode == InstructionCodes.CHECKCAST) {
            int typeSigCPIndex = addUTF8CPEntry(currentPkgInfo, castExpr.type.getDesc());
            TypeRefCPEntry typeRefCPEntry = new TypeRefCPEntry(typeSigCPIndex);
            int typeCPIndex = currentPkgInfo.addCPEntry(typeRefCPEntry);
            int targetRegIndex = getNextIndex(castExpr.type.tag, regIndexes);

            castExpr.regIndexes = new int[]{targetRegIndex, errorRegIndex};
            emit(opCode, rExpr.regIndex, typeCPIndex, targetRegIndex, errorRegIndex);

        } else if (opCode == InstructionCodes.ANY2T || opCode == InstructionCodes.ANY2C) {
            int typeSigCPIndex = addUTF8CPEntry(currentPkgInfo, castExpr.type.getDesc());
            TypeRefCPEntry typeRefCPEntry = new TypeRefCPEntry(typeSigCPIndex);
            int typeCPIndex = currentPkgInfo.addCPEntry(typeRefCPEntry);
            int targetRegIndex = getNextIndex(castExpr.type.tag, regIndexes);

            castExpr.regIndexes = new int[]{targetRegIndex, errorRegIndex};
            emit(opCode, rExpr.regIndex, typeCPIndex, targetRegIndex, errorRegIndex);

        } else if (opCode != 0) {
            int targetRegIndex = getNextIndex(castExpr.type.tag, regIndexes);
            castExpr.regIndexes = new int[]{targetRegIndex, errorRegIndex};
            emit(opCode, castExpr.regIndex, targetRegIndex, errorRegIndex);

        } else {
            // Ignore NOP opcode
            castExpr.regIndexes = new int[]{rExpr.regIndex, errorRegIndex};
        }

        castExpr.regIndex = castExpr.regIndexes[0];
    }

    public void visit(BLangExpressionStmt exprStmtNode) {
        genNode(exprStmtNode.expr, this.env);
    }


    // private methods

    private void genNode(BLangNode node, SymbolEnv env) {
        SymbolEnv prevEnv = this.env;
        this.env = env;
        node.accept(this);
        this.env = prevEnv;
    }

    private void genPackage(BPackageSymbol pkgSymbol) {
        // TODO First check whether this symbol is from a BALO file.
        SymbolEnv pkgEnv = symEnter.packageEnvs.get(pkgSymbol);
        genNode(pkgEnv.node, pkgEnv);
    }

    private String generateSignature(CallableUnitInfo callableUnitInfo) {
        StringBuilder strBuilder = new StringBuilder("(");
        for (BType paramType : callableUnitInfo.paramTypes) {
            strBuilder.append(paramType.getDesc());
        }
        strBuilder.append(")(");

        for (BType retType : callableUnitInfo.retParamTypes) {
            strBuilder.append(retType.getDesc());
        }
        strBuilder.append(")");

        return strBuilder.toString();
    }

    private OpcodeAndIndex getOpcodeAndIndex(int typeTag, int baseOpcode, VariableIndex indexes) {
        int index;
        int opcode;
        switch (typeTag) {
            case TypeTags.INT:
                opcode = baseOpcode;
                index = ++indexes.tInt;
                break;
            case TypeTags.FLOAT:
                opcode = baseOpcode + FLOAT_OFFSET;
                index = ++indexes.tFloat;
                break;
            case TypeTags.STRING:
                opcode = baseOpcode + STRING_OFFSET;
                index = ++indexes.tString;
                break;
            case TypeTags.BOOLEAN:
                opcode = baseOpcode + BOOL_OFFSET;
                index = ++indexes.tBoolean;
                break;
            case TypeTags.BLOB:
                opcode = baseOpcode + BLOB_OFFSET;
                index = ++indexes.tBlob;
                break;
            default:
                opcode = baseOpcode + REF_OFFSET;
                index = ++indexes.tRef;
                break;
        }

        return new OpcodeAndIndex(opcode, index);
    }

    private int getNextIndex(int typeTag, VariableIndex indexes) {
        return getOpcodeAndIndex(typeTag, -1, indexes).index;
    }

    private int getOpcode(int typeTag, int baseOpcode) {
        int opcode;
        switch (typeTag) {
            case TypeTags.INT:
                opcode = baseOpcode;
                break;
            case TypeTags.FLOAT:
                opcode = baseOpcode + FLOAT_OFFSET;
                break;
            case TypeTags.STRING:
                opcode = baseOpcode + STRING_OFFSET;
                break;
            case TypeTags.BOOLEAN:
                opcode = baseOpcode + BOOL_OFFSET;
                break;
            case TypeTags.BLOB:
                opcode = baseOpcode + BLOB_OFFSET;
                break;
            default:
                opcode = baseOpcode + REF_OFFSET;
                break;
        }

        return opcode;
    }

    private LocalVariableInfo getLocalVarAttributeInfo(BVarSymbol varSymbol) {
        int varNameCPIndex = addUTF8CPEntry(currentPkgInfo, varSymbol.name.value);
        int varIndex = varSymbol.varIndex;
        int sigCPIndex = addUTF8CPEntry(currentPkgInfo, varSymbol.type.getDesc());
        return new LocalVariableInfo(varNameCPIndex, sigCPIndex, varIndex);
    }

    private void visitInvokableNode(BLangInvokableNode invokableNode,
                                    CallableUnitInfo callableUnitInfo,
                                    SymbolEnv invokableSymbolEnv) {
        int localVarAttrNameIndex = addUTF8CPEntry(currentPkgInfo,
                AttributeInfo.Kind.LOCAL_VARIABLES_ATTRIBUTE.value());
        LocalVariableAttributeInfo localVarAttributeInfo = new LocalVariableAttributeInfo(localVarAttrNameIndex);

        // TODO Read annotations attached to this callableUnit

        // Add local variable indexes to the parameters and return parameters
        visitInvokableNodeParams(invokableNode.symbol, callableUnitInfo, localVarAttributeInfo);

        if (Symbols.isNative(invokableNode.symbol)) {
            this.processWorker(invokableNode, callableUnitInfo.defaultWorkerInfo, null, 
                    localVarAttributeInfo, invokableSymbolEnv, true, null);
        } else {
            // Clone lvIndex structure here. This structure contain local variable indexes of the input and
            // out parameters and they are common for all the workers.
            VariableIndex lvIndexCopy = this.copyVarIndex(lvIndexes);
            this.processWorker(invokableNode, callableUnitInfo.defaultWorkerInfo, invokableNode.body, 
                    localVarAttributeInfo, invokableSymbolEnv, true, lvIndexCopy);
            for (BLangWorker worker : invokableNode.getWorkers()) {
                this.processWorker(invokableNode, callableUnitInfo.getWorkerInfo(worker.name.value), 
                        worker.body, localVarAttributeInfo, invokableSymbolEnv, false, lvIndexCopy);
            }
        }
    }
    
    private void processWorker(BLangInvokableNode invokableNode, WorkerInfo workerInfo, BLangBlockStmt body, 
            LocalVariableAttributeInfo localVarAttributeInfo, SymbolEnv invokableSymbolEnv,
            boolean defaultWorker, VariableIndex lvIndexCopy) {
        int codeAttrNameCPIndex = this.addUTF8CPEntry(this.currentPkgInfo, AttributeInfo.Kind.CODE_ATTRIBUTE.value());
        workerInfo.codeAttributeInfo.attributeNameIndex = codeAttrNameCPIndex;
        workerInfo.addAttributeInfo(AttributeInfo.Kind.LOCAL_VARIABLES_ATTRIBUTE, localVarAttributeInfo);
        if (body != null) {
            localVarAttrInfo = new LocalVariableAttributeInfo(localVarAttributeInfo.attributeNameIndex);
            localVarAttrInfo.localVars = new ArrayList<>(localVarAttributeInfo.localVars);
<<<<<<< HEAD
            defaultWorker.addAttributeInfo(AttributeInfo.Kind.LOCAL_VARIABLES_ATTRIBUTE, localVarAttrInfo);

            // Visit the invokableNode body
            genNode(invokableNode.body, invokableSymbolEnv);

            // Clean up the var index data structures
            endWorkerInfoUnit(defaultWorker.codeAttributeInfo);

            if (invokableNode.retParams.isEmpty()) {
=======
            workerInfo.codeAttributeInfo.codeAddrs = nextIP();
            this.lvIndexes = this.copyVarIndex(lvIndexCopy);
            this.currentWorkerInfo = workerInfo;
            this.genNode(body, invokableSymbolEnv);
            if (invokableNode.retParams.isEmpty() && defaultWorker) {
>>>>>>> 543ee3c8
                /* for functions that has no return values, we must provide a default
                 * return statement to stop the execution and jump to the caller */
                this.emit(InstructionCodes.RET);
            }
        }
        this.endWorkerInfoUnit(workerInfo.codeAttributeInfo);
        if (!defaultWorker) {
            this.emit(InstructionCodes.HALT);
        }
    }

    private void visitInvokableNodeParams(BInvokableSymbol invokableSymbol, CallableUnitInfo callableUnitInfo,
                                          LocalVariableAttributeInfo localVarAttrInfo) {

        // TODO Read param and return param annotations
        invokableSymbol.params.forEach(param -> visitInvokableNodeParam(param, localVarAttrInfo));
        invokableSymbol.retParams.forEach(param -> visitInvokableNodeParam(param, localVarAttrInfo));
        callableUnitInfo.addAttributeInfo(AttributeInfo.Kind.LOCAL_VARIABLES_ATTRIBUTE, localVarAttrInfo);
    }

    private void visitInvokableNodeParam(BVarSymbol paramSymbol, LocalVariableAttributeInfo localVarAttrInfo) {
        paramSymbol.varIndex = getNextIndex(paramSymbol.type.tag, lvIndexes);
        LocalVariableInfo localVarInfo = getLocalVarAttributeInfo(paramSymbol);
        localVarAttrInfo.localVars.add(localVarInfo);
        // TODO read parameter annotations
    }

    private VariableIndex copyVarIndex(VariableIndex that) {
        VariableIndex vIndexes = new VariableIndex();
        vIndexes.tInt = that.tInt;
        vIndexes.tFloat = that.tFloat;
        vIndexes.tString = that.tString;
        vIndexes.tBoolean = that.tBoolean;
        vIndexes.tBlob = that.tBlob;
        vIndexes.tRef = that.tRef;
        return vIndexes;
    }

    private int nextIP() {
        return currentPkgInfo.instructionList.size();
    }

    private void endWorkerInfoUnit(CodeAttributeInfo codeAttributeInfo) {
        codeAttributeInfo.maxLongLocalVars = lvIndexes.tInt + 1;
        codeAttributeInfo.maxDoubleLocalVars = lvIndexes.tFloat + 1;
        codeAttributeInfo.maxStringLocalVars = lvIndexes.tString + 1;
        codeAttributeInfo.maxIntLocalVars = lvIndexes.tBoolean + 1;
        codeAttributeInfo.maxByteLocalVars = lvIndexes.tBlob + 1;
        codeAttributeInfo.maxRefLocalVars = lvIndexes.tRef + 1;

        codeAttributeInfo.maxLongRegs = maxRegIndexes.tInt + 1;
        codeAttributeInfo.maxDoubleRegs = maxRegIndexes.tFloat + 1;
        codeAttributeInfo.maxStringRegs = maxRegIndexes.tString + 1;
        codeAttributeInfo.maxIntRegs = maxRegIndexes.tBoolean + 1;
        codeAttributeInfo.maxByteRegs = maxRegIndexes.tBlob + 1;
        codeAttributeInfo.maxRefRegs = maxRegIndexes.tRef + 1;

        lvIndexes = new VariableIndex();
        regIndexes = new VariableIndex();
        maxRegIndexes = new VariableIndex();
    }

    private void setMaxRegIndexes() {
        maxRegIndexes.tInt = (maxRegIndexes.tInt > regIndexes.tInt) ?
                maxRegIndexes.tInt : regIndexes.tInt;
        maxRegIndexes.tFloat = (maxRegIndexes.tFloat > regIndexes.tFloat) ?
                maxRegIndexes.tFloat : regIndexes.tFloat;
        maxRegIndexes.tString = (maxRegIndexes.tString > regIndexes.tString) ?
                maxRegIndexes.tString : regIndexes.tString;
        maxRegIndexes.tBoolean = (maxRegIndexes.tBoolean > regIndexes.tBoolean) ?
                maxRegIndexes.tBoolean : regIndexes.tBoolean;
        maxRegIndexes.tBlob = (maxRegIndexes.tBlob > regIndexes.tBlob) ?
                maxRegIndexes.tBlob : regIndexes.tBlob;
        maxRegIndexes.tRef = (maxRegIndexes.tRef > regIndexes.tRef) ?
                maxRegIndexes.tRef : regIndexes.tRef;
    }

    private void prepareIndexes(VariableIndex indexes) {
        indexes.tInt++;
        indexes.tFloat++;
        indexes.tString++;
        indexes.tBoolean++;
        indexes.tBlob++;
        indexes.tRef++;
    }

    private int emit(int opcode, int... operands) {
        currentPkgInfo.instructionList.add(InstructionFactory.get(opcode, operands));
        return currentPkgInfo.instructionList.size();
    }

    private int emit(Instruction instr) {
        currentPkgInfo.instructionList.add(instr);
        return currentPkgInfo.instructionList.size();
    }

    private void addVarCountAttrInfo(ConstantPool constantPool,
                                     AttributeInfoPool attributeInfoPool,
                                     VariableIndex fieldCount) {
        int attrNameCPIndex = addUTF8CPEntry(constantPool,
                AttributeInfo.Kind.VARIABLE_TYPE_COUNT_ATTRIBUTE.value());
        VarTypeCountAttributeInfo varCountAttribInfo = new VarTypeCountAttributeInfo(attrNameCPIndex);
        varCountAttribInfo.setMaxLongVars(fieldCount.tInt);
        varCountAttribInfo.setMaxDoubleVars(fieldCount.tFloat);
        varCountAttribInfo.setMaxStringVars(fieldCount.tString);
        varCountAttribInfo.setMaxIntVars(fieldCount.tBoolean);
        varCountAttribInfo.setMaxByteVars(fieldCount.tBlob);
        varCountAttribInfo.setMaxRefVars(fieldCount.tRef);
        attributeInfoPool.addAttributeInfo(AttributeInfo.Kind.VARIABLE_TYPE_COUNT_ATTRIBUTE, varCountAttribInfo);
    }

    private int getFunctionCallCPIndex(BLangInvocation iExpr) {
        int[] argRegs = new int[iExpr.argExprs.size()];
        for (int i = 0; i < iExpr.argExprs.size(); i++) {
            BLangExpression argExpr = iExpr.argExprs.get(i);
            genNode(argExpr, this.env);
            argRegs[i] = argExpr.regIndex;
        }

        // Calculate registers to store return values
        int[] retRegs = new int[iExpr.types.size()];
        for (int i = 0; i < iExpr.types.size(); i++) {
            BType retType = iExpr.types.get(i);
            retRegs[i] = getNextIndex(retType.tag, regIndexes);
        }

        iExpr.regIndexes = retRegs;
        if (retRegs.length > 0) {
            iExpr.regIndex = retRegs[0];
        }

        FunctionCallCPEntry funcCallCPEntry = new FunctionCallCPEntry(argRegs, retRegs);
        return currentPkgInfo.addCPEntry(funcCallCPEntry);
    }


    // Create info entries

    private void createPackageVarInfo(BVarSymbol varSymbol) {
        BType varType = varSymbol.type;
        varSymbol.varIndex = getNextIndex(varType.tag, pvIndexes);

        int varNameCPIndex = addUTF8CPEntry(currentPkgInfo, varSymbol.name.value);
        int typeSigCPIndex = addUTF8CPEntry(currentPkgInfo, varType.getDesc());
        PackageVarInfo pkgVarInfo = new PackageVarInfo(varNameCPIndex, typeSigCPIndex, varSymbol.flags);
        currentPkgInfo.pkgVarInfoMap.put(varSymbol.name.value, pkgVarInfo);

        LocalVariableInfo localVarInfo = getLocalVarAttributeInfo(varSymbol);
        LocalVariableAttributeInfo pkgVarAttrInfo = (LocalVariableAttributeInfo)
                currentPkgInfo.getAttributeInfo(AttributeInfo.Kind.LOCAL_VARIABLES_ATTRIBUTE);
        pkgVarAttrInfo.localVars.add(localVarInfo);

        // TODO Populate annotation attribute
    }

    private void createFunctionInfoEntry(BLangInvokableNode invokable) {
        BInvokableSymbol funcSymbol = invokable.symbol;
        BInvokableType funcType = (BInvokableType) funcSymbol.type;

        // Add function name as an UTFCPEntry to the constant pool
        int funcNameCPIndex = this.addUTF8CPEntry(currentPkgInfo, funcSymbol.name.value);

        FunctionInfo invInfo = new FunctionInfo(currentPackageRefCPIndex, funcNameCPIndex);
        invInfo.paramTypes = funcType.paramTypes.toArray(new BType[0]);
        invInfo.retParamTypes = funcType.retTypes.toArray(new BType[0]);
        invInfo.flags = funcSymbol.flags;

        this.addWorkerInfoEntries(invInfo, invokable.getWorkers());

        invInfo.signatureCPIndex = addUTF8CPEntry(this.currentPkgInfo, generateSignature(invInfo));
        this.currentPkgInfo.functionInfoMap.put(funcSymbol.name.value, invInfo);
    }
    
    private void addWorkerInfoEntries(CallableUnitInfo callableUnitInfo, List<BLangWorker> workers) {
        UTF8CPEntry workerNameCPEntry = new UTF8CPEntry("default");
        int workerNameCPIndex = this.currentPkgInfo.addCPEntry(workerNameCPEntry);
        WorkerInfo defaultWorkerInfo = new WorkerInfo(workerNameCPIndex, "default");
        callableUnitInfo.defaultWorkerInfo = defaultWorkerInfo;
        for (BLangWorker worker : workers) {
            workerNameCPEntry = new UTF8CPEntry(worker.name.value);
            workerNameCPIndex = currentPkgInfo.addCPEntry(workerNameCPEntry);
            WorkerInfo workerInfo = new WorkerInfo(workerNameCPIndex, worker.getName().value);
            callableUnitInfo.addWorkerInfo(worker.getName().value, workerInfo);
        }
    }
    
    private WorkerDataChannelInfo getWorkerDataChannelInfo(CallableUnitInfo callableUnit, 
            String source, String target) {
        WorkerDataChannelInfo workerDataChannelInfo = callableUnit.getWorkerDataChannelInfo(
                WorkerDataChannelInfo.generateChannelName(source, target));
        if (workerDataChannelInfo == null) {
            UTF8CPEntry sourceCPEntry = new UTF8CPEntry(source);
            int sourceCPIndex = this.currentPkgInfo.addCPEntry(sourceCPEntry);
            UTF8CPEntry targetCPEntry = new UTF8CPEntry(target);
            int targetCPIndex = this.currentPkgInfo.addCPEntry(targetCPEntry);
            workerDataChannelInfo = new WorkerDataChannelInfo(sourceCPIndex, source, targetCPIndex, target);
            workerDataChannelInfo.setUniqueName(workerDataChannelInfo.getChannelName() + this.workerChannelCount);
            String uniqueName = workerDataChannelInfo.getUniqueName();
            UTF8CPEntry uniqueNameCPEntry = new UTF8CPEntry(uniqueName);
            int uniqueNameCPIndex = this.currentPkgInfo.addCPEntry(uniqueNameCPEntry);
            workerDataChannelInfo.setUniqueNameCPIndex(uniqueNameCPIndex);
            callableUnit.addWorkerDataChannelInfo(workerDataChannelInfo);
            this.workerChannelCount++;
        }
        return workerDataChannelInfo;
    }

    // Constant pool related utility classes

    private int addUTF8CPEntry(ConstantPool pool, String value) {
        UTF8CPEntry pkgPathCPEntry = new UTF8CPEntry(value);
        return pool.addCPEntry(pkgPathCPEntry);
    }

    private int addPackageRefCPEntry(ConstantPool pool, String name, String version) {
        int nameCPIndex = addUTF8CPEntry(pool, name);
        int versionCPIndex = addUTF8CPEntry(pool, version);
        PackageRefCPEntry packageRefCPEntry = new PackageRefCPEntry(nameCPIndex, versionCPIndex);
        return pool.addCPEntry(packageRefCPEntry);
    }

    /**
     * Holds the variable index per type.
     *
     * @since 0.94
     */
    private static class VariableIndex {
        int tInt = -1;
        int tFloat = -1;
        int tString = -1;
        int tBoolean = -1;
        int tBlob = -1;
        int tRef = -1;
    }

    /**
     * Bean class which keep both opcode and the current variable index.
     *
     * @since 0.94
     */
    public static class OpcodeAndIndex {
        int opcode;
        int index;

        public OpcodeAndIndex(int opcode, int index) {
            this.opcode = opcode;
            this.index = index;
        }
    }

    public void visit(BLangXMLNS xmlnsNode) {
        /* ignore */
    }

    public void visit(BLangWorker workerNode) {
        this.genNode(workerNode.body, this.env);
    }

    public void visit(BLangForkJoin forkJoin) {
        /* ignore */
    }

    public void visit(BLangWorkerSend workerSendNode) {
        WorkerDataChannelInfo workerDataChannelInfo = this.getWorkerDataChannelInfo(this.currentCallableUnitInfo, 
                this.currentWorkerInfo.getWorkerName(), workerSendNode.workerIdentifier.value);
        WorkerDataChannelRefCPEntry wrkrInvRefCPEntry = new WorkerDataChannelRefCPEntry(workerDataChannelInfo
                .getUniqueNameCPIndex(), workerDataChannelInfo.getUniqueName());
        wrkrInvRefCPEntry.setWorkerDataChannelInfo(workerDataChannelInfo);
        int wrkrInvRefCPIndex = currentPkgInfo.addCPEntry(wrkrInvRefCPEntry);
        this.currentWorkerInfo.setWrkrDtChnlRefCPIndex(wrkrInvRefCPIndex);
        this.currentWorkerInfo.setWorkerDataChannelInfoForForkJoin(workerDataChannelInfo);
        workerDataChannelInfo.setDataChannelRefIndex(wrkrInvRefCPIndex);
        int workerInvocationIndex = this.getWorkerSendCPIndex(workerSendNode);
        emit(InstructionCodes.WRKINVOKE, wrkrInvRefCPIndex, workerInvocationIndex);
    }
    
    private void genNodeList(List<BLangExpression> exprs, SymbolEnv env) {
        exprs.forEach(e -> this.genNode(e, env));
    }
    
    private int[] extractsRegisters(List<BLangExpression> exprs) {
        int[] regs = new int[exprs.size()];
        for (int i = 0; i < regs.length; i++) {
            regs[i] = exprs.get(i).regIndex;
        }
        return regs;
    }
    
    private BType[] extractTypes(List<BLangExpression> exprs) {
        return exprs.stream().map(e -> e.type).collect(Collectors.toList()).toArray(new BType[0]);
    }
    
    private String generateSig(BType[] types) {
        StringBuilder builder = new StringBuilder();
        Arrays.stream(types).forEach(e -> builder.append(e.getDesc()));
        return builder.toString();
    }
    
    private int getWorkerSendCPIndex(BLangWorkerSend workerSendStmt) {
        List<BLangExpression> argExprs = workerSendStmt.exprs;
        this.genNodeList(argExprs, this.env);
        int[] argRegs = this.extractsRegisters(argExprs);
        BType[] bTypes = this.extractTypes(argExprs);
        WrkrInteractionArgsCPEntry workerInvokeCPEntry = new WrkrInteractionArgsCPEntry(argRegs, bTypes);
        UTF8CPEntry sigCPEntry = new UTF8CPEntry(this.generateSig(bTypes));
        int sigCPIndex = this.currentPkgInfo.addCPEntry(sigCPEntry);
        workerInvokeCPEntry.setTypesSignatureCPIndex(sigCPIndex);
        return this.currentPkgInfo.addCPEntry(workerInvokeCPEntry);
    }

    public void visit(BLangWorkerReceive workerReceiveNode) {
        WorkerDataChannelInfo workerDataChannelInfo = this.getWorkerDataChannelInfo(this.currentCallableUnitInfo, 
                workerReceiveNode.workerIdentifier.value, this.currentWorkerInfo.getWorkerName());
        WorkerDataChannelRefCPEntry wrkrChnlRefCPEntry = new WorkerDataChannelRefCPEntry(workerDataChannelInfo
                .getUniqueNameCPIndex(), workerDataChannelInfo.getUniqueName());
        wrkrChnlRefCPEntry.setWorkerDataChannelInfo(workerDataChannelInfo);
        int wrkrRplyRefCPIndex = currentPkgInfo.addCPEntry(wrkrChnlRefCPEntry);
        workerDataChannelInfo.setDataChannelRefIndex(wrkrRplyRefCPIndex);
        int workerReplyIndex = getWorkerReplyCPIndex(workerReceiveNode);
        WrkrInteractionArgsCPEntry wrkrRplyCPEntry  = (WrkrInteractionArgsCPEntry) this.currentPkgInfo.getCPEntry(
                workerReplyIndex);
        emit(InstructionCodes.WRKREPLY, wrkrRplyRefCPIndex, workerReplyIndex);
        /* generate store instructions to store the values */
        int[] rhsExprRegIndexes = wrkrRplyCPEntry.getArgRegs();
        List<BLangExpression> lhsExprs = workerReceiveNode.exprs;
        for (int i = 0; i < lhsExprs.size(); i++) {
            this.genRHSExpr(lhsExprs.get(i), rhsExprRegIndexes[i]);
        }
    }
    
    private void genRHSExpr(BLangExpression lExpr, int regIndex) {
        this.rhsExprRegIndex = regIndex;
        if (lExpr.getKind() == NodeKind.SIMPLE_VARIABLE_REF) {
            this.varAssignment = true;
            this.genNode(lExpr, this.env);
            this.varAssignment = false;
        } else if (lExpr.getKind() == NodeKind.INDEX_BASED_ACCESS_EXPR) {
            this.arrayMapAssignment = true;
            this.genNode(lExpr, this.env);
            this.arrayMapAssignment = false;
        } else if (lExpr.getKind() == NodeKind.FIELD_BASED_ACCESS_EXPR) {
            this.structAssignment = true;
            this.genNode(lExpr, this.env);
            this.structAssignment = false;
        }
    }
    
    private int getWorkerReplyCPIndex(BLangWorkerReceive workerReplyStmt) {
        BType[] retTypes = this.extractTypes(workerReplyStmt.exprs);
        int[] argRegs = new int[retTypes.length];
        for (int i = 0; i < retTypes.length; i++) {
            BType retType = retTypes[i];
            argRegs[i] = getNextIndex(retType.tag, this.regIndexes);
        }
        WrkrInteractionArgsCPEntry wrkrRplyCPEntry = new WrkrInteractionArgsCPEntry(argRegs, retTypes);
        UTF8CPEntry sigCPEntry = new UTF8CPEntry(this.generateSig(retTypes));
        int sigCPIndex = currentPkgInfo.addCPEntry(sigCPEntry);
        wrkrRplyCPEntry.setTypesSignatureCPIndex(sigCPIndex);
        return currentPkgInfo.addCPEntry(wrkrRplyCPEntry);
    }

    public void visit(BLangService serviceNode) {
        /* ignore */
    }

    public void visit(BLangResource resourceNode) {
        /* ignore */
    }

    public void visit(BLangConnector connectorNode) {
        /* ignore */
    }

    public void visit(BLangAction actionNode) {
        /* ignore */
    }

    public void visit(BLangStruct structNode) {
        /* ignore */
    }

    public void visit(BLangEnum enumNode) {
        /* ignore */
    }

    public void visit(BLangIdentifier identifierNode) {
        /* ignore */
    }

    public void visit(BLangAnnotation annotationNode) {
        /* ignore */
    }

    public void visit(BLangAnnotAttribute annotationAttribute) {
        /* ignore */
    }

    public void visit(BLangAnnotationAttachment annAttachmentNode) {
        /* ignore */
    }

    public void visit(BLangAnnotAttachmentAttributeValue annotAttributeValue) {
        /* ignore */
    }

    public void visit(BLangAnnotAttachmentAttribute annotAttachmentAttribute) {
        /* ignore */
    }

    public void visit(BLangAssignment assignNode) {
        if (assignNode.declaredWithVar) {
            assignNode.varRefs.stream()
                    .filter(v -> v.type.tag != TypeTags.NONE)
                    .forEach(v -> {
                        v.regIndex = getNextIndex(v.type.tag, lvIndexes);
                        BLangVariableReference varRef = (BLangVariableReference) v;
                        LocalVariableInfo localVarInfo = getLocalVarAttributeInfo(varRef.symbol);
                        localVarAttrInfo.localVars.add(localVarInfo);
                    });
        }
        genNode(assignNode.expr, this.env);
        int[] rhsExprRegIndexes;
        if (assignNode.expr.isMultiReturnExpr()) {
            rhsExprRegIndexes = ((MultiReturnExpr) assignNode.expr).getRegIndexes();
        } else {
            rhsExprRegIndexes = new int[]{assignNode.expr.regIndex};
        }
        for (int i = 0; i < assignNode.varRefs.size(); i++) {
            BLangExpression lExpr = assignNode.varRefs.get(i);
            if (lExpr.type.tag == TypeTags.NONE) {
                continue;
            }
            rhsExprRegIndex = rhsExprRegIndexes[i];
            varAssignment = true;
            genNode(lExpr, this.env);
            varAssignment = false;
        }
    }

    public void visit(BLangAbort abortNode) {
        /* ignore */
    }

    public void visit(BLangContinue continueNode) {
        this.emit(this.loopResetInstructionStack.peek());
    }

    public void visit(BLangBreak breakNode) {
        this.emit(this.loopExitInstructionStack.peek());
    }

    public void visit(BLangReply replyNode) {
        /* ignore */
    }

    public void visit(BLangThrow throwNode) {
        /* ignore */
    }

    public void visit(BLanXMLNSStatement xmlnsStmtNode) {
        /* ignore */
    }

    public void visit(BLangComment commentNode) {
        /* ignore */
    }

    public void visit(BLangIf ifNode) {
        this.genNode(ifNode.expr, this.env);
        Instruction ifCondJumpInstr = InstructionFactory.get(InstructionCodes.BR_FALSE, ifNode.expr.regIndex, -1);
        this.emit(ifCondJumpInstr);
        this.genNode(ifNode.body, this.env);
        Instruction endJumpInstr = InstructionFactory.get(InstructionCodes.GOTO, -1);
        this.emit(endJumpInstr);
        ifCondJumpInstr.setOperand(1, this.nextIP());
        if (ifNode.elseStmt != null) {
            this.genNode(ifNode.elseStmt, this.env);
        }
        endJumpInstr.setOperand(0, this.nextIP());
    }

    public void visit(BLangWhile whileNode) {
        Instruction gotoTopJumpInstr = InstructionFactory.get(InstructionCodes.GOTO, this.nextIP());
        this.genNode(whileNode.expr, this.env);
        Instruction whileCondJumpInstr = InstructionFactory.get(InstructionCodes.BR_FALSE,
                whileNode.expr.regIndex, -1);
        Instruction exitLoopJumpInstr = InstructionFactory.get(InstructionCodes.GOTO, -1);
        this.emit(whileCondJumpInstr);
        this.loopResetInstructionStack.push(gotoTopJumpInstr);
        this.loopExitInstructionStack.push(exitLoopJumpInstr);
        this.genNode(whileNode.body, this.env);
        this.loopResetInstructionStack.pop();
        this.loopExitInstructionStack.pop();
        this.emit(gotoTopJumpInstr);
        int endIP = this.nextIP();
        whileCondJumpInstr.setOperand(1, endIP);
        exitLoopJumpInstr.setOperand(0, endIP);
    }

    public void visit(BLangTransaction transactionNode) {
        /* ignore */
    }

    public void visit(BLangTransform transformNode) {
        /* ignore */
    }

    public void visit(BLangTryCatchFinally tryNode) {
        /* ignore */
    }

    public void visit(BLangCatch catchNode) {
        /* ignore */
    }

    public void visit(BLangArrayLiteral arrayLiteral) {
        /* ignore */
    }

    public void visit(BLangRecordLiteral recordLiteral) {
        /* ignore */
    }

    public void visit(BLangTernaryExpr ternaryExpr) {
        /* ignore */
    }

    public void visit(BLangUnaryExpr unaryExpr) {
        /* ignore */
    }

    public void visit(BLangTypeConversionExpr conversionExpr) {
        /* ignore */
    }

    public void visit(BLangXMLQName xmlQName) {
        /* ignore */
    }

    public void visit(BLangXMLAttribute xmlAttribute) {
        /* ignore */
    }

    public void visit(BLangXMLElementLiteral xmlElementLiteral) {
        /* ignore */
    }

    public void visit(BLangXMLTextLiteral xmlTextLiteral) {
        /* ignore */
    }

    public void visit(BLangXMLCommentLiteral xmlCommentLiteral) {
        /* ignore */
    }

    public void visit(BLangXMLProcInsLiteral xmlProcInsLiteral) {
        /* ignore */
    }

    public void visit(BLangXMLQuotedString xmlQuotedString) {
        /* ignore */
    }

    public void visit(BLangStringTemplateLiteral stringTemplateLiteral) {
        /* ignore */
    }
}<|MERGE_RESOLUTION|>--- conflicted
+++ resolved
@@ -194,13 +194,9 @@
     // Required variables to generate code for assignment statements
     private int rhsExprRegIndex = -1;
     private boolean varAssignment = false;
-<<<<<<< HEAD
-
-=======
     private boolean arrayMapAssignment;
     private boolean structAssignment;
     
->>>>>>> 543ee3c8
     private Stack<Instruction> loopResetInstructionStack = new Stack<>();
     private Stack<Instruction> loopExitInstructionStack = new Stack<>();
     
@@ -765,23 +761,11 @@
         if (body != null) {
             localVarAttrInfo = new LocalVariableAttributeInfo(localVarAttributeInfo.attributeNameIndex);
             localVarAttrInfo.localVars = new ArrayList<>(localVarAttributeInfo.localVars);
-<<<<<<< HEAD
-            defaultWorker.addAttributeInfo(AttributeInfo.Kind.LOCAL_VARIABLES_ATTRIBUTE, localVarAttrInfo);
-
-            // Visit the invokableNode body
-            genNode(invokableNode.body, invokableSymbolEnv);
-
-            // Clean up the var index data structures
-            endWorkerInfoUnit(defaultWorker.codeAttributeInfo);
-
-            if (invokableNode.retParams.isEmpty()) {
-=======
             workerInfo.codeAttributeInfo.codeAddrs = nextIP();
             this.lvIndexes = this.copyVarIndex(lvIndexCopy);
             this.currentWorkerInfo = workerInfo;
             this.genNode(body, invokableSymbolEnv);
             if (invokableNode.retParams.isEmpty() && defaultWorker) {
->>>>>>> 543ee3c8
                 /* for functions that has no return values, we must provide a default
                  * return statement to stop the execution and jump to the caller */
                 this.emit(InstructionCodes.RET);
