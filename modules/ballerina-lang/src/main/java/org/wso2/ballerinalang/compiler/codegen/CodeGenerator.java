--- conflicted
+++ resolved
@@ -1339,12 +1339,8 @@
     public void visit(BLangWorker workerNode) {
         this.genNode(workerNode.body, this.env);
     }
-<<<<<<< HEAD
-    
+
     /* visit the workers within fork-join block */
-=======
-
->>>>>>> 44327626
     private void processJoinWorkers(BLangForkJoin forkJoin, ForkjoinInfo forkjoinInfo, VariableIndex lvIndexesCopy) {
         UTF8CPEntry codeUTF8CPEntry = new UTF8CPEntry(AttributeInfo.Kind.CODE_ATTRIBUTE.toString());
         int codeAttribNameIndex = this.currentPkgInfo.addCPEntry(codeUTF8CPEntry);
@@ -1386,12 +1382,8 @@
             forkjoinInfo.addWorkerInfo(worker.name.value, workerInfo);
         }
     }
-<<<<<<< HEAD
-    
+
     /* generate code for Join block */
-=======
-
->>>>>>> 44327626
     private void processJoinBlock(BLangForkJoin forkJoin, ForkjoinInfo forkjoinInfo) {
         UTF8CPEntry joinType = new UTF8CPEntry(forkJoin.joinType.name());
         int joinTypeCPIndex = this.currentPkgInfo.addCPEntry(joinType);
@@ -1407,12 +1399,8 @@
             this.genNode(forkJoin.joinedBody, this.env);
         }
     }
-<<<<<<< HEAD
-    
+
     /* generate code for timeout block */
-=======
-
->>>>>>> 44327626
     private void processTimeoutBlock(BLangForkJoin forkJoin, ForkjoinInfo forkjoinInfo) {
         /* emit a GOTO instruction to jump out of the timeout block */
         Instruction gotoInstruction = InstructionFactory.get(InstructionCodes.GOTO, -1);
