/*
*  Copyright (c) 2017, WSO2 Inc. (http://www.wso2.org) All Rights Reserved.
*
*  WSO2 Inc. licenses this file to you under the Apache License,
*  Version 2.0 (the "License"); you may not use this file except
*  in compliance with the License.
*  You may obtain a copy of the License at
*
*    http://www.apache.org/licenses/LICENSE-2.0
*
*  Unless required by applicable law or agreed to in writing,
*  software distributed under the License is distributed on an
*  "AS IS" BASIS, WITHOUT WARRANTIES OR CONDITIONS OF ANY
*  KIND, either express or implied.  See the License for the
*  specific language governing permissions and limitations
*  under the License.
*/
package org.wso2.ballerinalang.compiler.parser;

import org.ballerinalang.model.TreeBuilder;
import org.ballerinalang.model.TreeUtils;
import org.ballerinalang.model.elements.Flag;
import org.ballerinalang.model.elements.PackageID;
import org.ballerinalang.model.tree.ActionNode;
import org.ballerinalang.model.tree.AnnotatableNode;
import org.ballerinalang.model.tree.AnnotationAttachmentNode;
import org.ballerinalang.model.tree.AnnotationAttributeNode;
import org.ballerinalang.model.tree.AnnotationNode;
import org.ballerinalang.model.tree.CompilationUnitNode;
import org.ballerinalang.model.tree.ConnectorNode;
import org.ballerinalang.model.tree.FunctionNode;
import org.ballerinalang.model.tree.IdentifierNode;
import org.ballerinalang.model.tree.ImportPackageNode;
import org.ballerinalang.model.tree.InvokableNode;
import org.ballerinalang.model.tree.OperatorKind;
import org.ballerinalang.model.tree.PackageDeclarationNode;
import org.ballerinalang.model.tree.ResourceNode;
import org.ballerinalang.model.tree.ServiceNode;
import org.ballerinalang.model.tree.StructNode;
import org.ballerinalang.model.tree.VariableNode;
import org.ballerinalang.model.tree.expressions.AnnotationAttributeValueNode;
import org.ballerinalang.model.tree.expressions.ExpressionNode;
import org.ballerinalang.model.tree.expressions.LiteralNode;
import org.ballerinalang.model.tree.expressions.RecordTypeLiteralNode;
import org.ballerinalang.model.tree.expressions.SimpleVariableReferenceNode;
import org.ballerinalang.model.tree.expressions.VariableReferenceNode;
import org.ballerinalang.model.tree.statements.AbortNode;
import org.ballerinalang.model.tree.statements.AssignmentNode;
import org.ballerinalang.model.tree.statements.BlockNode;
import org.ballerinalang.model.tree.statements.IfNode;
import org.ballerinalang.model.tree.statements.StatementNode;
import org.ballerinalang.model.tree.statements.TransactionNode;
import org.ballerinalang.model.tree.statements.VariableDefinitionNode;
import org.ballerinalang.model.tree.types.TypeNode;
import org.wso2.ballerinalang.compiler.tree.BLangAnnotationAttachment;
import org.wso2.ballerinalang.compiler.tree.BLangConnector;
import org.wso2.ballerinalang.compiler.tree.BLangIdentifier;
import org.wso2.ballerinalang.compiler.tree.BLangNameReference;
<<<<<<< HEAD
import org.wso2.ballerinalang.compiler.tree.BLangStruct;
=======
>>>>>>> 7d9236c0
import org.wso2.ballerinalang.compiler.tree.BLangVariable;
import org.wso2.ballerinalang.compiler.tree.expressions.BLangAnnotAttributeValue;
import org.wso2.ballerinalang.compiler.tree.expressions.BLangArrayLiteral;
import org.wso2.ballerinalang.compiler.tree.expressions.BLangBinaryExpression;
import org.wso2.ballerinalang.compiler.tree.expressions.BLangExpression;
import org.wso2.ballerinalang.compiler.tree.expressions.BLangFieldBasedAccess;
import org.wso2.ballerinalang.compiler.tree.expressions.BLangIndexBasedAccess;
import org.wso2.ballerinalang.compiler.tree.expressions.BLangInvocation;
import org.wso2.ballerinalang.compiler.tree.expressions.BLangLiteral;
import org.wso2.ballerinalang.compiler.tree.expressions.BLangRecordTypeLiteral;
import org.wso2.ballerinalang.compiler.tree.expressions.BLangSimpleVariableReference;
import org.wso2.ballerinalang.compiler.tree.expressions.BLangUnaryExpression;
import org.wso2.ballerinalang.compiler.tree.expressions.BLangVariableReference;
import org.wso2.ballerinalang.compiler.tree.statements.BLangBlockStmt;
import org.wso2.ballerinalang.compiler.tree.statements.BLangCatch;
import org.wso2.ballerinalang.compiler.tree.statements.BLangExpressionStmt;
import org.wso2.ballerinalang.compiler.tree.statements.BLangThrow;
import org.wso2.ballerinalang.compiler.tree.statements.BLangTransaction;
import org.wso2.ballerinalang.compiler.tree.statements.BLangTryCatchFinally;
import org.wso2.ballerinalang.compiler.tree.types.BLangArrayType;
import org.wso2.ballerinalang.compiler.tree.types.BLangBuiltInRefTypeNode;
import org.wso2.ballerinalang.compiler.tree.types.BLangConstrainedType;
import org.wso2.ballerinalang.compiler.tree.types.BLangFunctionTypeNode;
import org.wso2.ballerinalang.compiler.tree.types.BLangType;
import org.wso2.ballerinalang.compiler.tree.types.BLangUserDefinedType;
import org.wso2.ballerinalang.compiler.tree.types.BLangValueType;
import org.wso2.ballerinalang.compiler.util.diagnotic.DiagnosticPos;

import java.util.ArrayList;
import java.util.Collections;
import java.util.List;
import java.util.Stack;

/**
 * This class builds the package AST of a Ballerina source file.
 *
 * @since 0.94
 */
public class BLangPackageBuilder {

    private CompilationUnitNode compUnit;

    private Stack<BLangNameReference> nameReferenceStack = new Stack<>();

    private Stack<TypeNode> typeNodeStack = new Stack<>();

    private Stack<List<TypeNode>> typeNodeListStack = new Stack<>();

    private Stack<BlockNode> blockNodeStack = new Stack<>();
    
    private Stack<VariableNode> varStack = new Stack<>();

    private Stack<List<VariableNode>> varListStack = new Stack<>();

    private Stack<InvokableNode> invokableNodeStack = new Stack<>();

    private Stack<ExpressionNode> exprNodeStack = new Stack<>();

    private Stack<List<ExpressionNode>> exprNodeListStack = new Stack<>();

    private Stack<RecordTypeLiteralNode> recordTypeLiteralNodes = new Stack<>();

    private Stack<BLangTryCatchFinally> tryCatchFinallyNodesStack = new Stack<>();

    private Stack<PackageID> pkgIdStack = new Stack<>();
    
    private Stack<StructNode> structStack = new Stack<>();
        
    private Stack<ConnectorNode> connectorNodeStack = new Stack<>();
    
    private Stack<List<ActionNode>> actionNodeStack = new Stack<>();

    private Stack<AnnotationNode> annotationStack = new Stack<>();

    private Stack<AnnotationAttributeValueNode> annotAttribValStack = new Stack<>();

    private Stack<AnnotationAttachmentNode> annotAttachmentStack = new Stack<>();

    private Stack<IfNode> ifElseStatementStack = new Stack<>();

    private Stack<TransactionNode> transactionNodeStack = new Stack<>();

    private Stack<ServiceNode> serviceNodeStack = new Stack<>();

    public BLangPackageBuilder(CompilationUnitNode compUnit) {
        this.compUnit = compUnit;
    }

    public void addValueType(DiagnosticPos pos, String typeName) {
        BLangValueType typeNode = (BLangValueType) TreeBuilder.createValueTypeNode();
        typeNode.pos = pos;
        typeNode.typeKind = (TreeUtils.stringToTypeKind(typeName));

        addType(typeNode);
    }

    public void addArrayType(DiagnosticPos pos, int dimensions) {
        BLangType eType;
        if (!this.typeNodeListStack.empty()) {
            List<TypeNode> typeNodeList = this.typeNodeListStack.peek();
            eType = (BLangType) typeNodeList.get(typeNodeList.size() - 1);
            typeNodeList.remove(typeNodeList.size() - 1);
        } else {
            eType = (BLangType) this.typeNodeStack.pop();
        }
        BLangArrayType arrayTypeNode = (BLangArrayType) TreeBuilder.createArrayTypeNode();
        arrayTypeNode.pos = pos;
        arrayTypeNode.elemtype = eType;
        arrayTypeNode.dimensions = dimensions;

        addType(arrayTypeNode);
    }

    public void addUserDefineType(DiagnosticPos pos) {
        BLangNameReference nameReference = nameReferenceStack.pop();
        BLangUserDefinedType userDefinedType = (BLangUserDefinedType) TreeBuilder.createUserDefinedTypeNode();
        userDefinedType.pos = pos;
        userDefinedType.pkgAlias = (BLangIdentifier) nameReference.pkgAlias;
        userDefinedType.typeName = (BLangIdentifier) nameReference.name;

        addType(userDefinedType);
    }

    public void addBuiltInReferenceType(DiagnosticPos pos, String typeName) {
        BLangBuiltInRefTypeNode refType = (BLangBuiltInRefTypeNode) TreeBuilder.createBuiltInReferenceTypeNode();
        refType.typeKind = TreeUtils.stringToTypeKind(typeName);
        refType.pos = pos;
        addType(refType);
    }

    public void addConstraintType(DiagnosticPos pos, String typeName) {
        // TODO : Fix map<int> format.
        BLangNameReference nameReference = nameReferenceStack.pop();
        BLangUserDefinedType constraintType = (BLangUserDefinedType) TreeBuilder.createUserDefinedTypeNode();
        constraintType.pos = pos;
        constraintType.pkgAlias = (BLangIdentifier) nameReference.pkgAlias;
        constraintType.typeName = (BLangIdentifier) nameReference.name;

        BLangBuiltInRefTypeNode refType = (BLangBuiltInRefTypeNode) TreeBuilder.createBuiltInReferenceTypeNode();
        refType.typeKind = TreeUtils.stringToTypeKind(typeName);
        refType.pos = pos;

        BLangConstrainedType constrainedType = (BLangConstrainedType) TreeBuilder.createConstrainedTypeNode();
        constrainedType.type = refType;
        constrainedType.constraint = constraintType;
        constrainedType.pos = pos;

        addType(constrainedType);
    }

    public void addFunctionType(DiagnosticPos pos, boolean paramsAvail, boolean paramsTypeOnly,
                                boolean retParamsAvail, boolean retParamTypeOnly, boolean returnsKeywordExists) {
        // TODO : Fix function main ()(boolean , function(string x)(float, int)){} issue
        BLangFunctionTypeNode functionTypeNode = (BLangFunctionTypeNode) TreeBuilder.createFunctionTypeNode();
        functionTypeNode.pos = pos;
        functionTypeNode.returnsKeywordExists = returnsKeywordExists;

        if (retParamsAvail) {
            if (retParamTypeOnly) {
                functionTypeNode.returnParamTypeNodes.addAll(this.typeNodeListStack.pop());
            } else {
                this.varListStack.pop().forEach(v -> functionTypeNode.returnParamTypeNodes.add(v.getTypeNode()));
            }
        }
        if (paramsAvail) {
            if (paramsTypeOnly) {
                functionTypeNode.paramTypeNodes.addAll(this.typeNodeListStack.pop());
            } else {
                this.varListStack.pop().forEach(v -> functionTypeNode.paramTypeNodes.add(v.getTypeNode()));
            }
        }

        addType(functionTypeNode);
    }

    private void addType(TypeNode typeNode) {
        if (!this.typeNodeListStack.empty()) {
            this.typeNodeListStack.peek().add(typeNode);
        } else {
            this.typeNodeStack.push(typeNode);
        }
    }

    public void addNameReference(String pkgName, String name) {
        nameReferenceStack.push(new BLangNameReference(createIdentifier(pkgName), createIdentifier(name)));
    }

    public void startVarList() {
        this.varListStack.push(new ArrayList<>());
    }

    public void startFunctionDef() {
        FunctionNode functionNode = TreeBuilder.createFunctionNode();
        attachAnnotations(functionNode);
        this.invokableNodeStack.push(functionNode);
    }

    public void startBlock() {
        this.blockNodeStack.push(TreeBuilder.createBlockNode());
    }

    private IdentifierNode createIdentifier(String identifier) {
        IdentifierNode node = TreeBuilder.createIdentifierNode();
        if (identifier != null) {
            node.setValue(identifier);
        }
        return node;
    }

<<<<<<< HEAD
    public void addVar(DiagnosticPos pos, String identifier, boolean exprAvailable) {
        BLangVariable var = (BLangVariable) this.generateBasicVarNode(identifier, exprAvailable);
        var.pos = pos;
=======
    public void addVar(String identifier, boolean exprAvailable, int annotCount) {
        VariableNode var = this.generateBasicVarNode(identifier, exprAvailable);
        attachAnnotations(var, annotCount);
>>>>>>> 7d9236c0
        if (this.varListStack.empty()) {
            this.varStack.push(var);
        } else {
            this.varListStack.peek().add(var);
        }
    }

    public void endCallableUnitSignature(String identifier, boolean paramsAvail,
                                         boolean retParamsAvail, boolean retParamTypeOnly) {
        InvokableNode invNode = this.invokableNodeStack.peek();
        invNode.setName(this.createIdentifier(identifier));
        if (retParamsAvail) {
            if (retParamTypeOnly) {
                this.typeNodeListStack.pop().forEach(e -> {
                    VariableNode var = TreeBuilder.createVariableNode();
                    var.setTypeNode(e);

                    // Create an empty name node
                    IdentifierNode nameNode = TreeBuilder.createIdentifierNode();
                    nameNode.setValue("");
                    var.setName(nameNode);
                    invNode.addReturnParameter(var);
                });
            } else {
                this.varListStack.pop().forEach(invNode::addReturnParameter);
            }
        }
        if (paramsAvail) {
            this.varListStack.pop().forEach(invNode::addParameter);
        }
    }

    public void addVariableDefStatement(String identifier, boolean exprAvailable) {
        VariableDefinitionNode varDefNode = TreeBuilder.createVariableDefinitionNode();
        VariableNode var = TreeBuilder.createVariableNode();
        var.setName(this.createIdentifier(identifier));
        var.setTypeNode(this.typeNodeStack.pop());
        if (exprAvailable) {
            var.setInitialExpression(this.exprNodeStack.pop());
        }
        varDefNode.setVariable(var);
        addStmtToCurrentBlock(varDefNode);
    }

    private void addStmtToCurrentBlock(StatementNode statement) {
        this.blockNodeStack.peek().addStatement(statement);
    }

    public void startTryCatchFinallyStmt() {
        this.tryCatchFinallyNodesStack.push((BLangTryCatchFinally) TreeBuilder.createTryCatchFinallyNode());
        startBlock();
    }

    public void addTryClause(DiagnosticPos pos) {
        BLangBlockStmt tryBlock = (BLangBlockStmt) this.blockNodeStack.pop();
        tryBlock.pos = pos;
        tryCatchFinallyNodesStack.peek().tryBody = tryBlock;
    }

    public void startCatchClause() {
        startBlock();
    }

    public void addCatchClause(DiagnosticPos poc, String paramName) {
        BLangSimpleVariableReference varRef =
                (BLangSimpleVariableReference) TreeBuilder.createSimpleVariableReferenceNode();
        varRef.variableName = createIdentifier(paramName);

        BLangVariable variableNode = (BLangVariable) TreeBuilder.createVariableNode();
        variableNode.typeNode = (BLangType) this.typeNodeStack.pop();
        variableNode.name = (BLangIdentifier) createIdentifier(paramName);
        variableNode.expr = varRef;

        BLangCatch catchNode = (BLangCatch) TreeBuilder.createCatchNode();
        catchNode.pos = poc;
        catchNode.body = (BLangBlockStmt) this.blockNodeStack.pop();
        catchNode.param = variableNode;
        tryCatchFinallyNodesStack.peek().catchBlocks.add(catchNode);
    }

    public void startFinallyBlock() {
        startBlock();
    }

    public void addFinallyBlock(DiagnosticPos poc) {
        tryCatchFinallyNodesStack.peek().finallyBody = (BLangBlockStmt) this.blockNodeStack.pop();
        tryCatchFinallyNodesStack.peek().finallyBody.pos = poc;
    }

    public void addTryCatchFinallyStmt(DiagnosticPos poc) {
        BLangTryCatchFinally stmtNode = tryCatchFinallyNodesStack.pop();
        stmtNode.pos = poc;
        this.blockNodeStack.peek().addStatement(stmtNode);
    }

    public void addThrowStmt(DiagnosticPos poc) {
        ExpressionNode throwExpr = this.exprNodeStack.pop();
        BLangThrow throwNode = (BLangThrow) TreeBuilder.createThrowNode();
        throwNode.pos = poc;
        throwNode.expr = (BLangExpression) throwExpr;
        this.blockNodeStack.peek().addStatement(throwNode);
    }

    private void addExpressionNode(ExpressionNode expressionNode) {
        this.exprNodeStack.push(expressionNode);
    }

    public void addLiteralValue(Object value) {
        LiteralNode litExpr = TreeBuilder.createLiteralExpression();
        litExpr.setValue(value);
        addExpressionNode(litExpr);
    }

    public void addArrayInitExpr(DiagnosticPos pos, boolean argsAvailable) {
        List<ExpressionNode> argExprList;
        if (argsAvailable) {
            argExprList = exprNodeListStack.pop();
        } else {
            argExprList = new ArrayList<>(0);
        }
        BLangArrayLiteral arrayLiteral = (BLangArrayLiteral) TreeBuilder.createArrayLiteralNode();
        arrayLiteral.expressionNodes = argExprList;
        arrayLiteral.pos = pos;
        addExpressionNode(arrayLiteral);
    }

    public void addKeyValueRecord() {
        ExpressionNode valueExpr = exprNodeStack.pop();
        ExpressionNode keyExpr = exprNodeStack.pop();
        IdentifierNode identifierNode = null;
        if (keyExpr instanceof BLangLiteral) {
            identifierNode = createIdentifier(((BLangLiteral) keyExpr).getValue().toString());
            identifierNode.setLiteral(true);
        } else if (keyExpr instanceof SimpleVariableReferenceNode) {
            identifierNode = ((SimpleVariableReferenceNode) keyExpr).getVariableName();
        }
        recordTypeLiteralNodes.peek().getKeyValuePairs().put(identifierNode, valueExpr);
    }

    public void addMapStructLiteral(DiagnosticPos pos) {
        BLangRecordTypeLiteral recordTypeLiteralNode = (BLangRecordTypeLiteral) recordTypeLiteralNodes.pop();
        recordTypeLiteralNode.pos = pos;
        addExpressionNode(recordTypeLiteralNode);
    }

    public void startMapStructLiteral() {
        BLangRecordTypeLiteral literalNode = (BLangRecordTypeLiteral) TreeBuilder.createRecordTypeLiteralNode();
        recordTypeLiteralNodes.push(literalNode);
    }

    public void startExprNodeList() {
        this.exprNodeListStack.push(new ArrayList<>());
    }

    public void endExprNodeList(int exprCount) {
        List<ExpressionNode> exprList = exprNodeListStack.peek();
        addExprToExprNodeList(exprList, exprCount);
    }

    private void addExprToExprNodeList(List<ExpressionNode> exprList, int n) {
        if (exprNodeStack.isEmpty()) {
            throw new IllegalStateException("Expression stack cannot be empty in processing an ExpressionList");
        }
        ExpressionNode expr = exprNodeStack.pop();
        if (n > 1) {
            addExprToExprNodeList(exprList, n - 1);
        }
        exprList.add(expr);
    }


    public void createSimpleVariableReference(DiagnosticPos pos) {
        BLangNameReference nameReference = nameReferenceStack.pop();
        BLangSimpleVariableReference varRef = (BLangSimpleVariableReference) TreeBuilder
                .createSimpleVariableReferenceNode();
        varRef.pos = pos;
        varRef.packageIdentifier = nameReference.pkgAlias;
        varRef.variableName = nameReference.name;
        this.exprNodeStack.push(varRef);
    }

    public void createFunctionInvocation(DiagnosticPos pos, boolean argsAvailable) {
        BLangInvocation invocationNode = (BLangInvocation) TreeBuilder.createInvocationNode();
        invocationNode.pos = pos;
        if (argsAvailable) {
            invocationNode.argsExpressions = exprNodeListStack.pop();
        }
        BLangNameReference nameReference = nameReferenceStack.pop();
        invocationNode.functionName = nameReference.name;
        invocationNode.packIdentifier = nameReference.pkgAlias;
        addExpressionNode(invocationNode);
    }

    public void createInvocationNode(DiagnosticPos pos, String invocation, boolean argsAvailable) {
        BLangInvocation invocationNode = (BLangInvocation) TreeBuilder.createInvocationNode();
        invocationNode.pos = pos;
        if (argsAvailable) {
            invocationNode.argsExpressions = exprNodeListStack.pop();
        }
        invocationNode.variableReferenceNode = (VariableReferenceNode) exprNodeStack.pop();
        invocationNode.functionName = createIdentifier(invocation);
        invocationNode.packIdentifier = createIdentifier(null);
        addExpressionNode(invocationNode);
    }

    public void createFieldBasedAccessNode(DiagnosticPos pos, String fieldName) {
        BLangFieldBasedAccess fieldBasedAccess = (BLangFieldBasedAccess) TreeBuilder.createFieldBasedAccessNode();
        fieldBasedAccess.pos = pos;
        fieldBasedAccess.fieldName = createIdentifier(fieldName);
        fieldBasedAccess.expressionNode = exprNodeStack.pop();
        addExpressionNode(fieldBasedAccess);
    }

    public void createIndexBasedAccessNode(DiagnosticPos pos) {
        BLangIndexBasedAccess indexBasedAccess = (BLangIndexBasedAccess) TreeBuilder.createIndexBasedAccessNode();
        indexBasedAccess.pos = pos;
        indexBasedAccess.index = exprNodeStack.pop();
        indexBasedAccess.expression = exprNodeStack.pop();
        addExpressionNode(indexBasedAccess);
    }

    public void createBinaryExpr(DiagnosticPos pos, String operator) {
        BLangBinaryExpression binaryExpressionNode = (BLangBinaryExpression) TreeBuilder.createBinaryExpressionNode();
        binaryExpressionNode.pos = pos;
        binaryExpressionNode.rightExpression = exprNodeStack.pop();
        binaryExpressionNode.leftExpression = exprNodeStack.pop();
        binaryExpressionNode.operator = OperatorKind.valueFrom(operator);
        addExpressionNode(binaryExpressionNode);
    }

    public void createUnaryExpr(DiagnosticPos pos, String operator) {
        BLangUnaryExpression unaryExpressionNode = (BLangUnaryExpression) TreeBuilder.createUnaryExpressionNode();
        unaryExpressionNode.pos = pos;
        unaryExpressionNode.expressionNode = exprNodeStack.pop();
        unaryExpressionNode.operator = OperatorKind.valueFrom(operator);
        addExpressionNode(unaryExpressionNode);
    }

    public void endFunctionDef() {
        this.compUnit.addTopLevelNode((FunctionNode) this.invokableNodeStack.pop());
    }

    public void endCallableUnitBody() {
        this.invokableNodeStack.peek().setBody(this.blockNodeStack.pop());
    }

    public void addPackageId(List<String> nameComps, String version) {
        List<IdentifierNode> nameCompNodes = new ArrayList<>();
        IdentifierNode versionNode;
        if (version != null) {
            versionNode = TreeBuilder.createIdentifierNode();
            versionNode.setValue(version);
        } else {
            versionNode = null;
        }
        nameComps.forEach(e -> nameCompNodes.add(this.createIdentifier(e)));
        this.pkgIdStack.add(new PackageID(nameCompNodes, versionNode));
    }
    
    public void populatePackageDeclaration() {
        PackageDeclarationNode pkgDecl = TreeBuilder.createPackageDeclarationNode();
        pkgDecl.setPackageID(this.pkgIdStack.pop());
        this.compUnit.addTopLevelNode(pkgDecl);
    }
    
    public void addImportPackageDeclaration(String alias) {
        ImportPackageNode impDecl = TreeBuilder.createImportPackageNode();
        IdentifierNode aliasNode;
        if (alias != null) {
            aliasNode = this.createIdentifier(alias);
        } else {
            aliasNode = null;
        }
        impDecl.setPackageID(this.pkgIdStack.pop());
        impDecl.setAlias(aliasNode);
        this.compUnit.addTopLevelNode(impDecl);
    }

    private VariableNode generateBasicVarNode(String identifier, boolean exprAvailable) {
        IdentifierNode name = this.createIdentifier(identifier);
        VariableNode var = TreeBuilder.createVariableNode();
        var.setName(name);
        var.setTypeNode(this.typeNodeStack.pop());
        if (exprAvailable) {
            var.setInitialExpression(this.exprNodeStack.pop());
        }
        return var;
    }

    public void addGlobalVariable(String identifier, boolean exprAvailable) {
        VariableNode var = this.generateBasicVarNode(identifier, exprAvailable);
        this.compUnit.addTopLevelNode(var);
    }
    
    public void addConstVariable(String identifier) {
        VariableNode var = this.generateBasicVarNode(identifier, true);
        var.addFlag(Flag.CONST);
        this.compUnit.addTopLevelNode(var);
    }

    public void startStructDef() {
        StructNode structNode = TreeBuilder.createStructNode();
        attachAnnotations(structNode);
        this.structStack.add(structNode);
    }

    public void endStructDef(DiagnosticPos pos, String identifier) {
        BLangStruct structNode = (BLangStruct) this.structStack.pop();
        structNode.pos = pos;
        structNode.setName(this.createIdentifier(identifier));
        this.varListStack.pop().forEach(structNode::addField);
        this.compUnit.addTopLevelNode(structNode);
    }
    
    public void startConnectorDef() {
        ConnectorNode connectorNode = TreeBuilder.createConnectorNode();
        attachAnnotations(connectorNode);
        this.connectorNodeStack.push(connectorNode);
    }
    
    public void startConnectorBody() {
        /* end of connector definition header, so let's populate 
         * the connector information before processing the body */
        ConnectorNode connectorNode = this.connectorNodeStack.peek();
        if (!this.varStack.empty()) {
            connectorNode.setFilteredParamter(this.varStack.pop());
        }
        if (!this.varListStack.empty()) {
            this.varListStack.pop().forEach(connectorNode::addParameter);
        }
        /* add a temporary block node to contain connector variable definitions */
        this.blockNodeStack.add(TreeBuilder.createBlockNode());
        /* action node list to contain the actions of the connector */
        this.actionNodeStack.add(new ArrayList<>());
    }
    
    public void endConnectorDef(DiagnosticPos pos, String identifier) {
        BLangConnector connectorNode = (BLangConnector) this.connectorNodeStack.pop();
        connectorNode.pos = pos;
        connectorNode.setName(this.createIdentifier(identifier));
        this.compUnit.addTopLevelNode(connectorNode);
    }
    
    public void endConnectorBody() {
        ConnectorNode connectorNode = this.connectorNodeStack.peek();
        this.blockNodeStack.pop().getStatements().forEach(
                e -> connectorNode.addVariableDef((VariableDefinitionNode) e));
        this.actionNodeStack.pop().forEach(connectorNode::addAction);
    }

    public void startActionDef() {
        ActionNode actionNode = TreeBuilder.createActionNode();
        this.invokableNodeStack.push(actionNode);
    }

    public void endActionDef(int annotCount) {
        ActionNode actionNode = (ActionNode) this.invokableNodeStack.pop();
        attachAnnotations(actionNode, annotCount);
        this.connectorNodeStack.peek().addAction(actionNode);
    }

    public void startProcessingTypeNodeList() {
        this.typeNodeListStack.push(new ArrayList<>());
    }

    public void startAnnotationDef() {
        AnnotationNode annotNode = TreeBuilder.createAnnotationNode();
        attachAnnotations(annotNode);
        this.annotationStack.add(annotNode);
    }

    public void endAnnotationDef(String identifier) {
        AnnotationNode annotationNode = this.annotationStack.pop();
        annotationNode.setName(this.createIdentifier(identifier));
        this.varListStack.pop().forEach(var -> {
            AnnotationAttributeNode annAttrNode = TreeBuilder.createAnnotAttributeNode();
            var.getFlags().forEach(annAttrNode::addFlag);
            var.getAnnotationAttachments().forEach(annAttrNode::addAnnotationAttachment);
            annAttrNode.setTypeNode(var.getTypeNode());
            annAttrNode.setInitialExpression(var.getInitialExpression());
            annAttrNode.setName(var.getName());

            // add the attribute to the annotation definition
            annotationNode.addAttribute(annAttrNode);
        });

        this.compUnit.addTopLevelNode(annotationNode);
    }

    public void startAnnotationAttachment(DiagnosticPos currentPos) {
        BLangAnnotationAttachment annotAttachmentNode =
                (BLangAnnotationAttachment) TreeBuilder.createAnnotAttachmentNode();
        annotAttachmentNode.pos = currentPos;
        annotAttachmentStack.push(annotAttachmentNode);
    }

    public void setAnnotationAttachmentName(String annotationName) {
        annotAttachmentStack.peek().setAnnotationName(createIdentifier(annotationName));
    }

    public void createLiteralTypeAttributeValue(DiagnosticPos currentPos) {
        createAnnotAttribValueFromExpr(currentPos);
    }

    public void createVarRefTypeAttributeValue(DiagnosticPos currentPos) {
        createAnnotAttribValueFromExpr(currentPos);
    }

    public void createAnnotationTypeAttributeValue(DiagnosticPos currentPos) {
        BLangAnnotAttributeValue annotAttrVal = (BLangAnnotAttributeValue) TreeBuilder.createAnnotAttributeValueNode();
        annotAttrVal.pos = currentPos;
        annotAttrVal.setValue(annotAttachmentStack.pop());
        annotAttribValStack.push(annotAttrVal);
    }

    public void createArrayTypeAttributeValue(DiagnosticPos currentPos) {
        BLangAnnotAttributeValue annotAttrVal = (BLangAnnotAttributeValue) TreeBuilder.createAnnotAttributeValueNode();
        annotAttrVal.pos = currentPos;
        while (!annotAttribValStack.isEmpty()) {
            annotAttrVal.addValue(annotAttribValStack.pop());
        }
        annotAttribValStack.push(annotAttrVal);
    }

    public void createAnnotationKeyValue(String attrName, DiagnosticPos currentPos) {
        annotAttachmentStack.peek().addAttribute(attrName, annotAttribValStack.pop());
    }

    private void createAnnotAttribValueFromExpr(DiagnosticPos currentPos) {
        BLangAnnotAttributeValue annotAttrVal = (BLangAnnotAttributeValue) TreeBuilder.createAnnotAttributeValueNode();
        annotAttrVal.pos = currentPos;
        annotAttrVal.setValue(exprNodeStack.pop());
        annotAttribValStack.push(annotAttrVal);
    }

    private void attachAnnotations(AnnotatableNode annotatableNode) {
        annotAttachmentStack.forEach(annot -> annotatableNode.addAnnotationAttachment(annot));
        annotAttachmentStack.clear();
    }

    private void attachAnnotations(AnnotatableNode annotatableNode, int count) {
        if (count == 0 || annotAttachmentStack.empty()) {
            return;
        }

        List<AnnotationAttachmentNode> tempAnnotAttachments = new ArrayList<>(count);
        for (int i = 0; i < count; i++) {
            if (annotAttachmentStack.empty()) {
                break;
            }
            tempAnnotAttachments.add(annotAttachmentStack.pop());
        }
        // reversing the collected annotations to preserve the original order
        Collections.reverse(tempAnnotAttachments);
        tempAnnotAttachments.forEach(annot -> annotatableNode.addAnnotationAttachment(annot));
    }

    public void addAssignmentStatement(boolean isVarDeclaration) {
        ExpressionNode rExprNode = exprNodeStack.pop();
        List<ExpressionNode> lExprList = exprNodeListStack.pop();
        AssignmentNode assignmentNode = TreeBuilder.createAssignmentNode();
        assignmentNode.setExpression(rExprNode);
        assignmentNode.setDeclaredWithVar(isVarDeclaration);
        lExprList.forEach(expressionNode -> assignmentNode.addVariable((BLangVariableReference) expressionNode));
        this.blockNodeStack.peek().addStatement(assignmentNode);
    }

    public void startTransactionStmt() {
        transactionNodeStack.push(TreeBuilder.createTransactionNode());
        startBlock();
    }

    public void addTransactionBlock(DiagnosticPos pos) {
        TransactionNode transactionNode = transactionNodeStack.peek();
        BLangBlockStmt transactionBlock = (BLangBlockStmt) this.blockNodeStack.pop();
        transactionBlock.pos = pos;
        transactionNode.setTransactionBody(transactionBlock);
    }

    public void startFailedBlock() {
        startBlock();
    }

    public void addFailedBlock(DiagnosticPos pos) {
        TransactionNode transactionNode = transactionNodeStack.peek();
        BLangBlockStmt failedBlock = (BLangBlockStmt) this.blockNodeStack.pop();
        failedBlock.pos = pos;
        transactionNode.setFailedBody(failedBlock);
    }

    public void startCommittedBlock() {
        startBlock();
    }

    public void addCommittedBlock(DiagnosticPos pos) {
        TransactionNode transactionNode = transactionNodeStack.peek();
        BLangBlockStmt committedBlock = (BLangBlockStmt) this.blockNodeStack.pop();
        committedBlock.pos = pos;
        transactionNode.setCommittedBody(committedBlock);
    }

    public void startAbortedBlock() {
        startBlock();
    }

    public void addAbortedBlock(DiagnosticPos pos) {
        TransactionNode transactionNode = transactionNodeStack.peek();
        BLangBlockStmt abortedBlock = (BLangBlockStmt) this.blockNodeStack.pop();
        abortedBlock.pos = pos;
        transactionNode.setAbortedBody(abortedBlock);
    }

    public void endTransactionStmt(DiagnosticPos pos) {
        BLangTransaction transaction = (BLangTransaction) transactionNodeStack.pop();
        transaction.pos = pos;
        this.blockNodeStack.peek().addStatement(transaction);
    }

    public void addAbortStatement() {
        AbortNode abortNode = TreeBuilder.createAbortNode();
        this.blockNodeStack.peek().addStatement(abortNode);
    }

    public void startIfElseNode() {
        ifElseStatementStack.push(TreeBuilder.createIfElseStatementNode());
        startBlock();
    }

    public void addRetrytmt() {
        TransactionNode transactionNode = transactionNodeStack.peek();
        transactionNode.setRetryCount(exprNodeStack.pop());
    }

    public void addIfBlock() {
        IfNode ifNode = ifElseStatementStack.peek();
        ifNode.setCondition(exprNodeStack.pop());
        ifNode.setBody(blockNodeStack.pop());
    }

    public void addElseIfBlock() {
        IfNode elseIfNode = ifElseStatementStack.pop();
        elseIfNode.setCondition(exprNodeStack.pop());
        elseIfNode.setBody(blockNodeStack.pop());

        IfNode parentIfNode = ifElseStatementStack.peek();
        while (parentIfNode.getElseStatement() != null) {
            parentIfNode = (IfNode) parentIfNode.getElseStatement();
        }
        parentIfNode.setElseStatement(elseIfNode);
    }

    public void addElseBlock() {
        IfNode ifNode = ifElseStatementStack.peek();
        while (ifNode.getElseStatement() != null) {
            ifNode = (IfNode) ifNode.getElseStatement();
        }
        ifNode.setElseStatement(blockNodeStack.pop());
    }

    public void endIfElseNode() {
        addStmtToCurrentBlock(ifElseStatementStack.pop());
    }


    public void addExpressionStmt(DiagnosticPos pos) {
        BLangExpressionStmt exprStmt = (BLangExpressionStmt) TreeBuilder.createExpressionStatementNode();
        exprStmt.pos = pos;
        exprStmt.expr = (BLangExpression) exprNodeStack.pop();
        addStmtToCurrentBlock(exprStmt);
    }

    public void startServiceDef() {
        ServiceNode serviceNode = TreeBuilder.createServiceNode();
        attachAnnotations(serviceNode);
        serviceNodeStack.push(serviceNode);
    }

    public void addServiceBody() {
        ServiceNode serviceNode = serviceNodeStack.peek();
        blockNodeStack.pop().getStatements()
                .forEach(varDef -> serviceNode.addVariable((VariableDefinitionNode) varDef));
    }

    public void endServiceDef(String protocolPkg, String serviceName) {
        ServiceNode serviceNode = serviceNodeStack.pop();
        serviceNode.setName(createIdentifier(serviceName));
        serviceNode.setProtocolPackageIdentifier(createIdentifier(protocolPkg));
        this.compUnit.addTopLevelNode(serviceNode);
    }

    public void startResourceDef() {
        ResourceNode resourceNode = TreeBuilder.createResourceNode();
        invokableNodeStack.push(resourceNode);
    }

    public void endResourceDef(String resourceName, int annotCount) {
        ResourceNode resourceNode = (ResourceNode) invokableNodeStack.pop();
        resourceNode.setName(createIdentifier(resourceName));
        attachAnnotations(resourceNode, annotCount);
        varListStack.pop().forEach(resourceNode::addParameter);
        serviceNodeStack.peek().addResource(resourceNode);
    }
}<|MERGE_RESOLUTION|>--- conflicted
+++ resolved
@@ -56,10 +56,7 @@
 import org.wso2.ballerinalang.compiler.tree.BLangConnector;
 import org.wso2.ballerinalang.compiler.tree.BLangIdentifier;
 import org.wso2.ballerinalang.compiler.tree.BLangNameReference;
-<<<<<<< HEAD
 import org.wso2.ballerinalang.compiler.tree.BLangStruct;
-=======
->>>>>>> 7d9236c0
 import org.wso2.ballerinalang.compiler.tree.BLangVariable;
 import org.wso2.ballerinalang.compiler.tree.expressions.BLangAnnotAttributeValue;
 import org.wso2.ballerinalang.compiler.tree.expressions.BLangArrayLiteral;
@@ -269,15 +266,10 @@
         return node;
     }
 
-<<<<<<< HEAD
-    public void addVar(DiagnosticPos pos, String identifier, boolean exprAvailable) {
+    public void addVar(DiagnosticPos pos, String identifier, boolean exprAvailable, int annotCount) {
         BLangVariable var = (BLangVariable) this.generateBasicVarNode(identifier, exprAvailable);
+        attachAnnotations(var, annotCount);
         var.pos = pos;
-=======
-    public void addVar(String identifier, boolean exprAvailable, int annotCount) {
-        VariableNode var = this.generateBasicVarNode(identifier, exprAvailable);
-        attachAnnotations(var, annotCount);
->>>>>>> 7d9236c0
         if (this.varListStack.empty()) {
             this.varStack.push(var);
         } else {
