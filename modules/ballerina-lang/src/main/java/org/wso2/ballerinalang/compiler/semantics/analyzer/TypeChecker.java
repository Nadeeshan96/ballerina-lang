/*
*  Copyright (c) 2017, WSO2 Inc. (http://www.wso2.org) All Rights Reserved.
*
*  WSO2 Inc. licenses this file to you under the Apache License,
*  Version 2.0 (the "License"); you may not use this file except
*  in compliance with the License.
*  You may obtain a copy of the License at
*
*    http://www.apache.org/licenses/LICENSE-2.0
*
*  Unless required by applicable law or agreed to in writing,
*  software distributed under the License is distributed on an
*  "AS IS" BASIS, WITHOUT WARRANTIES OR CONDITIONS OF ANY
*  KIND, either express or implied.  See the License for the
*  specific language governing permissions and limitations
*  under the License.
*/
package org.wso2.ballerinalang.compiler.semantics.analyzer;

<<<<<<< HEAD
import org.ballerinalang.model.tree.expressions.XMLAttributeNode;
=======
import org.ballerinalang.model.tree.NodeKind;
>>>>>>> 4b9e872a
import org.ballerinalang.util.diagnostic.DiagnosticCode;
import org.wso2.ballerinalang.compiler.semantics.model.SymbolEnv;
import org.wso2.ballerinalang.compiler.semantics.model.SymbolTable;
import org.wso2.ballerinalang.compiler.semantics.model.symbols.BCastOperatorSymbol;
import org.wso2.ballerinalang.compiler.semantics.model.symbols.BOperatorSymbol;
import org.wso2.ballerinalang.compiler.semantics.model.symbols.BSymbol;
import org.wso2.ballerinalang.compiler.semantics.model.symbols.BVarSymbol;
import org.wso2.ballerinalang.compiler.semantics.model.symbols.BXMLNSSymbol;
import org.wso2.ballerinalang.compiler.semantics.model.symbols.SymTag;
<<<<<<< HEAD
import org.wso2.ballerinalang.compiler.semantics.model.symbols.Symbols;
=======
import org.wso2.ballerinalang.compiler.semantics.model.types.BArrayType;
import org.wso2.ballerinalang.compiler.semantics.model.types.BInvokableType;
import org.wso2.ballerinalang.compiler.semantics.model.types.BStructType;
>>>>>>> 4b9e872a
import org.wso2.ballerinalang.compiler.semantics.model.types.BType;
import org.wso2.ballerinalang.compiler.tree.BLangNode;
import org.wso2.ballerinalang.compiler.tree.BLangNodeVisitor;
import org.wso2.ballerinalang.compiler.tree.expressions.BLangArrayLiteral;
import org.wso2.ballerinalang.compiler.tree.expressions.BLangBinaryExpr;
import org.wso2.ballerinalang.compiler.tree.expressions.BLangExpression;
import org.wso2.ballerinalang.compiler.tree.expressions.BLangFieldBasedAccess;
import org.wso2.ballerinalang.compiler.tree.expressions.BLangIndexBasedAccess;
import org.wso2.ballerinalang.compiler.tree.expressions.BLangInvocation;
import org.wso2.ballerinalang.compiler.tree.expressions.BLangLiteral;
import org.wso2.ballerinalang.compiler.tree.expressions.BLangRecordLiteral;
import org.wso2.ballerinalang.compiler.tree.expressions.BLangRecordLiteral.BLangRecordKeyValue;
import org.wso2.ballerinalang.compiler.tree.expressions.BLangSimpleVarRef;
import org.wso2.ballerinalang.compiler.tree.expressions.BLangTypeCastExpr;
import org.wso2.ballerinalang.compiler.tree.expressions.BLangTypeConversionExpr;
import org.wso2.ballerinalang.compiler.tree.expressions.BLangUnaryExpr;
import org.wso2.ballerinalang.compiler.tree.expressions.BLangXMLAttribute;
import org.wso2.ballerinalang.compiler.tree.expressions.BLangXMLCommentLiteral;
import org.wso2.ballerinalang.compiler.tree.expressions.BLangXMLElementLiteral;
import org.wso2.ballerinalang.compiler.tree.expressions.BLangXMLProcInsLiteral;
import org.wso2.ballerinalang.compiler.tree.expressions.BLangXMLQName;
import org.wso2.ballerinalang.compiler.tree.expressions.BLangXMLQuotedString;
import org.wso2.ballerinalang.compiler.tree.expressions.BLangXMLTextLiteral;
import org.wso2.ballerinalang.compiler.tree.expressions.MultiReturnExpr;
import org.wso2.ballerinalang.compiler.util.CompilerContext;
import org.wso2.ballerinalang.compiler.util.Name;
import org.wso2.ballerinalang.compiler.util.Names;
import org.wso2.ballerinalang.compiler.util.TypeTags;
import org.wso2.ballerinalang.compiler.util.diagnotic.DiagnosticLog;
import org.wso2.ballerinalang.compiler.util.diagnotic.DiagnosticPos;
import org.wso2.ballerinalang.util.Lists;

import java.util.ArrayList;
import java.util.List;

import javax.xml.XMLConstants;

/**
 * @since 0.94
 */
public class TypeChecker extends BLangNodeVisitor {

    private static final CompilerContext.Key<TypeChecker> TYPE_CHECKER_KEY =
            new CompilerContext.Key<>();

    private Names names;
    private SymbolTable symTable;
    private SymbolEnter symbolEnter;
    private SymbolResolver symResolver;
    private DiagnosticLog dlog;

    private SymbolEnv env;

    /**
     * Expected types or inherited types
     */
    private List<BType> expTypes;

    private DiagnosticCode diagCode;
    private List<BType> resultTypes;


    public static TypeChecker getInstance(CompilerContext context) {
        TypeChecker typeChecker = context.get(TYPE_CHECKER_KEY);
        if (typeChecker == null) {
            typeChecker = new TypeChecker(context);
        }

        return typeChecker;
    }

    public TypeChecker(CompilerContext context) {
        context.put(TYPE_CHECKER_KEY, this);

        this.names = Names.getInstance(context);
        this.symTable = SymbolTable.getInstance(context);
        this.symbolEnter = SymbolEnter.getInstance(context);
        this.symResolver = SymbolResolver.getInstance(context);
        this.dlog = DiagnosticLog.getInstance(context);
    }

    public List<BType> checkExpr(BLangExpression expr, SymbolEnv env) {
        return checkExpr(expr, env, Lists.of(symTable.noType));
    }

    public List<BType> checkExpr(BLangExpression expr, SymbolEnv env, List<BType> expTypes) {
        return checkExpr(expr, env, expTypes, DiagnosticCode.INCOMPATIBLE_TYPES);
    }

    /**
     * Check the given list of expressions against the given expected types.
     *
     * @param exprs   list of expressions to be analyzed
     * @param env     current symbol environment
     * @param expType expected type
     * @return the actual types of the given list of expressions
     */
    public List<BType> checkExprs(List<BLangExpression> exprs, SymbolEnv env, BType expType) {
        List<BType> resTypes = new ArrayList<>(exprs.size());
        for (BLangExpression expr : exprs) {
            resTypes.add(checkExpr(expr, env, Lists.of(expType)).get(0));
        }
        return resTypes;
    }

    public List<BType> checkExpr(BLangExpression expr, SymbolEnv env, List<BType> expTypes, DiagnosticCode diagCode) {
        // TODO Check the possibility of using a try/finally here
        SymbolEnv prevEnv = this.env;
        List<BType> preExpTypes = this.expTypes;
        DiagnosticCode preDiagCode = this.diagCode;
        this.env = env;
        this.diagCode = diagCode;
        this.expTypes = verifyAndGetExpectedTypes(expr, expTypes);

        expr.accept(this);

        setExprType(expr, expTypes);
        this.env = prevEnv;
        this.expTypes = preExpTypes;
        this.diagCode = preDiagCode;
        return resultTypes;
    }

    public void checkNodeType(BLangNode node, BType expType, DiagnosticCode diagCode) {
        checkType(node.pos, node.type, expType, diagCode);
    }


    // Expressions

    public void visit(BLangLiteral literalExpr) {
        BType literalType = symTable.getTypeFromTag(literalExpr.typeTag);
        resultTypes = checkTypes(literalExpr, Lists.of(literalType), expTypes);
    }

    public void visit(BLangArrayLiteral arrayLiteral) {
        // Check whether the expected type is an array type
        // var a = []; and var a = [1,2,3,4]; are illegal statements, because we cannot infer the type here.
        BType actualType = symTable.errType;

        int expTypeTag = expTypes.get(0).tag;
        if (expTypeTag == TypeTags.NONE) {
            dlog.error(arrayLiteral.pos, DiagnosticCode.ARRAY_LITERAL_NOT_ALLOWED);

        } else if (expTypeTag != TypeTags.ARRAY && expTypeTag != TypeTags.ERROR) {
            dlog.error(arrayLiteral.pos, DiagnosticCode.INVALID_LITERAL_FOR_TYPE, expTypes.get(0));

        } else if (expTypeTag != TypeTags.ERROR) {
            BArrayType arrayType = (BArrayType) expTypes.get(0);
            checkExprs(arrayLiteral.exprs, this.env, arrayType.eType);
            actualType = new BArrayType(arrayType.eType);
        }

        resultTypes = checkTypes(arrayLiteral, Lists.of(actualType), expTypes);
    }

    public void visit(BLangRecordLiteral recordLiteral) {
        BType actualType = symTable.errType;
        int expTypeTag = expTypes.get(0).tag;
        if (expTypeTag == TypeTags.NONE) {
            // var a = {}
            // Change the expected type to map
            expTypes = Lists.of(symTable.mapType);
        }

//        if (expTypeTag == TypeTags.MAP ||
//                expTypeTag == TypeTags.JSON) {
//            recordLiteral.keyValuePairs.forEach(keyValuePair ->
//                    checkStructLiteralKeyValuePair(keyValuePair, expTypes.get(0)));
//            actualType = expTypes.get(0);
//        }

        if (expTypeTag == TypeTags.STRUCT) {
            recordLiteral.keyValuePairs.forEach(keyValuePair ->
                    checkStructLiteralKeyValuePair(keyValuePair, (BStructType) expTypes.get(0)));
            actualType = expTypes.get(0);
        }

        resultTypes = checkTypes(recordLiteral, Lists.of(actualType), expTypes);
    }

    public void visit(BLangSimpleVarRef varRefExpr) {
        // Set error type as the actual type.
        BType actualType = symTable.errType;

        Name varName = names.fromIdNode(varRefExpr.variableName);
        BSymbol symbol = symResolver.lookupSymbol(env, varName, SymTag.VARIABLE);
        if (symbol == symTable.notFoundSymbol) {
            dlog.error(varRefExpr.pos, DiagnosticCode.UNDEFINED_SYMBOL, varName.toString());
        } else {
            BVarSymbol varSym = (BVarSymbol) symbol;
            checkSefReferences(varRefExpr.pos, env, varSym);
            actualType = varSym.type;
        }

        // Check type compatibility
        resultTypes = checkTypes(varRefExpr, Lists.of(actualType), expTypes);
    }

    public void visit(BLangFieldBasedAccess fieldAccessExpr) {
        // TODO
        checkExpr(fieldAccessExpr.expr, this.env, Lists.of(symTable.noType));
    }

    public void visit(BLangIndexBasedAccess indexAccessExpr) {
        // TODO
        // First analyze the variable reference expression.
        checkExpr(indexAccessExpr.expr, this.env, Lists.of(symTable.noType));

        // Validate the index expression
        // Expected type == int, if the variable is an array.
        checkExpr(indexAccessExpr.indexExpr, this.env, Lists.of(symTable.intType));
    }

    public void visit(BLangInvocation iExpr) {
        // Variable ref expression null means this is the leaf node of the variable ref expression tree
        // e.g. foo();, foo(), foo().k;
        if (iExpr.expr == null) {
            // This is a function invocation expression. e.g. foo()
            checkFunctionInvocationExpr(iExpr);
            return;
        }

        // TODO other types of invocation expressions
        //TODO pkg alias should be null or empty here.

//        checkExpr(iExpr.expr, this.env, Lists.of(symTable.noType));
    }

    public void visit(BLangBinaryExpr binaryExpr) {
        BType lhsType = checkExpr(binaryExpr.lhsExpr, env).get(0);
        BType rhsType = checkExpr(binaryExpr.rhsExpr, env).get(0);

        // Set error type as the actual type.
        BType actualType = symTable.errType;

        // Look up operator symbol if both rhs and lhs types are error types
        if (lhsType != symTable.errType && rhsType != symTable.errType) {
            BSymbol opSymbol = symResolver.resolveBinaryOperator(binaryExpr.opKind, lhsType, rhsType);
            if (opSymbol == symTable.notFoundSymbol) {
                dlog.error(binaryExpr.pos, DiagnosticCode.BINARY_OP_INCOMPATIBLE_TYPES,
                        binaryExpr.opKind, lhsType, rhsType);
            } else {
                binaryExpr.opSymbol = (BOperatorSymbol) opSymbol;
                actualType = opSymbol.type.getReturnTypes().get(0);
            }
        }

        resultTypes = checkTypes(binaryExpr, Lists.of(actualType), expTypes);
    }

    public void visit(BLangUnaryExpr unaryExpr) {
        throw new AssertionError();
    }

    public void visit(BLangTypeCastExpr castExpr) {
        // Set error type as the actual type.
        List<BType> actualTypes = getListWithErrorTypes(expTypes.size());

        BType targetType = symResolver.resolveTypeNode(castExpr.typeNode, env);
        BType sourceType = checkExpr(castExpr.expr, env, Lists.of(symTable.noType)).get(0);

        // Lookup type explicit cast operator symbol
        BSymbol symbol = symResolver.resolveExplicitCastOperator(sourceType, targetType);
        if (symbol == symTable.notFoundSymbol) {
            dlog.error(castExpr.pos, DiagnosticCode.INCOMPATIBLE_TYPES_CAST, sourceType, targetType);
        } else {
            BCastOperatorSymbol castSym = (BCastOperatorSymbol) symbol;
            castExpr.castSymbol = castSym;
            actualTypes = getActualTypesOfCastExpr(castExpr, targetType, sourceType, castSym);
        }

        resultTypes = checkTypes(castExpr, actualTypes, expTypes);
    }

    public void visit(BLangTypeConversionExpr conversionExpr) {
        throw new AssertionError();
    }

    public void visit(BLangXMLQName bLangXMLQName) {
        String prefix = bLangXMLQName.prefix.value;
        resultTypes = Lists.of(checkType(bLangXMLQName, symTable.stringType, expTypes.get(0)));
        // TODO: check isLHS
        
        if (env.node instanceof XMLAttributeNode && prefix.isEmpty()
                && bLangXMLQName.localname.value.equals(XMLConstants.XMLNS_ATTRIBUTE)) {
            ((BLangXMLAttribute) env.node).isDefaultNs = true;
            return;
        }
        
        if (prefix.isEmpty()) {
            return;
        }
        
        if (env.node instanceof XMLAttributeNode && prefix.equals(XMLConstants.XMLNS_ATTRIBUTE)) {
            ((BLangXMLAttribute) env.node).isNamespaceDeclr = true;
            return;
        }
        
        if (prefix.equals(XMLConstants.XMLNS_ATTRIBUTE)) {
            dlog.error(bLangXMLQName.pos, DiagnosticCode.INVALID_NAMESPACE_PREFIX, prefix);
            bLangXMLQName.type = symTable.errType;
            return;
        }

        BSymbol xmlnsSymbol = symResolver.lookupSymbol(env, names.fromIdNode(bLangXMLQName.prefix), SymTag.XMLNS);
        if (xmlnsSymbol == symTable.notFoundSymbol) {
            dlog.error(bLangXMLQName.pos, DiagnosticCode.UNDEFINED_SYMBOL, prefix);
            bLangXMLQName.type = symTable.errType;
            return;
        }

        bLangXMLQName.namespaceUri = ((BXMLNSSymbol) xmlnsSymbol).namespaceUri;
    }

    public void visit(BLangXMLAttribute bLangXMLAttribute) {
        SymbolEnv xmlAttributeEnv = SymbolEnv.getXMLAttributeEnv(bLangXMLAttribute, env);

        // check attribute name
        checkExpr((BLangExpression) bLangXMLAttribute.name, xmlAttributeEnv, Lists.of(symTable.stringType));

        // check attribute value
        checkExpr((BLangExpression) bLangXMLAttribute.value, xmlAttributeEnv, Lists.of(symTable.stringType));

        if (bLangXMLAttribute.isNamespaceDeclr) {
            BLangXMLQName attrQName = (BLangXMLQName) bLangXMLAttribute.name;

            BXMLNSSymbol xmlnsSymbol = Symbols.createXMLNSSymbol(names.fromIdNode(attrQName.localname),
                    (BLangExpression) bLangXMLAttribute.value, env.scope.owner);
            symbolEnter.defineSymbol(attrQName.pos, xmlnsSymbol, env);
        } else if (bLangXMLAttribute.isDefaultNs) {
            ((BLangXMLElementLiteral) env.node).defaultNamespaceUri = bLangXMLAttribute.value;
        }
    }

    public void visit(BLangXMLElementLiteral bLangXMLElementLiteral) {
        SymbolEnv xmlElementEnv = SymbolEnv.getXMLElementEnv(bLangXMLElementLiteral, env);

        if (bLangXMLElementLiteral.isRoot) {
            addNamespacesInScope(bLangXMLElementLiteral, xmlElementEnv);
        }

        bLangXMLElementLiteral.attributes.forEach(attribute -> {
            checkExpr((BLangExpression) attribute, xmlElementEnv, Lists.of(symTable.noType));
        });

        // set the default namespace
        if (bLangXMLElementLiteral.defaultNamespaceUri == null && bLangXMLElementLiteral.isRoot) {
            BSymbol defaultNsSymbol =
                    symResolver.lookupSymbol(env, names.fromString(XMLConstants.DEFAULT_NS_PREFIX), SymTag.XMLNS);
            if (defaultNsSymbol != symTable.notFoundSymbol) {
                bLangXMLElementLiteral.defaultNamespaceUri = ((BXMLNSSymbol) defaultNsSymbol).namespaceUri;
            }
        } else if (bLangXMLElementLiteral.defaultNamespaceUri == null && !bLangXMLElementLiteral.isRoot) {
            bLangXMLElementLiteral.defaultNamespaceUri = ((BLangXMLElementLiteral) env.node).defaultNamespaceUri;
        }

        validateTags(bLangXMLElementLiteral, xmlElementEnv);

        bLangXMLElementLiteral.children.forEach(child -> {
            // TODO: expType type can be either XML or string
            checkExpr((BLangExpression) child, xmlElementEnv, Lists.of(symTable.xmlType));
        });

        resultTypes = Lists.of(checkType(bLangXMLElementLiteral, symTable.xmlType, expTypes.get(0)));
    }

    public void visit(BLangXMLTextLiteral bLangXMLTextLiteral) {
        bLangXMLTextLiteral.textFragments.forEach(expr -> {
            checkExpr((BLangExpression) expr, env, Lists.of(symTable.stringType));
        });
        resultTypes = Lists.of(checkType(bLangXMLTextLiteral, symTable.xmlType, expTypes.get(0)));
    }

    public void visit(BLangXMLCommentLiteral bLangXMLCommentLiteral) {
        bLangXMLCommentLiteral.textFragments.forEach(expr -> {
            checkExpr((BLangExpression) expr, env, Lists.of(symTable.stringType));
        });
        resultTypes = Lists.of(checkType(bLangXMLCommentLiteral, symTable.xmlType, expTypes.get(0)));
    }

    public void visit(BLangXMLProcInsLiteral bLangXMLProcInsLiteral) {
        checkExpr((BLangExpression) bLangXMLProcInsLiteral.target, env, Lists.of(symTable.stringType));
        bLangXMLProcInsLiteral.dataFragments.forEach(expr -> {
            checkExpr((BLangExpression) expr, env, Lists.of(symTable.stringType));
        });
        resultTypes = Lists.of(checkType(bLangXMLProcInsLiteral, symTable.xmlType, expTypes.get(0)));
    }

    public void visit(BLangXMLQuotedString bLangXMLQuotedString) {
        bLangXMLQuotedString.textFragments.forEach(expr -> {
            checkExpr((BLangExpression) expr, env, Lists.of(symTable.stringType));
        });
        resultTypes = Lists.of(checkType(bLangXMLQuotedString, symTable.stringType, expTypes.get(0)));
    }

    // Private methods

    private List<BType> checkTypes(BLangExpression node, List<BType> actualTypes, List<BType> expTypes) {
        List<BType> resTypes = new ArrayList<>();
        for (int i = 0; i < actualTypes.size(); i++) {
            resTypes.add(checkType(node, actualTypes.get(i), expTypes.get(i)));
        }
        return resTypes;
    }

    private BType checkType(BLangExpression node, BType type, BType expType) {
        return checkType(node, type, expType, DiagnosticCode.INCOMPATIBLE_TYPES);
    }

    private BType checkType(BLangExpression node, BType type, BType expType, DiagnosticCode diagCode) {
        return node.type = checkType(node.pos, type, expType, diagCode);
    }

    private BType checkType(DiagnosticPos pos, BType type, BType expType, DiagnosticCode diagCode) {
        if (expType.tag == TypeTags.ERROR) {
            return expType;
        } else if (expType.tag == TypeTags.NONE) {
            return type;
        } else if (type.tag == TypeTags.ERROR) {
            return type;
        } else if (type.tag == expType.tag) {
            return type;
        }

        // TODO Add more logic to check type compatibility assignability etc.

        // e.g. incompatible types: expected 'int', found 'string'
        dlog.error(pos, diagCode, expType, type);
        return symTable.errType;
    }

    private void checkSefReferences(DiagnosticPos pos, SymbolEnv env, BVarSymbol varSymbol) {
        if (env.enclVarSym == varSymbol) {
            dlog.error(pos, DiagnosticCode.SELF_REFERENCE_VAR, varSymbol.name);
        }
    }

    private List<BType> verifyAndGetExpectedTypes(BLangExpression expr, List<BType> expTypes) {
        if (!expr.isMultiReturnExpr() && expTypes.size() > 1) {
            // This error will be reported after analyzing the expression
            return Lists.of(symTable.errType);
        }

        return expTypes;
    }

    private void setExprType(BLangExpression expr, List<BType> expTypes) {
        int expected = expTypes.size();
        int actual = resultTypes.size();
        if (expr.isMultiReturnExpr()) {
            MultiReturnExpr multiReturnExpr = (MultiReturnExpr) expr;
            multiReturnExpr.setTypes(resultTypes);
        } else {
            if (expected > 1) {
                dlog.error(expr.pos, DiagnosticCode.ASSIGNMENT_COUNT_MISMATCH, expected, actual);
                resultTypes = getListWithErrorTypes(expected);
            }
            expr.type = resultTypes.get(0);
        }
    }

    private List<BType> getListWithErrorTypes(int count) {
        List<BType> list = new ArrayList<>(count);
        for (int i = 0; i < count; i++) {
            list.add(symTable.errType);
        }

        return list;
    }

    private List<BType> getActualTypesOfCastExpr(BLangTypeCastExpr castExpr,
                                                 BType targetType,
                                                 BType sourceType,
                                                 BCastOperatorSymbol castSymbol) {
        // If this cast is an unsafe cast, then there MUST to be two expected types/variables
        // If this is an safe cast, then the error variable is optional
        int expected = expTypes.size();
        List<BType> actualTypes = getListWithErrorTypes(expected);
        if (castSymbol.safe && expected == 1) {
            actualTypes = Lists.of(castSymbol.type.getReturnTypes().get(0));

        } else if (!castSymbol.safe && expected == 1) {
            dlog.error(castExpr.pos, DiagnosticCode.UNSAFE_CAST_ATTEMPT, sourceType, targetType);

        } else if (expected == 2) {
            actualTypes = castSymbol.type.getReturnTypes();

        } else if (expected == 0 || expected > 2) {
            dlog.error(castExpr.pos, DiagnosticCode.ASSIGNMENT_COUNT_MISMATCH, expected, 2);
        }

        return actualTypes;
    }

    private void checkFunctionInvocationExpr(BLangInvocation iExpr) {
        List<BType> actualTypes = getListWithErrorTypes(expTypes.size());
        Name funcName = names.fromIdNode(iExpr.name);
        BSymbol funcSymbol = symResolver.resolveInvokable(iExpr.pos, DiagnosticCode.UNDEFINED_FUNCTION,
                this.env, names.fromIdNode(iExpr.pkgAlias), funcName);
        if (funcSymbol == symTable.errSymbol) {
            resultTypes = actualTypes;
            return;
        }

        List<BType> paramTypes = ((BInvokableType) funcSymbol.type).getParameterTypes();
        if (iExpr.argExprs.size() == 1 && iExpr.argExprs.get(0).getKind() == NodeKind.INVOCATION) {
            checkExpr(iExpr.argExprs.get(0), this.env, paramTypes);

        } else if (paramTypes.size() > iExpr.argExprs.size()) {
            dlog.error(iExpr.pos, DiagnosticCode.NOT_ENOUGH_ARGS_FUNC_CALL, funcName);

        } else if (paramTypes.size() < iExpr.argExprs.size()) {
            dlog.error(iExpr.pos, DiagnosticCode.TOO_MANY_ARGS_FUNC_CALL, funcName);

        } else {
            for (int i = 0; i < iExpr.argExprs.size(); i++) {
                checkExpr(iExpr.argExprs.get(i), this.env, Lists.of(paramTypes.get(i)));
            }
            actualTypes = funcSymbol.type.getReturnTypes();
        }

        checkInvocationReturnTypes(iExpr, actualTypes, funcName);
    }

    private void checkInvocationReturnTypes(BLangInvocation iExpr, List<BType> actualTypes, Name funcName) {
        int expected = expTypes.size();
        int actual = actualTypes.size();
        if (expected == 1 && actual > 1) {
            dlog.error(iExpr.pos, DiagnosticCode.MULTI_VAL_IN_SINGLE_VAL_CONTEXT, funcName);
            actualTypes = getListWithErrorTypes(expected);
        } else if (expected == 0) {
            // This could be from a expression statement. e.g foo();
            if (this.env.node.getKind() != NodeKind.EXPRESSION_STATEMENT) {
                dlog.error(iExpr.pos, DiagnosticCode.DOES_NOT_RETURN_VALUE, funcName);
            }
            actualTypes = new ArrayList<>(0);
        } else if (expected != actual) {
            // Special case actual == 0 scenario.. VOID Function
            dlog.error(iExpr.pos, DiagnosticCode.ASSIGNMENT_COUNT_MISMATCH, expected, actual);
            actualTypes = getListWithErrorTypes(expected);
        }

        resultTypes = checkTypes(iExpr, actualTypes, expTypes);
    }

    private void checkStructLiteralKeyValuePair(BLangRecordKeyValue keyValuePair, BStructType structType) {
        BLangExpression keyExpr = keyValuePair.keyExpr;
        Name fieldName;
        if (keyExpr.getKind() != NodeKind.LITERAL &&
                keyExpr.getKind() != NodeKind.SIMPLE_VARIABLE_REF) {
            dlog.error(keyExpr.pos, DiagnosticCode.INVALID_FIELD_NAME_STRUCT_LITERAL);
            return;

        } else if (keyExpr.getKind() == NodeKind.LITERAL) {
            BType keyExprType = checkExpr(keyExpr, this.env, Lists.of(symTable.stringType)).get(0);
            if (keyExprType == symTable.errType) {
                return;
            }

            Object literalValue = ((BLangLiteral) keyExpr).value;
            fieldName = names.fromString((String) literalValue);

        } else {
            BLangSimpleVarRef varRef = (BLangSimpleVarRef) keyExpr;
            fieldName = names.fromIdNode(varRef.variableName);
        }

        // Check weather the struct field exists
        BSymbol symbol = symResolver.resolveStructField(keyExpr.pos, fieldName, structType.tsymbol);
        if (symbol == symTable.notFoundSymbol) {
            return;
        }

        BVarSymbol fieldSymbol = (BVarSymbol) symbol;
        BLangExpression valueExpr = keyValuePair.valueExpr;
        checkExpr(valueExpr, this.env, Lists.of(fieldSymbol.type));
    }

    private void addNamespacesInScope(BLangXMLElementLiteral bLangXMLElementLiteral, SymbolEnv env) {
        if (env == null) {
            return;
        }

        env.scope.entries.forEach((name, scopeEntry) -> {
            if (scopeEntry.symbol instanceof BXMLNSSymbol) {
                BXMLNSSymbol nsSymbol = (BXMLNSSymbol) scopeEntry.symbol;
                bLangXMLElementLiteral.namespaces.put(nsSymbol.name.value, nsSymbol.namespaceUri);
            }
        });
        addNamespacesInScope(bLangXMLElementLiteral, env.enclEnv);
    }

    private void validateTags(BLangXMLElementLiteral bLangXMLElementLiteral, SymbolEnv xmlElementEnv) {
        // check type for start and end tags
        BLangExpression startTagName = (BLangExpression) bLangXMLElementLiteral.startTagName;
        checkExpr(startTagName, xmlElementEnv, Lists.of(symTable.stringType));
        BLangExpression endTagName = (BLangExpression) bLangXMLElementLiteral.endTagName;
        if (endTagName != null) {
            checkExpr(endTagName, xmlElementEnv, Lists.of(symTable.stringType));
        }

        if (endTagName == null) {
            return;
        }

        if (startTagName instanceof BLangXMLQName && startTagName instanceof BLangXMLQName
                && startTagName.equals(endTagName)) {
            return;
        }

        if (!(startTagName instanceof BLangXMLQName) && !(startTagName instanceof BLangXMLQName)) {
            return;
        }

        dlog.error(startTagName.pos, DiagnosticCode.XML_TAGS_MISMATCH);
    }
}<|MERGE_RESOLUTION|>--- conflicted
+++ resolved
@@ -17,11 +17,8 @@
 */
 package org.wso2.ballerinalang.compiler.semantics.analyzer;
 
-<<<<<<< HEAD
 import org.ballerinalang.model.tree.expressions.XMLAttributeNode;
-=======
 import org.ballerinalang.model.tree.NodeKind;
->>>>>>> 4b9e872a
 import org.ballerinalang.util.diagnostic.DiagnosticCode;
 import org.wso2.ballerinalang.compiler.semantics.model.SymbolEnv;
 import org.wso2.ballerinalang.compiler.semantics.model.SymbolTable;
@@ -31,13 +28,10 @@
 import org.wso2.ballerinalang.compiler.semantics.model.symbols.BVarSymbol;
 import org.wso2.ballerinalang.compiler.semantics.model.symbols.BXMLNSSymbol;
 import org.wso2.ballerinalang.compiler.semantics.model.symbols.SymTag;
-<<<<<<< HEAD
 import org.wso2.ballerinalang.compiler.semantics.model.symbols.Symbols;
-=======
 import org.wso2.ballerinalang.compiler.semantics.model.types.BArrayType;
 import org.wso2.ballerinalang.compiler.semantics.model.types.BInvokableType;
 import org.wso2.ballerinalang.compiler.semantics.model.types.BStructType;
->>>>>>> 4b9e872a
 import org.wso2.ballerinalang.compiler.semantics.model.types.BType;
 import org.wso2.ballerinalang.compiler.tree.BLangNode;
 import org.wso2.ballerinalang.compiler.tree.BLangNodeVisitor;
@@ -324,7 +318,9 @@
         
         if (env.node instanceof XMLAttributeNode && prefix.isEmpty()
                 && bLangXMLQName.localname.value.equals(XMLConstants.XMLNS_ATTRIBUTE)) {
-            ((BLangXMLAttribute) env.node).isDefaultNs = true;
+            BLangXMLAttribute attribute = (BLangXMLAttribute) env.node;
+            attribute.isDefaultNs = true;
+            attribute.isNamespaceDeclr = true;
             return;
         }
         
@@ -349,8 +345,8 @@
             bLangXMLQName.type = symTable.errType;
             return;
         }
-
-        bLangXMLQName.namespaceUri = ((BXMLNSSymbol) xmlnsSymbol).namespaceUri;
+        bLangXMLQName.namespaceURI = ((BXMLNSSymbol) xmlnsSymbol).namespaceURI;
+        bLangXMLQName.nsSymbol = xmlnsSymbol;
     }
 
     public void visit(BLangXMLAttribute bLangXMLAttribute) {
@@ -362,37 +358,33 @@
         // check attribute value
         checkExpr((BLangExpression) bLangXMLAttribute.value, xmlAttributeEnv, Lists.of(symTable.stringType));
 
-        if (bLangXMLAttribute.isNamespaceDeclr) {
-            BLangXMLQName attrQName = (BLangXMLQName) bLangXMLAttribute.name;
-
-            BXMLNSSymbol xmlnsSymbol = Symbols.createXMLNSSymbol(names.fromIdNode(attrQName.localname),
-                    (BLangExpression) bLangXMLAttribute.value, env.scope.owner);
-            symbolEnter.defineSymbol(attrQName.pos, xmlnsSymbol, env);
-        } else if (bLangXMLAttribute.isDefaultNs) {
-            ((BLangXMLElementLiteral) env.node).defaultNamespaceUri = bLangXMLAttribute.value;
-        }
+        symbolEnter.defineNode(bLangXMLAttribute, env);
+
+//        if (bLangXMLAttribute.isDefaultNs) {
+//            ((BLangXMLElementLiteral) env.node).defaultNsSymbol = bLangXMLAttribute.value;
+//        }
     }
 
     public void visit(BLangXMLElementLiteral bLangXMLElementLiteral) {
         SymbolEnv xmlElementEnv = SymbolEnv.getXMLElementEnv(bLangXMLElementLiteral, env);
 
-        if (bLangXMLElementLiteral.isRoot) {
-            addNamespacesInScope(bLangXMLElementLiteral, xmlElementEnv);
-        }
+//        if (bLangXMLElementLiteral.isRoot) {
+//            addNamespacesInScope(bLangXMLElementLiteral, xmlElementEnv);
+//        }
 
         bLangXMLElementLiteral.attributes.forEach(attribute -> {
             checkExpr((BLangExpression) attribute, xmlElementEnv, Lists.of(symTable.noType));
         });
 
         // set the default namespace
-        if (bLangXMLElementLiteral.defaultNamespaceUri == null && bLangXMLElementLiteral.isRoot) {
+        if (bLangXMLElementLiteral.defaultNsSymbol == null && bLangXMLElementLiteral.isRoot) {
             BSymbol defaultNsSymbol =
                     symResolver.lookupSymbol(env, names.fromString(XMLConstants.DEFAULT_NS_PREFIX), SymTag.XMLNS);
             if (defaultNsSymbol != symTable.notFoundSymbol) {
-                bLangXMLElementLiteral.defaultNamespaceUri = ((BXMLNSSymbol) defaultNsSymbol).namespaceUri;
+                bLangXMLElementLiteral.defaultNsSymbol = defaultNsSymbol;
             }
-        } else if (bLangXMLElementLiteral.defaultNamespaceUri == null && !bLangXMLElementLiteral.isRoot) {
-            bLangXMLElementLiteral.defaultNamespaceUri = ((BLangXMLElementLiteral) env.node).defaultNamespaceUri;
+        } else if (bLangXMLElementLiteral.defaultNsSymbol == null && !bLangXMLElementLiteral.isRoot) {
+            bLangXMLElementLiteral.defaultNsSymbol = ((BLangXMLElementLiteral) env.node).defaultNsSymbol;
         }
 
         validateTags(bLangXMLElementLiteral, xmlElementEnv);
@@ -625,7 +617,7 @@
         env.scope.entries.forEach((name, scopeEntry) -> {
             if (scopeEntry.symbol instanceof BXMLNSSymbol) {
                 BXMLNSSymbol nsSymbol = (BXMLNSSymbol) scopeEntry.symbol;
-                bLangXMLElementLiteral.namespaces.put(nsSymbol.name.value, nsSymbol.namespaceUri);
+//                bLangXMLElementLiteral.namespaces.put(nsSymbol.name.value, nsSymbol.namespaceUri);
             }
         });
         addNamespacesInScope(bLangXMLElementLiteral, env.enclEnv);
