/**
 * Copyright (c) 2017, WSO2 Inc. (http://www.wso2.org) All Rights Reserved.
 *
 * WSO2 Inc. licenses this file to you under the Apache License,
 * Version 2.0 (the "License"); you may not use this file except
 * in compliance with the License.
 * You may obtain a copy of the License at
 *
 *     http://www.apache.org/licenses/LICENSE-2.0
 *
 * Unless required by applicable law or agreed to in writing,
 * software distributed under the License is distributed on an
 * "AS IS" BASIS, WITHOUT WARRANTIES OR CONDITIONS OF ANY
 * KIND, either express or implied. See the License for the
 * specific language governing permissions and limitations
 * under the License.
 */
define(['lodash', 'log', 'd3', './ballerina-view', './variables-view', './type-struct-definition-view', 'ballerina/ast/ballerina-ast-factory', './svg-canvas',
    './point', 'typeMapper'], function (_, log, d3, BallerinaView, VariablesView, TypeStructDefinition, BallerinaASTFactory, SVGCanvas, Point, TypeMapper) {
    var TypeMapperDefinitionView = function (args) {
        SVGCanvas.call(this, args);

        this._parentView = _.get(args, "parentView");
        this._viewOptions.offsetTop = _.get(args, "viewOptionsOffsetTop", 50);
        this._viewOptions.topBottomTotalGap = _.get(args, "viewOptionsTopBottomTotalGap", 100);
        //set panel icon for the type mapper
        this._viewOptions.panelIcon = _.get(args.viewOptions, "cssClass.type_mapper_icon");
        //set initial height for the type mapper container svg
        this._totalHeight = 30;
        if (_.isNil(this._model) || !(BallerinaASTFactory.isTypeMapperDefinition(this._model))) {
            log.error("Type Mapper definition is undefined or is of different type." + this._model);
            throw "Type Mapper definition is undefined or is of different type." + this._model;
        }

        if (_.isNil(this._container)) {
            log.error("Container for Type Mapper definition is undefined." + this._container);
            throw "Container for Type Mapper definition is undefined." + this._container;
        }
        this._typeMapper = new TypeMapper(this.onAttributesConnect, this.onAttributesDisConnect, this);

    };

    TypeMapperDefinitionView.prototype = Object.create(SVGCanvas.prototype);
    TypeMapperDefinitionView.prototype.constructor = TypeMapperDefinitionView;

    TypeMapperDefinitionView.prototype.canVisitTypeMapperDefinition = function (typeMapperDefinition) {
        return true;
    };

    /**
     * Rendering the view of the Type Mapper definition.
     * @param {Object} diagramRenderingContext - the object which is carrying data required for rendering
     */
    TypeMapperDefinitionView.prototype.render = function (diagramRenderingContext) {
        this.setDiagramRenderingContext(diagramRenderingContext);

        // Draws the outlying body of the function.
        this.drawAccordionCanvas(this._viewOptions, this.getModel().getID(), this.getModel().type.toLowerCase(), this.getModel().getTypeMapperName());

        // Setting the styles for the canvas icon.
        this.getPanelIcon().addClass(_.get(this._viewOptions, "cssClass.type_mapper_icon", ""));

        var currentContainer = $('#' + this.getModel().getID());
        this._container = currentContainer;
        this.getBoundingBox().fromTopLeft(new Point(0, 0), currentContainer.width(), currentContainer.height());
        var self = this;

        $(this.getTitle()).text(this.getModel().getTypeMapperName())
            .on("change paste keyup", function () {
                self.getModel().setTypeMapperName($(this).text());
            }).on("click", function (event) {
                event.stopPropagation();
            }).keypress(function (e) {
                var enteredKey = e.which || e.charCode || e.keyCode;
                // Disabling enter key
                if (enteredKey == 13) {
                    event.stopPropagation();
                    return false;
                }

                var newTypeMapperName = $(this).val() + String.fromCharCode(enteredKey);

                try {
                    self.getModel().setTypeMapperName(newTypeMapperName);
                } catch (error) {
                    Alerts.error(error);
                    event.stopPropagation();
                    return false;
                }
            });


//        var divId = this._model.id;
//        var currentContainer = $('#' + divId);
//        var self = this;
        var predefinedStructs = diagramRenderingContext.getPackagedScopedEnvironment().getCurrentPackage().getStructDefinitions();
        console.log(predefinedStructs);

        var dataMapperContainerId = "data-mapper-container-" + this._model.id;
        var sourceId = 'sourceStructs' + this._model.id;
        var targetId = 'targetStructs' + this._model.id;
        var selectorContainer = $('<div class="selector"><div class="source-view"><span>Source :</span><select id="' + sourceId + '">' +
            '<option value="-1">--Select--</option></select></div><div class="target-view"><span>Target :</span><select id="' + targetId + '"><option value="-1">--Select--</option></select></div></div>');
        var dataMapperContainer = $('<div id="' + dataMapperContainerId + '" class="data-mapper-container"></div>');

        currentContainer.find('svg').parent().append(selectorContainer);
        currentContainer.find('svg').parent().append(dataMapperContainer);
        currentContainer.find('svg').remove();

        this.loadSchemasToComboBox(currentContainer, "#" + sourceId, predefinedStructs);
        this.loadSchemasToComboBox(currentContainer, "#" + targetId, predefinedStructs);

        $(currentContainer).find("#" + sourceId).change(function () {
            var selectedArrayIndex = $("#" + sourceId + " option:selected").val();
            var selectedStructNameForSource = $("#" + sourceId + " option:selected").text();
            self.getModel().removeTypeStructDefinition("SOURCE");
            var schema = predefinedStructs[selectedArrayIndex];

            if (selectedStructNameForSource != self.getModel().getSelectedStructNameForTarget()) {
                if (!self.getModel().getSelectedStructNameForSource()) {
                    self.getModel().setSelectedStructNameForSource(selectedStructNameForSource);
                }
                var leftTypeStructDef = BallerinaASTFactory.createTypeStructDefinition();
                leftTypeStructDef.setTypeStructName(schema.getStructName());
                leftTypeStructDef.setSelectedStructName(self.getModel().getSelectedStructNameForSource());
                leftTypeStructDef.setIdentifier("y");
                leftTypeStructDef.setSchema(schema);
                leftTypeStructDef.setCategory("SOURCE");
                //leftTypeStructDef.setDataMapperInstance(self._typeMapper);
                leftTypeStructDef.setOnConnectInstance(self.onAttributesConnect);
                leftTypeStructDef.setOnDisconnectInstance(self.onAttributesDisConnect);
                self.getModel().addChild(leftTypeStructDef);
                self.getModel().setSelectedStructNameForSource(selectedStructNameForSource);
            } else {
                var t = self.getModel().getSelectedStructIndex(predefinedStructs, self.getModel().getSelectedStructNameForSource());
                $("#" + sourceId).val(self.getModel().getSelectedStructIndex(predefinedStructs,
                    self.getModel().getSelectedStructNameForSource()));
            }
        });

        $(currentContainer).find("#" + targetId).change(function () {
            var selectedArrayIndex = $("#" + targetId + " option:selected").val();
            var selectedStructNameForTarget = $("#" + targetId + " option:selected").text();
            self.getModel().removeTypeStructDefinition("TARGET");
            var schema = predefinedStructs[selectedArrayIndex];

            if (self.getModel().getSelectedStructNameForSource() != selectedStructNameForTarget) {
                if (!self.getModel().getSelectedStructNameForTarget()) {
                    self.getModel().setSelectedStructNameForTarget(selectedStructNameForTarget);
                }

                var rightTypeStructDef = BallerinaASTFactory.createTypeStructDefinition();
                rightTypeStructDef.setTypeStructName(schema.getStructName());
                rightTypeStructDef.setSelectedStructName(self.getModel().getSelectedStructNameForTarget());
                rightTypeStructDef.setIdentifier("x");
                rightTypeStructDef.setSchema(schema);
                rightTypeStructDef.setCategory("TARGET");
                //rightTypeStructDef.setDataMapperInstance(self._typeMapper);
                rightTypeStructDef.setOnConnectInstance(self.onAttributesConnect);
                rightTypeStructDef.setOnDisconnectInstance(self.onAttributesDisConnect);
                self.getModel().addChild(rightTypeStructDef);
                self.getModel().setSelectedStructNameForTarget(selectedStructNameForTarget);

                var newVariableDeclaration = BallerinaASTFactory.createVariableDeclaration();
                newVariableDeclaration.setType(schema.getStructName());
                newVariableDeclaration.setIdentifier("x");
                self.getModel().addChild(newVariableDeclaration);

                var newReturnStatement = BallerinaASTFactory.createReturnStatement();
                newReturnStatement.setReturnExpression("x");
                self.getModel().addChild(newReturnStatement);
            } else {
                var t = self.getModel().getSelectedStructIndex(predefinedStructs, self.getModel().getSelectedStructNameForTarget());
                $("#" + targetId).val(self.getModel().getSelectedStructIndex(predefinedStructs,
                    self.getModel().getSelectedStructNameForTarget()));
            }
        });

//        this._container = currentContainer;
//        this.getBoundingBox().fromTopLeft(new Point(0, 0), currentContainer.width(), currentContainer.height());
        this.getModel().accept(this);

//        $("#title-" + this._model.id).addClass("type-mapper-title-text").text(this._model.getTypeMapperName())
//            .on("change paste keyup", function (e) {
//                self._model.setTypeMapperName($(this).text());
//            }).on("click", function (event) {
//            event.stopPropagation();
//        }).on("keydown", function (e) {
//            // Check whether the Enter key has been pressed. If so return false. Won't type the character
//            if (e.keyCode === 13) {
//                return false;
//            }
//        });

        this.getModel().on('child-added', function (child) {
            self.visit(child);
            self.getModel().trigger("child-visited", child);
        });

<<<<<<< HEAD
        this.setServiceContainerWidth(this._container.width());

        if (this._model.getSelectedStructNameForSource()) {
            $(currentContainer).find("#" + sourceId)[0][this._model.getSelectedStructIndex(predefinedStructs,
                this._model.getSelectedStructNameForSource()) + 1].selected = true;
        }

        if (this._model.getSelectedStructNameForTarget()) {
            $(currentContainer).find("#" + targetId)[0][this._model.getSelectedStructIndex(predefinedStructs,
                this._model.getSelectedStructNameForTarget()) + 1].selected = true;
        }
    };

    TypeMapperDefinitionView.prototype.getChildContainer = function () {
        return this._rootGroup;
=======
        //this.setServiceContainerWidth(this._container.width());
>>>>>>> 16111b2b
    };

    TypeMapperDefinitionView.prototype.loadSchemasToComboBox = function (parentId, selectId, schemaArray) {
        for (var i = 0; i < schemaArray.length; i++) {
            $(parentId).find(selectId).append('<option value="' + i + '">' + schemaArray[i].getStructName() + '</option>');
        }
    };

    /**
     * Calls the render method for a type struct definition.
     * @param {typeStructDefinition} typeStructDefinition - The type struct definition model.
     */
    TypeMapperDefinitionView.prototype.visitTypeStructDefinition = function (typeStructDefinition) {
        log.debug("Visiting type struct definition");
        var self = this;
        var typeStructDefinitionView = new TypeStructDefinition({
            model: typeStructDefinition, parentView: this
        });
        typeStructDefinitionView.render(this.diagramRenderingContext);
    };

    /**
     * Receives attributes connected
     * @param connection object
     */
    TypeMapperDefinitionView.prototype.onAttributesConnect = function (connection) {
        var assignmentStmt = BallerinaASTFactory.createAssignmentStatement();
        var leftOp = BallerinaASTFactory.createLeftOperandExpression();
        var leftOperandExpression = "x." + connection.targetProperty;
        leftOp.setLeftOperandExpressionString(leftOperandExpression);
        var rightOp = BallerinaASTFactory.createRightOperandExpression();
        var rightOperandExpression = "y." + connection.sourceProperty;
        if (connection.isComplexMapping) {
            rightOperandExpression = "(" + connection.complexMapperName + ":" + connection.targetType + ")" + rightOperandExpression;
        }
        rightOp.setRightOperandExpressionString(rightOperandExpression);
        assignmentStmt.addChild(leftOp);
        assignmentStmt.addChild(rightOp);

        var index = _.findLastIndex(connection.targetReference.getParent().getChildren(), function (child) {
            return connection.targetReference.getParent().BallerinaASTFactory.isVariableDeclaration(child);
        });
        connection.targetReference.getParent().addChild(assignmentStmt, index + 1);
    };


    /**
     * Receives the attributes disconnected
     * @param connection object
     */
    TypeMapperDefinitionView.prototype.onAttributesDisConnect = function (connection) {
        connection.targetReference.getParent().removeAssignmentDefinition(connection.sourceProperty,
            connection.targetProperty);
    };

    TypeMapperDefinitionView.prototype.getModel = function () {
        return this._model;
    };

    TypeMapperDefinitionView.prototype.getContainer = function () {
        return this._container;
    };

    TypeMapperDefinitionView.prototype.getViewOptions = function () {
        return this._viewOptions;
    };

    TypeMapperDefinitionView.prototype.getChildContainer = function(){
        return this._childContainer ;
    };

    TypeMapperDefinitionView.prototype.setViewOptions = function (viewOptions) {
        this._viewOptions = viewOptions;
    };


    return TypeMapperDefinitionView;
});<|MERGE_RESOLUTION|>--- conflicted
+++ resolved
@@ -197,9 +197,7 @@
             self.getModel().trigger("child-visited", child);
         });
 
-<<<<<<< HEAD
-        this.setServiceContainerWidth(this._container.width());
-
+        //this.setServiceContainerWidth(this._container.width());
         if (this._model.getSelectedStructNameForSource()) {
             $(currentContainer).find("#" + sourceId)[0][this._model.getSelectedStructIndex(predefinedStructs,
                 this._model.getSelectedStructNameForSource()) + 1].selected = true;
@@ -209,13 +207,6 @@
             $(currentContainer).find("#" + targetId)[0][this._model.getSelectedStructIndex(predefinedStructs,
                 this._model.getSelectedStructNameForTarget()) + 1].selected = true;
         }
-    };
-
-    TypeMapperDefinitionView.prototype.getChildContainer = function () {
-        return this._rootGroup;
-=======
-        //this.setServiceContainerWidth(this._container.width());
->>>>>>> 16111b2b
     };
 
     TypeMapperDefinitionView.prototype.loadSchemasToComboBox = function (parentId, selectId, schemaArray) {
