/**
 * Copyright (c) 2017, WSO2 Inc. (http://www.wso2.org) All Rights Reserved.
 *
 * WSO2 Inc. licenses this file to you under the Apache License,
 * Version 2.0 (the "License"); you may not use this file except
 * in compliance with the License.
 * You may obtain a copy of the License at
 *
 *     http://www.apache.org/licenses/LICENSE-2.0
 *
 * Unless required by applicable law or agreed to in writing,
 * software distributed under the License is distributed on an
 * "AS IS" BASIS, WITHOUT WARRANTIES OR CONDITIONS OF ANY
 * KIND, either express or implied. See the License for the
 * specific language governing permissions and limitations
 * under the License.
 */
define(['lodash', 'log', 'd3', './ballerina-view', './variables-view', 'ballerina/ast/ballerina-ast-factory', 'typeMapper',
        './svg-canvas'],
    function (_, log, d3, BallerinaView, VariablesView, BallerinaASTFactory, TypeMapper, SVGCanvas) {

        var TypeStructDefinitionView = function (args) {
            SVGCanvas.call(this, args);
            this._parentView = _.get(args, "parentView");

            if (_.isNil(this.getModel()) || !(BallerinaASTFactory.isTypeStructDefinition(this.getModel()))) {
                log.error("Type Struct definition is undefined or is of different type." + this.getModel());
                throw "Type Struct definition is undefined or is of different type." + this.getModel();
            }

        };

        TypeStructDefinitionView.prototype = Object.create(SVGCanvas.prototype);
        TypeStructDefinitionView.prototype.constructor = TypeStructDefinitionView;

        TypeStructDefinitionView.prototype.canVisitTypeStructDefinition = function (typeStructDefinition) {
            return true;
        };

<<<<<<< HEAD
    /**
     * Rendering the view of the Type struct definition.
     * @param {Object} diagramRenderingContext - the object which is carrying data required for rendering
     */
    TypeStructDefinitionView.prototype.render = function (diagramRenderingContext, mapper) {
        this._diagramRenderingContext = diagramRenderingContext;
        var struct = this.getModel().getSchemaPropertyObj();
        var category = this.getModel().getCategory();
        var selectedStructName = this.getModel().getSelectedStructName();
        if(!mapper) {
            mapper = new TypeMapper(this.getModel().getOnConnectInstance(), this.getModel().getOnDisconnectInstance(), this._parentView);
            this._parentView._typeMapper = mapper;
        }
        mapper.removeStruct(selectedStructName);
        if(category == "SOURCE"){
            mapper.addSourceStruct(struct,this.getModel());
        }else{
            mapper.addTargetStruct(struct,this.getModel());
        }
    };
=======
        /**
         * Rendering the view of the Type struct definition.
         * @param {Object} diagramRenderingContext - the object which is carrying data required for rendering
         */
        TypeStructDefinitionView.prototype.render = function (diagramRenderingContext) {
            this._diagramRenderingContext = diagramRenderingContext;
            var struct = this.getModel().getSchemaPropertyObj();
            var category = this.getModel().getCategory();
            var selectedStructName = this.getModel().getSelectedStructName();

            var mapper = new TypeMapper(this.getModel().getOnConnectInstance(), this.getModel().getOnDisconnectInstance(),
                this._parentView);
            mapper.removeStruct(selectedStructName);
            if (category === "SOURCE") {
                mapper.addSourceStruct(struct, this.getModel());
            } else {
                mapper.addTargetStruct(struct, this.getModel());
            }
        };
>>>>>>> f894fa4d

        TypeStructDefinitionView.prototype.getModel = function () {
            return this._model;
        };

        return TypeStructDefinitionView;
});<|MERGE_RESOLUTION|>--- conflicted
+++ resolved
@@ -37,7 +37,6 @@
             return true;
         };
 
-<<<<<<< HEAD
     /**
      * Rendering the view of the Type struct definition.
      * @param {Object} diagramRenderingContext - the object which is carrying data required for rendering
@@ -52,33 +51,12 @@
             this._parentView._typeMapper = mapper;
         }
         mapper.removeStruct(selectedStructName);
-        if(category == "SOURCE"){
+        if (category == "SOURCE"){
             mapper.addSourceStruct(struct,this.getModel());
-        }else{
+        } else{
             mapper.addTargetStruct(struct,this.getModel());
         }
     };
-=======
-        /**
-         * Rendering the view of the Type struct definition.
-         * @param {Object} diagramRenderingContext - the object which is carrying data required for rendering
-         */
-        TypeStructDefinitionView.prototype.render = function (diagramRenderingContext) {
-            this._diagramRenderingContext = diagramRenderingContext;
-            var struct = this.getModel().getSchemaPropertyObj();
-            var category = this.getModel().getCategory();
-            var selectedStructName = this.getModel().getSelectedStructName();
-
-            var mapper = new TypeMapper(this.getModel().getOnConnectInstance(), this.getModel().getOnDisconnectInstance(),
-                this._parentView);
-            mapper.removeStruct(selectedStructName);
-            if (category === "SOURCE") {
-                mapper.addSourceStruct(struct, this.getModel());
-            } else {
-                mapper.addTargetStruct(struct, this.getModel());
-            }
-        };
->>>>>>> f894fa4d
 
         TypeStructDefinitionView.prototype.getModel = function () {
             return this._model;
