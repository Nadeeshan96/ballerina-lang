/*
 * Copyright (c) 2017, WSO2 Inc. (http://www.wso2.org) All Rights Reserved.
 *
 * WSO2 Inc. licenses this file to you under the Apache License,
 * Version 2.0 (the "License"); you may not use this file except
 * in compliance with the License.
 * You may obtain a copy of the License at
 * http://www.apache.org/licenses/LICENSE-2.0
 *
 * Unless required by applicable law or agreed to in writing,
 * software distributed under the License is distributed on an
 * "AS IS" BASIS, WITHOUT WARRANTIES OR CONDITIONS OF ANY
 * KIND, either express or implied. See the License for the
 * specific language governing permissions and limitations
 * under the License.
 */

package org.wso2.ballerina.annotation.processor;

import org.wso2.ballerina.annotation.processor.holders.ActionHolder;
import org.wso2.ballerina.annotation.processor.holders.ConnectorHolder;
import org.wso2.ballerina.annotation.processor.holders.FunctionHolder;
import org.wso2.ballerina.annotation.processor.holders.PackageHolder;
import org.wso2.ballerina.annotation.processor.holders.TypeConvertorHolder;
import org.wso2.ballerina.core.exception.BallerinaException;
import org.wso2.ballerina.core.nativeimpl.annotations.BallerinaAction;
import org.wso2.ballerina.core.nativeimpl.annotations.BallerinaAnnotation;
import org.wso2.ballerina.core.nativeimpl.annotations.BallerinaConnector;
import org.wso2.ballerina.core.nativeimpl.annotations.BallerinaFunction;
<<<<<<< HEAD
import org.wso2.ballerina.core.nativeimpl.annotations.BallerinaTypeConvertor;
=======
import org.wso2.ballerina.core.nativeimpl.annotations.BallerinaTypeMapper;
import org.wso2.ballerina.core.nativeimpl.annotations.ReturnType;
>>>>>>> 5eb3c54b

import java.io.IOException;
import java.util.HashMap;
import java.util.Map;
import java.util.Set;

import javax.annotation.processing.AbstractProcessor;
import javax.annotation.processing.Filer;
import javax.annotation.processing.RoundEnvironment;
import javax.annotation.processing.SupportedAnnotationTypes;
import javax.annotation.processing.SupportedOptions;
import javax.annotation.processing.SupportedSourceVersion;
import javax.lang.model.SourceVersion;
import javax.lang.model.element.Element;
import javax.lang.model.element.TypeElement;

/**
 * Read all class annotations of native functions, connectors, actions, type mappers.
 * Process them and generate a service provider class that will register all the annotated 
 * classes as {@link Symbol}s to the global symbol table, via java SPI.
 */
@SupportedAnnotationTypes({ "org.wso2.ballerina.core.nativeimpl.annotations.BallerinaFunction",
                            "org.wso2.ballerina.core.nativeimpl.annotations.BallerinaConnector",
                            "org.wso2.ballerina.core.nativeimpl.annotations.BallerinaAction",
                            "org.wso2.ballerina.core.nativeimpl.annotations.BallerinaTypeMapper"})
@SupportedSourceVersion(SourceVersion.RELEASE_8)
@SupportedOptions({ "className", "packageName", "srcDir", "targetDir" })
public class BallerinaAnnotationProcessor extends AbstractProcessor {

    private static final String CLASS_NAME = "className";
    private static final String PACKAGE_NAME = "packageName";
    private static final String SOURCE_DIR = "srcDir";
    private static final String TARGET_DIR = "targetDir";
    private static final String IGNORE = "ignore";
    private Map<String, PackageHolder> nativePackages;
    
    public BallerinaAnnotationProcessor() throws IOException {
        super();
        this.nativePackages = new HashMap<String, PackageHolder>();
    }
    
    /**
     * Process the ballerina annotations and generate the construct provider class.
     * <br/>
     * {@inheritDoc}
     */
    @Override
    public boolean process(Set<? extends TypeElement> annotations, RoundEnvironment roundEnv) {
        Set<Element> balFunctionElements = (Set<Element>) roundEnv.getElementsAnnotatedWith(BallerinaFunction.class);
        Set<Element> balConnectorElements = (Set<Element>) roundEnv.getElementsAnnotatedWith(BallerinaConnector.class);
        Set<Element> balActionElements = (Set<Element>) roundEnv.getElementsAnnotatedWith(BallerinaAction.class);
        Set<Element> balTypeMapperElements =
                (Set<Element>) roundEnv.getElementsAnnotatedWith(BallerinaTypeMapper.class);
        
        // If all annotations are empty, should not do anything. Continue to the next plugin phases.
        if (balFunctionElements.isEmpty() && balConnectorElements.isEmpty() && balActionElements.isEmpty()
                    && balTypeMapperElements.isEmpty()) {
            return true;
        }
        
        // Process all native function, connectors, actions and type converters
        processNativeFunctions(balFunctionElements);
        processNativeConnectors(balConnectorElements);
        processNativeActions(balActionElements);
        processNativeTypeConvertors(balTypeConvertorElements);
        
        Map<String, String> options = processingEnv.getOptions();
        
        String srcDir = options.get(SOURCE_DIR);
        if (srcDir == null) {
            throw new BallerinaException("source directory of ballerina files must be specified.");
        }
        
        // Generate the native ballerina files
        generateNativeBalFiles(options, srcDir);
        
        // Generate the construct provider class. This should be invoked after 
        // generating the native ballerina files
        generateConstructProviderClass(options, srcDir);
        
        return true;
    }
    
    /**
     * Generate the construct provider class.
     * 
     * @param options Annotation processor options
     * @param srcDir Path to the ballerina source directory
     */
    private void generateConstructProviderClass(Map<String, String> options, String srcDir) {
        Filer filer = processingEnv.getFiler();
        
        String classClassName = options.get(CLASS_NAME);
        if (classClassName == null) {
            throw new BallerinaException("class name for the generated construct-provider must be specified.");
        }
        
        String packageName = options.get(PACKAGE_NAME);
        if (packageName == null) {
            throw new BallerinaException("package name for the generated construct-provider must be specified.");
        }
        
        ConstructProviderClassBuilder constructProviderClassBuilder =
                new ConstructProviderClassBuilder(filer, packageName, classClassName, srcDir);
        constructProviderClassBuilder.addNativePackages(nativePackages);
        constructProviderClassBuilder.build();
    }
    
    /**
     * Generate the built-in ballerina files.
     * 
     * @param srcDir Path to the ballerina source directory
     */
    private void generateNativeBalFiles(Map<String, String> options, String srcDir) {
        String targetDir = options.get(TARGET_DIR);
        if (targetDir == null) {
            throw new BallerinaException("target directory to store the generated ballerina files, must be specified.");
        }
<<<<<<< HEAD
        NativeBallerinaFileBuilder nativeBallerinaFileBuilder = new NativeBallerinaFileBuilder(srcDir, targetDir);
        nativeBallerinaFileBuilder.addNativePackages(nativePackages);
=======

        ConstructProviderClassBuilder classBuilder = new ConstructProviderClassBuilder(filer, packageName, 
                classClassName);
        NativeBallerinaFileBuilder nativeBallerinaFileBuilder = new NativeBallerinaFileBuilder(targetDir);
        
        // Process all native function, connectors, actions and type mappers
        processNativeFunctions(balFunctionElements, classBuilder, nativeBallerinaFileBuilder);
        processNativeConnectors(balConnectorElements, classBuilder, nativeBallerinaFileBuilder);
        processNativeActions(balActionElements, classBuilder, nativeBallerinaFileBuilder);
        processNativeTypeMappers(balTypeMapperElements, classBuilder, nativeBallerinaFileBuilder);
        
        classBuilder.addConnectors(connectors);
        classBuilder.build();
        nativeBallerinaFileBuilder.addConnectors(connectors.values());
>>>>>>> 5eb3c54b
        nativeBallerinaFileBuilder.build();
    }

    /**
     * Process all {@link BallerinaFunction} annotations and append constructs to the class builder.
     * 
     * @param balFunctionElements Elements annotated with {@link BallerinaFunction}
     */
    private void processNativeFunctions(Set<Element> balFunctionElements) {
        for (Element element : balFunctionElements) {
            BallerinaFunction balFunction = element.getAnnotation(BallerinaFunction.class);
            BallerinaAnnotation[] annot = getBallerinaAnnotations(element);
            String packageName = balFunction.packageName();
            String className = Utils.getClassName(element);
            FunctionHolder function = new FunctionHolder(balFunction, className, annot);
            getPackage(packageName).addFunction(function);
        }
    }

    private BallerinaAnnotation[] getBallerinaAnnotations(Element element) {
        BallerinaAnnotation[] annot = new BallerinaAnnotation[0];
        if (element.getAnnotationsByType(BallerinaAnnotation.class).length > 0) {
            annot = element.getAnnotationsByType(BallerinaAnnotation.class);
        }
        return annot;
    }
    
    /**
     * Process all {@link BallerinaConnector} annotations and append constructs to the class builder.
     * 
     * @param balConnectorElements Elements annotated with {@link BallerinaConnector}
     */
    private void processNativeConnectors(Set<Element> balConnectorElements) {
        for (Element element : balConnectorElements) {
            BallerinaConnector balConnector = element.getAnnotation(BallerinaConnector.class);
            
            /*
             * For ballerina source modules without any native implementations, it is required to have a 
             * dummy native impl annotation with a dummy annotation. This is a limitation in the annotation
             * processor. Hence checking the dummy annotation here and ignore it.
             * TODO: find a better approach to ignore annotations
             */
            if (IGNORE.equalsIgnoreCase(balConnector.connectorName())) {
                continue;
            }
            
            String packageName = balConnector.packageName();
            String className = Utils.getClassName(element);
            ConnectorHolder connector = new ConnectorHolder(balConnector, className);
            connector.setAnnotations(getBallerinaAnnotations(element));
            getPackage(packageName).addConnector(balConnector.connectorName(), connector);
        }
    }
    
    /**
     * Process all {@link BallerinaAction} annotations and append constructs to the class builder.
     * 
     * @param balActionElements Elements annotated with {@link BallerinaAction}
     */
    private void processNativeActions(Set<Element> balActionElements) {
        for (Element element : balActionElements) {
            BallerinaAction balAction = element.getAnnotation(BallerinaAction.class);
            String packageName = balAction.packageName();
            String className = Utils.getClassName(element);
            ActionHolder action = new ActionHolder(balAction, className);
            action.setAnnotations(getBallerinaAnnotations(element));
            getPackage(packageName).getConnector(balAction.connectorName()).addAction(action);
        }
    }
    
    /**
     * Process all {@link BallerinaTypeMapper} annotations and append constructs to the class builder.
     * 
<<<<<<< HEAD
     * @param balTypeConvertorElements Elements annotated with {@link BallerinaTypeConvertor}
     * @param classBuilder Builder to generate the source class
     * @param nativeBallerinaFileBuilder Builder to generate the native ballerina files
     */
    private void processNativeTypeConvertors(Set<Element> balTypeConvertorElements) {
        for (Element element : balTypeConvertorElements) {
            BallerinaTypeConvertor balTypeConvertor = element.getAnnotation(BallerinaTypeConvertor.class);
            BallerinaAnnotation[] annot = getBallerinaAnnotations(element);
            String packageName = balTypeConvertor.packageName();
            String className = Utils.getClassName(element);
            TypeConvertorHolder typeConvertor = new TypeConvertorHolder(balTypeConvertor, className, annot);
            getPackage(packageName).addTypeConvertor(typeConvertor);
=======
     * @param balTypeMapperElements  Elements annotated with {@link BallerinaTypeMapper}
     * @param classBuilder              Builder to generate the source class
     * @param nativeBallerinaFileBuilder Builder to generate the native ballerina files
     */
    private void processNativeTypeMappers(Set<Element> balTypeMapperElements,
            ConstructProviderClassBuilder classBuilder, NativeBallerinaFileBuilder nativeBallerinaFileBuilder) {
        for (Element element : balTypeMapperElements) {
            BallerinaTypeMapper balTypeMapper = element.getAnnotation(BallerinaTypeMapper.class);
            BallerinaAnnotation[] annot = getBallerinaAnnotations(element);
            String typeMapperQualifiedName = getTypeMapperQualifiedName(balTypeMapper);
            String packageName = balTypeMapper.packageName();
            String className = getClassName(element);
            classBuilder.addNativeConstruct(packageName, balTypeMapper.typeMapperName(),
                typeMapperQualifiedName, className, balTypeMapper.args(), balTypeMapper.returnType(),
                balTypeMapper.args().length);
            nativeBallerinaFileBuilder.addNativeConstruct(packageName, balTypeMapper, annot);
        }
    }
    
    /**
     * Get the fully qualified class name of a given element.
     * 
     * @param element   Element to get the class name
     * @return          Fully qualified class name of a given element
     */
    private String getClassName(Element element) {
        return ((TypeElement) element).getQualifiedName().toString();
    }
    
    /**
     * Get the fully qualified name of the ballerina function.
     * 
     * @param balFunction   Ballerina function annotation
     * @return              Fully qualified name
     */
    private String getFunctionQualifiedName(BallerinaFunction balFunction) {
        StringBuilder funcNameBuilder = new StringBuilder(balFunction.functionName());
        Argument[] args = balFunction.args();
        for (Argument arg : args) {
            // if the argument is arrayType, then append the element type to the method signature 
            if (arg.type() == TypeEnum.ARRAY && arg.elementType() != TypeEnum.EMPTY) {
                funcNameBuilder.append("." + arg.elementType().getName() + "[]");
            } else {
                funcNameBuilder.append("." + arg.type().getName());
            }
>>>>>>> 5eb3c54b
        }
    }
    
    /**
<<<<<<< HEAD
     * Get a package holder by name, from the package map. If a package does not exists with the provided name,
     * this method will create a new package and return it.
     * 
     * @param packageName Name of the package to be retrieved
     * @return Package holder with the provided name
     */
    private PackageHolder getPackage(String packageName) {
        if (nativePackages.containsKey(packageName)) {
            return nativePackages.get(packageName);
        }
        PackageHolder pkg = new PackageHolder(packageName);
        nativePackages.put(packageName, pkg);
        return pkg;
=======
     * Get the fully qualified name of the ballerina type mapper.
     * 
     * @param balTypeMapper  Ballerina type mapper annotation.
     * @return                  Fully qualified name
     */
    private String getTypeMapperQualifiedName(BallerinaTypeMapper balTypeMapper) {
        StringBuilder mapperNameBuilder = new StringBuilder();
        Argument[] args = balTypeMapper.args();
        ReturnType[] returnTypes = balTypeMapper.returnType();
        
        for (Argument arg : args) {
            mapperNameBuilder.append(".").append(arg.type().getName());
        }
        
        mapperNameBuilder.append("->");
        
        for (ReturnType returnType : returnTypes) {
            mapperNameBuilder.append(".").append(returnType.type().getName());
        }
        return mapperNameBuilder.toString();
>>>>>>> 5eb3c54b
    }
}<|MERGE_RESOLUTION|>--- conflicted
+++ resolved
@@ -21,24 +21,18 @@
 import org.wso2.ballerina.annotation.processor.holders.ConnectorHolder;
 import org.wso2.ballerina.annotation.processor.holders.FunctionHolder;
 import org.wso2.ballerina.annotation.processor.holders.PackageHolder;
-import org.wso2.ballerina.annotation.processor.holders.TypeConvertorHolder;
+import org.wso2.ballerina.annotation.processor.holders.TypeMapperHolder;
 import org.wso2.ballerina.core.exception.BallerinaException;
 import org.wso2.ballerina.core.nativeimpl.annotations.BallerinaAction;
 import org.wso2.ballerina.core.nativeimpl.annotations.BallerinaAnnotation;
 import org.wso2.ballerina.core.nativeimpl.annotations.BallerinaConnector;
 import org.wso2.ballerina.core.nativeimpl.annotations.BallerinaFunction;
-<<<<<<< HEAD
-import org.wso2.ballerina.core.nativeimpl.annotations.BallerinaTypeConvertor;
-=======
 import org.wso2.ballerina.core.nativeimpl.annotations.BallerinaTypeMapper;
-import org.wso2.ballerina.core.nativeimpl.annotations.ReturnType;
->>>>>>> 5eb3c54b
 
 import java.io.IOException;
 import java.util.HashMap;
 import java.util.Map;
 import java.util.Set;
-
 import javax.annotation.processing.AbstractProcessor;
 import javax.annotation.processing.Filer;
 import javax.annotation.processing.RoundEnvironment;
@@ -52,7 +46,7 @@
 /**
  * Read all class annotations of native functions, connectors, actions, type mappers.
  * Process them and generate a service provider class that will register all the annotated 
- * classes as {@link Symbol}s to the global symbol table, via java SPI.
+ * classes as {@link org.wso2.ballerina.core.model.symbols.BLangSymbol}s to the global symbol table, via java SPI.
  */
 @SupportedAnnotationTypes({ "org.wso2.ballerina.core.nativeimpl.annotations.BallerinaFunction",
                             "org.wso2.ballerina.core.nativeimpl.annotations.BallerinaConnector",
@@ -97,7 +91,7 @@
         processNativeFunctions(balFunctionElements);
         processNativeConnectors(balConnectorElements);
         processNativeActions(balActionElements);
-        processNativeTypeConvertors(balTypeConvertorElements);
+        processNativeTypeMappers(balTypeMapperElements);
         
         Map<String, String> options = processingEnv.getOptions();
         
@@ -151,25 +145,8 @@
         if (targetDir == null) {
             throw new BallerinaException("target directory to store the generated ballerina files, must be specified.");
         }
-<<<<<<< HEAD
         NativeBallerinaFileBuilder nativeBallerinaFileBuilder = new NativeBallerinaFileBuilder(srcDir, targetDir);
         nativeBallerinaFileBuilder.addNativePackages(nativePackages);
-=======
-
-        ConstructProviderClassBuilder classBuilder = new ConstructProviderClassBuilder(filer, packageName, 
-                classClassName);
-        NativeBallerinaFileBuilder nativeBallerinaFileBuilder = new NativeBallerinaFileBuilder(targetDir);
-        
-        // Process all native function, connectors, actions and type mappers
-        processNativeFunctions(balFunctionElements, classBuilder, nativeBallerinaFileBuilder);
-        processNativeConnectors(balConnectorElements, classBuilder, nativeBallerinaFileBuilder);
-        processNativeActions(balActionElements, classBuilder, nativeBallerinaFileBuilder);
-        processNativeTypeMappers(balTypeMapperElements, classBuilder, nativeBallerinaFileBuilder);
-        
-        classBuilder.addConnectors(connectors);
-        classBuilder.build();
-        nativeBallerinaFileBuilder.addConnectors(connectors.values());
->>>>>>> 5eb3c54b
         nativeBallerinaFileBuilder.build();
     }
 
@@ -243,71 +220,20 @@
     /**
      * Process all {@link BallerinaTypeMapper} annotations and append constructs to the class builder.
      * 
-<<<<<<< HEAD
-     * @param balTypeConvertorElements Elements annotated with {@link BallerinaTypeConvertor}
-     * @param classBuilder Builder to generate the source class
-     * @param nativeBallerinaFileBuilder Builder to generate the native ballerina files
-     */
-    private void processNativeTypeConvertors(Set<Element> balTypeConvertorElements) {
-        for (Element element : balTypeConvertorElements) {
-            BallerinaTypeConvertor balTypeConvertor = element.getAnnotation(BallerinaTypeConvertor.class);
-            BallerinaAnnotation[] annot = getBallerinaAnnotations(element);
-            String packageName = balTypeConvertor.packageName();
-            String className = Utils.getClassName(element);
-            TypeConvertorHolder typeConvertor = new TypeConvertorHolder(balTypeConvertor, className, annot);
-            getPackage(packageName).addTypeConvertor(typeConvertor);
-=======
-     * @param balTypeMapperElements  Elements annotated with {@link BallerinaTypeMapper}
-     * @param classBuilder              Builder to generate the source class
-     * @param nativeBallerinaFileBuilder Builder to generate the native ballerina files
-     */
-    private void processNativeTypeMappers(Set<Element> balTypeMapperElements,
-            ConstructProviderClassBuilder classBuilder, NativeBallerinaFileBuilder nativeBallerinaFileBuilder) {
+     * @param balTypeMapperElements Elements annotated with {@link BallerinaTypeMapper}
+     */
+    private void processNativeTypeMappers(Set<Element> balTypeMapperElements) {
         for (Element element : balTypeMapperElements) {
             BallerinaTypeMapper balTypeMapper = element.getAnnotation(BallerinaTypeMapper.class);
             BallerinaAnnotation[] annot = getBallerinaAnnotations(element);
-            String typeMapperQualifiedName = getTypeMapperQualifiedName(balTypeMapper);
             String packageName = balTypeMapper.packageName();
-            String className = getClassName(element);
-            classBuilder.addNativeConstruct(packageName, balTypeMapper.typeMapperName(),
-                typeMapperQualifiedName, className, balTypeMapper.args(), balTypeMapper.returnType(),
-                balTypeMapper.args().length);
-            nativeBallerinaFileBuilder.addNativeConstruct(packageName, balTypeMapper, annot);
-        }
-    }
-    
-    /**
-     * Get the fully qualified class name of a given element.
-     * 
-     * @param element   Element to get the class name
-     * @return          Fully qualified class name of a given element
-     */
-    private String getClassName(Element element) {
-        return ((TypeElement) element).getQualifiedName().toString();
-    }
-    
-    /**
-     * Get the fully qualified name of the ballerina function.
-     * 
-     * @param balFunction   Ballerina function annotation
-     * @return              Fully qualified name
-     */
-    private String getFunctionQualifiedName(BallerinaFunction balFunction) {
-        StringBuilder funcNameBuilder = new StringBuilder(balFunction.functionName());
-        Argument[] args = balFunction.args();
-        for (Argument arg : args) {
-            // if the argument is arrayType, then append the element type to the method signature 
-            if (arg.type() == TypeEnum.ARRAY && arg.elementType() != TypeEnum.EMPTY) {
-                funcNameBuilder.append("." + arg.elementType().getName() + "[]");
-            } else {
-                funcNameBuilder.append("." + arg.type().getName());
-            }
->>>>>>> 5eb3c54b
-        }
-    }
-    
-    /**
-<<<<<<< HEAD
+            String className = Utils.getClassName(element);
+            TypeMapperHolder typeMapperHolder = new TypeMapperHolder(balTypeMapper, className, annot);
+            getPackage(packageName).addTypeMapper(typeMapperHolder);
+        }
+    }
+    
+    /**
      * Get a package holder by name, from the package map. If a package does not exists with the provided name,
      * this method will create a new package and return it.
      * 
@@ -321,27 +247,5 @@
         PackageHolder pkg = new PackageHolder(packageName);
         nativePackages.put(packageName, pkg);
         return pkg;
-=======
-     * Get the fully qualified name of the ballerina type mapper.
-     * 
-     * @param balTypeMapper  Ballerina type mapper annotation.
-     * @return                  Fully qualified name
-     */
-    private String getTypeMapperQualifiedName(BallerinaTypeMapper balTypeMapper) {
-        StringBuilder mapperNameBuilder = new StringBuilder();
-        Argument[] args = balTypeMapper.args();
-        ReturnType[] returnTypes = balTypeMapper.returnType();
-        
-        for (Argument arg : args) {
-            mapperNameBuilder.append(".").append(arg.type().getName());
-        }
-        
-        mapperNameBuilder.append("->");
-        
-        for (ReturnType returnType : returnTypes) {
-            mapperNameBuilder.append(".").append(returnType.type().getName());
-        }
-        return mapperNameBuilder.toString();
->>>>>>> 5eb3c54b
     }
 }