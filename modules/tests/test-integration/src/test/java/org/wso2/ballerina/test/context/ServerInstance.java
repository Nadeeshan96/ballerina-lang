/*
*  Copyright (c) 2017, WSO2 Inc. (http://www.wso2.org) All Rights Reserved.
*
*  WSO2 Inc. licenses this file to you under the Apache License,
*  Version 2.0 (the "License"); you may not use this file except
*  in compliance with the License.
*  You may obtain a copy of the License at
*
*  http://www.apache.org/licenses/LICENSE-2.0
*
*  Unless required by applicable law or agreed to in writing,
*  software distributed under the License is distributed on an
*  "AS IS" BASIS, WITHOUT WARRANTIES OR CONDITIONS OF ANY
*  KIND, either express or implied.  See the License for the
*  specific language governing permissions and limitations
*  under the License.
*/
package org.wso2.ballerina.test.context;

import org.slf4j.Logger;
import org.slf4j.LoggerFactory;
import org.wso2.ballerina.test.util.JMSBroker;

import java.io.BufferedReader;
import java.io.File;
import java.io.FileReader;
import java.io.IOException;
import java.io.InputStream;
import java.io.InputStreamReader;
import java.nio.charset.Charset;
import java.nio.file.Files;
import java.nio.file.Path;
import java.nio.file.Paths;
import java.nio.file.StandardCopyOption;
import java.util.Arrays;
import java.util.concurrent.TimeUnit;
import java.util.stream.Stream;

/**
 * This class hold the server information and manage the a server instance.
 */
public class ServerInstance implements Server {
    private static final Logger log = LoggerFactory.getLogger(ServerInstance.class);
    private String serverHome;
    private String serverDistribution;
    private String[] args;
    private Process process;
    private ServerLogReader serverInfoLogReader;
    private ServerLogReader serverErrorLogReader;
    private boolean isServerRunning;
    private int httpServerPort = Constant.DEFAULT_HTTP_PORT;

    public ServerInstance(String serverDistributionPath) {
        this.serverDistribution = serverDistributionPath;
    }

    public ServerInstance(String serverDistributionPath, int serverHttpPort) {
        this.serverDistribution = serverDistributionPath;
        this.httpServerPort = serverHttpPort;
    }

    /**
     * Start a server instance y extracting a server zip distribution.
     *
     * @throws Exception
     */
    @Override
    public void start() throws Exception {
<<<<<<< HEAD
        // Start the activemq embedded broker.
        JMSBroker.startBroker();
        Utils.checkPortAvailability(Constant.DEFAULT_HTTP_PORT);
=======
        Utils.checkPortAvailability(httpServerPort);
>>>>>>> 75fe6282
        if (serverHome == null) {
            serverHome = setUpServerHome(serverDistribution);
            log.info("Server Home " + serverHome);
            configServer();
        }
        if (args == null | args.length == 0) {
            throw new IllegalArgumentException("No Argument provided for server startup.");
        }
        log.info("Starting server..");
        startProcess(args);
        serverInfoLogReader = new ServerLogReader("inputStream", process.getInputStream());
        serverInfoLogReader.start();
        serverErrorLogReader = new ServerLogReader("errorStream", process.getErrorStream());
        serverErrorLogReader.start();
        log.info("Waiting for port " + httpServerPort + " to open");
        Utils.waitForPort(httpServerPort, 1000 * 60 * 2, false, "localhost");
        log.info("Server Started Successfully.");
        isServerRunning = true;
    }

    /**
     * Stop the server instance which is started by start method.
     *
     * @throws InterruptedException
     */
    @Override
    public void stop() throws InterruptedException {
        log.info("Stopping server..");
        if (process != null) {
            String pid;
            try {
                pid = getServerPID();
                if (Utils.getOSName().toLowerCase().contains("windows")) {
                    Process killServer = Runtime.getRuntime().exec("TASKKILL -F /PID " + pid);
                    log.info(readProcessInputStream(killServer.getInputStream()));
                    killServer.waitFor(15, TimeUnit.SECONDS);
                    killServer.destroy();
                } else {
                    Process killServer = Runtime.getRuntime().exec("kill -9 " + pid);
                    killServer.waitFor(15, TimeUnit.SECONDS);
                    killServer.destroy();
                }
            } catch (IOException e) {
                log.error("Error while getting the server process id", e);
            }
            process.destroy();
            serverInfoLogReader.stop();
            serverErrorLogReader.stop();
            process = null;
            //wait until port to close
            Utils.waitForPortToClosed(httpServerPort, 30000);
            log.info("Server Stopped Successfully");
        }
    }

    /**
     * Restart the server instance.
     *
     * @throws Exception
     */
    @Override
    public void restart() throws Exception {
        log.info("Restarting Server...");
        stop();
        start();
        log.info("Server Restarted Successfully");
    }

    /**
     * Checking whether server instance is up and running.
     *
     * @return true if the server is up and running
     */
    @Override
    public boolean isRunning() {
        return isServerRunning;
    }

    /**
     * setting the list of command line argument while server startup.
     *
     * @param args list of service files
     */
    public void setArguments(String[] args) {
        this.args = args;
    }

    /**
     * to change the server configuration if required. This method can be overriding when initialising
     * the object of this class.
     */
    protected void configServer() throws Exception {
    }

    /**
     * Return server home path.
     *
     * @return absolute path of the server location
     */
    public String getServerHome() {
        return serverHome;
    }

    /**
     * Return the service URL.
     *
     * @param servicePath - http url of the given service
     * @return
     */
    public String getServiceURLHttp(String servicePath) {
        return "http://localhost:" + httpServerPort + "/" + servicePath;
    }

    /**
     * Unzip carbon zip file and return the carbon home. Based on the coverage configuration
     * in automation.xml.
     * This method will inject jacoco agent to the carbon server startup scripts.
     *
     * @param serverZipFile - Carbon zip file, which should be specified in test module pom
     * @return - carbonHome - carbon home
     * @throws IOException - If pack extraction fails
     */
    private String setUpServerHome(String serverZipFile)
            throws IOException {
        if (process != null) { // An instance of the server is running
            return serverHome;
        }
        int indexOfZip = serverZipFile.lastIndexOf(".zip");
        if (indexOfZip == -1) {
            throw new IllegalArgumentException(serverZipFile + " is not a zip file");
        }
        String fileSeparator = (File.separator.equals("\\")) ? "\\" : "/";
        if (fileSeparator.equals("\\")) {
            serverZipFile = serverZipFile.replace("/", "\\");
        }
        String extractedCarbonDir =
                serverZipFile.substring(serverZipFile.lastIndexOf(fileSeparator) + 1,
                                        indexOfZip);
        String extractDir = "ballerinatmp" + System.currentTimeMillis();
        String baseDir = (System.getProperty(Constant.SYSTEM_PROP_BASE_DIR, ".")) + File.separator + "target";
        log.info("Extracting ballerina zip file.. ");

        Utils.extractFile(serverZipFile, baseDir + File.separator + extractDir);
        String serverExtractedPath = new File(baseDir).getAbsolutePath() + File.separator
                                     + extractDir + File.separator +
                                     extractedCarbonDir;

        /*
         * Copying the activemq-all jar to the bre/lib, in order to test the activemq based sample jms service.
         */
        Path source = Paths.get(baseDir + File.separator + Constant.ACTIVEMQ_ALL_JAR);
        Path destination = Paths
                .get(serverExtractedPath + File.separator + "bre" + File.separator + "lib" + File.separator
                        + Constant.ACTIVEMQ_ALL_JAR);
        Files.copy(source, destination, StandardCopyOption.REPLACE_EXISTING);
        return serverExtractedPath;
    }

    /**
     * Executing the sh or bat file to start the server.
     *
     * @param args - command line arguments to pass when executing the sh or bat file
     * @throws IOException
     */

    private void startProcess(String[] args) throws IOException {
        String scriptName = Constant.BALLERINA_SERVER_SCRIPT_NAME;
        String[] cmdArray;
        File commandDir = new File(serverHome);
        if (Utils.getOSName().toLowerCase().contains("windows")) {
            commandDir = new File(serverHome + File.separator + "bin");
            cmdArray = new String[]{"cmd.exe", "/c", scriptName + ".bat"};
            String[] cmdArgs = Stream.concat(Arrays.stream(cmdArray), Arrays.stream(args))
                    .toArray(String[]::new);
            process = Runtime.getRuntime().exec(cmdArgs, null, commandDir);

        } else {
            cmdArray = new String[]{"bash", "bin/" + scriptName, "service"};
            String[] cmdArgs = Stream.concat(Arrays.stream(cmdArray), Arrays.stream(args))
                    .toArray(String[]::new);
            process = Runtime.getRuntime().exec(cmdArgs, null, commandDir);
        }
    }

    /**
     * reading the server process id.
     *
     * @return process id
     * @throws IOException
     */
    private String getServerPID() throws IOException {
        String pid = null;
        if (Utils.getOSName().toLowerCase().contains("windows")) {
            //reading the process id from netstat
            Process tmp = Runtime.getRuntime().exec("netstat -a -n -o");
            String outPut = readProcessInputStream(tmp.getInputStream());
            String[] lines = outPut.split("\r\n");
            for (String line : lines) {
                String[] column = line.trim().split("\\s+");
                if (column != null && column.length < 5) {
                    continue;
                }
                if (column[1].contains(":" + httpServerPort) && column[3].contains("LISTENING")) {
                    log.info(line);
                    pid = column[4];
                    break;
                }
            }
            tmp.destroy();
        } else {
            BufferedReader bufferedReader = null;
            FileReader fileReader = null;

            try {
                //reading the pid form  carbon.pid file in server home dir
                fileReader = new FileReader(serverHome + File.separator + Constant.SERVER_PID_FILE_NAME);
                bufferedReader = new BufferedReader(fileReader);
                pid = bufferedReader.readLine();
            } finally {
                if (fileReader != null) {
                    try {
                        fileReader.close();
                    } catch (IOException e) {
                        //ignore
                    }
                }
                if (bufferedReader != null) {
                    try {
                        bufferedReader.close();
                    } catch (IOException e) {
                        //ignore
                    }
                }
            }

        }
        log.info("Server process id in " + Utils.getOSName() + " : " + pid);
        return pid;
    }

    /**
     * Reading output from input stream.
     *
     * @param inputStream input steam of a process
     * @return the output string generated by java process
     */
    private String readProcessInputStream(InputStream inputStream) {
        InputStreamReader inputStreamReader = null;
        BufferedReader bufferedReader = null;
        StringBuilder stringBuilder = new StringBuilder();
        try {
            inputStreamReader = new InputStreamReader(inputStream, Charset.defaultCharset());
            bufferedReader = new BufferedReader(inputStreamReader);
            int x;
            while ((x = bufferedReader.read()) != -1) {
                stringBuilder.append((char) x);
            }
        } catch (Exception ex) {
            log.error("Error reading process id", ex);
        } finally {
            if (inputStreamReader != null) {
                try {
                    inputStream.close();
                    inputStreamReader.close();
                } catch (IOException e) {
                    log.error("Error occurred while closing stream: " + e.getMessage(), e);
                }
            }
            if (bufferedReader != null) {
                try {
                    bufferedReader.close();
                } catch (IOException e) {
                    log.error("Error occurred while closing stream: " + e.getMessage(), e);
                }
            }
        }
        return stringBuilder.toString();
    }

    /**
     * This class will read the log messages of the server started by this listener.
     */
    private class ServerLogReader implements Runnable {
        private final Logger log = LoggerFactory.getLogger(ServerLogReader.class);
        private String streamType;
        private InputStream inputStream;
        private static final String STREAM_TYPE_IN = "inputStream";
        private static final String STREAM_TYPE_ERROR = "errorStream";
        private Thread thread;
        private volatile boolean running = true;

        public ServerLogReader(String name, InputStream is) {
            this.streamType = name;
            this.inputStream = is;
        }

        public void start() {
            thread = new Thread(this);
            thread.start();
        }

        public void stop() {
            running = false;
        }

        public void run() {
            InputStreamReader inputStreamReader = null;
            BufferedReader bufferedReader = null;
            try {
                inputStreamReader = new InputStreamReader(inputStream, Charset.defaultCharset());
                bufferedReader = new BufferedReader(inputStreamReader);
                while (running) {
                    if (bufferedReader.ready()) {
                        String s = bufferedReader.readLine();
                        if (s == null) {
                            break;
                        }
                        if (STREAM_TYPE_IN.equals(streamType)) {
                            log.info(s);
                        } else if (STREAM_TYPE_ERROR.equals(streamType)) {
                            log.error(s);
                        }
                    }
                }
            } catch (Exception ex) {
                log.error("Problem reading the [" + streamType + "] due to: " + ex.getMessage(), ex);
            } finally {
                if (inputStreamReader != null) {
                    try {
                        inputStream.close();
                        inputStreamReader.close();
                    } catch (IOException e) {
                        log.error("Error occurred while closing the server log stream: " + e.getMessage(), e);
                    }
                }
                if (bufferedReader != null) {
                    try {
                        bufferedReader.close();
                    } catch (IOException e) {
                        log.error("Error occurred while closing the server log stream: " + e.getMessage(), e);
                    }
                }
            }
        }
    }
}<|MERGE_RESOLUTION|>--- conflicted
+++ resolved
@@ -66,13 +66,10 @@
      */
     @Override
     public void start() throws Exception {
-<<<<<<< HEAD
+        Utils.checkPortAvailability(httpServerPort);
         // Start the activemq embedded broker.
         JMSBroker.startBroker();
         Utils.checkPortAvailability(Constant.DEFAULT_HTTP_PORT);
-=======
-        Utils.checkPortAvailability(httpServerPort);
->>>>>>> 75fe6282
         if (serverHome == null) {
             serverHome = setUpServerHome(serverDistribution);
             log.info("Server Home " + serverHome);
