/*
*  Copyright (c) 2017, WSO2 Inc. (http://www.wso2.org) All Rights Reserved.
*
*  WSO2 Inc. licenses this file to you under the Apache License,
*  Version 2.0 (the "License"); you may not use this file except
*  in compliance with the License.
*  You may obtain a copy of the License at
*
*  http://www.apache.org/licenses/LICENSE-2.0
*
*  Unless required by applicable law or agreed to in writing,
*  software distributed under the License is distributed on an
*  "AS IS" BASIS, WITHOUT WARRANTIES OR CONDITIONS OF ANY
*  KIND, either express or implied.  See the License for the
*  specific language governing permissions and limitations
*  under the License.
*/
package org.ballerinalang.test.service.http.sample;

import org.ballerinalang.test.IntegrationTestCase;
import org.ballerinalang.test.context.Constant;
import org.ballerinalang.test.context.ServerInstance;
import org.ballerinalang.test.util.HttpClientRequest;
import org.ballerinalang.test.util.HttpResponse;
import org.ballerinalang.test.util.TestConstant;
import org.testng.Assert;
import org.testng.annotations.AfterClass;
import org.testng.annotations.BeforeClass;
import org.testng.annotations.Test;

import java.io.File;
import java.io.IOException;

/**
 * Testing the HelloWorld sample located in
 * ballerina_home/samples/helloWorldService/helloWorldService.bal.
 */
public class HelloWorldSampleTestCase extends IntegrationTestCase {
<<<<<<< HEAD
    private String serverZipPath;
=======
>>>>>>> 3ab8cc92
    private ServerInstance ballerinaServer;

    @BeforeClass
    private void setup() throws Exception {
<<<<<<< HEAD
        String serviceSampleDir = ballerinaServer.getServerHome() + File.separator + Constant.SERVICE_SAMPLE_DIR;
        String balFile = serviceSampleDir + File.separator + "helloWorldService" + File.separator
                + "helloWorldService.bal";

        ballerinaServer = ServerInstance.startBallerinaServer(balFile);
=======
        ballerinaServer = ServerInstance.initBallerinaServer();
        String serviceSampleDir = ballerinaServer.getServerHome() + File.separator + Constant.SERVICE_SAMPLE_DIR;
        String balFile = serviceSampleDir + File.separator + "helloWorldService" + File.separator
                + "helloWorldService.bal";
        ballerinaServer.startBallerinaServer(balFile);
>>>>>>> 3ab8cc92
    }

    @Test(description = "Test hello world sample test case invoking base path")
    public void testHelloWorldServiceByBasePath() throws IOException {
        HttpResponse response = HttpClientRequest.doGet(ballerinaServer.getServiceURLHttp("hello"));
        Assert.assertEquals(response.getResponseCode(), 200, "Response code mismatched");
        Assert.assertEquals(response.getHeaders().get(TestConstant.HEADER_CONTENT_TYPE)
                , TestConstant.CONTENT_TYPE_TEXT_PLAIN, "Content-Type mismatched");
        Assert.assertEquals(response.getData(), "Hello, World!", "Message content mismatched");
    }

    @AfterClass
    private void cleanup() throws Exception {
        ballerinaServer.stopServer();
    }
}<|MERGE_RESOLUTION|>--- conflicted
+++ resolved
@@ -18,17 +18,12 @@
 package org.ballerinalang.test.service.http.sample;
 
 import org.ballerinalang.test.IntegrationTestCase;
-import org.ballerinalang.test.context.Constant;
-import org.ballerinalang.test.context.ServerInstance;
 import org.ballerinalang.test.util.HttpClientRequest;
 import org.ballerinalang.test.util.HttpResponse;
 import org.ballerinalang.test.util.TestConstant;
 import org.testng.Assert;
-import org.testng.annotations.AfterClass;
-import org.testng.annotations.BeforeClass;
 import org.testng.annotations.Test;
 
-import java.io.File;
 import java.io.IOException;
 
 /**
@@ -36,40 +31,24 @@
  * ballerina_home/samples/helloWorldService/helloWorldService.bal.
  */
 public class HelloWorldSampleTestCase extends IntegrationTestCase {
-<<<<<<< HEAD
     private String serverZipPath;
-=======
->>>>>>> 3ab8cc92
     private ServerInstance ballerinaServer;
 
     @BeforeClass
     private void setup() throws Exception {
-<<<<<<< HEAD
         String serviceSampleDir = ballerinaServer.getServerHome() + File.separator + Constant.SERVICE_SAMPLE_DIR;
         String balFile = serviceSampleDir + File.separator + "helloWorldService" + File.separator
                 + "helloWorldService.bal";
 
         ballerinaServer = ServerInstance.startBallerinaServer(balFile);
-=======
-        ballerinaServer = ServerInstance.initBallerinaServer();
-        String serviceSampleDir = ballerinaServer.getServerHome() + File.separator + Constant.SERVICE_SAMPLE_DIR;
-        String balFile = serviceSampleDir + File.separator + "helloWorldService" + File.separator
-                + "helloWorldService.bal";
-        ballerinaServer.startBallerinaServer(balFile);
->>>>>>> 3ab8cc92
     }
 
     @Test(description = "Test hello world sample test case invoking base path")
     public void testHelloWorldServiceByBasePath() throws IOException {
-        HttpResponse response = HttpClientRequest.doGet(ballerinaServer.getServiceURLHttp("hello"));
+        HttpResponse response = HttpClientRequest.doGet(getServiceURLHttp("hello"));
         Assert.assertEquals(response.getResponseCode(), 200, "Response code mismatched");
         Assert.assertEquals(response.getHeaders().get(TestConstant.HEADER_CONTENT_TYPE)
                 , TestConstant.CONTENT_TYPE_TEXT_PLAIN, "Content-Type mismatched");
         Assert.assertEquals(response.getData(), "Hello, World!", "Message content mismatched");
     }
-
-    @AfterClass
-    private void cleanup() throws Exception {
-        ballerinaServer.stopServer();
-    }
 }