/*
*  Copyright (c) 2017, WSO2 Inc. (http://www.wso2.org) All Rights Reserved.
*
*  WSO2 Inc. licenses this file to you under the Apache License,
*  Version 2.0 (the "License"); you may not use this file except
*  in compliance with the License.
*  You may obtain a copy of the License at
*
*  http://www.apache.org/licenses/LICENSE-2.0
*
*  Unless required by applicable law or agreed to in writing,
*  software distributed under the License is distributed on an
*  "AS IS" BASIS, WITHOUT WARRANTIES OR CONDITIONS OF ANY
*  KIND, either express or implied.  See the License for the
*  specific language governing permissions and limitations
*  under the License.
*/
package org.ballerinalang.test.util;

import java.io.BufferedReader;
import java.io.IOException;
import java.io.InputStreamReader;
import java.io.OutputStream;
import java.io.OutputStreamWriter;
import java.io.Writer;
import java.net.HttpURLConnection;
import java.net.URL;
import java.net.URLConnection;
import java.nio.charset.Charset;
import java.util.HashMap;
import java.util.Iterator;
import java.util.Map;

/**
 * This class can be used to send http request.
 */
public class HttpClientRequest {
    /**
     * Sends an HTTP GET request to a url.
     *
     * @param requestUrl - The URL of the service. (Example: "http://www.yahoo.com/search?params=value")
     * @param headers - http request header map
     * @return - HttpResponse from the end point
     * @throws IOException If an error occurs while sending the GET request
     */
<<<<<<< HEAD
    public static HttpResponse doGet(String requestUrl, Map<String, String> headers)
            throws IOException {
        return executeRequestWithoutRequestBody(TestConstant.HTTP_METHOD_GET, requestUrl, headers);
=======
    public static HttpResponse doGet(String requestUrl, Map<String, String> headers) throws IOException {
        HttpURLConnection conn = null;
        HttpResponse httpResponse;
        try {
            conn = getURLConnection(requestUrl);
            //setting request headers
            for (Map.Entry<String, String> e : headers.entrySet()) {
                conn.setRequestProperty(e.getKey(), e.getValue());
            }
            conn.setRequestMethod("GET");
            conn.connect();
            StringBuilder sb = new StringBuilder();
            BufferedReader rd = null;
            try {
                rd = new BufferedReader(new InputStreamReader(conn.getInputStream()
                        , Charset.defaultCharset()));
                String line;
                while ((line = rd.readLine()) != null) {
                    sb.append(line);
                }
                httpResponse = new HttpResponse(sb.toString(), conn.getResponseCode());
            } catch (IOException ex) {
                rd = new BufferedReader(new InputStreamReader(conn.getErrorStream()
                        , Charset.defaultCharset()));
                String line;
                while ((line = rd.readLine()) != null) {
                    sb.append(line);
                }
                httpResponse = new HttpResponse(sb.toString(), conn.getResponseCode());
            } finally {
                if (rd != null) {
                    rd.close();
                }
            }
            httpResponse.setHeaders(readHeaders(conn));
            httpResponse.setResponseMessage(conn.getResponseMessage());
            return httpResponse;
        } finally {
            if (conn != null) {
                conn.disconnect();
            }
        }
>>>>>>> 233a2613
    }

    /**
     * Sends an HTTP GET request to a url.
     *
     * @param requestUrl - The URL of the service. (Example: "http://www.yahoo.com/search?params=value")
     * @return - HttpResponse from the end point
     * @throws IOException If an error occurs while sending the GET request
     */
    public static HttpResponse doGet(String requestUrl) throws IOException {
        return doGet(requestUrl, new HashMap<>());
    }

    /**
     * Send an HTTP POST request to a service.
     *
     * @param endpoint - service endpoint
     * @param postBody - message payload
     * @param headers http request headers map
     * @return - HttpResponse from end point
     * @throws IOException If an error occurs while sending the GET request
     */
    public static HttpResponse doPost(String endpoint, String postBody, Map<String, String> headers)
            throws IOException {
        HttpURLConnection urlConnection = null;
        try {
            urlConnection = getURLConnection(endpoint);
            //setting request headers
            for (Map.Entry<String, String> e : headers.entrySet()) {
                urlConnection.setRequestProperty(e.getKey(), e.getValue());
            }
            urlConnection.setRequestMethod(TestConstant.HTTP_METHOD_POST);
            OutputStream out = urlConnection.getOutputStream();
            try {
                Writer writer = new OutputStreamWriter(out, TestConstant.CHARSET_NAME);
                writer.write(postBody);
                writer.close();
            } finally {
                if (out != null) {
                    out.close();
                }
            }
            return buildResponse(urlConnection);
        } finally {
            if (urlConnection != null) {
                urlConnection.disconnect();
            }
        }
    }

<<<<<<< HEAD
    public static HttpResponse doOptions(String requestUrl, Map<String, String> headers) throws IOException {
        return executeRequestWithoutRequestBody(TestConstant.HTTP_METHOD_OPTIONS, requestUrl, headers);
    }

    public static HttpResponse executeRequestWithoutRequestBody(String method, String requestUrl, Map<String
            , String> headers) throws IOException {
        HttpURLConnection conn = null;
        try {
            conn = getURLConnection(requestUrl);
            for (Map.Entry<String, String> e : headers.entrySet()) {
                conn.setRequestProperty(e.getKey(), e.getValue());
            }
            conn.setRequestMethod(method.toUpperCase());
            conn.connect();
            return buildResponse(conn);
=======
    /**
     * Sends an HTTP HEAD request to a url.
     *
     * @param requestUrl - The URL of the service. (Example: "http://www.yahoo.com/search?params=value")
     * @return - HttpResponse from the end point
     * @throws IOException If an error occurs while sending the HEAD request
     */
    public static HttpResponse doHead(String requestUrl) throws IOException {
        return doHead(requestUrl, new HashMap<>());
    }

    /**
     * Sends an HTTP HEAD request to a url.
     *
     * @param requestUrl - The URL of the service. (Example: "http://www.yahoo.com/search?params=value")
     * @param headers - http request header map
     * @return - HttpResponse from the end point
     * @throws IOException If an error occurs while sending the HEAD request
     */
    public static HttpResponse doHead(String requestUrl, Map<String, String> headers) throws IOException {
        HttpURLConnection conn = null;
        HttpResponse httpResponse;
        try {
            conn = getURLConnection(requestUrl);
            //setting request headers
            for (Map.Entry<String, String> e : headers.entrySet()) {
                conn.setRequestProperty(e.getKey(), e.getValue());
            }
            conn.setRequestMethod("HEAD");
            conn.connect();
            httpResponse = new HttpResponse(null, conn.getResponseCode());
            httpResponse.setHeaders(readHeaders(conn));
            httpResponse.setResponseMessage(conn.getResponseMessage());
            return httpResponse;
>>>>>>> 233a2613
        } finally {
            if (conn != null) {
                conn.disconnect();
            }
        }
    }

    private static HttpURLConnection getURLConnection(String requestUrl) throws IOException {
        URL url = new URL(requestUrl);
        HttpURLConnection conn = (HttpURLConnection) url.openConnection();
        conn.setDoOutput(true);
        conn.setReadTimeout(30000);
        conn.setConnectTimeout(15000);
        conn.setDoInput(true);
        conn.setUseCaches(false);
        conn.setAllowUserInteraction(false);
        return conn;
    }

    private static Map<String, String> readHeaders(URLConnection urlConnection) {
        Iterator<String> itr = urlConnection.getHeaderFields().keySet().iterator();
        Map<String, String> headers = new HashMap();
        while (itr.hasNext()) {
            String key = itr.next();
            if (key != null) {
                headers.put(key, urlConnection.getHeaderField(key));
            }
        }
        return headers;
    }

    private static HttpResponse buildResponse(HttpURLConnection conn) throws IOException {
        HttpResponse httpResponse;
        StringBuilder sb = new StringBuilder();
        BufferedReader rd = null;
        try {
            rd = new BufferedReader(new InputStreamReader(conn.getInputStream()
                    , Charset.defaultCharset()));
            String line;
            while ((line = rd.readLine()) != null) {
                sb.append(line);
            }
        } catch (IOException ex) {
            if (conn.getErrorStream() == null) {
                return null;
            }
            rd = new BufferedReader(new InputStreamReader(conn.getErrorStream()
                    , Charset.defaultCharset()));
            String line;
            while ((line = rd.readLine()) != null) {
                sb.append(line);
            }
        } finally {
            if (rd != null) {
                rd.close();
            }
        }
        Map<String, String> responseHeaders = readHeaders(conn);
        httpResponse = new HttpResponse(sb.toString(), conn.getResponseCode(), responseHeaders);
        httpResponse.setResponseMessage(conn.getResponseMessage());
        return httpResponse;
    }
}<|MERGE_RESOLUTION|>--- conflicted
+++ resolved
@@ -43,54 +43,9 @@
      * @return - HttpResponse from the end point
      * @throws IOException If an error occurs while sending the GET request
      */
-<<<<<<< HEAD
     public static HttpResponse doGet(String requestUrl, Map<String, String> headers)
             throws IOException {
         return executeRequestWithoutRequestBody(TestConstant.HTTP_METHOD_GET, requestUrl, headers);
-=======
-    public static HttpResponse doGet(String requestUrl, Map<String, String> headers) throws IOException {
-        HttpURLConnection conn = null;
-        HttpResponse httpResponse;
-        try {
-            conn = getURLConnection(requestUrl);
-            //setting request headers
-            for (Map.Entry<String, String> e : headers.entrySet()) {
-                conn.setRequestProperty(e.getKey(), e.getValue());
-            }
-            conn.setRequestMethod("GET");
-            conn.connect();
-            StringBuilder sb = new StringBuilder();
-            BufferedReader rd = null;
-            try {
-                rd = new BufferedReader(new InputStreamReader(conn.getInputStream()
-                        , Charset.defaultCharset()));
-                String line;
-                while ((line = rd.readLine()) != null) {
-                    sb.append(line);
-                }
-                httpResponse = new HttpResponse(sb.toString(), conn.getResponseCode());
-            } catch (IOException ex) {
-                rd = new BufferedReader(new InputStreamReader(conn.getErrorStream()
-                        , Charset.defaultCharset()));
-                String line;
-                while ((line = rd.readLine()) != null) {
-                    sb.append(line);
-                }
-                httpResponse = new HttpResponse(sb.toString(), conn.getResponseCode());
-            } finally {
-                if (rd != null) {
-                    rd.close();
-                }
-            }
-            httpResponse.setHeaders(readHeaders(conn));
-            httpResponse.setResponseMessage(conn.getResponseMessage());
-            return httpResponse;
-        } finally {
-            if (conn != null) {
-                conn.disconnect();
-            }
-        }
->>>>>>> 233a2613
     }
 
     /**
@@ -141,9 +96,18 @@
         }
     }
 
-<<<<<<< HEAD
     public static HttpResponse doOptions(String requestUrl, Map<String, String> headers) throws IOException {
         return executeRequestWithoutRequestBody(TestConstant.HTTP_METHOD_OPTIONS, requestUrl, headers);
+    }
+    /**
+     * Sends an HTTP HEAD request to a url.
+     *
+     * @param requestUrl - The URL of the service. (Example: "http://www.yahoo.com/search?params=value")
+     * @return - HttpResponse from the end point
+     * @throws IOException If an error occurs while sending the HEAD request
+     */
+    public static HttpResponse doHead(String requestUrl) throws IOException {
+        return doHead(requestUrl, new HashMap<>());
     }
 
     public static HttpResponse executeRequestWithoutRequestBody(String method, String requestUrl, Map<String
@@ -157,18 +121,12 @@
             conn.setRequestMethod(method.toUpperCase());
             conn.connect();
             return buildResponse(conn);
-=======
-    /**
-     * Sends an HTTP HEAD request to a url.
-     *
-     * @param requestUrl - The URL of the service. (Example: "http://www.yahoo.com/search?params=value")
-     * @return - HttpResponse from the end point
-     * @throws IOException If an error occurs while sending the HEAD request
-     */
-    public static HttpResponse doHead(String requestUrl) throws IOException {
-        return doHead(requestUrl, new HashMap<>());
-    }
-
+        } finally {
+            if (conn != null) {
+                conn.disconnect();
+            }
+        }
+    }
     /**
      * Sends an HTTP HEAD request to a url.
      *
@@ -192,7 +150,6 @@
             httpResponse.setHeaders(readHeaders(conn));
             httpResponse.setResponseMessage(conn.getResponseMessage());
             return httpResponse;
->>>>>>> 233a2613
         } finally {
             if (conn != null) {
                 conn.disconnect();
