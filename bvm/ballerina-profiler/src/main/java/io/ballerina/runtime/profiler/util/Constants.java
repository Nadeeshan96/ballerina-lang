/*
 * Copyright (c) 2023, WSO2 LLC. (https://www.wso2.com) All Rights Reserved.
 *
 * WSO2 LLC. licenses this file to you under the Apache License,
 * Version 2.0 (the "License"); you may not use this file except
 * in compliance with the License.
 * You may obtain a copy of the License at
 *
 *     http://www.apache.org/licenses/LICENSE-2.0
 *
 * Unless required by applicable law or agreed to in writing,
 * software distributed under the License is distributed on an
 * "AS IS" BASIS, WITHOUT WARRANTIES OR CONDITIONS OF ANY
 * KIND, either express or implied. See the License for the
 * specific language governing permissions and limitations
 * under the License.
 */

package io.ballerina.runtime.profiler.util;

import java.io.PrintStream;

/**
 * This class contains the constant variables for the Ballerina profiler.
 *
 * @since 2201.8.0
 */
public class Constants {
    public static final String ANSI_RESET = "\u001B[0m";
    public static final String ANSI_GRAY = "\033[37m";
    public static final String ANSI_CYAN = "\033[1;38;2;32;182;176m";
    public static final String ANSI_YELLOW = "\033[1;38;2;255;255;0m";

    public static final PrintStream OUT_STREAM = System.out;
    public static final PrintStream ERROR_STREAM = System.err;

    public static final String CLASS_SUFFIX = ".class";
    public static final String CPU_PRE_JSON = "cpu_pre.json";
    public static final String PERFORMANCE_JSON =  "performance_report.json";
    public static final String TEMP_JAR_FILE_NAME = "temp.jar";
    public static final String STRAND_PROFILER_STACK_PROPERTY = "b7a.profile.stack";

    public static final String STRAND_CLASS = "io/ballerina/runtime/internal/scheduling/Strand";
    public static final String DATA_CLASS = "io/ballerina/runtime/profiler/runtime/Data";
    public static final String STRING_CLASS = "java/lang/String";
    public static final String STRAND_ARG = "(L" + STRAND_CLASS;
    public static final String START_PROFILE_DESCRIPTOR =
            "(L" + STRAND_CLASS + ";L" + STRING_CLASS + ";L" + STRING_CLASS + ";)L" + DATA_CLASS + ";";
    public static final String STOP_PROFILE_DESCRIPTOR =
            "(L" + STRAND_CLASS + ";L" + DATA_CLASS + ";)V";
    public static final String PROFILE_ANALYZER = "io/ballerina/runtime/profiler/runtime/ProfileAnalyzer";
    public static final String GET_INSTANCE_DESCRIPTOR = "()L" + PROFILE_ANALYZER + ";";
<<<<<<< HEAD
    public static final String CPU_PRE_JSON = "cpu_pre.json";
    public static final String BALLERINA_HOME = "ballerina.home";
    public static final String WORKING_DIRECTORY = "user.dir";
    public static final String PROFILE_DATA = "${profile_data}";
    public static final String HTML_TEMPLATE_FILE = "profiler_output.html";
    public static final String HTML_PROFILER_REPORT = "ProfilerReport.html";
=======
    public static final String CURRENT_DIR_KEY = "current.dir";
    public static final String USER_DIR = "user.dir";
>>>>>>> 20de3572

    private Constants() {
    }
}<|MERGE_RESOLUTION|>--- conflicted
+++ resolved
@@ -50,17 +50,13 @@
             "(L" + STRAND_CLASS + ";L" + DATA_CLASS + ";)V";
     public static final String PROFILE_ANALYZER = "io/ballerina/runtime/profiler/runtime/ProfileAnalyzer";
     public static final String GET_INSTANCE_DESCRIPTOR = "()L" + PROFILE_ANALYZER + ";";
-<<<<<<< HEAD
-    public static final String CPU_PRE_JSON = "cpu_pre.json";
     public static final String BALLERINA_HOME = "ballerina.home";
     public static final String WORKING_DIRECTORY = "user.dir";
     public static final String PROFILE_DATA = "${profile_data}";
     public static final String HTML_TEMPLATE_FILE = "profiler_output.html";
     public static final String HTML_PROFILER_REPORT = "ProfilerReport.html";
-=======
     public static final String CURRENT_DIR_KEY = "current.dir";
     public static final String USER_DIR = "user.dir";
->>>>>>> 20de3572
 
     private Constants() {
     }
