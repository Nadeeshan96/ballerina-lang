/*
 * Copyright (c) 2023, WSO2 LLC. (https://www.wso2.com) All Rights Reserved.
 *
 * WSO2 LLC. licenses this file to you under the Apache License,
 * Version 2.0 (the "License"); you may not use this file except
 * in compliance with the License.
 * You may obtain a copy of the License at
 *
 *     http://www.apache.org/licenses/LICENSE-2.0
 *
 * Unless required by applicable law or agreed to in writing,
 * software distributed under the License is distributed on an
 * "AS IS" BASIS, WITHOUT WARRANTIES OR CONDITIONS OF ANY
 * KIND, either express or implied. See the License for the
 * specific language governing permissions and limitations
 * under the License.
 */

package io.ballerina.runtime.profiler.ui;

import io.ballerina.runtime.profiler.util.Constants;
import io.ballerina.runtime.profiler.util.ProfilerException;

import java.io.File;
import java.io.FileWriter;
import java.io.IOException;
import java.nio.charset.StandardCharsets;
import java.nio.file.FileVisitOption;
import java.nio.file.FileVisitResult;
import java.nio.file.Files;
import java.nio.file.Path;
import java.nio.file.Paths;
import java.nio.file.SimpleFileVisitor;
import java.nio.file.StandardCopyOption;
import java.nio.file.attribute.BasicFileAttributes;
import java.util.EnumSet;

import static io.ballerina.runtime.profiler.util.Constants.BALLERINA_HOME;
import static io.ballerina.runtime.profiler.util.Constants.HTML_PROFILER_REPORT;
import static io.ballerina.runtime.profiler.util.Constants.OUT_STREAM;
import static io.ballerina.runtime.profiler.util.Constants.PERFORMANCE_JSON;
import static io.ballerina.runtime.profiler.util.Constants.WORKING_DIRECTORY;

/**
 * This class contains the HTTP server of the Ballerina profiler.
 *
 * @since 2201.8.0
 */
public class HttpServer {

<<<<<<< HEAD
    public void initializeHTMLExport(String sourceRoot) throws IOException {
        OUT_STREAM.printf("      Output: " + Constants.ANSI_YELLOW + "%s" + File.separator + "ProfilerOutput.html" +
                Constants.ANSI_RESET + "%n", sourceRoot);
=======
    public void initializeHTMLExport() throws IOException {
        String profilerOutputDir = System.getProperty(WORKING_DIRECTORY);
        OUT_STREAM.printf(" ○ Output: " + Constants.ANSI_YELLOW +
                "%s/" + HTML_PROFILER_REPORT + Constants.ANSI_RESET + "%n", profilerOutputDir);
        Path resourcePath = Paths.get(System.getenv(BALLERINA_HOME)).resolve("resources")
                .resolve("profiler");

        try {
            copyFolder(resourcePath, Path.of(profilerOutputDir));
        } catch (IOException e) {
            throw new ProfilerException("Error occurred while copying the resources", e);
        }

>>>>>>> d54abaee
        String content = FileUtils.readFileAsString(PERFORMANCE_JSON);
        FrontEnd frontEnd = new FrontEnd();
        String htmlData = frontEnd.getSiteData(content);
        try (FileWriter writer = new FileWriter(HTML_PROFILER_REPORT, StandardCharsets.UTF_8)) {
            writer.write(htmlData);
        } catch (IOException e) {
            OUT_STREAM.printf("%s%n", e);
        }
    }

    private static void copyFolder(Path source, Path target) throws IOException {
        EnumSet<FileVisitOption> options = EnumSet.of(FileVisitOption.FOLLOW_LINKS);
        Files.walkFileTree(source, options, Integer.MAX_VALUE, new SimpleFileVisitor<>() {
            @Override
            public FileVisitResult preVisitDirectory(Path dir, BasicFileAttributes attrs) throws IOException {
                Path targetDir = target.resolve(source.relativize(dir));
                Files.createDirectories(targetDir);
                return FileVisitResult.CONTINUE;
            }

            @Override
            public FileVisitResult visitFile(Path file, BasicFileAttributes attrs) throws IOException {
                // exclude the template html file.
                if (file.toString().endsWith(".html")) {
                    return FileVisitResult.CONTINUE;
                }
                Path targetFile = target.resolve(source.relativize(file));
                Files.copy(file, targetFile, StandardCopyOption.REPLACE_EXISTING);
                return FileVisitResult.CONTINUE;
            }
        });
    }
}<|MERGE_RESOLUTION|>--- conflicted
+++ resolved
@@ -48,15 +48,10 @@
  */
 public class HttpServer {
 
-<<<<<<< HEAD
-    public void initializeHTMLExport(String sourceRoot) throws IOException {
-        OUT_STREAM.printf("      Output: " + Constants.ANSI_YELLOW + "%s" + File.separator + "ProfilerOutput.html" +
-                Constants.ANSI_RESET + "%n", sourceRoot);
-=======
     public void initializeHTMLExport() throws IOException {
         String profilerOutputDir = System.getProperty(WORKING_DIRECTORY);
-        OUT_STREAM.printf(" ○ Output: " + Constants.ANSI_YELLOW +
-                "%s/" + HTML_PROFILER_REPORT + Constants.ANSI_RESET + "%n", profilerOutputDir);
+        OUT_STREAM.printf("      Output: " + Constants.ANSI_YELLOW + "%s" + File.separator + HTML_PROFILER_REPORT +
+                Constants.ANSI_RESET + "%n", profilerOutputDir);
         Path resourcePath = Paths.get(System.getenv(BALLERINA_HOME)).resolve("resources")
                 .resolve("profiler");
 
@@ -66,7 +61,6 @@
             throw new ProfilerException("Error occurred while copying the resources", e);
         }
 
->>>>>>> d54abaee
         String content = FileUtils.readFileAsString(PERFORMANCE_JSON);
         FrontEnd frontEnd = new FrontEnd();
         String htmlData = frontEnd.getSiteData(content);
