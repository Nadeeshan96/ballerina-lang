/*
 * Copyright (c) 2023, WSO2 LLC. (https://www.wso2.com) All Rights Reserved.
 *
 * WSO2 LLC. licenses this file to you under the Apache License,
 * Version 2.0 (the "License"); you may not use this file except
 * in compliance with the License.
 * You may obtain a copy of the License at
 *
 *     http://www.apache.org/licenses/LICENSE-2.0
 *
 * Unless required by applicable law or agreed to in writing,
 * software distributed under the License is distributed on an
 * "AS IS" BASIS, WITHOUT WARRANTIES OR CONDITIONS OF ANY
 * KIND, either express or implied. See the License for the
 * specific language governing permissions and limitations
 * under the License.
 */

package io.ballerina.runtime.profiler;

import io.ballerina.runtime.profiler.codegen.ProfilerClassLoader;
import io.ballerina.runtime.profiler.codegen.ProfilerMethodWrapper;
import io.ballerina.runtime.profiler.ui.HttpServer;
import io.ballerina.runtime.profiler.ui.JsonParser;
import io.ballerina.runtime.profiler.util.Constants;
import io.ballerina.runtime.profiler.util.ProfilerException;
import org.apache.commons.io.FileUtils;
import org.apache.commons.io.FilenameUtils;

import java.io.File;
import java.io.FileInputStream;
import java.io.IOException;
import java.io.InputStream;
import java.net.URL;
import java.net.URLClassLoader;
import java.nio.file.Files;
import java.nio.file.Path;
import java.nio.file.Paths;
import java.util.ArrayList;
import java.util.List;
import java.util.concurrent.TimeUnit;
import java.util.jar.JarFile;
import java.util.regex.Pattern;
import java.util.stream.Collectors;
import java.util.zip.ZipEntry;
import java.util.zip.ZipInputStream;

import static io.ballerina.runtime.profiler.util.Constants.CPU_PRE_JSON;
import static io.ballerina.runtime.profiler.util.Constants.CURRENT_DIR_KEY;
import static io.ballerina.runtime.profiler.util.Constants.OUT_STREAM;
import static io.ballerina.runtime.profiler.util.Constants.PERFORMANCE_JSON;

/**
 * This class is used to as the driver class of the Ballerina profiler.
 *
 * @since 2201.8.0
 */
public class Profiler {

    private final long profilerStartTime;
    private String balJarArgs = null;
    private String balJarName = null;
<<<<<<< HEAD
    private String sourceRoot = null;
=======
    private String targetDir = null;
>>>>>>> d54abaee
    private String profilerDebugArg = null;
    private final List<String> instrumentedPaths = new ArrayList<>();
    private final List<String> instrumentedFiles = new ArrayList<>();
    private final List<String> utilInitPaths = new ArrayList<>();
    private final List<String> utilPaths = new ArrayList<>();
    private int balFunctionCount = 0;
    private int moduleCount = 0;
    private final ProfilerMethodWrapper profilerMethodWrapper;
    private final String currentDir;

    public Profiler(long profilerStartTime) {
        this.profilerStartTime = profilerStartTime;
        this.profilerMethodWrapper = new ProfilerMethodWrapper();
        this.currentDir = System.getenv(CURRENT_DIR_KEY);
    }

    private void addShutdownHookAndCleanup() {
        // Add a shutdown hook to stop the profiler and parse the output when the program is closed.
        Runtime.getRuntime().addShutdownHook(new Thread(() -> {
            try {
                long profilerTotalTime = TimeUnit.MILLISECONDS.convert(System.nanoTime(), TimeUnit.NANOSECONDS) -
                        profilerStartTime;
                Files.deleteIfExists(Paths.get(Constants.TEMP_JAR_FILE_NAME));
                OUT_STREAM.printf("%s[6/6] Generating output...%s%n", Constants.ANSI_CYAN, Constants.ANSI_RESET);
                JsonParser jsonParser = new JsonParser();
                HttpServer httpServer = new HttpServer();
                String cpuFilePath = Paths.get(currentDir, CPU_PRE_JSON).toString();
                jsonParser.initializeCPUParser(cpuFilePath);
                deleteFileIfExists(cpuFilePath);
<<<<<<< HEAD
                OUT_STREAM.printf("      Execution time: %d seconds %n", profilerTotalTime / 1000);
                httpServer.initializeHTMLExport(this.sourceRoot);
=======
                OUT_STREAM.printf(" ○ Execution time: %d seconds %n", profilerTotalTime / 1000);
                httpServer.initializeHTMLExport();
>>>>>>> d54abaee
                deleteFileIfExists(PERFORMANCE_JSON);
                OUT_STREAM.println("--------------------------------------------------------------------------------");
            } catch (IOException e) {
                throw new ProfilerException("Error occurred while generating the output", e);
            }
        }));
    }

    private void deleteFileIfExists(String filePath) {
        File file = new File(filePath);
        if (!file.exists()) {
            return;
        }
        try {
            Files.delete(Paths.get(filePath));
        } catch (IOException e) {
            throw new ProfilerException("Failed to delete file: " + filePath + "%n", e);
        }
    }

    private void printHeader() {
        OUT_STREAM.printf("%n%s================================================================================%s",
                Constants.ANSI_GRAY, Constants.ANSI_RESET);
        OUT_STREAM.printf("%n%sBallerina Profiler%s", Constants.ANSI_CYAN, Constants.ANSI_RESET);
        OUT_STREAM.printf("%s: Profiling...%s", Constants.ANSI_GRAY, Constants.ANSI_RESET);
        OUT_STREAM.printf("%n%s================================================================================%s",
                Constants.ANSI_GRAY, Constants.ANSI_RESET);
        OUT_STREAM.printf("%n%sNote: This is an experimental feature, which supports only a limited set of " +
                "functionality.%s%n", Constants.ANSI_GRAY, Constants.ANSI_RESET);
    }

    private void handleProfilerArguments(String[] args) {
        if (args.length == 0) {
            return;
        }
        List<String> usedArgs = new ArrayList<>();
        for (int i = 0; i < args.length; i++) {
            switch (args[i]) {
                case "--file" -> {
                    this.balJarName = extractFileArg(args[i + 1]);
                    addToUsedArgs(args, usedArgs, i);
                }
                case "--args" -> {
                    this.balJarArgs = extractBalJarArgs(args[i + 1]);
                    addToUsedArgs(args, usedArgs, i);
                }
<<<<<<< HEAD
                case "--source-root" -> {
                    this.sourceRoot = args[i + 1];
=======
                case "--target" -> {
                    this.targetDir = args[i + 1];
>>>>>>> d54abaee
                    addToUsedArgs(args, usedArgs, i);
                }
                case "--profiler-debug" -> {
                    this.profilerDebugArg = args[i + 1];
                    addToUsedArgs(args, usedArgs, i);
                }
                default -> handleUnrecognizedArgument(args[i], usedArgs);
            }
        }
    }

    private String extractFileArg(String value) {
        if (!value.endsWith(".jar")) {
            throw new ProfilerException("Invalid file argument found: " + value);
        }
        return value;
    }

    private String extractBalJarArgs(String value) {
        if (value == null || !value.startsWith("[") || !value.endsWith("]")) {
            throw new ProfilerException("Invalid JAR arguments found: " + value);
        }
        return value.substring(1, value.length() - 1);
    }

    private void handleUnrecognizedArgument(String argument, List<String> usedArgs) {
        if (!usedArgs.contains(argument)) {
            throw new ProfilerException("Unrecognized argument found: " + argument);
        }
    }

    private void addToUsedArgs(String[] args, List<String> usedArgs, int i) {
        usedArgs.add(args[i]);
        usedArgs.add(args[i + 1]);
    }

    private void extractProfiler() throws ProfilerException {
        OUT_STREAM.printf("%s[1/6] Initializing...%s%n", Constants.ANSI_CYAN, Constants.ANSI_RESET);
        try {
            Path profilerRuntimePath = Paths.get("io/ballerina/runtime/profiler/runtime");
            new ProcessBuilder("jar", "xvf", "Profiler.jar", profilerRuntimePath.toString()).start().waitFor();
        } catch (IOException | InterruptedException exception) {
            throw new ProfilerException(exception);
        }
    }

    private void createTempJar() {
        try {
            OUT_STREAM.printf("%s[2/6] Copying executable...%s%n", Constants.ANSI_CYAN, Constants.ANSI_RESET);
            Path sourcePath = Paths.get(balJarName);
            Path destinationPath = Paths.get(Constants.TEMP_JAR_FILE_NAME);
            Files.copy(sourcePath, destinationPath);
        } catch (IOException e) {
            throw new ProfilerException("Error occurred while copying the file: " + balJarName, e);
        }
    }

    private void initializeProfiling() throws ProfilerException {
        OUT_STREAM.printf("%s[3/6] Performing analysis...%s%n", Constants.ANSI_CYAN, Constants.ANSI_RESET);
        ArrayList<String> classNames = new ArrayList<>();
        try {
            findAllClassNames(balJarName, classNames);
            findUtilityClasses(classNames);
        } catch (Exception e) {
            throw new ProfilerException("error occurred while performing analysis", e);
        }
        OUT_STREAM.printf("%s[4/6] Instrumenting functions...%s%n", Constants.ANSI_CYAN, Constants.ANSI_RESET);
        try (JarFile jarFile = new JarFile(balJarName)) {
            String mainClassPackage = profilerMethodWrapper.mainClassFinder(new URLClassLoader(new URL[]{
                    new File(balJarName).toURI().toURL()}));
            ProfilerClassLoader profilerClassLoader = new ProfilerClassLoader(new URLClassLoader(new URL[]{
                    new File(balJarName).toURI().toURL()}));
            for (String className : classNames) {
                if (mainClassPackage == null || className.contains("$gen$")) {
                    continue;
                }
                if (className.startsWith(mainClassPackage.split("/")[0]) || utilPaths.contains(className)) {
                    try (InputStream inputStream = jarFile.getInputStream(jarFile.getJarEntry(className))) {
                        String sourceClassName = className.replace(Constants.CLASS_SUFFIX, "");
                        byte[] code = profilerMethodWrapper.modifyMethods(inputStream, sourceClassName);
                        profilerClassLoader.loadClass(code);
                        profilerMethodWrapper.printCode(className, code, getFileNameWithoutExtension(balJarName));
                    }
                }
                if (className.endsWith("/$_init.class")) {
                    moduleCount++;
                }
            }
            OUT_STREAM.printf("      Instrumented module count: %d%n", moduleCount);
            OUT_STREAM.printf("      Instrumented function count: %d%n", balFunctionCount);
            modifyJar();
        } catch (Throwable throwable) {
            throw new ProfilerException(throwable);
        }
    }

    private void modifyJar() throws InterruptedException, IOException {
        try {
            final File userDirectory = new File(System.getProperty("user.dir")); // Get the user directory
            listAllFiles(userDirectory); // List all files in the user directory and its subdirectories
            // Get a list of the directories containing instrumented files
            List<String> changedDirectories = instrumentedFiles.stream().distinct().collect(Collectors.toList());
            loadDirectories(changedDirectories);
        } finally {
            for (String instrumentedFilePath : instrumentedPaths) {
                FileUtils.deleteDirectory(new File(instrumentedFilePath));
            }
            Path filePath = Paths.get("io/ballerina/runtime/profiler/runtime");
            FileUtils.deleteDirectory(new File(filePath.toString()));
            profilerMethodWrapper.invokeMethods(profilerDebugArg);
        }
    }

    private void loadDirectories(List<String> changedDirs) {
        try {
            ProcessBuilder processBuilder = new ProcessBuilder("jar", "uf", Constants.TEMP_JAR_FILE_NAME);
            processBuilder.command().addAll(changedDirs);
            processBuilder.start().waitFor();
        } catch (IOException | InterruptedException e) {
            throw new ProfilerException("Error occurred while loading the jar file", e);
        }
    }

    private void listAllFiles(final File userDirectory) {
        String absolutePath = Paths.get(Constants.TEMP_JAR_FILE_NAME).toFile().getAbsolutePath();
        analyseInstrumentedDirectories(userDirectory, absolutePath.replaceAll(Constants.TEMP_JAR_FILE_NAME, ""));
    }

    private void analyseInstrumentedDirectories(File directory, String absolutePath) {
        File[] files = directory.listFiles();
        if (files != null) {
            for (final File fileEntry : files) {
                if (fileEntry.isDirectory()) {
                    analyseInstrumentedDirectories(fileEntry, absolutePath);
                } else {
                    updateInstrumentedFile(fileEntry, absolutePath);
                }
            }
        }
    }

    private void updateInstrumentedFile(File fileEntry, String absolutePath) {
        String fileEntryString = fileEntry.getPath();
        if (fileEntryString.endsWith(Constants.CLASS_SUFFIX)) {
            fileEntryString = fileEntryString.replaceAll(Pattern.quote(absolutePath), "");
            int index = fileEntryString.lastIndexOf(File.separatorChar);
            fileEntryString = index == -1 ? "" : fileEntryString.substring(0, index);
            String[] fileEntryParts = fileEntryString.split(Pattern.quote(File.separator));
            instrumentedPaths.add(fileEntryParts[0]);
            instrumentedFiles.add(fileEntryString);
        }
    }

    private void findAllClassNames(String jarPath, ArrayList<String> classNames) throws IOException {
        try (ZipInputStream zipInputStream = new ZipInputStream(new FileInputStream(jarPath))) {
            for (ZipEntry entry = zipInputStream.getNextEntry(); entry != null; entry = zipInputStream.getNextEntry()) {
                if (!entry.isDirectory() && entry.getName().endsWith(Constants.CLASS_SUFFIX)) {
                    classNames.add(String.valueOf(entry));
                }
            }
        }
    }

    private void findUtilityClasses(ArrayList<String> classNames) {
        populateInitPaths(classNames);
        for (String name : classNames) {
            for (String path : utilInitPaths) {
                if (name.startsWith(path)) {
                    String subPath = name.substring(path.length());
                    if (subPath.indexOf('/') == -1) {
                        utilPaths.add(name);
                    }
                }
            }
        }
    }

    private void populateInitPaths(ArrayList<String> classNames) {
        for (String className : classNames) {
            if (className.endsWith("$_init.class")) {
                String path = className.substring(0, className.lastIndexOf('/') + 1);
                if (!utilInitPaths.contains(path)) {
                    utilInitPaths.add(path);
                }
            }
        }
    }

    void incrementBalFunctionCount() {
        balFunctionCount++;
    }

    String getBalJarArgs() {
        return balJarArgs;
    }

    private String getFileNameWithoutExtension(String balJarName) {
        if (null != balJarName) {
            int index = FilenameUtils.indexOfExtension(balJarName);
            return index == -1 ? balJarName : balJarName.substring(0, index);
        } else {
            return null;
        }
    }

    void start(String[] args) {
        addShutdownHookAndCleanup();
        printHeader();
        handleProfilerArguments(args);
        extractProfiler();
        createTempJar();
        initializeProfiling();
    }
}<|MERGE_RESOLUTION|>--- conflicted
+++ resolved
@@ -60,11 +60,6 @@
     private final long profilerStartTime;
     private String balJarArgs = null;
     private String balJarName = null;
-<<<<<<< HEAD
-    private String sourceRoot = null;
-=======
-    private String targetDir = null;
->>>>>>> d54abaee
     private String profilerDebugArg = null;
     private final List<String> instrumentedPaths = new ArrayList<>();
     private final List<String> instrumentedFiles = new ArrayList<>();
@@ -94,13 +89,8 @@
                 String cpuFilePath = Paths.get(currentDir, CPU_PRE_JSON).toString();
                 jsonParser.initializeCPUParser(cpuFilePath);
                 deleteFileIfExists(cpuFilePath);
-<<<<<<< HEAD
                 OUT_STREAM.printf("      Execution time: %d seconds %n", profilerTotalTime / 1000);
-                httpServer.initializeHTMLExport(this.sourceRoot);
-=======
-                OUT_STREAM.printf(" ○ Execution time: %d seconds %n", profilerTotalTime / 1000);
                 httpServer.initializeHTMLExport();
->>>>>>> d54abaee
                 deleteFileIfExists(PERFORMANCE_JSON);
                 OUT_STREAM.println("--------------------------------------------------------------------------------");
             } catch (IOException e) {
@@ -147,15 +137,6 @@
                     this.balJarArgs = extractBalJarArgs(args[i + 1]);
                     addToUsedArgs(args, usedArgs, i);
                 }
-<<<<<<< HEAD
-                case "--source-root" -> {
-                    this.sourceRoot = args[i + 1];
-=======
-                case "--target" -> {
-                    this.targetDir = args[i + 1];
->>>>>>> d54abaee
-                    addToUsedArgs(args, usedArgs, i);
-                }
                 case "--profiler-debug" -> {
                     this.profilerDebugArg = args[i + 1];
                     addToUsedArgs(args, usedArgs, i);
