/*
 *  Copyright (c) 2016, WSO2 Inc. (http://www.wso2.org) All Rights Reserved.
 *
 *  WSO2 Inc. licenses this file to you under the Apache License,
 *  Version 2.0 (the "License"); you may not use this file except
 *  in compliance with the License.
 *  You may obtain a copy of the License at
 *
 *    http://www.apache.org/licenses/LICENSE-2.0
 *
 *  Unless required by applicable law or agreed to in writing,
 *  software distributed under the License is distributed on an
 *  "AS IS" BASIS, WITHOUT WARRANTIES OR CONDITIONS OF ANY
 *  KIND, either express or implied.  See the License for the
 *  specific language governing permissions and limitations
 *  under the License.
 */

package org.ballerinalang.model.values;

<<<<<<< HEAD
import org.ballerinalang.bre.bvm.CPU;
=======
import java.math.BigDecimal;
>>>>>>> 49f6e921

/**
 * The {@code BValueType} represents a value type value in Ballerina.
 *
 * @since 0.8.0
 */
public abstract class BValueType implements BValue {

    /**
     * Returns the value of the specified number as an {@code int},
     * which may involve rounding or truncation.
     *
     * @return  the numeric value represented by this object after conversion
     *          to type {@code int}.
     */
    public abstract long intValue();

    /**
     * Returns the value of the specified number as an {@code byte},
     * which may involve rounding or truncation.
     *
     * @return  the numeric value represented by this object after conversion
     *          to type {@code byte}.
     */
    public abstract byte byteValue();

    /**
     * Returns the value of the specified number as a {@code float},
     * which may involve rounding.
     *
     * @return  the numeric value represented by this object after conversion
     *          to type {@code float}.
     */
    public abstract double floatValue();

    /**
     * Returns the value of the specified number as a {@code decimal},
     * which may involve rounding.
     *
     * @return  the numeric value represented by this object after conversion
     *          to type {@code decimal}.
     */
    public abstract BigDecimal decimalValue();

    /**
     * Returns the value of the specified number as a {@code boolean}.
     *
     * @return the boolean value.
     */
    public abstract boolean booleanValue();

<<<<<<< HEAD
    /**
     * {@inheritDoc}
     */
    public void attemptFreeze(CPU.FreezeStatus freezeStatus) {
        // do nothing, since value types are always frozen
    }

    /**
     * {@inheritDoc}
     */
    public boolean isFrozen() {
        return true;
    }

=======
>>>>>>> 49f6e921
    /**
     * Default BValueType toString implementation.
     *
     * @return The string representation of this object
     */
    @Override
    public String toString() {
        return this.stringValue();
    }

}<|MERGE_RESOLUTION|>--- conflicted
+++ resolved
@@ -18,11 +18,9 @@
 
 package org.ballerinalang.model.values;
 
-<<<<<<< HEAD
 import org.ballerinalang.bre.bvm.CPU;
-=======
+
 import java.math.BigDecimal;
->>>>>>> 49f6e921
 
 /**
  * The {@code BValueType} represents a value type value in Ballerina.
@@ -74,7 +72,6 @@
      */
     public abstract boolean booleanValue();
 
-<<<<<<< HEAD
     /**
      * {@inheritDoc}
      */
@@ -89,8 +86,6 @@
         return true;
     }
 
-=======
->>>>>>> 49f6e921
     /**
      * Default BValueType toString implementation.
      *
