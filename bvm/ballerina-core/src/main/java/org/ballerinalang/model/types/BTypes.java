/*
 *  Copyright (c) 2016, WSO2 Inc. (http://www.wso2.org) All Rights Reserved.
 *
 *  WSO2 Inc. licenses this file to you under the Apache License,
 *  Version 2.0 (the "License"); you may not use this file except
 *  in compliance with the License.
 *  You may obtain a copy of the License at
 *
 *    http://www.apache.org/licenses/LICENSE-2.0
 *
 *  Unless required by applicable law or agreed to in writing,
 *  software distributed under the License is distributed on an
 *  "AS IS" BASIS, WITHOUT WARRANTIES OR CONDITIONS OF ANY
 *  KIND, either express or implied.  See the License for the
 *  specific language governing permissions and limitations
 *  under the License.
 */
package org.ballerinalang.model.types;

/**
 * This class contains various methods manipulate {@link BType}s in Ballerina.
 *
 * @since 0.8.0
 */
public class BTypes {
    public static BType typeInt = new BIntegerType(TypeConstants.INT_TNAME, null);
    public static BType typeByte = new BByteType(TypeConstants.BYTE_TNAME, null);
    public static BType typeFloat = new BFloatType(TypeConstants.FLOAT_TNAME, null);
    public static BType typeDecimal = new BDecimalType(TypeConstants.DECIMAL_TNAME, null);
    public static BType typeString = new BStringType(TypeConstants.STRING_TNAME, null);
    public static BType typeBoolean = new BBooleanType(TypeConstants.BOOLEAN_TNAME, null);
    public static BType typeXML = new BXMLType(TypeConstants.XML_TNAME, null);
    public static BType typeJSON = new BJSONType(TypeConstants.JSON_TNAME, null);
    public static BType typeTable = new BTableType(TypeConstants.TABLE_TNAME, null);
    public static BType typeAny = new BAnyType(TypeConstants.ANY_TNAME, null);
    public static BType typeAnydata = new BAnydataType(TypeConstants.ANYDATA_TNAME, null);
    public static BType typeStream = new BStreamType(TypeConstants.STREAM_TNAME, typeAny, null);
    public static BType typeDesc = new BTypeDesc(TypeConstants.TYPEDESC_TNAME, null);
    public static BType typeMap = new BMapType(TypeConstants.MAP_TNAME, typeAny, null);
    public static BType typeFuture = new BFutureType(TypeConstants.FUTURE_TNAME, null);
    public static BType typeNull = new BNullType(TypeConstants.NULL_TNAME, null);
    public static BType typeXMLAttributes = new BXMLAttributesType(TypeConstants.XML_ATTRIBUTES_TNAME, null);
    public static BType typeIterator = new BIteratorType(TypeConstants.ITERATOR_TNAME, null);
    public static BType typeChannel = new BChannelType(TypeConstants.CHANNEL, null);
    public static BErrorType typeError = new BErrorType(TypeConstants.ERROR, typeString, typeMap, null);
<<<<<<< HEAD
    public static BType typeAnyService = new BServiceType(TypeConstants.SERVICE, null);
=======
    public static BType typeAnyService = new BServiceType(TypeConstants.SERVICE, null, typeAny);
>>>>>>> ac06ab92

    private BTypes() {
    }

    public static boolean isValueType(BType type) {
        return type == BTypes.typeInt ||
                type == BTypes.typeByte ||
                type == BTypes.typeFloat ||
                type == BTypes.typeDecimal ||
                type == BTypes.typeString ||
                type == BTypes.typeBoolean;

    }

    public static BType getTypeFromName(String typeName) {
        switch (typeName) {
            case TypeConstants.INT_TNAME:
                return typeInt;
            case TypeConstants.BYTE_TNAME:
                return typeByte;
            case TypeConstants.FLOAT_TNAME:
                return typeFloat;
            case TypeConstants.DECIMAL_TNAME:
                return typeDecimal;
            case TypeConstants.STRING_TNAME:
                return typeString;
            case TypeConstants.BOOLEAN_TNAME:
                return typeBoolean;
            case TypeConstants.JSON_TNAME:
                return typeJSON;
            case TypeConstants.XML_TNAME:
                return typeXML;
            case TypeConstants.MAP_TNAME:
                return typeMap;
            case TypeConstants.FUTURE_TNAME:
                return typeFuture;
            case TypeConstants.TABLE_TNAME:
                return typeTable;
            case TypeConstants.STREAM_TNAME:
                return typeStream;
            case TypeConstants.CHANNEL:
                return typeChannel;
            case TypeConstants.ANY_TNAME:
                return typeAny;
            case TypeConstants.TYPEDESC_TNAME:
                return typeDesc;
            case TypeConstants.NULL_TNAME:
                return typeNull;
            case TypeConstants.XML_ATTRIBUTES_TNAME:
                return typeXMLAttributes;
            case TypeConstants.ERROR:
                return typeError;
            case TypeConstants.ANYDATA_TNAME:
                return typeAnydata;
            default:
                throw new IllegalStateException("Unknown type name");
        }
    }

    public static BType fromString(String typeName) {
        if (typeName.endsWith("[]")) {
            String elementTypeName = typeName.substring(0, typeName.length() - 2);
            BType elemType = fromString(elementTypeName);
            return new BArrayType(elemType);
        }
        return getTypeFromName(typeName);
    }
}<|MERGE_RESOLUTION|>--- conflicted
+++ resolved
@@ -43,11 +43,7 @@
     public static BType typeIterator = new BIteratorType(TypeConstants.ITERATOR_TNAME, null);
     public static BType typeChannel = new BChannelType(TypeConstants.CHANNEL, null);
     public static BErrorType typeError = new BErrorType(TypeConstants.ERROR, typeString, typeMap, null);
-<<<<<<< HEAD
-    public static BType typeAnyService = new BServiceType(TypeConstants.SERVICE, null);
-=======
     public static BType typeAnyService = new BServiceType(TypeConstants.SERVICE, null, typeAny);
->>>>>>> ac06ab92
 
     private BTypes() {
     }
