--- conflicted
+++ resolved
@@ -24,40 +24,10 @@
  */
 public class TypeTags {
     public static final int INT_TAG = 1;
-<<<<<<< HEAD
-    public static final int BYTE_TAG = 2;
-    public static final int FLOAT_TAG = 3;
-    public static final int DECIMAL_TAG = 4;
-    public static final int STRING_TAG = 5;
-    public static final int BOOLEAN_TAG = 6;
-    public static final int ANY_TAG = 7;
-    public static final int MAP_TAG = 8;
-    public static final int XML_TAG = 9;
-    public static final int JSON_TAG = 10;
-    public static final int ERROR_TAG = 11;
-    public static final int TABLE_TAG = 12;
-    public static final int VOID_TAG = 13;
-    public static final int FUNCTION_POINTER_TAG = 14;
-    public static final int ARRAY_TAG = 16;
-    public static final int ANNOTATION_TAG = 17;
-    public static final int NULL_TAG = 18;
-    public static final int XML_ATTRIBUTES_TAG = 19;
-    public static final int TYPE_TAG = 20;
-    public static final int TYPEDESC_TAG = 21;
-    public static final int ITERATOR_TAG = 22;
-    public static final int SERVICE_TAG = 23;
-    public static final int STREAM_TAG = 24;
-    public static final int FUTURE_TAG = 25;
-    public static final int UNION_TAG = 26;
-    public static final int TUPLE_TAG = 27;
-    public static final int FINITE_TYPE_TAG = 32;
-    public static final int OBJECT_TYPE_TAG = 33;
-    public static final int RECORD_TYPE_TAG = 34;
-    public static final int CHANNEL_TAG = 35;
-=======
     public static final int BYTE_TAG = INT_TAG + 1;
     public static final int FLOAT_TAG = BYTE_TAG + 1;
-    public static final int STRING_TAG = FLOAT_TAG + 1;
+    public static final int DECIMAL_TAG = FLOAT_TAG + 1;
+    public static final int STRING_TAG = DECIMAL_TAG + 1;
     public static final int BOOLEAN_TAG = STRING_TAG + 1;
     public static final int JSON_TAG = BOOLEAN_TAG + 1;
     public static final int XML_TAG = JSON_TAG + 1;
@@ -91,5 +61,4 @@
     public static final int BYTE_ARRAY_TAG = OBJECT_TYPE_TAG + 1;
     public static final int FUNCTION_POINTER_TAG = BYTE_ARRAY_TAG + 1;
     public static final int CHANNEL_TAG = FUNCTION_POINTER_TAG + 1;
->>>>>>> d37bbca2
 }