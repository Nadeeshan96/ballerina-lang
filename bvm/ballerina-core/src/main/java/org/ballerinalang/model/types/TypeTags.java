--- conflicted
+++ resolved
@@ -26,12 +26,8 @@
     public static final int INT_TAG = 1;
     public static final int BYTE_TAG = INT_TAG + 1;
     public static final int FLOAT_TAG = BYTE_TAG + 1;
-<<<<<<< HEAD
-    public static final int STRING_TAG = FLOAT_TAG + 1;
-=======
     public static final int DECIMAL_TAG = FLOAT_TAG + 1;
     public static final int STRING_TAG = DECIMAL_TAG + 1;
->>>>>>> 4d534190
     public static final int BOOLEAN_TAG = STRING_TAG + 1;
     public static final int JSON_TAG = BOOLEAN_TAG + 1;
     public static final int XML_TAG = JSON_TAG + 1;
