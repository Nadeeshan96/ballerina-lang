/*
*  Copyright (c) 2018, WSO2 Inc. (http://www.wso2.org) All Rights Reserved.
*
*  WSO2 Inc. licenses this file to you under the Apache License,
*  Version 2.0 (the "License"); you may not use this file except
*  in compliance with the License.
*  You may obtain a copy of the License at
*
*    http://www.apache.org/licenses/LICENSE-2.0
*
*  Unless required by applicable law or agreed to in writing,
*  software distributed under the License is distributed on an
*  "AS IS" BASIS, WITHOUT WARRANTIES OR CONDITIONS OF ANY
*  KIND, either express or implied.  See the License for the
*  specific language governing permissions and limitations
*  under the License.
*/
package org.ballerinalang.bre.bvm;

import org.ballerinalang.model.types.BType;

/**
 * This represents a basic invocation worker result context.
 */
<<<<<<< HEAD
public class InvocableWorkerResponseContext implements WorkerResponseContext {
    
    private int[] retRegIndexes;
    
    private BType[] responseTypes;
    
    private AtomicBoolean fulfilled;
    
    private WorkerSignal currentSignal;
    
    private Semaphore responseChecker;
    
    private WorkerExecutionContext targetCtx;
    
    private Map<String, WorkerDataChannel> workerDataChannels;
    
    private Map<String, BStruct> workerErrors;
    
    private int workerCount;
    
    public InvocableWorkerResponseContext() { }
    
    public InvocableWorkerResponseContext(BType[] responseTypes, int workerCount, boolean checkResponse) {
        this.fulfilled = new AtomicBoolean();
        this.responseTypes = responseTypes;
        this.workerCount = workerCount;
        if (checkResponse) {
            this.responseChecker = new Semaphore(0);
        }
    }
    
    @Override
    public WorkerExecutionContext signal(WorkerSignal signal) {
        switch (signal.getType()) {
        case BREAK:
            break;
        case ERROR:
            this.doError(signal);
            break;
        case MESSAGE:
            break;
        case RETURN:
            return this.doReturn(signal);
        default:
            break;
        }
        return null;
    }
    
    private void handleAlreadyReturned() {
        PrintStream out = System.out;
        out.println("Callable already returned");
        //TODO
    }
    
    private synchronized void doError(WorkerSignal signal) {
        if (this.workerErrors == null) {
            this.workerErrors = new HashMap<>();
        }
        WorkerExecutionContext sourceCtx = signal.getSourceContext();
        BLangScheduler.workerExcepted(sourceCtx);
        BStruct error = sourceCtx.getError();
        this.workerErrors.put(sourceCtx.workerInfo.getWorkerName(), error);
        if (this.workerErrors.size() >= this.workerCount) {
            BLangScheduler.errorThrown(this.targetCtx, this.createCallFailedError(sourceCtx, this.workerErrors));
            if (this.responseChecker != null) {
                this.responseChecker.release();
            }
        }        
    }

    private BStruct createCallFailedError(WorkerExecutionContext context, Map<String, BStruct> errors) {
        return BLangVMErrors.createCallFailedException(context);
    }

    private WorkerExecutionContext doReturn(WorkerSignal signal) {
        WorkerExecutionContext runInCallerCtx = null;
        if (this.fulfilled.getAndSet(true)) {
            this.handleAlreadyReturned();
        } else {
            this.currentSignal = signal;
            runInCallerCtx = this.storeResponseInParentAndContinue(true);
        }
        BLangScheduler.workerDone(signal.getSourceContext());
        return runInCallerCtx;
    }
    
    private void mergeResultData(WorkerData sourceData, WorkerData targetData) {
        int callersRetRegIndex;
        int longRegCount = 0;
        int doubleRegCount = 0;
        int stringRegCount = 0;
        int intRegCount = 0;
        int refRegCount = 0;
        int byteRegCount = 0;
        BType[] retTypes = this.responseTypes;
        for (int i = 0; i < retTypes.length; i++) {
            BType retType = retTypes[i];
            callersRetRegIndex = this.retRegIndexes[i];
            switch (retType.getTag()) {
            case TypeTags.INT_TAG:
                targetData.longRegs[callersRetRegIndex] = sourceData.longRegs[longRegCount++];
                break;
            case TypeTags.FLOAT_TAG:
                targetData.doubleRegs[callersRetRegIndex] = sourceData.doubleRegs[doubleRegCount++];
                break;
            case TypeTags.STRING_TAG:
                targetData.stringRegs[callersRetRegIndex] = sourceData.stringRegs[stringRegCount++];
                break;
            case TypeTags.BOOLEAN_TAG:
                targetData.intRegs[callersRetRegIndex] = sourceData.intRegs[intRegCount++];
                break;
            case TypeTags.BLOB_TAG:
                targetData.byteRegs[callersRetRegIndex] = sourceData.byteRegs[byteRegCount++];
                break;
            default:
                targetData.refRegs[callersRetRegIndex] = sourceData.refRegs[refRegCount++];
                break;
            }
        }
    }
=======
public class InvocableWorkerResponseContext extends BaseWorkerResponseContext {
>>>>>>> fa8638ba

    public InvocableWorkerResponseContext(BType[] responseTypes, int workerCount, boolean checkResponse) {
        super(responseTypes, workerCount, checkResponse);
    }
    
}<|MERGE_RESOLUTION|>--- conflicted
+++ resolved
@@ -22,131 +22,7 @@
 /**
  * This represents a basic invocation worker result context.
  */
-<<<<<<< HEAD
-public class InvocableWorkerResponseContext implements WorkerResponseContext {
-    
-    private int[] retRegIndexes;
-    
-    private BType[] responseTypes;
-    
-    private AtomicBoolean fulfilled;
-    
-    private WorkerSignal currentSignal;
-    
-    private Semaphore responseChecker;
-    
-    private WorkerExecutionContext targetCtx;
-    
-    private Map<String, WorkerDataChannel> workerDataChannels;
-    
-    private Map<String, BStruct> workerErrors;
-    
-    private int workerCount;
-    
-    public InvocableWorkerResponseContext() { }
-    
-    public InvocableWorkerResponseContext(BType[] responseTypes, int workerCount, boolean checkResponse) {
-        this.fulfilled = new AtomicBoolean();
-        this.responseTypes = responseTypes;
-        this.workerCount = workerCount;
-        if (checkResponse) {
-            this.responseChecker = new Semaphore(0);
-        }
-    }
-    
-    @Override
-    public WorkerExecutionContext signal(WorkerSignal signal) {
-        switch (signal.getType()) {
-        case BREAK:
-            break;
-        case ERROR:
-            this.doError(signal);
-            break;
-        case MESSAGE:
-            break;
-        case RETURN:
-            return this.doReturn(signal);
-        default:
-            break;
-        }
-        return null;
-    }
-    
-    private void handleAlreadyReturned() {
-        PrintStream out = System.out;
-        out.println("Callable already returned");
-        //TODO
-    }
-    
-    private synchronized void doError(WorkerSignal signal) {
-        if (this.workerErrors == null) {
-            this.workerErrors = new HashMap<>();
-        }
-        WorkerExecutionContext sourceCtx = signal.getSourceContext();
-        BLangScheduler.workerExcepted(sourceCtx);
-        BStruct error = sourceCtx.getError();
-        this.workerErrors.put(sourceCtx.workerInfo.getWorkerName(), error);
-        if (this.workerErrors.size() >= this.workerCount) {
-            BLangScheduler.errorThrown(this.targetCtx, this.createCallFailedError(sourceCtx, this.workerErrors));
-            if (this.responseChecker != null) {
-                this.responseChecker.release();
-            }
-        }        
-    }
-
-    private BStruct createCallFailedError(WorkerExecutionContext context, Map<String, BStruct> errors) {
-        return BLangVMErrors.createCallFailedException(context);
-    }
-
-    private WorkerExecutionContext doReturn(WorkerSignal signal) {
-        WorkerExecutionContext runInCallerCtx = null;
-        if (this.fulfilled.getAndSet(true)) {
-            this.handleAlreadyReturned();
-        } else {
-            this.currentSignal = signal;
-            runInCallerCtx = this.storeResponseInParentAndContinue(true);
-        }
-        BLangScheduler.workerDone(signal.getSourceContext());
-        return runInCallerCtx;
-    }
-    
-    private void mergeResultData(WorkerData sourceData, WorkerData targetData) {
-        int callersRetRegIndex;
-        int longRegCount = 0;
-        int doubleRegCount = 0;
-        int stringRegCount = 0;
-        int intRegCount = 0;
-        int refRegCount = 0;
-        int byteRegCount = 0;
-        BType[] retTypes = this.responseTypes;
-        for (int i = 0; i < retTypes.length; i++) {
-            BType retType = retTypes[i];
-            callersRetRegIndex = this.retRegIndexes[i];
-            switch (retType.getTag()) {
-            case TypeTags.INT_TAG:
-                targetData.longRegs[callersRetRegIndex] = sourceData.longRegs[longRegCount++];
-                break;
-            case TypeTags.FLOAT_TAG:
-                targetData.doubleRegs[callersRetRegIndex] = sourceData.doubleRegs[doubleRegCount++];
-                break;
-            case TypeTags.STRING_TAG:
-                targetData.stringRegs[callersRetRegIndex] = sourceData.stringRegs[stringRegCount++];
-                break;
-            case TypeTags.BOOLEAN_TAG:
-                targetData.intRegs[callersRetRegIndex] = sourceData.intRegs[intRegCount++];
-                break;
-            case TypeTags.BLOB_TAG:
-                targetData.byteRegs[callersRetRegIndex] = sourceData.byteRegs[byteRegCount++];
-                break;
-            default:
-                targetData.refRegs[callersRetRegIndex] = sourceData.refRegs[refRegCount++];
-                break;
-            }
-        }
-    }
-=======
 public class InvocableWorkerResponseContext extends BaseWorkerResponseContext {
->>>>>>> fa8638ba
 
     public InvocableWorkerResponseContext(BType[] responseTypes, int workerCount, boolean checkResponse) {
         super(responseTypes, workerCount, checkResponse);
