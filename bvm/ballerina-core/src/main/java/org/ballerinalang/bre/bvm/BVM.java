/*
 *  Copyright (c) 2018, WSO2 Inc. (http://www.wso2.org) All Rights Reserved.
 *
 *  WSO2 Inc. licenses this file to you under the Apache License,
 *  Version 2.0 (the "License"); you may not use this file except
 *  in compliance with the License.
 *  You may obtain a copy of the License at
 *
 *    http://www.apache.org/licenses/LICENSE-2.0
 *
 *  Unless required by applicable law or agreed to in writing,
 *  software distributed under the License is distributed on an
 *  "AS IS" BASIS, WITHOUT WARRANTIES OR CONDITIONS OF ANY
 *  KIND, either express or implied.  See the License for the
 *  specific language governing permissions and limitations
 *  under the License.
 */
package org.ballerinalang.bre.bvm;

import org.apache.commons.lang3.StringEscapeUtils;
import org.ballerinalang.bre.BLangCallableUnitCallback;
import org.ballerinalang.bre.Context;
import org.ballerinalang.bre.NativeCallContext;
import org.ballerinalang.bre.old.BLangScheduler;
import org.ballerinalang.bre.old.SignalType;
import org.ballerinalang.bre.old.WorkerExecutionContext;
import org.ballerinalang.bre.old.WorkerSignal;
import org.ballerinalang.channels.ChannelManager;
import org.ballerinalang.channels.ChannelRegistry;
import org.ballerinalang.model.NativeCallableUnit;
import org.ballerinalang.model.types.BArrayType;
import org.ballerinalang.model.types.BAttachedFunction;
import org.ballerinalang.model.types.BField;
import org.ballerinalang.model.types.BFiniteType;
import org.ballerinalang.model.types.BFunctionType;
import org.ballerinalang.model.types.BFutureType;
import org.ballerinalang.model.types.BJSONType;
import org.ballerinalang.model.types.BMapType;
import org.ballerinalang.model.types.BObjectType;
import org.ballerinalang.model.types.BRecordType;
import org.ballerinalang.model.types.BStreamType;
import org.ballerinalang.model.types.BStructureType;
import org.ballerinalang.model.types.BTableType;
import org.ballerinalang.model.types.BTupleType;
import org.ballerinalang.model.types.BType;
import org.ballerinalang.model.types.BTypes;
import org.ballerinalang.model.types.BUnionType;
import org.ballerinalang.model.types.TypeConstants;
import org.ballerinalang.model.types.TypeTags;
import org.ballerinalang.model.util.Flags;
import org.ballerinalang.model.util.JSONUtils;
import org.ballerinalang.model.util.ListUtils;
import org.ballerinalang.model.util.StringUtils;
import org.ballerinalang.model.util.XMLUtils;
import org.ballerinalang.model.values.BBoolean;
import org.ballerinalang.model.values.BByte;
import org.ballerinalang.model.values.BCallableFuture;
import org.ballerinalang.model.values.BClosure;
import org.ballerinalang.model.values.BCollection;
import org.ballerinalang.model.values.BDecimal;
import org.ballerinalang.model.values.BError;
import org.ballerinalang.model.values.BFloat;
import org.ballerinalang.model.values.BFunctionPointer;
import org.ballerinalang.model.values.BFuture;
import org.ballerinalang.model.values.BIntRange;
import org.ballerinalang.model.values.BInteger;
import org.ballerinalang.model.values.BIterator;
import org.ballerinalang.model.values.BMap;
import org.ballerinalang.model.values.BNewArray;
import org.ballerinalang.model.values.BRefType;
import org.ballerinalang.model.values.BStream;
import org.ballerinalang.model.values.BString;
import org.ballerinalang.model.values.BTable;
import org.ballerinalang.model.values.BTypeDescValue;
import org.ballerinalang.model.values.BValue;
import org.ballerinalang.model.values.BValueArray;
import org.ballerinalang.model.values.BValueType;
import org.ballerinalang.model.values.BXML;
import org.ballerinalang.model.values.BXMLAttributes;
import org.ballerinalang.model.values.BXMLQName;
import org.ballerinalang.model.values.BXMLSequence;
import org.ballerinalang.util.FunctionFlags;
import org.ballerinalang.util.Transactions;
import org.ballerinalang.util.codegen.CallableUnitInfo;
import org.ballerinalang.util.codegen.ErrorTableEntry;
import org.ballerinalang.util.codegen.FunctionInfo;
import org.ballerinalang.util.codegen.Instruction;
import org.ballerinalang.util.codegen.Instruction.InstructionCALL;
import org.ballerinalang.util.codegen.Instruction.InstructionIteratorNext;
import org.ballerinalang.util.codegen.Instruction.InstructionLock;
import org.ballerinalang.util.codegen.Instruction.InstructionTrBegin;
import org.ballerinalang.util.codegen.Instruction.InstructionTrEnd;
import org.ballerinalang.util.codegen.Instruction.InstructionTrRetry;
import org.ballerinalang.util.codegen.Instruction.InstructionUnLock;
import org.ballerinalang.util.codegen.Instruction.InstructionVCALL;
import org.ballerinalang.util.codegen.Instruction.InstructionWRKSendReceive;
import org.ballerinalang.util.codegen.InstructionCodes;
import org.ballerinalang.util.codegen.LineNumberInfo;
import org.ballerinalang.util.codegen.ObjectTypeInfo;
import org.ballerinalang.util.codegen.StructFieldInfo;
import org.ballerinalang.util.codegen.StructureTypeInfo;
import org.ballerinalang.util.codegen.TypeDefInfo;
import org.ballerinalang.util.codegen.WorkerDataChannelInfo;
import org.ballerinalang.util.codegen.attributes.AttributeInfo;
import org.ballerinalang.util.codegen.attributes.AttributeInfoPool;
import org.ballerinalang.util.codegen.attributes.DefaultValueAttributeInfo;
import org.ballerinalang.util.codegen.cpentries.BlobCPEntry;
import org.ballerinalang.util.codegen.cpentries.ByteCPEntry;
import org.ballerinalang.util.codegen.cpentries.FloatCPEntry;
import org.ballerinalang.util.codegen.cpentries.FunctionCallCPEntry;
import org.ballerinalang.util.codegen.cpentries.FunctionRefCPEntry;
import org.ballerinalang.util.codegen.cpentries.IntegerCPEntry;
import org.ballerinalang.util.codegen.cpentries.StringCPEntry;
import org.ballerinalang.util.codegen.cpentries.StructureRefCPEntry;
import org.ballerinalang.util.codegen.cpentries.TypeRefCPEntry;
import org.ballerinalang.util.codegen.cpentries.UTF8CPEntry;
import org.ballerinalang.util.debugger.DebugContext;
import org.ballerinalang.util.debugger.Debugger;
import org.ballerinalang.util.exceptions.BLangExceptionHelper;
import org.ballerinalang.util.exceptions.BLangFreezeException;
import org.ballerinalang.util.exceptions.BLangMapStoreException;
import org.ballerinalang.util.exceptions.BLangNullReferenceException;
import org.ballerinalang.util.exceptions.BallerinaException;
import org.ballerinalang.util.exceptions.RuntimeErrors;
import org.ballerinalang.util.observability.ObserveUtils;
import org.ballerinalang.util.program.BLangVMUtils;
import org.ballerinalang.util.transactions.TransactionConstants;
import org.ballerinalang.util.transactions.TransactionLocalContext;
import org.ballerinalang.util.transactions.TransactionResourceManager;
import org.ballerinalang.util.transactions.TransactionUtils;
import org.wso2.ballerinalang.compiler.util.BArrayState;

import java.math.BigDecimal;
import java.math.MathContext;
import java.util.ArrayList;
import java.util.Arrays;
import java.util.Collection;
import java.util.Collections;
import java.util.HashMap;
import java.util.HashSet;
import java.util.Iterator;
import java.util.List;
import java.util.Map;
import java.util.Optional;
import java.util.Set;
import java.util.Stack;
import java.util.UUID;
import java.util.function.Predicate;
import java.util.stream.Collectors;
import java.util.stream.LongStream;

import static org.ballerinalang.util.BLangConstants.BBYTE_MAX_VALUE;
import static org.ballerinalang.util.BLangConstants.BBYTE_MIN_VALUE;
import static org.ballerinalang.util.BLangConstants.BINT_MAX_VALUE_BIG_DECIMAL_RANGE_MAX;
import static org.ballerinalang.util.BLangConstants.BINT_MAX_VALUE_DOUBLE_RANGE_MAX;
import static org.ballerinalang.util.BLangConstants.BINT_MIN_VALUE_BIG_DECIMAL_RANGE_MIN;
import static org.ballerinalang.util.BLangConstants.BINT_MIN_VALUE_DOUBLE_RANGE_MIN;
import static org.ballerinalang.util.BLangConstants.STRING_NULL_VALUE;

/**
 * This class executes Ballerina instruction codes by acting as a VM.
 *
 * @since 0.985.0
 */
@SuppressWarnings({"rawtypes", "unchecked"})
public class BVM {

    /**
     * This is to be used to continue the execution of a strand when a non blocking call continues.
     *
     * @param strand to be executed
     */
    protected static void execute(Strand strand) {
        int i, j, k, l;
        int cpIndex;
        FunctionCallCPEntry funcCallCPEntry;
        FunctionRefCPEntry funcRefCPEntry;
        TypeRefCPEntry typeRefCPEntry;
        FunctionInfo functionInfo;
        InstructionCALL callIns;

        boolean debugEnabled = strand.programFile.getDebugger().isDebugEnabled();

        int callersRetRegIndex;

        StackFrame sf = strand.currentFrame;

        while (sf.ip >= 0) {
            try {
                if (strand.state == Strand.State.TERMINATED) {
                    strand.currentFrame.ip = -1;
                    return;
                }
                if (debugEnabled && debug(strand)) {
                    return;
                }

                Instruction instruction = sf.code[sf.ip];
                int opcode = instruction.getOpcode();
                int[] operands = instruction.getOperands();
                sf.ip++;

                switch (opcode) {
                    case InstructionCodes.ICONST:
                        cpIndex = operands[0];
                        i = operands[1];
                        sf.longRegs[i] = ((IntegerCPEntry) sf.constPool[cpIndex]).getValue();
                        break;
                    case InstructionCodes.FCONST:
                        cpIndex = operands[0];
                        i = operands[1];
                        sf.doubleRegs[i] = ((FloatCPEntry) sf.constPool[cpIndex]).getValue();
                        break;
                    case InstructionCodes.DCONST:
                        cpIndex = operands[0];
                        i = operands[1];
                        String decimalVal = ((UTF8CPEntry) sf.constPool[cpIndex]).getValue();
                        sf.refRegs[i] = new BDecimal(new BigDecimal(decimalVal, MathContext.DECIMAL128));
                        break;
                    case InstructionCodes.SCONST:
                        cpIndex = operands[0];
                        i = operands[1];
                        sf.stringRegs[i] = ((StringCPEntry) sf.constPool[cpIndex]).getValue();
                        break;
                    case InstructionCodes.ICONST_0:
                        i = operands[0];
                        sf.longRegs[i] = 0;
                        break;
                    case InstructionCodes.ICONST_1:
                        i = operands[0];
                        sf.longRegs[i] = 1;
                        break;
                    case InstructionCodes.ICONST_2:
                        i = operands[0];
                        sf.longRegs[i] = 2;
                        break;
                    case InstructionCodes.ICONST_3:
                        i = operands[0];
                        sf.longRegs[i] = 3;
                        break;
                    case InstructionCodes.ICONST_4:
                        i = operands[0];
                        sf.longRegs[i] = 4;
                        break;
                    case InstructionCodes.ICONST_5:
                        i = operands[0];
                        sf.longRegs[i] = 5;
                        break;
                    case InstructionCodes.FCONST_0:
                        i = operands[0];
                        sf.doubleRegs[i] = 0;
                        break;
                    case InstructionCodes.FCONST_1:
                        i = operands[0];
                        sf.doubleRegs[i] = 1;
                        break;
                    case InstructionCodes.FCONST_2:
                        i = operands[0];
                        sf.doubleRegs[i] = 2;
                        break;
                    case InstructionCodes.FCONST_3:
                        i = operands[0];
                        sf.doubleRegs[i] = 3;
                        break;
                    case InstructionCodes.FCONST_4:
                        i = operands[0];
                        sf.doubleRegs[i] = 4;
                        break;
                    case InstructionCodes.FCONST_5:
                        i = operands[0];
                        sf.doubleRegs[i] = 5;
                        break;
                    case InstructionCodes.BCONST_0:
                        i = operands[0];
                        sf.intRegs[i] = 0;
                        break;
                    case InstructionCodes.BCONST_1:
                        i = operands[0];
                        sf.intRegs[i] = 1;
                        break;
                    case InstructionCodes.RCONST_NULL:
                        i = operands[0];
                        sf.refRegs[i] = null;
                        break;
                    case InstructionCodes.BICONST:
                        cpIndex = operands[0];
                        i = operands[1];
                        sf.intRegs[i] = ((ByteCPEntry) sf.constPool[cpIndex]).getValue();
                        break;
                    case InstructionCodes.BACONST:
                        cpIndex = operands[0];
                        i = operands[1];
                        sf.refRegs[i] = new BValueArray(((BlobCPEntry) sf.constPool[cpIndex]).getValue());
                        break;

                    case InstructionCodes.IMOVE:
                    case InstructionCodes.FMOVE:
                    case InstructionCodes.SMOVE:
                    case InstructionCodes.BMOVE:
                    case InstructionCodes.RMOVE:
                    case InstructionCodes.IALOAD:
                    case InstructionCodes.BIALOAD:
                    case InstructionCodes.FALOAD:
                    case InstructionCodes.SALOAD:
                    case InstructionCodes.BALOAD:
                    case InstructionCodes.RALOAD:
                    case InstructionCodes.JSONALOAD:
                    case InstructionCodes.IGLOAD:
                    case InstructionCodes.FGLOAD:
                    case InstructionCodes.SGLOAD:
                    case InstructionCodes.BGLOAD:
                    case InstructionCodes.RGLOAD:
                    case InstructionCodes.MAPLOAD:
                    case InstructionCodes.JSONLOAD:
                        execLoadOpcodes(strand, sf, opcode, operands);
                        break;

                    case InstructionCodes.IASTORE:
                    case InstructionCodes.BIASTORE:
                    case InstructionCodes.FASTORE:
                    case InstructionCodes.SASTORE:
                    case InstructionCodes.BASTORE:
                    case InstructionCodes.RASTORE:
                    case InstructionCodes.JSONASTORE:
                    case InstructionCodes.IGSTORE:
                    case InstructionCodes.FGSTORE:
                    case InstructionCodes.SGSTORE:
                    case InstructionCodes.BGSTORE:
                    case InstructionCodes.RGSTORE:
                    case InstructionCodes.MAPSTORE:
                    case InstructionCodes.JSONSTORE:
                        execStoreOpcodes(strand, sf, opcode, operands);
                        break;

                    case InstructionCodes.IADD:
                    case InstructionCodes.FADD:
                    case InstructionCodes.SADD:
                    case InstructionCodes.DADD:
                    case InstructionCodes.XMLADD:
                    case InstructionCodes.ISUB:
                    case InstructionCodes.FSUB:
                    case InstructionCodes.DSUB:
                    case InstructionCodes.IMUL:
                    case InstructionCodes.FMUL:
                    case InstructionCodes.DMUL:
                    case InstructionCodes.IDIV:
                    case InstructionCodes.FDIV:
                    case InstructionCodes.DDIV:
                    case InstructionCodes.IMOD:
                    case InstructionCodes.FMOD:
                    case InstructionCodes.DMOD:
                    case InstructionCodes.INEG:
                    case InstructionCodes.FNEG:
                    case InstructionCodes.DNEG:
                    case InstructionCodes.BNOT:
                    case InstructionCodes.IEQ:
                    case InstructionCodes.FEQ:
                    case InstructionCodes.SEQ:
                    case InstructionCodes.BEQ:
                    case InstructionCodes.DEQ:
                    case InstructionCodes.REQ:
                    case InstructionCodes.REF_EQ:
                    case InstructionCodes.TEQ:
                    case InstructionCodes.INE:
                    case InstructionCodes.FNE:
                    case InstructionCodes.SNE:
                    case InstructionCodes.BNE:
                    case InstructionCodes.DNE:
                    case InstructionCodes.RNE:
                    case InstructionCodes.REF_NEQ:
                    case InstructionCodes.TNE:
                    case InstructionCodes.IAND:
                    case InstructionCodes.BIAND:
                    case InstructionCodes.IOR:
                    case InstructionCodes.BIOR:
                    case InstructionCodes.IXOR:
                    case InstructionCodes.BIXOR:
                    case InstructionCodes.BILSHIFT:
                    case InstructionCodes.BIRSHIFT:
                    case InstructionCodes.IRSHIFT:
                    case InstructionCodes.ILSHIFT:
                    case InstructionCodes.IURSHIFT:
                    case InstructionCodes.TYPE_TEST:
                    case InstructionCodes.IS_LIKE:
                        execBinaryOpCodes(strand, sf, opcode, operands);
                        break;

                    case InstructionCodes.LENGTHOF:
                        calculateLength(strand, operands, sf);
                        break;
                    case InstructionCodes.TYPELOAD:
                        cpIndex = operands[0];
                        j = operands[1];
                        TypeRefCPEntry typeEntry = (TypeRefCPEntry) sf.constPool[cpIndex];
                        sf.refRegs[j] = new BTypeDescValue(typeEntry.getType());
                        break;
                    case InstructionCodes.HALT:
                        if (strand.fp > 0) {
                            // Stop the observation context before popping the stack frame
                            ObserveUtils.stopCallableObservation(strand);
                            strand.popFrame();
                            break;
                        }
                        sf.ip = -1;
                        strand.respCallback.signal();
                        break;
                    case InstructionCodes.IGT:
                    case InstructionCodes.FGT:
                    case InstructionCodes.DGT:
                    case InstructionCodes.IGE:
                    case InstructionCodes.FGE:
                    case InstructionCodes.DGE:
                    case InstructionCodes.ILT:
                    case InstructionCodes.FLT:
                    case InstructionCodes.DLT:
                    case InstructionCodes.ILE:
                    case InstructionCodes.FLE:
                    case InstructionCodes.DLE:
                    case InstructionCodes.REQ_NULL:
                    case InstructionCodes.RNE_NULL:
                    case InstructionCodes.BR_TRUE:
                    case InstructionCodes.BR_FALSE:
                    case InstructionCodes.GOTO:
                        execCmpAndBranchOpcodes(strand, sf, opcode, operands);
                        break;
                    case InstructionCodes.INT_RANGE:
                        execIntegerRangeOpcodes(sf, operands);
                        break;
                    case InstructionCodes.TR_RETRY:
                        InstructionTrRetry trRetry = (InstructionTrRetry) instruction;
                        retryTransaction(strand, trRetry.blockId, trRetry.abortEndIp, trRetry.trStatusReg);
                        break;
                    case InstructionCodes.CALL:
                        callIns = (InstructionCALL) instruction;
                        strand = invokeCallable(strand, callIns.functionInfo,
                                callIns.argRegs, callIns.retRegs[0], callIns.flags);
                        if (strand == null) {
                            return;
                        }
                        break;
                    case InstructionCodes.VCALL:
                        InstructionVCALL vcallIns = (InstructionVCALL) instruction;
                        strand = invokeVirtualFunction(strand, sf, vcallIns.receiverRegIndex, vcallIns.functionInfo,
                                vcallIns.argRegs, vcallIns.retRegs[0], vcallIns.flags);
                        if (strand == null) {
                            return;
                        }
                        break;
                    case InstructionCodes.TR_BEGIN:
                        InstructionTrBegin trBegin = (InstructionTrBegin) instruction;
                        beginTransaction(strand, trBegin.transactionType, trBegin.blockId, trBegin.retryCountReg,
                                trBegin.committedFuncIndex, trBegin.abortedFuncIndex);
                        break;
                    case InstructionCodes.TR_END:
                        InstructionTrEnd trEnd = (InstructionTrEnd) instruction;
                        endTransaction(strand, trEnd.blockId, trEnd.endType, trEnd.statusRegIndex, trEnd.errorRegIndex);
                        break;
                    case InstructionCodes.WRKSEND:
                        InstructionWRKSendReceive wrkSendIns = (InstructionWRKSendReceive) instruction;
                        handleWorkerSend(strand, wrkSendIns.dataChannelInfo, wrkSendIns.type, wrkSendIns.reg);
                        break;
                    case InstructionCodes.WRKRECEIVE:
                        InstructionWRKSendReceive wrkReceiveIns = (InstructionWRKSendReceive) instruction;
                        if (!handleWorkerReceive(strand, wrkReceiveIns.dataChannelInfo, wrkReceiveIns.type,
                                wrkReceiveIns.reg)) {
                            return;
                        }
                        break;
                    case InstructionCodes.CHNRECEIVE:
                        Instruction.InstructionCHNReceive chnReceiveIns =
                                (Instruction.InstructionCHNReceive) instruction;
                        if (!handleCHNReceive(strand, chnReceiveIns.channelName, chnReceiveIns.receiverType,
                                chnReceiveIns.receiverReg, chnReceiveIns.keyType, chnReceiveIns.keyReg)) {
                            return;
                        }
                        break;
                    case InstructionCodes.CHNSEND:
                        Instruction.InstructionCHNSend chnSendIns = (Instruction.InstructionCHNSend) instruction;
                        handleCHNSend(strand, chnSendIns.channelName, chnSendIns.dataType, chnSendIns.dataReg,
                                chnSendIns.keyType, chnSendIns.keyReg);
                        break;
                    case InstructionCodes.FLUSH:
                        // TODO fix - rajith
                        break;
                    case InstructionCodes.WORKERSYNCSEND:
                        // TODO fix - rajith
                        break;
                    case InstructionCodes.PANIC:
                        i = operands[0];
                        if (i >= 0) {
                            BError error = (BError) sf.refRegs[i];
                            if (error == null) {
                                //TODO do we need this null check?
                                handleNullRefError(strand);
                                break;
                            }
                            strand.setError(error);
                        }
                        handleError(strand);
                        break;
                    case InstructionCodes.ERROR:
                        createNewError(operands, sf);
                        break;
                    case InstructionCodes.REASON:
                    case InstructionCodes.DETAIL:
                        handleErrorBuiltinMethods(opcode, operands, sf);
                        break;
                    case InstructionCodes.IS_FROZEN:
                    case InstructionCodes.FREEZE:
                        handleFreezeBuiltinMethods(strand, opcode, operands, sf);
                        break;
                    case InstructionCodes.STAMP:
                        handleStampBuildInMethod(strand, operands, sf);
                        break;
                    case InstructionCodes.FPCALL:
                        i = operands[0];
                        if (sf.refRegs[i] == null) {
                            handleNullRefError(strand);
                            break;
                        }
                        cpIndex = operands[1];
                        funcCallCPEntry = (FunctionCallCPEntry) sf.constPool[cpIndex];
                        functionInfo = ((BFunctionPointer) sf.refRegs[i]).value();
                        strand = invokeCallable(strand, (BFunctionPointer) sf.refRegs[i], funcCallCPEntry,
                                functionInfo, sf, funcCallCPEntry.getFlags());
                        if (strand == null) {
                            return;
                        }
                        break;
                    case InstructionCodes.FPLOAD:
                        i = operands[0];
                        j = operands[1];
                        k = operands[2];
                        funcRefCPEntry = (FunctionRefCPEntry) sf.constPool[i];
                        typeEntry = (TypeRefCPEntry) sf.constPool[k];
                        BFunctionPointer functionPointer = new BFunctionPointer(funcRefCPEntry.getFunctionInfo(),
                                typeEntry.getType());
                        sf.refRegs[j] = functionPointer;
                        findAndAddAdditionalVarRegIndexes(sf, operands, functionPointer);
                        break;
                    case InstructionCodes.VFPLOAD:
                        i = operands[0];
                        j = operands[1];
                        k = operands[2];
                        int m = operands[5];
                        funcRefCPEntry = (FunctionRefCPEntry) sf.constPool[i];
                        typeEntry = (TypeRefCPEntry) sf.constPool[k];

                        BMap<String, BValue> structVal = (BMap<String, BValue>) sf.refRegs[m];
                        if (structVal == null) {
                            handleNullRefError(strand);
                            break;
                        }

                        StructureTypeInfo structInfo = (ObjectTypeInfo) ((BStructureType)
                                structVal.getType()).getTypeInfo();
                        FunctionInfo attachedFuncInfo = structInfo.funcInfoEntries
                                .get(funcRefCPEntry.getFunctionInfo().getName());

                        BFunctionPointer fPointer = new BFunctionPointer(attachedFuncInfo, typeEntry.getType());
                        sf.refRegs[j] = fPointer;
                        findAndAddAdditionalVarRegIndexes(sf, operands, fPointer);
                        break;

                    case InstructionCodes.CLONE:
                        createClone(strand, operands, sf);
                        break;

                    case InstructionCodes.I2ANY:
                    case InstructionCodes.BI2ANY:
                    case InstructionCodes.F2ANY:
                    case InstructionCodes.S2ANY:
                    case InstructionCodes.B2ANY:
                    case InstructionCodes.ANY2I:
                    case InstructionCodes.ANY2BI:
                    case InstructionCodes.ANY2F:
                    case InstructionCodes.ANY2S:
                    case InstructionCodes.ANY2B:
                    case InstructionCodes.ANY2D:
                    case InstructionCodes.ARRAY2JSON:
                    case InstructionCodes.JSON2ARRAY:
                    case InstructionCodes.ANY2JSON:
                    case InstructionCodes.ANY2XML:
                    case InstructionCodes.ANY2MAP:
                    case InstructionCodes.ANY2TYPE:
                    case InstructionCodes.ANY2E:
                    case InstructionCodes.ANY2T:
                    case InstructionCodes.ANY2C:
                    case InstructionCodes.ANY2DT:
                    case InstructionCodes.CHECKCAST:
                    case InstructionCodes.IS_ASSIGNABLE:
                    case InstructionCodes.O2JSON:
                    case InstructionCodes.TYPE_ASSERTION:
                        execTypeCastOpcodes(strand, sf, opcode, operands);
                        break;

                    case InstructionCodes.I2F:
                    case InstructionCodes.I2S:
                    case InstructionCodes.I2B:
                    case InstructionCodes.I2D:
                    case InstructionCodes.I2BI:
                    case InstructionCodes.BI2I:
                    case InstructionCodes.F2I:
                    case InstructionCodes.F2S:
                    case InstructionCodes.F2B:
                    case InstructionCodes.F2D:
                    case InstructionCodes.S2I:
                    case InstructionCodes.S2F:
                    case InstructionCodes.S2B:
                    case InstructionCodes.S2D:
                    case InstructionCodes.B2I:
                    case InstructionCodes.B2F:
                    case InstructionCodes.B2S:
                    case InstructionCodes.B2D:
                    case InstructionCodes.D2I:
                    case InstructionCodes.D2F:
                    case InstructionCodes.D2S:
                    case InstructionCodes.D2B:
                    case InstructionCodes.DT2XML:
                    case InstructionCodes.DT2JSON:
                    case InstructionCodes.T2MAP:
                    case InstructionCodes.T2JSON:
                    case InstructionCodes.MAP2JSON:
                    case InstructionCodes.JSON2MAP:
                    case InstructionCodes.MAP2T:
                    case InstructionCodes.JSON2T:
                    case InstructionCodes.XMLATTRS2MAP:
                    case InstructionCodes.XML2S:
                    case InstructionCodes.ANY2SCONV:
                        execTypeConversionOpcodes(strand, sf, opcode, operands);
                        break;

                    case InstructionCodes.INEWARRAY:
                        i = operands[0];
                        j = operands[2];
                        sf.refRegs[i] = new BValueArray(BTypes.typeInt, (int) sf.longRegs[j]);
                        break;
                    case InstructionCodes.BINEWARRAY:
                        i = operands[0];
                        j = operands[2];
                        sf.refRegs[i] = new BValueArray(BTypes.typeByte, (int) sf.longRegs[j]);
                        break;
                    case InstructionCodes.FNEWARRAY:
                        i = operands[0];
                        j = operands[2];
                        sf.refRegs[i] = new BValueArray(BTypes.typeFloat, (int) sf.longRegs[j]);
                        break;
                    case InstructionCodes.SNEWARRAY:
                        i = operands[0];
                        j = operands[2];
                        sf.refRegs[i] = new BValueArray(BTypes.typeString, (int) sf.longRegs[j]);
                        break;
                    case InstructionCodes.BNEWARRAY:
                        i = operands[0];
                        j = operands[2];
                        sf.refRegs[i] = new BValueArray(BTypes.typeBoolean, (int) sf.longRegs[j]);
                        break;
                    case InstructionCodes.RNEWARRAY:
                        i = operands[0];
                        cpIndex = operands[1];
                        typeRefCPEntry = (TypeRefCPEntry) sf.constPool[cpIndex];
                        sf.refRegs[i] = new BValueArray(typeRefCPEntry.getType());
                        break;
                    case InstructionCodes.NEWSTRUCT:
                        createNewStruct(operands, sf);
                        break;
                    case InstructionCodes.NEWMAP:
                        i = operands[0];
                        cpIndex = operands[1];
                        typeRefCPEntry = (TypeRefCPEntry) sf.constPool[cpIndex];
                        sf.refRegs[i] = new BMap<String, BRefType>(typeRefCPEntry.getType());
                        break;
                    case InstructionCodes.NEWTABLE:
                        i = operands[0];
                        cpIndex = operands[1];
                        j = operands[2];
                        k = operands[3];
                        l = operands[4];
                        typeRefCPEntry = (TypeRefCPEntry) sf.constPool[cpIndex];
                        BValueArray indexColumns = (BValueArray) sf.refRegs[j];
                        BValueArray keyColumns = (BValueArray) sf.refRegs[k];
                        BValueArray dataRows = (BValueArray) sf.refRegs[l];
                        sf.refRegs[i] = new BTable(typeRefCPEntry.getType(), indexColumns, keyColumns, dataRows);
                        break;
                    case InstructionCodes.NEWSTREAM:
                        i = operands[0];
                        cpIndex = operands[1];
                        typeRefCPEntry = (TypeRefCPEntry) sf.constPool[cpIndex];
                        StringCPEntry name = (StringCPEntry) sf.constPool[operands[2]];
                        BStream stream = new BStream(typeRefCPEntry.getType(), name.getValue());
                        sf.refRegs[i] = stream;
                        break;
                    case InstructionCodes.NEW_INT_RANGE:
                        createNewIntRange(operands, sf);
                        break;
                    case InstructionCodes.IRET:
                        j = operands[0];
                        if (strand.fp > 0) {
                            StackFrame pf = strand.peekFrame(1);
                            callersRetRegIndex = sf.retReg;
                            pf.longRegs[callersRetRegIndex] = sf.longRegs[j];
                        } else {
                            strand.respCallback.setIntReturn(sf.longRegs[j]);
                        }
                        break;
                    case InstructionCodes.FRET:
                        j = operands[0];
                        if (strand.fp > 0) {
                            StackFrame pf = strand.peekFrame(1);
                            callersRetRegIndex = sf.retReg;
                            pf.doubleRegs[callersRetRegIndex] = sf.doubleRegs[j];
                        } else {
                            strand.respCallback.setFloatReturn(sf.doubleRegs[j]);
                        }
                        break;
                    case InstructionCodes.SRET:
                        j = operands[0];
                        if (strand.fp > 0) {
                            StackFrame pf = strand.peekFrame(1);
                            callersRetRegIndex = sf.retReg;
                            pf.stringRegs[callersRetRegIndex] = sf.stringRegs[j];
                        } else {
                            strand.respCallback.setStringReturn(sf.stringRegs[j]);
                        }
                        break;
                    case InstructionCodes.BRET:
                        j = operands[0];
                        if (strand.fp > 0) {
                            StackFrame pf = strand.peekFrame(1);
                            callersRetRegIndex = sf.retReg;
                            pf.intRegs[callersRetRegIndex] = sf.intRegs[j];
                        } else {
                            strand.respCallback.setBooleanReturn(sf.intRegs[j]);
                        }
                        break;
                    case InstructionCodes.DRET:
                    case InstructionCodes.RRET:
                        j = operands[0];
                        if (strand.fp > 0) {
                            StackFrame pf = strand.peekFrame(1);
                            callersRetRegIndex = sf.retReg;
                            pf.refRegs[callersRetRegIndex] = sf.refRegs[j];
                        } else {
                            strand.respCallback.setRefReturn(sf.refRegs[j]);
                        }
                        break;
                    case InstructionCodes.RET:
                        if (strand.fp > 0) {
                            // Stop the observation context before popping the stack frame
                            ObserveUtils.stopCallableObservation(strand);
                            strand.popFrame();
                            break;
                        }
                        sf.ip = -1;
                        strand.respCallback.signal();
                        return;
                    case InstructionCodes.XMLATTRSTORE:
                    case InstructionCodes.XMLATTRLOAD:
                    case InstructionCodes.XML2XMLATTRS:
                    case InstructionCodes.S2QNAME:
                    case InstructionCodes.NEWQNAME:
                    case InstructionCodes.NEWXMLELEMENT:
                    case InstructionCodes.NEWXMLCOMMENT:
                    case InstructionCodes.NEWXMLTEXT:
                    case InstructionCodes.NEWXMLPI:
                    case InstructionCodes.XMLSEQSTORE:
                    case InstructionCodes.XMLSEQLOAD:
                    case InstructionCodes.XMLLOAD:
                    case InstructionCodes.XMLLOADALL:
                    case InstructionCodes.NEWXMLSEQ:
                        execXMLOpcodes(strand, sf, opcode, operands);
                        break;
                    case InstructionCodes.ITR_NEW:
                    case InstructionCodes.ITR_NEXT:
                    case InstructionCodes.ITR_HAS_NEXT:
                        execIteratorOperation(strand, sf, instruction);
                        break;
                    case InstructionCodes.LOCK:
                        InstructionLock instructionLock = (InstructionLock) instruction;
                        if (!handleVariableLock(strand, instructionLock.types, instructionLock.pkgRefs,
                                instructionLock.varRegs, instructionLock.fieldRegs, instructionLock.varCount,
                                instructionLock.uuid)) {
                            return;
                        }
                        break;
                    case InstructionCodes.UNLOCK:
                        InstructionUnLock instructionUnLock = (InstructionUnLock) instruction;
                        handleVariableUnlock(strand, instructionUnLock.types, instructionUnLock.pkgRefs,
                                instructionUnLock.varRegs, instructionUnLock.varCount, instructionUnLock.uuid,
                                instructionUnLock.hasFieldVar);
                        break;
                    case InstructionCodes.WAIT:
                        strand = execWait(strand, operands);
                        if (strand == null) {
                            return;
                        }
                        break;
                    case InstructionCodes.WAITALL:
                        strand = execWaitForAll(strand, operands);
                        if (strand == null) {
                            return;
                        }
                        break;
                    default:
                        throw new UnsupportedOperationException();
                }
                sf = strand.currentFrame;
            } catch (Throwable e) {
                //Can we remove this?
                strand.setError(BLangVMErrors.createError(strand, e.getMessage()));
                handleError(strand);
            }
        }
    }

    private static void createClone(Strand ctx, int[] operands, StackFrame sf) {
        int i = operands[0];
        int j = operands[1];

        BRefType<?> refRegVal = sf.refRegs[i];

        if (refRegVal == null) {
            return;
        }

        if (!checkIsLikeType(refRegVal, BTypes.typeAnydata)) {
            sf.refRegs[j] = BLangVMErrors.createError(ctx, BLangExceptionHelper
                    .getErrorMessage(RuntimeErrors.UNSUPPORTED_CLONE_OPERATION, refRegVal, refRegVal.getType()));
            return;
        }
        sf.refRegs[j] = (BRefType<?>) refRegVal.copy(new HashMap<>());
    }

    private static Strand invokeCallable(Strand strand, CallableUnitInfo callableUnitInfo,
                                       int[] argRegs, int retReg, int flags) {
        //TODO refactor when worker info is removed from compiler
        StackFrame df = new StackFrame(callableUnitInfo.getPackageInfo(), callableUnitInfo,
                callableUnitInfo.getDefaultWorkerInfo().getCodeAttributeInfo(), retReg, flags);
        copyArgValues(strand.currentFrame, df, argRegs, callableUnitInfo.getParamTypes());

        if (!FunctionFlags.isAsync(df.invocationFlags)) {
            strand.pushFrame(df);
            // Start observation after pushing the stack frame
            ObserveUtils.startCallableObservation(strand, df.invocationFlags);
            if (callableUnitInfo.isNative()) {
                return invokeNativeCallable(callableUnitInfo, strand, df, retReg, df.invocationFlags);
            }
            return strand;
        }

        SafeStrandCallback strndCallback = new SafeStrandCallback(callableUnitInfo.getRetParamTypes()[0]);
        Strand calleeStrand = new Strand(strand.programFile, callableUnitInfo.getName(),
                strand.globalProps, strndCallback, strand.wdChannels);
        calleeStrand.pushFrame(df);
        // Start observation after pushing the stack frame
        ObserveUtils.startCallableObservation(calleeStrand, strand.respCallback.getObserverContext());
        if (callableUnitInfo.isNative()) {
            Context nativeCtx = new NativeCallContext(calleeStrand, callableUnitInfo, df);
            NativeCallableUnit nativeCallable = callableUnitInfo.getNativeCallableUnit();
            if (nativeCallable.isBlocking()) {
                BVMScheduler.scheduleNative(nativeCallable, nativeCtx, null);
            } else {
                BLangCallableUnitCallback callableUnitCallback = new BLangCallableUnitCallback(nativeCtx,
                        calleeStrand, retReg, callableUnitInfo.getRetParamTypes()[0]);
                nativeCallable.execute(nativeCtx, callableUnitCallback);
            }
        } else {
            BVMScheduler.schedule(calleeStrand);
        }
        strand.currentFrame.refRegs[retReg] = new BCallableFuture(callableUnitInfo.getName(), calleeStrand);
        return strand;
    }

    private static Strand invokeNativeCallable(CallableUnitInfo callableUnitInfo, Strand strand,
                                               StackFrame sf, int retReg, int flags) {
        BType retType = callableUnitInfo.getRetParamTypes()[0];

        Context ctx = new NativeCallContext(strand, callableUnitInfo, sf);
        NativeCallableUnit nativeCallable = callableUnitInfo.getNativeCallableUnit();
        try {
            if (nativeCallable.isBlocking()) {
                nativeCallable.execute(ctx, null);

                if (strand.fp > 0) {
                    // Stop the observation context before popping the stack frame
                    ObserveUtils.stopCallableObservation(strand);
                    strand.popFrame();
                    StackFrame retFrame = strand.currentFrame;
                    BLangVMUtils.populateWorkerDataWithValues(retFrame, retReg, ctx.getReturnValue(), retType);
                    return strand;
                }
                strand.respCallback.signal();
                return null;
            }
            CallableUnitCallback callback = getNativeCallableUnitCallback(strand, sf, ctx, retReg, retType, flags);
            nativeCallable.execute(ctx, callback);
            return null;
        } catch (BLangNullReferenceException e) {
            strand.setError(BLangVMErrors.createNullRefException(strand));
        } catch (Throwable e) {
            strand.setError(BLangVMErrors.createError(strand, e.getMessage()));
        }
        // Stop the observation context before popping the stack frame
        ObserveUtils.stopCallableObservation(strand);
        strand.popFrame();
        handleError(strand);
        return strand;
    }

    private static CallableUnitCallback getNativeCallableUnitCallback(Strand strand, StackFrame parentDf, Context ctx,
                                                                      int retReg, BType retType, int flags) {
        return new BLangCallableUnitCallback(ctx, strand, retReg, retType);
    }





    private static void copyArgValues(StackFrame caller, StackFrame callee, int[] argRegs, BType[] paramTypes) {
        int longRegIndex = -1;
        int doubleRegIndex = -1;
        int stringRegIndex = -1;
        int booleanRegIndex = -1;
        int refRegIndex = -1;
        for (int i = 0; i < argRegs.length; i++) {
            BType paramType = paramTypes[i];
            int argReg = argRegs[i];
            switch (paramType.getTag()) {
                case TypeTags.INT_TAG:
                    callee.longRegs[++longRegIndex] = caller.longRegs[argReg];
                    break;
                case TypeTags.BYTE_TAG:
                    callee.intRegs[++booleanRegIndex] = caller.intRegs[argReg];
                    break;
                case TypeTags.FLOAT_TAG:
                    callee.doubleRegs[++doubleRegIndex] = caller.doubleRegs[argReg];
                    break;
                case TypeTags.STRING_TAG:
                    callee.stringRegs[++stringRegIndex] = caller.stringRegs[argReg];
                    break;
                case TypeTags.BOOLEAN_TAG:
                    callee.intRegs[++booleanRegIndex] = caller.intRegs[argReg];
                    break;
                default:
                    callee.refRegs[++refRegIndex] = caller.refRegs[argReg];
            }
        }
    }

    private static void createNewError(int[] operands, StackFrame sf) {
        int i = operands[0];
        int j = operands[1];
        int k = operands[2];
        int l = operands[3];
        TypeRefCPEntry typeRefCPEntry = (TypeRefCPEntry) sf.constPool[i];
        sf.refRegs[l] = new BError(typeRefCPEntry.getType(), sf.stringRegs[j], sf.refRegs[k]);
    }

    private static void handleErrorBuiltinMethods(int opcode, int[] operands, StackFrame sf) {
        int i = operands[0];
        int j = operands[1];
        BError error = (BError) sf.refRegs[i];
        switch (opcode) {
            case InstructionCodes.REASON:
                sf.stringRegs[j] = error.getReason();
                break;
            case InstructionCodes.DETAIL:
                sf.refRegs[j] = error.getDetails();
                break;
        }
    }

    private static void handleFreezeBuiltinMethods(Strand ctx, int opcode, int[] operands,
                                                   StackFrame sf) {
        int i = operands[0];
        int j = operands[1];
        BRefType value = sf.refRegs[i];
        switch (opcode) {
            case InstructionCodes.FREEZE:
                if (value == null) {
                    // assuming we reach here because the value is nil (()), the frozen value would also be nil.
                    sf.refRegs[j] = null;
                    break;
                }

                FreezeStatus freezeStatus = new FreezeStatus(FreezeStatus.State.MID_FREEZE);
                try {
                    value.attemptFreeze(freezeStatus);

                    // if freeze is successful, set the status as frozen and the value itself as the return value
                    freezeStatus.setFrozen();
                    sf.refRegs[j] = value;
                } catch (BLangFreezeException e) {
                    // if freeze is unsuccessful due to an invalid value, set the frozen status of the value and its
                    // constituents to false, and return an error
                    freezeStatus.setUnfrozen();
                    sf.refRegs[j] = BLangVMErrors.createError(ctx, e.getMessage());
                } catch (BallerinaException e) {
                    // if freeze is unsuccessful due to concurrent freeze attempts, set the frozen status of the value
                    // and its constituents to false, and panic
                    freezeStatus.setUnfrozen();
                    ctx.setError(BLangVMErrors.createError(ctx, e.getMessage()));
                    handleError(ctx);
                }
                break;
            case InstructionCodes.IS_FROZEN:
                sf.intRegs[j] = (value == null || value.isFrozen()) ? 1 : 0;
                break;
        }
    }

    private static void handleStampBuildInMethod(Strand ctx, int[] operands, StackFrame sf) {

        int i = operands[0];
        int j = operands[1];
        int k = operands[2];

        BRefType<?> valueToBeStamped = sf.refRegs[i];
        BType stampType = ((TypeRefCPEntry) sf.constPool[j]).getType();
        BType targetType;

        if (stampType.getTag() == TypeTags.UNION_TAG) {
            List<BType> memberTypes = new ArrayList<>(((BUnionType) stampType).getMemberTypes());
            targetType = new BUnionType(memberTypes);

            Predicate<BType> errorPredicate = e -> e.getTag() == TypeTags.ERROR_TAG;
            ((BUnionType) targetType).getMemberTypes().removeIf(errorPredicate);

            if (((BUnionType) targetType).getMemberTypes().size() == 1) {
                targetType = ((BUnionType) stampType).getMemberTypes().get(0);
            }
        } else {
            targetType = stampType;
        }

        if (!checkIsLikeType(valueToBeStamped, targetType)) {
            BError error;
            if (valueToBeStamped != null) {
                error = BLangVMErrors.createError(ctx,
                        BLangExceptionHelper.getErrorMessage(RuntimeErrors.INCOMPATIBLE_STAMP_OPERATION,
                                valueToBeStamped.getType(), targetType));
            } else {
                error = BLangVMErrors.createError(ctx,
                        BLangExceptionHelper.getErrorMessage(RuntimeErrors.CANNOT_STAMP_NULL, targetType));
            }
            sf.refRegs[k] = error;
            return;
        }

        try {
            if (valueToBeStamped != null) {
                valueToBeStamped.stamp(targetType);
            }
            sf.refRegs[k] = valueToBeStamped;
        } catch (BallerinaException e) {
            BError error = BLangVMErrors.createError(ctx,
                    BLangExceptionHelper.getErrorMessage(RuntimeErrors.INCOMPATIBLE_STAMP_OPERATION,
                            valueToBeStamped.getType(), targetType));
            sf.refRegs[k] = error;
        }
    }

    /**
     * Handle sending a message to a channel. If there is a worker already waiting to accept this message, it is
     * resumed.
     *
     * @param ctx         Current worker context
     * @param channelName Name os the channel to get the message
     * @param dataType    Type od the message
     * @param dataReg     Registry location of the message
     * @param keyType     Type of message key
     * @param keyReg      message key registry index
     */
    private static void handleCHNSend(Strand ctx, String channelName, BType dataType, int dataReg, BType keyType,
                                      int keyReg) {
        BRefType keyVal = null;
        if (keyType != null) {
            keyVal = extractValue(ctx.currentFrame, keyType, keyReg);
        }
        BRefType dataVal = extractValue(ctx.currentFrame, dataType, dataReg);
        ChannelRegistry.PendingContext pendingCtx = ChannelManager.channelSenderAction(channelName, keyVal, dataVal,
                keyType, dataType);
        if (pendingCtx != null) {
            //inject the value to the ctx
            copyArgValueForWorkerReceive(ctx.currentFrame, pendingCtx.regIndex, dataType, dataVal);
            BVMScheduler.schedule(ctx);
        }
    }

    /**
     * Handles message receiving using a channel.
     * If the expected message is already available, it is assigned to the receiver reg and returns true.
     *
     * @param ctx          Current worker context
     * @param channelName  Name os the channel to get the message
     * @param receiverType Type of the expected message
     * @param receiverReg  Registry index of the receiving message
     * @param keyType      Type of message key
     * @param keyIndex     message key registry index
     * @return true if a matching value is available
     */
    private static boolean handleCHNReceive(Strand ctx, String channelName, BType receiverType,
                                            int receiverReg, BType keyType, int keyIndex) {
        BValue keyVal = null;
        if (keyType != null) {
            keyVal = extractValue(ctx.currentFrame, keyType, keyIndex);
        }
        BValue value = ChannelManager.channelReceiverAction(channelName, keyVal, keyType, ctx, receiverReg,
                receiverType);
        if (value != null) {
            copyArgValueForWorkerReceive(ctx.currentFrame, receiverReg, receiverType, (BRefType) value);
            return true;
        }

        return false;
    }

    private static Strand invokeCallable(Strand ctx, BFunctionPointer fp, FunctionCallCPEntry funcCallCPEntry,
                                         FunctionInfo functionInfo, StackFrame sf, int flags) {
        List<BClosure> closureVars = fp.getClosureVars();
        int[] argRegs = funcCallCPEntry.getArgRegs();
        if (closureVars.isEmpty()) {
            return invokeCallable(ctx, functionInfo, argRegs, funcCallCPEntry.getRetRegs()[0], flags);
        }

        int[] newArgRegs = new int[argRegs.length + closureVars.size()];
        System.arraycopy(argRegs, 0, newArgRegs, closureVars.size(), argRegs.length);
        int argRegIndex = 0;

        int longIndex = expandLongRegs(sf, fp);
        int doubleIndex = expandDoubleRegs(sf, fp);
        int intIndex = expandIntRegs(sf, fp);
        int stringIndex = expandStringRegs(sf, fp);
        int refIndex = expandRefRegs(sf, fp);

        for (BClosure closure : closureVars) {
            switch (closure.getType().getTag()) {
                case TypeTags.INT_TAG: {
                    sf.longRegs[longIndex] = ((BInteger) closure.value()).intValue();
                    newArgRegs[argRegIndex++] = longIndex++;
                    break;
                }
                case TypeTags.BYTE_TAG: {
                    sf.intRegs[intIndex] = ((BByte) closure.value()).byteValue();
                    newArgRegs[argRegIndex++] = intIndex++;
                    break;
                }
                case TypeTags.FLOAT_TAG: {
                    sf.doubleRegs[doubleIndex] = ((BFloat) closure.value()).floatValue();
                    newArgRegs[argRegIndex++] = doubleIndex++;
                    break;
                }
                case TypeTags.BOOLEAN_TAG: {
                    sf.intRegs[intIndex] = ((BBoolean) closure.value()).booleanValue() ? 1 : 0;
                    newArgRegs[argRegIndex++] = intIndex++;
                    break;
                }
                case TypeTags.STRING_TAG: {
                    sf.stringRegs[stringIndex] = (closure.value()).stringValue();
                    newArgRegs[argRegIndex++] = stringIndex++;
                    break;
                }
                default:
                    sf.refRegs[refIndex] = ((BRefType<?>) closure.value());
                    newArgRegs[argRegIndex++] = refIndex++;
            }
        }

        return invokeCallable(ctx, functionInfo, newArgRegs, funcCallCPEntry.getRetRegs()[0], flags);
    }

    private static int expandLongRegs(StackFrame sf, BFunctionPointer fp) {
        int longIndex = 0;
        if (fp.getAdditionalIndexCount(BTypes.typeInt.getTag()) > 0) {
            if (sf.longRegs == null) {
                sf.longRegs = new long[0];
            }
            long[] newLongRegs = new long[sf.longRegs.length + fp.getAdditionalIndexCount(BTypes.typeInt.getTag())];
            System.arraycopy(sf.longRegs, 0, newLongRegs, 0, sf.longRegs.length);
            longIndex = sf.longRegs.length;
            sf.longRegs = newLongRegs;
        }
        return longIndex;
    }

    private static int expandIntRegs(StackFrame sf, BFunctionPointer fp) {
        int intIndex = 0;
        if (fp.getAdditionalIndexCount(BTypes.typeBoolean.getTag()) > 0 ||
                fp.getAdditionalIndexCount(BTypes.typeByte.getTag()) > 0) {
            if (sf.intRegs == null) {
                sf.intRegs = new int[0];
            }
            int[] newIntRegs = new int[sf.intRegs.length + fp.getAdditionalIndexCount(BTypes.typeBoolean.getTag()) +
                    fp.getAdditionalIndexCount(BTypes.typeByte.getTag())];
            System.arraycopy(sf.intRegs, 0, newIntRegs, 0, sf.intRegs.length);
            intIndex = sf.intRegs.length;
            sf.intRegs = newIntRegs;
        }
        return intIndex;
    }

    private static int expandDoubleRegs(StackFrame sf, BFunctionPointer fp) {
        int doubleIndex = 0;
        if (fp.getAdditionalIndexCount(BTypes.typeFloat.getTag()) > 0) {
            if (sf.doubleRegs == null) {
                sf.doubleRegs = new double[0];
            }
            double[] newDoubleRegs = new double[sf.doubleRegs.length +
                    fp.getAdditionalIndexCount(BTypes.typeFloat.getTag())];
            System.arraycopy(sf.doubleRegs, 0, newDoubleRegs, 0, sf.doubleRegs.length);
            doubleIndex = sf.doubleRegs.length;
            sf.doubleRegs = newDoubleRegs;
        }
        return doubleIndex;
    }

    private static int expandStringRegs(StackFrame sf, BFunctionPointer fp) {
        int stringIndex = 0;
        if (fp.getAdditionalIndexCount(BTypes.typeString.getTag()) > 0) {
            if (sf.stringRegs == null) {
                sf.stringRegs = new String[0];
            }
            String[] newStringRegs = new String[sf.stringRegs.length +
                    fp.getAdditionalIndexCount(BTypes.typeString.getTag())];
            System.arraycopy(sf.stringRegs, 0, newStringRegs, 0, sf.stringRegs.length);
            stringIndex = sf.stringRegs.length;
            sf.stringRegs = newStringRegs;
        }
        return stringIndex;
    }

    private static int expandRefRegs(StackFrame sf, BFunctionPointer fp) {
        int refIndex = 0;
        if (fp.getAdditionalIndexCount(BTypes.typeAny.getTag()) > 0) {
            if (sf.refRegs == null) {
                sf.refRegs = new BRefType[0];
            }
            BRefType<?>[] newRefRegs = new BRefType[sf.refRegs.length +
                    fp.getAdditionalIndexCount(BTypes.typeAny.getTag())];
            System.arraycopy(sf.refRegs, 0, newRefRegs, 0, sf.refRegs.length);
            refIndex = sf.refRegs.length;
            sf.refRegs = newRefRegs;
        }
        return refIndex;
    }

    private static void findAndAddAdditionalVarRegIndexes(StackFrame sf, int[] operands,
                                                          BFunctionPointer fp) {

        int h = operands[3];

        //if '0', then there are no additional indexes needs to be processed
        if (h == 0) {
            return;
        }

        //or else, this is a closure related scenario
        for (int i = 0; i < h; i++) {
            int operandIndex = i + 4;
            int type = operands[operandIndex];
            int index = operands[++operandIndex];
            switch (type) {
                case TypeTags.INT_TAG: {
                    fp.addClosureVar(new BClosure(new BInteger(sf.longRegs[index]), BTypes.typeInt),
                            TypeTags.INT_TAG);
                    break;
                }
                case TypeTags.BYTE_TAG: {
                    fp.addClosureVar(new BClosure(new BByte((byte) sf.intRegs[index]), BTypes.typeByte),
                            TypeTags.BYTE_TAG);
                    break;
                }
                case TypeTags.FLOAT_TAG: {
                    fp.addClosureVar(new BClosure(new BFloat(sf.doubleRegs[index]), BTypes.typeFloat),
                            TypeTags.FLOAT_TAG);
                    break;
                }
                case TypeTags.DECIMAL_TAG: {
                    fp.addClosureVar(new BClosure(sf.refRegs[index], BTypes.typeDecimal),
                            TypeTags.DECIMAL_TAG);
                    break;
                }
                case TypeTags.BOOLEAN_TAG: {
                    fp.addClosureVar(new BClosure(new BBoolean(sf.intRegs[index] == 1),
                            BTypes.typeBoolean), TypeTags.BOOLEAN_TAG);
                    break;
                }
                case TypeTags.STRING_TAG: {
                    fp.addClosureVar(new BClosure(new BString(sf.stringRegs[index]), BTypes.typeString),
                            TypeTags.STRING_TAG);
                    break;
                }
                default:
                    fp.addClosureVar(new BClosure(sf.refRegs[index], BTypes.typeAny), TypeTags.ANY_TAG);
            }
            i++;
        }
    }

    private static void execCmpAndBranchOpcodes(Strand ctx, StackFrame sf, int opcode, int[] operands) {
        int i;
        int j;
        int k;
        BigDecimal lhsValue;
        BigDecimal rhsValue;

        switch (opcode) {
            case InstructionCodes.IGT:
                i = operands[0];
                j = operands[1];
                k = operands[2];
                sf.intRegs[k] = sf.longRegs[i] > sf.longRegs[j] ? 1 : 0;
                break;
            case InstructionCodes.FGT:
                i = operands[0];
                j = operands[1];
                k = operands[2];
                sf.intRegs[k] = sf.doubleRegs[i] > sf.doubleRegs[j] ? 1 : 0;
                break;
            case InstructionCodes.DGT:
                i = operands[0];
                j = operands[1];
                k = operands[2];
                lhsValue = ((BDecimal) sf.refRegs[i]).decimalValue();
                rhsValue = ((BDecimal) sf.refRegs[j]).decimalValue();
                sf.intRegs[k] = lhsValue.compareTo(rhsValue) > 0 ? 1 : 0;
                break;

            case InstructionCodes.IGE:
                i = operands[0];
                j = operands[1];
                k = operands[2];
                sf.intRegs[k] = sf.longRegs[i] >= sf.longRegs[j] ? 1 : 0;
                break;
            case InstructionCodes.FGE:
                i = operands[0];
                j = operands[1];
                k = operands[2];
                sf.intRegs[k] = sf.doubleRegs[i] >= sf.doubleRegs[j] ? 1 : 0;
                break;
            case InstructionCodes.DGE:
                i = operands[0];
                j = operands[1];
                k = operands[2];
                lhsValue = ((BDecimal) sf.refRegs[i]).decimalValue();
                rhsValue = ((BDecimal) sf.refRegs[j]).decimalValue();
                sf.intRegs[k] = lhsValue.compareTo(rhsValue) >= 0 ? 1 : 0;
                break;

            case InstructionCodes.ILT:
                i = operands[0];
                j = operands[1];
                k = operands[2];
                sf.intRegs[k] = sf.longRegs[i] < sf.longRegs[j] ? 1 : 0;
                break;
            case InstructionCodes.FLT:
                i = operands[0];
                j = operands[1];
                k = operands[2];
                sf.intRegs[k] = sf.doubleRegs[i] < sf.doubleRegs[j] ? 1 : 0;
                break;
            case InstructionCodes.DLT:
                i = operands[0];
                j = operands[1];
                k = operands[2];
                lhsValue = ((BDecimal) sf.refRegs[i]).decimalValue();
                rhsValue = ((BDecimal) sf.refRegs[j]).decimalValue();
                sf.intRegs[k] = lhsValue.compareTo(rhsValue) < 0 ? 1 : 0;
                break;

            case InstructionCodes.ILE:
                i = operands[0];
                j = operands[1];
                k = operands[2];
                sf.intRegs[k] = sf.longRegs[i] <= sf.longRegs[j] ? 1 : 0;
                break;
            case InstructionCodes.FLE:
                i = operands[0];
                j = operands[1];
                k = operands[2];
                sf.intRegs[k] = sf.doubleRegs[i] <= sf.doubleRegs[j] ? 1 : 0;
                break;
            case InstructionCodes.DLE:
                i = operands[0];
                j = operands[1];
                k = operands[2];
                lhsValue = ((BDecimal) sf.refRegs[i]).decimalValue();
                rhsValue = ((BDecimal) sf.refRegs[j]).decimalValue();
                sf.intRegs[k] = lhsValue.compareTo(rhsValue) <= 0 ? 1 : 0;
                break;

            case InstructionCodes.REQ_NULL:
                i = operands[0];
                j = operands[1];
                if (sf.refRegs[i] == null) {
                    sf.intRegs[j] = 1;
                } else {
                    sf.intRegs[j] = 0;
                }
                break;
            case InstructionCodes.RNE_NULL:
                i = operands[0];
                j = operands[1];
                if (sf.refRegs[i] != null) {
                    sf.intRegs[j] = 1;
                } else {
                    sf.intRegs[j] = 0;
                }
                break;
            case InstructionCodes.BR_TRUE:
                i = operands[0];
                j = operands[1];
                if (sf.intRegs[i] == 1) {
                    sf.ip = j;
                }
                break;
            case InstructionCodes.BR_FALSE:
                i = operands[0];
                j = operands[1];
                if (sf.intRegs[i] == 0) {
                    sf.ip = j;
                }
                break;
            case InstructionCodes.GOTO:
                i = operands[0];
                sf.ip = i;
                break;
            default:
                throw new UnsupportedOperationException();
        }
    }

    private static void execIntegerRangeOpcodes(StackFrame sf, int[] operands) {
        int i = operands[0];
        int j = operands[1];
        int k = operands[2];
        sf.refRegs[k] = new BValueArray(LongStream.rangeClosed(sf.longRegs[i], sf.longRegs[j]).toArray());
    }

    private static void execLoadOpcodes(Strand ctx, StackFrame sf, int opcode, int[] operands) {
        int i;
        int j;
        int k;
        int pkgIndex;
        int lvIndex; // Index of the local variable

        BValueArray bValueArray;
        BMap<String, BRefType> bMap;

        switch (opcode) {
            case InstructionCodes.IMOVE:
                lvIndex = operands[0];
                i = operands[1];
                sf.longRegs[i] = sf.longRegs[lvIndex];
                break;
            case InstructionCodes.FMOVE:
                lvIndex = operands[0];
                i = operands[1];
                sf.doubleRegs[i] = sf.doubleRegs[lvIndex];
                break;
            case InstructionCodes.SMOVE:
                lvIndex = operands[0];
                i = operands[1];
                sf.stringRegs[i] = sf.stringRegs[lvIndex];
                break;
            case InstructionCodes.BMOVE:
                lvIndex = operands[0];
                i = operands[1];
                sf.intRegs[i] = sf.intRegs[lvIndex];
                break;
            case InstructionCodes.RMOVE:
                lvIndex = operands[0];
                i = operands[1];
                sf.refRegs[i] = sf.refRegs[lvIndex];
                break;
            case InstructionCodes.IALOAD:
                i = operands[0];
                j = operands[1];
                k = operands[2];
                bValueArray = Optional.of((BValueArray) sf.refRegs[i]).get();
                try {
                    sf.longRegs[k] = bValueArray.getInt(sf.longRegs[j]);
                } catch (Exception e) {
                    ctx.setError(BLangVMErrors.createError(ctx, e.getMessage()));
                    handleError(ctx);
                }
                break;
            case InstructionCodes.BIALOAD:
                i = operands[0];
                j = operands[1];
                k = operands[2];
                bValueArray = Optional.of((BValueArray) sf.refRegs[i]).get();
                try {
                    sf.intRegs[k] = bValueArray.getByte(sf.longRegs[j]);
                } catch (Exception e) {
                    ctx.setError(BLangVMErrors.createError(ctx, e.getMessage()));
                    handleError(ctx);
                }
                break;
            case InstructionCodes.FALOAD:
                i = operands[0];
                j = operands[1];
                k = operands[2];
                bValueArray = Optional.of((BValueArray) sf.refRegs[i]).get();
                try {
                    sf.doubleRegs[k] = bValueArray.getFloat(sf.longRegs[j]);
                } catch (Exception e) {
                    ctx.setError(BLangVMErrors.createError(ctx, e.getMessage()));
                    handleError(ctx);
                }
                break;
            case InstructionCodes.SALOAD:
                i = operands[0];
                j = operands[1];
                k = operands[2];
                bValueArray = Optional.of((BValueArray) sf.refRegs[i]).get();
                try {
                    sf.stringRegs[k] = bValueArray.getString(sf.longRegs[j]);
                } catch (Exception e) {
                    ctx.setError(BLangVMErrors.createError(ctx, e.getMessage()));
                    handleError(ctx);
                }
                break;
            case InstructionCodes.BALOAD:
                i = operands[0];
                j = operands[1];
                k = operands[2];
                bValueArray = Optional.of((BValueArray) sf.refRegs[i]).get();
                try {
                    sf.intRegs[k] = bValueArray.getBoolean(sf.longRegs[j]);
                } catch (Exception e) {
                    ctx.setError(BLangVMErrors.createError(ctx, e.getMessage()));
                    handleError(ctx);
                }
                break;
            case InstructionCodes.RALOAD:
                i = operands[0];
                j = operands[1];
                k = operands[2];
                BNewArray bNewArray = Optional.of((BNewArray) sf.refRegs[i]).get();
                try {
                    sf.refRegs[k] = ListUtils.execListGetOperation(bNewArray, sf.longRegs[j]);
                } catch (Exception e) {
                    ctx.setError(BLangVMErrors.createError(ctx, e.getMessage()));
                    handleError(ctx);
                }
                break;
            case InstructionCodes.JSONALOAD:
                i = operands[0];
                j = operands[1];
                k = operands[2];

                try {
                    sf.refRegs[k] = JSONUtils.getArrayElement(sf.refRegs[i], sf.longRegs[j]);
                } catch (Exception e) {
                    ctx.setError(BLangVMErrors.createError(ctx, e.getMessage()));
                    handleError(ctx);
                }
                break;
            case InstructionCodes.IGLOAD:
                // package index
                pkgIndex = operands[0];
                // package level variable index
                i = operands[1];
                // Stack registry index
                j = operands[2];
                sf.longRegs[j] = ctx.programFile.globalMemArea.getIntField(pkgIndex, i);
                break;
            case InstructionCodes.FGLOAD:
                pkgIndex = operands[0];
                i = operands[1];
                j = operands[2];
                sf.doubleRegs[j] = ctx.programFile.globalMemArea.getFloatField(pkgIndex, i);
                break;
            case InstructionCodes.SGLOAD:
                pkgIndex = operands[0];
                i = operands[1];
                j = operands[2];
                sf.stringRegs[j] = ctx.programFile.globalMemArea.getStringField(pkgIndex, i);
                break;
            case InstructionCodes.BGLOAD:
                pkgIndex = operands[0];
                i = operands[1];
                j = operands[2];
                sf.intRegs[j] = ctx.programFile.globalMemArea.getBooleanField(pkgIndex, i);
                break;
            case InstructionCodes.RGLOAD:
                pkgIndex = operands[0];
                i = operands[1];
                j = operands[2];
                sf.refRegs[j] = ctx.programFile.globalMemArea.getRefField(pkgIndex, i);
                break;

            case InstructionCodes.MAPLOAD:
                i = operands[0];
                j = operands[1];
                k = operands[2];
                bMap = (BMap<String, BRefType>) sf.refRegs[i];
                if (bMap == null) {
                    handleNullRefError(ctx);
                    break;
                }

                IntegerCPEntry exceptCPEntry = (IntegerCPEntry) sf.constPool[operands[3]];
                boolean except = exceptCPEntry.getValue() == 1;
                sf.refRegs[k] = bMap.get(sf.stringRegs[j], except);
                break;

            case InstructionCodes.JSONLOAD:
                i = operands[0];
                j = operands[1];
                k = operands[2];
                sf.refRegs[k] = JSONUtils.getElement(sf.refRegs[i], sf.stringRegs[j]);
                break;
            default:
                throw new UnsupportedOperationException();
        }
    }

    private static void execStoreOpcodes(Strand ctx, StackFrame sf, int opcode, int[] operands) {
        int i;
        int j;
        int k;
        int pkgIndex;

        BValueArray bValueArray;
        BMap<String, BRefType> bMap;

        switch (opcode) {
            case InstructionCodes.IASTORE:
                i = operands[0];
                j = operands[1];
                k = operands[2];
                bValueArray = Optional.of((BValueArray) sf.refRegs[i]).get();
                try {
                    bValueArray.add(sf.longRegs[j], sf.longRegs[k]);
                } catch (Exception e) {
                    ctx.setError(BLangVMErrors.createError(ctx, e.getMessage()));
                    handleError(ctx);
                }
                break;
            case InstructionCodes.BIASTORE:
                i = operands[0];
                j = operands[1];
                k = operands[2];
                bValueArray = Optional.of((BValueArray) sf.refRegs[i]).get();
                try {
                    bValueArray.add(sf.longRegs[j], (byte) sf.intRegs[k]);
                } catch (Exception e) {
                    ctx.setError(BLangVMErrors.createError(ctx, e.getMessage()));
                    handleError(ctx);
                }
                break;
            case InstructionCodes.FASTORE:
                i = operands[0];
                j = operands[1];
                k = operands[2];
                bValueArray = Optional.of((BValueArray) sf.refRegs[i]).get();
                try {
                    bValueArray.add(sf.longRegs[j], sf.doubleRegs[k]);
                } catch (Exception e) {
                    ctx.setError(BLangVMErrors.createError(ctx, e.getMessage()));
                    handleError(ctx);
                }
                break;
            case InstructionCodes.SASTORE:
                i = operands[0];
                j = operands[1];
                k = operands[2];
                bValueArray = Optional.of((BValueArray) sf.refRegs[i]).get();
                try {
                    bValueArray.add(sf.longRegs[j], sf.stringRegs[k]);
                } catch (Exception e) {
                    ctx.setError(BLangVMErrors.createError(ctx, e.getMessage()));
                    handleError(ctx);
                }
                break;
            case InstructionCodes.BASTORE:
                i = operands[0];
                j = operands[1];
                k = operands[2];
                bValueArray = Optional.of((BValueArray) sf.refRegs[i]).get();
                try {
                    bValueArray.add(sf.longRegs[j], sf.intRegs[k]);
                } catch (Exception e) {
                    ctx.setError(BLangVMErrors.createError(ctx, e.getMessage()));
                    handleError(ctx);
                }
                break;
            case InstructionCodes.RASTORE:
                i = operands[0];
                j = operands[1];
                k = operands[2];
                BNewArray list = Optional.of((BNewArray) sf.refRegs[i]).get();
                long index = sf.longRegs[j];
                BRefType refReg = sf.refRegs[k];
                BType elementType = (list.getType().getTag() == TypeTags.ARRAY_TAG)
                        ? ((BArrayType) list.getType()).getElementType()
                        : ((BTupleType) list.getType()).getTupleTypes().get((int) index);
                if (!checkCast(refReg, elementType)) {
                    ctx.setError(BLangVMErrors.createError(ctx,
                            BLangExceptionHelper.getErrorMessage(RuntimeErrors.INCOMPATIBLE_TYPE,
                                    elementType, (refReg != null) ? refReg.getType() : BTypes.typeNull)));
                    handleError(ctx);
                    break;
                }

                try {
                    ListUtils.execListAddOperation(list, index, refReg);
                } catch (BLangFreezeException e) {
                    ctx.setError(BLangVMErrors.createError(ctx, "Failed to add element: " + e.getMessage()));
                    handleError(ctx);
                }
                break;
            case InstructionCodes.JSONASTORE:
                i = operands[0];
                j = operands[1];
                k = operands[2];

                try {
                    JSONUtils.setArrayElement(sf.refRegs[i], sf.longRegs[j], sf.refRegs[k]);
                } catch (Exception e) {
                    ctx.setError(BLangVMErrors.createError(ctx, e.getMessage()));
                    handleError(ctx);
                }
                break;
            case InstructionCodes.IGSTORE:
                pkgIndex = operands[0];
                // Stack reg index
                i = operands[1];
                // Global var index
                j = operands[2];
                ctx.programFile.globalMemArea.setIntField(pkgIndex, j, sf.longRegs[i]);
                break;
            case InstructionCodes.FGSTORE:
                pkgIndex = operands[0];
                i = operands[1];
                j = operands[2];
                ctx.programFile.globalMemArea.setFloatField(pkgIndex, j, sf.doubleRegs[i]);
                break;
            case InstructionCodes.SGSTORE:
                pkgIndex = operands[0];
                i = operands[1];
                j = operands[2];
                ctx.programFile.globalMemArea.setStringField(pkgIndex, j, sf.stringRegs[i]);
                break;
            case InstructionCodes.BGSTORE:
                pkgIndex = operands[0];
                i = operands[1];
                j = operands[2];
                ctx.programFile.globalMemArea.setBooleanField(pkgIndex, j, sf.intRegs[i]);
                break;
            case InstructionCodes.RGSTORE:
                pkgIndex = operands[0];
                i = operands[1];
                j = operands[2];
                ctx.programFile.globalMemArea.setRefField(pkgIndex, j, sf.refRegs[i]);
                break;
            case InstructionCodes.MAPSTORE:
                i = operands[0];
                j = operands[1];
                k = operands[2];
                bMap = (BMap<String, BRefType>) sf.refRegs[i];
                if (bMap == null) {
                    handleNullRefError(ctx);
                    break;
                }
                try {
                    handleMapStore(ctx, bMap, sf.stringRegs[j], sf.refRegs[k]);
                } catch (BLangMapStoreException e) {
                    ctx.setError(BLangVMErrors.createError(ctx, e.getMessage()));
                    handleError(ctx);
                }
                break;
            case InstructionCodes.JSONSTORE:
                i = operands[0];
                j = operands[1];
                k = operands[2];
                try {
                    JSONUtils.setElement(sf.refRegs[i], sf.stringRegs[j], sf.refRegs[k]);
                } catch (BLangFreezeException e) {
                    ctx.setError(BLangVMErrors.createError(ctx, "Failed to set element to JSON: " + e.getMessage()));
                    handleError(ctx);
                }
                break;
            default:
                throw new UnsupportedOperationException();
        }
    }

    private static void execBinaryOpCodes(Strand ctx, StackFrame sf, int opcode, int[] operands) {
        int i;
        int j;
        int k;
        BigDecimal lhsValue;
        BigDecimal rhsValue;

        switch (opcode) {
            case InstructionCodes.IADD:
                i = operands[0];
                j = operands[1];
                k = operands[2];
                sf.longRegs[k] = sf.longRegs[i] + sf.longRegs[j];
                break;
            case InstructionCodes.FADD:
                i = operands[0];
                j = operands[1];
                k = operands[2];
                sf.doubleRegs[k] = sf.doubleRegs[i] + sf.doubleRegs[j];
                break;
            case InstructionCodes.SADD:
                i = operands[0];
                j = operands[1];
                k = operands[2];
                sf.stringRegs[k] = sf.stringRegs[i] + sf.stringRegs[j];
                break;
            case InstructionCodes.DADD:
                i = operands[0];
                j = operands[1];
                k = operands[2];
                lhsValue = ((BDecimal) sf.refRegs[i]).decimalValue();
                rhsValue = ((BDecimal) sf.refRegs[j]).decimalValue();
                sf.refRegs[k] = new BDecimal(lhsValue.add(rhsValue, MathContext.DECIMAL128));
                break;
            case InstructionCodes.XMLADD:
                i = operands[0];
                j = operands[1];
                k = operands[2];
                BXML lhsXMLVal = (BXML) sf.refRegs[i];
                BXML rhsXMLVal = (BXML) sf.refRegs[j];

                // Here it is assumed that a refType addition can only be a xml-concat.
                sf.refRegs[k] = XMLUtils.concatenate(lhsXMLVal, rhsXMLVal);
                break;
            case InstructionCodes.ISUB:
                i = operands[0];
                j = operands[1];
                k = operands[2];
                sf.longRegs[k] = sf.longRegs[i] - sf.longRegs[j];
                break;
            case InstructionCodes.FSUB:
                i = operands[0];
                j = operands[1];
                k = operands[2];
                sf.doubleRegs[k] = sf.doubleRegs[i] - sf.doubleRegs[j];
                break;
            case InstructionCodes.DSUB:
                i = operands[0];
                j = operands[1];
                k = operands[2];
                lhsValue = ((BDecimal) sf.refRegs[i]).decimalValue();
                rhsValue = ((BDecimal) sf.refRegs[j]).decimalValue();
                sf.refRegs[k] = new BDecimal(lhsValue.subtract(rhsValue, MathContext.DECIMAL128));
                break;
            case InstructionCodes.IMUL:
                i = operands[0];
                j = operands[1];
                k = operands[2];
                sf.longRegs[k] = sf.longRegs[i] * sf.longRegs[j];
                break;
            case InstructionCodes.FMUL:
                i = operands[0];
                j = operands[1];
                k = operands[2];
                sf.doubleRegs[k] = sf.doubleRegs[i] * sf.doubleRegs[j];
                break;
            case InstructionCodes.DMUL:
                i = operands[0];
                j = operands[1];
                k = operands[2];
                lhsValue = ((BDecimal) sf.refRegs[i]).decimalValue();
                rhsValue = ((BDecimal) sf.refRegs[j]).decimalValue();
                sf.refRegs[k] = new BDecimal(lhsValue.multiply(rhsValue, MathContext.DECIMAL128));
                break;
            case InstructionCodes.IDIV:
                i = operands[0];
                j = operands[1];
                k = operands[2];
                if (sf.longRegs[j] == 0) {
                    ctx.setError(BLangVMErrors.createError(ctx, " / by zero"));
                    handleError(ctx);
                    break;
                }

                sf.longRegs[k] = sf.longRegs[i] / sf.longRegs[j];
                break;
            case InstructionCodes.FDIV:
                i = operands[0];
                j = operands[1];
                k = operands[2];
                sf.doubleRegs[k] = sf.doubleRegs[i] / sf.doubleRegs[j];
                break;
            case InstructionCodes.DDIV:
                i = operands[0];
                j = operands[1];
                k = operands[2];
                lhsValue = ((BDecimal) sf.refRegs[i]).decimalValue();
                rhsValue = ((BDecimal) sf.refRegs[j]).decimalValue();
                if (rhsValue.compareTo(BigDecimal.ZERO) == 0) {
                    ctx.setError(BLangVMErrors.createError(ctx, " / by zero"));
                    handleError(ctx);
                    break;
                }

                sf.refRegs[k] = new BDecimal(lhsValue.divide(rhsValue, MathContext.DECIMAL128));
                break;
            case InstructionCodes.IMOD:
                i = operands[0];
                j = operands[1];
                k = operands[2];
                if (sf.longRegs[j] == 0) {
                    ctx.setError(BLangVMErrors.createError(ctx, " / by zero"));
                    handleError(ctx);
                    break;
                }

                sf.longRegs[k] = sf.longRegs[i] % sf.longRegs[j];
                break;
            case InstructionCodes.FMOD:
                i = operands[0];
                j = operands[1];
                k = operands[2];
                sf.doubleRegs[k] = sf.doubleRegs[i] % sf.doubleRegs[j];
                break;
            case InstructionCodes.DMOD:
                i = operands[0];
                j = operands[1];
                k = operands[2];
                lhsValue = ((BDecimal) sf.refRegs[i]).decimalValue();
                rhsValue = ((BDecimal) sf.refRegs[j]).decimalValue();
                if (rhsValue.compareTo(BigDecimal.ZERO) == 0) {
                    ctx.setError(BLangVMErrors.createError(ctx, " / by zero"));
                    handleError(ctx);
                    break;
                }

                sf.refRegs[k] = new BDecimal(lhsValue.remainder(rhsValue, MathContext.DECIMAL128));
                break;
            case InstructionCodes.INEG:
                i = operands[0];
                j = operands[1];
                sf.longRegs[j] = -sf.longRegs[i];
                break;
            case InstructionCodes.FNEG:
                i = operands[0];
                j = operands[1];
                sf.doubleRegs[j] = -sf.doubleRegs[i];
                break;
            case InstructionCodes.DNEG:
                i = operands[0];
                j = operands[1];
                BigDecimal value = ((BDecimal) sf.refRegs[i]).decimalValue();
                sf.refRegs[j] = new BDecimal(value.negate());
                break;
            case InstructionCodes.BNOT:
                i = operands[0];
                j = operands[1];
                sf.intRegs[j] = sf.intRegs[i] == 0 ? 1 : 0;
                break;
            case InstructionCodes.IEQ:
                i = operands[0];
                j = operands[1];
                k = operands[2];
                sf.intRegs[k] = sf.longRegs[i] == sf.longRegs[j] ? 1 : 0;
                break;
            case InstructionCodes.FEQ:
                i = operands[0];
                j = operands[1];
                k = operands[2];
                sf.intRegs[k] = sf.doubleRegs[i] == sf.doubleRegs[j] ? 1 : 0;
                break;
            case InstructionCodes.SEQ:
                i = operands[0];
                j = operands[1];
                k = operands[2];
                sf.intRegs[k] = StringUtils.isEqual(sf.stringRegs[i], sf.stringRegs[j]) ? 1 : 0;
                break;
            case InstructionCodes.BEQ:
                i = operands[0];
                j = operands[1];
                k = operands[2];
                sf.intRegs[k] = sf.intRegs[i] == sf.intRegs[j] ? 1 : 0;
                break;
            case InstructionCodes.DEQ:
                i = operands[0];
                j = operands[1];
                k = operands[2];
                lhsValue = ((BDecimal) sf.refRegs[i]).decimalValue();
                rhsValue = ((BDecimal) sf.refRegs[j]).decimalValue();
                sf.intRegs[k] = lhsValue.compareTo(rhsValue) == 0 ? 1 : 0;
                break;
            case InstructionCodes.REQ:
                i = operands[0];
                j = operands[1];
                k = operands[2];
                if (sf.refRegs[i] == null) {
                    sf.intRegs[k] = sf.refRegs[j] == null ? 1 : 0;
                } else {
                    sf.intRegs[k] = isEqual(sf.refRegs[i], sf.refRegs[j], new ArrayList<>()) ? 1 : 0;
                }
                break;
            case InstructionCodes.REF_EQ:
                i = operands[0];
                j = operands[1];
                k = operands[2];
                sf.intRegs[k] = isReferenceEqual(sf.refRegs[i], sf.refRegs[j]) ? 1 : 0;
                break;
            case InstructionCodes.TEQ:
                i = operands[0];
                j = operands[1];
                k = operands[2];
                if (sf.refRegs[i] == null || sf.refRegs[j] == null) {
                    handleNullRefError(ctx);
                    break; //TODO is this correct?
                }
                sf.intRegs[k] = sf.refRegs[i].equals(sf.refRegs[j]) ? 1 : 0;
                break;

            case InstructionCodes.INE:
                i = operands[0];
                j = operands[1];
                k = operands[2];
                sf.intRegs[k] = sf.longRegs[i] != sf.longRegs[j] ? 1 : 0;
                break;
            case InstructionCodes.FNE:
                i = operands[0];
                j = operands[1];
                k = operands[2];
                sf.intRegs[k] = sf.doubleRegs[i] != sf.doubleRegs[j] ? 1 : 0;
                break;
            case InstructionCodes.SNE:
                i = operands[0];
                j = operands[1];
                k = operands[2];
                sf.intRegs[k] = !StringUtils.isEqual(sf.stringRegs[i], sf.stringRegs[j]) ? 1 : 0;
                break;
            case InstructionCodes.BNE:
                i = operands[0];
                j = operands[1];
                k = operands[2];
                sf.intRegs[k] = sf.intRegs[i] != sf.intRegs[j] ? 1 : 0;
                break;
            case InstructionCodes.DNE:
                i = operands[0];
                j = operands[1];
                k = operands[2];
                lhsValue = ((BDecimal) sf.refRegs[i]).decimalValue();
                rhsValue = ((BDecimal) sf.refRegs[j]).decimalValue();
                sf.intRegs[k] = lhsValue.compareTo(rhsValue) != 0 ? 1 : 0;
                break;
            case InstructionCodes.RNE:
                i = operands[0];
                j = operands[1];
                k = operands[2];
                if (sf.refRegs[i] == null) {
                    sf.intRegs[k] = (sf.refRegs[j] != null) ? 1 : 0;
                } else {
                    sf.intRegs[k] = (!isEqual(sf.refRegs[i], sf.refRegs[j], new ArrayList<>())) ? 1 : 0;
                }
                break;
            case InstructionCodes.REF_NEQ:
                i = operands[0];
                j = operands[1];
                k = operands[2];
                sf.intRegs[k] = isReferenceInequal(sf.refRegs[i], sf.refRegs[j]) ? 1 : 0;
                break;
            case InstructionCodes.TNE:
                i = operands[0];
                j = operands[1];
                k = operands[2];
                if (sf.refRegs[i] == null || sf.refRegs[j] == null) {
                    handleNullRefError(ctx);
                    break; //TODO is this correct?
                }
                sf.intRegs[k] = (!sf.refRegs[i].equals(sf.refRegs[j])) ? 1 : 0;
                break;
            case InstructionCodes.BIAND:
                i = operands[0];
                j = operands[1];
                k = operands[2];
                sf.intRegs[k] = sf.intRegs[i] & sf.intRegs[j];
                break;
            case InstructionCodes.BIOR:
                i = operands[0];
                j = operands[1];
                k = operands[2];
                sf.intRegs[k] = sf.intRegs[i] | sf.intRegs[j];
                break;
            case InstructionCodes.BIXOR:
                i = operands[0];
                j = operands[1];
                k = operands[2];
                sf.intRegs[k] = sf.intRegs[i] ^ sf.intRegs[j];
                break;
            case InstructionCodes.IAND:
                i = operands[0];
                j = operands[1];
                k = operands[2];
                sf.longRegs[k] = sf.longRegs[i] & sf.longRegs[j];
                break;
            case InstructionCodes.IOR:
                i = operands[0];
                j = operands[1];
                k = operands[2];
                sf.longRegs[k] = sf.longRegs[i] | sf.longRegs[j];
                break;
            case InstructionCodes.IXOR:
                i = operands[0];
                j = operands[1];
                k = operands[2];
                sf.longRegs[k] = sf.longRegs[i] ^ sf.longRegs[j];
                break;
            case InstructionCodes.BILSHIFT:
                i = operands[0];
                j = operands[1];
                k = operands[2];
                sf.intRegs[k] = (byte) (sf.intRegs[i] << sf.longRegs[j]);
                break;
            case InstructionCodes.BIRSHIFT:
                i = operands[0];
                j = operands[1];
                k = operands[2];
                sf.intRegs[k] = (byte) (sf.intRegs[i] >>> sf.longRegs[j]);
                break;
            case InstructionCodes.IRSHIFT:
                i = operands[0];
                j = operands[1];
                k = operands[2];
                sf.longRegs[k] = sf.longRegs[i] >> sf.longRegs[j];
                break;
            case InstructionCodes.ILSHIFT:
                i = operands[0];
                j = operands[1];
                k = operands[2];
                sf.longRegs[k] = sf.longRegs[i] << sf.longRegs[j];
                break;
            case InstructionCodes.IURSHIFT:
                i = operands[0];
                j = operands[1];
                k = operands[2];
                sf.longRegs[k] = sf.longRegs[i] >>> sf.longRegs[j];
                break;
            case InstructionCodes.TYPE_TEST:
                i = operands[0];
                j = operands[1];
                k = operands[2];
                TypeRefCPEntry typeRefCPEntry = (TypeRefCPEntry) sf.constPool[j];
                sf.intRegs[k] = checkIsType(sf.refRegs[i], typeRefCPEntry.getType()) ? 1 : 0;
                break;
            case InstructionCodes.IS_LIKE:
                i = operands[0];
                j = operands[1];
                k = operands[2];
                typeRefCPEntry = (TypeRefCPEntry) sf.constPool[j];
                sf.intRegs[k] = checkIsLikeType(sf.refRegs[i], typeRefCPEntry.getType()) ? 1 : 0;
                break;
            default:
                throw new UnsupportedOperationException();
        }
    }

    private static void execXMLOpcodes(Strand ctx, StackFrame sf, int opcode, int[] operands) {
        int i;
        int j;
        int k;
        int localNameIndex;
        int uriIndex;
        int prefixIndex;

        BXML<?> xmlVal;
        BXMLQName xmlQName;

        switch (opcode) {
            case InstructionCodes.XMLATTRSTORE:
                i = operands[0];
                j = operands[1];
                k = operands[2];

                xmlVal = Optional.of((BXML) sf.refRegs[i]).get();
                xmlQName = Optional.of((BXMLQName) sf.refRegs[j]).get();
                xmlVal.setAttribute(xmlQName.getLocalName(), xmlQName.getUri(), xmlQName.getPrefix(),
                        sf.stringRegs[k]);
                break;
            case InstructionCodes.XMLATTRLOAD:
                i = operands[0];
                j = operands[1];
                k = operands[2];

                xmlVal = Optional.of((BXML) sf.refRegs[i]).get();
                xmlQName = Optional.of((BXMLQName) sf.refRegs[j]).get();
                sf.stringRegs[k] = xmlVal.getAttribute(xmlQName.getLocalName(), xmlQName.getUri(),
                        xmlQName.getPrefix());
                break;
            case InstructionCodes.XML2XMLATTRS:
                i = operands[0];
                j = operands[1];
                xmlVal = (BXML) sf.refRegs[i];
                sf.refRegs[j] = new BXMLAttributes(xmlVal);
                break;
            case InstructionCodes.S2QNAME:
                i = operands[0];
                j = operands[1];
                k = operands[2];

                String qNameStr = sf.stringRegs[i];
                int parenEndIndex = qNameStr.indexOf('}');

                if (qNameStr.startsWith("{") && parenEndIndex > 0) {
                    sf.stringRegs[j] = qNameStr.substring(parenEndIndex + 1, qNameStr.length());
                    sf.stringRegs[k] = qNameStr.substring(1, parenEndIndex);
                } else {
                    sf.stringRegs[j] = qNameStr;
                    sf.stringRegs[k] = STRING_NULL_VALUE;
                }

                break;
            case InstructionCodes.NEWQNAME:
                localNameIndex = operands[0];
                uriIndex = operands[1];
                prefixIndex = operands[2];
                i = operands[3];

                String localname = sf.stringRegs[localNameIndex];
                localname = StringEscapeUtils.escapeXml11(localname);

                String prefix = sf.stringRegs[prefixIndex];
                prefix = StringEscapeUtils.escapeXml11(prefix);

                sf.refRegs[i] = new BXMLQName(localname, sf.stringRegs[uriIndex], prefix);
                break;
            case InstructionCodes.XMLSEQLOAD:
                i = operands[0];
                j = operands[1];
                k = operands[2];

                xmlVal = Optional.of((BXML) sf.refRegs[i]).get();
                long index = sf.longRegs[j];
                sf.refRegs[k] = xmlVal.getItem(index);
                break;
            case InstructionCodes.XMLLOAD:
                i = operands[0];
                j = operands[1];
                k = operands[2];

                xmlVal = Optional.of((BXML) sf.refRegs[i]).get();
                String qname = sf.stringRegs[j];
                sf.refRegs[k] = xmlVal.children(qname);
                break;
            case InstructionCodes.XMLLOADALL:
                i = operands[0];
                j = operands[1];

                xmlVal = Optional.of((BXML) sf.refRegs[i]).get();
                sf.refRegs[j] = xmlVal.children();
                break;
            case InstructionCodes.NEWXMLELEMENT:
            case InstructionCodes.NEWXMLCOMMENT:
            case InstructionCodes.NEWXMLTEXT:
            case InstructionCodes.NEWXMLPI:
            case InstructionCodes.XMLSEQSTORE:
            case InstructionCodes.NEWXMLSEQ:
                execXMLCreationOpcodes(ctx, sf, opcode, operands);
                break;
            default:
                throw new UnsupportedOperationException();
        }
    }

    private static void execTypeCastOpcodes(Strand ctx, StackFrame sf, int opcode, int[] operands) {
        int i;
        int j;
        int cpIndex; // Index of the constant pool

        BRefType bRefTypeValue;
        TypeRefCPEntry typeRefCPEntry;

        switch (opcode) {
            case InstructionCodes.TYPE_ASSERTION:
                i = operands[0];
                cpIndex = operands[1];
                j = operands[2];
                typeRefCPEntry = (TypeRefCPEntry) sf.constPool[cpIndex];
                BType expectedType = typeRefCPEntry.getType();

                bRefTypeValue = sf.refRegs[i];

                if (bRefTypeValue == null) {
                    if (expectedType.getTag() == TypeTags.NULL_TAG) {
                        sf.refRegs[j] = null;
                        break;
                    }
                    ctx.setError(BLangVMErrors.createError(ctx,
                                                           BLangExceptionHelper.getErrorMessage(
                                                                   RuntimeErrors.TYPE_ASSERTION_ERROR, expectedType,
                                                                   "()")));
                    handleError(ctx);
                } else if (isSimpleBasicType(expectedType)) {
                    execExplicitlyTypedExpressionOpCode(ctx, sf, expectedType, bRefTypeValue, j);
                } else if (expectedType.equals(bRefTypeValue.getType())) {
                    sf.refRegs[j] = bRefTypeValue;
                } else {
                    ctx.setError(
                            BLangVMErrors.createError(ctx,
                                                      BLangExceptionHelper.getErrorMessage(
                                                              RuntimeErrors.TYPE_ASSERTION_ERROR,
                                                                   (expectedType.getTag() == TypeTags.NULL_TAG ?
                                                                            "()" : expectedType),
                                                                   bRefTypeValue.getType())));
                    handleError(ctx);
                }
                break;
            case InstructionCodes.I2ANY:
                i = operands[0];
                j = operands[1];
                sf.refRegs[j] = new BInteger(sf.longRegs[i]);
                break;
            case InstructionCodes.BI2ANY:
                i = operands[0];
                j = operands[1];
                sf.refRegs[j] = new BByte((byte) sf.intRegs[i]);
                break;
            case InstructionCodes.F2ANY:
                i = operands[0];
                j = operands[1];
                sf.refRegs[j] = new BFloat(sf.doubleRegs[i]);
                break;
            case InstructionCodes.S2ANY:
                i = operands[0];
                j = operands[1];
                sf.refRegs[j] = new BString(sf.stringRegs[i]);
                break;
            case InstructionCodes.B2ANY:
                i = operands[0];
                j = operands[1];
                sf.refRegs[j] = new BBoolean(sf.intRegs[i] == 1);
                break;
            case InstructionCodes.ANY2I:
                i = operands[0];
                j = operands[1];
                sf.longRegs[j] = ((BValueType) sf.refRegs[i]).intValue();
                break;
            case InstructionCodes.ANY2BI:
                i = operands[0];
                j = operands[1];
                sf.intRegs[j] = ((BValueType) sf.refRegs[i]).byteValue();
                break;
            case InstructionCodes.ANY2F:
                i = operands[0];
                j = operands[1];
                sf.doubleRegs[j] = ((BValueType) sf.refRegs[i]).floatValue();
                break;
            case InstructionCodes.ANY2S:
                i = operands[0];
                j = operands[1];
                sf.stringRegs[j] = sf.refRegs[i].stringValue();
                break;
            case InstructionCodes.ANY2B:
                i = operands[0];
                j = operands[1];
                sf.intRegs[j] = ((BBoolean) sf.refRegs[i]).booleanValue() ? 1 : 0;
                break;
            case InstructionCodes.ANY2D:
                i = operands[0];
                j = operands[1];
                sf.refRegs[j] = new BDecimal(((BValueType) sf.refRegs[i]).decimalValue());
                break;
            case InstructionCodes.ANY2JSON:
                handleAnyToRefTypeCast(ctx, sf, operands, BTypes.typeJSON);
                break;
            case InstructionCodes.ANY2XML:
                handleAnyToRefTypeCast(ctx, sf, operands, BTypes.typeXML);
                break;
            case InstructionCodes.ANY2MAP:
                handleAnyToRefTypeCast(ctx, sf, operands, BTypes.typeMap);
                break;
            case InstructionCodes.ANY2TYPE:
                handleAnyToRefTypeCast(ctx, sf, operands, BTypes.typeDesc);
                break;
            case InstructionCodes.ANY2DT:
                handleAnyToRefTypeCast(ctx, sf, operands, BTypes.typeTable);
                break;
            case InstructionCodes.ANY2STM:
                handleAnyToRefTypeCast(ctx, sf, operands, BTypes.typeStream);
                break;
            case InstructionCodes.ANY2E:
            case InstructionCodes.ANY2T:
            case InstructionCodes.ANY2C:
            case InstructionCodes.CHECKCAST:
                i = operands[0];
                cpIndex = operands[1];
                j = operands[2];
                typeRefCPEntry = (TypeRefCPEntry) sf.constPool[cpIndex];

                bRefTypeValue = sf.refRegs[i];

                if (checkCast(bRefTypeValue, typeRefCPEntry.getType())) {
                        sf.refRegs[j] = bRefTypeValue;
                } else {
                    handleTypeCastError(ctx, sf, j, bRefTypeValue != null ? bRefTypeValue.getType() : BTypes.typeNull,
                            typeRefCPEntry.getType());
                }
                break;
            case InstructionCodes.IS_ASSIGNABLE:
                i = operands[0];
                cpIndex = operands[1];
                j = operands[2];
                typeRefCPEntry = (TypeRefCPEntry) sf.constPool[cpIndex];
                bRefTypeValue = sf.refRegs[i];
                if (checkCast(bRefTypeValue, typeRefCPEntry.getType())) {
                    sf.intRegs[j] = 1;
                } else {
                    sf.intRegs[j] = 0;
                }
                break;
            case InstructionCodes.ARRAY2JSON:
                convertArrayToJSON(ctx, operands, sf);
                break;
            case InstructionCodes.JSON2ARRAY:
                convertJSONToArray(ctx, operands, sf);
                break;
            case InstructionCodes.O2JSON:
                i = operands[0];
                cpIndex = operands[1];
                j = operands[2];
                BJSONType targetType = (BJSONType) ((TypeRefCPEntry) sf.constPool[cpIndex]).getType();
                bRefTypeValue = sf.refRegs[i];
                sf.refRegs[j] = JSONUtils.convertUnionTypeToJSON(bRefTypeValue, targetType);
                break;
            default:
                throw new UnsupportedOperationException();
        }
    }

    private static void execExplicitlyTypedExpressionOpCode(Strand ctx, StackFrame sf, BType targetType,
                                                            BRefType bRefTypeValue, int regIndex) {
        BType sourceType = bRefTypeValue.getType();
        int targetTag = targetType.getTag();
        if (!isSimpleBasicType(sourceType) ||
                (sourceType.getTag() == TypeTags.STRING_TAG && targetTag != TypeTags.STRING_TAG)) {
            ctx.setError(BLangVMErrors.createError(ctx,  "assertion error: expected '" + targetType + "', found '" +
                    bRefTypeValue.getType() + "'"));
            handleError(ctx);
            return;
        }

        try {
            switch (targetTag) {
                case TypeTags.STRING_TAG:
                    sf.stringRegs[regIndex] = bRefTypeValue.stringValue();
                    break;
                case TypeTags.FLOAT_TAG:
                    sf.doubleRegs[regIndex] = ((BValueType) bRefTypeValue).floatValue();
                    break;
                case TypeTags.DECIMAL_TAG:
                    sf.refRegs[regIndex] = new BDecimal(((BValueType) bRefTypeValue).decimalValue());
                    break;
                case TypeTags.INT_TAG:
                    sf.longRegs[regIndex] = ((BValueType) bRefTypeValue).intValue();
                    break;
                case TypeTags.BOOLEAN_TAG:
                    sf.intRegs[regIndex] = ((BValueType) bRefTypeValue).booleanValue() ? 1 : 0;
                    break;
            }
        } catch (BallerinaException e) {
            ctx.setError(BLangVMErrors.createError(ctx, e.getMessage()));
            handleError(ctx);
        }
    }

    private static void execTypeConversionOpcodes(Strand ctx, StackFrame sf, int opcode,
                                                  int[] operands) {
        int i;
        int j;
        BRefType bRefType;
        String str;

        switch (opcode) {
            case InstructionCodes.I2F:
                i = operands[0];
                j = operands[1];
                sf.doubleRegs[j] = sf.longRegs[i];
                break;
            case InstructionCodes.I2S:
                i = operands[0];
                j = operands[1];
                sf.stringRegs[j] = Long.toString(sf.longRegs[i]);
                break;
            case InstructionCodes.I2B:
                i = operands[0];
                j = operands[1];
                sf.intRegs[j] = sf.longRegs[i] != 0 ? 1 : 0;
                break;
            case InstructionCodes.I2D:
                i = operands[0];
                j = operands[1];
                sf.refRegs[j] = new BDecimal(
                        (new BigDecimal(sf.longRegs[i], MathContext.DECIMAL128)).setScale(1,
                                                                                          BigDecimal.ROUND_HALF_EVEN));
                break;
            case InstructionCodes.I2BI:
                i = operands[0];
                j = operands[1];
                if (isByteLiteral(sf.longRegs[i])) {
                    sf.refRegs[j] = new BByte((byte) sf.longRegs[i]);
                } else {
                    handleTypeConversionError(ctx, sf, j, TypeConstants.INT_TNAME, TypeConstants.BYTE_TNAME);
                }
                break;
            case InstructionCodes.BI2I:
                i = operands[0];
                j = operands[1];
                sf.longRegs[j] = Byte.toUnsignedInt((byte) sf.intRegs[i]);
                break;
            case InstructionCodes.F2I:
                i = operands[0];
                j = operands[1];
                double valueToConvert = sf.doubleRegs[i];
                if (Double.isNaN(valueToConvert) || Double.isInfinite(valueToConvert)) {
                    ctx.setError(BLangVMErrors.createError(ctx, "'float' value '" + valueToConvert + "' cannot be " +
                            "converted to 'int'"));
                    handleError(ctx);
                    break;
                }

                if (!isFloatWithinIntRange(valueToConvert)) {
                    ctx.setError(BLangVMErrors.createError(ctx, "out of range 'float' value '" + valueToConvert + "'" +
                            " cannot be converted to 'int'"));
                    handleError(ctx);
                    break;
                }

                sf.longRegs[j] = Math.round(valueToConvert);
                break;
            case InstructionCodes.F2S:
                i = operands[0];
                j = operands[1];
                sf.stringRegs[j] = Double.toString(sf.doubleRegs[i]);
                break;
            case InstructionCodes.F2B:
                i = operands[0];
                j = operands[1];
                sf.intRegs[j] = sf.doubleRegs[i] != 0.0 ? 1 : 0;
                break;
            case InstructionCodes.F2D:
                i = operands[0];
                j = operands[1];
                sf.refRegs[j] = new BDecimal(new BigDecimal(sf.doubleRegs[i], MathContext.DECIMAL128));
                break;
            case InstructionCodes.S2I:
                i = operands[0];
                j = operands[1];

                str = sf.stringRegs[i];
                try {
                    sf.refRegs[j] = new BInteger(Long.parseLong(str));
                } catch (NumberFormatException e) {
                    handleTypeConversionError(ctx, sf, j, TypeConstants.STRING_TNAME, TypeConstants.INT_TNAME);
                }
                break;
            case InstructionCodes.S2F:
                i = operands[0];
                j = operands[1];

                str = sf.stringRegs[i];
                try {
                    sf.refRegs[j] = new BFloat(Double.parseDouble(str));
                } catch (NumberFormatException e) {
                    handleTypeConversionError(ctx, sf, j, TypeConstants.STRING_TNAME, TypeConstants.FLOAT_TNAME);
                }
                break;
            case InstructionCodes.S2B:
                i = operands[0];
                j = operands[1];
                sf.intRegs[j] = Boolean.parseBoolean(sf.stringRegs[i]) ? 1 : 0;
                break;
            case InstructionCodes.S2D:
                i = operands[0];
                j = operands[1];

                str = sf.stringRegs[i];
                try {
                    sf.refRegs[j] = new BDecimal(new BigDecimal(str, MathContext.DECIMAL128));
                } catch (NumberFormatException e) {
                    handleTypeConversionError(ctx, sf, j, TypeConstants.STRING_TNAME, TypeConstants.DECIMAL_TNAME);
                }
                break;
            case InstructionCodes.B2I:
                i = operands[0];
                j = operands[1];
                sf.longRegs[j] = sf.intRegs[i];
                break;
            case InstructionCodes.B2F:
                i = operands[0];
                j = operands[1];
                sf.doubleRegs[j] = sf.intRegs[i];
                break;
            case InstructionCodes.B2S:
                i = operands[0];
                j = operands[1];
                sf.stringRegs[j] = sf.intRegs[i] == 1 ? "true" : "false";
                break;
            case InstructionCodes.B2D:
                i = operands[0];
                j = operands[1];
                sf.refRegs[j] = sf.intRegs[i] == 1 ?
                        new BDecimal(BigDecimal.ONE.setScale(1, BigDecimal.ROUND_HALF_EVEN)) :
                        new BDecimal(BigDecimal.ZERO.setScale(1, BigDecimal.ROUND_HALF_EVEN));
                break;
            case InstructionCodes.D2I:
                i = operands[0];
                j = operands[1];
                if (!isDecimalWithinIntRange(((BDecimal) sf.refRegs[i]).decimalValue())) {
                    ctx.setError(BLangVMErrors.createError(ctx, "out of range 'decimal' value '" +
                            sf.refRegs[i] + "' cannot be converted to 'int'"));
                    handleError(ctx);
                    break;
                }
                sf.longRegs[j] = Math.round(((BDecimal) sf.refRegs[i]).decimalValue().doubleValue());
                break;
            case InstructionCodes.D2F:
                i = operands[0];
                j = operands[1];
                sf.doubleRegs[j] = ((BDecimal) sf.refRegs[i]).floatValue();
                break;
            case InstructionCodes.D2S:
                i = operands[0];
                j = operands[1];
                sf.stringRegs[j] = sf.refRegs[i].stringValue();
                break;
            case InstructionCodes.D2B:
                i = operands[0];
                j = operands[1];
                sf.intRegs[j] = ((BDecimal) sf.refRegs[i]).decimalValue().compareTo(BigDecimal.ZERO) != 0 ? 1 : 0;
                break;
            case InstructionCodes.DT2XML:
                i = operands[0];
                j = operands[1];

                bRefType = sf.refRegs[i];
                if (bRefType == null) {
                    handleTypeConversionError(ctx, sf, j, BTypes.typeNull, BTypes.typeXML);
                    break;
                }

                try {
                    sf.refRegs[j] = XMLUtils.tableToXML((BTable) bRefType);
                } catch (Exception e) {
                    sf.refRegs[j] = null;
                    handleTypeConversionError(ctx, sf, j, TypeConstants.TABLE_TNAME, TypeConstants.XML_TNAME);
                }
                break;
            case InstructionCodes.DT2JSON:
                i = operands[0];
                j = operands[1];

                bRefType = sf.refRegs[i];
                if (bRefType == null) {
                    handleNullRefError(ctx);
                    break;
                }

                try {
                    sf.refRegs[j] = JSONUtils.toJSON((BTable) bRefType, ctx.isInTransaction());
                } catch (Exception e) {
                    handleTypeConversionError(ctx, sf, j, TypeConstants.TABLE_TNAME, TypeConstants.XML_TNAME);
                }
                break;
            case InstructionCodes.T2MAP:
                convertStructToMap(ctx, operands, sf);
                break;
            case InstructionCodes.T2JSON:
                convertStructToJSON(ctx, operands, sf);
                break;
            case InstructionCodes.MAP2JSON:
                convertMapToJSON(ctx, operands, sf);
                break;
            case InstructionCodes.JSON2MAP:
                convertJSONToMap(ctx, operands, sf);
                break;
            case InstructionCodes.MAP2T:
                convertMapToStruct(ctx, operands, sf);
                break;
            case InstructionCodes.JSON2T:
                convertJSONToStruct(ctx, operands, sf);
                break;
            case InstructionCodes.XMLATTRS2MAP:
                i = operands[0];
                j = operands[1];
                bRefType = sf.refRegs[i];
                sf.refRegs[j] = ((BXMLAttributes) sf.refRegs[i]).value();
                break;
            case InstructionCodes.XML2S:
                i = operands[0];
                j = operands[1];
                sf.stringRegs[j] = sf.refRegs[i].stringValue();
                break;
            case InstructionCodes.ANY2SCONV:
                i = operands[0];
                j = operands[1];

                bRefType = sf.refRegs[i];
                if (bRefType == null) {
                    sf.stringRegs[j] = STRING_NULL_VALUE;
                } else {
                    sf.stringRegs[j] = bRefType.stringValue();
                }
                break;
            default:
                throw new UnsupportedOperationException();
        }
    }

    public static boolean isByteLiteral(long longValue) {
        return (longValue >= BBYTE_MIN_VALUE && longValue <= BBYTE_MAX_VALUE);
    }

    public static boolean isFloatWithinIntRange(double doubleValue) {
        return doubleValue < BINT_MAX_VALUE_DOUBLE_RANGE_MAX && doubleValue > BINT_MIN_VALUE_DOUBLE_RANGE_MIN;
    }

    public static boolean isDecimalWithinIntRange(BigDecimal decimalValue) {
        return decimalValue.compareTo(BINT_MAX_VALUE_BIG_DECIMAL_RANGE_MAX) == -1 &&
                decimalValue.compareTo(BINT_MIN_VALUE_BIG_DECIMAL_RANGE_MIN) == 1;
    }

    private static void execIteratorOperation(Strand ctx, StackFrame sf, Instruction instruction) {
        int i, j;
        BValue collection;
        BIterator iterator;
        InstructionIteratorNext nextInstruction;
        switch (instruction.getOpcode()) {
            case InstructionCodes.ITR_NEW:
                i = instruction.getOperands()[0];   // collection
                j = instruction.getOperands()[1];   // iterator variable (ref) index.

                collection = sf.refRegs[i];
                if (collection == null) {
                    handleNullRefError(ctx);
                    return;
                } else if (!(collection instanceof BCollection)) {
                    // Value is a value-type JSON.
                    sf.refRegs[j] = new BIterator() {
                        @Override
                        public boolean hasNext() {
                            return false;
                        }

                        @Override
                        public BValue[] getNext(int arity) {
                            return null;
                        }
                    };
                    break;
                }

                sf.refRegs[j] = ((BCollection) collection).newIterator();
                break;
            case InstructionCodes.ITR_HAS_NEXT:
                i = instruction.getOperands()[0];   // iterator
                j = instruction.getOperands()[1];   // boolean variable index to store has next result
                iterator = (BIterator) sf.refRegs[i];
                sf.intRegs[j] = Optional.of(iterator).get().hasNext() ? 1 : 0;
                break;
            case InstructionCodes.ITR_NEXT:
                nextInstruction = (InstructionIteratorNext) instruction;
                iterator = (BIterator) sf.refRegs[nextInstruction.iteratorIndex];
                BValue[] values = Optional.of(iterator).get().getNext(nextInstruction.arity);
                copyValuesToRegistries(nextInstruction.typeTags, nextInstruction.retRegs, values, sf);
                break;
        }
    }

    private static void copyValuesToRegistries(int[] typeTags, int[] targetReg, BValue[] values, StackFrame sf) {
        for (int i = 0; i < typeTags.length; i++) {
            BValue source = values[i];
            int target = targetReg[i];
            switch (typeTags[i]) {
                case TypeTags.INT_TAG:
                    sf.longRegs[target] = ((BInteger) source).intValue();
                    break;
                case TypeTags.BYTE_TAG:
                    sf.intRegs[target] = ((BByte) source).byteValue();
                    break;
                case TypeTags.FLOAT_TAG:
                    sf.doubleRegs[target] = ((BFloat) source).floatValue();
                    break;
                case TypeTags.STRING_TAG:
                    sf.stringRegs[target] = source.stringValue();
                    break;
                case TypeTags.BOOLEAN_TAG:
                    sf.intRegs[target] = ((BBoolean) source).booleanValue() ? 1 : 0;
                    break;
                default:
                    sf.refRegs[target] = (BRefType) source;
            }
        }
    }

    private static void execXMLCreationOpcodes(Strand ctx, StackFrame sf, int opcode,
                                               int[] operands) {
        int i;
        int j;
        int k;
        int l;
        BXML<?> xmlVal;

        switch (opcode) {
            case InstructionCodes.NEWXMLELEMENT:
                i = operands[0];
                j = operands[1];
                k = operands[2];
                l = operands[3];

                BXMLQName startTagName = (BXMLQName) sf.refRegs[j];
                BXMLQName endTagName = (BXMLQName) sf.refRegs[k];

                try {
                    sf.refRegs[i] = XMLUtils.createXMLElement(startTagName, endTagName, sf.stringRegs[l]);
                } catch (Exception e) {
                    ctx.setError(BLangVMErrors.createError(ctx, e.getMessage()));
                    handleError(ctx);
                }
                break;
            case InstructionCodes.NEWXMLCOMMENT:
                i = operands[0];
                j = operands[1];

                sf.refRegs[i] = XMLUtils.createXMLComment(sf.stringRegs[j]);
                break;
            case InstructionCodes.NEWXMLTEXT:
                i = operands[0];
                j = operands[1];

                sf.refRegs[i] = XMLUtils.createXMLText(sf.stringRegs[j]);
                break;
            case InstructionCodes.NEWXMLPI:
                i = operands[0];
                j = operands[1];
                k = operands[2];

                sf.refRegs[i] = XMLUtils.createXMLProcessingInstruction(sf.stringRegs[j], sf.stringRegs[k]);
                break;
            case InstructionCodes.XMLSEQSTORE:
                i = operands[0];
                j = operands[1];

                xmlVal = (BXML<?>) sf.refRegs[i];
                BXML<?> child = (BXML<?>) sf.refRegs[j];
                xmlVal.addChildren(child);
                break;
            case InstructionCodes.NEWXMLSEQ:
                i = operands[0];
                sf.refRegs[i] = new BXMLSequence();
                break;
        }
    }

    private static boolean handleVariableLock(Strand strand, BType[] types, int[] pkgRegs, int[] varRegs,
                                              int[] fieldRegs, int varCount, String uuid) {
        boolean lockAcquired = true;
        for (int i = 0; i < varCount && lockAcquired; i++) {
            BType paramType = types[i];
            int pkgIndex = pkgRegs[i];
            int regIndex = varRegs[i];

            switch (paramType.getTag()) {
                case TypeTags.INT_TAG:
                    lockAcquired = strand.programFile.globalMemArea.lockIntField(strand, pkgIndex, regIndex);
                    break;
                case TypeTags.BYTE_TAG:
                    lockAcquired = strand.programFile.globalMemArea.lockBooleanField(strand, pkgIndex, regIndex);
                    break;
                case TypeTags.FLOAT_TAG:
                    lockAcquired = strand.programFile.globalMemArea.lockFloatField(strand, pkgIndex, regIndex);
                    break;
                case TypeTags.STRING_TAG:
                    lockAcquired = strand.programFile.globalMemArea.lockStringField(strand, pkgIndex, regIndex);
                    break;
                case TypeTags.BOOLEAN_TAG:
                    lockAcquired = strand.programFile.globalMemArea.lockBooleanField(strand, pkgIndex, regIndex);
                    break;
                default:
                    lockAcquired = strand.programFile.globalMemArea.lockRefField(strand, pkgIndex, regIndex);
            }
        }

        if (varRegs.length <= varCount) {
            return lockAcquired;
        }

        //lock on field access
        strand.currentFrame.localProps.putIfAbsent(uuid, new Stack<VarLock>());
        Stack lockStack = (Stack) strand.currentFrame.localProps.get(uuid);

        for (int i = 0; (i < varRegs.length - varCount) && lockAcquired; i++) {
            int regIndex = varRegs[varCount + i];
            String field = strand.currentFrame.stringRegs[fieldRegs[i]];
            VarLock lock = ((BMap) strand.currentFrame.refRegs[regIndex]).getFieldLock(field);
            lockAcquired = lock.lock(strand);
            if (lockAcquired) {
                lockStack.push(lock);
            }
        }
        return lockAcquired;
    }

    private static void handleVariableUnlock(Strand strand, BType[] types, int[] pkgRegs, int[] varRegs,
                                             int varCount, String uuid, boolean hasFieldVar) {
        if (hasFieldVar) {
            Stack<VarLock> lockStack = (Stack<VarLock>) strand.currentFrame.localProps.get(uuid);
            while (!lockStack.isEmpty()) {
                lockStack.pop().unlock();
            }
        }

        for (int i = varCount - 1; i > -1; i--) {
            BType paramType = types[i];
            int pkgIndex = pkgRegs[i];
            int regIndex = varRegs[i];
            switch (paramType.getTag()) {
                case TypeTags.INT_TAG:
                    strand.programFile.globalMemArea.unlockIntField(pkgIndex, regIndex);
                    break;
                case TypeTags.BYTE_TAG:
                    strand.programFile.globalMemArea.unlockBooleanField(pkgIndex, regIndex);
                    break;
                case TypeTags.FLOAT_TAG:
                    strand.programFile.globalMemArea.unlockFloatField(pkgIndex, regIndex);
                    break;
                case TypeTags.STRING_TAG:
                    strand.programFile.globalMemArea.unlockStringField(pkgIndex, regIndex);
                    break;
                case TypeTags.BOOLEAN_TAG:
                    strand.programFile.globalMemArea.unlockBooleanField(pkgIndex, regIndex);
                    break;
                default:
                    strand.programFile.globalMemArea.unlockRefField(pkgIndex, regIndex);
            }
        }
    }

    /**
     * Method to calculate and detect debug points when the instruction point is given.
     */
    private static boolean debug(Strand ctx) {
        Debugger debugger = ctx.programFile.getDebugger();
        if (!debugger.isClientSessionActive()) {
            return false;
        }
        DebugContext debugContext = ctx.getDebugContext();

        if (debugContext.isStrandPaused()) {
            debugContext.setStrandPaused(false);
            return false;
        }

        LineNumberInfo currentExecLine = debugger
                .getLineNumber(ctx.currentFrame.callableUnitInfo.getPackageInfo().getPkgPath(), ctx.currentFrame.ip);
        /*
         Below if check stops hitting the same debug line again and again in case that single line has
         multiple instructions.
         */
        if (currentExecLine.equals(debugContext.getLastLine())) {
            return false;
        }
        if (debugPointCheck(ctx, currentExecLine, debugger)) {
            return true;
        }

        switch (debugContext.getCurrentCommand()) {
            case RESUME:
                /*
                 In case of a for loop, need to clear the last hit line, so that, same line can get hit again.
                 */
                debugContext.clearLastDebugLine();
                break;
            case STEP_IN:
            case STEP_OVER:
                debugHit(ctx, currentExecLine, debugger);
                return true;
            case STEP_OUT:
                break;
            default:
                debugger.notifyExit();
                debugger.stopDebugging();
        }
        return false;
    }

    /**
     * Helper method to check whether given point is a debug point or not.
     * If it's a debug point, then notify the debugger.
     *
     * @param ctx             Current ctx.
     * @param currentExecLine Current execution line.
     * @param debugger        Debugger object.
     * @return Boolean true if it's a debug point, false otherwise.
     */
    private static boolean debugPointCheck(Strand ctx, LineNumberInfo currentExecLine, Debugger debugger) {
        if (!currentExecLine.isDebugPoint()) {
            return false;
        }
        debugHit(ctx, currentExecLine, debugger);
        return true;
    }

    /**
     * Helper method to set required details when a debug point hits.
     * And also to notify the debugger.
     *
     * @param ctx             Current ctx.
     * @param currentExecLine Current execution line.
     * @param debugger        Debugger object.
     */
    private static void debugHit(Strand ctx, LineNumberInfo currentExecLine, Debugger debugger) {
        ctx.getDebugContext().setLastLine(currentExecLine);
        debugger.pauseWorker(ctx);
        debugger.notifyDebugHit(ctx, currentExecLine, ctx.getId());
    }

    private static void handleAnyToRefTypeCast(Strand ctx, StackFrame sf, int[] operands,
                                               BType targetType) {
        int i = operands[0];
        int j = operands[1];

        BRefType bRefType = sf.refRegs[i];
        if (bRefType == null) {
            sf.refRegs[j] = null;
        } else if (bRefType.getType() == targetType) {
            sf.refRegs[j] = bRefType;
        } else {
            handleTypeCastError(ctx, sf, j, bRefType.getType(), targetType);
        }
    }

    private static void handleTypeCastError(Strand ctx, StackFrame sf, int errorRegIndex,
                                            BType sourceType, BType targetType) {
        handleTypeCastError(ctx, sf, errorRegIndex, sourceType.toString(), targetType.toString());
    }

    private static void handleTypeCastError(Strand ctx, StackFrame sf, int errorRegIndex,
                                            String sourceType, String targetType) {
        BError errorVal = BLangVMErrors.createTypeCastError(ctx, sourceType, targetType);
        sf.refRegs[errorRegIndex] = errorVal;
    }

    private static void handleTypeConversionError(Strand ctx, StackFrame sf, int errorRegIndex,
                                                  BType sourceType, BType targetType) {
        handleTypeConversionError(ctx, sf, errorRegIndex, sourceType.toString(), targetType.toString());
    }

    private static void handleTypeConversionError(Strand ctx, StackFrame sf, int errorRegIndex,
                                                  String sourceTypeName, String targetTypeName) {
        String errorMsg = "'" + sourceTypeName + "' cannot be converted to '" + targetTypeName + "'";
        handleTypeConversionError(ctx, sf, errorRegIndex, errorMsg);
    }

    private static void handleTypeConversionError(Strand ctx, StackFrame sf,
                                                  int errorRegIndex, String errorMessage) {
        BError errorVal = BLangVMErrors.createTypeConversionError(ctx, errorMessage);
        sf.refRegs[errorRegIndex] = errorVal;
    }

    private static void createNewIntRange(int[] operands, StackFrame sf) {
        long startValue = sf.longRegs[operands[0]];
        long endValue = sf.longRegs[operands[1]];
        sf.refRegs[operands[2]] = new BIntRange(startValue, endValue);
    }

    private static void createNewStruct(int[] operands, StackFrame sf) {
        int cpIndex = operands[0];
        int i = operands[1];
        StructureRefCPEntry structureRefCPEntry = (StructureRefCPEntry) sf.constPool[cpIndex];
        StructureTypeInfo structInfo = (StructureTypeInfo) ((TypeDefInfo) structureRefCPEntry
                .getStructureTypeInfo()).typeInfo;
        sf.refRegs[i] = new BMap<>(structInfo.getType());
    }

    private static void beginTransaction(Strand strand, int transactionType, int transactionBlockId,
                                         int retryCountRegIndex, int committedFuncIndex, int abortedFuncIndex) {
        if (transactionType == Transactions.TransactionType.PARTICIPANT.value) {
            beginTransactionLocalParticipant(strand, transactionBlockId, committedFuncIndex, abortedFuncIndex);
            return;
        } else if (transactionType == Transactions.TransactionType.REMOTE_PARTICIPANT.value) {
            beginRemoteParticipant(strand, transactionBlockId, committedFuncIndex, abortedFuncIndex);
            return;
        }

        //Transaction is attempted three times by default to improve resiliency
        int retryCount = TransactionConstants.DEFAULT_RETRY_COUNT;
        if (retryCountRegIndex != -1) {
            retryCount = (int) strand.currentFrame.longRegs[retryCountRegIndex];
            if (retryCount < 0) {
                strand.setError(BLangVMErrors
                        .createError(strand, BLangExceptionHelper.getErrorMessage(RuntimeErrors.INVALID_RETRY_COUNT)));
                handleError(strand);
                return;
            }
        }

        // If global tx enabled, it is managed via transaction coordinator.
        // Otherwise it is managed locally without any interaction with the transaction coordinator.
        if (strand.getLocalTransactionContext() != null) {
            // starting a transaction within already infected transaction.
            createAndSetDynamicNestedTrxError(strand);
            handleError(strand);
            return;
        }

        TransactionLocalContext transactionLocalContext = createAndNotifyGlobalTx(strand, transactionBlockId);
        strand.setLocalTransactionContext(transactionLocalContext);
        transactionLocalContext.beginTransactionBlock(transactionBlockId, retryCount);
    }

    private static void beginRemoteParticipant(Strand strand, int transactionBlockId, int committedFuncIndex,
                                               int abortedFuncIndex) {
        TransactionLocalContext localTransactionContext = strand.getLocalTransactionContext();
        if (localTransactionContext == null) {
            // No transaction available to participate,
            // We have no business here. This is a no-op.
            return;
        }

        // Register committed function handler if exists.
        BFunctionPointer fpCommitted = null;
        if (committedFuncIndex != -1) {
            FunctionRefCPEntry funcRefCPEntry = (FunctionRefCPEntry) strand.currentFrame.constPool[committedFuncIndex];
            fpCommitted = new BFunctionPointer(funcRefCPEntry.getFunctionInfo());
        }

        // Register aborted function handler if exists.
        BFunctionPointer fpAborted = null;
        if (abortedFuncIndex != -1) {
            FunctionRefCPEntry funcRefCPEntry = (FunctionRefCPEntry) strand.currentFrame.constPool[abortedFuncIndex];
            fpAborted = new BFunctionPointer(funcRefCPEntry.getFunctionInfo());
        }

        localTransactionContext.setResourceParticipant(true);
        String globalTransactionId = localTransactionContext.getGlobalTransactionId();
        localTransactionContext.beginTransactionBlock(transactionBlockId, -1);
        TransactionResourceManager.getInstance()
                .registerParticipation(globalTransactionId, transactionBlockId, fpCommitted, fpAborted, strand);
        strand.currentFrame.trxParticipant = StackFrame.TransactionParticipantType.REMOTE_PARTICIPANT;

    }

    private static void createAndSetDynamicNestedTrxError(Strand strand) {
        BError error = BLangVMErrors.createError(strand, BLangExceptionHelper.getErrorMessage(
                RuntimeErrors.INVALID_DYNAMICALLY_NESTED_TRANSACTION));
        strand.setError(error);
    }

    private static void beginTransactionLocalParticipant(Strand strand, int transactionBlockId,
                                                         int committedFuncIndex, int abortedFuncIndex) {
        TransactionLocalContext transactionLocalContext = strand.getLocalTransactionContext();
        if (transactionLocalContext == null) {
            // No transaction available to participate,
            // We have no business here. This is a no-op.
            return;
        }

        // Register committed function handler if exists.
        TransactionResourceManager transactionResourceManager = TransactionResourceManager.getInstance();
        BFunctionPointer fpCommitted = null;
        if (committedFuncIndex != -1) {
            FunctionRefCPEntry funcRefCPEntry = (FunctionRefCPEntry) strand.currentFrame.constPool[committedFuncIndex];
            fpCommitted = new BFunctionPointer(funcRefCPEntry.getFunctionInfo());
            transactionResourceManager.registerCommittedFunction(transactionBlockId, fpCommitted);
        }

        // Register aborted function handler if exists.
        BFunctionPointer fpAborted = null;
        if (abortedFuncIndex != -1) {
            FunctionRefCPEntry funcRefCPEntry = (FunctionRefCPEntry) strand.currentFrame.constPool[abortedFuncIndex];
            fpAborted = new BFunctionPointer(funcRefCPEntry.getFunctionInfo());
            transactionResourceManager.registerAbortedFunction(transactionBlockId, fpAborted);
        }

        transactionLocalContext.beginTransactionBlock(transactionBlockId, 1);
        transactionResourceManager.registerParticipation(transactionLocalContext.getGlobalTransactionId(),
                transactionBlockId, fpCommitted, fpAborted, strand);
        // this call frame is a transaction participant.
        strand.currentFrame.trxParticipant = StackFrame.TransactionParticipantType.LOCAL_PARTICIPANT;
    }

    private static TransactionLocalContext createAndNotifyGlobalTx(Strand ctx, int transactionBlockId) {
        BValue[] txResult = TransactionUtils.notifyTransactionBegin(ctx, null, null,
                transactionBlockId, TransactionConstants.DEFAULT_COORDINATION_TYPE);

        BMap<String, BValue> txDataStruct = (BMap<String, BValue>) txResult[0];
        String globalTransactionId = txDataStruct.get(TransactionConstants.TRANSACTION_ID).stringValue();
        String url = txDataStruct.get(TransactionConstants.REGISTER_AT_URL).stringValue();
        String protocol = txDataStruct.get(TransactionConstants.CORDINATION_TYPE).stringValue();

        return TransactionLocalContext.create(globalTransactionId, url, protocol);
    }

    private static TransactionLocalContext createLocalOnlyTransaction() {
        String globalTransactionId = UUID.randomUUID().toString().replaceAll("-", "");
        return TransactionLocalContext.create(globalTransactionId, null, null);
    }

    private static void retryTransaction(Strand strand, int transactionBlockId, int trAbortEndIp, int trEndStatusReg) {
        strand.currentFrame.intRegs[trEndStatusReg] = 0; // set trend status to normal.
        TransactionLocalContext transactionLocalContext = strand.getLocalTransactionContext();
        transactionLocalContext.getAndClearFailure();
        if (transactionLocalContext.isRetryPossible(strand, transactionBlockId)) {
            if (transactionLocalContext.isRetryAttempt(transactionBlockId)) {
                TransactionLocalContext newLocalTransaction = createAndNotifyGlobalTx(strand, transactionBlockId);
                int allowedRetryCount = transactionLocalContext.getAllowedRetryCount(transactionBlockId);
                newLocalTransaction.beginTransactionBlock(transactionBlockId,
                        allowedRetryCount - 1);
                strand.setLocalTransactionContext(newLocalTransaction);
            }
            strand.getLocalTransactionContext().incrementCurrentRetryCount(transactionBlockId);
            strand.setError(null);
            // todo: communicate re-try intent to coordinator
            // tr_end will communicate the tx ending to coordinator
            return;
        }

        strand.currentFrame.intRegs[trEndStatusReg] = 1;
        strand.currentFrame.ip = trAbortEndIp;
    }

    private static void endTransaction(Strand strand, int txBlockId, int endType, int statusRegIndex,
                                       int errorRegIndex) {
        TransactionLocalContext localTxInfo = strand.getLocalTransactionContext();
        try {
            //In success case no need to do anything as with the transaction end phase it will be committed.
            switch (Transactions.TransactionStatus.getConst(endType)) {
                case BLOCK_END: // 0
                    // set statusReg
                    transactionBlockEnd(strand, txBlockId, statusRegIndex, localTxInfo, errorRegIndex);
                    break;
                case FAILED: // -1
                    transactionFailedEnd(strand, txBlockId, localTxInfo, statusRegIndex);
                    break;
                case ABORTED: // -2
                    transactionAbortedEnd(strand, txBlockId, localTxInfo, statusRegIndex, errorRegIndex);
                    break;
                case END: // 1
                    transactionEndEnd(strand, txBlockId, localTxInfo);
                    break;
                default:
                    throw new IllegalArgumentException("Invalid transaction end endType: " + endType);
            }
        } catch (Throwable e) {
            strand.setError(BLangVMErrors.createError(strand, e.getMessage()));
            handleError(strand);
        }
    }

    private static void transactionAbortedEnd(Strand strand, int txBlockId, TransactionLocalContext localTxInfo,
                                              int statusRegIndex, int errorRegIndex) {
        // Notify only if, aborted by 'abort' statement.
        if (strand.currentFrame.intRegs[statusRegIndex] == 0) {
            notifyTransactionAbort(strand, txBlockId, localTxInfo);
        }
        setErrorRethrowReg(strand, statusRegIndex, errorRegIndex);
    }

    private static void setErrorRethrowReg(Strand strand, int statusRegIndex, int errorRegIndex) {
        if (strand.getError() != null) {
            BError cause = strand.getError();
            if (cause != null) {
                strand.setError(cause);
                strand.currentFrame.refRegs[errorRegIndex] = cause; // panic on this error.
            }
            // Next 2 instructions re-throw this error.
            strand.currentFrame.intRegs[statusRegIndex] = 1;
            return;
        }
        // Skip rethrow instruction, since there is no error.
        strand.currentFrame.intRegs[statusRegIndex] = 0;
    }

    private static void transactionEndEnd(Strand strand, int transactionBlockId,
                                          TransactionLocalContext transactionLocalContext) {
        boolean isOuterTx = transactionLocalContext.onTransactionEnd(transactionBlockId);
        if (isOuterTx) {
            BLangVMUtils.removeTransactionInfo(strand);
        }
    }

    private static void transactionBlockEnd(Strand strand, int transactionBlockId, int statusRegIndex,
                                            TransactionLocalContext transactionLocalContext, int errorRegIndex) {
        // Tx reached end of block, it may or may not successfully finished.
        TransactionLocalContext.TransactionFailure failure = transactionLocalContext.getFailure();

        BError error = null;
        BRefType<?> errorVal = strand.currentFrame.refRegs[errorRegIndex];
        if (errorVal != null && errorVal.getType().getTag() == TypeTags.ERROR_TAG) {
            error = (BError) errorVal;
        }

        if (error != null && strand.getError() == null) {
            strand.setError(error);
            strand.currentFrame.refRegs[errorRegIndex] = null;
        }

        if (failure == null && error == null && strand.getError() == null) {
            // Skip branching to retry block as there is no local failure.
            // Will set this reg if there is failure in global coordinated trx.
            strand.currentFrame.intRegs[statusRegIndex] = 0;

            TransactionUtils.CoordinatorCommit coordinatorStatus =
                    notifyGlobalPrepareAndCommit(strand, transactionBlockId, transactionLocalContext);

            if (!TransactionUtils.CoordinatorCommit.COMMITTED.equals(coordinatorStatus)) {
                // Coordinator returned un-committed status, hence skip committed block, and goto failed block.
                strand.currentFrame.intRegs[statusRegIndex] = 1;
            }
        } else {
            // Tx failed, branch to retry block.
            strand.currentFrame.intRegs[statusRegIndex] = 1;

            // This could be a transaction failure from a native/std library. Or due to an an error/exception.
            // If transaction is not already marked as failed do so now for future references.
            if (failure == null) {
                transactionLocalContext.markFailure();
            }
            boolean notifyCoordinator = transactionLocalContext.onTransactionFailed(strand, transactionBlockId);
            if (notifyCoordinator) {
                notifyTransactionAbort(strand, transactionBlockId, transactionLocalContext);
            }
        }
    }

    private static TransactionUtils.CoordinatorCommit notifyGlobalPrepareAndCommit(
            Strand ctx, int transactionBlockId, TransactionLocalContext transactionLocalContext) {
        return TransactionUtils.notifyTransactionEnd(ctx,
                transactionLocalContext.getGlobalTransactionId(), transactionBlockId);
    }

    private static void notifyTransactionAbort(Strand strand, int transactionBlockId,
                                               TransactionLocalContext transactionLocalContext) {
        TransactionUtils.notifyTransactionAbort(strand, transactionLocalContext.getGlobalTransactionId(),
                transactionBlockId);
        TransactionResourceManager.getInstance()
                .notifyAbort(transactionLocalContext.getGlobalTransactionId(), transactionBlockId, false);
    }

    private static void transactionFailedEnd(Strand strand, int transactionBlockId,
                                             TransactionLocalContext transactionLocalContext,
                                             int runOnRetryBlockRegIndex) {
        // Invoking tr_end with transaction status of FAILED means tx has failed for some reason.
        if (transactionLocalContext.isRetryPossible(strand, transactionBlockId)) {
            strand.currentFrame.intRegs[runOnRetryBlockRegIndex] = 1;
        } else {
            strand.currentFrame.intRegs[runOnRetryBlockRegIndex] = 0;
        }
    }

    private static Strand invokeVirtualFunction(Strand ctx, StackFrame sf, int receiver,
                                                FunctionInfo virtualFuncInfo, int[] argRegs,
                                                int retReg, int flags) {
        BMap<String, BValue> structVal = (BMap<String, BValue>) sf.refRegs[receiver];

        // TODO use ObjectTypeInfo once record init function is removed
        StructureTypeInfo structInfo = (StructureTypeInfo) ((BStructureType) structVal.getType()).getTypeInfo();
        FunctionInfo attachedFuncInfo = structInfo.funcInfoEntries.get(virtualFuncInfo.getName());
        return invokeCallable(ctx, attachedFuncInfo, argRegs, retReg, flags);
    }

    private static void handleWorkerSend(Strand ctx, WorkerDataChannelInfo workerDataChannelInfo,
                                         BType type, int reg) {
        BRefType val = extractValue(ctx.currentFrame, type, reg);
        WorkerDataChannel dataChannel = getWorkerChannel(ctx, workerDataChannelInfo.getChannelName());
        dataChannel.putData(val);
    }

    private static WorkerDataChannel getWorkerChannel(Strand ctx, String name) {
        return ctx.parentChannels.getWorkerDataChannel(name);
    }

    private static BRefType extractValue(StackFrame data, BType type, int reg) {
        BRefType result;
        switch (type.getTag()) {
            case TypeTags.INT_TAG:
                result = new BInteger(data.longRegs[reg]);
                break;
            case TypeTags.BYTE_TAG:
                result = new BByte((byte) data.intRegs[reg]);
                break;
            case TypeTags.FLOAT_TAG:
                result = new BFloat(data.doubleRegs[reg]);
                break;
            case TypeTags.STRING_TAG:
                result = new BString(data.stringRegs[reg]);
                break;
            case TypeTags.BOOLEAN_TAG:
                result = new BBoolean(data.intRegs[reg] > 0);
                break;
            default:
                result = data.refRegs[reg];
        }
        return result;
    }

    private static boolean handleWorkerReceive(Strand ctx, WorkerDataChannelInfo workerDataChannelInfo,
                                               BType type, int reg) {
        WorkerDataChannel.WorkerResult passedInValue = getWorkerChannel(
                ctx, workerDataChannelInfo.getChannelName()).tryTakeData(ctx);
        if (passedInValue != null) {
            StackFrame currentFrame = ctx.currentFrame;
            copyArgValueForWorkerReceive(currentFrame, reg, type, passedInValue.value);
            return true;
        } else {
            return false;
        }
    }

    public static void copyArgValueForWorkerReceive(StackFrame currentSF, int regIndex, BType paramType,
                                                    BRefType passedInValue) {
        switch (paramType.getTag()) {
            case TypeTags.INT_TAG:
                currentSF.longRegs[regIndex] = ((BInteger) passedInValue).intValue();
                break;
            case TypeTags.BYTE_TAG:
                currentSF.intRegs[regIndex] = ((BByte) passedInValue).byteValue();
                break;
            case TypeTags.FLOAT_TAG:
                currentSF.doubleRegs[regIndex] = ((BFloat) passedInValue).floatValue();
                break;
            case TypeTags.STRING_TAG:
                currentSF.stringRegs[regIndex] = (passedInValue).stringValue();
                break;
            case TypeTags.BOOLEAN_TAG:
                currentSF.intRegs[regIndex] = (((BBoolean) passedInValue).booleanValue()) ? 1 : 0;
                break;
            default:
                currentSF.refRegs[regIndex] = passedInValue;
        }
    }

    private static WorkerExecutionContext handleReturn(WorkerExecutionContext ctx) {
        BLangScheduler.workerDone(ctx);
        return ctx.respCtx.signal(new WorkerSignal(ctx, SignalType.RETURN, ctx.workerResult));
    }

    private static boolean checkFiniteTypeAssignable(BValue bRefTypeValue, BType lhsType) {
        BFiniteType fType = (BFiniteType) lhsType;
        if (bRefTypeValue == null) {
            // we should not reach here
            return false;
        } else {
            Iterator<BValue> valueSpaceItr = fType.valueSpace.iterator();
            while (valueSpaceItr.hasNext()) {
                BValue valueSpaceItem = valueSpaceItr.next();
                if (valueSpaceItem.getType().getTag() == bRefTypeValue.getType().getTag()) {
                    if (valueSpaceItem.equals(bRefTypeValue)) {
                        return true;
                    }
                }
            }
        }
        return false;
    }

    private static boolean checkUnionCast(BValue rhsValue, BType lhsType, List<TypePair> unresolvedTypes) {
        BUnionType unionType = (BUnionType) lhsType;
        for (BType memberType : unionType.getMemberTypes()) {
            if (checkCast(rhsValue, memberType, unresolvedTypes)) {
                return true;
            }
        }
        return false;
    }

    public static boolean checkCast(BValue rhsValue, BType lhsType) {
        return checkCast(rhsValue, lhsType, new ArrayList<>());
    }

    private static boolean checkCast(BValue rhsValue, BType lhsType, List<TypePair> unresolvedTypes) {
        BType rhsType = rhsValue == null ? BTypes.typeNull : rhsValue.getType();
        if (isSameOrAnyType(rhsType, lhsType)) {
            return true;
        }

        if (rhsType.getTag() == TypeTags.INT_TAG && lhsType.getTag() == TypeTags.BYTE_TAG) {
            return isByteLiteral(((BInteger) rhsValue).intValue());
        }

        if (lhsType.getTag() == TypeTags.UNION_TAG) {
            return checkUnionCast(rhsValue, lhsType, unresolvedTypes);
        }

        if (getElementType(rhsType).getTag() == TypeTags.JSON_TAG) {
            return checkJSONCast(rhsValue, rhsType, lhsType, unresolvedTypes);
        }

        if (lhsType.getTag() == TypeTags.ARRAY_TAG && rhsValue instanceof BNewArray) {
            BType sourceType = rhsValue.getType();
            if (sourceType.getTag() == TypeTags.ARRAY_TAG) {
                if (((BArrayType) sourceType).getState() == BArrayState.CLOSED_SEALED
                        && ((BArrayType) lhsType).getState() == BArrayState.CLOSED_SEALED
                        && ((BArrayType) sourceType).getSize() != ((BArrayType) lhsType).getSize()) {
                    return false;
                }
                sourceType = ((BArrayType) rhsValue.getType()).getElementType();
            }
            return checkArrayCast(sourceType, ((BArrayType) lhsType).getElementType(), unresolvedTypes);
        }

        if (rhsType.getTag() == TypeTags.TUPLE_TAG && lhsType.getTag() == TypeTags.TUPLE_TAG) {
            return checkTupleCast(rhsValue, lhsType, unresolvedTypes);
        }

        if (lhsType.getTag() == TypeTags.FINITE_TYPE_TAG) {
            return checkFiniteTypeAssignable(rhsValue, lhsType);
        }

        return checkCastByType(rhsType, lhsType, unresolvedTypes);
    }

    /**
     * This method is for use as the first check in checking for cast/assignability for two types.
     * Checks whether the source type is the same as the target type or if the target type is any type, and if true
     * the return value would be true.
     *
     * @param rhsType   the source type - the type (of the value) being cast/assigned
     * @param lhsType   the target type against which cast/assignability is checked
     * @return          true if the lhsType is any or is the same as rhsType
     */
    private static boolean isSameOrAnyType(BType rhsType, BType lhsType) {
        return lhsType.getTag() == TypeTags.ANY_TAG || rhsType.equals(lhsType);
    }

    private static boolean checkCastByType(BType rhsType, BType lhsType, List<TypePair> unresolvedTypes) {
        if (rhsType.getTag() == TypeTags.INT_TAG &&
                (lhsType.getTag() == TypeTags.FLOAT_TAG || lhsType.getTag() == TypeTags.DECIMAL_TAG)) {
            return true;
        } else if (rhsType.getTag() == TypeTags.FLOAT_TAG && lhsType.getTag() == TypeTags.DECIMAL_TAG) {
            return true;
        } else if (rhsType.getTag() == TypeTags.BYTE_TAG && lhsType.getTag() == TypeTags.INT_TAG) {
            return true;
        }

        if (lhsType.getTag() == TypeTags.JSON_TAG) {
            switch (rhsType.getTag()) {
                case TypeTags.INT_TAG:
                case TypeTags.FLOAT_TAG:
                case TypeTags.DECIMAL_TAG:
                case TypeTags.STRING_TAG:
                case TypeTags.BOOLEAN_TAG:
                case TypeTags.NULL_TAG:
                case TypeTags.JSON_TAG:
                    return true;
                case TypeTags.ARRAY_TAG:
                    if (((BJSONType) lhsType).getConstrainedType() != null) {
                        return false;
                    }
                    return checkCastByType(((BArrayType) rhsType).getElementType(), lhsType, unresolvedTypes);
                default:
                    return false;
            }
        }

        if (rhsType.getTag() == TypeTags.OBJECT_TYPE_TAG && lhsType.getTag() == TypeTags.OBJECT_TYPE_TAG) {
            return checkObjectEquivalency((BStructureType) rhsType, (BStructureType) lhsType, unresolvedTypes);
        }

        if (rhsType.getTag() == TypeTags.RECORD_TYPE_TAG && lhsType.getTag() == TypeTags.RECORD_TYPE_TAG) {
            return checkRecordEquivalency((BRecordType) lhsType, (BRecordType) rhsType, unresolvedTypes);
        }

        if (rhsType.getTag() == TypeTags.MAP_TAG && lhsType.getTag() == TypeTags.MAP_TAG) {
            return checkMapCast(rhsType, lhsType, unresolvedTypes);
        }

        if (rhsType.getTag() == TypeTags.TABLE_TAG && lhsType.getTag() == TypeTags.TABLE_TAG) {
            return true;
        }

        if (rhsType.getTag() == TypeTags.STREAM_TAG && lhsType.getTag() == TypeTags.STREAM_TAG) {
            return isAssignable(((BStreamType) rhsType).getConstrainedType(),
                    ((BStreamType) lhsType).getConstrainedType(), unresolvedTypes);
        }

        if (rhsType.getTag() == TypeTags.FUNCTION_POINTER_TAG && lhsType.getTag() == TypeTags.FUNCTION_POINTER_TAG) {
            return checkFunctionCast(rhsType, (BFunctionType) lhsType);
        }

        if (lhsType.getTag() == TypeTags.ANYDATA_TAG && isAnydata(rhsType)) {
            return true;
        }

        return false;
    }

    private static boolean checkMapCast(BType sourceType, BType targetType, List<TypePair> unresolvedTypes) {
        BMapType sourceMapType = (BMapType) sourceType;
        BMapType targetMapType = (BMapType) targetType;

        if (sourceMapType.equals(targetMapType)) {
            return true;
        }

        if (targetMapType.getConstrainedType().getTag() == TypeTags.ANY_TAG) {
            return true;
        }

        if (sourceMapType.getConstrainedType().getTag() == TypeTags.OBJECT_TYPE_TAG &&
                targetMapType.getConstrainedType().getTag() == TypeTags.OBJECT_TYPE_TAG) {
            return checkObjectEquivalency((BStructureType) sourceMapType.getConstrainedType(),
                    (BStructureType) targetMapType.getConstrainedType(), unresolvedTypes);
        }

        if (sourceMapType.getConstrainedType().getTag() == TypeTags.RECORD_TYPE_TAG &&
                targetMapType.getConstrainedType().getTag() == TypeTags.RECORD_TYPE_TAG) {
            return checkRecordEquivalency((BRecordType) targetMapType.getConstrainedType(),
                                          (BRecordType) sourceMapType.getConstrainedType(), unresolvedTypes);
        }

        return false;
    }

    private static boolean checkArrayCast(BType sourceType, BType targetType, List<TypePair> unresolvedTypes) {
        if (targetType.getTag() == TypeTags.ARRAY_TAG && sourceType.getTag() == TypeTags.ARRAY_TAG) {
            BArrayType sourceArrayType = (BArrayType) sourceType;
            BArrayType targetArrayType = (BArrayType) targetType;
            if (targetArrayType.getDimensions() > sourceArrayType.getDimensions()) {
                return false;
            }

            return checkArrayCast(sourceArrayType.getElementType(), targetArrayType.getElementType(), unresolvedTypes);
        } else if (targetType.getTag() == TypeTags.UNION_TAG) {
            return checkUnionAssignable(sourceType, targetType, unresolvedTypes);
        }

        if (targetType.getTag() == TypeTags.ANY_TAG) {
            return true;
        }

        return sourceType.equals(targetType);
    }

    private static boolean checkTupleCast(BValue sourceValue, BType targetType, List<TypePair> unresolvedTypes) {
        BValueArray source = (BValueArray) sourceValue;
        BTupleType target = (BTupleType) targetType;
        List<BType> targetTupleTypes = target.getTupleTypes();
        if (source.size() != targetTupleTypes.size()) {
            return false;
        }
        for (int i = 0; i < source.size(); i++) {
            if (!checkCast(source.getBValue(i), targetTupleTypes.get(i), unresolvedTypes)) {
                return false;
            }
        }
        return true;
    }

    private static boolean isAnydata(BType type) {
        return isAnydata(type, new HashSet<>());
    }

    private static boolean isAnydata(BType type, Set<BType> unresolvedTypes) {
        if (type.getTag() <= TypeTags.ANYDATA_TAG) {
            return true;
        }

        switch (type.getTag()) {
            case TypeTags.MAP_TAG:
                return isAnydata(((BMapType) type).getConstrainedType(), unresolvedTypes);
            case TypeTags.RECORD_TYPE_TAG:
                if (unresolvedTypes.contains(type)) {
                    return true;
                }
                unresolvedTypes.add(type);
                BRecordType recordType = (BRecordType) type;
                List<BType> fieldTypes = recordType.getFields().values().stream()
                                                   .map(BField::getFieldType)
                                                   .collect(Collectors.toList());
                return isAnydata(fieldTypes, unresolvedTypes) && (recordType.sealed ||
                        isAnydata(recordType.restFieldType, unresolvedTypes));
            case TypeTags.UNION_TAG:
                return isAnydata(((BUnionType) type).getMemberTypes(), unresolvedTypes);
            case TypeTags.TUPLE_TAG:
                return isAnydata(((BTupleType) type).getTupleTypes(), unresolvedTypes);
            case TypeTags.ARRAY_TAG:
                return isAnydata(((BArrayType) type).getElementType(), unresolvedTypes);
            case TypeTags.FINITE_TYPE_TAG:
                Set<BType> valSpaceTypes = ((BFiniteType) type).valueSpace.stream()
                                                                          .map(BValue::getType)
                                                                          .collect(Collectors.toSet());
                return isAnydata(valSpaceTypes, unresolvedTypes);
            default:
                return false;
        }
    }

    private static boolean isAnydata(Collection<BType> types, Set<BType> unresolvedTypes) {
        return types.stream().allMatch(bType -> isAnydata(bType, unresolvedTypes));
    }

    private static BType getElementType(BType type) {
        if (type.getTag() != TypeTags.ARRAY_TAG) {
            return type;
        }

        return getElementType(((BArrayType) type).getElementType());
    }

    public static boolean checkStructEquivalency(BStructureType rhsType, BStructureType lhsType) {
        return checkObjectEquivalency(rhsType, lhsType, new ArrayList<>());
    }

    private static boolean checkObjectEquivalency(BStructureType rhsType, BStructureType lhsType,
                                                 List<TypePair> unresolvedTypes) {
        // If we encounter two types that we are still resolving, then skip it.
        // This is done to avoid recursive checking of the same type.
        TypePair pair = new TypePair(rhsType, lhsType);
        if (unresolvedTypes.contains(pair)) {
            return true;
        }
        unresolvedTypes.add(pair);

        // Both structs should be public or private.
        // Get the XOR of both flags(masks)
        // If both are public, then public bit should be 0;
        // If both are private, then public bit should be 0;
        // The public bit is on means, one is public, and the other one is private.
        if (Flags.isFlagOn(lhsType.flags ^ rhsType.flags, Flags.PUBLIC)) {
            return false;
        }

        // If both structs are private, they should be in the same package.
        if (!Flags.isFlagOn(lhsType.flags, Flags.PUBLIC) &&
                !rhsType.getPackagePath().equals(lhsType.getPackagePath())) {
            return false;
        }

        // Adjust the number of the attached functions of the lhs struct based on
        //  the availability of the initializer function.
        int lhsAttachedFunctionCount = lhsType.initializer != null ?
                lhsType.getAttachedFunctions().length - 1 :
                lhsType.getAttachedFunctions().length;

        if (lhsType.getFields().size() > rhsType.getFields().size() ||
                lhsAttachedFunctionCount > rhsType.getAttachedFunctions().length) {
            return false;
        }

        return !Flags.isFlagOn(lhsType.flags, Flags.PUBLIC) &&
                rhsType.getPackagePath().equals(lhsType.getPackagePath()) ?
                checkPrivateObjectsEquivalency(lhsType, rhsType, unresolvedTypes) :
                checkPublicObjectsEquivalency(lhsType, rhsType, unresolvedTypes);
    }

    public static boolean checkRecordEquivalency(BRecordType lhsType, BRecordType rhsType,
                                                 List<TypePair> unresolvedTypes) {
        // Both records should be public or private.
        // Get the XOR of both flags(masks)
        // If both are public, then public bit should be 0;
        // If both are private, then public bit should be 0;
        // The public bit is on means, one is public, and the other one is private.
        if (Flags.isFlagOn(lhsType.flags ^ rhsType.flags, Flags.PUBLIC)) {
            return false;
        }

        // If both records are private, they should be in the same package.
        if (!Flags.isFlagOn(lhsType.flags, Flags.PUBLIC) &&
                !rhsType.getPackagePath().equals(lhsType.getPackagePath())) {
            return false;
        }

        // Cannot assign open records to closed record types
        if (lhsType.sealed && !rhsType.sealed) {
            return false;
        }

        // The rest field types should match if they are open records
        if (!rhsType.sealed && !isAssignable(rhsType.restFieldType, lhsType.restFieldType, unresolvedTypes)) {
            return false;
        }

        return checkFieldEquivalency(lhsType, rhsType, unresolvedTypes);
    }

    private static boolean checkPrivateObjectsEquivalency(BStructureType lhsType, BStructureType rhsType,
                                                           List<TypePair> unresolvedTypes) {
        Map<String, BField> rhsFields = rhsType.getFields();
        for (Map.Entry<String, BField> lhsFieldEntry : lhsType.getFields().entrySet()) {
            BField rhsField = rhsFields.get(lhsFieldEntry.getKey());
            if (rhsField == null || !isSameType(rhsField.fieldType, lhsFieldEntry.getValue().fieldType)) {
                return false;
            }
        }

        BAttachedFunction[] lhsFuncs = lhsType.getAttachedFunctions();
        BAttachedFunction[] rhsFuncs = rhsType.getAttachedFunctions();
        for (BAttachedFunction lhsFunc : lhsFuncs) {
            if (lhsFunc == lhsType.initializer || lhsFunc == lhsType.defaultsValuesInitFunc) {
                continue;
            }

            BAttachedFunction rhsFunc = getMatchingInvokableType(rhsFuncs, lhsFunc, unresolvedTypes);
            if (rhsFunc == null) {
                return false;
            }
        }
        return true;
    }

    private static boolean checkPublicObjectsEquivalency(BStructureType lhsType, BStructureType rhsType,
                                                           List<TypePair> unresolvedTypes) {
        // Check the whether there is any private fields in RHS type
        if (rhsType.getFields().values().stream().anyMatch(field -> !Flags.isFlagOn(field.flags, Flags.PUBLIC))) {
            return false;
        }

        Map<String, BField> rhsFields = rhsType.getFields();
        for (Map.Entry<String, BField> lhsFieldEntry : lhsType.getFields().entrySet()) {
            BField rhsField = rhsFields.get(lhsFieldEntry.getKey());
            if (rhsField == null || !Flags.isFlagOn(lhsFieldEntry.getValue().flags, Flags.PUBLIC) ||
                    !isSameType(rhsField.fieldType, lhsFieldEntry.getValue().fieldType)) {
                return false;
            }
        }

        BAttachedFunction[] lhsFuncs = lhsType.getAttachedFunctions();
        BAttachedFunction[] rhsFuncs = rhsType.getAttachedFunctions();
        for (BAttachedFunction lhsFunc : lhsFuncs) {
            if (lhsFunc == lhsType.initializer || lhsFunc == lhsType.defaultsValuesInitFunc) {
                continue;
            }

            if (!Flags.isFlagOn(lhsFunc.flags, Flags.PUBLIC)) {
                return false;
            }

            BAttachedFunction rhsFunc = getMatchingInvokableType(rhsFuncs, lhsFunc, unresolvedTypes);
            if (rhsFunc == null || !Flags.isFlagOn(rhsFunc.flags, Flags.PUBLIC)) {
                return false;
            }
        }

        // Check for private attached function in RHS type
        for (BAttachedFunction rhsFunc : rhsFuncs) {
            if (!Flags.isFlagOn(rhsFunc.flags, Flags.PUBLIC)) {
                return false;
            }
        }

        return true;
    }

    private static boolean checkFieldEquivalency(BRecordType lhsType, BRecordType rhsType,
                                                 List<TypePair> unresolvedTypes) {
        Map<String, BField> rhsFields = rhsType.getFields();
        Set<String> lhsFieldNames = lhsType.getFields().keySet();

        for (BField lhsField : lhsType.getFields().values()) {
            BField rhsField = rhsFields.get(lhsField.fieldName);

            // If the LHS field is a required one, there has to be a corresponding required field in the RHS record.
            if (!Flags.isFlagOn(lhsField.flags, Flags.OPTIONAL)
                    && (rhsField == null || Flags.isFlagOn(rhsField.flags, Flags.OPTIONAL))) {
                return false;
            }

            if (rhsField == null || !isAssignable(rhsField.fieldType, lhsField.fieldType, unresolvedTypes)) {
                return false;
            }
        }

        return rhsFields.values().stream()
                            .filter(field -> !lhsFieldNames.contains(field.fieldName))
                            .allMatch(field -> isAssignable(field.fieldType, lhsType.restFieldType, unresolvedTypes));
    }

    private static boolean checkFunctionTypeEqualityForObjectType(BFunctionType source, BFunctionType target,
                                                                  List<TypePair> unresolvedTypes) {
        if (source.paramTypes.length != target.paramTypes.length ||
                source.retParamTypes.length != target.retParamTypes.length) {
            return false;
        }

        for (int i = 0; i < source.paramTypes.length; i++) {
            if (!isAssignable(source.paramTypes[i], target.paramTypes[i], unresolvedTypes)) {
                return false;
            }
        }

        if (source.retParamTypes == null && target.retParamTypes == null) {
            return true;
        } else if (source.retParamTypes == null || target.retParamTypes == null) {
            return false;
        }

        for (int i = 0; i < source.retParamTypes.length; i++) {
            if (!isAssignable(source.retParamTypes[i], target.retParamTypes[i], unresolvedTypes)) {
                return false;
            }
        }

        return true;
    }

    private static BAttachedFunction getMatchingInvokableType(BAttachedFunction[] rhsFuncs, BAttachedFunction lhsFunc,
                                                              List<TypePair> unresolvedTypes) {
        return Arrays.stream(rhsFuncs)
                .filter(rhsFunc -> lhsFunc.funcName.equals(rhsFunc.funcName))
                .filter(rhsFunc -> checkFunctionTypeEqualityForObjectType(rhsFunc.type, lhsFunc.type, unresolvedTypes))
                .findFirst()
                .orElse(null);
    }


    private static boolean isSameType(BType rhsType, BType lhsType) {
        // First check whether both references points to the same object.
        if (rhsType == lhsType || rhsType.equals(lhsType)) {
            return true;
        }

        if (rhsType.getTag() == lhsType.getTag() && rhsType.getTag() == TypeTags.ARRAY_TAG) {
            return checkArrayEquivalent(rhsType, lhsType);
        }

        // TODO Support function types, json/map constrained types etc.
        if (rhsType.getTag() == TypeTags.MAP_TAG && lhsType.getTag() == TypeTags.MAP_TAG) {
            return lhsType.equals(rhsType);
        }

        return false;
    }

    private static boolean checkArrayEquivalent(BType actualType, BType expType) {
        if (expType.getTag() == TypeTags.ARRAY_TAG && actualType.getTag() == TypeTags.ARRAY_TAG) {
            // Both types are array types
            BArrayType lhrArrayType = (BArrayType) expType;
            BArrayType rhsArrayType = (BArrayType) actualType;
            return checkArrayEquivalent(lhrArrayType.getElementType(), rhsArrayType.getElementType());
        }
        // Now one or both types are not array types and they have to be equal
        if (expType == actualType) {
            return true;
        }
        return false;
    }

    private static boolean checkJSONEquivalency(BValue json, BJSONType sourceType, BJSONType targetType,
                                                List<TypePair> unresolvedTypes) {
        BRecordType sourceConstrainedType = (BRecordType) sourceType.getConstrainedType();
        BRecordType targetConstrainedType = (BRecordType) targetType.getConstrainedType();

        // Casting to an unconstrained JSON
        if (targetConstrainedType == null) {
            return true;
        }

        // Casting from constrained JSON to constrained JSON
        if (sourceConstrainedType != null) {
            if (sourceConstrainedType.equals(targetConstrainedType)) {
                return true;
            }

            return checkRecordEquivalency(targetConstrainedType, sourceConstrainedType, unresolvedTypes);
        }

        // Casting from unconstrained JSON to constrained JSON
        if (json == null) {
            return true;
        }

        // Return false if the JSON is not a json-object
        if (json.getType().getTag() != TypeTags.JSON_TAG) {
            return false;
        }

        BMap<String, BValue> jsonObject = (BMap<String, BValue>) json;
        Map<String, BField> tFields = targetConstrainedType.getFields();
        for (Map.Entry<String, BField> tFieldEntry : tFields.entrySet()) {
            String fieldName = tFieldEntry.getKey();
            if (!jsonObject.hasKey(fieldName)) {
                return false;
            }

            BValue fieldVal = jsonObject.get(fieldName);
            if (!checkJSONCast(fieldVal, fieldVal.getType(), tFieldEntry.getValue().getFieldType(), unresolvedTypes)) {
                return false;
            }
        }

        return true;
    }

    /**
     * Check the compatibility of casting a JSON to a target type.
     *
     * @param json       JSON to cast
     * @param sourceType Type of the source JSON
     * @param targetType Target type
     * @param unresolvedTypes Unresolved types
     * @return Runtime compatibility for casting
     */
    private static boolean checkJSONCast(BValue json, BType sourceType, BType targetType,
                                         List<TypePair> unresolvedTypes) {
        switch (targetType.getTag()) {
            case TypeTags.STRING_TAG:
            case TypeTags.INT_TAG:
            case TypeTags.FLOAT_TAG:
            case TypeTags.BOOLEAN_TAG:
                return json != null && json.getType().getTag() == targetType.getTag();
            case TypeTags.DECIMAL_TAG:
                return json != null && json.getType().getTag() == TypeTags.FLOAT_TAG;
            case TypeTags.ARRAY_TAG:
                if (json == null || json.getType().getTag() != TypeTags.ARRAY_TAG) {
                    return false;
                }
                BArrayType arrayType = (BArrayType) targetType;
                BValueArray array = (BValueArray) json;
                for (int i = 0; i < array.size(); i++) {
                    // get the element type of source and json, and recursively check for json casting.
                    BType sourceElementType = sourceType.getTag() == TypeTags.ARRAY_TAG
                            ? ((BArrayType) sourceType).getElementType() : sourceType;
                    if (!checkJSONCast(array.getRefValue(i), sourceElementType, arrayType.getElementType(),
                            unresolvedTypes)) {
                        return false;
                    }
                }
                return true;
            case TypeTags.JSON_TAG:
                // If JSON is unconstrained, any JSON value is compatible
                if (((BJSONType) targetType).getConstrainedType() == null &&
                        getElementType(sourceType).getTag() == TypeTags.JSON_TAG) {
                    return true;
                } else if (sourceType.getTag() != TypeTags.JSON_TAG) {
                    // If JSON is constrained, only JSON objects are compatible
                    return false;
                }
                return checkJSONEquivalency(json, (BJSONType) sourceType, (BJSONType) targetType, unresolvedTypes);
            case TypeTags.ANY_TAG:
            case TypeTags.ANYDATA_TAG:
                return true;
            default:
                return false;
        }
    }

    private static void  convertStructToMap(Strand strand, int[] operands, StackFrame sf) {
        int i = operands[0];
        int j = operands[1];

        // TODO: do validation for type?
        BMap newMap = new BMap(BTypes.typeMap);
        ((BMap) sf.refRegs[i]).getMap().forEach((key, value)
                -> newMap.put(key, value == null ? null : ((BValue) value).copy(new HashMap<>())));
        sf.refRegs[j] = newMap;
    }

    private static void convertStructToJSON(Strand ctx, int[] operands, StackFrame sf) {
        int i = operands[0];
        int cpIndex = operands[1];
        int j = operands[2];
        BJSONType targetType = (BJSONType) ((TypeRefCPEntry) sf.constPool[cpIndex]).getType();

        BMap<String, BValue> bStruct = (BMap<String, BValue>) sf.refRegs[i];
        try {
            sf.refRegs[j] = JSONUtils.convertMapToJSON(bStruct, targetType);
        } catch (Exception e) {
            String errorMsg = "cannot convert '" + bStruct.getType() + "' to type '" + targetType + "': " +
                    e.getMessage();
            handleTypeConversionError(ctx, sf, j, errorMsg);
        }
    }

    private static void convertArrayToJSON(Strand ctx, int[] operands, StackFrame sf) {
        int i = operands[0];
        int j = operands[1];

        BNewArray bArray = (BNewArray) sf.refRegs[i];
        try {
            sf.refRegs[j] = JSONUtils.convertArrayToJSON(bArray);
        } catch (Exception e) {
            String errorMsg = "cannot convert '" + bArray.getType() + "' to type '" + BTypes.typeJSON + "': " +
                    e.getMessage();
            handleTypeConversionError(ctx, sf, j, errorMsg);
        }
    }

    private static void convertJSONToArray(Strand ctx, int[] operands, StackFrame sf) {
        int i = operands[0];
        int cpIndex = operands[1];
        int j = operands[2];
        BArrayType targetType = (BArrayType) ((TypeRefCPEntry) sf.constPool[cpIndex]).getType();

        BRefType<?> json = sf.refRegs[i];
        if (json == null) {
            handleTypeConversionError(ctx, sf, j, BTypes.typeNull, targetType);
            return;
        }

        try {
            sf.refRegs[j] = JSONUtils.convertJSON(json, targetType);
        } catch (Exception e) {
            String errorMsg = "cannot convert '" + json.getType() + "' to type '" + targetType + "': " +
                    e.getMessage();
            handleTypeConversionError(ctx, sf, j, errorMsg);
        }
    }

    private static void convertMapToJSON(Strand ctx, int[] operands, StackFrame sf) {
        int i = operands[0];
        int cpIndex = operands[1];
        int j = operands[2];
        BJSONType targetType = (BJSONType) ((TypeRefCPEntry) sf.constPool[cpIndex]).getType();

        BMap<String, ?> bMap = (BMap<String, ?>) sf.refRegs[i];
        try {
            sf.refRegs[j] = JSONUtils.convertMapToJSON((BMap<String, BValue>) bMap, targetType);
        } catch (Exception e) {
            String errorMsg = "cannot convert '" + bMap.getType() + "' to type '" + targetType + "': " +
                    e.getMessage();
            handleTypeConversionError(ctx, sf, j, errorMsg);
        }
    }

    private static void convertJSONToMap(Strand ctx, int[] operands, StackFrame sf) {
        int i = operands[0];
        int cpIndex = operands[1];
        int j = operands[2];
        BMapType targetType = (BMapType) ((TypeRefCPEntry) sf.constPool[cpIndex]).getType();

        BRefType<?> json = sf.refRegs[i];
        if (json == null) {
            handleTypeConversionError(ctx, sf, j, BTypes.typeNull, targetType);
            return;
        }

        try {
            sf.refRegs[j] = JSONUtils.jsonToBMap(json, targetType);
        } catch (Exception e) {
            String errorMsg = "cannot convert '" + json.getType() + "' to type '" + targetType + "': " +
                    e.getMessage();
            handleTypeConversionError(ctx, sf, j, errorMsg);
        }
    }

    private static void  convertMapToStruct(Strand ctx, int[] operands, StackFrame sf) {
        int i = operands[0];
        int cpIndex = operands[1];
        int j = operands[2];

        TypeRefCPEntry typeRefCPEntry = (TypeRefCPEntry) sf.constPool[cpIndex];
        BStructureType structType = (BStructureType) typeRefCPEntry.getType();
        BMap<String, BValue> bMap = (BMap<String, BValue>) sf.refRegs[i];

        try {
            sf.refRegs[j] = convertMapToStruct(ctx, bMap, structType);
        } catch (BallerinaException e) {
            sf.refRegs[j] = null;
            String errorMsg = "cannot convert '" + bMap.getType() + "' to type '" + structType + ": " +
                    e.getMessage();
            handleTypeConversionError(ctx, sf, j, errorMsg);
        }
    }

    private static BMap<String, BValue> convertMapToStruct(Strand ctx,
                                                           BMap<String, BValue> bMap, BStructureType structType) {
        BMap<String, BValue> bStruct = new BMap<>(structType);
        StructureTypeInfo structInfo = (StructureTypeInfo) structType.getTypeInfo();

        for (StructFieldInfo fieldInfo : structInfo.getFieldInfoEntries()) {
            String key = fieldInfo.getName();
            BType fieldType = fieldInfo.getFieldType();

            boolean containsField = bMap.hasKey(key);
            if (!containsField) {
                DefaultValueAttributeInfo defaultValAttrInfo = (DefaultValueAttributeInfo)
                        getAttributeInfo(fieldInfo, AttributeInfo.Kind.DEFAULT_VALUE_ATTRIBUTE);
                if (defaultValAttrInfo != null) {
                    switch (fieldType.getTag()) {
                        case TypeTags.INT_TAG:
                            bStruct.put(key, new BInteger(defaultValAttrInfo.getDefaultValue().getIntValue()));
                            continue;
                        case TypeTags.BYTE_TAG:
                            bStruct.put(key, new BByte(defaultValAttrInfo.getDefaultValue().getByteValue()));
                            continue;
                        case TypeTags.FLOAT_TAG:
                            bStruct.put(key, new BFloat(defaultValAttrInfo.getDefaultValue().getFloatValue()));
                            continue;
                        case TypeTags.DECIMAL_TAG:
                            bStruct.put(key, new BDecimal(defaultValAttrInfo.getDefaultValue().getDecimalValue()));
                            continue;
                        case TypeTags.STRING_TAG:
                            bStruct.put(key, new BString(defaultValAttrInfo.getDefaultValue().getStringValue()));
                            continue;
                        case TypeTags.BOOLEAN_TAG:
                            bStruct.put(key, new BBoolean(defaultValAttrInfo.getDefaultValue().getBooleanValue()));
                            continue;
                    }
                }
                bStruct.put(key, fieldType.getZeroValue());
                continue;
            }

            BValue mapVal = bMap.get(key);
            if (mapVal == null && BTypes.isValueType(fieldType)) {
                throw BLangExceptionHelper.getRuntimeException(
                        RuntimeErrors.INCOMPATIBLE_FIELD_TYPE_FOR_CASTING, key, fieldType, null);
            }

            if (mapVal != null && mapVal.getType().getTag() == TypeTags.MAP_TAG) {
                bStruct.put(key, convertMap(ctx, (BMap<String, BValue>) mapVal, fieldType, key));
                continue;
            }

            if (!checkCast(mapVal, fieldType, new ArrayList<TypePair>())) {
                throw BLangExceptionHelper.getRuntimeException(RuntimeErrors.INCOMPATIBLE_FIELD_TYPE_FOR_CASTING,
                                                               key, fieldType,
                                                               mapVal == null ? null : mapVal.getType());
            }
            bStruct.put(key, mapVal);
        }
        return bStruct;
    }

    private static BValue convertMap(Strand ctx, BMap<String, BValue> mapValue, BType targetType,
                                     String key) {
        switch (targetType.getTag()) {
            case TypeTags.RECORD_TYPE_TAG:
                return convertMapToStruct(ctx, mapValue, (BStructureType) targetType);
            case TypeTags.JSON_TAG:
                return JSONUtils.convertMapToJSON(mapValue, (BJSONType) targetType);
            case TypeTags.UNION_TAG:
                for (BType memType : ((BUnionType) targetType).getMemberTypes()) {
                    try {
                        return convertMap(ctx, mapValue, memType, key);
                    } catch (BallerinaException e) {
                        // ignore conversion exception if thrown when the expected type is a union
                        // type, to allow attempting conversion for other types
                    }
                }
                break;
            default:
                if (checkCast(mapValue, targetType, new ArrayList<TypePair>())) {
                    return mapValue;
                }
        }
        throw BLangExceptionHelper.getRuntimeException(RuntimeErrors.INCOMPATIBLE_FIELD_TYPE_FOR_CASTING, key,
                                                       targetType, mapValue.getType());
    }

    private static void convertJSONToStruct(Strand ctx, int[] operands, StackFrame sf) {
        int i = operands[0];
        int cpIndex = operands[1];
        int j = operands[2];

        TypeRefCPEntry typeRefCPEntry = (TypeRefCPEntry) sf.constPool[cpIndex];
        BRefType<?> bjson = sf.refRegs[i];
        if (bjson == null) {
            handleTypeConversionError(ctx, sf, j, bjson != null ? bjson.getType() : BTypes.typeNull,
                    typeRefCPEntry.getType());
            return;
        }

        try {
            sf.refRegs[j] = JSONUtils.convertJSONToStruct(bjson, (BStructureType) typeRefCPEntry.getType());
        } catch (Exception e) {
            String errorMsg = "cannot convert '" + TypeConstants.JSON_TNAME + "' to type '" +
                    typeRefCPEntry.getType() + "': " + e.getMessage();
            handleTypeConversionError(ctx, sf, j, errorMsg);
        }
    }

    private static void handleNullRefError(Strand strand) {
        strand.setError(BLangVMErrors.createNullRefException(strand));
        handleError(strand);
    }

    public static void handleError(Strand strand) {
        StackFrame sf = strand.currentFrame;
        BLangVMErrors.attachStackFrame(strand.getError(), strand.programFile, sf);
        // TODO: Fix me
        int ip = sf.ip;
        ip--;
        ErrorTableEntry match = ErrorTableEntry.getMatch(sf.callableUnitInfo.getPackageInfo(), ip);
        if (match != null) {
            sf.ip = match.ipTarget;
            sf.refRegs[match.regIndex] = strand.getError();
            strand.setError(null);
        } else if (strand.fp > 0) {
<<<<<<< HEAD
            // Stop the observation context before popping the stack frame
            ObserveUtils.stopCallableObservation(strand);
            strand.popFrame();
=======
            StackFrame popedFrame = strand.popFrame();
            signalTransactionError(strand, popedFrame.trxParticipant);
>>>>>>> 4f75734c
            handleError(strand);
        } else {
            strand.respCallback.setError(strand.getError());
            signalTransactionError(strand, StackFrame.TransactionParticipantType.REMOTE_PARTICIPANT);
            //Below is to return current thread from VM
            sf.ip = -1;
            strand.respCallback.signal();
        }
    }

    private static void signalTransactionError(Strand strand,
                                               StackFrame.TransactionParticipantType transactionParticipant) {
        TransactionLocalContext transactionLocalContext = strand.getLocalTransactionContext();
        if (transactionLocalContext == null) {
            return;
        }
        boolean resourceParticipant = transactionLocalContext.isResourceParticipant();
        if (resourceParticipant && transactionParticipant == StackFrame.TransactionParticipantType.REMOTE_PARTICIPANT) {
            transactionLocalContext.notifyLocalRemoteParticipantFailure();
        } else if (transactionParticipant == StackFrame.TransactionParticipantType.LOCAL_PARTICIPANT) {
            transactionLocalContext.notifyLocalParticipantFailure();
        }
    }

    private static AttributeInfo getAttributeInfo(AttributeInfoPool attrInfoPool, AttributeInfo.Kind attrInfoKind) {
        for (AttributeInfo attributeInfo : attrInfoPool.getAttributeInfoEntries()) {
            if (attributeInfo.getKind() == attrInfoKind) {
                return attributeInfo;
            }
        }
        return null;
    }

    private static void calculateLength(Strand ctx, int[] operands, StackFrame sf) {
        int i = operands[0];
        int cpIndex = operands[1];
        int j = operands[2];

        TypeRefCPEntry typeRefCPEntry = (TypeRefCPEntry) sf.constPool[cpIndex];
        int typeTag = typeRefCPEntry.getType().getTag();
        if (typeTag == TypeTags.STRING_TAG) {
            sf.longRegs[j] = sf.stringRegs[i].length();
            return;
        }

        BValue entity = sf.refRegs[i];
        if (entity == null) {
            handleNullRefError(ctx);
            return;
        }

        if (typeTag == TypeTags.XML_TAG) {
            sf.longRegs[j] = ((BXML) entity).length();
            return;
        } else if (typeTag == TypeTags.TABLE_TAG) {
            BTable bTable = (BTable) entity;
            int tableLength = bTable.length();
            sf.longRegs[j] = tableLength;
            return;
        } else if (entity instanceof BMap) {
            sf.longRegs[j] = ((BMap) entity).size();
            return;
        } else if (entity instanceof BNewArray) {
            sf.longRegs[j] = ((BNewArray) entity).size();
            return;
        }

        sf.longRegs[j] = -1;
        return;
    }

    private static Strand execWait(Strand strand, int[] operands) {
        int c = operands[0];
        TypeRefCPEntry typeEntry = (TypeRefCPEntry) strand.currentFrame.constPool[operands[1]];
        BType expType = typeEntry.getType();
        int retValReg = operands[2];

        SafeStrandCallback[] callbacks = new SafeStrandCallback[c];
        for (int i = 0; i < c; i++) {
            int futureReg = operands[i + 3];
            BFuture future = (BFuture) strand.currentFrame.refRegs[futureReg];
            callbacks[i] = (SafeStrandCallback) future.value().respCallback;
        }
        strand.createWaitHandler(c, null);
        return CallbackReturnHandler.handleReturn(strand, expType, retValReg, callbacks);
    }

    private static Strand execWaitForAll(Strand strand, int[] operands) {
        int c = operands[0];
        // TODO: 11/22/18  Remove this from the CodeGen
        TypeRefCPEntry typeEntry = (TypeRefCPEntry) strand.currentFrame.constPool[operands[1]];
        BType expType = typeEntry.getType();
        int retValReg = operands[2];

        HashMap<Integer, SafeStrandCallback> callbackHashMap = new HashMap<>();
        for (int i = 0; i < c; i = i + 2) {
            int index = i + 3;
            // Get the key
            int keyRegIndex = operands[index];
            // Get the expression followed
            int futureReg = operands[index + 1];
            BFuture future = (BFuture) strand.currentFrame.refRegs[futureReg];
            callbackHashMap.put(keyRegIndex, (SafeStrandCallback) future.value().respCallback);
        }
        strand.createWaitHandler(c,  new ArrayList(callbackHashMap.keySet()));
        return CallbackReturnHandler.handleReturn(strand, retValReg, callbackHashMap);
    }
    /**
     * This is used to propagate the results of {@link BVM#handleError(Strand)} to the
     * main CPU instruction loop.
     */
    public static class HandleErrorException extends BallerinaException {

        private static final long serialVersionUID = 1L;

        public WorkerExecutionContext ctx;

        public HandleErrorException(WorkerExecutionContext ctx) {
            this.ctx = ctx;
        }

    }

    private static void handleMapStore(Strand ctx, BMap<String, BRefType> bMap, String fieldName,
                                       BRefType<?> value) {
        BType mapType = bMap.getType();

        switch (mapType.getTag()) {
            case TypeTags.MAP_TAG:
                if (!isValidMapInsertion(mapType, value)) {
                    BType expType = ((BMapType) mapType).getConstrainedType();
                    throw new BLangMapStoreException(BLangExceptionHelper
                                                             .getErrorMessage(RuntimeErrors.INVALID_MAP_INSERTION,
                                                                              expType, value.getType()));
                }
                insertToMap(ctx, bMap, fieldName, value);
                break;
            case TypeTags.OBJECT_TYPE_TAG:
            case TypeTags.SERVICE_TAG:
                BObjectType objType = (BObjectType) mapType;
                BField objField = objType.getFields().get(fieldName);
                BType objFieldType = objField.getFieldType();
                if (!checkIsType(value, objFieldType)) {
                    throw new BLangMapStoreException(BLangExceptionHelper.getErrorMessage(
                            RuntimeErrors.INVALID_OBJECT_FIELD_ADDITION, fieldName, objFieldType, value.getType()));
                }
                insertToMap(ctx, bMap, fieldName, value);
                break;
            case TypeTags.RECORD_TYPE_TAG:
                BRecordType recType = (BRecordType) mapType;
                BField recField = recType.getFields().get(fieldName);
                BType recFieldType;

                if (recField != null) {
                    // If there is a corresponding field in the record, use it
                    recFieldType = recField.fieldType;
                } else if (recType.restFieldType != null) {
                    // If there isn't a corresponding field, but there is a rest field, use it
                    recFieldType = recType.restFieldType;
                } else {
                    // If both of the above conditions fail, the implication is that this is an attempt to insert a
                    // value to a non-existent field in a closed record.
                    throw new BLangMapStoreException(BLangExceptionHelper
                                                             .getErrorMessage(RuntimeErrors.INVALID_RECORD_FIELD_ACCESS,
                                                                              fieldName, recType));
                }

                if (!checkIsType(value, recFieldType)) {
                    throw new BLangMapStoreException(BLangExceptionHelper.getErrorMessage(
                            RuntimeErrors.INVALID_RECORD_FIELD_ADDITION, fieldName, recFieldType, value.getType()));
                }

                insertToMap(ctx, bMap, fieldName, value);
                break;
        }
    }

    private static void insertToMap(Strand ctx, BMap bMap, String fieldName, BValue value) {
        try {
            bMap.put(fieldName, value);
        } catch (BLangFreezeException e) {
            // we would only reach here for record or map, not for object
            String errMessage = "";
            switch (bMap.getType().getTag()) {
                case TypeTags.RECORD_TYPE_TAG:
                    errMessage = "Invalid update of record field: ";
                    break;
                case TypeTags.MAP_TAG:
                    errMessage = "Invalid map insertion: ";
                    break;
            }
            ctx.setError(BLangVMErrors.createError(ctx, errMessage + e.getMessage()));
            handleError(ctx);
        }
    }

    private static boolean isValidMapInsertion(BType mapType, BValue value) {
        if (value == null) {
            return true;
        }

        BType constraintType = ((BMapType) mapType).getConstrainedType();
        if (constraintType == BTypes.typeAny || constraintType.equals(value.getType())) {
            return true;
        }

        return checkCast(value, constraintType, new ArrayList<>());
    }

    public static boolean isAssignable(BType sourceType, BType targetType, List<TypePair> unresolvedTypes) {
        if (isSameOrAnyType(sourceType, targetType)) {
            return true;
        }

        if (targetType.getTag() == TypeTags.UNION_TAG) {
            return checkUnionAssignable(sourceType, targetType, unresolvedTypes);
        }

        // TODO: 6/26/18 complete impl. for JSON assignable
        if (targetType.getTag() == TypeTags.JSON_TAG && sourceType.getTag() == TypeTags.JSON_TAG) {
            return true;
        }

        if (targetType.getTag() == TypeTags.ARRAY_TAG && sourceType.getTag() == TypeTags.ARRAY_TAG) {
            if (((BArrayType) sourceType).getState() == BArrayState.CLOSED_SEALED
                    && ((BArrayType) targetType).getState() == BArrayState.CLOSED_SEALED
                    && ((BArrayType) sourceType).getSize() != ((BArrayType) targetType).getSize()) {
                return false;
            }
            return checkArrayCast(((BArrayType) sourceType).getElementType(),
                                  ((BArrayType) targetType).getElementType(), unresolvedTypes);
        }

        if (sourceType.getTag() == TypeTags.TUPLE_TAG && targetType.getTag() == TypeTags.TUPLE_TAG) {
            return checkTupleAssignable(sourceType, targetType, unresolvedTypes);
        }

        return checkCastByType(sourceType, targetType, unresolvedTypes);
    }

    private static boolean checkUnionAssignable(BType sourceType, BType targetType, List<TypePair> unresolvedTypes) {
        if (sourceType.getTag() == TypeTags.UNION_TAG) {
            for (BType sourceMemberType : ((BUnionType) sourceType).getMemberTypes()) {
                if (!checkUnionAssignable(sourceMemberType, targetType, unresolvedTypes)) {
                    return false;
                }
            }
            return true;
        } else {
            BUnionType targetUnionType = (BUnionType) targetType;
            for (BType memberType : targetUnionType.getMemberTypes()) {
                if (isAssignable(sourceType, memberType, unresolvedTypes)) {
                    return true;
                }
            }
            return false;
        }
    }

    private static boolean checkTupleAssignable(BType sourceType, BType targetType, List<TypePair> unresolvedTypes) {
        List<BType> targetTupleTypes = ((BTupleType) targetType).getTupleTypes();
        List<BType> sourceTupleTypes = ((BTupleType) sourceType).getTupleTypes();

        if (sourceTupleTypes.size() != targetTupleTypes.size()) {
            return false;
        }
        for (int i = 0; i < sourceTupleTypes.size(); i++) {
            if (!isAssignable(sourceTupleTypes.get(i), targetTupleTypes.get(i), unresolvedTypes)) {
                return false;
            }
        }
        return true;
    }

    private static boolean checkFunctionCast(BType sourceType, BFunctionType targetType) {
        if (sourceType.getTag() != TypeTags.FUNCTION_POINTER_TAG) {
            return false;
        }

        BFunctionType source = (BFunctionType) sourceType;
        if (source.paramTypes.length != targetType.paramTypes.length ||
                source.retParamTypes.length != targetType.retParamTypes.length) {
            return false;
        }

        for (int i = 0; i < source.paramTypes.length; i++) {
            if (!isSameType(source.paramTypes[i], targetType.paramTypes[i])) {
                return false;
            }
        }

        for (int i = 0; i < source.retParamTypes.length; i++) {
            if (!isSameType(source.retParamTypes[i], targetType.retParamTypes[i])) {
                return false;
            }
        }

        return true;
    }

    public static BType resolveMatchingTypeForUnion(BValue value, BType type) {
        if (checkIsLikeType(value, BTypes.typeInt)) {
            return BTypes.typeInt;
        }

        if (checkIsLikeType(value, BTypes.typeFloat)) {
            return BTypes.typeFloat;
        }

        if (checkIsLikeType(value, BTypes.typeString)) {
            return BTypes.typeString;
        }

        if (checkIsLikeType(value, BTypes.typeBoolean)) {
            return BTypes.typeBoolean;
        }

        if (checkIsLikeType(value, BTypes.typeByte)) {
            return BTypes.typeByte;
        }

        BType anydataArrayType = new BArrayType(type);
        if (checkIsLikeType(value, anydataArrayType)) {
            return anydataArrayType;
        }

        if (checkIsLikeType(value, BTypes.typeXML)) {
            return BTypes.typeXML;
        }

        BType anydataMapType = new BMapType(type);
        if (checkIsLikeType(value, anydataMapType)) {
            return anydataMapType;
        }

        //not possible
        return null;
    }

    public static boolean checkIsLikeType(BValue sourceValue, BType targetType) {
        BType sourceType = sourceValue == null ? BTypes.typeNull : sourceValue.getType();
        if (checkIsType(sourceType, targetType, new ArrayList<>())) {
            return true;
        }

        switch (targetType.getTag()) {
            case TypeTags.RECORD_TYPE_TAG:
                return checkIsLikeRecordType(sourceValue, (BRecordType) targetType);
            case TypeTags.JSON_TAG:
                return checkIsLikeJSONType(sourceValue, (BJSONType) targetType);
            case TypeTags.MAP_TAG:
                return checkIsLikeMapType(sourceValue, (BMapType) targetType);
            case TypeTags.ARRAY_TAG:
                return checkIsLikeArrayType(sourceValue, (BArrayType) targetType);
            case TypeTags.TUPLE_TAG:
                return checkIsLikeTupleType(sourceValue, (BTupleType) targetType);
            case TypeTags.ANYDATA_TAG:
                return checkIsLikeAnydataType(sourceValue, targetType);
            case TypeTags.FINITE_TYPE_TAG:
                return checkFiniteTypeAssignable(sourceValue, targetType);
            case TypeTags.UNION_TAG:
                return ((BUnionType) targetType).getMemberTypes().stream()
                        .anyMatch(type -> checkIsLikeType(sourceValue, type));
            default:
                return false;
        }
    }

    private static boolean checkIsLikeAnydataType(BValue sourceValue, BType targetType) {
        switch (sourceValue.getType().getTag()) {
            case TypeTags.RECORD_TYPE_TAG:
            case TypeTags.JSON_TAG:
            case TypeTags.MAP_TAG:
                return ((BMap) sourceValue).getMap().values().stream()
                        .allMatch(value -> checkIsLikeType((BValue) value, targetType));
            case TypeTags.ARRAY_TAG:
                BNewArray arr = (BNewArray) sourceValue;
                switch (arr.getType().getTag()) {
                    case TypeTags.INT_TAG:
                    case TypeTags.FLOAT_TAG:
                    case TypeTags.DECIMAL_TAG:
                    case TypeTags.STRING_TAG:
                    case TypeTags.BOOLEAN_TAG:
                    case TypeTags.BYTE_TAG:
                        return true;
                    default:
                        return Arrays.stream(((BValueArray) sourceValue).getValues())
                                .allMatch(value -> checkIsLikeType(value, targetType));
                }
            case TypeTags.TUPLE_TAG:
                return Arrays.stream(((BValueArray) sourceValue).getValues())
                        .allMatch(value -> checkIsLikeType(value, targetType));
            case TypeTags.ANYDATA_TAG:
                return true;
            case TypeTags.FINITE_TYPE_TAG:
            case TypeTags.UNION_TAG:
                return checkIsLikeType(sourceValue, targetType);
            default:
                return false;
        }
    }

    private static boolean checkIsLikeTupleType(BValue sourceValue, BTupleType targetType) {
        if (!(sourceValue instanceof BValueArray)) {
            return false;
        }

        BValueArray source = (BValueArray) sourceValue;
        if (source.size() != targetType.getTupleTypes().size()) {
            return false;
        }

        if (source.elementType == BTypes.typeInt || source.elementType == BTypes.typeString ||
                source.elementType == BTypes.typeFloat || source.elementType == BTypes.typeBoolean ||
                source.elementType == BTypes.typeByte) {
            int bound = (int) source.size();
            for (int i = 0; i < bound; i++) {
                if (!checkIsType(source.elementType, targetType.getTupleTypes().get(i), new ArrayList<>())) {
                    return false;
                }
            }
            return true;
        }

        int bound = (int) source.size();
        for (int i = 0; i < bound; i++) {
            if (!checkIsLikeType(source.getRefValue(i), targetType.getTupleTypes().get(i))) {
                return false;
            }
        }
        return true;
    }

    private static boolean checkIsLikeArrayType(BValue sourceValue, BArrayType targetType) {
        if (!(sourceValue instanceof BValueArray)) {
            return false;
        }

        BType arrayElementType = targetType.getElementType();
        BRefType<?>[] arrayValues = ((BValueArray) sourceValue).getValues();
        for (int i = 0; i < ((BValueArray) sourceValue).size(); i++) {
            if (!checkIsLikeType(arrayValues[i], arrayElementType)) {
                return false;
            }
        }
        return true;
    }

    private static boolean checkIsLikeMapType(BValue sourceValue, BMapType targetType) {
        if (!(sourceValue instanceof BMap)) {
            return false;
        }

        for (Object mapEntry : ((BMap) sourceValue).values()) {
            if (!checkIsLikeType((BValue) mapEntry, targetType.getConstrainedType())) {
                return false;
            }
        }
        return true;
    }

    private static boolean checkIsLikeJSONType(BValue sourceValue, BJSONType targetType) {
        if (targetType.getConstrainedType() != null) {
            return checkIsLikeType(sourceValue, targetType.getConstrainedType());
        } else if (sourceValue.getType().getTag() == TypeTags.ARRAY_TAG) {
            BRefType<?>[] arrayValues = ((BValueArray) sourceValue).getValues();
            for (int i = 0; i < ((BValueArray) sourceValue).size(); i++) {
                if (!checkIsLikeType(arrayValues[i], targetType)) {
                    return false;
                }
            }
        } else if (sourceValue.getType().getTag() == TypeTags.MAP_TAG) {
            for (BValue value : ((BMap) sourceValue).values()) {
                if (!checkIsLikeType(value, targetType)) {
                    return false;
                }
            }
        }
        return true;
    }

    private static boolean checkIsLikeRecordType(BValue sourceValue, BRecordType targetType) {
        if (!(sourceValue instanceof BMap)) {
            return false;
        }

        Map<String, BType> targetTypeField = new HashMap<>();
        BType restFieldType = targetType.restFieldType;

        for (BField field : targetType.getFields().values()) {
            targetTypeField.put(field.getFieldName(), field.fieldType);
        }

        for (Map.Entry targetTypeEntry : targetTypeField.entrySet()) {
            String fieldName = targetTypeEntry.getKey().toString();

            if (!(((BMap) sourceValue).getMap().containsKey(fieldName)) &&
                    !(Flags.isFlagOn(targetType.getFields().get(fieldName).flags, Flags.OPTIONAL))) {
                return false;
            }
        }

        for (Object object : ((BMap) sourceValue).getMap().entrySet()) {
            Map.Entry valueEntry = (Map.Entry) object;
            String fieldName = valueEntry.getKey().toString();

            if (targetTypeField.containsKey(fieldName)) {
                if (!checkIsLikeType(((BValue) valueEntry.getValue()), targetTypeField.get(fieldName))) {
                    return false;
                }
            } else {
                if (!targetType.sealed) {
                    if (!checkIsLikeType(((BValue) valueEntry.getValue()), restFieldType)) {
                        return false;
                    }
                } else {
                    return false;
                }
            }
        }
        return true;
    }

    private static boolean checkIsType(BValue sourceVal, BType targetType) {
        if (isMutable(sourceVal)) {
            BType sourceType = sourceVal == null ? BTypes.typeNull : sourceVal.getType();
            return checkIsType(sourceType, targetType, new ArrayList<>());
        }

        return checkIsLikeType(sourceVal, targetType);
    }

    private static boolean checkIsType(BType sourceType, BType targetType, List<TypePair> unresolvedTypes) {
        // First check whether both types are the same.
        if (sourceType == targetType || sourceType.equals(targetType)) {
            return true;
        }

        switch (targetType.getTag()) {
            case TypeTags.INT_TAG:
            case TypeTags.FLOAT_TAG:
            case TypeTags.DECIMAL_TAG:
            case TypeTags.STRING_TAG:
            case TypeTags.BOOLEAN_TAG:
            case TypeTags.BYTE_TAG:
            case TypeTags.NULL_TAG:
            case TypeTags.XML_TAG:
            case TypeTags.SERVICE_TAG:
                return sourceType.getTag() == targetType.getTag();
            case TypeTags.MAP_TAG:
                return checkIsMapType(sourceType, (BMapType) targetType, unresolvedTypes);
            case TypeTags.JSON_TAG:
                return checkIsJSONType(sourceType, (BJSONType) targetType, unresolvedTypes);
            case TypeTags.RECORD_TYPE_TAG:
                return checkIsRecordType(sourceType, (BRecordType) targetType, unresolvedTypes);
            case TypeTags.FUNCTION_POINTER_TAG:
                return checkFunctionCast(sourceType, (BFunctionType) targetType);
            case TypeTags.ARRAY_TAG:
                return checkIsArrayType(sourceType, (BArrayType) targetType, unresolvedTypes);
            case TypeTags.TUPLE_TAG:
                return checkIsTupleType(sourceType, (BTupleType) targetType, unresolvedTypes);
            case TypeTags.UNION_TAG:
                return ((BUnionType) targetType).getMemberTypes().stream()
                        .anyMatch(type -> checkIsType(sourceType, type, unresolvedTypes));
            case TypeTags.TABLE_TAG:
                return checkIsTableType(sourceType, (BTableType) targetType, unresolvedTypes);
            case TypeTags.ANY_TAG:
                return true;
            case TypeTags.ANYDATA_TAG:
            case TypeTags.OBJECT_TYPE_TAG:
                return isAssignable(sourceType, targetType, unresolvedTypes);
            case TypeTags.FINITE_TYPE_TAG:
                return checkIsFiniteType(sourceType, (BFiniteType) targetType, unresolvedTypes);
            case TypeTags.FUTURE_TAG:
                return checkIsFutureType(sourceType, (BFutureType) targetType, unresolvedTypes);
            default:
                return false;
        }
    }

    private static boolean checkIsMapType(BType sourceType, BMapType targetType, List<TypePair> unresolvedTypes) {
        if (sourceType.getTag() != TypeTags.MAP_TAG) {
            return false;
        }
        return checkContraints(((BMapType) sourceType).getConstrainedType(), targetType.getConstrainedType(),
                unresolvedTypes);
    }

    private static boolean checkIsJSONType(BType sourceType, BJSONType targetType,
                                         List<TypePair> unresolvedTypes) {
        // If the target is an constrained JSON, then value also should be of
        // constrained JSON type. And the constraints should satisfy 'is type'
        // relationship.
        if (targetType.getConstrainedType() != null) {
            if (sourceType.getTag() != TypeTags.JSON_TAG) {
                return false;
            }

            BType constraintType = ((BJSONType) sourceType).getConstrainedType();
            if (constraintType == null) {
                return false;
            }

            return checkIsType(constraintType, targetType.getConstrainedType(), unresolvedTypes);
        }

        switch (sourceType.getTag()) {
            case TypeTags.STRING_TAG:
            case TypeTags.INT_TAG:
            case TypeTags.FLOAT_TAG:
            case TypeTags.DECIMAL_TAG:
            case TypeTags.BOOLEAN_TAG:
            case TypeTags.NULL_TAG:
                return true;
            case TypeTags.JSON_TAG:
                // JSON should be unconstrained
                return targetType.getConstrainedType() == null;
            case TypeTags.ARRAY_TAG:
                // Element type of the array should be 'is type' JSON
                return checkIsType(((BArrayType) sourceType).getElementType(), targetType, unresolvedTypes);
            default:
                return false;
        }
    }

    private static boolean checkIsRecordType(BType sourceType, BRecordType targetType, List<TypePair> unresolvedTypes) {
        if (sourceType.getTag() != TypeTags.RECORD_TYPE_TAG) {
            return false;
        }

        // If we encounter two types that we are still resolving, then skip it.
        // This is done to avoid recursive checking of the same type.
        TypePair pair = new TypePair(sourceType, targetType);
        if (unresolvedTypes.contains(pair)) {
            return true;
        }
        unresolvedTypes.add(pair);

        // Unsealed records are not equivalent to sealed records. But vice-versa is allowed.
        BRecordType sourceRecordType = (BRecordType) sourceType;
        if (targetType.sealed && !sourceRecordType.sealed) {
            return false;
        }

        // If both are sealed (one is sealed means other is also sealed) check the rest field type
        if (!sourceRecordType.sealed &&
                !checkIsType(sourceRecordType.restFieldType, targetType.restFieldType, unresolvedTypes)) {
            return false;
        }

        Map<String, BField> sourceFields = sourceRecordType.getFields();
        Set<String> targetFieldNames = targetType.getFields().keySet();

        for (BField targetField : targetType.getFields().values()) {
            BField sourceField = sourceFields.get(targetField.getFieldName());

            // If the LHS field is a required one, there has to be a corresponding required field in the RHS record.
            if (!Flags.isFlagOn(targetField.flags, Flags.OPTIONAL)
                    && (sourceField == null || Flags.isFlagOn(sourceField.flags, Flags.OPTIONAL))) {
                return false;
            }

            if (sourceField == null || !checkIsType(sourceField.fieldType, targetField.fieldType, unresolvedTypes)) {
                return false;
            }
        }

        // If there are fields remaining in the source record, check if they are compatible with the rest field of
        // the target type.
        return sourceFields.values().stream()
                .filter(field -> !targetFieldNames.contains(field.fieldName))
                .allMatch(field -> checkIsType(field.getFieldType(), targetType.restFieldType, unresolvedTypes));
    }

    private static boolean checkIsTableType(BType sourceType, BTableType targetType, List<TypePair> unresolvedTypes) {
        if (sourceType.getTag() != TypeTags.TABLE_TAG) {
            return false;
        }
        return checkContraints(((BTableType) sourceType).getConstrainedType(), targetType.getConstrainedType(),
                unresolvedTypes);
    }

    private static boolean checkIsArrayType(BType sourceType, BArrayType targetType, List<TypePair> unresolvedTypes) {
        if (sourceType.getTag() != TypeTags.ARRAY_TAG) {
            return false;
        }

        BArrayType sourceArrayType = (BArrayType) sourceType;
        if (sourceArrayType.getState() != targetType.getState() || sourceArrayType.getSize() != targetType.getSize()) {
            return false;
        }
        return checkIsType(sourceArrayType.getElementType(), targetType.getElementType(), unresolvedTypes);
    }

    private static boolean checkIsTupleType(BType sourceType, BTupleType targetType, List<TypePair> unresolvedTypes) {
        if (sourceType.getTag() != TypeTags.TUPLE_TAG) {
            return false;
        }

        List<BType> sourceTypes = ((BTupleType) sourceType).getTupleTypes();
        List<BType> targetTypes = targetType.getTupleTypes();
        if (sourceTypes.size() != targetTypes.size()) {
            return false;
        }

        for (int i = 0; i < sourceTypes.size(); i++) {
            if (!checkIsType(sourceTypes.get(i), targetTypes.get(i), unresolvedTypes)) {
                return false;
            }
        }
        return true;
    }

    private static boolean checkIsFiniteType(BType sourceType, BFiniteType targetType, List<TypePair> unresolvedTypes) {
        if (sourceType.getTag() != TypeTags.FINITE_TYPE_TAG) {
            return false;
        }

        BFiniteType sourceFiniteType = (BFiniteType) sourceType;
        if (sourceFiniteType.valueSpace.size() != targetType.valueSpace.size()) {
            return false;
        }

        return sourceFiniteType.valueSpace.stream().allMatch(value -> targetType.valueSpace.contains(value));
    }

    private static boolean checkIsFutureType(BType sourceType, BFutureType targetType, List<TypePair> unresolvedTypes) {
        if (sourceType.getTag() != TypeTags.FUTURE_TAG) {
            return false;
        }
        return checkContraints(((BFutureType) sourceType).getConstrainedType(), targetType.getConstrainedType(),
                unresolvedTypes);
    }

    private static boolean checkContraints(BType sourceConstraint, BType targetConstraint,
                                           List<TypePair> unresolvedTypes) {
        if (sourceConstraint == null) {
            sourceConstraint = BTypes.typeAny;
        }

        if (targetConstraint == null) {
            targetConstraint = BTypes.typeAny;
        }

        return checkIsType(sourceConstraint, targetConstraint, unresolvedTypes);
    }

    private static boolean isMutable(BValue value) {
        if (value == null) {
            return false;
        }

        // All the value types are immutable
        if (value.getType().getTag() < TypeTags.JSON_TAG || value.getType().getTag() == TypeTags.FINITE_TYPE_TAG) {
            return false;
        }

        return !value.isFrozen();
    }

    /**
     * Deep value equality check for anydata.
     *
     * @param lhsValue          The value on the left hand side
     * @param rhsValue          The value on the right hand side
     * @param checkedValues     Structured value pairs already compared or being compared
     * @return True if values are equal, else false.
     */
    private static boolean isEqual(BValue lhsValue, BValue rhsValue, List<ValuePair> checkedValues) {
        if (lhsValue == rhsValue) {
            return true;
        }

        if (null == lhsValue || null == rhsValue) {
            return false;
        }

        int lhsValTypeTag = lhsValue.getType().getTag();
        int rhsValTypeTag = rhsValue.getType().getTag();

        switch (lhsValTypeTag) {
            case TypeTags.STRING_TAG:
            case TypeTags.FLOAT_TAG:
            case TypeTags.DECIMAL_TAG:
            case TypeTags.BOOLEAN_TAG:
                return lhsValue.equals(rhsValue);
            case TypeTags.INT_TAG:
                if (rhsValTypeTag == TypeTags.BYTE_TAG) {
                    return ((BInteger) lhsValue).intValue() == (((BByte) rhsValue).intValue());
                }
                return lhsValue.equals(rhsValue);
            case TypeTags.BYTE_TAG:
                if (rhsValTypeTag == TypeTags.INT_TAG) {
                    return ((BByte) lhsValue).intValue() == (((BInteger) rhsValue).intValue());
                }
                return lhsValue.equals(rhsValue);
            case TypeTags.XML_TAG:
                return XMLUtils.isEqual((BXML) lhsValue, (BXML) rhsValue);
            case TypeTags.TABLE_TAG:
                // TODO: 10/8/18
                break;
            case TypeTags.MAP_TAG:
            case TypeTags.JSON_TAG:
            case TypeTags.RECORD_TYPE_TAG:
                return isMappingType(rhsValTypeTag) && isEqual((BMap) lhsValue, (BMap) rhsValue, checkedValues);
            case TypeTags.TUPLE_TAG:
            case TypeTags.ARRAY_TAG:
                return isListType(rhsValTypeTag) && isEqual((BNewArray) lhsValue, (BNewArray) rhsValue, checkedValues);
            case TypeTags.SERVICE_TAG:
                break;
        }
        return false;
    }

    private static boolean isListType(int typeTag) {
        return typeTag == TypeTags.ARRAY_TAG || typeTag == TypeTags.TUPLE_TAG;
    }

    private static boolean isMappingType(int typeTag) {
        return typeTag == TypeTags.MAP_TAG || typeTag == TypeTags.RECORD_TYPE_TAG || typeTag == TypeTags.JSON_TAG;
    }

    /**
     * Deep equality check for an array/tuple.
     *
     * @param lhsList           The array/tuple on the left hand side
     * @param rhsList           The array/tuple on the right hand side
     * @param checkedValues     Structured value pairs already compared or being compared
     * @return True if the array/tuple values are equal, else false.
     */
    private static boolean isEqual(BNewArray lhsList, BNewArray rhsList, List<ValuePair> checkedValues) {
        ValuePair compValuePair = new ValuePair(lhsList, rhsList);
        if (checkedValues.contains(compValuePair)) {
            return true;
        }
        checkedValues.add(compValuePair);

        if (lhsList.size() != rhsList.size()) {
            return false;
        }

        for (int i = 0; i < lhsList.size(); i++) {
            if (!isEqual(lhsList.getBValue(i), rhsList.getBValue(i), checkedValues)) {
                return false;
            }
        }
        return true;
    }

    /**
     * Deep equality check for a map.
     *
     * @param lhsMap            Map on the left hand side
     * @param rhsMap            Map on the right hand side
     * @param checkedValues     Structured value pairs already compared or being compared
     * @return True if the map values are equal, else false.
     */
    private static boolean isEqual(BMap lhsMap, BMap rhsMap, List<ValuePair> checkedValues) {
        ValuePair compValuePair = new ValuePair(lhsMap, rhsMap);
        if (checkedValues.contains(compValuePair)) {
            return true;
        }
        checkedValues.add(compValuePair);

        if (lhsMap.size() != rhsMap.size()) {
            return false;
        }

        if (!lhsMap.getMap().keySet().containsAll(rhsMap.getMap().keySet())) {
            return false;
        }

        Iterator<Map.Entry<String, BValue>> mapIterator = lhsMap.getMap().entrySet().iterator();
        while (mapIterator.hasNext()) {
            Map.Entry<String, BValue> lhsMapEntry = mapIterator.next();
            if (!isEqual(lhsMapEntry.getValue(), rhsMap.get(lhsMapEntry.getKey()), checkedValues)) {
                return false;
            }
        }
        return true;
    }


    /**
     * Maintains the frozen status of a freezable {@link BValue}.
     *
     * @since 0.985.0
     */
    public static class FreezeStatus {
        /**
         * Representation of the current state of a freeze attempt.
         */
        public enum State {
            FROZEN, MID_FREEZE, UNFROZEN;
        }

        private State currentState;

        public FreezeStatus(State state) {
            this.currentState = state;
        }

        private void setFrozen() {
            this.currentState = State.FROZEN;
        }

        private void setUnfrozen() {
            this.currentState = State.UNFROZEN;
        }

        public State getState() {
            return currentState;
        }

        public boolean isFrozen() {
            return currentState == State.FROZEN;
        }
    }

    /**
     * Reference equality check for values. If both the values are simple basic types, returns the same
     * result as {@link BVM#isEqual(BValue, BValue, List)}
     *
     * @param lhsValue  The value on the left hand side
     * @param rhsValue  The value on the right hand side
     * @return True if values are reference equal or in the case of simple basic types if the values are equal,
     * else false.
     */
    private static boolean isReferenceEqual(BValue lhsValue, BValue rhsValue) {
        if (lhsValue == rhsValue) {
            return true;
        }

        // if one is null, the other also needs to be null to be true
        if (lhsValue == null || rhsValue == null) {
            return false;
        }

        if (isSimpleBasicType(lhsValue.getType()) && isSimpleBasicType(rhsValue.getType())) {
            return isEqual(lhsValue, rhsValue, Collections.emptyList());
        }

        return false;
    }

    /**
     * Reference inequality check for values. If both the values are simple basic types, returns the same
     * result as the negation of {@link BVM#isEqual(BValue, BValue, List)}
     *
     * @param lhsValue  The value on the left hand side
     * @param rhsValue  The value on the right hand side
     * @return True if values are not reference equal or in the case of simple basic types if the values are not equal,
     * else false.
     */
    private static boolean isReferenceInequal(BValue lhsValue, BValue rhsValue) {
        if (lhsValue == null || rhsValue == null) {
            return lhsValue != rhsValue;
        }

        if (isSimpleBasicType(lhsValue.getType()) && isSimpleBasicType(rhsValue.getType())) {
            return !isEqual(lhsValue, rhsValue, Collections.emptyList());
        }

        return lhsValue != rhsValue;
    }

    private static boolean isSimpleBasicType(BType type) {
        return type.getTag() < TypeTags.JSON_TAG;
    }

    /**
     * Type vector of size two, to hold the source and the target types.
     *
     * @since 0.982.0
     */
    private static class TypePair {
        BType sourceType;
        BType targetType;

        public TypePair(BType sourceType, BType targetType) {
            this.sourceType = sourceType;
            this.targetType = targetType;
        }

        @Override
        public boolean equals(Object obj) {
            if (!(obj instanceof TypePair)) {
                return false;
            }

            TypePair other = (TypePair) obj;
            return this.sourceType.equals(other.sourceType) && this.targetType.equals(other.targetType);
        }
    }

    /**
     * Unordered BValue vector of size two, to hold two values being compared.
     *
     * @since 0.985.0
     */
    private static class ValuePair {
        List<BValue> valueList = new ArrayList<>(2);

        ValuePair(BValue valueOne, BValue valueTwo) {
            valueList.add(valueOne);
            valueList.add(valueTwo);
        }

        @Override
        public boolean equals(Object otherPair) {
            if (!(otherPair instanceof ValuePair)) {
                return false;
            }

            return ((ValuePair) otherPair).valueList.containsAll(valueList) &&
                    valueList.containsAll(((ValuePair) otherPair).valueList);
        }
    }
}<|MERGE_RESOLUTION|>--- conflicted
+++ resolved
@@ -4282,14 +4282,10 @@
             sf.refRegs[match.regIndex] = strand.getError();
             strand.setError(null);
         } else if (strand.fp > 0) {
-<<<<<<< HEAD
             // Stop the observation context before popping the stack frame
             ObserveUtils.stopCallableObservation(strand);
-            strand.popFrame();
-=======
             StackFrame popedFrame = strand.popFrame();
             signalTransactionError(strand, popedFrame.trxParticipant);
->>>>>>> 4f75734c
             handleError(strand);
         } else {
             strand.respCallback.setError(strand.getError());
