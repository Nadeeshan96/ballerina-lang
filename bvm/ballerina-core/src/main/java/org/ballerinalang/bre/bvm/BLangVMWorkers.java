--- conflicted
+++ resolved
@@ -40,30 +40,6 @@
 
     public static void invoke(ProgramFile programFile, CallableUnitInfo callableUnitInfo, Context parent,
                               Map<String, Object> properties) {
-<<<<<<< HEAD
-        StackFrame callerSF = parent.getControlStack().currentFrame;
-        WorkerReturnIndex workerReturnIndex = calculateWorkerReturnIndex(callableUnitInfo.getRetParamTypes());
-
-        for (WorkerInfo workerInfo : callableUnitInfo.getWorkerInfoMap().values()) {
-            WorkerContext workerContext = new WorkerContext(programFile, parent);
-            workerContext.setStartIP(workerInfo.getCodeAttributeInfo().getCodeAddrs());
-
-            if (properties != null) {
-                properties.forEach(workerContext::setProperty);
-            }
-
-            workerContext.setRootBTracer(parent.getRootBTracer());
-
-            populateWorkerStack(callableUnitInfo, workerInfo, workerContext, workerReturnIndex, callerSF);
-
-            BLangVM bLangVM = new BLangVM(programFile);
-            ExecutorService executor = ThreadPoolFactory.getInstance().getWorkerExecutor();
-            WorkerExecutor workerRunner = new WorkerExecutor(bLangVM, workerContext, workerInfo, 
-                    new ConcurrentLinkedQueue<>());
-            workerContext.startTrackWorker();
-            executor.submit(workerRunner);
-        }
-=======
 //        StackFrame callerSF = parent.getControlStack().currentFrame;
 //        WorkerReturnIndex workerReturnIndex = calculateWorkerReturnIndex(callableUnitInfo.getRetParamTypes());
 //
@@ -75,16 +51,17 @@
 //                properties.forEach(workerContext::setProperty);
 //            }
 //
+//            workerContext.setRootBTracer(parent.getRootBTracer());
+//
 //            populateWorkerStack(callableUnitInfo, workerInfo, workerContext, workerReturnIndex, callerSF);
 //
 //            BLangVM bLangVM = new BLangVM(programFile);
 //            ExecutorService executor = ThreadPoolFactory.getInstance().getWorkerExecutor();
-//            WorkerExecutor workerRunner = new WorkerExecutor(bLangVM, workerContext, workerInfo, 
+//            WorkerExecutor workerRunner = new WorkerExecutor(bLangVM, workerContext, workerInfo,
 //                    new ConcurrentLinkedQueue<>());
 //            workerContext.startTrackWorker();
 //            executor.submit(workerRunner);
 //        }
->>>>>>> 7f2dd240
 
     }
 
@@ -151,7 +128,7 @@
         private Queue<WorkerResult> resultHolder;
         private Semaphore resultCounter;
 
-        public WorkerExecutor(Context bContext, WorkerInfo workerInfo, 
+        public WorkerExecutor(Context bContext, WorkerInfo workerInfo,
                 Queue<WorkerResult> resultHolder) {
 //            this.bLangVM = bLangVM;
             this.bContext = bContext;
@@ -202,11 +179,11 @@
 //                this.resultCounter.release();
 //            }
         }
-//        
+//
 //        public void setResultCounterSemaphore(Semaphore resultCounter) {
 //            this.resultCounter = resultCounter;
 //        }
-//        
+//
     }
 
     static class WorkerReturnIndex {
