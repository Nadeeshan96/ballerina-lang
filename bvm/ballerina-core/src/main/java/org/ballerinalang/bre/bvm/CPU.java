/*
 *  Copyright (c) 2018, WSO2 Inc. (http://www.wso2.org) All Rights Reserved.
 *
 *  WSO2 Inc. licenses this file to you under the Apache License,
 *  Version 2.0 (the "License"); you may not use this file except
 *  in compliance with the License.
 *  You may obtain a copy of the License at
 *
 *    http://www.apache.org/licenses/LICENSE-2.0
 *
 *  Unless required by applicable law or agreed to in writing,
 *  software distributed under the License is distributed on an
 *  "AS IS" BASIS, WITHOUT WARRANTIES OR CONDITIONS OF ANY
 *  KIND, either express or implied.  See the License for the
 *  specific language governing permissions and limitations
 *  under the License.
 */
package org.ballerinalang.bre.bvm;

import org.apache.commons.lang3.StringEscapeUtils;
import org.ballerinalang.model.types.BArrayType;
import org.ballerinalang.model.types.BConnectorType;
import org.ballerinalang.model.types.BEnumType;
import org.ballerinalang.model.types.BFunctionType;
import org.ballerinalang.model.types.BJSONType;
import org.ballerinalang.model.types.BStructType;
import org.ballerinalang.model.types.BType;
import org.ballerinalang.model.types.BTypes;
import org.ballerinalang.model.types.TypeConstants;
import org.ballerinalang.model.types.TypeTags;
import org.ballerinalang.model.util.Flags;
import org.ballerinalang.model.util.JSONUtils;
import org.ballerinalang.model.util.JsonNode;
import org.ballerinalang.model.util.StringUtils;
import org.ballerinalang.model.util.XMLUtils;
import org.ballerinalang.model.values.BBlob;
import org.ballerinalang.model.values.BBlobArray;
import org.ballerinalang.model.values.BBoolean;
import org.ballerinalang.model.values.BBooleanArray;
import org.ballerinalang.model.values.BCollection;
import org.ballerinalang.model.values.BConnector;
import org.ballerinalang.model.values.BFloat;
import org.ballerinalang.model.values.BFloatArray;
import org.ballerinalang.model.values.BFunctionPointer;
import org.ballerinalang.model.values.BIntArray;
import org.ballerinalang.model.values.BIntRange;
import org.ballerinalang.model.values.BInteger;
import org.ballerinalang.model.values.BIterator;
import org.ballerinalang.model.values.BJSON;
import org.ballerinalang.model.values.BMap;
import org.ballerinalang.model.values.BNewArray;
import org.ballerinalang.model.values.BRefType;
import org.ballerinalang.model.values.BRefValueArray;
import org.ballerinalang.model.values.BStream;
import org.ballerinalang.model.values.BStreamlet;
import org.ballerinalang.model.values.BString;
import org.ballerinalang.model.values.BStringArray;
import org.ballerinalang.model.values.BStruct;
import org.ballerinalang.model.values.BTable;
import org.ballerinalang.model.values.BTypeValue;
import org.ballerinalang.model.values.BValue;
import org.ballerinalang.model.values.BXML;
import org.ballerinalang.model.values.BXMLAttributes;
import org.ballerinalang.model.values.BXMLQName;
import org.ballerinalang.model.values.StructureType;
import org.ballerinalang.util.TransactionStatus;
import org.ballerinalang.util.codegen.ActionInfo;
import org.ballerinalang.util.codegen.AttachedFunctionInfo;
import org.ballerinalang.util.codegen.ConnectorInfo;
import org.ballerinalang.util.codegen.ErrorTableEntry;
import org.ballerinalang.util.codegen.ForkjoinInfo;
import org.ballerinalang.util.codegen.FunctionInfo;
import org.ballerinalang.util.codegen.Instruction;
import org.ballerinalang.util.codegen.Instruction.InstructionACALL;
import org.ballerinalang.util.codegen.Instruction.InstructionCALL;
import org.ballerinalang.util.codegen.Instruction.InstructionFORKJOIN;
import org.ballerinalang.util.codegen.Instruction.InstructionIteratorNext;
import org.ballerinalang.util.codegen.Instruction.InstructionLock;
import org.ballerinalang.util.codegen.Instruction.InstructionTCALL;
import org.ballerinalang.util.codegen.Instruction.InstructionVCALL;
import org.ballerinalang.util.codegen.Instruction.InstructionWRKSendReceive;
import org.ballerinalang.util.codegen.InstructionCodes;
import org.ballerinalang.util.codegen.LineNumberInfo;
import org.ballerinalang.util.codegen.PackageInfo;
import org.ballerinalang.util.codegen.StreamletInfo;
import org.ballerinalang.util.codegen.StructFieldInfo;
import org.ballerinalang.util.codegen.StructInfo;
import org.ballerinalang.util.codegen.WorkerDataChannelInfo;
import org.ballerinalang.util.codegen.attributes.AttributeInfo;
import org.ballerinalang.util.codegen.attributes.AttributeInfoPool;
import org.ballerinalang.util.codegen.attributes.CodeAttributeInfo;
import org.ballerinalang.util.codegen.attributes.DefaultValueAttributeInfo;
import org.ballerinalang.util.codegen.cpentries.FloatCPEntry;
import org.ballerinalang.util.codegen.cpentries.FunctionCallCPEntry;
import org.ballerinalang.util.codegen.cpentries.FunctionRefCPEntry;
import org.ballerinalang.util.codegen.cpentries.IntegerCPEntry;
import org.ballerinalang.util.codegen.cpentries.StreamletRefCPEntry;
import org.ballerinalang.util.codegen.cpentries.StringCPEntry;
import org.ballerinalang.util.codegen.cpentries.StructureRefCPEntry;
import org.ballerinalang.util.codegen.cpentries.TypeRefCPEntry;
import org.ballerinalang.util.debugger.DebugContext;
import org.ballerinalang.util.debugger.Debugger;
import org.ballerinalang.util.exceptions.BLangExceptionHelper;
import org.ballerinalang.util.exceptions.BallerinaException;
import org.ballerinalang.util.exceptions.RuntimeErrors;
import org.ballerinalang.util.program.BLangFunctions;
import org.ballerinalang.util.program.BLangVMUtils;
import org.ballerinalang.util.transactions.LocalTransactionInfo;
import org.ballerinalang.util.transactions.TransactionConstants;
import org.ballerinalang.util.transactions.TransactionResourceManager;

import java.io.PrintStream;
import java.util.Arrays;
import java.util.Set;
import java.util.StringJoiner;
import java.util.UUID;

import static org.ballerinalang.util.BLangConstants.STRING_NULL_VALUE;

/**
 * This class executes Ballerina instruction codes by acting as a CPU.
 *
 * @since 0.965.0
 */
public class CPU {

    public static void traceCode(Instruction[] code) {
        PrintStream printStream = System.out;
        for (int i = 0; i < code.length; i++) {
            printStream.println(i + ": " + code[i].toString());
        }
    }

    private static WorkerExecutionContext handleHalt(WorkerExecutionContext ctx) {
        return ctx.respCtx.signal(new WorkerSignal(ctx, SignalType.HALT, null));
    }

    public static void exec(WorkerExecutionContext ctx) {
        while (ctx != null && !ctx.isRootContext()) {
            try {
                tryExec(ctx);
                break;
            } catch (HandleErrorException e) {
                ctx = e.ctx;
            } catch (Throwable e) {
                ctx.setError(BLangVMErrors.createError(ctx, e.getMessage()));
                try {
                    handleError(ctx);
                } catch (HandleErrorException e2) {
                    ctx = e2.ctx;
                }
            }
        }
    }

    @SuppressWarnings("rawtypes")
    private static void tryExec(WorkerExecutionContext ctx) {
        ctx.state = WorkerState.RUNNING;

        int i;
        int j;
        int cpIndex;
        FunctionCallCPEntry funcCallCPEntry;
        FunctionRefCPEntry funcRefCPEntry;
        TypeRefCPEntry typeRefCPEntry;
        FunctionInfo functionInfo;
        InstructionCALL callIns;

        boolean debugEnabled = ctx.programFile.getDebugger().isDebugEnabled();

        WorkerData currentSF, callersSF;
        int callersRetRegIndex;

        while (ctx.ip >= 0) {
            if (debugEnabled && debug(ctx)) {
                return;
            }

            Instruction instruction = ctx.code[ctx.ip];
            int opcode = instruction.getOpcode();
            int[] operands = instruction.getOperands();
            ctx.ip++;
            WorkerData sf = ctx.workerLocal;

            switch (opcode) {
                case InstructionCodes.ICONST:
                    cpIndex = operands[0];
                    i = operands[1];
                    sf.longRegs[i] = ((IntegerCPEntry) ctx.constPool[cpIndex]).getValue();
                    break;
                case InstructionCodes.FCONST:
                    cpIndex = operands[0];
                    i = operands[1];
                    sf.doubleRegs[i] = ((FloatCPEntry) ctx.constPool[cpIndex]).getValue();
                    break;
                case InstructionCodes.SCONST:
                    cpIndex = operands[0];
                    i = operands[1];
                    sf.stringRegs[i] = ((StringCPEntry) ctx.constPool[cpIndex]).getValue();
                    break;
                case InstructionCodes.ICONST_0:
                    i = operands[0];
                    sf.longRegs[i] = 0;
                    break;
                case InstructionCodes.ICONST_1:
                    i = operands[0];
                    sf.longRegs[i] = 1;
                    break;
                case InstructionCodes.ICONST_2:
                    i = operands[0];
                    sf.longRegs[i] = 2;
                    break;
                case InstructionCodes.ICONST_3:
                    i = operands[0];
                    sf.longRegs[i] = 3;
                    break;
                case InstructionCodes.ICONST_4:
                    i = operands[0];
                    sf.longRegs[i] = 4;
                    break;
                case InstructionCodes.ICONST_5:
                    i = operands[0];
                    sf.longRegs[i] = 5;
                    break;
                case InstructionCodes.FCONST_0:
                    i = operands[0];
                    sf.doubleRegs[i] = 0;
                    break;
                case InstructionCodes.FCONST_1:
                    i = operands[0];
                    sf.doubleRegs[i] = 1;
                    break;
                case InstructionCodes.FCONST_2:
                    i = operands[0];
                    sf.doubleRegs[i] = 2;
                    break;
                case InstructionCodes.FCONST_3:
                    i = operands[0];
                    sf.doubleRegs[i] = 3;
                    break;
                case InstructionCodes.FCONST_4:
                    i = operands[0];
                    sf.doubleRegs[i] = 4;
                    break;
                case InstructionCodes.FCONST_5:
                    i = operands[0];
                    sf.doubleRegs[i] = 5;
                    break;
                case InstructionCodes.BCONST_0:
                    i = operands[0];
                    sf.intRegs[i] = 0;
                    break;
                case InstructionCodes.BCONST_1:
                    i = operands[0];
                    sf.intRegs[i] = 1;
                    break;
                case InstructionCodes.RCONST_NULL:
                    i = operands[0];
                    sf.refRegs[i] = null;
                    break;

                case InstructionCodes.IMOVE:
                case InstructionCodes.FMOVE:
                case InstructionCodes.SMOVE:
                case InstructionCodes.BMOVE:
                case InstructionCodes.LMOVE:
                case InstructionCodes.RMOVE:
                case InstructionCodes.IALOAD:
                case InstructionCodes.FALOAD:
                case InstructionCodes.SALOAD:
                case InstructionCodes.BALOAD:
                case InstructionCodes.LALOAD:
                case InstructionCodes.RALOAD:
                case InstructionCodes.JSONALOAD:
                case InstructionCodes.IGLOAD:
                case InstructionCodes.FGLOAD:
                case InstructionCodes.SGLOAD:
                case InstructionCodes.BGLOAD:
                case InstructionCodes.LGLOAD:
                case InstructionCodes.RGLOAD:
                case InstructionCodes.IFIELDLOAD:
                case InstructionCodes.FFIELDLOAD:
                case InstructionCodes.SFIELDLOAD:
                case InstructionCodes.BFIELDLOAD:
                case InstructionCodes.LFIELDLOAD:
                case InstructionCodes.RFIELDLOAD:
                case InstructionCodes.MAPLOAD:
                case InstructionCodes.JSONLOAD:
                case InstructionCodes.ENUMERATORLOAD:
                    execLoadOpcodes(ctx, sf, opcode, operands);
                    break;

                case InstructionCodes.ISTORE:
                case InstructionCodes.FSTORE:
                case InstructionCodes.SSTORE:
                case InstructionCodes.BSTORE:
                case InstructionCodes.LSTORE:
                case InstructionCodes.RSTORE:
                case InstructionCodes.IASTORE:
                case InstructionCodes.FASTORE:
                case InstructionCodes.SASTORE:
                case InstructionCodes.BASTORE:
                case InstructionCodes.LASTORE:
                case InstructionCodes.RASTORE:
                case InstructionCodes.JSONASTORE:
                case InstructionCodes.IGSTORE:
                case InstructionCodes.FGSTORE:
                case InstructionCodes.SGSTORE:
                case InstructionCodes.BGSTORE:
                case InstructionCodes.LGSTORE:
                case InstructionCodes.RGSTORE:
                case InstructionCodes.IFIELDSTORE:
                case InstructionCodes.FFIELDSTORE:
                case InstructionCodes.SFIELDSTORE:
                case InstructionCodes.BFIELDSTORE:
                case InstructionCodes.LFIELDSTORE:
                case InstructionCodes.RFIELDSTORE:
                case InstructionCodes.MAPSTORE:
                case InstructionCodes.JSONSTORE:
                    execStoreOpcodes(ctx, sf, opcode, operands);
                    break;

                case InstructionCodes.IADD:
                case InstructionCodes.FADD:
                case InstructionCodes.SADD:
                case InstructionCodes.XMLADD:
                case InstructionCodes.ISUB:
                case InstructionCodes.FSUB:
                case InstructionCodes.IMUL:
                case InstructionCodes.FMUL:
                case InstructionCodes.IDIV:
                case InstructionCodes.FDIV:
                case InstructionCodes.IMOD:
                case InstructionCodes.FMOD:
                case InstructionCodes.INEG:
                case InstructionCodes.FNEG:
                case InstructionCodes.BNOT:
                case InstructionCodes.IEQ:
                case InstructionCodes.FEQ:
                case InstructionCodes.SEQ:
                case InstructionCodes.BEQ:
                case InstructionCodes.REQ:
                case InstructionCodes.TEQ:
                case InstructionCodes.INE:
                case InstructionCodes.FNE:
                case InstructionCodes.SNE:
                case InstructionCodes.BNE:
                case InstructionCodes.RNE:
                case InstructionCodes.TNE:
                    execBinaryOpCodes(ctx, sf, opcode, operands);
                    break;

                case InstructionCodes.LENGTHOF:
                    calculateLength(ctx, operands, sf);
                    break;
                case InstructionCodes.TYPELOAD:
                    cpIndex = operands[0];
                    j = operands[1];
                    TypeRefCPEntry typeEntry = (TypeRefCPEntry) ctx.constPool[cpIndex];
                    sf.refRegs[j] = new BTypeValue(typeEntry.getType());
                    break;
                case InstructionCodes.TYPEOF:
                    i = operands[0];
                    j = operands[1];
                    if (sf.refRegs[i] == null) {
                        handleNullRefError(ctx);
                        break;
                    }
                    sf.refRegs[j] = new BTypeValue(sf.refRegs[i].getType());
                    break;
                case InstructionCodes.HALT:
                    BLangScheduler.workerDone(ctx);
                    ctx = handleHalt(ctx);
                    if (ctx == null) {
                        return;
                    }
                    break;
                case InstructionCodes.IGT:
                case InstructionCodes.FGT:
                case InstructionCodes.IGE:
                case InstructionCodes.FGE:
                case InstructionCodes.ILT:
                case InstructionCodes.FLT:
                case InstructionCodes.ILE:
                case InstructionCodes.FLE:
                case InstructionCodes.REQ_NULL:
                case InstructionCodes.RNE_NULL:
                case InstructionCodes.BR_TRUE:
                case InstructionCodes.BR_FALSE:
                case InstructionCodes.GOTO:
                case InstructionCodes.SEQ_NULL:
                case InstructionCodes.SNE_NULL:
                    execCmpAndBranchOpcodes(ctx, sf, opcode, operands);
                    break;

                case InstructionCodes.TR_RETRY:
                    i = operands[0];
                    j = operands[1];
                    retryTransaction(ctx, i, j);
                    break;
                case InstructionCodes.CALL:
                    callIns = (InstructionCALL) instruction;
                    ctx = BLangFunctions.invokeCallable(callIns.functionInfo, ctx, callIns.argRegs,
                            callIns.retRegs, false, callIns.async);
                    if (ctx == null) {
                        return;
                    }
                    break;
                case InstructionCodes.VCALL:
                    InstructionVCALL vcallIns = (InstructionVCALL) instruction;
                    ctx = invokeVirtualFunction(ctx, vcallIns.receiverRegIndex, vcallIns.functionInfo,
                            vcallIns.argRegs, vcallIns.retRegs, vcallIns.async);
                    if (ctx == null) {
                        return;
                    }
                    break;
                case InstructionCodes.ACALL:
                    InstructionACALL acallIns = (InstructionACALL) instruction;
                    ctx = invokeAction(ctx, acallIns.actionName, acallIns.argRegs, acallIns.retRegs, acallIns.async);
                    if (ctx == null) {
                        return;
                    }
                    break;
                case InstructionCodes.TCALL:
                    InstructionTCALL tcallIns = (InstructionTCALL) instruction;
                    ctx = BLangFunctions.invokeCallable(tcallIns.transformerInfo, ctx, tcallIns.argRegs,
                            tcallIns.retRegs, false, tcallIns.async);
                    if (ctx == null) {
                        return;
                    }
                    break;
                case InstructionCodes.TR_BEGIN:
                    i = operands[0];
                    j = operands[1];
                    int k = operands[2];
                    int h = operands[3];
                    beginTransaction(ctx, i, j, k, h);
                    break;
                case InstructionCodes.TR_END:
                    i = operands[0];
                    j = operands[1];
                    endTransaction(ctx, i, j);
                    break;
                case InstructionCodes.WRKSEND:
                    InstructionWRKSendReceive wrkSendIns = (InstructionWRKSendReceive) instruction;
                    handleWorkerSend(ctx, wrkSendIns.dataChannelInfo, wrkSendIns.types, wrkSendIns.regs);
                    break;
                case InstructionCodes.WRKRECEIVE:
                    InstructionWRKSendReceive wrkReceiveIns = (InstructionWRKSendReceive) instruction;
                    if (!handleWorkerReceive(ctx, wrkReceiveIns.dataChannelInfo, wrkReceiveIns.types,
                            wrkReceiveIns.regs)) {
                        return;
                    }
                    break;
                case InstructionCodes.FORKJOIN:
                    InstructionFORKJOIN forkJoinIns = (InstructionFORKJOIN) instruction;
                    ctx = invokeForkJoin(ctx, forkJoinIns);
                    if (ctx == null) {
                        return;
                    }
                    break;
                case InstructionCodes.THROW:
                    i = operands[0];
                    if (i >= 0) {
                        BStruct error = (BStruct) sf.refRegs[i];
                        if (error == null) {
                            handleNullRefError(ctx);
                            break;
                        }

                        BLangVMErrors.attachStackFrame(error, ctx);
                        ctx.setError(error);
                    }
                    handleError(ctx);
                    break;
                case InstructionCodes.ERRSTORE:
                    i = operands[0];
                    sf.refRegs[i] = ctx.getError();
                    // clear error
                    ctx.setError(null);
                    break;
                case InstructionCodes.FPCALL:
                    i = operands[0];
                    if (sf.refRegs[i] == null) {
                        handleNullRefError(ctx);
                        break;
                    }
                    cpIndex = operands[1];
                    funcCallCPEntry = (FunctionCallCPEntry) ctx.constPool[cpIndex];
                    funcRefCPEntry = ((BFunctionPointer) sf.refRegs[i]).value();
                    functionInfo = funcRefCPEntry.getFunctionInfo();
                    ctx = BLangFunctions.invokeCallable(functionInfo, ctx, funcCallCPEntry.getArgRegs(),
                            funcCallCPEntry.getRetRegs(), false);
                    if (ctx == null) {
                        return;
                    }
                    break;
                case InstructionCodes.FPLOAD:
                    i = operands[0];
                    j = operands[1];
                    funcRefCPEntry = (FunctionRefCPEntry) ctx.constPool[i];
                    sf.refRegs[j] = new BFunctionPointer(funcRefCPEntry);
                    break;

                case InstructionCodes.I2ANY:
                case InstructionCodes.F2ANY:
                case InstructionCodes.S2ANY:
                case InstructionCodes.B2ANY:
                case InstructionCodes.L2ANY:
                case InstructionCodes.ANY2I:
                case InstructionCodes.ANY2F:
                case InstructionCodes.ANY2S:
                case InstructionCodes.ANY2B:
                case InstructionCodes.ANY2L:
                case InstructionCodes.ANY2JSON:
                case InstructionCodes.ANY2XML:
                case InstructionCodes.ANY2MAP:
                case InstructionCodes.ANY2TYPE:
                case InstructionCodes.ANY2E:
                case InstructionCodes.ANY2T:
                case InstructionCodes.ANY2C:
                case InstructionCodes.ANY2DT:
                case InstructionCodes.NULL2JSON:
                case InstructionCodes.CHECKCAST:
                case InstructionCodes.B2JSON:
                case InstructionCodes.JSON2I:
                case InstructionCodes.JSON2F:
                case InstructionCodes.JSON2S:
                case InstructionCodes.JSON2B:
                case InstructionCodes.NULL2S:
                    execTypeCastOpcodes(ctx, sf, opcode, operands);
                    break;

                case InstructionCodes.I2F:
                case InstructionCodes.I2S:
                case InstructionCodes.I2B:
                case InstructionCodes.I2JSON:
                case InstructionCodes.F2I:
                case InstructionCodes.F2S:
                case InstructionCodes.F2B:
                case InstructionCodes.F2JSON:
                case InstructionCodes.S2I:
                case InstructionCodes.S2F:
                case InstructionCodes.S2B:
                case InstructionCodes.S2JSON:
                case InstructionCodes.B2I:
                case InstructionCodes.B2F:
                case InstructionCodes.B2S:
                case InstructionCodes.DT2XML:
                case InstructionCodes.DT2JSON:
                case InstructionCodes.T2MAP:
                case InstructionCodes.T2JSON:
                case InstructionCodes.MAP2T:
                case InstructionCodes.JSON2T:
                case InstructionCodes.XMLATTRS2MAP:
                case InstructionCodes.S2XML:
                case InstructionCodes.S2JSONX:
                case InstructionCodes.XML2S:
                case InstructionCodes.ANY2SCONV:
                    execTypeConversionOpcodes(ctx, sf, opcode, operands);
                    break;

                case InstructionCodes.INEWARRAY:
                    i = operands[0];
                    sf.refRegs[i] = new BIntArray();
                    break;
                case InstructionCodes.ARRAYLEN:
                    i = operands[0];
                    j = operands[1];

                    BValue value = sf.refRegs[i];

                    if (value == null) {
                        handleNullRefError(ctx);
                        break;
                    }

                    if (value.getType().getTag() == TypeTags.JSON_TAG) {
                        sf.longRegs[j] = ((BJSON) value).value().size();
                        break;
                    }

                    sf.longRegs[j] = ((BNewArray) value).size();
                    break;
                case InstructionCodes.FNEWARRAY:
                    i = operands[0];
                    sf.refRegs[i] = new BFloatArray();
                    break;
                case InstructionCodes.SNEWARRAY:
                    i = operands[0];
                    sf.refRegs[i] = new BStringArray();
                    break;
                case InstructionCodes.BNEWARRAY:
                    i = operands[0];
                    sf.refRegs[i] = new BBooleanArray();
                    break;
                case InstructionCodes.LNEWARRAY:
                    i = operands[0];
                    sf.refRegs[i] = new BBlobArray();
                    break;
                case InstructionCodes.RNEWARRAY:
                    i = operands[0];
                    cpIndex = operands[1];
                    typeRefCPEntry = (TypeRefCPEntry) ctx.constPool[cpIndex];
                    sf.refRegs[i] = new BRefValueArray(typeRefCPEntry.getType());
                    break;
                case InstructionCodes.JSONNEWARRAY:
                    i = operands[0];
                    j = operands[1];
                    // This is a temporary solution to create n-valued JSON array
                    StringJoiner stringJoiner = new StringJoiner(",", "[", "]");
                    for (int index = 0; index < sf.longRegs[j]; index++) {
                        stringJoiner.add(null);
                    }
                    sf.refRegs[i] = new BJSON(stringJoiner.toString());
                    break;

                case InstructionCodes.NEWSTRUCT:
                    createNewStruct(ctx, operands, sf);
                    break;
                case InstructionCodes.NEWCONNECTOR:
                    createNewConnector(ctx, operands, sf);
                    break;
                case InstructionCodes.NEWMAP:
                    i = operands[0];
                    sf.refRegs[i] = new BMap<String, BRefType>();
                    break;
                case InstructionCodes.NEWJSON:
                    i = operands[0];
                    cpIndex = operands[1];
                    typeRefCPEntry = (TypeRefCPEntry) ctx.constPool[cpIndex];
                    sf.refRegs[i] = new BJSON("{}", typeRefCPEntry.getType());
                    break;
                case InstructionCodes.NEWTABLE:
                    i = operands[0];
                    cpIndex = operands[1];
                    typeRefCPEntry = (TypeRefCPEntry) ctx.constPool[cpIndex];
                    sf.refRegs[i] = new BTable(typeRefCPEntry.getType());
                    break;
                case InstructionCodes.NEWSTREAM:
                    i = operands[0];
                    cpIndex = operands[1];
                    typeRefCPEntry = (TypeRefCPEntry) ctx.constPool[cpIndex];
                    StringCPEntry name = (StringCPEntry) ctx.constPool[operands[2]];
                    BStream stream = new BStream(typeRefCPEntry.getType(), name.getValue());
                    StreamingRuntimeManager.getInstance().addStreamReference(name.getValue(), stream);
                    sf.refRegs[i] = stream;
                    break;
                case InstructionCodes.NEWSTREAMLET:
                    createNewStreamlet(ctx, operands, sf);
                    break;
                case InstructionCodes.NEW_INT_RANGE:
                    createNewIntRange(operands, sf);
                    break;
                case InstructionCodes.IRET:
                    i = operands[0];
                    j = operands[1];
                    currentSF = ctx.workerLocal;
                    callersSF = ctx.workerResult;
                    callersRetRegIndex = ctx.retRegIndexes[i];
                    callersSF.longRegs[callersRetRegIndex] = currentSF.longRegs[j];
                    break;
                case InstructionCodes.FRET:
                    i = operands[0];
                    j = operands[1];
                    currentSF = ctx.workerLocal;
                    callersSF = ctx.workerResult;
                    callersRetRegIndex = ctx.retRegIndexes[i];
                    callersSF.doubleRegs[callersRetRegIndex] = currentSF.doubleRegs[j];
                    break;
                case InstructionCodes.SRET:
                    i = operands[0];
                    j = operands[1];
                    currentSF = ctx.workerLocal;
                    callersSF = ctx.workerResult;
                    callersRetRegIndex = ctx.retRegIndexes[i];
                    callersSF.stringRegs[callersRetRegIndex] = currentSF.stringRegs[j];
                    break;
                case InstructionCodes.BRET:
                    i = operands[0];
                    j = operands[1];
                    currentSF = ctx.workerLocal;
                    callersSF = ctx.workerResult;
                    callersRetRegIndex = ctx.retRegIndexes[i];
                    callersSF.intRegs[callersRetRegIndex] = currentSF.intRegs[j];
                    break;
                case InstructionCodes.LRET:
                    i = operands[0];
                    j = operands[1];
                    currentSF = ctx.workerLocal;
                    callersSF = ctx.workerResult;
                    callersRetRegIndex = ctx.retRegIndexes[i];
                    callersSF.byteRegs[callersRetRegIndex] = currentSF.byteRegs[j];
                    break;
                case InstructionCodes.RRET:
                    i = operands[0];
                    j = operands[1];
                    currentSF = ctx.workerLocal;
                    callersSF = ctx.workerResult;
                    callersRetRegIndex = ctx.retRegIndexes[i];
                    callersSF.refRegs[callersRetRegIndex] = currentSF.refRegs[j];
                    break;
                case InstructionCodes.RET:
                    ctx = handleReturn(ctx);
                    if (ctx == null) {
                        return;
                    }
                    break;
                case InstructionCodes.XMLATTRSTORE:
                case InstructionCodes.XMLATTRLOAD:
                case InstructionCodes.XML2XMLATTRS:
                case InstructionCodes.S2QNAME:
                case InstructionCodes.NEWQNAME:
                case InstructionCodes.NEWXMLELEMENT:
                case InstructionCodes.NEWXMLCOMMENT:
                case InstructionCodes.NEWXMLTEXT:
                case InstructionCodes.NEWXMLPI:
                case InstructionCodes.XMLSTORE:
                case InstructionCodes.XMLLOAD:
                    execXMLOpcodes(ctx, sf, opcode, operands);
                    break;
                case InstructionCodes.ITR_NEW:
                case InstructionCodes.ITR_NEXT:
                case InstructionCodes.ITR_HAS_NEXT:
                    execIteratorOperation(ctx, sf, instruction);
                    break;
                case InstructionCodes.LOCK:
                    InstructionLock instructionLock = (InstructionLock) instruction;
                    if (!handleVariableLock(ctx, instructionLock.types, instructionLock.varRegs)) {
                        return;
                    }
                    break;
                case InstructionCodes.UNLOCK:
                    InstructionLock instructionUnLock = (InstructionLock) instruction;
                    handleVariableUnlock(ctx, instructionUnLock.types, instructionUnLock.varRegs);
                    break;
                case InstructionCodes.ASYNC:
                    execAsync(ctx);
                    break;
                case InstructionCodes.AWAIT:
                    ctx = execAwait(ctx);
                    if (ctx == null) {
                        return;
                    }
                    break;
                default:
                    throw new UnsupportedOperationException();
            }
        }
    }

    private static void execCmpAndBranchOpcodes(WorkerExecutionContext ctx, WorkerData sf, int opcode,
            int[] operands) {
        int i;
        int j;
        int k;
        switch (opcode) {
            case InstructionCodes.IGT:
                i = operands[0];
                j = operands[1];
                k = operands[2];
                sf.intRegs[k] = sf.longRegs[i] > sf.longRegs[j] ? 1 : 0;
                break;
            case InstructionCodes.FGT:
                i = operands[0];
                j = operands[1];
                k = operands[2];
                sf.intRegs[k] = sf.doubleRegs[i] > sf.doubleRegs[j] ? 1 : 0;
                break;

            case InstructionCodes.IGE:
                i = operands[0];
                j = operands[1];
                k = operands[2];
                sf.intRegs[k] = sf.longRegs[i] >= sf.longRegs[j] ? 1 : 0;
                break;
            case InstructionCodes.FGE:
                i = operands[0];
                j = operands[1];
                k = operands[2];
                sf.intRegs[k] = sf.doubleRegs[i] >= sf.doubleRegs[j] ? 1 : 0;
                break;

            case InstructionCodes.ILT:
                i = operands[0];
                j = operands[1];
                k = operands[2];
                sf.intRegs[k] = sf.longRegs[i] < sf.longRegs[j] ? 1 : 0;
                break;
            case InstructionCodes.FLT:
                i = operands[0];
                j = operands[1];
                k = operands[2];
                sf.intRegs[k] = sf.doubleRegs[i] < sf.doubleRegs[j] ? 1 : 0;
                break;

            case InstructionCodes.ILE:
                i = operands[0];
                j = operands[1];
                k = operands[2];
                sf.intRegs[k] = sf.longRegs[i] <= sf.longRegs[j] ? 1 : 0;
                break;
            case InstructionCodes.FLE:
                i = operands[0];
                j = operands[1];
                k = operands[2];
                sf.intRegs[k] = sf.doubleRegs[i] <= sf.doubleRegs[j] ? 1 : 0;
                break;

            case InstructionCodes.REQ_NULL:
                i = operands[0];
                j = operands[1];
                if (sf.refRegs[i] == null) {
                    sf.intRegs[j] = 1;
                } else {
                    sf.intRegs[j] = 0;
                }
                break;
            case InstructionCodes.RNE_NULL:
                i = operands[0];
                j = operands[1];
                if (sf.refRegs[i] != null) {
                    sf.intRegs[j] = 1;
                } else {
                    sf.intRegs[j] = 0;
                }
                break;
            case InstructionCodes.SEQ_NULL:
                i = operands[0];
                j = operands[1];
                if (sf.stringRegs[i] == null) {
                    sf.intRegs[j] = 1;
                } else {
                    sf.intRegs[j] = 0;
                }
                break;
            case InstructionCodes.SNE_NULL:
                i = operands[0];
                j = operands[1];
                if (sf.stringRegs[i] != null) {
                    sf.intRegs[j] = 1;
                } else {
                    sf.intRegs[j] = 0;
                }
                break;
            case InstructionCodes.BR_TRUE:
                i = operands[0];
                j = operands[1];
                if (sf.intRegs[i] == 1) {
                    ctx.ip = j;
                }
                break;
            case InstructionCodes.BR_FALSE:
                i = operands[0];
                j = operands[1];
                if (sf.intRegs[i] == 0) {
                    ctx.ip = j;
                }
                break;
            case InstructionCodes.GOTO:
                i = operands[0];
                ctx.ip = i;
                break;
            default:
                throw new UnsupportedOperationException();
        }
    }

    @SuppressWarnings({ "rawtypes", "unchecked" })
    private static void execLoadOpcodes(WorkerExecutionContext ctx, WorkerData sf, int opcode, int[] operands) {
        int i;
        int j;
        int k;
        int lvIndex; // Index of the local variable
        int fieldIndex;

        BIntArray bIntArray;
        BFloatArray bFloatArray;
        BStringArray bStringArray;
        BBooleanArray bBooleanArray;
        BBlobArray bBlobArray;
        BRefValueArray bArray;
        StructureType structureType;
        BMap<String, BRefType> bMap;
        BJSON jsonVal;
        switch (opcode) {
            case InstructionCodes.IMOVE:
                lvIndex = operands[0];
                i = operands[1];
                sf.longRegs[i] = sf.longRegs[lvIndex];
                break;
            case InstructionCodes.FMOVE:
                lvIndex = operands[0];
                i = operands[1];
                sf.doubleRegs[i] = sf.doubleRegs[lvIndex];
                break;
            case InstructionCodes.SMOVE:
                lvIndex = operands[0];
                i = operands[1];
                sf.stringRegs[i] = sf.stringRegs[lvIndex];
                break;
            case InstructionCodes.BMOVE:
                lvIndex = operands[0];
                i = operands[1];
                sf.intRegs[i] = sf.intRegs[lvIndex];
                break;
            case InstructionCodes.LMOVE:
                lvIndex = operands[0];
                i = operands[1];
                sf.byteRegs[i] = sf.byteRegs[lvIndex];
                break;
            case InstructionCodes.RMOVE:
                lvIndex = operands[0];
                i = operands[1];
                sf.refRegs[i] = sf.refRegs[lvIndex];
                break;
            case InstructionCodes.IALOAD:
                i = operands[0];
                j = operands[1];
                k = operands[2];
                bIntArray = (BIntArray) sf.refRegs[i];
                if (bIntArray == null) {
                    handleNullRefError(ctx);
                    break;
                }

                try {
                    sf.longRegs[k] = bIntArray.get(sf.longRegs[j]);
                } catch (Exception e) {
                    ctx.setError(BLangVMErrors.createError(ctx, e.getMessage()));
                    handleError(ctx);
                }
                break;
            case InstructionCodes.FALOAD:
                i = operands[0];
                j = operands[1];
                k = operands[2];
                bFloatArray = (BFloatArray) sf.refRegs[i];
                if (bFloatArray == null) {
                    handleNullRefError(ctx);
                    break;
                }

                try {
                    sf.doubleRegs[k] = bFloatArray.get(sf.longRegs[j]);
                } catch (Exception e) {
                    ctx.setError(BLangVMErrors.createError(ctx, e.getMessage()));
                    handleError(ctx);
                }
                break;
            case InstructionCodes.SALOAD:
                i = operands[0];
                j = operands[1];
                k = operands[2];
                bStringArray = (BStringArray) sf.refRegs[i];
                if (bStringArray == null) {
                    handleNullRefError(ctx);
                    break;
                }

                try {
                    sf.stringRegs[k] = bStringArray.get(sf.longRegs[j]);
                } catch (Exception e) {
                    ctx.setError(BLangVMErrors.createError(ctx, e.getMessage()));
                    handleError(ctx);
                }
                break;
            case InstructionCodes.BALOAD:
                i = operands[0];
                j = operands[1];
                k = operands[2];
                bBooleanArray = (BBooleanArray) sf.refRegs[i];
                if (bBooleanArray == null) {
                    handleNullRefError(ctx);
                    break;
                }

                try {
                    sf.intRegs[k] = bBooleanArray.get(sf.longRegs[j]);
                } catch (Exception e) {
                    ctx.setError(BLangVMErrors.createError(ctx, e.getMessage()));
                    handleError(ctx);
                }
                break;
            case InstructionCodes.LALOAD:
                i = operands[0];
                j = operands[1];
                k = operands[2];
                bBlobArray = (BBlobArray) sf.refRegs[i];
                if (bBlobArray == null) {
                    handleNullRefError(ctx);
                    break;
                }

                try {
                    sf.byteRegs[k] = bBlobArray.get(sf.longRegs[j]);
                } catch (Exception e) {
                    ctx.setError(BLangVMErrors.createError(ctx, e.getMessage()));
                    handleError(ctx);
                }
                break;
            case InstructionCodes.RALOAD:
                i = operands[0];
                j = operands[1];
                k = operands[2];
                bArray = (BRefValueArray) sf.refRegs[i];
                if (bArray == null) {
                    handleNullRefError(ctx);
                    break;
                }

                try {
                    sf.refRegs[k] = bArray.get(sf.longRegs[j]);
                } catch (Exception e) {
                    ctx.setError(BLangVMErrors.createError(ctx, e.getMessage()));
                    handleError(ctx);
                }
                break;
            case InstructionCodes.JSONALOAD:
                i = operands[0];
                j = operands[1];
                k = operands[2];
                jsonVal = (BJSON) sf.refRegs[i];
                if (jsonVal == null) {
                    handleNullRefError(ctx);
                    break;
                }

                try {
                    sf.refRegs[k] = JSONUtils.getArrayElement(jsonVal, sf.longRegs[j]);
                } catch (Exception e) {
                    ctx.setError(BLangVMErrors.createError(ctx, e.getMessage()));
                    handleError(ctx);
                }
                break;
            case InstructionCodes.IGLOAD:
                // Global variable index
                i = operands[0];
                // Stack registry index
                j = operands[1];
                sf.longRegs[j] = ctx.programFile.getGlobalMemoryBlock().getIntField(i);
                break;
            case InstructionCodes.FGLOAD:
                i = operands[0];
                j = operands[1];
                sf.doubleRegs[j] = ctx.programFile.getGlobalMemoryBlock().getFloatField(i);
                break;
            case InstructionCodes.SGLOAD:
                i = operands[0];
                j = operands[1];
                sf.stringRegs[j] = ctx.programFile.getGlobalMemoryBlock().getStringField(i);
                break;
            case InstructionCodes.BGLOAD:
                i = operands[0];
                j = operands[1];
                sf.intRegs[j] = ctx.programFile.getGlobalMemoryBlock().getBooleanField(i);
                break;
            case InstructionCodes.LGLOAD:
                i = operands[0];
                j = operands[1];
                sf.byteRegs[j] = ctx.programFile.getGlobalMemoryBlock().getBlobField(i);
                break;
            case InstructionCodes.RGLOAD:
                i = operands[0];
                j = operands[1];
                sf.refRegs[j] = ctx.programFile.getGlobalMemoryBlock().getRefField(i);
                break;

            case InstructionCodes.IFIELDLOAD:
                i = operands[0];
                fieldIndex = operands[1];
                j = operands[2];
                structureType = (StructureType) sf.refRegs[i];
                if (structureType == null) {
                    handleNullRefError(ctx);
                    break;
                }

                sf.longRegs[j] = structureType.getIntField(fieldIndex);
                break;
            case InstructionCodes.FFIELDLOAD:
                i = operands[0];
                fieldIndex = operands[1];
                j = operands[2];
                structureType = (StructureType) sf.refRegs[i];
                if (structureType == null) {
                    handleNullRefError(ctx);
                    break;
                }

                sf.doubleRegs[j] = structureType.getFloatField(fieldIndex);
                break;
            case InstructionCodes.SFIELDLOAD:
                i = operands[0];
                fieldIndex = operands[1];
                j = operands[2];
                structureType = (StructureType) sf.refRegs[i];
                if (structureType == null) {
                    handleNullRefError(ctx);
                    break;
                }

                sf.stringRegs[j] = structureType.getStringField(fieldIndex);
                break;
            case InstructionCodes.BFIELDLOAD:
                i = operands[0];
                fieldIndex = operands[1];
                j = operands[2];
                structureType = (StructureType) sf.refRegs[i];
                if (structureType == null) {
                    handleNullRefError(ctx);
                    break;
                }

                sf.intRegs[j] = structureType.getBooleanField(fieldIndex);
                break;
            case InstructionCodes.LFIELDLOAD:
                i = operands[0];
                fieldIndex = operands[1];
                j = operands[2];
                structureType = (StructureType) sf.refRegs[i];
                if (structureType == null) {
                    handleNullRefError(ctx);
                    break;
                }

                sf.byteRegs[j] = structureType.getBlobField(fieldIndex);
                break;
            case InstructionCodes.RFIELDLOAD:
                i = operands[0];
                fieldIndex = operands[1];
                j = operands[2];
                structureType = (StructureType) sf.refRegs[i];
                if (structureType == null) {
                    handleNullRefError(ctx);
                    break;
                }

                sf.refRegs[j] = structureType.getRefField(fieldIndex);
                break;

            case InstructionCodes.MAPLOAD:
                i = operands[0];
                j = operands[1];
                k = operands[2];
                bMap = (BMap<String, BRefType>) sf.refRegs[i];
                if (bMap == null) {
                    handleNullRefError(ctx);
                    break;
                }

                sf.refRegs[k] = bMap.get(sf.stringRegs[j]);
                break;

            case InstructionCodes.JSONLOAD:
                i = operands[0];
                j = operands[1];
                k = operands[2];
                jsonVal = (BJSON) sf.refRegs[i];
                if (jsonVal == null) {
                    handleNullRefError(ctx);
                    break;
                }

                sf.refRegs[k] = JSONUtils.getElement(jsonVal, sf.stringRegs[j]);
                break;
            case InstructionCodes.ENUMERATORLOAD:
                i = operands[0];
                j = operands[1];
                k = operands[2];
                TypeRefCPEntry typeRefCPEntry = (TypeRefCPEntry) ctx.constPool[i];
                BEnumType enumType = (BEnumType) typeRefCPEntry.getType();
                sf.refRegs[k] = enumType.getEnumerator(j);
                break;
            default:
                throw new UnsupportedOperationException();
        }
    }

    @SuppressWarnings({ "rawtypes", "unchecked" })
    private static void execStoreOpcodes(WorkerExecutionContext ctx, WorkerData sf, int opcode, int[] operands) {
        int i;
        int j;
        int k;
        int lvIndex; // Index of the local variable
        int fieldIndex;

        BIntArray bIntArray;
        BFloatArray bFloatArray;
        BStringArray bStringArray;
        BBooleanArray bBooleanArray;
        BBlobArray bBlobArray;
        BRefValueArray bArray;
        StructureType structureType;
        BMap<String, BRefType> bMap;
        BJSON jsonVal;
        switch (opcode) {
            case InstructionCodes.ISTORE:
                i = operands[0];
                lvIndex = operands[1];
                sf.longRegs[lvIndex] = sf.longRegs[i];
                break;
            case InstructionCodes.FSTORE:
                i = operands[0];
                lvIndex = operands[1];
                sf.doubleRegs[lvIndex] = sf.doubleRegs[i];
                break;
            case InstructionCodes.SSTORE:
                i = operands[0];
                lvIndex = operands[1];
                sf.stringRegs[lvIndex] = sf.stringRegs[i];
                break;
            case InstructionCodes.BSTORE:
                i = operands[0];
                lvIndex = operands[1];
                sf.intRegs[lvIndex] = sf.intRegs[i];
                break;
            case InstructionCodes.LSTORE:
                i = operands[0];
                lvIndex = operands[1];
                sf.byteRegs[lvIndex] = sf.byteRegs[i];
                break;
            case InstructionCodes.RSTORE:
                i = operands[0];
                lvIndex = operands[1];
                sf.refRegs[lvIndex] = sf.refRegs[i];
                break;
            case InstructionCodes.IASTORE:
                i = operands[0];
                j = operands[1];
                k = operands[2];
                bIntArray = (BIntArray) sf.refRegs[i];
                if (bIntArray == null) {
                    handleNullRefError(ctx);
                    break;
                }

                try {
                    bIntArray.add(sf.longRegs[j], sf.longRegs[k]);
                } catch (Exception e) {
                    ctx.setError(BLangVMErrors.createError(ctx, e.getMessage()));
                    handleError(ctx);
                }
                break;
            case InstructionCodes.FASTORE:
                i = operands[0];
                j = operands[1];
                k = operands[2];
                bFloatArray = (BFloatArray) sf.refRegs[i];
                if (bFloatArray == null) {
                    handleNullRefError(ctx);
                    break;
                }

                try {
                    bFloatArray.add(sf.longRegs[j], sf.doubleRegs[k]);
                } catch (Exception e) {
                    ctx.setError(BLangVMErrors.createError(ctx, e.getMessage()));
                    handleError(ctx);
                }
                break;
            case InstructionCodes.SASTORE:
                i = operands[0];
                j = operands[1];
                k = operands[2];
                bStringArray = (BStringArray) sf.refRegs[i];
                if (bStringArray == null) {
                    handleNullRefError(ctx);
                    break;
                }

                try {
                    bStringArray.add(sf.longRegs[j], sf.stringRegs[k]);
                } catch (Exception e) {
                    ctx.setError(BLangVMErrors.createError(ctx, e.getMessage()));
                    handleError(ctx);
                }
                break;
            case InstructionCodes.BASTORE:
                i = operands[0];
                j = operands[1];
                k = operands[2];
                bBooleanArray = (BBooleanArray) sf.refRegs[i];
                if (bBooleanArray == null) {
                    handleNullRefError(ctx);
                    break;
                }

                try {
                    bBooleanArray.add(sf.longRegs[j], sf.intRegs[k]);
                } catch (Exception e) {
                    ctx.setError(BLangVMErrors.createError(ctx, e.getMessage()));
                    handleError(ctx);
                }
                break;
            case InstructionCodes.LASTORE:
                i = operands[0];
                j = operands[1];
                k = operands[2];
                bBlobArray = (BBlobArray) sf.refRegs[i];
                if (bBlobArray == null) {
                    handleNullRefError(ctx);
                    break;
                }

                try {
                    bBlobArray.add(sf.longRegs[j], sf.byteRegs[k]);
                } catch (Exception e) {
                    ctx.setError(BLangVMErrors.createError(ctx, e.getMessage()));
                    handleError(ctx);
                }
                break;
            case InstructionCodes.RASTORE:
                i = operands[0];
                j = operands[1];
                k = operands[2];
                bArray = (BRefValueArray) sf.refRegs[i];
                if (bArray == null) {
                    handleNullRefError(ctx);
                    break;
                }

                try {
                    bArray.add(sf.longRegs[j], sf.refRegs[k]);
                } catch (Exception e) {
                    ctx.setError(BLangVMErrors.createError(ctx, e.getMessage()));
                    handleError(ctx);
                }
                break;
            case InstructionCodes.JSONASTORE:
                i = operands[0];
                j = operands[1];
                k = operands[2];
                jsonVal = (BJSON) sf.refRegs[i];
                if (jsonVal == null) {
                    handleNullRefError(ctx);
                    break;
                }

                try {
                    JSONUtils.setArrayElement(jsonVal, sf.longRegs[j], (BJSON) sf.refRegs[k]);
                } catch (Exception e) {
                    ctx.setError(BLangVMErrors.createError(ctx, e.getMessage()));
                    handleError(ctx);
                }
                break;
            case InstructionCodes.IGSTORE:
                // Stack reg index
                i = operands[0];
                // Global var index
                j = operands[1];
                ctx.programFile.getGlobalMemoryBlock().setIntField(j, sf.longRegs[i]);
                break;
            case InstructionCodes.FGSTORE:
                i = operands[0];
                j = operands[1];
                ctx.programFile.getGlobalMemoryBlock().setFloatField(j, sf.doubleRegs[i]);
                break;
            case InstructionCodes.SGSTORE:
                i = operands[0];
                j = operands[1];
                ctx.programFile.getGlobalMemoryBlock().setStringField(j, sf.stringRegs[i]);
                break;
            case InstructionCodes.BGSTORE:
                i = operands[0];
                j = operands[1];
                ctx.programFile.getGlobalMemoryBlock().setBooleanField(j, sf.intRegs[i]);
                break;
            case InstructionCodes.LGSTORE:
                i = operands[0];
                j = operands[1];
                ctx.programFile.getGlobalMemoryBlock().setBlobField(j, sf.byteRegs[i]);
                break;
            case InstructionCodes.RGSTORE:
                i = operands[0];
                j = operands[1];
                ctx.programFile.getGlobalMemoryBlock().setRefField(j, sf.refRegs[i]);
                break;

            case InstructionCodes.IFIELDSTORE:
                i = operands[0];
                fieldIndex = operands[1];
                j = operands[2];
                structureType = (StructureType) sf.refRegs[i];
                if (structureType == null) {
                    handleNullRefError(ctx);
                    break;
                }

                structureType.setIntField(fieldIndex, sf.longRegs[j]);
                break;
            case InstructionCodes.FFIELDSTORE:
                i = operands[0];
                fieldIndex = operands[1];
                j = operands[2];
                structureType = (StructureType) sf.refRegs[i];
                if (structureType == null) {
                    handleNullRefError(ctx);
                    break;
                }

                structureType.setFloatField(fieldIndex, sf.doubleRegs[j]);
                break;
            case InstructionCodes.SFIELDSTORE:
                i = operands[0];
                fieldIndex = operands[1];
                j = operands[2];
                structureType = (StructureType) sf.refRegs[i];
                if (structureType == null) {
                    handleNullRefError(ctx);
                    break;
                }

                structureType.setStringField(fieldIndex, sf.stringRegs[j]);
                break;
            case InstructionCodes.BFIELDSTORE:
                i = operands[0];
                fieldIndex = operands[1];
                j = operands[2];
                structureType = (StructureType) sf.refRegs[i];
                if (structureType == null) {
                    handleNullRefError(ctx);
                    break;
                }

                structureType.setBooleanField(fieldIndex, sf.intRegs[j]);
                break;
            case InstructionCodes.LFIELDSTORE:
                i = operands[0];
                fieldIndex = operands[1];
                j = operands[2];
                structureType = (StructureType) sf.refRegs[i];
                if (structureType == null) {
                    handleNullRefError(ctx);
                    break;
                }

                structureType.setBlobField(fieldIndex, sf.byteRegs[j]);
                break;
            case InstructionCodes.RFIELDSTORE:
                i = operands[0];
                fieldIndex = operands[1];
                j = operands[2];
                structureType = (StructureType) sf.refRegs[i];
                if (structureType == null) {
                    handleNullRefError(ctx);
                    break;
                }

                structureType.setRefField(fieldIndex, sf.refRegs[j]);
                break;
            case InstructionCodes.MAPSTORE:
                i = operands[0];
                j = operands[1];
                k = operands[2];
                bMap = (BMap<String, BRefType>) sf.refRegs[i];
                if (bMap == null) {
                    handleNullRefError(ctx);
                    break;
                }

                bMap.put(sf.stringRegs[j], sf.refRegs[k]);
                break;
            case InstructionCodes.JSONSTORE:
                i = operands[0];
                j = operands[1];
                k = operands[2];
                jsonVal = (BJSON) sf.refRegs[i];
                if (jsonVal == null) {
                    handleNullRefError(ctx);
                    break;
                }
                JSONUtils.setElement(jsonVal, sf.stringRegs[j], (BJSON) sf.refRegs[k]);
                break;
            default:
                throw new UnsupportedOperationException();
        }
    }

    @SuppressWarnings("rawtypes")
    private static void execBinaryOpCodes(WorkerExecutionContext ctx, WorkerData sf, int opcode, int[] operands) {
        int i;
        int j;
        int k;
        switch (opcode) {
            case InstructionCodes.IADD:
                i = operands[0];
                j = operands[1];
                k = operands[2];
                sf.longRegs[k] = sf.longRegs[i] + sf.longRegs[j];
                break;
            case InstructionCodes.FADD:
                i = operands[0];
                j = operands[1];
                k = operands[2];
                sf.doubleRegs[k] = sf.doubleRegs[i] + sf.doubleRegs[j];
                break;
            case InstructionCodes.SADD:
                i = operands[0];
                j = operands[1];
                k = operands[2];
                sf.stringRegs[k] = sf.stringRegs[i] + sf.stringRegs[j];
                break;
            case InstructionCodes.XMLADD:
                i = operands[0];
                j = operands[1];
                k = operands[2];
                BXML lhsXMLVal = (BXML) sf.refRegs[i];
                BXML rhsXMLVal = (BXML) sf.refRegs[j];
                if (lhsXMLVal == null || rhsXMLVal == null) {
                    handleNullRefError(ctx);
                    break;
                }

                // Here it is assumed that a refType addition can only be a xml-concat.
                sf.refRegs[k] = XMLUtils.concatenate(lhsXMLVal, rhsXMLVal);
                break;
            case InstructionCodes.ISUB:
                i = operands[0];
                j = operands[1];
                k = operands[2];
                sf.longRegs[k] = sf.longRegs[i] - sf.longRegs[j];
                break;
            case InstructionCodes.FSUB:
                i = operands[0];
                j = operands[1];
                k = operands[2];
                sf.doubleRegs[k] = sf.doubleRegs[i] - sf.doubleRegs[j];
                break;
            case InstructionCodes.IMUL:
                i = operands[0];
                j = operands[1];
                k = operands[2];
                sf.longRegs[k] = sf.longRegs[i] * sf.longRegs[j];
                break;
            case InstructionCodes.FMUL:
                i = operands[0];
                j = operands[1];
                k = operands[2];
                sf.doubleRegs[k] = sf.doubleRegs[i] * sf.doubleRegs[j];
                break;
            case InstructionCodes.IDIV:
                i = operands[0];
                j = operands[1];
                k = operands[2];
                if (sf.longRegs[j] == 0) {
                    ctx.setError(BLangVMErrors.createError(ctx, " / by zero"));
                    handleError(ctx);
                    break;
                }

                sf.longRegs[k] = sf.longRegs[i] / sf.longRegs[j];
                break;
            case InstructionCodes.FDIV:
                i = operands[0];
                j = operands[1];
                k = operands[2];
                if (sf.doubleRegs[j] == 0) {
                    ctx.setError(BLangVMErrors.createError(ctx, " / by zero"));
                    handleError(ctx);
                    break;
                }

                sf.doubleRegs[k] = sf.doubleRegs[i] / sf.doubleRegs[j];
                break;
            case InstructionCodes.IMOD:
                i = operands[0];
                j = operands[1];
                k = operands[2];
                if (sf.longRegs[j] == 0) {
                    ctx.setError(BLangVMErrors.createError(ctx, " / by zero"));
                    handleError(ctx);
                    break;
                }

                sf.longRegs[k] = sf.longRegs[i] % sf.longRegs[j];
                break;
            case InstructionCodes.FMOD:
                i = operands[0];
                j = operands[1];
                k = operands[2];
                if (sf.doubleRegs[j] == 0) {
                    ctx.setError(BLangVMErrors.createError(ctx, " / by zero"));
                    handleError(ctx);
                    break;
                }

                sf.doubleRegs[k] = sf.doubleRegs[i] % sf.doubleRegs[j];
                break;
            case InstructionCodes.INEG:
                i = operands[0];
                j = operands[1];
                sf.longRegs[j] = -sf.longRegs[i];
                break;
            case InstructionCodes.FNEG:
                i = operands[0];
                j = operands[1];
                sf.doubleRegs[j] = -sf.doubleRegs[i];
                break;
            case InstructionCodes.BNOT:
                i = operands[0];
                j = operands[1];
                sf.intRegs[j] = sf.intRegs[i] == 0 ? 1 : 0;
                break;
            case InstructionCodes.IEQ:
                i = operands[0];
                j = operands[1];
                k = operands[2];
                sf.intRegs[k] = sf.longRegs[i] == sf.longRegs[j] ? 1 : 0;
                break;
            case InstructionCodes.FEQ:
                i = operands[0];
                j = operands[1];
                k = operands[2];
                sf.intRegs[k] = sf.doubleRegs[i] == sf.doubleRegs[j] ? 1 : 0;
                break;
            case InstructionCodes.SEQ:
                i = operands[0];
                j = operands[1];
                k = operands[2];
                sf.intRegs[k] = StringUtils.isEqual(sf.stringRegs[i], sf.stringRegs[j]) ? 1 : 0;
                break;
            case InstructionCodes.BEQ:
                i = operands[0];
                j = operands[1];
                k = operands[2];
                sf.intRegs[k] = sf.intRegs[i] == sf.intRegs[j] ? 1 : 0;
                break;
            case InstructionCodes.REQ:
                i = operands[0];
                j = operands[1];
                k = operands[2];
                sf.intRegs[k] = sf.refRegs[i] == sf.refRegs[j] ? 1 : 0;
                break;
            case InstructionCodes.TEQ:
                i = operands[0];
                j = operands[1];
                k = operands[2];
                if (sf.refRegs[i] == null || sf.refRegs[j] == null) {
                    handleNullRefError(ctx);
                }
                sf.intRegs[k] = sf.refRegs[i].equals(sf.refRegs[j]) ? 1 : 0;
                break;

            case InstructionCodes.INE:
                i = operands[0];
                j = operands[1];
                k = operands[2];
                sf.intRegs[k] = sf.longRegs[i] != sf.longRegs[j] ? 1 : 0;
                break;
            case InstructionCodes.FNE:
                i = operands[0];
                j = operands[1];
                k = operands[2];
                sf.intRegs[k] = sf.doubleRegs[i] != sf.doubleRegs[j] ? 1 : 0;
                break;
            case InstructionCodes.SNE:
                i = operands[0];
                j = operands[1];
                k = operands[2];
                sf.intRegs[k] = !StringUtils.isEqual(sf.stringRegs[i], sf.stringRegs[j]) ? 1 : 0;
                break;
            case InstructionCodes.BNE:
                i = operands[0];
                j = operands[1];
                k = operands[2];
                sf.intRegs[k] = sf.intRegs[i] != sf.intRegs[j] ? 1 : 0;
                break;
            case InstructionCodes.RNE:
                i = operands[0];
                j = operands[1];
                k = operands[2];
                sf.intRegs[k] = sf.refRegs[i] != sf.refRegs[j] ? 1 : 0;
                break;
            case InstructionCodes.TNE:
                i = operands[0];
                j = operands[1];
                k = operands[2];
                if (sf.refRegs[i] == null || sf.refRegs[j] == null) {
                    handleNullRefError(ctx);
                }
                sf.intRegs[k] = (!sf.refRegs[i].equals(sf.refRegs[j])) ? 1 : 0;
                break;
            default:
                throw new UnsupportedOperationException();
        }
    }

    @SuppressWarnings("rawtypes")
    private static void execXMLOpcodes(WorkerExecutionContext ctx, WorkerData sf, int opcode, int[] operands) {
        int i;
        int j;
        int k;
        int localNameIndex;
        int uriIndex;
        int prefixIndex;

        BXML<?> xmlVal;
        BXMLQName xmlQName;

        switch (opcode) {
            case InstructionCodes.XMLATTRSTORE:
                i = operands[0];
                j = operands[1];
                k = operands[2];

                xmlVal = (BXML) sf.refRegs[i];
                if (xmlVal == null) {
                    handleNullRefError(ctx);
                    break;
                }

                xmlQName = (BXMLQName) sf.refRegs[j];
                if (xmlQName == null) {
                    handleNullRefError(ctx);
                    break;
                }

                xmlVal.setAttribute(xmlQName.getLocalName(), xmlQName.getUri(), xmlQName.getPrefix(),
                        sf.stringRegs[k]);
                break;
            case InstructionCodes.XMLATTRLOAD:
                i = operands[0];
                j = operands[1];
                k = operands[2];

                xmlVal = (BXML) sf.refRegs[i];
                if (xmlVal == null) {
                    handleNullRefError(ctx);
                    break;
                }

                xmlQName = (BXMLQName) sf.refRegs[j];
                if (xmlQName == null) {
                    handleNullRefError(ctx);
                    break;
                }

                sf.stringRegs[k] = xmlVal.getAttribute(xmlQName.getLocalName(), xmlQName.getUri(),
                        xmlQName.getPrefix());
                break;
            case InstructionCodes.XML2XMLATTRS:
                i = operands[0];
                j = operands[1];

                xmlVal = (BXML) sf.refRegs[i];
                if (xmlVal == null) {
                    sf.refRegs[j] = null;
                    break;
                }

                sf.refRegs[j] = new BXMLAttributes(xmlVal);
                break;
            case InstructionCodes.S2QNAME:
                i = operands[0];
                j = operands[1];
                k = operands[2];

                String qNameStr = sf.stringRegs[i];
                int parenEndIndex = qNameStr.indexOf('}');

                if (qNameStr.startsWith("{") && parenEndIndex > 0) {
                    sf.stringRegs[j] = qNameStr.substring(parenEndIndex + 1, qNameStr.length());
                    sf.stringRegs[k] = qNameStr.substring(1, parenEndIndex);
                } else {
                    sf.stringRegs[j] = qNameStr;
                    sf.stringRegs[k] = STRING_NULL_VALUE;
                }

                break;
            case InstructionCodes.NEWQNAME:
                localNameIndex = operands[0];
                uriIndex = operands[1];
                prefixIndex = operands[2];
                i = operands[3];

                String localname = sf.stringRegs[localNameIndex];
                localname = StringEscapeUtils.escapeXml11(localname);

                String prefix = sf.stringRegs[prefixIndex];
                prefix = StringEscapeUtils.escapeXml11(prefix);

                sf.refRegs[i] = new BXMLQName(localname, sf.stringRegs[uriIndex], prefix);
                break;
            case InstructionCodes.XMLLOAD:
                i = operands[0];
                j = operands[1];
                k = operands[2];

                xmlVal = (BXML) sf.refRegs[i];
                if (xmlVal == null) {
                    handleNullRefError(ctx);
                    break;
                }

                long index = sf.longRegs[j];
                sf.refRegs[k] = xmlVal.getItem(index);
                break;
            case InstructionCodes.NEWXMLELEMENT:
            case InstructionCodes.NEWXMLCOMMENT:
            case InstructionCodes.NEWXMLTEXT:
            case InstructionCodes.NEWXMLPI:
            case InstructionCodes.XMLSTORE:
                execXMLCreationOpcodes(ctx, sf, opcode, operands);
                break;
            default:
                throw new UnsupportedOperationException();
        }
    }

    @SuppressWarnings("rawtypes")
    private static void execTypeCastOpcodes(WorkerExecutionContext ctx, WorkerData sf, int opcode, int[] operands) {
        int i;
        int j;
        int k;
        int cpIndex; // Index of the constant pool

        BRefType bRefType;
        TypeRefCPEntry typeRefCPEntry;

        switch (opcode) {
            case InstructionCodes.I2ANY:
                i = operands[0];
                j = operands[1];
                sf.refRegs[j] = new BInteger(sf.longRegs[i]);
                break;
            case InstructionCodes.F2ANY:
                i = operands[0];
                j = operands[1];
                sf.refRegs[j] = new BFloat(sf.doubleRegs[i]);
                break;
            case InstructionCodes.S2ANY:
                i = operands[0];
                j = operands[1];
                sf.refRegs[j] = new BString(sf.stringRegs[i]);
                break;
            case InstructionCodes.B2ANY:
                i = operands[0];
                j = operands[1];
                sf.refRegs[j] = new BBoolean(sf.intRegs[i] == 1);
                break;
            case InstructionCodes.L2ANY:
                i = operands[0];
                j = operands[1];
                sf.refRegs[j] = new BBlob(sf.byteRegs[i]);
                break;
            case InstructionCodes.ANY2I:
                i = operands[0];
                j = operands[1];
                k = operands[2];

                bRefType = sf.refRegs[i];
                if (bRefType == null) {
                    sf.longRegs[j] = 0;
                    handleTypeCastError(ctx, sf, k, BTypes.typeNull, BTypes.typeInt);
                } else if (bRefType.getType() == BTypes.typeInt) {
                    sf.refRegs[k] = null;
                    sf.longRegs[j] = ((BInteger) bRefType).intValue();
                } else {
                    sf.longRegs[j] = 0;
                    handleTypeCastError(ctx, sf, k, bRefType.getType(), BTypes.typeInt);
                }
                break;
            case InstructionCodes.ANY2F:
                i = operands[0];
                j = operands[1];
                k = operands[2];

                bRefType = sf.refRegs[i];
                if (bRefType == null) {
                    sf.doubleRegs[j] = 0;
                    handleTypeCastError(ctx, sf, k, BTypes.typeNull, BTypes.typeFloat);
                } else if (bRefType.getType() == BTypes.typeFloat) {
                    sf.refRegs[k] = null;
                    sf.doubleRegs[j] = ((BFloat) bRefType).floatValue();
                } else if (bRefType.getType() == BTypes.typeInt) {
                    sf.refRegs[k] = null;
                    sf.doubleRegs[j] = ((BInteger) bRefType).floatValue();
                } else {
                    sf.doubleRegs[j] = 0;
                    handleTypeCastError(ctx, sf, k, bRefType.getType(), BTypes.typeFloat);
                }
                break;
            case InstructionCodes.ANY2S:
                i = operands[0];
                j = operands[1];
                k = operands[2];

                bRefType = sf.refRegs[i];
                if (bRefType == null) {
                    sf.stringRegs[j] = STRING_NULL_VALUE;
                    handleTypeCastError(ctx, sf, k, BTypes.typeNull, BTypes.typeString);
                } else if (bRefType.getType() == BTypes.typeString) {
                    sf.refRegs[k] = null;
                    sf.stringRegs[j] = bRefType.stringValue();
                } else {
                    sf.stringRegs[j] = STRING_NULL_VALUE;
                    handleTypeCastError(ctx, sf, k, bRefType.getType(), BTypes.typeString);
                }
                break;
            case InstructionCodes.ANY2B:
                i = operands[0];
                j = operands[1];
                k = operands[2];

                bRefType = sf.refRegs[i];
                if (bRefType == null) {
                    sf.intRegs[j] = 0;
                    handleTypeCastError(ctx, sf, k, BTypes.typeNull, BTypes.typeBoolean);
                } else if (bRefType.getType() == BTypes.typeBoolean) {
                    sf.refRegs[k] = null;
                    sf.intRegs[j] = ((BBoolean) bRefType).booleanValue() ? 1 : 0;
                } else {
                    sf.intRegs[j] = 0;
                    handleTypeCastError(ctx, sf, k, bRefType.getType(), BTypes.typeBoolean);
                }
                break;
            case InstructionCodes.ANY2L:
                i = operands[0];
                j = operands[1];
                k = operands[2];

                bRefType = sf.refRegs[i];
                if (bRefType == null) {
                    sf.byteRegs[j] = new byte[0];
                    handleTypeCastError(ctx, sf, k, BTypes.typeNull, BTypes.typeBlob);
                } else if (bRefType.getType() == BTypes.typeBlob) {
                    sf.refRegs[k] = null;
                    sf.byteRegs[j] = ((BBlob) bRefType).blobValue();
                } else {
                    sf.byteRegs[j] = new byte[0];
                    handleTypeCastError(ctx, sf, k, bRefType.getType(), BTypes.typeBlob);
                }
                break;
            case InstructionCodes.ANY2JSON:
                handleAnyToRefTypeCast(ctx, sf, operands, BTypes.typeJSON);
                break;
            case InstructionCodes.ANY2XML:
                handleAnyToRefTypeCast(ctx, sf, operands, BTypes.typeXML);
                break;
            case InstructionCodes.ANY2MAP:
                handleAnyToRefTypeCast(ctx, sf, operands, BTypes.typeMap);
                break;
            case InstructionCodes.ANY2TYPE:
                handleAnyToRefTypeCast(ctx, sf, operands, BTypes.typeType);
                break;
            case InstructionCodes.ANY2DT:
                handleAnyToRefTypeCast(ctx, sf, operands, BTypes.typeTable);
                break;
            case InstructionCodes.ANYSTM:
                handleAnyToRefTypeCast(ctx, sf, operands, BTypes.typeStream);
                break;
            case InstructionCodes.ANY2E:
            case InstructionCodes.ANY2T:
            case InstructionCodes.ANY2C:
            case InstructionCodes.CHECKCAST:
                i = operands[0];
                cpIndex = operands[1];
                j = operands[2];
                k = operands[3];
                typeRefCPEntry = (TypeRefCPEntry) ctx.constPool[cpIndex];

                bRefType = sf.refRegs[i];

                if (bRefType == null) {
                    sf.refRegs[j] = null;
                    sf.refRegs[k] = null;
                } else if (checkCast(bRefType, typeRefCPEntry.getType())) {
                    sf.refRegs[j] = sf.refRegs[i];
                    sf.refRegs[k] = null;
                } else {
                    sf.refRegs[j] = null;
                    handleTypeCastError(ctx, sf, k, bRefType.getType(), typeRefCPEntry.getType());
                }
                break;
            case InstructionCodes.NULL2JSON:
                j = operands[1];
                sf.refRegs[j] = new BJSON("null");
                break;
            case InstructionCodes.B2JSON:
                i = operands[0];
                j = operands[1];
                sf.refRegs[j] = new BJSON(sf.intRegs[i] == 1 ? "true" : "false");
                break;
            case InstructionCodes.JSON2I:
                castJSONToInt(ctx, operands, sf);
                break;
            case InstructionCodes.JSON2F:
                castJSONToFloat(ctx, operands, sf);
                break;
            case InstructionCodes.JSON2S:
                castJSONToString(ctx, operands, sf);
                break;
            case InstructionCodes.JSON2B:
                castJSONToBoolean(ctx, operands, sf);
                break;
            case InstructionCodes.NULL2S:
                j = operands[1];
                sf.stringRegs[j] = null;
                break;
            default:
                throw new UnsupportedOperationException();
        }
    }

    @SuppressWarnings("rawtypes")
    private static void execTypeConversionOpcodes(WorkerExecutionContext ctx, WorkerData sf, int opcode,
            int[] operands) {
        int i;
        int j;
        int k;
        BRefType bRefType;
        String str;

        switch (opcode) {
            case InstructionCodes.I2F:
                i = operands[0];
                j = operands[1];
                sf.doubleRegs[j] = (double) sf.longRegs[i];
                break;
            case InstructionCodes.I2S:
                i = operands[0];
                j = operands[1];
                sf.stringRegs[j] = Long.toString(sf.longRegs[i]);
                break;
            case InstructionCodes.I2B:
                i = operands[0];
                j = operands[1];
                sf.intRegs[j] = sf.longRegs[i] != 0 ? 1 : 0;
                break;
            case InstructionCodes.I2JSON:
                i = operands[0];
                j = operands[1];
                sf.refRegs[j] = new BJSON(Long.toString(sf.longRegs[i]));
                break;
            case InstructionCodes.F2I:
                i = operands[0];
                j = operands[1];
                sf.longRegs[j] = (long) sf.doubleRegs[i];
                break;
            case InstructionCodes.F2S:
                i = operands[0];
                j = operands[1];
                sf.stringRegs[j] = Double.toString(sf.doubleRegs[i]);
                break;
            case InstructionCodes.F2B:
                i = operands[0];
                j = operands[1];
                sf.intRegs[j] = sf.doubleRegs[i] != 0.0 ? 1 : 0;
                break;
            case InstructionCodes.F2JSON:
                i = operands[0];
                j = operands[1];
                sf.refRegs[j] = new BJSON(Double.toString(sf.doubleRegs[i]));
                break;
            case InstructionCodes.S2I:
                i = operands[0];
                j = operands[1];
                k = operands[2];

                str = sf.stringRegs[i];
                if (str == null) {
                    sf.longRegs[j] = 0;
                    handleTypeConversionError(ctx, sf, k, null, TypeConstants.INT_TNAME);
                    break;
                }

                try {
                    sf.longRegs[j] = Long.parseLong(str);
                    sf.refRegs[k] = null;
                } catch (NumberFormatException e) {
                    sf.longRegs[j] = 0;
                    handleTypeConversionError(ctx, sf, k, TypeConstants.STRING_TNAME, TypeConstants.INT_TNAME);
                }
                break;
            case InstructionCodes.S2F:
                i = operands[0];
                j = operands[1];
                k = operands[2];

                str = sf.stringRegs[i];
                if (str == null) {
                    sf.doubleRegs[j] = 0;
                    handleTypeConversionError(ctx, sf, k, null, TypeConstants.FLOAT_TNAME);
                    break;
                }

                try {
                    sf.doubleRegs[j] = Double.parseDouble(str);
                    sf.refRegs[k] = null;
                } catch (NumberFormatException e) {
                    sf.doubleRegs[j] = 0;
                    handleTypeConversionError(ctx, sf, k, TypeConstants.STRING_TNAME, TypeConstants.FLOAT_TNAME);
                }
                break;
            case InstructionCodes.S2B:
                i = operands[0];
                j = operands[1];
                k = operands[2];
                sf.intRegs[j] = Boolean.parseBoolean(sf.stringRegs[i]) ? 1 : 0;
                sf.refRegs[k] = null;
                break;
            case InstructionCodes.S2JSON:
                i = operands[0];
                j = operands[1];
                str = StringEscapeUtils.escapeJson(sf.stringRegs[i]);
                sf.refRegs[j] = str == null ? null : new BJSON("\"" + str + "\"");
                break;
            case InstructionCodes.B2I:
                i = operands[0];
                j = operands[1];
                sf.longRegs[j] = sf.intRegs[i];
                break;
            case InstructionCodes.B2F:
                i = operands[0];
                j = operands[1];
                sf.doubleRegs[j] = sf.intRegs[i];
                break;
            case InstructionCodes.B2S:
                i = operands[0];
                j = operands[1];
                sf.stringRegs[j] = sf.intRegs[i] == 1 ? "true" : "false";
                break;
            case InstructionCodes.DT2XML:
                i = operands[0];
                j = operands[1];
                k = operands[2];

                bRefType = sf.refRegs[i];
                if (bRefType == null) {
                    handleNullRefError(ctx);
                    break;
                }

                try {
                    sf.refRegs[j] = XMLUtils.tableToXML((BTable) bRefType, ctx.isInTransaction());
                    sf.refRegs[k] = null;
                } catch (Exception e) {
                    sf.refRegs[j] = null;
                    handleTypeConversionError(ctx, sf, k, TypeConstants.TABLE_TNAME, TypeConstants.XML_TNAME);
                }
                break;
            case InstructionCodes.DT2JSON:
                i = operands[0];
                j = operands[1];
                k = operands[2];

                bRefType = sf.refRegs[i];
                if (bRefType == null) {
                    handleNullRefError(ctx);
                    break;
                }

                try {
                    sf.refRegs[j] = JSONUtils.toJSON((BTable) bRefType, ctx.isInTransaction());
                    sf.refRegs[k] = null;
                } catch (Exception e) {
                    sf.refRegs[j] = null;
                    handleTypeConversionError(ctx, sf, k, TypeConstants.TABLE_TNAME, TypeConstants.XML_TNAME);
                }
                break;
            case InstructionCodes.T2MAP:
                convertStructToMap(ctx, operands, sf);
                break;
            case InstructionCodes.T2JSON:
                convertStructToJSON(ctx, operands, sf);
                break;
            case InstructionCodes.MAP2T:
                convertMapToStruct(ctx, operands, sf);
                break;
            case InstructionCodes.JSON2T:
                convertJSONToStruct(ctx, operands, sf);
                break;
            case InstructionCodes.XMLATTRS2MAP:
                i = operands[0];
                j = operands[1];

                bRefType = sf.refRegs[i];
                if (bRefType == null) {
                    sf.refRegs[j] = null;
                    break;
                }

                sf.refRegs[j] = ((BXMLAttributes) sf.refRegs[i]).value();
                break;
            case InstructionCodes.S2XML:
                i = operands[0];
                j = operands[1];
                k = operands[2];

                str = sf.stringRegs[i];
                if (str == null) {
                    sf.refRegs[j] = null;
                    sf.refRegs[k] = null;
                    break;
                }

                try {
                    sf.refRegs[j] = XMLUtils.parse(str);
                    sf.refRegs[k] = null;
                } catch (BallerinaException e) {
                    sf.refRegs[j] = null;
                    handleTypeConversionError(ctx, sf, k, e.getMessage());
                }
                break;
            case InstructionCodes.S2JSONX:
                i = operands[0];
                j = operands[1];
                k = operands[2];
                str = sf.stringRegs[i];

                try {
                    sf.refRegs[j] = str == null ? null : new BJSON(str);
                    sf.refRegs[k] = null;
                } catch (BallerinaException e) {
                    sf.refRegs[j] = null;
                    handleTypeConversionError(ctx, sf, k, e.getMessage());
                }
                break;
            case InstructionCodes.XML2S:
                i = operands[0];
                j = operands[1];
                sf.stringRegs[j] = sf.refRegs[i].stringValue();
                break;
            case InstructionCodes.ANY2SCONV:
                i = operands[0];
                j = operands[1];

                bRefType = sf.refRegs[i];
                if (bRefType == null) {
                    sf.stringRegs[j] = STRING_NULL_VALUE;
                } else {
                    sf.stringRegs[j] = bRefType.stringValue();
                }
                break;
            default:
                throw new UnsupportedOperationException();
        }
    }

    private static void execIteratorOperation(WorkerExecutionContext ctx, WorkerData sf, Instruction instruction) {
        int i, j;
        BCollection collection;
        BIterator iterator;
        InstructionIteratorNext nextInstruction;
        switch (instruction.getOpcode()) {
            case InstructionCodes.ITR_NEW:
                i = instruction.getOperands()[0];   // collection
                j = instruction.getOperands()[1];   // iterator variable (ref) index.
                collection = (BCollection) sf.refRegs[i];
                if (collection == null) {
                    handleNullRefError(ctx);
                    return;
                }
                sf.refRegs[j] = collection.newIterator();
                break;
            case InstructionCodes.ITR_HAS_NEXT:
                i = instruction.getOperands()[0];   // iterator
                j = instruction.getOperands()[1];   // boolean variable index to store has next result
                iterator = (BIterator) sf.refRegs[i];
                if (iterator == null) {
                    sf.intRegs[j] = 0;
                    return;
                }
                sf.intRegs[j] = iterator.hasNext() ? 1 : 0;
                break;
            case InstructionCodes.ITR_NEXT:
                nextInstruction = (InstructionIteratorNext) instruction;
                iterator = (BIterator) sf.refRegs[nextInstruction.iteratorIndex];
                if (iterator == null) {
                    return;
                }
                BValue[] values = iterator.getNext(nextInstruction.arity);
                copyValuesToRegistries(nextInstruction.typeTags, nextInstruction.retRegs, values, sf);
                break;
        }
    }

    @SuppressWarnings("rawtypes")
    private static void copyValuesToRegistries(int[] typeTags, int[] targetReg, BValue[] values, WorkerData sf) {
        for (int i = 0; i < typeTags.length; i++) {
            BValue source = values[i];
            int target = targetReg[i];
            switch (typeTags[i]) {
                case TypeTags.INT_TAG:
                    sf.longRegs[target] = ((BInteger) source).intValue();
                    break;
                case TypeTags.FLOAT_TAG:
                    sf.doubleRegs[target] = ((BFloat) source).floatValue();
                    break;
                case TypeTags.STRING_TAG:
                    sf.stringRegs[target] = source.stringValue();
                    break;
                case TypeTags.BOOLEAN_TAG:
                    sf.intRegs[target] = ((BBoolean) source).booleanValue() ? 1 : 0;
                    break;
                case TypeTags.BLOB_TAG:
                    sf.byteRegs[target] = ((BBlob) source).blobValue();
                    break;
                default:
                    sf.refRegs[target] = (BRefType) source;
            }
        }
    }

    private static void execXMLCreationOpcodes(WorkerExecutionContext ctx, WorkerData sf, int opcode,
            int[] operands) {
        int i;
        int j;
        int k;
        int l;
        BXML<?> xmlVal;

        switch (opcode) {
            case InstructionCodes.NEWXMLELEMENT:
                i = operands[0];
                j = operands[1];
                k = operands[2];
                l = operands[3];

                BXMLQName startTagName = (BXMLQName) sf.refRegs[j];
                BXMLQName endTagName = (BXMLQName) sf.refRegs[k];

                try {
                    sf.refRegs[i] = XMLUtils.createXMLElement(startTagName, endTagName, sf.stringRegs[l]);
                } catch (Exception e) {
                    ctx.setError(BLangVMErrors.createError(ctx, e.getMessage()));
                    handleError(ctx);
                }
                break;
            case InstructionCodes.NEWXMLCOMMENT:
                i = operands[0];
                j = operands[1];

                try {
                    sf.refRegs[i] = XMLUtils.createXMLComment(sf.stringRegs[j]);
                } catch (Exception e) {
                    ctx.setError(BLangVMErrors.createError(ctx, e.getMessage()));
                    handleError(ctx);
                }
                break;
            case InstructionCodes.NEWXMLTEXT:
                i = operands[0];
                j = operands[1];

                try {
                    sf.refRegs[i] = XMLUtils.createXMLText(sf.stringRegs[j]);
                } catch (Exception e) {
                    ctx.setError(BLangVMErrors.createError(ctx, e.getMessage()));
                    handleError(ctx);
                }
                break;
            case InstructionCodes.NEWXMLPI:
                i = operands[0];
                j = operands[1];
                k = operands[2];

                try {
                    sf.refRegs[i] = XMLUtils.createXMLProcessingInstruction(sf.stringRegs[j], sf.stringRegs[k]);
                } catch (Exception e) {
                    ctx.setError(BLangVMErrors.createError(ctx, e.getMessage()));
                    handleError(ctx);
                }
                break;
            case InstructionCodes.XMLSTORE:
                i = operands[0];
                j = operands[1];

                xmlVal = (BXML<?>) sf.refRegs[i];
                BXML<?> child = (BXML<?>) sf.refRegs[j];
                xmlVal.addChildren(child);
                break;
        }
    }

    private static boolean handleVariableLock(WorkerExecutionContext ctx, BType[] types, int[] varRegs) {
        boolean lockAcquired = true;
        for (int i = 0; i < varRegs.length && lockAcquired; i++) {
            BType paramType = types[i];
            int regIndex = varRegs[i];
            switch (paramType.getTag()) {
                case TypeTags.INT_TAG:
                    lockAcquired = ctx.programFile.getGlobalMemoryBlock().lockIntField(ctx, regIndex);
                    break;
                case TypeTags.FLOAT_TAG:
                    lockAcquired = ctx.programFile.getGlobalMemoryBlock().lockFloatField(ctx, regIndex);
                    break;
                case TypeTags.STRING_TAG:
                    lockAcquired = ctx.programFile.getGlobalMemoryBlock().lockStringField(ctx, regIndex);
                    break;
                case TypeTags.BOOLEAN_TAG:
                    lockAcquired = ctx.programFile.getGlobalMemoryBlock().lockBooleanField(ctx, regIndex);
                    break;
                case TypeTags.BLOB_TAG:
                    lockAcquired = ctx.programFile.getGlobalMemoryBlock().lockBlobField(ctx, regIndex);
                    break;
                default:
                    lockAcquired = ctx.programFile.getGlobalMemoryBlock().lockRefField(ctx, regIndex);
            }
        }
        return lockAcquired;
    }

    private static void handleVariableUnlock(WorkerExecutionContext ctx, BType[] types, int[] varRegs) {
        for (int i = varRegs.length - 1; i > -1; i--) {
            BType paramType = types[i];
            int regIndex = varRegs[i];
            switch (paramType.getTag()) {
                case TypeTags.INT_TAG:
                    ctx.programFile.getGlobalMemoryBlock().unlockIntField(regIndex);
                    break;
                case TypeTags.FLOAT_TAG:
                    ctx.programFile.getGlobalMemoryBlock().unlockFloatField(regIndex);
                    break;
                case TypeTags.STRING_TAG:
                    ctx.programFile.getGlobalMemoryBlock().unlockStringField(regIndex);
                    break;
                case TypeTags.BOOLEAN_TAG:
                    ctx.programFile.getGlobalMemoryBlock().unlockBooleanField(regIndex);
                    break;
                case TypeTags.BLOB_TAG:
                    ctx.programFile.getGlobalMemoryBlock().unlockBlobField(regIndex);
                    break;
                default:
                    ctx.programFile.getGlobalMemoryBlock().unlockRefField(regIndex);
            }
        }
    }

    /**
     * Method to calculate and detect debug points when the instruction point is given.
     */
    private static boolean debug(WorkerExecutionContext ctx) {
        Debugger debugger = ctx.programFile.getDebugger();
        if (!debugger.isClientSessionActive()) {
            return false;
        }
        DebugContext debugContext = ctx.getDebugContext();

        if (debugContext.isWorkerPaused()) {
            debugContext.setWorkerPaused(false);
            return false;
        }

        LineNumberInfo currentExecLine = debugger
                .getLineNumber(ctx.callableUnitInfo.getPackageInfo().getPkgPath(), ctx.ip);
        /*
         Below if check stops hitting the same debug line again and again in case that single line has
         multctx.iple instructions.
         */
        if (currentExecLine.equals(debugContext.getLastLine())) {
            return false;
        }
        if (debugPointCheck(ctx, currentExecLine, debugger)) {
            return true;
        }

        switch (debugContext.getCurrentCommand()) {
            case RESUME:
                /*
                 In case of a for loop, need to clear the last hit line, so that, same line can get hit again.
                 */
                debugContext.clearLastDebugLine();
                break;
            case STEP_IN:
            case STEP_OVER:
                debugHit(ctx, currentExecLine, debugger);
                return true;
            case STEP_OUT:
                break;
            default:
                debugger.notifyExit();
                debugger.stopDebugging();
        }
        return false;
    }

    /**
     * Helper method to check whether given point is a debug point or not.
     * If it's a debug point, then notify the debugger.
     *
     * @param ctx             Current ctx.
     * @param currentExecLine Current execution line.
     * @param debugger        Debugger object.
     * @return Boolean true if it's a debug point, false otherwise.
     */
    private static boolean debugPointCheck(WorkerExecutionContext ctx, LineNumberInfo currentExecLine,
                                           Debugger debugger) {
        if (!currentExecLine.isDebugPoint()) {
            return false;
        }
        debugHit(ctx, currentExecLine, debugger);
        return true;
    }

    /**
     * Helper method to set required details when a debug point hits.
     * And also to notify the debugger.
     *
     * @param ctx             Current ctx.
     * @param currentExecLine Current execution line.
     * @param debugger        Debugger object.
     */
    private static void debugHit(WorkerExecutionContext ctx, LineNumberInfo currentExecLine, Debugger debugger) {
        ctx.getDebugContext().setLastLine(currentExecLine);
        debugger.pauseWorker(ctx);
        debugger.notifyDebugHit(ctx, currentExecLine, ctx.getDebugContext().getWorkerId());
    }

    @SuppressWarnings("rawtypes")
    private static void handleAnyToRefTypeCast(WorkerExecutionContext ctx, WorkerData sf, int[] operands,
            BType targetType) {
        int i = operands[0];
        int j = operands[1];
        int k = operands[2];

        BRefType bRefType = sf.refRegs[i];
        if (bRefType == null) {
            sf.refRegs[j] = null;
            sf.refRegs[k] = null;
        } else if (bRefType.getType() == targetType) {
            sf.refRegs[j] = bRefType;
            sf.refRegs[k] = null;
        } else {
            sf.refRegs[j] = null;
            handleTypeCastError(ctx, sf, k, bRefType.getType(), targetType);
        }
    }

    private static void handleTypeCastError(WorkerExecutionContext ctx, WorkerData sf, int errorRegIndex,
                                            BType sourceType, BType targetType) {
        handleTypeCastError(ctx, sf, errorRegIndex, sourceType.toString(), targetType.toString());
    }

    private static void handleTypeCastError(WorkerExecutionContext ctx, WorkerData sf, int errorRegIndex,
                                            String sourceType, String targetType) {
        BStruct errorVal;
        errorVal = BLangVMErrors.createTypeCastError(ctx, sourceType, targetType);
        sf.refRegs[errorRegIndex] = errorVal;
    }

    private static void handleTypeConversionError(WorkerExecutionContext ctx, WorkerData sf, int errorRegIndex,
            String sourceTypeName, String targetTypeName) {
        String errorMsg = "'" + sourceTypeName + "' cannot be converted to '" + targetTypeName + "'";
        handleTypeConversionError(ctx, sf, errorRegIndex, errorMsg);
    }

    private static void handleTypeConversionError(WorkerExecutionContext ctx, WorkerData sf,
            int errorRegIndex, String errorMessage) {
        BStruct errorVal;
        errorVal = BLangVMErrors.createTypeConversionError(ctx, errorMessage);
        if (errorRegIndex == -1) {
            ctx.setError(errorVal);
            handleError(ctx);
            return;
        }

        sf.refRegs[errorRegIndex] = errorVal;
    }

    private static void createNewIntRange(int[] operands, WorkerData sf) {
        long startValue = sf.longRegs[operands[0]];
        long endValue = sf.longRegs[operands[1]];
        sf.refRegs[operands[2]] = new BIntRange(startValue, endValue);
    }

    private static void createNewConnector(WorkerExecutionContext ctx, int[] operands, WorkerData sf) {
        int cpIndex = operands[0];
        int i = operands[1];
        StructureRefCPEntry structureRefCPEntry = (StructureRefCPEntry) ctx.constPool[cpIndex];
        ConnectorInfo connectorInfo = (ConnectorInfo) structureRefCPEntry.getStructureTypeInfo();
        BConnector bConnector = new BConnector(connectorInfo.getType());
        sf.refRegs[i] = bConnector;
    }

    private static void createNewStruct(WorkerExecutionContext ctx, int[] operands, WorkerData sf) {
        int cpIndex = operands[0];
        int i = operands[1];
        StructureRefCPEntry structureRefCPEntry = (StructureRefCPEntry) ctx.constPool[cpIndex];
        StructInfo structInfo = (StructInfo) structureRefCPEntry.getStructureTypeInfo();
        BStruct bStruct = new BStruct(structInfo.getType());

        // Populate default values
        int longRegIndex = -1;
        int doubleRegIndex = -1;
        int stringRegIndex = -1;
        int booleanRegIndex = -1;
        for (StructFieldInfo fieldInfo : structInfo.getFieldInfoEntries()) {
            DefaultValueAttributeInfo defaultValueInfo =
                    (DefaultValueAttributeInfo) fieldInfo.getAttributeInfo(AttributeInfo.Kind.DEFAULT_VALUE_ATTRIBUTE);
            switch (fieldInfo.getFieldType().getTag()) {
                case TypeTags.INT_TAG:
                    longRegIndex++;
                    if (defaultValueInfo != null) {
                        bStruct.setIntField(longRegIndex, defaultValueInfo.getDefaultValue().getIntValue());
                    }
                    break;
                case TypeTags.FLOAT_TAG:
                    doubleRegIndex++;
                    if (defaultValueInfo != null) {
                        bStruct.setFloatField(doubleRegIndex, defaultValueInfo.getDefaultValue().getFloatValue());
                    }
                    break;
                case TypeTags.STRING_TAG:
                    stringRegIndex++;
                    if (defaultValueInfo != null) {
                        bStruct.setStringField(stringRegIndex, defaultValueInfo.getDefaultValue().getStringValue());
                    }
                    break;
                case TypeTags.BOOLEAN_TAG:
                    booleanRegIndex++;
                    if (defaultValueInfo != null) {
                        bStruct.setBooleanField(booleanRegIndex,
                                defaultValueInfo.getDefaultValue().getBooleanValue() ? 1 : 0);
                    }
                    break;
            }
        }

        sf.refRegs[i] = bStruct;
    }

    private static void createNewStreamlet(WorkerExecutionContext ctx, int[] operands, WorkerData sf) {
        int cpIndex = operands[0];
        int i = operands[1];
        StreamletRefCPEntry streamletRefCPEntry = (StreamletRefCPEntry) ctx.constPool[cpIndex];
        StreamletInfo streamletInfo = (StreamletInfo) streamletRefCPEntry.getStreamletInfo();
        BStreamlet streamlet = new BStreamlet(streamletInfo.getType());
        streamlet.setSiddhiApp(streamletInfo.getSiddhiQuery());
        streamlet.setStreamIdsAsString(streamletInfo.getStreamIdsAsString());
        StreamingRuntimeManager.getInstance().createSiddhiAppRuntime(streamlet);
        StreamingRuntimeManager.getInstance().registerSubscriberForTopics(streamlet.getStreamSpecificInputHandlerMap(),
                                                                          streamletInfo.getStreamIdsAsString());
        sf.refRegs[i] = streamlet;
    }

    private static void beginTransaction(WorkerExecutionContext ctx, int transactionBlockId, int retryCountRegIndex,
            int committedFuncIndex, int abortedFuncIndex) {
        //If global tx enabled, it is managed via transaction coordinator. Otherwise it is managed locally without
        //any interaction with the transaction coordinator.
        boolean isGlobalTransactionEnabled = ctx.getGlobalTransactionEnabled();

        //Transaction is attempted three times by default to improve resiliency
        int retryCount = TransactionConstants.DEFAULT_RETRY_COUNT;
        if (retryCountRegIndex != -1) {
            retryCount = (int) ctx.workerLocal.longRegs[retryCountRegIndex];
            if (retryCount < 0) {
                ctx.setError(BLangVMErrors
                        .createError(ctx, BLangExceptionHelper.getErrorMessage(RuntimeErrors.INVALID_RETRY_COUNT)));
                handleError(ctx);
                return;
            }
        }

        //Register committed function handler if exists.
        if (committedFuncIndex != -1) {
            FunctionRefCPEntry funcRefCPEntry = (FunctionRefCPEntry) ctx.constPool[committedFuncIndex];
            BFunctionPointer fpCommitted = new BFunctionPointer(funcRefCPEntry);
            TransactionResourceManager.getInstance().registerCommittedFunction(transactionBlockId, fpCommitted);
        }

        //Register aborted function handler if exists.
        if (abortedFuncIndex != -1) {
            FunctionRefCPEntry funcRefCPEntry = (FunctionRefCPEntry) ctx.constPool[abortedFuncIndex];
            BFunctionPointer fpAborted = new BFunctionPointer(funcRefCPEntry);
            TransactionResourceManager.getInstance().registerAbortedFunction(transactionBlockId, fpAborted);
        }

        LocalTransactionInfo localTransactionInfo = ctx.getLocalTransactionInfo();
        boolean isInitiator = true;
        if (localTransactionInfo == null) {
            String globalTransactionId;
            String protocol = null;
            String url = null;
            if (isGlobalTransactionEnabled) {
                BValue[] returns = notifyTransactionBegin(ctx, null, null, transactionBlockId,
                        TransactionConstants.DEFAULT_COORDINATION_TYPE, isInitiator);
                BStruct txDataStruct = (BStruct) returns[0];
                globalTransactionId = txDataStruct.getStringField(1);
                protocol = txDataStruct.getStringField(2);
                url = txDataStruct.getStringField(3);
            } else {
                globalTransactionId = UUID.randomUUID().toString().replaceAll("-", "");
            }
            localTransactionInfo = new LocalTransactionInfo(globalTransactionId, url, protocol);
            ctx.setLocalTransactionInfo(localTransactionInfo);
        } else {
            if (isGlobalTransactionEnabled) {
                isInitiator = false;
                notifyTransactionBegin(ctx, localTransactionInfo.getGlobalTransactionId(),
                        localTransactionInfo.getURL(), transactionBlockId, localTransactionInfo.getProtocol(),
                        isInitiator);
            }
        }
        localTransactionInfo.beginTransactionBlock(transactionBlockId, retryCount);
    }

    private static void retryTransaction(WorkerExecutionContext ctx, int transactionBlockId, int startOfAbortIP) {
        LocalTransactionInfo localTransactionInfo = ctx.getLocalTransactionInfo();
        if (localTransactionInfo.isRetryPossible(transactionBlockId)) {
            ctx.ip = startOfAbortIP;
        }
        localTransactionInfo.incrementCurrentRetryCount(transactionBlockId);
    }

    private static void endTransaction(WorkerExecutionContext ctx, int transactionBlockId, int status) {
        LocalTransactionInfo localTransactionInfo = ctx.getLocalTransactionInfo();
        boolean isGlobalTransactionEnabled = ctx.getGlobalTransactionEnabled();
        boolean notifyCoordinator;
        try {
            //In success case no need to do anything as with the transaction end phase it will be committed.
            if (status == TransactionStatus.FAILED.value()) {
                notifyCoordinator = localTransactionInfo.onTransactionFailed(transactionBlockId);
                if (notifyCoordinator) {
                    if (isGlobalTransactionEnabled) {
                        notifyTransactionAbort(ctx, localTransactionInfo.getGlobalTransactionId(), transactionBlockId);
                    } else {
                        TransactionResourceManager.getInstance()
                                .notifyAbort(localTransactionInfo.getGlobalTransactionId(), transactionBlockId, false);
                    }
                }
            } else if (status == TransactionStatus.ABORTED.value()) {
                notifyCoordinator = localTransactionInfo.onTransactionAbort();
                if (notifyCoordinator) {
                    if (isGlobalTransactionEnabled) {
                        notifyTransactionAbort(ctx, localTransactionInfo.getGlobalTransactionId(), transactionBlockId);
                    } else {
                        TransactionResourceManager.getInstance()
                                .notifyAbort(localTransactionInfo.getGlobalTransactionId(), transactionBlockId, false);
                    }
                }
            } else if (status == TransactionStatus.SUCCESS.value()) {
                //We dont' need to notify the coordinator in this case. If it does not receive abort from the tx
                //it will commit at the end message
                if (!isGlobalTransactionEnabled) {
                    TransactionResourceManager.getInstance()
                            .prepare(localTransactionInfo.getGlobalTransactionId(), transactionBlockId);
                    TransactionResourceManager.getInstance()
                            .notifyCommit(localTransactionInfo.getGlobalTransactionId(), transactionBlockId);
                }
            } else if (status == TransactionStatus.END.value()) { //status = 1 Transaction end
                notifyCoordinator = localTransactionInfo.onTransactionEnd(transactionBlockId);
                if (notifyCoordinator && isGlobalTransactionEnabled) {
                    notifyTransactionEnd(ctx, localTransactionInfo.getGlobalTransactionId(), transactionBlockId);
                    BLangVMUtils.removeTransactionInfo(ctx);
                }
            }
        } catch (Throwable e) {
            ctx.setError(BLangVMErrors.createError(ctx, e.getMessage()));
            handleError(ctx);
        }
    }

    private static BValue[] notifyTransactionBegin(WorkerExecutionContext ctx, String glbalTransactionId, String url,
                                            int transactionBlockId, String protocol, boolean isInitiator) {
        BValue[] args = {
                new BString(glbalTransactionId), new BInteger(transactionBlockId), new BString(url),
                new BString(protocol)
        };
        BValue[] returns = invokeCoordinatorFunction(ctx, TransactionConstants.COORDINATOR_BEGIN_TRANSACTION, args);
        if (isInitiator) {
            if (returns[1] != null) {
                throw new BallerinaException("error in transaction start: " + ((BStruct) returns[1]).getStringField(0));
            }

        }
        return returns;
    }

    private static void notifyTransactionEnd(WorkerExecutionContext ctx, String globalTransactionId,
                                             int transactionBlockId) {
        BValue[] args = { new BString(globalTransactionId) , new BInteger(transactionBlockId)};
        BValue[] returns = invokeCoordinatorFunction(ctx, TransactionConstants.COORDINATOR_END_TRANSACTION, args);
        if (returns[1] != null) {
            throw new BallerinaException("error in transaction end: " + ((BStruct) returns[1]).getStringField(0));
        }
    }

    private static void notifyTransactionAbort(WorkerExecutionContext ctx, String globalTransactionId,
                                        int transactionBlockId) {
        BValue[] args = { new BString(globalTransactionId), new BInteger(transactionBlockId) };
        invokeCoordinatorFunction(ctx, TransactionConstants.COORDINATOR_ABORT_TRANSACTION, args);
    }

    private static BValue[] invokeCoordinatorFunction(WorkerExecutionContext ctx, String functionName, BValue[] args) {
        PackageInfo packageInfo = ctx.programFile.getPackageInfo(TransactionConstants.COORDINATOR_PACKAGE);
        FunctionInfo functionInfo = packageInfo.getFunctionInfo(functionName);
        return BLangFunctions.invokeCallable(functionInfo, args);
    }

    private static WorkerExecutionContext invokeVirtualFunction(WorkerExecutionContext ctx, int receiver,
                                                                FunctionInfo virtualFuncInfo, int[] argRegs,
                                                                int[] retRegs, boolean async) {
        BStruct structVal = (BStruct) ctx.workerLocal.refRegs[receiver];
        if (structVal == null) {
            ctx.setError(BLangVMErrors.createNullRefException(ctx));
            handleError(ctx);
            return null;
        }

        StructInfo structInfo = structVal.getType().structInfo;
        AttachedFunctionInfo attachedFuncInfo = structInfo.funcInfoEntries.get(virtualFuncInfo.getName());
        FunctionInfo concreteFuncInfo = attachedFuncInfo.functionInfo;
<<<<<<< HEAD

        //TODO: find a way to only trace connectors
        BLangVMUtils.initClientConnectorTrace(ctx, concreteFuncInfo.attachedToType.toString(),
                concreteFuncInfo.getName());

        return BLangFunctions.invokeCallable(concreteFuncInfo, ctx, argRegs, retRegs, false);
=======
        return BLangFunctions.invokeCallable(concreteFuncInfo, ctx, argRegs, retRegs, false, async);
>>>>>>> 55e64476
    }

    private static WorkerExecutionContext invokeAction(WorkerExecutionContext ctx, String actionName, int[] argRegs,
                                                       int[] retRegs, boolean async) {
        BConnector connector = (BConnector) ctx.workerLocal.refRegs[argRegs[0]];
        if (connector == null) {
            ctx.setError(BLangVMErrors.createNullRefException(ctx));
            handleError(ctx);
            return null;
        }

        BConnectorType actualCon = (BConnectorType) connector.getConnectorType();
        ActionInfo actionInfo = ctx.programFile.getPackageInfo(actualCon.getPackagePath())
                .getConnectorInfo(actualCon.getName()).getActionInfo(actionName);

<<<<<<< HEAD
        //TODO: find a way to only trace connectors
        // BLangVMUtils.initClientConnectorTrace(ctx, actualCon, actionName);

        return BLangFunctions.invokeCallable(actionInfo, ctx, argRegs, retRegs, false);
=======
        return BLangFunctions.invokeCallable(actionInfo, ctx, argRegs, retRegs, false, async);
>>>>>>> 55e64476
    }

    @SuppressWarnings("rawtypes")
    private static void handleWorkerSend(WorkerExecutionContext ctx, WorkerDataChannelInfo workerDataChannelInfo,
            BType[] types, int[] regs) {
        BRefType[] vals = extractValues(ctx.workerLocal, types, regs);
        WorkerDataChannel dataChannel = getWorkerChannel(ctx, workerDataChannelInfo.getChannelName());
        dataChannel.putData(vals);
    }

    private static WorkerDataChannel getWorkerChannel(WorkerExecutionContext ctx, String name) {
        return ctx.respCtx.getWorkerDataChannel(name);
    }

    @SuppressWarnings("rawtypes")
    private static BRefType[] extractValues(WorkerData data, BType[] types, int[] regs) {
        BRefType[] result = new BRefType[types.length];
        for (int i = 0; i < regs.length; i++) {
            BType paramType = types[i];
            int argReg = regs[i];
            switch (paramType.getTag()) {
                case TypeTags.INT_TAG:
                    result[i] = new BInteger(data.longRegs[argReg]);
                    break;
                case TypeTags.FLOAT_TAG:
                    result[i] = new BFloat(data.doubleRegs[argReg]);
                    break;
                case TypeTags.STRING_TAG:
                    result[i] = new BString(data.stringRegs[argReg]);
                    break;
                case TypeTags.BOOLEAN_TAG:
                    result[i] = new BBoolean(data.intRegs[argReg] > 0);
                    break;
                case TypeTags.BLOB_TAG:
                    result[i] = new BBlob(data.byteRegs[argReg]);
                    break;
                default:
                    result[i] = data.refRegs[argReg];
            }
        }
        return result;
    }

    private static WorkerExecutionContext invokeForkJoin(WorkerExecutionContext ctx, InstructionFORKJOIN forkJoinIns) {
        ForkjoinInfo forkjoinInfo = forkJoinIns.forkJoinCPEntry.getForkjoinInfo();
        return BLangFunctions.invokeForkJoin(ctx, forkjoinInfo, forkJoinIns.joinBlockAddr, forkJoinIns.joinVarRegIndex,
                forkJoinIns.timeoutRegIndex, forkJoinIns.timeoutBlockAddr, forkJoinIns.timeoutVarRegIndex);
    }

    @SuppressWarnings("rawtypes")
    private static boolean handleWorkerReceive(WorkerExecutionContext ctx, WorkerDataChannelInfo workerDataChannelInfo,
            BType[] types, int[] regs) {
        BRefType[] passedInValues = getWorkerChannel(
                ctx, workerDataChannelInfo.getChannelName()).tryTakeData(ctx);
        if (passedInValues != null) {
            WorkerData currentFrame = ctx.workerLocal;
            copyArgValuesForWorkerReceive(currentFrame, regs, types, passedInValues);
            return true;
        } else {
            return false;
        }
    }

    @SuppressWarnings("rawtypes")
    public static void copyArgValuesForWorkerReceive(WorkerData currentSF, int[] argRegs, BType[] paramTypes,
                                                     BRefType[] passedInValues) {
        for (int i = 0; i < argRegs.length; i++) {
            int regIndex = argRegs[i];
            BType paramType = paramTypes[i];
            switch (paramType.getTag()) {
            case TypeTags.INT_TAG:
                currentSF.longRegs[regIndex] = ((BInteger) passedInValues[i]).intValue();
                break;
            case TypeTags.FLOAT_TAG:
                currentSF.doubleRegs[regIndex] = ((BFloat) passedInValues[i]).floatValue();
                break;
            case TypeTags.STRING_TAG:
                currentSF.stringRegs[regIndex] = (passedInValues[i]).stringValue();
                break;
            case TypeTags.BOOLEAN_TAG:
                currentSF.intRegs[regIndex] = (((BBoolean) passedInValues[i]).booleanValue()) ? 1 : 0;
                break;
            case TypeTags.BLOB_TAG:
                currentSF.byteRegs[regIndex] = ((BBlob) passedInValues[i]).blobValue();
                break;
            default:
                currentSF.refRegs[regIndex] = (BRefType) passedInValues[i];
            }
        }
    }

    public static void copyValues(WorkerExecutionContext ctx, WorkerData parent, WorkerData workerSF) {
        CodeAttributeInfo codeInfo = ctx.parent.callableUnitInfo.getDefaultWorkerInfo().getCodeAttributeInfo();
        System.arraycopy(parent.longRegs, 0, workerSF.longRegs, 0, codeInfo.getMaxLongLocalVars());
        System.arraycopy(parent.doubleRegs, 0, workerSF.doubleRegs, 0, codeInfo.getMaxDoubleLocalVars());
        System.arraycopy(parent.intRegs, 0, workerSF.intRegs, 0, codeInfo.getMaxIntLocalVars());
        System.arraycopy(parent.stringRegs, 0, workerSF.stringRegs, 0, codeInfo.getMaxStringLocalVars());
        System.arraycopy(parent.byteRegs, 0, workerSF.byteRegs, 0, codeInfo.getMaxByteLocalVars());
        System.arraycopy(parent.refRegs, 0, workerSF.refRegs, 0, codeInfo.getMaxRefLocalVars());
    }


    public static void copyArgValues(WorkerData callerSF, WorkerData calleeSF, int[] argRegs, BType[] paramTypes) {
        int longRegIndex = -1;
        int doubleRegIndex = -1;
        int stringRegIndex = -1;
        int booleanRegIndex = -1;
        int refRegIndex = -1;
        int blobRegIndex = -1;

        for (int i = 0; i < argRegs.length; i++) {
            BType paramType = paramTypes[i];
            int argReg = argRegs[i];
            switch (paramType.getTag()) {
                case TypeTags.INT_TAG:
                    calleeSF.longRegs[++longRegIndex] = callerSF.longRegs[argReg];
                    break;
                case TypeTags.FLOAT_TAG:
                    calleeSF.doubleRegs[++doubleRegIndex] = callerSF.doubleRegs[argReg];
                    break;
                case TypeTags.STRING_TAG:
                    calleeSF.stringRegs[++stringRegIndex] = callerSF.stringRegs[argReg];
                    break;
                case TypeTags.BOOLEAN_TAG:
                    calleeSF.intRegs[++booleanRegIndex] = callerSF.intRegs[argReg];
                    break;
                case TypeTags.BLOB_TAG:
                    calleeSF.byteRegs[++blobRegIndex] = callerSF.byteRegs[argReg];
                    break;
                default:
                    calleeSF.refRegs[++refRegIndex] = callerSF.refRegs[argReg];
            }
        }
    }

    private static WorkerExecutionContext handleReturn(WorkerExecutionContext ctx) {
        return ctx.respCtx.signal(new WorkerSignal(ctx, SignalType.RETURN, ctx.workerResult));
    }

    private static boolean checkCast(BValue sourceValue, BType targetType) {
        BType sourceType = sourceValue.getType();

        if (sourceType.equals(targetType)) {
            return true;
        }

        if (sourceType.getTag() == TypeTags.STRUCT_TAG && targetType.getTag() == TypeTags.STRUCT_TAG) {
            return checkStructEquivalency((BStructType) sourceType, (BStructType) targetType);

        }

        if (targetType.getTag() == TypeTags.ANY_TAG) {
            return true;
        }

        // Check JSON casting
        if (getElementType(sourceType).getTag() == TypeTags.JSON_TAG) {
            return checkJSONCast(((BJSON) sourceValue).value(), sourceType, targetType);
        }

        // Array casting
        if (targetType.getTag() == TypeTags.ARRAY_TAG || sourceType.getTag() == TypeTags.ARRAY_TAG) {
            return checkArrayCast(sourceType, targetType);
        }

        return false;
    }

    private static boolean checkArrayCast(BType sourceType, BType targetType) {
        if (targetType.getTag() == TypeTags.ARRAY_TAG && sourceType.getTag() == TypeTags.ARRAY_TAG) {
            BArrayType sourceArrayType = (BArrayType) sourceType;
            BArrayType targetArrayType = (BArrayType) targetType;
            if (targetArrayType.getDimensions() > sourceArrayType.getDimensions()) {
                return false;
            }

            return checkArrayCast(sourceArrayType.getElementType(), targetArrayType.getElementType());
        } else if (sourceType.getTag() == TypeTags.ARRAY_TAG) {
            return targetType.getTag() == TypeTags.ANY_TAG;
        }

        return sourceType.equals(targetType);
    }

    private static BType getElementType(BType type) {
        if (type.getTag() != TypeTags.ARRAY_TAG) {
            return type;
        }

        return getElementType(((BArrayType) type).getElementType());
    }

    public static boolean checkStructEquivalency(BStructType rhsType, BStructType lhsType) {
        // Both structs should be public or private.
        // Get the XOR of both flags(masks)
        // If both are public, then public bit should be 0;
        // If both are private, then public bit should be 0;
        // The public bit is on means, one is public, and the other one is private.
        if (Flags.isFlagOn(lhsType.flags ^ rhsType.flags, Flags.PUBLIC)) {
            return false;
        }

        // If both structs are private, they should be in the same package.
        if (!Flags.isFlagOn(lhsType.flags, Flags.PUBLIC) &&
                !rhsType.getPackagePath().equals(lhsType.getPackagePath())) {
            return false;
        }

        // Adjust the number of the attached functions of the lhs struct based on
        //  the availability of the initializer function.
        int lhsAttachedFunctionCount = lhsType.initializer != null ?
                lhsType.getAttachedFunctions().length - 1 :
                lhsType.getAttachedFunctions().length;

        if (lhsType.getStructFields().length > rhsType.getStructFields().length ||
                lhsAttachedFunctionCount > rhsType.getAttachedFunctions().length) {
            return false;
        }

        return !Flags.isFlagOn(lhsType.flags, Flags.PUBLIC) &&
                rhsType.getPackagePath().equals(lhsType.getPackagePath()) ?
                checkEquivalencyOfTwoPrivateStructs(lhsType, rhsType) :
                checkEquivalencyOfPublicStructs(lhsType, rhsType);
    }

    private static boolean checkEquivalencyOfTwoPrivateStructs(BStructType lhsType, BStructType rhsType) {
        for (int fieldCounter = 0; fieldCounter < lhsType.getStructFields().length; fieldCounter++) {
            BStructType.StructField lhsField = lhsType.getStructFields()[fieldCounter];
            BStructType.StructField rhsField = rhsType.getStructFields()[fieldCounter];
            if (lhsField.fieldName.equals(rhsField.fieldName) &&
                    isSameType(rhsField.fieldType, lhsField.fieldType)) {
                continue;
            }
            return false;
        }

        BStructType.AttachedFunction[] lhsFuncs = lhsType.getAttachedFunctions();
        BStructType.AttachedFunction[] rhsFuncs = rhsType.getAttachedFunctions();
        for (BStructType.AttachedFunction lhsFunc : lhsFuncs) {
            if (lhsFunc == lhsType.initializer) {
                continue;
            }

            BStructType.AttachedFunction rhsFunc = getMatchingInvokableType(rhsFuncs, lhsFunc);
            if (rhsFunc == null) {
                return false;
            }
        }
        return true;
    }

    private static boolean checkEquivalencyOfPublicStructs(BStructType lhsType, BStructType rhsType) {
        int fieldCounter = 0;
        for (; fieldCounter < lhsType.getStructFields().length; fieldCounter++) {
            // Return false if either field is private
            BStructType.StructField lhsField = lhsType.getStructFields()[fieldCounter];
            BStructType.StructField rhsField = rhsType.getStructFields()[fieldCounter];
            if (!Flags.isFlagOn(lhsField.flags, Flags.PUBLIC) ||
                    !Flags.isFlagOn(rhsField.flags, Flags.PUBLIC)) {
                return false;
            }

            if (lhsField.fieldName.equals(rhsField.fieldName) &&
                    isSameType(rhsField.fieldType, lhsField.fieldType)) {
                continue;
            }
            return false;
        }

        // Check the rest of the fields in RHS type
        for (; fieldCounter < rhsType.getStructFields().length; fieldCounter++) {
            if (!Flags.isFlagOn(rhsType.getStructFields()[fieldCounter].flags, Flags.PUBLIC)) {
                return false;
            }
        }

        BStructType.AttachedFunction[] lhsFuncs = lhsType.getAttachedFunctions();
        BStructType.AttachedFunction[] rhsFuncs = rhsType.getAttachedFunctions();
        for (BStructType.AttachedFunction lhsFunc : lhsFuncs) {
            if (lhsFunc == lhsType.initializer) {
                continue;
            }

            if (!Flags.isFlagOn(lhsFunc.flags, Flags.PUBLIC)) {
                return false;
            }

            BStructType.AttachedFunction rhsFunc = getMatchingInvokableType(rhsFuncs, lhsFunc);
            if (rhsFunc == null || !Flags.isFlagOn(rhsFunc.flags, Flags.PUBLIC)) {
                return false;
            }
        }

        return true;
    }

    public static boolean checkFunctionTypeEquality(BFunctionType source, BFunctionType target) {
        if (source.paramTypes.length != target.paramTypes.length ||
                source.retParamTypes.length != target.retParamTypes.length) {
            return false;
        }

        for (int i = 0; i < source.paramTypes.length; i++) {
            if (!isSameType(source.paramTypes[i], target.paramTypes[i])) {
                return false;
            }
        }

        for (int i = 0; i < source.retParamTypes.length; i++) {
            if (!isSameType(source.retParamTypes[i], target.retParamTypes[i])) {
                return false;
            }
        }

        return true;
    }

    private static BStructType.AttachedFunction getMatchingInvokableType(BStructType.AttachedFunction[] rhsFuncs,
                                                                         BStructType.AttachedFunction lhsFunc) {
        return Arrays.stream(rhsFuncs)
                .filter(rhsFunc -> lhsFunc.funcName.equals(rhsFunc.funcName))
                .filter(rhsFunc -> checkFunctionTypeEquality(lhsFunc.type, rhsFunc.type))
                .findFirst()
                .orElse(null);
    }


    private static boolean isSameType(BType rhsType, BType lhsType) {
        // First check whether both references points to the same object.
        if (rhsType == lhsType) {
            return true;
        }

        if (rhsType.getTag() == lhsType.getTag() && rhsType.getTag() == TypeTags.ARRAY_TAG) {
            return checkArrayEquivalent(rhsType, lhsType);
        }

        // TODO Support function types, json/map constrained types etc.

        return false;
    }

    private static boolean checkArrayEquivalent(BType actualType, BType expType) {
        if (expType.getTag() == TypeTags.ARRAY_TAG && actualType.getTag() == TypeTags.ARRAY_TAG) {
            // Both types are array types
            BArrayType lhrArrayType = (BArrayType) expType;
            BArrayType rhsArrayType = (BArrayType) actualType;
            return checkArrayEquivalent(lhrArrayType.getElementType(), rhsArrayType.getElementType());
        }
        // Now one or both types are not array types and they have to be equal
        if (expType == actualType) {
            return true;
        }
        return false;
    }

    private static void castJSONToInt(WorkerExecutionContext ctx, int[] operands, WorkerData sf) {
        int i = operands[0];
        int j = operands[1];
        int k = operands[2];

        BJSON jsonValue = (BJSON) sf.refRegs[i];
        if (jsonValue == null) {
            handleNullRefError(ctx);
            return;
        }

        JsonNode jsonNode;
        try {
            jsonNode = jsonValue.value();
        } catch (BallerinaException e) {
            String errorMsg = BLangExceptionHelper.getErrorMessage(RuntimeErrors.CASTING_FAILED_WITH_CAUSE,
                    BTypes.typeJSON, BTypes.typeInt, e.getMessage());
            ctx.setError(BLangVMErrors.createError(ctx, errorMsg));
            handleError(ctx);
            return;
        }

        if (jsonNode.isLong()) {
            sf.longRegs[j] = jsonNode.longValue();
            sf.refRegs[k] = null;
            return;
        }

        sf.longRegs[j] = 0;
        handleTypeCastError(ctx, sf, k, JSONUtils.getTypeName(jsonNode), TypeConstants.INT_TNAME);
    }

    private static void castJSONToFloat(WorkerExecutionContext ctx, int[] operands, WorkerData sf) {
        int i = operands[0];
        int j = operands[1];
        int k = operands[2];

        BJSON jsonValue = (BJSON) sf.refRegs[i];
        if (jsonValue == null) {
            handleNullRefError(ctx);
            return;
        }

        JsonNode jsonNode;
        try {
            jsonNode = jsonValue.value();
        } catch (BallerinaException e) {
            String errorMsg = BLangExceptionHelper.getErrorMessage(RuntimeErrors.CASTING_FAILED_WITH_CAUSE,
                    BTypes.typeJSON, BTypes.typeFloat, e.getMessage());
            ctx.setError(BLangVMErrors.createError(ctx, errorMsg));
            handleError(ctx);
            return;
        }

        if (jsonNode.isDouble()) {
            sf.doubleRegs[j] = jsonNode.doubleValue();
            sf.refRegs[k] = null;
            return;
        }

        sf.doubleRegs[j] = 0;
        handleTypeCastError(ctx, sf, k, JSONUtils.getTypeName(jsonNode), TypeConstants.FLOAT_TNAME);
    }

    private static void castJSONToString(WorkerExecutionContext ctx, int[] operands, WorkerData sf) {
        int i = operands[0];
        int j = operands[1];
        int k = operands[2];

        BJSON jsonValue = (BJSON) sf.refRegs[i];
        if (jsonValue == null) {
            handleNullRefError(ctx);
            return;
        }

        JsonNode jsonNode;
        try {
            jsonNode = jsonValue.value();
        } catch (BallerinaException e) {
            sf.stringRegs[j] = "";
            String errorMsg = BLangExceptionHelper.getErrorMessage(RuntimeErrors.CASTING_FAILED_WITH_CAUSE,
                    BTypes.typeJSON, BTypes.typeString, e.getMessage());
            ctx.setError(BLangVMErrors.createError(ctx, errorMsg));
            handleError(ctx);
            return;
        }

        if (jsonNode.isString()) {
            sf.stringRegs[j] = jsonNode.stringValue();
            sf.refRegs[k] = null;
            return;
        }

        sf.stringRegs[j] = STRING_NULL_VALUE;
        handleTypeCastError(ctx, sf, k, JSONUtils.getTypeName(jsonNode), TypeConstants.STRING_TNAME);
    }

    private static void castJSONToBoolean(WorkerExecutionContext ctx, int[] operands, WorkerData sf) {
        int i = operands[0];
        int j = operands[1];
        int k = operands[2];

        BJSON jsonValue = (BJSON) sf.refRegs[i];
        if (jsonValue == null) {
            handleNullRefError(ctx);
            return;
        }

        JsonNode jsonNode;
        try {
            jsonNode = jsonValue.value();
        } catch (BallerinaException e) {
            String errorMsg = BLangExceptionHelper.getErrorMessage(RuntimeErrors.CASTING_FAILED_WITH_CAUSE,
                    BTypes.typeJSON, BTypes.typeBoolean, e.getMessage());
            ctx.setError(BLangVMErrors.createError(ctx, errorMsg));
            handleError(ctx);
            return;
        }

        if (jsonNode.isBoolean()) {
            sf.intRegs[j] = jsonNode.booleanValue() ? 1 : 0;
            sf.refRegs[k] = null;
            return;
        }

        // Reset the value in the case of an error;
        sf.intRegs[j] = 0;
        handleTypeCastError(ctx, sf, k, JSONUtils.getTypeName(jsonNode), TypeConstants.BOOLEAN_TNAME);
    }

    private static boolean checkJSONEquivalency(JsonNode json, BJSONType sourceType, BJSONType targetType) {
        BStructType sourceConstrainedType = (BStructType) sourceType.getConstrainedType();
        BStructType targetConstrainedType = (BStructType) targetType.getConstrainedType();

        // Casting to an unconstrained JSON
        if (targetConstrainedType == null) {
            // ideally we should't reach here. This is checked from typeChecker
            return true;
        }

        // Casting from constrained JSON to constrained JSON
        if (sourceConstrainedType != null) {
            if (sourceConstrainedType.equals(targetConstrainedType)) {
                return true;
            }

            return checkStructEquivalency(sourceConstrainedType, targetConstrainedType);
        }

        // Casting from unconstrained JSON to constrained JSON
        BStructType.StructField[] tFields = targetConstrainedType.getStructFields();
        for (int i = 0; i < tFields.length; i++) {
            String fieldName = tFields[i].getFieldName();
            if (!json.has(fieldName)) {
                return false;
            }

            if (!checkJSONCast(json.get(fieldName), sourceType, tFields[i].getFieldType())) {
                return false;
            }
        }

        return true;
    }

    /**
     * Check the compatibility of casting a JSON to a target type.
     *
     * @param json       JSON to cast
     * @param sourceType Type of the source JSON
     * @param targetType Target type
     * @return Runtime compatibility for casting
     */
    private static boolean checkJSONCast(JsonNode json, BType sourceType, BType targetType) {
        switch (targetType.getTag()) {
            case TypeTags.STRING_TAG:
                return json.isString();
            case TypeTags.INT_TAG:
                return json.isLong();
            case TypeTags.FLOAT_TAG:
                return json.isDouble();
            case TypeTags.ARRAY_TAG:
                if (!json.isArray()) {
                    return false;
                }
                BArrayType arrayType = (BArrayType) targetType;
                for (int i = 0; i < json.size(); i++) {
                    // get the element type of source and json, and recursively check for json casting.
                    BType sourceElementType = sourceType.getTag() == TypeTags.ARRAY_TAG
                            ? ((BArrayType) sourceType).getElementType() : sourceType;
                    if (!checkJSONCast(json.get(i), sourceElementType, arrayType.getElementType())) {
                        return false;
                    }
                }
                return true;
            case TypeTags.JSON_TAG:
                if (sourceType.getTag() != TypeTags.JSON_TAG) {
                    return false;
                }
                return checkJSONEquivalency(json, (BJSONType) sourceType, (BJSONType) targetType);
            default:
                return false;
        }
    }

    private static void convertStructToMap(WorkerExecutionContext ctx, int[] operands, WorkerData sf) {
        int i = operands[0];
        int j = operands[1];

        BStruct bStruct = (BStruct) sf.refRegs[i];
        if (bStruct == null) {
            handleNullRefError(ctx);
            return;
        }

        int longRegIndex = -1;
        int doubleRegIndex = -1;
        int stringRegIndex = -1;
        int booleanRegIndex = -1;
        int blobRegIndex = -1;
        int refRegIndex = -1;

        BStructType.StructField[] structFields = (bStruct.getType()).getStructFields();
        BMap<String, BValue> map = BTypes.typeMap.getEmptyValue();
        for (BStructType.StructField structField : structFields) {
            String key = structField.getFieldName();
            BType fieldType = structField.getFieldType();
            switch (fieldType.getTag()) {
                case TypeTags.INT_TAG:
                    map.put(key, new BInteger(bStruct.getIntField(++longRegIndex)));
                    break;
                case TypeTags.FLOAT_TAG:
                    map.put(key, new BFloat(bStruct.getFloatField(++doubleRegIndex)));
                    break;
                case TypeTags.STRING_TAG:
                    map.put(key, new BString(bStruct.getStringField(++stringRegIndex)));
                    break;
                case TypeTags.BOOLEAN_TAG:
                    map.put(key, new BBoolean(bStruct.getBooleanField(++booleanRegIndex) == 1));
                    break;
                case TypeTags.BLOB_TAG:
                    map.put(key, new BBlob(bStruct.getBlobField(++blobRegIndex)));
                    break;
                default:
                    BValue value = bStruct.getRefField(++refRegIndex);
                    map.put(key, value == null ? null : value.copy());
            }
        }

        sf.refRegs[j] = map;
    }

    private static void convertStructToJSON(WorkerExecutionContext ctx, int[] operands, WorkerData sf) {
        int i = operands[0];
        int j = operands[1];
        int k = operands[2];

        BStruct bStruct = (BStruct) sf.refRegs[i];
        if (bStruct == null) {
            handleNullRefError(ctx);
            return;
        }

        try {
            sf.refRegs[j] = JSONUtils.convertStructToJSON(bStruct);
        } catch (Exception e) {
            sf.refRegs[j] = null;
            String errorMsg = "cannot convert '" + bStruct.getType() + "' to type '" + BTypes.typeJSON + "': " +
                    e.getMessage();
            handleTypeConversionError(ctx, sf, k, errorMsg);
        }
    }

    @SuppressWarnings({ "unchecked", "rawtypes" })
    private static void convertMapToStruct(WorkerExecutionContext ctx, int[] operands, WorkerData sf) {
        int i = operands[0];
        int cpIndex = operands[1];
        int j = operands[2];
        int k = operands[3];

        TypeRefCPEntry typeRefCPEntry = (TypeRefCPEntry) ctx.constPool[cpIndex];
        BMap<String, BValue> bMap = (BMap<String, BValue>) sf.refRegs[i];
        if (bMap == null) {
            handleNullRefError(ctx);
            return;
        }

        int longRegIndex = -1;
        int doubleRegIndex = -1;
        int stringRegIndex = -1;
        int booleanRegIndex = -1;
        int blobRegIndex = -1;
        int refRegIndex = -1;
        BStructType structType = (BStructType) typeRefCPEntry.getType();
        BStruct bStruct = new BStruct(structType);
        StructInfo structInfo = ctx.callableUnitInfo.getPackageInfo().getStructInfo(structType.getName());

        Set<String> keys = bMap.keySet();
        for (StructFieldInfo fieldInfo : structInfo.getFieldInfoEntries()) {
            String key = fieldInfo.getName();
            BType fieldType = fieldInfo.getFieldType();
            BValue mapVal = null;
            try {
                boolean containsField = keys.contains(key);
                DefaultValueAttributeInfo defaultValAttrInfo = null;
                if (containsField) {
                    mapVal = bMap.get(key);
                    if (mapVal == null && BTypes.isValueType(fieldType)) {
                        throw BLangExceptionHelper.getRuntimeException(
                                RuntimeErrors.INCOMPATIBLE_FIELD_TYPE_FOR_CASTING, key, fieldType, null);
                    }

                    if (mapVal != null && !checkCast(mapVal, fieldType)) {
                        throw BLangExceptionHelper.getRuntimeException(
                                RuntimeErrors.INCOMPATIBLE_FIELD_TYPE_FOR_CASTING, key, fieldType, mapVal.getType());
                    }
                } else {
                    defaultValAttrInfo = (DefaultValueAttributeInfo) getAttributeInfo(fieldInfo,
                            AttributeInfo.Kind.DEFAULT_VALUE_ATTRIBUTE);
                }

                switch (fieldType.getTag()) {
                    case TypeTags.INT_TAG:
                        longRegIndex++;
                        if (containsField) {
                            bStruct.setIntField(longRegIndex, ((BInteger) mapVal).intValue());
                        } else if (defaultValAttrInfo != null) {
                            bStruct.setIntField(longRegIndex, defaultValAttrInfo.getDefaultValue().getIntValue());
                        }
                        break;
                    case TypeTags.FLOAT_TAG:
                        doubleRegIndex++;
                        if (containsField) {
                            bStruct.setFloatField(doubleRegIndex, ((BFloat) mapVal).floatValue());
                        } else if (defaultValAttrInfo != null) {
                            bStruct.setFloatField(doubleRegIndex, defaultValAttrInfo.getDefaultValue().getFloatValue());
                        }
                        break;
                    case TypeTags.STRING_TAG:
                        stringRegIndex++;
                        if (containsField) {
                            bStruct.setStringField(stringRegIndex, ((BString) mapVal).stringValue());
                        } else if (defaultValAttrInfo != null) {
                            bStruct.setStringField(stringRegIndex,
                                    defaultValAttrInfo.getDefaultValue().getStringValue());
                        }
                        break;
                    case TypeTags.BOOLEAN_TAG:
                        booleanRegIndex++;
                        if (containsField) {
                            bStruct.setBooleanField(booleanRegIndex, ((BBoolean) mapVal).booleanValue() ? 1 : 0);
                        } else if (defaultValAttrInfo != null) {
                            bStruct.setBooleanField(booleanRegIndex,
                                    defaultValAttrInfo.getDefaultValue().getBooleanValue() ? 1 : 0);
                        }
                        break;
                    case TypeTags.BLOB_TAG:
                        blobRegIndex++;
                        if (containsField && mapVal != null) {
                            bStruct.setBlobField(blobRegIndex, ((BBlob) mapVal).blobValue());
                        }
                        break;
                    default:
                        bStruct.setRefField(++refRegIndex, (BRefType) mapVal);
                }
            } catch (BallerinaException e) {
                sf.refRegs[j] = null;
                String errorMsg = "cannot convert '" + bMap.getType() + "' to type '" + structType + ": " +
                        e.getMessage();
                handleTypeConversionError(ctx, sf, k, errorMsg);
                return;
            }
        }

        sf.refRegs[j] = bStruct;
        sf.refRegs[k] = null;
    }

    private static void convertJSONToStruct(WorkerExecutionContext ctx, int[] operands, WorkerData sf) {
        int i = operands[0];
        int cpIndex = operands[1];
        int j = operands[2];
        int k = operands[3];

        TypeRefCPEntry typeRefCPEntry = (TypeRefCPEntry) ctx.constPool[cpIndex];
        BJSON bjson = (BJSON) sf.refRegs[i];
        if (bjson == null) {
            handleNullRefError(ctx);
            return;
        }

        try {
            sf.refRegs[j] = JSONUtils.convertJSONToStruct(bjson, (BStructType) typeRefCPEntry.getType());
            sf.refRegs[k] = null;
        } catch (Exception e) {
            sf.refRegs[j] = null;
            String errorMsg = "cannot convert '" + TypeConstants.JSON_TNAME + "' to type '" +
                    typeRefCPEntry.getType() + "': " + e.getMessage();
            handleTypeConversionError(ctx, sf, k, errorMsg);
        }
    }

    private static void handleNullRefError(WorkerExecutionContext ctx) {
        ctx.setError(BLangVMErrors.createNullRefException(ctx));
        handleError(ctx);
    }

    public static void handleError(WorkerExecutionContext ctx) {
        int ip = ctx.ip;
        ip--;
        ErrorTableEntry match = ErrorTableEntry.getMatch(ctx.callableUnitInfo.getPackageInfo(), ip,
                ctx.getError());
        if (match != null) {
            ctx.ip = match.getIpTarget();
        } else {
            BLangScheduler.workerExcepted(ctx);
            throw new HandleErrorException(
                    ctx.respCtx.signal(new WorkerSignal(ctx, SignalType.ERROR, ctx.workerResult)));
        }
    }

    private static AttributeInfo getAttributeInfo(AttributeInfoPool attrInfoPool, AttributeInfo.Kind attrInfoKind) {
        for (AttributeInfo attributeInfo : attrInfoPool.getAttributeInfoEntries()) {
            if (attributeInfo.getKind() == attrInfoKind) {
                return attributeInfo;
            }
        }
        return null;
    }

    @SuppressWarnings("rawtypes")
    private static void calculateLength(WorkerExecutionContext ctx, int[] operands, WorkerData sf) {
        int i = operands[0];
        int cpIndex = operands[1];
        int j = operands[2];

        TypeRefCPEntry typeRefCPEntry = (TypeRefCPEntry) ctx.constPool[cpIndex];
        int typeTag = typeRefCPEntry.getType().getTag();
        if (typeTag == TypeTags.STRING_TAG) {
            String value = sf.stringRegs[i];
            if (value == null) {
                handleNullRefError(ctx);
            } else {
                sf.longRegs[j] = value.length();
            }
            return;
        } else if (typeTag == TypeTags.BLOB_TAG) {
            // Here it is assumed null is not supported for blob type
            sf.longRegs[j] = sf.byteRegs[i].length;
            return;
        }

        BValue entity = sf.refRegs[i];
        if (entity == null) {
            handleNullRefError(ctx);
            return;
        }

        if (typeTag == TypeTags.XML_TAG) {
            sf.longRegs[j] = ((BXML) entity).length();
            return;
        } else if (entity instanceof BJSON) {
            if (JSONUtils.isJSONArray((BJSON) entity)) {
                sf.longRegs[j] = JSONUtils.getJSONArrayLength((BJSON) sf.refRegs[i]);
            } else {
                sf.longRegs[j] = -1;
            }
            return;
        } else if (typeTag == TypeTags.MAP_TAG) {
            sf.longRegs[j] = ((BMap) entity).size();
            return;
        }

        BNewArray newArray = (BNewArray) entity;
        sf.longRegs[j] = newArray.size();
        return;
    }
    
    private static void execAsync(WorkerExecutionContext ctx) {        
    }
    
    private static WorkerExecutionContext execAwait(WorkerExecutionContext ctx) {
        return null;
    }

    /**
     * This is used to propagate the results of {@link CPU#handleError(WorkerExecutionContext)} to the
     * main CPU instruction loop.
     */
    public static class HandleErrorException extends BallerinaException {

        private static final long serialVersionUID = 1L;

        public WorkerExecutionContext ctx;

        public HandleErrorException(WorkerExecutionContext ctx) {
            this.ctx = ctx;
        }

    }

}<|MERGE_RESOLUTION|>--- conflicted
+++ resolved
@@ -2801,16 +2801,12 @@
         StructInfo structInfo = structVal.getType().structInfo;
         AttachedFunctionInfo attachedFuncInfo = structInfo.funcInfoEntries.get(virtualFuncInfo.getName());
         FunctionInfo concreteFuncInfo = attachedFuncInfo.functionInfo;
-<<<<<<< HEAD
 
         //TODO: find a way to only trace connectors
         BLangVMUtils.initClientConnectorTrace(ctx, concreteFuncInfo.attachedToType.toString(),
                 concreteFuncInfo.getName());
 
-        return BLangFunctions.invokeCallable(concreteFuncInfo, ctx, argRegs, retRegs, false);
-=======
         return BLangFunctions.invokeCallable(concreteFuncInfo, ctx, argRegs, retRegs, false, async);
->>>>>>> 55e64476
     }
 
     private static WorkerExecutionContext invokeAction(WorkerExecutionContext ctx, String actionName, int[] argRegs,
@@ -2826,14 +2822,10 @@
         ActionInfo actionInfo = ctx.programFile.getPackageInfo(actualCon.getPackagePath())
                 .getConnectorInfo(actualCon.getName()).getActionInfo(actionName);
 
-<<<<<<< HEAD
         //TODO: find a way to only trace connectors
         // BLangVMUtils.initClientConnectorTrace(ctx, actualCon, actionName);
 
-        return BLangFunctions.invokeCallable(actionInfo, ctx, argRegs, retRegs, false);
-=======
         return BLangFunctions.invokeCallable(actionInfo, ctx, argRegs, retRegs, false, async);
->>>>>>> 55e64476
     }
 
     @SuppressWarnings("rawtypes")
