--- conflicted
+++ resolved
@@ -4322,13 +4322,8 @@
             case TypeTags.RECORD_TYPE_TAG:
             case TypeTags.JSON_TAG:
             case TypeTags.MAP_TAG:
-<<<<<<< HEAD
-                return ((BMap) sourceValue).getMap().entrySet().stream()
-                        .allMatch(value -> checkIsLikeType((BValue) ((Map.Entry) value).getValue(), targetType));
-=======
                 return ((BMap) sourceValue).getMap().values().stream()
                         .allMatch(value -> checkIsLikeType((BValue) value, targetType));
->>>>>>> db6956c7
             case TypeTags.ARRAY_TAG:
                 BNewArray arr = (BNewArray) sourceValue;
                 switch (arr.getType().getTag()) {
