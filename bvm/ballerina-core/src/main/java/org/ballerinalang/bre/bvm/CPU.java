--- conflicted
+++ resolved
@@ -3088,20 +3088,6 @@
         return result;
     }
 
-<<<<<<< HEAD
-    private static boolean handleWorkerReceive(WorkerExecutionContext ctx,
-     WorkerDataChannelInfo workerDataChannelInfo, BType type, int reg) {
-
-        WorkerDataChannel.WorkerResult passedInValue =
-         getWorkerChannel(ctx, workerDataChannelInfo.getChannelName()).tryTakeData(ctx);
-        if (passedInValue != null) {
-            WorkerData currentFrame = ctx.workerLocal;
-            copyArgValueForWorkerReceive(currentFrame, reg, type, passedInValue.value);
-            return true;
-        } else {
-            return false;
-        }
-=======
     private static boolean handleWorkerReceive(WorkerExecutionContext ctx, WorkerDataChannelInfo workerDataChannelInfo,
                                                BType type, int reg) {
 //        WorkerDataChannel.WorkerResult passedInValue = getWorkerChannel(
@@ -3114,7 +3100,6 @@
 //            return false;
 //        }
         return false;
->>>>>>> 873fd0e7
     }
 
     public static void copyArgValueForWorkerReceive(WorkerData currentSF, int regIndex, BType paramType,
