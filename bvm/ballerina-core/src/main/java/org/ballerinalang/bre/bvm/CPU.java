/*
 *  Copyright (c) 2018, WSO2 Inc. (http://www.wso2.org) All Rights Reserved.
 *
 *  WSO2 Inc. licenses this file to you under the Apache License,
 *  Version 2.0 (the "License"); you may not use this file except
 *  in compliance with the License.
 *  You may obtain a copy of the License at
 *
 *    http://www.apache.org/licenses/LICENSE-2.0
 *
 *  Unless required by applicable law or agreed to in writing,
 *  software distributed under the License is distributed on an
 *  "AS IS" BASIS, WITHOUT WARRANTIES OR CONDITIONS OF ANY
 *  KIND, either express or implied.  See the License for the
 *  specific language governing permissions and limitations
 *  under the License.
 */
package org.ballerinalang.bre.bvm;

import org.apache.commons.lang3.StringEscapeUtils;
import org.ballerinalang.channels.ChannelManager;
import org.ballerinalang.channels.ChannelRegistry;
import org.ballerinalang.model.types.BArrayType;
import org.ballerinalang.model.types.BAttachedFunction;
import org.ballerinalang.model.types.BField;
import org.ballerinalang.model.types.BFiniteType;
import org.ballerinalang.model.types.BFunctionType;
import org.ballerinalang.model.types.BFutureType;
import org.ballerinalang.model.types.BJSONType;
import org.ballerinalang.model.types.BMapType;
import org.ballerinalang.model.types.BRecordType;
import org.ballerinalang.model.types.BStreamType;
import org.ballerinalang.model.types.BStructureType;
import org.ballerinalang.model.types.BTableType;
import org.ballerinalang.model.types.BTupleType;
import org.ballerinalang.model.types.BType;
import org.ballerinalang.model.types.BTypes;
import org.ballerinalang.model.types.BUnionType;
import org.ballerinalang.model.types.TypeConstants;
import org.ballerinalang.model.types.TypeTags;
import org.ballerinalang.model.util.Flags;
import org.ballerinalang.model.util.JSONUtils;
import org.ballerinalang.model.util.ListUtils;
import org.ballerinalang.model.util.StringUtils;
import org.ballerinalang.model.util.XMLUtils;
import org.ballerinalang.model.values.BBoolean;
import org.ballerinalang.model.values.BByte;
import org.ballerinalang.model.values.BClosure;
import org.ballerinalang.model.values.BCollection;
import org.ballerinalang.model.values.BDecimal;
import org.ballerinalang.model.values.BError;
import org.ballerinalang.model.values.BFloat;
import org.ballerinalang.model.values.BFunctionPointer;
import org.ballerinalang.model.values.BFuture;
import org.ballerinalang.model.values.BIntRange;
import org.ballerinalang.model.values.BInteger;
import org.ballerinalang.model.values.BIterator;
import org.ballerinalang.model.values.BMap;
import org.ballerinalang.model.values.BNewArray;
import org.ballerinalang.model.values.BRefType;
import org.ballerinalang.model.values.BStream;
import org.ballerinalang.model.values.BString;
import org.ballerinalang.model.values.BTable;
import org.ballerinalang.model.values.BTypeDescValue;
import org.ballerinalang.model.values.BValue;
import org.ballerinalang.model.values.BValueArray;
import org.ballerinalang.model.values.BValueType;
import org.ballerinalang.model.values.BXML;
import org.ballerinalang.model.values.BXMLAttributes;
import org.ballerinalang.model.values.BXMLQName;
import org.ballerinalang.model.values.BXMLSequence;
import org.ballerinalang.persistence.states.State;
import org.ballerinalang.persistence.store.PersistenceStore;
import org.ballerinalang.runtime.Constants;
import org.ballerinalang.util.TransactionStatus;
import org.ballerinalang.util.codegen.ErrorTableEntry;
import org.ballerinalang.util.codegen.ForkjoinInfo;
import org.ballerinalang.util.codegen.FunctionInfo;
import org.ballerinalang.util.codegen.Instruction;
import org.ballerinalang.util.codegen.Instruction.InstructionCALL;
import org.ballerinalang.util.codegen.Instruction.InstructionCHNReceive;
import org.ballerinalang.util.codegen.Instruction.InstructionCHNSend;
import org.ballerinalang.util.codegen.Instruction.InstructionFORKJOIN;
import org.ballerinalang.util.codegen.Instruction.InstructionIteratorNext;
import org.ballerinalang.util.codegen.Instruction.InstructionLock;
import org.ballerinalang.util.codegen.Instruction.InstructionVCALL;
import org.ballerinalang.util.codegen.Instruction.InstructionWRKSendReceive;
import org.ballerinalang.util.codegen.InstructionCodes;
import org.ballerinalang.util.codegen.LineNumberInfo;
import org.ballerinalang.util.codegen.ObjectTypeInfo;
import org.ballerinalang.util.codegen.StructFieldInfo;
import org.ballerinalang.util.codegen.StructureTypeInfo;
import org.ballerinalang.util.codegen.TypeDefInfo;
import org.ballerinalang.util.codegen.WorkerDataChannelInfo;
import org.ballerinalang.util.codegen.attributes.AttributeInfo;
import org.ballerinalang.util.codegen.attributes.AttributeInfoPool;
import org.ballerinalang.util.codegen.attributes.DefaultValueAttributeInfo;
import org.ballerinalang.util.codegen.cpentries.BlobCPEntry;
import org.ballerinalang.util.codegen.cpentries.ByteCPEntry;
import org.ballerinalang.util.codegen.cpentries.FloatCPEntry;
import org.ballerinalang.util.codegen.cpentries.FunctionCallCPEntry;
import org.ballerinalang.util.codegen.cpentries.FunctionRefCPEntry;
import org.ballerinalang.util.codegen.cpentries.IntegerCPEntry;
import org.ballerinalang.util.codegen.cpentries.StringCPEntry;
import org.ballerinalang.util.codegen.cpentries.StructureRefCPEntry;
import org.ballerinalang.util.codegen.cpentries.TypeRefCPEntry;
import org.ballerinalang.util.codegen.cpentries.UTF8CPEntry;
import org.ballerinalang.util.debugger.DebugContext;
import org.ballerinalang.util.debugger.Debugger;
import org.ballerinalang.util.exceptions.BLangExceptionHelper;
import org.ballerinalang.util.exceptions.BLangFreezeException;
import org.ballerinalang.util.exceptions.BallerinaException;
import org.ballerinalang.util.exceptions.RuntimeErrors;
import org.ballerinalang.util.program.BLangFunctions;
import org.ballerinalang.util.program.BLangVMUtils;
import org.ballerinalang.util.program.CompensationTable;
import org.ballerinalang.util.transactions.LocalTransactionInfo;
import org.ballerinalang.util.transactions.TransactionConstants;
import org.ballerinalang.util.transactions.TransactionResourceManager;
import org.ballerinalang.util.transactions.TransactionUtils;
import org.wso2.ballerinalang.compiler.util.BArrayState;

import java.io.PrintStream;
import java.math.BigDecimal;
import java.math.MathContext;
import java.util.ArrayList;
import java.util.Arrays;
import java.util.Collection;
import java.util.HashMap;
import java.util.Iterator;
import java.util.List;
import java.util.Map;
import java.util.Optional;
import java.util.Set;
import java.util.UUID;
import java.util.function.Predicate;
import java.util.stream.Collectors;
import java.util.stream.IntStream;
import java.util.stream.LongStream;

import static org.ballerinalang.runtime.Constants.STATE_ID;
import static org.ballerinalang.util.BLangConstants.BBYTE_MAX_VALUE;
import static org.ballerinalang.util.BLangConstants.BBYTE_MIN_VALUE;
import static org.ballerinalang.util.BLangConstants.STRING_NULL_VALUE;

/**
 * This class executes Ballerina instruction codes by acting as a CPU.
 *
 * @since 0.965.0
 */
@SuppressWarnings({"rawtypes", "unchecked"})
public class CPU {

    public static void traceCode(Instruction[] code) {
        PrintStream printStream = System.out;
        for (int i = 0; i < code.length; i++) {
            printStream.println(i + ": " + code[i].toString());
        }
    }

    private static WorkerExecutionContext handleHalt(WorkerExecutionContext ctx) {
        BLangScheduler.workerDone(ctx);
        return ctx.respCtx.signal(new WorkerSignal(ctx, SignalType.HALT, ctx.workerResult));
    }

    public static void exec(WorkerExecutionContext ctx) {
        while (ctx != null && !ctx.isRootContext()) {
            try {
                tryExec(ctx);
                break;
            } catch (HandleErrorException e) {
                ctx = e.ctx;
            }
        }
    }

    private static void tryExec(WorkerExecutionContext ctx) {
        BLangScheduler.workerRunning(ctx);

        int i, j, k, l;
        int cpIndex;
        FunctionCallCPEntry funcCallCPEntry;
        FunctionRefCPEntry funcRefCPEntry;
        TypeRefCPEntry typeRefCPEntry;
        FunctionInfo functionInfo;
        InstructionCALL callIns;

        boolean debugEnabled = ctx.programFile.getDebugger().isDebugEnabled();

        WorkerData currentSF, callersSF;
        int callersRetRegIndex;

        while (ctx.ip >= 0) {
            try {
                if (ctx.stop) {
                    BLangScheduler.workerDone(ctx);
                    return;
                }
                if (debugEnabled && debug(ctx)) {
                    return;
                }
    
                Instruction instruction = ctx.code[ctx.ip];
                int opcode = instruction.getOpcode();
                int[] operands = instruction.getOperands();
                ctx.ip++;
                WorkerData sf = ctx.workerLocal;
                switch (opcode) {
                    case InstructionCodes.ICONST:
                        cpIndex = operands[0];
                        i = operands[1];
                        sf.longRegs[i] = ((IntegerCPEntry) ctx.constPool[cpIndex]).getValue();
                        break;
                    case InstructionCodes.FCONST:
                        cpIndex = operands[0];
                        i = operands[1];
                        sf.doubleRegs[i] = ((FloatCPEntry) ctx.constPool[cpIndex]).getValue();
                        break;
                    case InstructionCodes.DCONST:
                        cpIndex = operands[0];
                        i = operands[1];
                        String decimalVal = ((UTF8CPEntry) ctx.constPool[cpIndex]).getValue();
                        sf.refRegs[i] = new BDecimal(new BigDecimal(decimalVal, MathContext.DECIMAL128));
                        break;
                    case InstructionCodes.SCONST:
                        cpIndex = operands[0];
                        i = operands[1];
                        sf.stringRegs[i] = ((StringCPEntry) ctx.constPool[cpIndex]).getValue();
                        break;
                    case InstructionCodes.ICONST_0:
                        i = operands[0];
                        sf.longRegs[i] = 0;
                        break;
                    case InstructionCodes.ICONST_1:
                        i = operands[0];
                        sf.longRegs[i] = 1;
                        break;
                    case InstructionCodes.ICONST_2:
                        i = operands[0];
                        sf.longRegs[i] = 2;
                        break;
                    case InstructionCodes.ICONST_3:
                        i = operands[0];
                        sf.longRegs[i] = 3;
                        break;
                    case InstructionCodes.ICONST_4:
                        i = operands[0];
                        sf.longRegs[i] = 4;
                        break;
                    case InstructionCodes.ICONST_5:
                        i = operands[0];
                        sf.longRegs[i] = 5;
                        break;
                    case InstructionCodes.FCONST_0:
                        i = operands[0];
                        sf.doubleRegs[i] = 0;
                        break;
                    case InstructionCodes.FCONST_1:
                        i = operands[0];
                        sf.doubleRegs[i] = 1;
                        break;
                    case InstructionCodes.FCONST_2:
                        i = operands[0];
                        sf.doubleRegs[i] = 2;
                        break;
                    case InstructionCodes.FCONST_3:
                        i = operands[0];
                        sf.doubleRegs[i] = 3;
                        break;
                    case InstructionCodes.FCONST_4:
                        i = operands[0];
                        sf.doubleRegs[i] = 4;
                        break;
                    case InstructionCodes.FCONST_5:
                        i = operands[0];
                        sf.doubleRegs[i] = 5;
                        break;
                    case InstructionCodes.BCONST_0:
                        i = operands[0];
                        sf.intRegs[i] = 0;
                        break;
                    case InstructionCodes.BCONST_1:
                        i = operands[0];
                        sf.intRegs[i] = 1;
                        break;
                    case InstructionCodes.RCONST_NULL:
                        i = operands[0];
                        sf.refRegs[i] = null;
                        break;
                    case InstructionCodes.BICONST:
                        cpIndex = operands[0];
                        i = operands[1];
                        sf.intRegs[i] = ((ByteCPEntry) ctx.constPool[cpIndex]).getValue();
                        break;
                    case InstructionCodes.BACONST:
                        cpIndex = operands[0];
                        i = operands[1];
                        sf.refRegs[i] = new BValueArray(((BlobCPEntry) ctx.constPool[cpIndex]).getValue());
                        break;

                    case InstructionCodes.IMOVE:
                    case InstructionCodes.FMOVE:
                    case InstructionCodes.SMOVE:
                    case InstructionCodes.BMOVE:
                    case InstructionCodes.RMOVE:
                    case InstructionCodes.IALOAD:
                    case InstructionCodes.BIALOAD:
                    case InstructionCodes.FALOAD:
                    case InstructionCodes.SALOAD:
                    case InstructionCodes.BALOAD:
                    case InstructionCodes.RALOAD:
                    case InstructionCodes.JSONALOAD:
                    case InstructionCodes.IGLOAD:
                    case InstructionCodes.FGLOAD:
                    case InstructionCodes.SGLOAD:
                    case InstructionCodes.BGLOAD:
                    case InstructionCodes.RGLOAD:
                    case InstructionCodes.MAPLOAD:
                    case InstructionCodes.JSONLOAD:
                        execLoadOpcodes(ctx, sf, opcode, operands);
                        break;

                    case InstructionCodes.IASTORE:
                    case InstructionCodes.BIASTORE:
                    case InstructionCodes.FASTORE:
                    case InstructionCodes.SASTORE:
                    case InstructionCodes.BASTORE:
                    case InstructionCodes.RASTORE:
                    case InstructionCodes.JSONASTORE:
                    case InstructionCodes.IGSTORE:
                    case InstructionCodes.FGSTORE:
                    case InstructionCodes.SGSTORE:
                    case InstructionCodes.BGSTORE:
                    case InstructionCodes.RGSTORE:
                    case InstructionCodes.MAPSTORE:
                    case InstructionCodes.JSONSTORE:
                        execStoreOpcodes(ctx, sf, opcode, operands);
                        break;

                    case InstructionCodes.IADD:
                    case InstructionCodes.FADD:
                    case InstructionCodes.SADD:
                    case InstructionCodes.DADD:
                    case InstructionCodes.XMLADD:
                    case InstructionCodes.ISUB:
                    case InstructionCodes.FSUB:
                    case InstructionCodes.DSUB:
                    case InstructionCodes.IMUL:
                    case InstructionCodes.FMUL:
                    case InstructionCodes.DMUL:
                    case InstructionCodes.IDIV:
                    case InstructionCodes.FDIV:
                    case InstructionCodes.DDIV:
                    case InstructionCodes.IMOD:
                    case InstructionCodes.FMOD:
                    case InstructionCodes.DMOD:
                    case InstructionCodes.INEG:
                    case InstructionCodes.FNEG:
                    case InstructionCodes.DNEG:
                    case InstructionCodes.BNOT:
                    case InstructionCodes.IEQ:
                    case InstructionCodes.FEQ:
                    case InstructionCodes.SEQ:
                    case InstructionCodes.BEQ:
                    case InstructionCodes.DEQ:
                    case InstructionCodes.REQ:
                    case InstructionCodes.REF_EQ:
                    case InstructionCodes.TEQ:
                    case InstructionCodes.INE:
                    case InstructionCodes.FNE:
                    case InstructionCodes.SNE:
                    case InstructionCodes.BNE:
                    case InstructionCodes.DNE:
                    case InstructionCodes.RNE:
                    case InstructionCodes.REF_NEQ:
                    case InstructionCodes.TNE:
                    case InstructionCodes.IAND:
                    case InstructionCodes.BIAND:
                    case InstructionCodes.IOR:
                    case InstructionCodes.BIOR:
                    case InstructionCodes.IXOR:
                    case InstructionCodes.BIXOR:
                    case InstructionCodes.BILSHIFT:
                    case InstructionCodes.BIRSHIFT:
                    case InstructionCodes.IRSHIFT:
                    case InstructionCodes.ILSHIFT:
                    case InstructionCodes.IURSHIFT:
                    case InstructionCodes.TYPE_TEST:
                    case InstructionCodes.IS_LIKE:
                        execBinaryOpCodes(ctx, sf, opcode, operands);
                        break;

                    case InstructionCodes.LENGTHOF:
                        calculateLength(ctx, operands, sf);
                        break;
                    case InstructionCodes.TYPELOAD:
                        cpIndex = operands[0];
                        j = operands[1];
                        TypeRefCPEntry typeEntry = (TypeRefCPEntry) ctx.constPool[cpIndex];
                        sf.refRegs[j] = new BTypeDescValue(typeEntry.getType());
                        break;
                    case InstructionCodes.HALT:
                        ctx = handleHalt(ctx);
                        if (ctx == null) {
                            return;
                        }
                        break;
                    case InstructionCodes.IGT:
                    case InstructionCodes.FGT:
                    case InstructionCodes.DGT:
                    case InstructionCodes.IGE:
                    case InstructionCodes.FGE:
                    case InstructionCodes.DGE:
                    case InstructionCodes.ILT:
                    case InstructionCodes.FLT:
                    case InstructionCodes.DLT:
                    case InstructionCodes.ILE:
                    case InstructionCodes.FLE:
                    case InstructionCodes.DLE:
                    case InstructionCodes.REQ_NULL:
                    case InstructionCodes.RNE_NULL:
                    case InstructionCodes.BR_TRUE:
                    case InstructionCodes.BR_FALSE:
                    case InstructionCodes.GOTO:
                        execCmpAndBranchOpcodes(ctx, sf, opcode, operands);
                        break;
                    case InstructionCodes.INT_RANGE:
                        execIntegerRangeOpcodes(sf, operands);
                        break;
                    case InstructionCodes.TR_RETRY:
                        i = operands[0];
                        j = operands[1];
                        k = operands[2];
                        retryTransaction(ctx, i, j, k);
                        break;
                    case InstructionCodes.CALL:
                        callIns = (InstructionCALL) instruction;
                        ctx = BLangFunctions.invokeCallable(callIns.functionInfo, ctx, callIns.argRegs,
                                callIns.retRegs, false, callIns.flags);
                        if (ctx == null) {
                            return;
                        }
                        break;
                    case InstructionCodes.VCALL:
                        InstructionVCALL vcallIns = (InstructionVCALL) instruction;
                        ctx = invokeVirtualFunction(ctx, vcallIns.receiverRegIndex, vcallIns.functionInfo,
                                vcallIns.argRegs, vcallIns.retRegs, vcallIns.flags);
                        if (ctx == null) {
                            return;
                        }
                        break;
                    case InstructionCodes.TR_BEGIN:
                        i = operands[0];
                        j = operands[1];
                        k = operands[2];
                        l = operands[3];
                        beginTransaction(ctx, i, j, k, l);
                        break;
                    case InstructionCodes.TR_END:
                        i = operands[0];
                        j = operands[1];
                        endTransaction(ctx, i, j);
                        break;
                    case InstructionCodes.WRKSEND:
                        InstructionWRKSendReceive wrkSendIns = (InstructionWRKSendReceive) instruction;
                        handleWorkerSend(ctx, wrkSendIns.dataChannelInfo, wrkSendIns.type, wrkSendIns.reg);
                        break;
                    case InstructionCodes.WRKRECEIVE:
                        InstructionWRKSendReceive wrkReceiveIns = (InstructionWRKSendReceive) instruction;
                        if (!handleWorkerReceive(ctx, wrkReceiveIns.dataChannelInfo, wrkReceiveIns.type,
                                wrkReceiveIns.reg)) {
                            return;
                        }
                        break;
                    case InstructionCodes.CHNRECEIVE:
                        InstructionCHNReceive chnReceiveIns = (InstructionCHNReceive) instruction;
                        if (!handleCHNReceive(ctx, chnReceiveIns.channelName, chnReceiveIns.receiverType,
                                chnReceiveIns.receiverReg, chnReceiveIns.keyType, chnReceiveIns.keyReg)) {
                            return;
                        }
                        break;
                    case InstructionCodes.CHNSEND:
                        InstructionCHNSend chnSendIns = (InstructionCHNSend) instruction;
                        handleCHNSend(ctx, chnSendIns.channelName, chnSendIns.dataType,
                                chnSendIns.dataReg, chnSendIns.keyType, chnSendIns.keyReg);
                        break;
                    case InstructionCodes.FORKJOIN:
                        InstructionFORKJOIN forkJoinIns = (InstructionFORKJOIN) instruction;
                        ctx = invokeForkJoin(ctx, forkJoinIns);
                        if (ctx == null) {
                            return;
                        }
                        break;
                    case InstructionCodes.PANIC:
                        i = operands[0];
                        if (i >= 0) {
                            BError error = (BError) sf.refRegs[i];
                            if (error == null) {
                                handleNullRefError(ctx);
                                break;
                            }
                            BLangVMErrors.attachStackFrame(error, ctx);
                            ctx.setError(error);
                        }
                        handleError(ctx);
                        break;
                    case InstructionCodes.ERROR:
                        createNewError(operands, ctx, sf);
                        break;
                    case InstructionCodes.REASON:
                    case InstructionCodes.DETAIL:
                        handleErrorBuiltinMethods(opcode, operands, sf);
                        break;
                    case InstructionCodes.IS_FROZEN:
                    case InstructionCodes.FREEZE:
                        handleFreezeBuiltinMethods(ctx, opcode, operands, sf);
                        break;
                    case InstructionCodes.STAMP:
                        handleStampBuildInMethod(ctx, operands, sf);
                        break;
                    case InstructionCodes.FPCALL:
                        i = operands[0];
                        if (sf.refRegs[i] == null) {
                            handleNullRefError(ctx);
                            break;
                        }
                        cpIndex = operands[1];
                        funcCallCPEntry = (FunctionCallCPEntry) ctx.constPool[cpIndex];
                        functionInfo = ((BFunctionPointer) sf.refRegs[i]).value();
                        ctx = invokeCallable(ctx, (BFunctionPointer) sf.refRegs[i], funcCallCPEntry, functionInfo, sf);
                        if (ctx == null) {
                            return;
                        }
                        break;
                    case InstructionCodes.FPLOAD:
                        i = operands[0];
                        j = operands[1];
                        k = operands[2];
                        funcRefCPEntry = (FunctionRefCPEntry) ctx.constPool[i];
                        typeEntry = (TypeRefCPEntry) ctx.constPool[k];
                        BFunctionPointer functionPointer = new BFunctionPointer(funcRefCPEntry.getFunctionInfo(),
                                typeEntry.getType());
                        sf.refRegs[j] = functionPointer;
                        findAndAddAdditionalVarRegIndexes(ctx, operands, functionPointer);
                        break;
                    case InstructionCodes.VFPLOAD:
                        i = operands[0];
                        j = operands[1];
                        k = operands[2];
                        int m = operands[5];
                        funcRefCPEntry = (FunctionRefCPEntry) ctx.constPool[i];
                        typeEntry = (TypeRefCPEntry) ctx.constPool[k];

                        BMap<String, BValue> structVal = (BMap<String, BValue>) ctx.workerLocal.refRegs[m];
                        if (structVal == null) {
                            handleNullRefError(ctx);
                            break;
                        }

                        StructureTypeInfo structInfo = (ObjectTypeInfo) ((BStructureType)
                                structVal.getType()).getTypeInfo();
                        FunctionInfo attachedFuncInfo = structInfo.funcInfoEntries
                                .get(funcRefCPEntry.getFunctionInfo().getName());

                        BFunctionPointer fPointer = new BFunctionPointer(attachedFuncInfo, typeEntry.getType());
                        sf.refRegs[j] = fPointer;
                        findAndAddAdditionalVarRegIndexes(ctx, operands, fPointer);
                        break;

                    case InstructionCodes.I2ANY:
                    case InstructionCodes.BI2ANY:
                    case InstructionCodes.F2ANY:
                    case InstructionCodes.S2ANY:
                    case InstructionCodes.B2ANY:
                    case InstructionCodes.ANY2I:
                    case InstructionCodes.ANY2BI:
                    case InstructionCodes.ANY2F:
                    case InstructionCodes.ANY2S:
                    case InstructionCodes.ANY2B:
                    case InstructionCodes.ANY2D:
                    case InstructionCodes.ARRAY2JSON:
                    case InstructionCodes.JSON2ARRAY:
                    case InstructionCodes.ANY2JSON:
                    case InstructionCodes.ANY2XML:
                    case InstructionCodes.ANY2MAP:
                    case InstructionCodes.ANY2TYPE:
                    case InstructionCodes.ANY2E:
                    case InstructionCodes.ANY2T:
                    case InstructionCodes.ANY2C:
                    case InstructionCodes.ANY2DT:
                    case InstructionCodes.CHECKCAST:
                    case InstructionCodes.IS_ASSIGNABLE:
                    case InstructionCodes.O2JSON:
                        execTypeCastOpcodes(ctx, sf, opcode, operands);
                        break;

                    case InstructionCodes.I2F:
                    case InstructionCodes.I2S:
                    case InstructionCodes.I2B:
                    case InstructionCodes.I2D:
                    case InstructionCodes.I2BI:
                    case InstructionCodes.BI2I:
                    case InstructionCodes.F2I:
                    case InstructionCodes.F2S:
                    case InstructionCodes.F2B:
                    case InstructionCodes.F2D:
                    case InstructionCodes.S2I:
                    case InstructionCodes.S2F:
                    case InstructionCodes.S2B:
                    case InstructionCodes.S2D:
                    case InstructionCodes.B2I:
                    case InstructionCodes.B2F:
                    case InstructionCodes.B2S:
                    case InstructionCodes.B2D:
                    case InstructionCodes.D2I:
                    case InstructionCodes.D2F:
                    case InstructionCodes.D2S:
                    case InstructionCodes.D2B:
                    case InstructionCodes.DT2XML:
                    case InstructionCodes.DT2JSON:
                    case InstructionCodes.T2MAP:
                    case InstructionCodes.T2JSON:
                    case InstructionCodes.MAP2JSON:
                    case InstructionCodes.JSON2MAP:
                    case InstructionCodes.MAP2T:
                    case InstructionCodes.JSON2T:
                    case InstructionCodes.XMLATTRS2MAP:
                    case InstructionCodes.XML2S:
                    case InstructionCodes.ANY2SCONV:
                        execTypeConversionOpcodes(ctx, sf, opcode, operands);
                        break;

                    case InstructionCodes.INEWARRAY:
                        i = operands[0];
                        j = operands[2];
                        sf.refRegs[i] = new BValueArray(BTypes.typeInt, (int) sf.longRegs[j]);
                        break;
                    case InstructionCodes.BINEWARRAY:
                        i = operands[0];
                        j = operands[2];
                        sf.refRegs[i] = new BValueArray(BTypes.typeByte, (int) sf.longRegs[j]);
                        break;
                    case InstructionCodes.FNEWARRAY:
                        i = operands[0];
                        j = operands[2];
                        sf.refRegs[i] = new BValueArray(BTypes.typeFloat, (int) sf.longRegs[j]);
                        break;
                    case InstructionCodes.SNEWARRAY:
                        i = operands[0];
                        j = operands[2];
                        sf.refRegs[i] = new BValueArray(BTypes.typeString, (int) sf.longRegs[j]);
                        break;
                    case InstructionCodes.BNEWARRAY:
                        i = operands[0];
                        j = operands[2];
                        sf.refRegs[i] = new BValueArray(BTypes.typeBoolean, (int) sf.longRegs[j]);
                        break;
                    case InstructionCodes.RNEWARRAY:
                        i = operands[0];
                        cpIndex = operands[1];
                        typeRefCPEntry = (TypeRefCPEntry) ctx.constPool[cpIndex];
                        sf.refRegs[i] = new BValueArray(typeRefCPEntry.getType());
                        break;
                    case InstructionCodes.NEWSTRUCT:
                        createNewStruct(ctx, operands, sf);
                        break;
                    case InstructionCodes.NEWMAP:
                        i = operands[0];
                        cpIndex = operands[1];
                        typeRefCPEntry = (TypeRefCPEntry) ctx.constPool[cpIndex];
                        sf.refRegs[i] = new BMap<String, BRefType>(typeRefCPEntry.getType());
                        break;
                    case InstructionCodes.NEWTABLE:
                        i = operands[0];
                        cpIndex = operands[1];
                        j = operands[2];
                        k = operands[3];
                        l = operands[4];
                        typeRefCPEntry = (TypeRefCPEntry) ctx.constPool[cpIndex];
                        BValueArray indexColumns = (BValueArray) sf.refRegs[j];
                        BValueArray keyColumns = (BValueArray) sf.refRegs[k];
                        BValueArray dataRows = (BValueArray) sf.refRegs[l];
                        sf.refRegs[i] = new BTable(typeRefCPEntry.getType(), indexColumns, keyColumns, dataRows);
                        break;
                    case InstructionCodes.NEWSTREAM:
                        i = operands[0];
                        cpIndex = operands[1];
                        typeRefCPEntry = (TypeRefCPEntry) ctx.constPool[cpIndex];
                        StringCPEntry name = (StringCPEntry) ctx.constPool[operands[2]];
                        BStream stream = new BStream(typeRefCPEntry.getType(), name.getValue());
                        sf.refRegs[i] = stream;
                        break;
                    case InstructionCodes.NEW_INT_RANGE:
                        createNewIntRange(operands, sf);
                        break;
                    case InstructionCodes.IRET:
                        i = operands[0];
                        j = operands[1];
                        currentSF = ctx.workerLocal;
                        callersSF = ctx.workerResult;
                        callersRetRegIndex = ctx.retRegIndexes[i];
                        callersSF.longRegs[callersRetRegIndex] = currentSF.longRegs[j];
                        break;
                    case InstructionCodes.FRET:
                        i = operands[0];
                        j = operands[1];
                        currentSF = ctx.workerLocal;
                        callersSF = ctx.workerResult;
                        callersRetRegIndex = ctx.retRegIndexes[i];
                        callersSF.doubleRegs[callersRetRegIndex] = currentSF.doubleRegs[j];
                        break;
                    case InstructionCodes.SRET:
                        i = operands[0];
                        j = operands[1];
                        currentSF = ctx.workerLocal;
                        callersSF = ctx.workerResult;
                        callersRetRegIndex = ctx.retRegIndexes[i];
                        callersSF.stringRegs[callersRetRegIndex] = currentSF.stringRegs[j];
                        break;
                    case InstructionCodes.BRET:
                        i = operands[0];
                        j = operands[1];
                        currentSF = ctx.workerLocal;
                        callersSF = ctx.workerResult;
                        callersRetRegIndex = ctx.retRegIndexes[i];
                        callersSF.intRegs[callersRetRegIndex] = currentSF.intRegs[j];
                        break;
                    case InstructionCodes.DRET:
                    case InstructionCodes.RRET:
                        i = operands[0];
                        j = operands[1];
                        currentSF = ctx.workerLocal;
                        callersSF = ctx.workerResult;
                        callersRetRegIndex = ctx.retRegIndexes[i];
                        callersSF.refRegs[callersRetRegIndex] = currentSF.refRegs[j];
                        break;
                    case InstructionCodes.RET:
                        ctx = handleReturn(ctx);
                        if (ctx == null) {
                            return;
                        }
                        break;
                    case InstructionCodes.XMLATTRSTORE:
                    case InstructionCodes.XMLATTRLOAD:
                    case InstructionCodes.XML2XMLATTRS:
                    case InstructionCodes.S2QNAME:
                    case InstructionCodes.NEWQNAME:
                    case InstructionCodes.NEWXMLELEMENT:
                    case InstructionCodes.NEWXMLCOMMENT:
                    case InstructionCodes.NEWXMLTEXT:
                    case InstructionCodes.NEWXMLPI:
                    case InstructionCodes.XMLSEQSTORE:
                    case InstructionCodes.XMLSEQLOAD:
                    case InstructionCodes.XMLLOAD:
                    case InstructionCodes.XMLLOADALL:
                    case InstructionCodes.NEWXMLSEQ:
                        execXMLOpcodes(ctx, sf, opcode, operands);
                        break;
                    case InstructionCodes.ITR_NEW:
                    case InstructionCodes.ITR_NEXT:
                    case InstructionCodes.ITR_HAS_NEXT:
                        execIteratorOperation(ctx, sf, instruction);
                        break;
                    case InstructionCodes.LOCK:
                        InstructionLock instructionLock = (InstructionLock) instruction;
                        if (!handleVariableLock(ctx, instructionLock.types,
                                instructionLock.pkgRefs, instructionLock.varRegs)) {
                            return;
                        }
                        break;
                    case InstructionCodes.UNLOCK:
                        InstructionLock instructionUnLock = (InstructionLock) instruction;
                        handleVariableUnlock(ctx, instructionUnLock.types,
                                instructionUnLock.pkgRefs, instructionUnLock.varRegs);
                        break;
                    case InstructionCodes.AWAIT:
                        ctx = execAwait(ctx, operands);
                        if (ctx == null) {
                            return;
                        }
                        break;
                    case InstructionCodes.SCOPE_END:
                        Instruction.InstructionScopeEnd scopeEnd = (Instruction.InstructionScopeEnd) instruction;
                        i = operands[0];
                        k = operands[2];
                        funcRefCPEntry = (FunctionRefCPEntry) ctx.constPool[i];
                        typeEntry = (TypeRefCPEntry) ctx.constPool[k];
                        BFunctionPointer fp = new BFunctionPointer(funcRefCPEntry.getFunctionInfo(),
                                typeEntry.getType());
                        findAndAddAdditionalVarRegIndexes(ctx, operands, fp);
                        addToCompensationTable(scopeEnd, ctx, fp);
                        break;
                    case InstructionCodes.COMPENSATE:
                        Instruction.InstructionCompensate compIn = (Instruction.InstructionCompensate) instruction;
                        CompensationTable table = (CompensationTable) ctx.globalProps.get(Constants.COMPENSATION_TABLE);
                        int index = --table.index;
                        if (index >= 0 && (table.compensations.get(index).scope.equals(compIn
                                .scopeName) || compIn.childScopes.contains(table.compensations.get(index).scope))) {
                            CompensationTable.CompensationEntry entry = table.compensations.get(index);

                            int[] retRegsIndexes = {compIn.retRegIndex};
                            ctx = invokeCompensate(ctx, entry.fPointer, entry.functionInfo, sf, retRegsIndexes);
                        }
                        if (ctx == null) {
                            return;
                        }
                        break;
                    case InstructionCodes.LOOP_COMPENSATE:
                        i = operands[0];
                        CompensationTable compTable = (CompensationTable) ctx.globalProps
                                .get(Constants.COMPENSATION_TABLE);
                        if (compTable.index == 0) {
                            compTable.index = compTable.compensations.size();
                        } else {
                            ctx.ip = i;
                        }
                        break;
                    default:
                        throw new UnsupportedOperationException();
                }
            } catch (HandleErrorException e) {
                throw e;
            } catch (Throwable e) {
                ctx.setError(BLangVMErrors.createError(ctx, e.getMessage()));
                handleError(ctx);
            }
        }
    }

    private static void createNewError(int[] operands, WorkerExecutionContext ctx, WorkerData sf) {
        int i = operands[0];
        int j = operands[1];
        int k = operands[2];
        int l = operands[3];
        TypeRefCPEntry typeRefCPEntry = (TypeRefCPEntry) ctx.constPool[i];
        sf.refRegs[l] = new BError(typeRefCPEntry.getType(), sf.stringRegs[j], sf.refRegs[k]);
    }

    private static void handleErrorBuiltinMethods(int opcode, int[] operands, WorkerData sf) {
        int i = operands[0];
        int j = operands[1];
        BError error = (BError) sf.refRegs[i];
        switch (opcode) {
            case InstructionCodes.REASON:
                sf.stringRegs[j] = error.getReason();
                break;
            case InstructionCodes.DETAIL:
                sf.refRegs[j] = error.getDetails();
                break;
        }
    }

    private static void handleFreezeBuiltinMethods(WorkerExecutionContext ctx, int opcode, int[] operands,
                                                   WorkerData sf) {
        int i = operands[0];
        int j = operands[1];
        BRefType value = sf.refRegs[i];
        switch (opcode) {
            case InstructionCodes.FREEZE:
                if (value == null) {
                    // assuming we reach here because the value is nil (()), the frozen value would also be nil.
                    sf.refRegs[j] = null;
                    break;
                }

                FreezeStatus freezeStatus = new FreezeStatus(FreezeStatus.State.MID_FREEZE);
                try {
                    value.attemptFreeze(freezeStatus);

                    // if freeze is successful, set the status as frozen and the value itself as the return value
                    freezeStatus.setFrozen();
                    sf.refRegs[j] = value;
                } catch (BLangFreezeException e) {
                    // if freeze is unsuccessful due to an invalid value, set the frozen status of the value and its
                    // constituents to false, and return an error
                    freezeStatus.setUnfrozen();
                    sf.refRegs[j] = BLangVMErrors.createError(ctx, e.getMessage());
                } catch (BallerinaException e) {
                    // if freeze is unsuccessful due to concurrent freeze attempts, set the frozen status of the value
                    // and its constituents to false, and panic
                    freezeStatus.setUnfrozen();
                    ctx.setError(BLangVMErrors.createError(ctx, e.getMessage()));
                    handleError(ctx);
                }
                break;
            case InstructionCodes.IS_FROZEN:
                sf.intRegs[j] = (value == null || value.isFrozen())  ? 1 : 0;
                break;
        }
    }

    private static void handleStampBuildInMethod(WorkerExecutionContext ctx, int[] operands, WorkerData sf) {

        int i = operands[0];
        int j = operands[1];
        int k = operands[2];

        BRefType<?> valueToBeStamped = sf.refRegs[i];
        BType stampType = ((TypeRefCPEntry) ctx.constPool[j]).getType();
        BType targetType;

        if (stampType.getTag() == TypeTags.UNION_TAG) {
            List<BType> memberTypes = new ArrayList<>(((BUnionType) stampType).getMemberTypes());
            targetType = new BUnionType(memberTypes);

            Predicate<BType> errorPredicate = e -> e.getTag() == TypeTags.ERROR_TAG;
            ((BUnionType) targetType).getMemberTypes().removeIf(errorPredicate);

            if (((BUnionType) targetType).getMemberTypes().size() == 1) {
                targetType = ((BUnionType) stampType).getMemberTypes().get(0);
            }
        } else {
            targetType = stampType;
        }

        if (!checkIsLikeType(valueToBeStamped, targetType)) {
            BError error = BLangVMErrors.createError(ctx,
                    BLangExceptionHelper.getErrorMessage(RuntimeErrors.INCOMPATIBLE_STAMP_OPERATION,
                            valueToBeStamped.getType(), targetType));
            sf.refRegs[k] = error;
            return;
        }

        try {
            valueToBeStamped.stamp(targetType);
            sf.refRegs[k] = valueToBeStamped;
        } catch (BallerinaException e) {
            BError error = BLangVMErrors.createError(ctx,
                    BLangExceptionHelper.getErrorMessage(RuntimeErrors.INCOMPATIBLE_STAMP_OPERATION,
                            valueToBeStamped.getType(), targetType));
            sf.refRegs[k] = error;
        }
    }

    /**
     * Handle sending a message to a channel. If there is a worker already waiting to accept this message, it is
     * resumed.
     * @param ctx Current worker context
     * @param channelName Name os the channel to get the message
     * @param dataType Type od the message
     * @param dataReg Registry location of the message
     * @param keyType Type of message key
     * @param keyReg message key registry index
     */
    private static void handleCHNSend(WorkerExecutionContext ctx, String channelName, BType dataType, int dataReg,
            BType keyType, int keyReg) {
        BRefType keyVal = null;
        if (keyType != null) {
            keyVal = extractValue(ctx.workerLocal, keyType, keyReg);
        }
        BRefType dataVal = extractValue(ctx.workerLocal, dataType, dataReg);
        ChannelRegistry.PendingContext pendingCtx = ChannelManager.channelSenderAction(channelName, keyVal, dataVal,
                keyType, dataType);
        if (pendingCtx != null) {
            //inject the value to the ctx
            copyArgValueForWorkerReceive(pendingCtx.context.workerLocal, pendingCtx.regIndex, dataType, dataVal);
            if (pendingCtx.context.interruptible) {
                String stateId = (String) pendingCtx.context.globalProps.get(STATE_ID);
                PersistenceStore.persistState(new State(pendingCtx.context, stateId, pendingCtx.context.ip + 1));
            }
            BLangScheduler.resume(pendingCtx.context);
        }
        if (ctx.interruptible) {
            String stateId = (String) ctx.globalProps.get(STATE_ID);
            PersistenceStore.persistState(new State(ctx, stateId, ctx.ip + 1));
        }
    }

    /**
     * Handles message receiving using a channel.
     * If the expected message is already available, it is assigned to the receiver reg and returns true.
     * @param ctx Current worker context
     * @param channelName Name os the channel to get the message
     * @param receiverType Type of the expected message
     * @param receiverReg Registry index of the receiving message
     * @param keyType Type of message key
     * @param keyIndex message key registry index
     * @return true if a matching value is available
     */
    private static boolean handleCHNReceive(WorkerExecutionContext ctx, String channelName, BType receiverType,
            int receiverReg, BType keyType, int keyIndex) {
        BValue keyVal = null;
        if (keyType != null) {
            keyVal = extractValue(ctx.workerLocal, keyType, keyIndex);
        }
        BValue value = ChannelManager.channelReceiverAction(channelName, keyVal, keyType, ctx, receiverReg,
                receiverType);
        if (value != null) {
            copyArgValueForWorkerReceive(ctx.workerLocal, receiverReg, receiverType, (BRefType) value);
            if (ctx.interruptible) {
                String stateId = (String) ctx.globalProps.get(STATE_ID);
                PersistenceStore.persistState(new State(ctx, stateId, ctx.ip + 1));
            }
            return true;
        }

        return false;
    }

    private static WorkerExecutionContext invokeCallable(WorkerExecutionContext ctx, BFunctionPointer fp,
                                                         FunctionCallCPEntry funcCallCPEntry,
                                                         FunctionInfo functionInfo, WorkerData sf) {
        List<BClosure> closureVars = fp.getClosureVars();
        int[] argRegs = funcCallCPEntry.getArgRegs();
        if (closureVars.isEmpty()) {
            return BLangFunctions.invokeCallable(functionInfo, ctx, argRegs, funcCallCPEntry.getRetRegs(), false);
        }

        int[] newArgRegs = new int[argRegs.length + closureVars.size()];
        System.arraycopy(argRegs, 0, newArgRegs, closureVars.size(), argRegs.length);
        int argRegIndex = 0;

        int longIndex = expandLongRegs(sf, fp);
        int doubleIndex = expandDoubleRegs(sf, fp);
        int intIndex = expandIntRegs(sf, fp);
        int stringIndex = expandStringRegs(sf, fp);
        int refIndex = expandRefRegs(sf, fp);

        for (BClosure closure : closureVars) {
            switch (closure.getType().getTag()) {
                case TypeTags.INT_TAG: {
                    sf.longRegs[longIndex] = ((BInteger) closure.value()).intValue();
                    newArgRegs[argRegIndex++] = longIndex++;
                    break;
                }
                case TypeTags.BYTE_TAG: {
                    sf.intRegs[intIndex] = ((BByte) closure.value()).byteValue();
                    newArgRegs[argRegIndex++] = intIndex++;
                    break;
                }
                case TypeTags.FLOAT_TAG: {
                    sf.doubleRegs[doubleIndex] = ((BFloat) closure.value()).floatValue();
                    newArgRegs[argRegIndex++] = doubleIndex++;
                    break;
                }
                case TypeTags.BOOLEAN_TAG: {
                    sf.intRegs[intIndex] = ((BBoolean) closure.value()).booleanValue() ? 1 : 0;
                    newArgRegs[argRegIndex++] = intIndex++;
                    break;
                }
                case TypeTags.STRING_TAG: {
                    sf.stringRegs[stringIndex] = (closure.value()).stringValue();
                    newArgRegs[argRegIndex++] = stringIndex++;
                    break;
                }
                default:
                    sf.refRegs[refIndex] = ((BRefType<?>) closure.value());
                    newArgRegs[argRegIndex++] = refIndex++;
            }
        }

        return BLangFunctions.invokeCallable(functionInfo, ctx, newArgRegs, funcCallCPEntry.getRetRegs(), false);
    }

    private static WorkerExecutionContext invokeCompensate(WorkerExecutionContext ctx, BFunctionPointer fp,
                                                           FunctionInfo functionInfo, WorkerData sf, int[] retRegs) {
        List<BClosure> closureVars = fp.getClosureVars();
        if (closureVars.isEmpty()) {
            //compensate functions has no args apart from closure vars
            return BLangFunctions.invokeCallable(functionInfo, ctx, new int[0], retRegs, false);
        }

        int[] newArgRegs = new int[closureVars.size()];
        int argRegIndex = 0;

        int longIndex = expandLongRegs(sf, fp);
        int doubleIndex = expandDoubleRegs(sf, fp);
        int intIndex = expandIntRegs(sf, fp);
        int stringIndex = expandStringRegs(sf, fp);
        int refIndex = expandRefRegs(sf, fp);

        for (BClosure closure : closureVars) {
            switch (closure.getType().getTag()) {
                case TypeTags.INT_TAG: {
                    sf.longRegs[longIndex] = ((BInteger) closure.value()).intValue();
                    newArgRegs[argRegIndex++] = longIndex++;
                    break;
                }
                case TypeTags.BYTE_TAG: {
                    sf.intRegs[intIndex] = ((BByte) closure.value()).byteValue();
                    newArgRegs[argRegIndex++] = intIndex++;
                    break;
                }
                case TypeTags.FLOAT_TAG: {
                    sf.doubleRegs[doubleIndex] = ((BFloat) closure.value()).floatValue();
                    newArgRegs[argRegIndex++] = doubleIndex++;
                    break;
                }
                case TypeTags.BOOLEAN_TAG: {
                    sf.intRegs[intIndex] = ((BBoolean) closure.value()).booleanValue() ? 1 : 0;
                    newArgRegs[argRegIndex++] = intIndex++;
                    break;
                }
                case TypeTags.STRING_TAG: {
                    sf.stringRegs[stringIndex] = (closure.value()).stringValue();
                    newArgRegs[argRegIndex++] = stringIndex++;
                    break;
                }
                default:
                    sf.refRegs[refIndex] = ((BRefType<?>) closure.value());
                    newArgRegs[argRegIndex++] = refIndex++;
            }
        }

        return BLangFunctions.invokeCallable(functionInfo, ctx, newArgRegs, retRegs, false);
    }

    private static int expandLongRegs(WorkerData sf, BFunctionPointer fp) {
        int longIndex = 0;
        if (fp.getAdditionalIndexCount(BTypes.typeInt.getTag()) > 0) {
            if (sf.longRegs == null) {
                sf.longRegs = new long[0];
            }
            long[] newLongRegs = new long[sf.longRegs.length + fp.getAdditionalIndexCount(BTypes.typeInt.getTag())];
            System.arraycopy(sf.longRegs, 0, newLongRegs, 0, sf.longRegs.length);
            longIndex = sf.longRegs.length;
            sf.longRegs = newLongRegs;
        }
        return longIndex;
    }

    private static int expandIntRegs(WorkerData sf, BFunctionPointer fp) {
        int intIndex = 0;
        if (fp.getAdditionalIndexCount(BTypes.typeBoolean.getTag()) > 0  ||
                fp.getAdditionalIndexCount(BTypes.typeByte.getTag()) > 0) {
            if (sf.intRegs == null) {
                sf.intRegs = new int[0];
            }
            int[] newIntRegs = new int[sf.intRegs.length + fp.getAdditionalIndexCount(BTypes.typeBoolean.getTag()) +
                    fp.getAdditionalIndexCount(BTypes.typeByte.getTag())];
            System.arraycopy(sf.intRegs, 0, newIntRegs, 0, sf.intRegs.length);
            intIndex = sf.intRegs.length;
            sf.intRegs = newIntRegs;
        }
        return intIndex;
    }

    private static int expandDoubleRegs(WorkerData sf, BFunctionPointer fp) {
        int doubleIndex = 0;
        if (fp.getAdditionalIndexCount(BTypes.typeFloat.getTag()) > 0) {
            if (sf.doubleRegs == null) {
                sf.doubleRegs = new double[0];
            }
            double[] newDoubleRegs = new double[sf.doubleRegs.length +
                    fp.getAdditionalIndexCount(BTypes.typeFloat.getTag())];
            System.arraycopy(sf.doubleRegs, 0, newDoubleRegs, 0, sf.doubleRegs.length);
            doubleIndex = sf.doubleRegs.length;
            sf.doubleRegs = newDoubleRegs;
        }
        return doubleIndex;
    }

    private static int expandStringRegs(WorkerData sf, BFunctionPointer fp) {
        int stringIndex = 0;
        if (fp.getAdditionalIndexCount(BTypes.typeString.getTag()) > 0) {
            if (sf.stringRegs == null) {
                sf.stringRegs = new String[0];
            }
            String[] newStringRegs = new String[sf.stringRegs.length +
                    fp.getAdditionalIndexCount(BTypes.typeString.getTag())];
            System.arraycopy(sf.stringRegs, 0, newStringRegs, 0, sf.stringRegs.length);
            stringIndex = sf.stringRegs.length;
            sf.stringRegs = newStringRegs;
        }
        return stringIndex;
    }

    private static int expandRefRegs(WorkerData sf, BFunctionPointer fp) {
        int refIndex = 0;
        if (fp.getAdditionalIndexCount(BTypes.typeAny.getTag()) > 0) {
            if (sf.refRegs == null) {
                sf.refRegs = new BRefType[0];
            }
            BRefType<?>[] newRefRegs = new BRefType[sf.refRegs.length +
                    fp.getAdditionalIndexCount(BTypes.typeAny.getTag())];
            System.arraycopy(sf.refRegs, 0, newRefRegs, 0, sf.refRegs.length);
            refIndex = sf.refRegs.length;
            sf.refRegs = newRefRegs;
        }
        return refIndex;
    }

    private static void findAndAddAdditionalVarRegIndexes(WorkerExecutionContext ctx, int[] operands,
                                                          BFunctionPointer fp) {

        int h = operands[3];

        //if '0', then there are no additional indexes needs to be processed
        if (h == 0) {
            return;
        }

        //or else, this is a closure related scenario
        for (int i = 0; i < h; i++) {
            int operandIndex = i + 4;
            int type = operands[operandIndex];
            int index = operands[++operandIndex];
            switch (type) {
                case TypeTags.INT_TAG: {
                    fp.addClosureVar(new BClosure(new BInteger(ctx.workerLocal.longRegs[index]), BTypes.typeInt),
                            TypeTags.INT_TAG);
                    break;
                }
                case TypeTags.BYTE_TAG: {
                    fp.addClosureVar(new BClosure(new BByte((byte) ctx.workerLocal.intRegs[index]), BTypes.typeByte),
                            TypeTags.BYTE_TAG);
                    break;
                }
                case TypeTags.FLOAT_TAG: {
                    fp.addClosureVar(new BClosure(new BFloat(ctx.workerLocal.doubleRegs[index]), BTypes.typeFloat),
                            TypeTags.FLOAT_TAG);
                    break;
                }
                case TypeTags.DECIMAL_TAG: {
                    fp.addClosureVar(new BClosure(ctx.workerLocal.refRegs[index], BTypes.typeDecimal),
                            TypeTags.DECIMAL_TAG);
                    break;
                }
                case TypeTags.BOOLEAN_TAG: {
                    fp.addClosureVar(new BClosure(new BBoolean(ctx.workerLocal.intRegs[index] == 1),
                                    BTypes.typeBoolean), TypeTags.BOOLEAN_TAG);
                    break;
                }
                case TypeTags.STRING_TAG: {
                    fp.addClosureVar(new BClosure(new BString(ctx.workerLocal.stringRegs[index]), BTypes.typeString),
                            TypeTags.STRING_TAG);
                    break;
                }
                default:
                    fp.addClosureVar(new BClosure(ctx.workerLocal.refRegs[index], BTypes.typeAny), TypeTags.ANY_TAG);
            }
            i++;
        }
    }

    private static void execCmpAndBranchOpcodes(WorkerExecutionContext ctx, WorkerData sf, int opcode,
                                                int[] operands) {
        int i;
        int j;
        int k;
        BigDecimal lhsValue;
        BigDecimal rhsValue;

        switch (opcode) {
            case InstructionCodes.IGT:
                i = operands[0];
                j = operands[1];
                k = operands[2];
                sf.intRegs[k] = sf.longRegs[i] > sf.longRegs[j] ? 1 : 0;
                break;
            case InstructionCodes.FGT:
                i = operands[0];
                j = operands[1];
                k = operands[2];
                sf.intRegs[k] = sf.doubleRegs[i] > sf.doubleRegs[j] ? 1 : 0;
                break;
            case InstructionCodes.DGT:
                i = operands[0];
                j = operands[1];
                k = operands[2];
                lhsValue = ((BDecimal) sf.refRegs[i]).decimalValue();
                rhsValue = ((BDecimal) sf.refRegs[j]).decimalValue();
                sf.intRegs[k] = lhsValue.compareTo(rhsValue) > 0 ? 1 : 0;
                break;

            case InstructionCodes.IGE:
                i = operands[0];
                j = operands[1];
                k = operands[2];
                sf.intRegs[k] = sf.longRegs[i] >= sf.longRegs[j] ? 1 : 0;
                break;
            case InstructionCodes.FGE:
                i = operands[0];
                j = operands[1];
                k = operands[2];
                sf.intRegs[k] = sf.doubleRegs[i] >= sf.doubleRegs[j] ? 1 : 0;
                break;
            case InstructionCodes.DGE:
                i = operands[0];
                j = operands[1];
                k = operands[2];
                lhsValue = ((BDecimal) sf.refRegs[i]).decimalValue();
                rhsValue = ((BDecimal) sf.refRegs[j]).decimalValue();
                sf.intRegs[k] = lhsValue.compareTo(rhsValue) >= 0 ? 1 : 0;
                break;

            case InstructionCodes.ILT:
                i = operands[0];
                j = operands[1];
                k = operands[2];
                sf.intRegs[k] = sf.longRegs[i] < sf.longRegs[j] ? 1 : 0;
                break;
            case InstructionCodes.FLT:
                i = operands[0];
                j = operands[1];
                k = operands[2];
                sf.intRegs[k] = sf.doubleRegs[i] < sf.doubleRegs[j] ? 1 : 0;
                break;
            case InstructionCodes.DLT:
                i = operands[0];
                j = operands[1];
                k = operands[2];
                lhsValue = ((BDecimal) sf.refRegs[i]).decimalValue();
                rhsValue = ((BDecimal) sf.refRegs[j]).decimalValue();
                sf.intRegs[k] = lhsValue.compareTo(rhsValue) < 0 ? 1 : 0;
                break;

            case InstructionCodes.ILE:
                i = operands[0];
                j = operands[1];
                k = operands[2];
                sf.intRegs[k] = sf.longRegs[i] <= sf.longRegs[j] ? 1 : 0;
                break;
            case InstructionCodes.FLE:
                i = operands[0];
                j = operands[1];
                k = operands[2];
                sf.intRegs[k] = sf.doubleRegs[i] <= sf.doubleRegs[j] ? 1 : 0;
                break;
            case InstructionCodes.DLE:
                i = operands[0];
                j = operands[1];
                k = operands[2];
                lhsValue = ((BDecimal) sf.refRegs[i]).decimalValue();
                rhsValue = ((BDecimal) sf.refRegs[j]).decimalValue();
                sf.intRegs[k] = lhsValue.compareTo(rhsValue) <= 0 ? 1 : 0;
                break;

            case InstructionCodes.REQ_NULL:
                i = operands[0];
                j = operands[1];
                if (sf.refRegs[i] == null) {
                    sf.intRegs[j] = 1;
                } else {
                    sf.intRegs[j] = 0;
                }
                break;
            case InstructionCodes.RNE_NULL:
                i = operands[0];
                j = operands[1];
                if (sf.refRegs[i] != null) {
                    sf.intRegs[j] = 1;
                } else {
                    sf.intRegs[j] = 0;
                }
                break;
            case InstructionCodes.BR_TRUE:
                i = operands[0];
                j = operands[1];
                if (sf.intRegs[i] == 1) {
                    ctx.ip = j;
                }
                break;
            case InstructionCodes.BR_FALSE:
                i = operands[0];
                j = operands[1];
                if (sf.intRegs[i] == 0) {
                    ctx.ip = j;
                }
                break;
            case InstructionCodes.GOTO:
                i = operands[0];
                ctx.ip = i;
                break;
            default:
                throw new UnsupportedOperationException();
        }
    }

    private static void execIntegerRangeOpcodes(WorkerData sf, int[] operands) {
        int i = operands[0];
        int j = operands[1];
        int k = operands[2];
        sf.refRegs[k] = new BValueArray(LongStream.rangeClosed(sf.longRegs[i], sf.longRegs[j]).toArray());
    }

    private static void execLoadOpcodes(WorkerExecutionContext ctx, WorkerData sf, int opcode, int[] operands) {
        int i;
        int j;
        int k;
        int pkgIndex;
        int lvIndex; // Index of the local variable

        BValueArray bIntArray;
        BValueArray bByteArray;
        BValueArray bFloatArray;
        BValueArray bStringArray;
        BValueArray bBooleanArray;
        BMap<String, BRefType> bMap;

        switch (opcode) {
            case InstructionCodes.IMOVE:
                lvIndex = operands[0];
                i = operands[1];
                sf.longRegs[i] = sf.longRegs[lvIndex];
                break;
            case InstructionCodes.FMOVE:
                lvIndex = operands[0];
                i = operands[1];
                sf.doubleRegs[i] = sf.doubleRegs[lvIndex];
                break;
            case InstructionCodes.SMOVE:
                lvIndex = operands[0];
                i = operands[1];
                sf.stringRegs[i] = sf.stringRegs[lvIndex];
                break;
            case InstructionCodes.BMOVE:
                lvIndex = operands[0];
                i = operands[1];
                sf.intRegs[i] = sf.intRegs[lvIndex];
                break;
            case InstructionCodes.RMOVE:
                lvIndex = operands[0];
                i = operands[1];
                sf.refRegs[i] = sf.refRegs[lvIndex];
                break;
            case InstructionCodes.IALOAD:
                i = operands[0];
                j = operands[1];
                k = operands[2];
                bIntArray = Optional.of((BValueArray) sf.refRegs[i]).get();
                try {
                    sf.longRegs[k] = bIntArray.getInt(sf.longRegs[j]);
                } catch (Exception e) {
                    ctx.setError(BLangVMErrors.createError(ctx, e.getMessage()));
                    handleError(ctx);
                }
                break;
            case InstructionCodes.BIALOAD:
                i = operands[0];
                j = operands[1];
                k = operands[2];
                bByteArray = Optional.of((BValueArray) sf.refRegs[i]).get();
                try {
                    sf.intRegs[k] = bByteArray.getByte(sf.longRegs[j]);
                } catch (Exception e) {
                    ctx.setError(BLangVMErrors.createError(ctx, e.getMessage()));
                    handleError(ctx);
                }
                break;
            case InstructionCodes.FALOAD:
                i = operands[0];
                j = operands[1];
                k = operands[2];
                bFloatArray = Optional.of((BValueArray) sf.refRegs[i]).get();
                try {
                    sf.doubleRegs[k] = bFloatArray.getFloat(sf.longRegs[j]);
                } catch (Exception e) {
                    ctx.setError(BLangVMErrors.createError(ctx, e.getMessage()));
                    handleError(ctx);
                }
                break;
            case InstructionCodes.SALOAD:
                i = operands[0];
                j = operands[1];
                k = operands[2];
                bStringArray = Optional.of((BValueArray) sf.refRegs[i]).get();
                try {
                    sf.stringRegs[k] = bStringArray.getString(sf.longRegs[j]);
                } catch (Exception e) {
                    ctx.setError(BLangVMErrors.createError(ctx, e.getMessage()));
                    handleError(ctx);
                }
                break;
            case InstructionCodes.BALOAD:
                i = operands[0];
                j = operands[1];
                k = operands[2];
                bBooleanArray = Optional.of((BValueArray) sf.refRegs[i]).get();
                try {
                    sf.intRegs[k] = bBooleanArray.getBoolean(sf.longRegs[j]);
                } catch (Exception e) {
                    ctx.setError(BLangVMErrors.createError(ctx, e.getMessage()));
                    handleError(ctx);
                }
                break;
            case InstructionCodes.RALOAD:
                i = operands[0];
                j = operands[1];
                k = operands[2];
                BNewArray bNewArray = Optional.of((BNewArray) sf.refRegs[i]).get();
                try {
                    sf.refRegs[k] = ListUtils.execListGetOperation(bNewArray, sf.longRegs[j]);
                } catch (Exception e) {
                    ctx.setError(BLangVMErrors.createError(ctx, e.getMessage()));
                    handleError(ctx);
                }
                break;
            case InstructionCodes.JSONALOAD:
                i = operands[0];
                j = operands[1];
                k = operands[2];

                try {
                    sf.refRegs[k] = JSONUtils.getArrayElement(sf.refRegs[i], sf.longRegs[j]);
                } catch (Exception e) {
                    ctx.setError(BLangVMErrors.createError(ctx, e.getMessage()));
                    handleError(ctx);
                }
                break;
            case InstructionCodes.IGLOAD:
                // package index
                pkgIndex = operands[0];
                // package level variable index
                i = operands[1];
                // Stack registry index
                j = operands[2];
                sf.longRegs[j] = ctx.programFile.globalMemArea.getIntField(pkgIndex, i);
                break;
            case InstructionCodes.FGLOAD:
                pkgIndex = operands[0];
                i = operands[1];
                j = operands[2];
                sf.doubleRegs[j] = ctx.programFile.globalMemArea.getFloatField(pkgIndex, i);
                break;
            case InstructionCodes.SGLOAD:
                pkgIndex = operands[0];
                i = operands[1];
                j = operands[2];
                sf.stringRegs[j] = ctx.programFile.globalMemArea.getStringField(pkgIndex, i);
                break;
            case InstructionCodes.BGLOAD:
                pkgIndex = operands[0];
                i = operands[1];
                j = operands[2];
                sf.intRegs[j] = ctx.programFile.globalMemArea.getBooleanField(pkgIndex, i);
                break;
            case InstructionCodes.RGLOAD:
                pkgIndex = operands[0];
                i = operands[1];
                j = operands[2];
                sf.refRegs[j] = ctx.programFile.globalMemArea.getRefField(pkgIndex, i);
                break;

            case InstructionCodes.MAPLOAD:
                i = operands[0];
                j = operands[1];
                k = operands[2];
                bMap = (BMap<String, BRefType>) sf.refRegs[i];
                if (bMap == null) {
                    handleNullRefError(ctx);
                    break;
                }

                IntegerCPEntry exceptCPEntry = (IntegerCPEntry) ctx.constPool[operands[3]];
                boolean except = exceptCPEntry.getValue() == 1;
                sf.refRegs[k] = bMap.get(sf.stringRegs[j], except);
                break;

            case InstructionCodes.JSONLOAD:
                i = operands[0];
                j = operands[1];
                k = operands[2];
                sf.refRegs[k] = JSONUtils.getElement(sf.refRegs[i], sf.stringRegs[j]);
                break;
            default:
                throw new UnsupportedOperationException();
        }
    }

    private static void execStoreOpcodes(WorkerExecutionContext ctx, WorkerData sf, int opcode, int[] operands) {
        int i;
        int j;
        int k;
        int pkgIndex;

        BValueArray bIntArray;
        BValueArray bByteArray;
        BValueArray bFloatArray;
        BValueArray bStringArray;
        BValueArray bBooleanArray;
        BMap<String, BRefType> bMap;

        switch (opcode) {
            case InstructionCodes.IASTORE:
                i = operands[0];
                j = operands[1];
                k = operands[2];
                bIntArray = Optional.of((BValueArray) sf.refRegs[i]).get();
                try {
                    bIntArray.add(sf.longRegs[j], sf.longRegs[k]);
                } catch (Exception e) {
                    ctx.setError(BLangVMErrors.createError(ctx, e.getMessage()));
                    handleError(ctx);
                }
                break;
            case InstructionCodes.BIASTORE:
                i = operands[0];
                j = operands[1];
                k = operands[2];
                bByteArray = Optional.of((BValueArray) sf.refRegs[i]).get();
                try {
                    bByteArray.add(sf.longRegs[j], (byte) sf.intRegs[k]);
                } catch (Exception e) {
                    ctx.setError(BLangVMErrors.createError(ctx, e.getMessage()));
                    handleError(ctx);
                }
                break;
            case InstructionCodes.FASTORE:
                i = operands[0];
                j = operands[1];
                k = operands[2];
                bFloatArray = Optional.of((BValueArray) sf.refRegs[i]).get();
                try {
                    bFloatArray.add(sf.longRegs[j], sf.doubleRegs[k]);
                } catch (Exception e) {
                    ctx.setError(BLangVMErrors.createError(ctx, e.getMessage()));
                    handleError(ctx);
                }
                break;
            case InstructionCodes.SASTORE:
                i = operands[0];
                j = operands[1];
                k = operands[2];
                bStringArray = Optional.of((BValueArray) sf.refRegs[i]).get();
                try {
                    bStringArray.add(sf.longRegs[j], sf.stringRegs[k]);
                } catch (Exception e) {
                    ctx.setError(BLangVMErrors.createError(ctx, e.getMessage()));
                    handleError(ctx);
                }
                break;
            case InstructionCodes.BASTORE:
                i = operands[0];
                j = operands[1];
                k = operands[2];
                bBooleanArray = Optional.of((BValueArray) sf.refRegs[i]).get();
                try {
                    bBooleanArray.add(sf.longRegs[j], sf.intRegs[k]);
                } catch (Exception e) {
                    ctx.setError(BLangVMErrors.createError(ctx, e.getMessage()));
                    handleError(ctx);
                }
                break;
            case InstructionCodes.RASTORE:
                i = operands[0];
                j = operands[1];
                k = operands[2];
                BNewArray list = Optional.of((BNewArray) sf.refRegs[i]).get();
                long index = sf.longRegs[j];
                BRefType refReg = sf.refRegs[k];
                BType elementType = (list.getType().getTag() == TypeTags.ARRAY_TAG)
                        ? ((BArrayType) list.getType()).getElementType()
                        : ((BTupleType) list.getType()).getTupleTypes().get((int) index);
                if (!checkCast(refReg, elementType)) {
                    ctx.setError(BLangVMErrors.createError(ctx,
                            BLangExceptionHelper.getErrorMessage(RuntimeErrors.INCOMPATIBLE_TYPE,
                                    elementType, (refReg != null) ? refReg.getType() : BTypes.typeNull)));
                    handleError(ctx);
                    break;
                }

                try {
                    ListUtils.execListAddOperation(list, index, refReg);
                } catch (BLangFreezeException e) {
                    ctx.setError(BLangVMErrors.createError(ctx, "Failed to add element: " + e.getMessage()));
                    handleError(ctx);
                }
                break;
            case InstructionCodes.JSONASTORE:
                i = operands[0];
                j = operands[1];
                k = operands[2];

                try {
                    JSONUtils.setArrayElement(sf.refRegs[i], sf.longRegs[j], sf.refRegs[k]);
                } catch (Exception e) {
                    ctx.setError(BLangVMErrors.createError(ctx, e.getMessage()));
                    handleError(ctx);
                }
                break;
            case InstructionCodes.IGSTORE:
                pkgIndex = operands[0];
                // Stack reg index
                i = operands[1];
                // Global var index
                j = operands[2];
                ctx.programFile.globalMemArea.setIntField(pkgIndex, j, sf.longRegs[i]);
                break;
            case InstructionCodes.FGSTORE:
                pkgIndex = operands[0];
                i = operands[1];
                j = operands[2];
                ctx.programFile.globalMemArea.setFloatField(pkgIndex, j, sf.doubleRegs[i]);
                break;
            case InstructionCodes.SGSTORE:
                pkgIndex = operands[0];
                i = operands[1];
                j = operands[2];
                ctx.programFile.globalMemArea.setStringField(pkgIndex, j, sf.stringRegs[i]);
                break;
            case InstructionCodes.BGSTORE:
                pkgIndex = operands[0];
                i = operands[1];
                j = operands[2];
                ctx.programFile.globalMemArea.setBooleanField(pkgIndex, j, sf.intRegs[i]);
                break;
            case InstructionCodes.RGSTORE:
                pkgIndex = operands[0];
                i = operands[1];
                j = operands[2];
                ctx.programFile.globalMemArea.setRefField(pkgIndex, j, sf.refRegs[i]);
                break;
            case InstructionCodes.MAPSTORE:
                i = operands[0];
                j = operands[1];
                k = operands[2];
                bMap = (BMap<String, BRefType>) sf.refRegs[i];
                if (bMap == null) {
                    handleNullRefError(ctx);
                    break;
                }

                BRefType<?> value = sf.refRegs[k];
                BType mapType = bMap.getType();
                BType expType = null;

                switch (mapType.getTag()) {
                    case TypeTags.MAP_TAG:
                        if (isValidMapInsertion(mapType, value)) {
                            insertToMap(ctx, bMap, sf.stringRegs[j], value);
                        } else {
                            expType = ((BMapType) mapType).getConstrainedType();
                        }
                        break;
                    case TypeTags.RECORD_TYPE_TAG:
                    case TypeTags.OBJECT_TYPE_TAG:
                        BStructureType structureType = (BStructureType) mapType;
                        BField targetField = structureType.getFields().get(sf.stringRegs[j]);
                        BType targetFieldType;

                        if (structureType.getTag() == TypeTags.RECORD_TYPE_TAG) {
                            targetFieldType = targetField == null ? ((BRecordType) structureType).restFieldType :
                                                                    targetField.fieldType;
                        } else {
                            targetFieldType = targetField.getFieldType();
                        }

                        if (checkIsType(value, targetFieldType)) {
                            insertToMap(ctx, bMap, sf.stringRegs[j], value);
                        } else {
                            expType = targetFieldType;
                        }
                        break;
                }

                if (expType != null) {
                    ctx.setError(BLangVMErrors.createError(ctx, BLangExceptionHelper
                            .getErrorMessage(RuntimeErrors.INVALID_MAP_INSERTION, expType, value.getType())));
                    handleError(ctx);
                }
                break;
            case InstructionCodes.JSONSTORE:
                i = operands[0];
                j = operands[1];
                k = operands[2];
                try {
                    JSONUtils.setElement(sf.refRegs[i], sf.stringRegs[j], sf.refRegs[k]);
                } catch (BLangFreezeException e) {
                    ctx.setError(BLangVMErrors.createError(ctx, "Failed to set element to JSON: " + e.getMessage()));
                    handleError(ctx);
                }
                break;
            default:
                throw new UnsupportedOperationException();
        }
    }

    private static void execBinaryOpCodes(WorkerExecutionContext ctx, WorkerData sf, int opcode, int[] operands) {
        int i;
        int j;
        int k;
        BigDecimal lhsValue;
        BigDecimal rhsValue;

        switch (opcode) {
            case InstructionCodes.IADD:
                i = operands[0];
                j = operands[1];
                k = operands[2];
                sf.longRegs[k] = sf.longRegs[i] + sf.longRegs[j];
                break;
            case InstructionCodes.FADD:
                i = operands[0];
                j = operands[1];
                k = operands[2];
                sf.doubleRegs[k] = sf.doubleRegs[i] + sf.doubleRegs[j];
                break;
            case InstructionCodes.SADD:
                i = operands[0];
                j = operands[1];
                k = operands[2];
                sf.stringRegs[k] = sf.stringRegs[i] + sf.stringRegs[j];
                break;
            case InstructionCodes.DADD:
                i = operands[0];
                j = operands[1];
                k = operands[2];
                lhsValue = ((BDecimal) sf.refRegs[i]).decimalValue();
                rhsValue = ((BDecimal) sf.refRegs[j]).decimalValue();
                sf.refRegs[k] = new BDecimal(lhsValue.add(rhsValue, MathContext.DECIMAL128));
                break;
            case InstructionCodes.XMLADD:
                i = operands[0];
                j = operands[1];
                k = operands[2];
                BXML lhsXMLVal = (BXML) sf.refRegs[i];
                BXML rhsXMLVal = (BXML) sf.refRegs[j];

                // Here it is assumed that a refType addition can only be a xml-concat.
                sf.refRegs[k] = XMLUtils.concatenate(lhsXMLVal, rhsXMLVal);
                break;
            case InstructionCodes.ISUB:
                i = operands[0];
                j = operands[1];
                k = operands[2];
                sf.longRegs[k] = sf.longRegs[i] - sf.longRegs[j];
                break;
            case InstructionCodes.FSUB:
                i = operands[0];
                j = operands[1];
                k = operands[2];
                sf.doubleRegs[k] = sf.doubleRegs[i] - sf.doubleRegs[j];
                break;
            case InstructionCodes.DSUB:
                i = operands[0];
                j = operands[1];
                k = operands[2];
                lhsValue = ((BDecimal) sf.refRegs[i]).decimalValue();
                rhsValue = ((BDecimal) sf.refRegs[j]).decimalValue();
                sf.refRegs[k] = new BDecimal(lhsValue.subtract(rhsValue, MathContext.DECIMAL128));
                break;
            case InstructionCodes.IMUL:
                i = operands[0];
                j = operands[1];
                k = operands[2];
                sf.longRegs[k] = sf.longRegs[i] * sf.longRegs[j];
                break;
            case InstructionCodes.FMUL:
                i = operands[0];
                j = operands[1];
                k = operands[2];
                sf.doubleRegs[k] = sf.doubleRegs[i] * sf.doubleRegs[j];
                break;
            case InstructionCodes.DMUL:
                i = operands[0];
                j = operands[1];
                k = operands[2];
                lhsValue = ((BDecimal) sf.refRegs[i]).decimalValue();
                rhsValue = ((BDecimal) sf.refRegs[j]).decimalValue();
                sf.refRegs[k] = new BDecimal(lhsValue.multiply(rhsValue, MathContext.DECIMAL128));
                break;
            case InstructionCodes.IDIV:
                i = operands[0];
                j = operands[1];
                k = operands[2];
                if (sf.longRegs[j] == 0) {
                    ctx.setError(BLangVMErrors.createError(ctx, " / by zero"));
                    handleError(ctx);
                    break;
                }

                sf.longRegs[k] = sf.longRegs[i] / sf.longRegs[j];
                break;
            case InstructionCodes.FDIV:
                i = operands[0];
                j = operands[1];
                k = operands[2];
                sf.doubleRegs[k] = sf.doubleRegs[i] / sf.doubleRegs[j];
                break;
            case InstructionCodes.DDIV:
                i = operands[0];
                j = operands[1];
                k = operands[2];
                lhsValue = ((BDecimal) sf.refRegs[i]).decimalValue();
                rhsValue = ((BDecimal) sf.refRegs[j]).decimalValue();
                if (rhsValue.compareTo(BigDecimal.ZERO) == 0) {
                    ctx.setError(BLangVMErrors.createError(ctx, " / by zero"));
                    handleError(ctx);
                    break;
                }

                sf.refRegs[k] = new BDecimal(lhsValue.divide(rhsValue, MathContext.DECIMAL128));
                break;
            case InstructionCodes.IMOD:
                i = operands[0];
                j = operands[1];
                k = operands[2];
                if (sf.longRegs[j] == 0) {
                    ctx.setError(BLangVMErrors.createError(ctx, " / by zero"));
                    handleError(ctx);
                    break;
                }

                sf.longRegs[k] = sf.longRegs[i] % sf.longRegs[j];
                break;
            case InstructionCodes.FMOD:
                i = operands[0];
                j = operands[1];
                k = operands[2];
                if (sf.doubleRegs[j] == 0) {
                    ctx.setError(BLangVMErrors.createError(ctx, " / by zero"));
                    handleError(ctx);
                    break;
                }

                sf.doubleRegs[k] = sf.doubleRegs[i] % sf.doubleRegs[j];
                break;
            case InstructionCodes.DMOD:
                i = operands[0];
                j = operands[1];
                k = operands[2];
                lhsValue = ((BDecimal) sf.refRegs[i]).decimalValue();
                rhsValue = ((BDecimal) sf.refRegs[j]).decimalValue();
                if (rhsValue.compareTo(BigDecimal.ZERO) == 0) {
                    ctx.setError(BLangVMErrors.createError(ctx, " / by zero"));
                    handleError(ctx);
                    break;
                }

                sf.refRegs[k] = new BDecimal(lhsValue.remainder(rhsValue, MathContext.DECIMAL128));
                break;
            case InstructionCodes.INEG:
                i = operands[0];
                j = operands[1];
                sf.longRegs[j] = -sf.longRegs[i];
                break;
            case InstructionCodes.FNEG:
                i = operands[0];
                j = operands[1];
                sf.doubleRegs[j] = -sf.doubleRegs[i];
                break;
            case InstructionCodes.DNEG:
                i = operands[0];
                j = operands[1];
                BigDecimal value = ((BDecimal) sf.refRegs[i]).decimalValue();
                sf.refRegs[j] = new BDecimal(value.negate());
                break;
            case InstructionCodes.BNOT:
                i = operands[0];
                j = operands[1];
                sf.intRegs[j] = sf.intRegs[i] == 0 ? 1 : 0;
                break;
            case InstructionCodes.IEQ:
                i = operands[0];
                j = operands[1];
                k = operands[2];
                sf.intRegs[k] = sf.longRegs[i] == sf.longRegs[j] ? 1 : 0;
                break;
            case InstructionCodes.FEQ:
                i = operands[0];
                j = operands[1];
                k = operands[2];
                sf.intRegs[k] = sf.doubleRegs[i] == sf.doubleRegs[j] ? 1 : 0;
                break;
            case InstructionCodes.SEQ:
                i = operands[0];
                j = operands[1];
                k = operands[2];
                sf.intRegs[k] = StringUtils.isEqual(sf.stringRegs[i], sf.stringRegs[j]) ? 1 : 0;
                break;
            case InstructionCodes.BEQ:
                i = operands[0];
                j = operands[1];
                k = operands[2];
                sf.intRegs[k] = sf.intRegs[i] == sf.intRegs[j] ? 1 : 0;
                break;
            case InstructionCodes.DEQ:
                i = operands[0];
                j = operands[1];
                k = operands[2];
                lhsValue = ((BDecimal) sf.refRegs[i]).decimalValue();
                rhsValue = ((BDecimal) sf.refRegs[j]).decimalValue();
                sf.intRegs[k] = lhsValue.compareTo(rhsValue) == 0 ? 1 : 0;
                break;
            case InstructionCodes.REQ:
                i = operands[0];
                j = operands[1];
                k = operands[2];
                if (sf.refRegs[i] == null) {
                    sf.intRegs[k] = sf.refRegs[j] == null ? 1 : 0;
                } else {
                    sf.intRegs[k] = isEqual(sf.refRegs[i], sf.refRegs[j]) ? 1 : 0;
                }
                break;
            case InstructionCodes.REF_EQ:
                i = operands[0];
                j = operands[1];
                k = operands[2];
                sf.intRegs[k] = isReferenceEqual(sf.refRegs[i], sf.refRegs[j]) ? 1 : 0;
                break;
            case InstructionCodes.TEQ:
                i = operands[0];
                j = operands[1];
                k = operands[2];
                if (sf.refRegs[i] == null || sf.refRegs[j] == null) {
                    handleNullRefError(ctx);
                }
                sf.intRegs[k] = sf.refRegs[i].equals(sf.refRegs[j]) ? 1 : 0;
                break;

            case InstructionCodes.INE:
                i = operands[0];
                j = operands[1];
                k = operands[2];
                sf.intRegs[k] = sf.longRegs[i] != sf.longRegs[j] ? 1 : 0;
                break;
            case InstructionCodes.FNE:
                i = operands[0];
                j = operands[1];
                k = operands[2];
                sf.intRegs[k] = sf.doubleRegs[i] != sf.doubleRegs[j] ? 1 : 0;
                break;
            case InstructionCodes.SNE:
                i = operands[0];
                j = operands[1];
                k = operands[2];
                sf.intRegs[k] = !StringUtils.isEqual(sf.stringRegs[i], sf.stringRegs[j]) ? 1 : 0;
                break;
            case InstructionCodes.BNE:
                i = operands[0];
                j = operands[1];
                k = operands[2];
                sf.intRegs[k] = sf.intRegs[i] != sf.intRegs[j] ? 1 : 0;
                break;
            case InstructionCodes.DNE:
                i = operands[0];
                j = operands[1];
                k = operands[2];
                lhsValue = ((BDecimal) sf.refRegs[i]).decimalValue();
                rhsValue = ((BDecimal) sf.refRegs[j]).decimalValue();
                sf.intRegs[k] = lhsValue.compareTo(rhsValue) != 0 ? 1 : 0;
                break;
            case InstructionCodes.RNE:
                i = operands[0];
                j = operands[1];
                k = operands[2];
                if (sf.refRegs[i] == null) {
                    sf.intRegs[k] = (sf.refRegs[j] != null) ? 1 : 0;
                } else {
                    sf.intRegs[k] = (!isEqual(sf.refRegs[i], sf.refRegs[j])) ? 1 : 0;
                }
                break;
            case InstructionCodes.REF_NEQ:
                i = operands[0];
                j = operands[1];
                k = operands[2];
                sf.intRegs[k] = isReferenceInequal(sf.refRegs[i], sf.refRegs[j]) ? 1 : 0;
                break;
            case InstructionCodes.TNE:
                i = operands[0];
                j = operands[1];
                k = operands[2];
                if (sf.refRegs[i] == null || sf.refRegs[j] == null) {
                    handleNullRefError(ctx);
                }
                sf.intRegs[k] = (!sf.refRegs[i].equals(sf.refRegs[j])) ? 1 : 0;
                break;
            case InstructionCodes.BIAND:
                i = operands[0];
                j = operands[1];
                k = operands[2];
                sf.intRegs[k] = sf.intRegs[i] & sf.intRegs[j];
                break;
            case InstructionCodes.BIOR:
                i = operands[0];
                j = operands[1];
                k = operands[2];
                sf.intRegs[k] = sf.intRegs[i] | sf.intRegs[j];
                break;
            case InstructionCodes.BIXOR:
                i = operands[0];
                j = operands[1];
                k = operands[2];
                sf.intRegs[k] = sf.intRegs[i] ^ sf.intRegs[j];
                break;
            case InstructionCodes.IAND:
                i = operands[0];
                j = operands[1];
                k = operands[2];
                sf.longRegs[k] = sf.longRegs[i] & sf.longRegs[j];
                break;
            case InstructionCodes.IOR:
                i = operands[0];
                j = operands[1];
                k = operands[2];
                sf.longRegs[k] = sf.longRegs[i] | sf.longRegs[j];
                break;
            case InstructionCodes.IXOR:
                i = operands[0];
                j = operands[1];
                k = operands[2];
                sf.longRegs[k] = sf.longRegs[i] ^ sf.longRegs[j];
                break;
            case InstructionCodes.BILSHIFT:
                i = operands[0];
                j = operands[1];
                k = operands[2];
                sf.intRegs[k] = (byte) (sf.intRegs[i] << sf.longRegs[j]);
                break;
            case InstructionCodes.BIRSHIFT:
                i = operands[0];
                j = operands[1];
                k = operands[2];
                sf.intRegs[k] = (byte) (sf.intRegs[i] >>> sf.longRegs[j]);
                break;
            case InstructionCodes.IRSHIFT:
                i = operands[0];
                j = operands[1];
                k = operands[2];
                sf.longRegs[k] = sf.longRegs[i] >> sf.longRegs[j];
                break;
            case InstructionCodes.ILSHIFT:
                i = operands[0];
                j = operands[1];
                k = operands[2];
                sf.longRegs[k] = sf.longRegs[i] << sf.longRegs[j];
                break;
            case InstructionCodes.IURSHIFT:
                i = operands[0];
                j = operands[1];
                k = operands[2];
                sf.longRegs[k] = sf.longRegs[i] >>> sf.longRegs[j];
                break;
            case InstructionCodes.TYPE_TEST:
                i = operands[0];
                j = operands[1];
                k = operands[2];
                TypeRefCPEntry typeRefCPEntry = (TypeRefCPEntry) ctx.constPool[j];
                sf.intRegs[k] = checkIsType(sf.refRegs[i], typeRefCPEntry.getType()) ? 1 : 0;
                break;
            case InstructionCodes.IS_LIKE:
                i = operands[0];
                j = operands[1];
                k = operands[2];
                typeRefCPEntry = (TypeRefCPEntry) ctx.constPool[j];
                sf.intRegs[k] = checkIsLikeType(sf.refRegs[i], typeRefCPEntry.getType()) ? 1 : 0;
                break;
            default:
                throw new UnsupportedOperationException();
        }
    }

    private static void execXMLOpcodes(WorkerExecutionContext ctx, WorkerData sf, int opcode, int[] operands) {
        int i;
        int j;
        int k;
        int localNameIndex;
        int uriIndex;
        int prefixIndex;

        BXML<?> xmlVal;
        BXMLQName xmlQName;

        switch (opcode) {
            case InstructionCodes.XMLATTRSTORE:
                i = operands[0];
                j = operands[1];
                k = operands[2];

                xmlVal = Optional.of((BXML) sf.refRegs[i]).get();
                xmlQName = Optional.of((BXMLQName) sf.refRegs[j]).get();
                xmlVal.setAttribute(xmlQName.getLocalName(), xmlQName.getUri(), xmlQName.getPrefix(),
                        sf.stringRegs[k]);
                break;
            case InstructionCodes.XMLATTRLOAD:
                i = operands[0];
                j = operands[1];
                k = operands[2];

                xmlVal = Optional.of((BXML) sf.refRegs[i]).get();
                xmlQName = Optional.of((BXMLQName) sf.refRegs[j]).get();
                sf.stringRegs[k] = xmlVal.getAttribute(xmlQName.getLocalName(), xmlQName.getUri(),
                        xmlQName.getPrefix());
                break;
            case InstructionCodes.XML2XMLATTRS:
                i = operands[0];
                j = operands[1];
                xmlVal = (BXML) sf.refRegs[i];
                sf.refRegs[j] = new BXMLAttributes(xmlVal);
                break;
            case InstructionCodes.S2QNAME:
                i = operands[0];
                j = operands[1];
                k = operands[2];

                String qNameStr = sf.stringRegs[i];
                int parenEndIndex = qNameStr.indexOf('}');

                if (qNameStr.startsWith("{") && parenEndIndex > 0) {
                    sf.stringRegs[j] = qNameStr.substring(parenEndIndex + 1, qNameStr.length());
                    sf.stringRegs[k] = qNameStr.substring(1, parenEndIndex);
                } else {
                    sf.stringRegs[j] = qNameStr;
                    sf.stringRegs[k] = STRING_NULL_VALUE;
                }

                break;
            case InstructionCodes.NEWQNAME:
                localNameIndex = operands[0];
                uriIndex = operands[1];
                prefixIndex = operands[2];
                i = operands[3];

                String localname = sf.stringRegs[localNameIndex];
                localname = StringEscapeUtils.escapeXml11(localname);

                String prefix = sf.stringRegs[prefixIndex];
                prefix = StringEscapeUtils.escapeXml11(prefix);

                sf.refRegs[i] = new BXMLQName(localname, sf.stringRegs[uriIndex], prefix);
                break;
            case InstructionCodes.XMLSEQLOAD:
                i = operands[0];
                j = operands[1];
                k = operands[2];

                xmlVal = Optional.of((BXML) sf.refRegs[i]).get();
                long index = sf.longRegs[j];
                sf.refRegs[k] = xmlVal.getItem(index);
                break;
            case InstructionCodes.XMLLOAD:
                i = operands[0];
                j = operands[1];
                k = operands[2];

                xmlVal = Optional.of((BXML) sf.refRegs[i]).get();
                String qname = sf.stringRegs[j];
                sf.refRegs[k] = xmlVal.children(qname);
                break;
            case InstructionCodes.XMLLOADALL:
                i = operands[0];
                j = operands[1];

                xmlVal = Optional.of((BXML) sf.refRegs[i]).get();
                sf.refRegs[j] = xmlVal.children();
                break;
            case InstructionCodes.NEWXMLELEMENT:
            case InstructionCodes.NEWXMLCOMMENT:
            case InstructionCodes.NEWXMLTEXT:
            case InstructionCodes.NEWXMLPI:
            case InstructionCodes.XMLSEQSTORE:
            case InstructionCodes.NEWXMLSEQ:
                execXMLCreationOpcodes(ctx, sf, opcode, operands);
                break;
            default:
                throw new UnsupportedOperationException();
        }
    }

    private static void execTypeCastOpcodes(WorkerExecutionContext ctx, WorkerData sf, int opcode, int[] operands) {
        int i;
        int j;
        int cpIndex; // Index of the constant pool

        BRefType bRefTypeValue;
        TypeRefCPEntry typeRefCPEntry;

        switch (opcode) {
            case InstructionCodes.I2ANY:
                i = operands[0];
                j = operands[1];
                sf.refRegs[j] = new BInteger(sf.longRegs[i]);
                break;
            case InstructionCodes.BI2ANY:
                i = operands[0];
                j = operands[1];
                sf.refRegs[j] = new BByte((byte) sf.intRegs[i]);
                break;
            case InstructionCodes.F2ANY:
                i = operands[0];
                j = operands[1];
                sf.refRegs[j] = new BFloat(sf.doubleRegs[i]);
                break;
            case InstructionCodes.S2ANY:
                i = operands[0];
                j = operands[1];
                sf.refRegs[j] = new BString(sf.stringRegs[i]);
                break;
            case InstructionCodes.B2ANY:
                i = operands[0];
                j = operands[1];
                sf.refRegs[j] = new BBoolean(sf.intRegs[i] == 1);
                break;
            case InstructionCodes.ANY2I:
                i = operands[0];
                j = operands[1];
                sf.longRegs[j] = ((BValueType) sf.refRegs[i]).intValue();
                break;
            case InstructionCodes.ANY2BI:
                i = operands[0];
                j = operands[1];
                sf.intRegs[j] = ((BValueType) sf.refRegs[i]).byteValue();
                break;
            case InstructionCodes.ANY2F:
                i = operands[0];
                j = operands[1];
                sf.doubleRegs[j] = ((BValueType) sf.refRegs[i]).floatValue();
                break;
            case InstructionCodes.ANY2S:
                i = operands[0];
                j = operands[1];
                sf.stringRegs[j] = sf.refRegs[i].stringValue();
                break;
            case InstructionCodes.ANY2B:
                i = operands[0];
                j = operands[1];
                sf.intRegs[j] = ((BBoolean) sf.refRegs[i]).booleanValue() ? 1 : 0;
                break;
            case InstructionCodes.ANY2D:
                i = operands[0];
                j = operands[1];
                sf.refRegs[j] = new BDecimal(((BValueType) sf.refRegs[i]).decimalValue());
                break;
            case InstructionCodes.ANY2JSON:
                handleAnyToRefTypeCast(ctx, sf, operands, BTypes.typeJSON);
                break;
            case InstructionCodes.ANY2XML:
                handleAnyToRefTypeCast(ctx, sf, operands, BTypes.typeXML);
                break;
            case InstructionCodes.ANY2MAP:
                handleAnyToRefTypeCast(ctx, sf, operands, BTypes.typeMap);
                break;
            case InstructionCodes.ANY2TYPE:
                handleAnyToRefTypeCast(ctx, sf, operands, BTypes.typeDesc);
                break;
            case InstructionCodes.ANY2DT:
                handleAnyToRefTypeCast(ctx, sf, operands, BTypes.typeTable);
                break;
            case InstructionCodes.ANY2STM:
                handleAnyToRefTypeCast(ctx, sf, operands, BTypes.typeStream);
                break;
            case InstructionCodes.ANY2E:
            case InstructionCodes.ANY2T:
            case InstructionCodes.ANY2C:
            case InstructionCodes.CHECKCAST:
                i = operands[0];
                cpIndex = operands[1];
                j = operands[2];
                typeRefCPEntry = (TypeRefCPEntry) ctx.constPool[cpIndex];

                bRefTypeValue = sf.refRegs[i];

                if (checkCast(bRefTypeValue, typeRefCPEntry.getType())) {
                        sf.refRegs[j] = bRefTypeValue;
                } else {
                    handleTypeCastError(ctx, sf, j, bRefTypeValue != null ? bRefTypeValue.getType() : BTypes.typeNull,
                            typeRefCPEntry.getType());
                }
                break;
            case InstructionCodes.IS_ASSIGNABLE:
                i = operands[0];
                cpIndex = operands[1];
                j = operands[2];
                typeRefCPEntry = (TypeRefCPEntry) ctx.constPool[cpIndex];
                bRefTypeValue = sf.refRegs[i];
                if (checkCast(bRefTypeValue, typeRefCPEntry.getType())) {
                    sf.intRegs[j] = 1;
                } else {
                    sf.intRegs[j] = 0;
                }
                break;
            case InstructionCodes.ARRAY2JSON:
                convertArrayToJSON(ctx, operands, sf);
                break;
            case InstructionCodes.JSON2ARRAY:
                convertJSONToArray(ctx, operands, sf);
                break;
            case InstructionCodes.O2JSON:
                i = operands[0];
                cpIndex = operands[1];
                j = operands[2];
                BJSONType targetType = (BJSONType) ((TypeRefCPEntry) ctx.constPool[cpIndex]).getType();
                bRefTypeValue = sf.refRegs[i];
                sf.refRegs[j] = JSONUtils.convertUnionTypeToJSON(bRefTypeValue, targetType);
                break;
            default:
                throw new UnsupportedOperationException();
        }
    }

    private static void execTypeConversionOpcodes(WorkerExecutionContext ctx, WorkerData sf, int opcode,
                                                  int[] operands) {
        int i;
        int j;
        BRefType bRefType;
        String str;

        switch (opcode) {
            case InstructionCodes.I2F:
                i = operands[0];
                j = operands[1];
                sf.doubleRegs[j] = sf.longRegs[i];
                break;
            case InstructionCodes.I2S:
                i = operands[0];
                j = operands[1];
                sf.stringRegs[j] = Long.toString(sf.longRegs[i]);
                break;
            case InstructionCodes.I2B:
                i = operands[0];
                j = operands[1];
                sf.intRegs[j] = sf.longRegs[i] != 0 ? 1 : 0;
                break;
            case InstructionCodes.I2D:
                i = operands[0];
                j = operands[1];
                sf.refRegs[j] = new BDecimal(new BigDecimal(sf.longRegs[i], MathContext.DECIMAL128));
                break;
            case InstructionCodes.I2BI:
                i = operands[0];
                j = operands[1];
                if (isByteLiteral(sf.longRegs[i])) {
                    sf.refRegs[j] = new BByte((byte) sf.longRegs[i]);
                } else {
                    handleTypeConversionError(ctx, sf, j, TypeConstants.INT_TNAME, TypeConstants.BYTE_TNAME);
                }
                break;
            case InstructionCodes.BI2I:
                i = operands[0];
                j = operands[1];
                sf.longRegs[j] = Byte.toUnsignedInt((byte) sf.intRegs[i]);
                break;
            case InstructionCodes.F2I:
                i = operands[0];
                j = operands[1];
                sf.longRegs[j] = (long) sf.doubleRegs[i];
                break;
            case InstructionCodes.F2S:
                i = operands[0];
                j = operands[1];
                sf.stringRegs[j] = Double.toString(sf.doubleRegs[i]);
                break;
            case InstructionCodes.F2B:
                i = operands[0];
                j = operands[1];
                sf.intRegs[j] = sf.doubleRegs[i] != 0.0 ? 1 : 0;
                break;
            case InstructionCodes.F2D:
                i = operands[0];
                j = operands[1];
                sf.refRegs[j] = new BDecimal(new BigDecimal(sf.doubleRegs[i], MathContext.DECIMAL128));
                break;
            case InstructionCodes.S2I:
                i = operands[0];
                j = operands[1];

                str = sf.stringRegs[i];
                try {
                    sf.refRegs[j] = new BInteger(Long.parseLong(str));
                } catch (NumberFormatException e) {
                    handleTypeConversionError(ctx, sf, j, TypeConstants.STRING_TNAME, TypeConstants.INT_TNAME);
                }
                break;
            case InstructionCodes.S2F:
                i = operands[0];
                j = operands[1];

                str = sf.stringRegs[i];
                try {
                    sf.refRegs[j] = new BFloat(Double.parseDouble(str));
                } catch (NumberFormatException e) {
                    handleTypeConversionError(ctx, sf, j, TypeConstants.STRING_TNAME, TypeConstants.FLOAT_TNAME);
                }
                break;
            case InstructionCodes.S2B:
                i = operands[0];
                j = operands[1];
                sf.intRegs[j] = Boolean.parseBoolean(sf.stringRegs[i]) ? 1 : 0;
                break;
            case InstructionCodes.S2D:
                i = operands[0];
                j = operands[1];

                str = sf.stringRegs[i];
                try {
                    sf.refRegs[j] = new BDecimal(new BigDecimal(str, MathContext.DECIMAL128));
                } catch (NumberFormatException e) {
                    handleTypeConversionError(ctx, sf, j, TypeConstants.STRING_TNAME, TypeConstants.DECIMAL_TNAME);
                }
                break;
            case InstructionCodes.B2I:
                i = operands[0];
                j = operands[1];
                sf.longRegs[j] = sf.intRegs[i];
                break;
            case InstructionCodes.B2F:
                i = operands[0];
                j = operands[1];
                sf.doubleRegs[j] = sf.intRegs[i];
                break;
            case InstructionCodes.B2S:
                i = operands[0];
                j = operands[1];
                sf.stringRegs[j] = sf.intRegs[i] == 1 ? "true" : "false";
                break;
            case InstructionCodes.B2D:
                i = operands[0];
                j = operands[1];
                sf.refRegs[j] = sf.intRegs[i] == 1 ? new BDecimal(BigDecimal.ONE) : new BDecimal(BigDecimal.ZERO);
                break;
            case InstructionCodes.D2I:
                i = operands[0];
                j = operands[1];
                sf.longRegs[j] = ((BDecimal) sf.refRegs[i]).intValue();
                break;
            case InstructionCodes.D2F:
                i = operands[0];
                j = operands[1];
                sf.doubleRegs[j] = ((BDecimal) sf.refRegs[i]).floatValue();
                break;
            case InstructionCodes.D2S:
                i = operands[0];
                j = operands[1];
                sf.stringRegs[j] = sf.refRegs[i].stringValue();
                break;
            case InstructionCodes.D2B:
                i = operands[0];
                j = operands[1];
                sf.intRegs[j] = ((BDecimal) sf.refRegs[i]).decimalValue().compareTo(BigDecimal.ZERO) != 0 ? 1 : 0;
                break;
            case InstructionCodes.DT2XML:
                i = operands[0];
                j = operands[1];

                bRefType = sf.refRegs[i];
                if (bRefType == null) {
                    handleTypeConversionError(ctx, sf, j, BTypes.typeNull, BTypes.typeXML);
                    break;
                }

                try {
                    sf.refRegs[j] = XMLUtils.tableToXML((BTable) bRefType);
                } catch (Exception e) {
                    sf.refRegs[j] = null;
                    handleTypeConversionError(ctx, sf, j, TypeConstants.TABLE_TNAME, TypeConstants.XML_TNAME);
                }
                break;
            case InstructionCodes.DT2JSON:
                i = operands[0];
                j = operands[1];

                bRefType = sf.refRegs[i];
                if (bRefType == null) {
                    handleNullRefError(ctx);
                    break;
                }

                try {
                    sf.refRegs[j] = JSONUtils.toJSON((BTable) bRefType, ctx.isInTransaction());
                } catch (Exception e) {
                    handleTypeConversionError(ctx, sf, j, TypeConstants.TABLE_TNAME, TypeConstants.XML_TNAME);
                }
                break;
            case InstructionCodes.T2MAP:
                convertStructToMap(ctx, operands, sf);
                break;
            case InstructionCodes.T2JSON:
                convertStructToJSON(ctx, operands, sf);
                break;
            case InstructionCodes.MAP2JSON:
                convertMapToJSON(ctx, operands, sf);
                break;
            case InstructionCodes.JSON2MAP:
                convertJSONToMap(ctx, operands, sf);
                break;
            case InstructionCodes.MAP2T:
                convertMapToStruct(ctx, operands, sf);
                break;
            case InstructionCodes.JSON2T:
                convertJSONToStruct(ctx, operands, sf);
                break;
            case InstructionCodes.XMLATTRS2MAP:
                i = operands[0];
                j = operands[1];
                bRefType = sf.refRegs[i];
                sf.refRegs[j] = ((BXMLAttributes) sf.refRegs[i]).value();
                break;
            case InstructionCodes.XML2S:
                i = operands[0];
                j = operands[1];
                sf.stringRegs[j] = sf.refRegs[i].stringValue();
                break;
            case InstructionCodes.ANY2SCONV:
                i = operands[0];
                j = operands[1];

                bRefType = sf.refRegs[i];
                if (bRefType == null) {
                    sf.stringRegs[j] = STRING_NULL_VALUE;
                } else {
                    sf.stringRegs[j] = bRefType.stringValue();
                }
                break;
            default:
                throw new UnsupportedOperationException();
        }
    }

    public static boolean isByteLiteral(long longValue) {
        return (longValue >= BBYTE_MIN_VALUE && longValue <= BBYTE_MAX_VALUE);
    }

    private static void execIteratorOperation(WorkerExecutionContext ctx, WorkerData sf, Instruction instruction) {
        int i, j;
        BValue collection;
        BIterator iterator;
        InstructionIteratorNext nextInstruction;
        switch (instruction.getOpcode()) {
            case InstructionCodes.ITR_NEW:
                i = instruction.getOperands()[0];   // collection
                j = instruction.getOperands()[1];   // iterator variable (ref) index.

                collection = sf.refRegs[i];
                if (collection == null) {
                    handleNullRefError(ctx);
                    return;
                } else if (!(collection instanceof BCollection)) {
                    // Value is a value-type JSON.
                    sf.refRegs[j] = new BIterator() {
                        @Override
                        public boolean hasNext() {
                            return false;
                        }

                        @Override
                        public BValue[] getNext(int arity) {
                            return null;
                        }
                    };
                    break;
                }

                sf.refRegs[j] = ((BCollection) collection).newIterator();
                break;
            case InstructionCodes.ITR_HAS_NEXT:
                i = instruction.getOperands()[0];   // iterator
                j = instruction.getOperands()[1];   // boolean variable index to store has next result
                iterator = (BIterator) sf.refRegs[i];
                sf.intRegs[j] = Optional.of(iterator).get().hasNext() ? 1 : 0;
                break;
            case InstructionCodes.ITR_NEXT:
                nextInstruction = (InstructionIteratorNext) instruction;
                iterator = (BIterator) sf.refRegs[nextInstruction.iteratorIndex];
                BValue[] values = Optional.of(iterator).get().getNext(nextInstruction.arity);
                copyValuesToRegistries(nextInstruction.typeTags, nextInstruction.retRegs, values, sf);
                break;
        }
    }

    private static void copyValuesToRegistries(int[] typeTags, int[] targetReg, BValue[] values, WorkerData sf) {
        for (int i = 0; i < typeTags.length; i++) {
            BValue source = values[i];
            int target = targetReg[i];
            switch (typeTags[i]) {
                case TypeTags.INT_TAG:
                    sf.longRegs[target] = ((BInteger) source).intValue();
                    break;
                case TypeTags.BYTE_TAG:
                    sf.intRegs[target] = ((BByte) source).byteValue();
                    break;
                case TypeTags.FLOAT_TAG:
                    sf.doubleRegs[target] = ((BFloat) source).floatValue();
                    break;
                case TypeTags.STRING_TAG:
                    sf.stringRegs[target] = source.stringValue();
                    break;
                case TypeTags.BOOLEAN_TAG:
                    sf.intRegs[target] = ((BBoolean) source).booleanValue() ? 1 : 0;
                    break;
                default:
                    sf.refRegs[target] = (BRefType) source;
            }
        }
    }

    private static void execXMLCreationOpcodes(WorkerExecutionContext ctx, WorkerData sf, int opcode,
                                               int[] operands) {
        int i;
        int j;
        int k;
        int l;
        BXML<?> xmlVal;

        switch (opcode) {
            case InstructionCodes.NEWXMLELEMENT:
                i = operands[0];
                j = operands[1];
                k = operands[2];
                l = operands[3];

                BXMLQName startTagName = (BXMLQName) sf.refRegs[j];
                BXMLQName endTagName = (BXMLQName) sf.refRegs[k];

                try {
                    sf.refRegs[i] = XMLUtils.createXMLElement(startTagName, endTagName, sf.stringRegs[l]);
                } catch (Exception e) {
                    ctx.setError(BLangVMErrors.createError(ctx, e.getMessage()));
                    handleError(ctx);
                }
                break;
            case InstructionCodes.NEWXMLCOMMENT:
                i = operands[0];
                j = operands[1];

                sf.refRegs[i] = XMLUtils.createXMLComment(sf.stringRegs[j]);
                break;
            case InstructionCodes.NEWXMLTEXT:
                i = operands[0];
                j = operands[1];

                sf.refRegs[i] = XMLUtils.createXMLText(sf.stringRegs[j]);
                break;
            case InstructionCodes.NEWXMLPI:
                i = operands[0];
                j = operands[1];
                k = operands[2];

                sf.refRegs[i] = XMLUtils.createXMLProcessingInstruction(sf.stringRegs[j], sf.stringRegs[k]);
                break;
            case InstructionCodes.XMLSEQSTORE:
                i = operands[0];
                j = operands[1];

                xmlVal = (BXML<?>) sf.refRegs[i];
                BXML<?> child = (BXML<?>) sf.refRegs[j];
                xmlVal.addChildren(child);
                break;
            case InstructionCodes.NEWXMLSEQ:
                i = operands[0];
                sf.refRegs[i] = new BXMLSequence();
                break;
        }
    }

    private static boolean handleVariableLock(WorkerExecutionContext ctx, BType[] types,
                                              int[] pkgRegs, int[] varRegs) {
        boolean lockAcquired = true;
        for (int i = 0; i < varRegs.length && lockAcquired; i++) {
            BType paramType = types[i];
            int pkgIndex = pkgRegs[i];
            int regIndex = varRegs[i];
            switch (paramType.getTag()) {
                case TypeTags.INT_TAG:
                    lockAcquired = ctx.programFile.globalMemArea.lockIntField(ctx, pkgIndex, regIndex);
                    break;
                case TypeTags.BYTE_TAG:
                    lockAcquired = ctx.programFile.globalMemArea.lockBooleanField(ctx, pkgIndex, regIndex);
                    break;
                case TypeTags.FLOAT_TAG:
                    lockAcquired = ctx.programFile.globalMemArea.lockFloatField(ctx, pkgIndex, regIndex);
                    break;
                case TypeTags.STRING_TAG:
                    lockAcquired = ctx.programFile.globalMemArea.lockStringField(ctx, pkgIndex, regIndex);
                    break;
                case TypeTags.BOOLEAN_TAG:
                    lockAcquired = ctx.programFile.globalMemArea.lockBooleanField(ctx, pkgIndex, regIndex);
                    break;
                default:
                    lockAcquired = ctx.programFile.globalMemArea.lockRefField(ctx, pkgIndex, regIndex);
            }
        }
        return lockAcquired;
    }

    private static void handleVariableUnlock(WorkerExecutionContext ctx, BType[] types,
                                             int[] pkgRegs, int[] varRegs) {
        for (int i = varRegs.length - 1; i > -1; i--) {
            BType paramType = types[i];
            int pkgIndex = pkgRegs[i];
            int regIndex = varRegs[i];
            switch (paramType.getTag()) {
                case TypeTags.INT_TAG:
                    ctx.programFile.globalMemArea.unlockIntField(pkgIndex, regIndex);
                    break;
                case TypeTags.BYTE_TAG:
                    ctx.programFile.globalMemArea.unlockBooleanField(pkgIndex, regIndex);
                    break;
                case TypeTags.FLOAT_TAG:
                    ctx.programFile.globalMemArea.unlockFloatField(pkgIndex, regIndex);
                    break;
                case TypeTags.STRING_TAG:
                    ctx.programFile.globalMemArea.unlockStringField(pkgIndex, regIndex);
                    break;
                case TypeTags.BOOLEAN_TAG:
                    ctx.programFile.globalMemArea.unlockBooleanField(pkgIndex, regIndex);
                    break;
                default:
                    ctx.programFile.globalMemArea.unlockRefField(pkgIndex, regIndex);
            }
        }
    }

    /**
     * Method to calculate and detect debug points when the instruction point is given.
     */
    private static boolean debug(WorkerExecutionContext ctx) {
        Debugger debugger = ctx.programFile.getDebugger();
        if (!debugger.isClientSessionActive()) {
            return false;
        }
        DebugContext debugContext = ctx.getDebugContext();

        if (debugContext.isWorkerPaused()) {
            debugContext.setWorkerPaused(false);
            return false;
        }

        LineNumberInfo currentExecLine = debugger
                .getLineNumber(ctx.callableUnitInfo.getPackageInfo().getPkgPath(), ctx.ip);
        /*
         Below if check stops hitting the same debug line again and again in case that single line has
         multiple instructions.
         */
        if (currentExecLine.equals(debugContext.getLastLine())) {
            return false;
        }
        if (debugPointCheck(ctx, currentExecLine, debugger)) {
            return true;
        }

        switch (debugContext.getCurrentCommand()) {
            case RESUME:
                /*
                 In case of a for loop, need to clear the last hit line, so that, same line can get hit again.
                 */
                debugContext.clearLastDebugLine();
                break;
            case STEP_IN:
            case STEP_OVER:
                debugHit(ctx, currentExecLine, debugger);
                return true;
            case STEP_OUT:
                break;
            default:
                debugger.notifyExit();
                debugger.stopDebugging();
        }
        return false;
    }

    /**
     * Helper method to check whether given point is a debug point or not.
     * If it's a debug point, then notify the debugger.
     *
     * @param ctx             Current ctx.
     * @param currentExecLine Current execution line.
     * @param debugger        Debugger object.
     * @return Boolean true if it's a debug point, false otherwise.
     */
    private static boolean debugPointCheck(WorkerExecutionContext ctx, LineNumberInfo currentExecLine,
                                           Debugger debugger) {
        if (!currentExecLine.isDebugPoint()) {
            return false;
        }
        debugHit(ctx, currentExecLine, debugger);
        return true;
    }

    /**
     * Helper method to set required details when a debug point hits.
     * And also to notify the debugger.
     *
     * @param ctx             Current ctx.
     * @param currentExecLine Current execution line.
     * @param debugger        Debugger object.
     */
    private static void debugHit(WorkerExecutionContext ctx, LineNumberInfo currentExecLine, Debugger debugger) {
        ctx.getDebugContext().setLastLine(currentExecLine);
        debugger.pauseWorker(ctx);
        debugger.notifyDebugHit(ctx, currentExecLine, ctx.getDebugContext().getWorkerId());
    }

    private static void handleAnyToRefTypeCast(WorkerExecutionContext ctx, WorkerData sf, int[] operands,
                                               BType targetType) {
        int i = operands[0];
        int j = operands[1];

        BRefType bRefType = sf.refRegs[i];
        if (bRefType == null) {
            sf.refRegs[j] = null;
        } else if (bRefType.getType() == targetType) {
            sf.refRegs[j] = bRefType;
        } else {
            handleTypeCastError(ctx, sf, j, bRefType.getType(), targetType);
        }
    }

    private static void handleTypeCastError(WorkerExecutionContext ctx, WorkerData sf, int errorRegIndex,
                                            BType sourceType, BType targetType) {
        handleTypeCastError(ctx, sf, errorRegIndex, sourceType.toString(), targetType.toString());
    }

    private static void handleTypeCastError(WorkerExecutionContext ctx, WorkerData sf, int errorRegIndex,
                                            String sourceType, String targetType) {
        BError errorVal = BLangVMErrors.createTypeCastError(ctx, sourceType, targetType);
        sf.refRegs[errorRegIndex] = errorVal;
    }

    private static void handleTypeConversionError(WorkerExecutionContext ctx, WorkerData sf, int errorRegIndex,
                                                  BType sourceType, BType targetType) {
        handleTypeConversionError(ctx, sf, errorRegIndex, sourceType.toString(), targetType.toString());
    }

    private static void handleTypeConversionError(WorkerExecutionContext ctx, WorkerData sf, int errorRegIndex,
                                                  String sourceTypeName, String targetTypeName) {
        String errorMsg = "'" + sourceTypeName + "' cannot be converted to '" + targetTypeName + "'";
        handleTypeConversionError(ctx, sf, errorRegIndex, errorMsg);
    }

    private static void handleTypeConversionError(WorkerExecutionContext ctx, WorkerData sf,
                                                  int errorRegIndex, String errorMessage) {
        BError errorVal = BLangVMErrors.createTypeConversionError(ctx, errorMessage);
        sf.refRegs[errorRegIndex] = errorVal;
    }

    private static void createNewIntRange(int[] operands, WorkerData sf) {
        long startValue = sf.longRegs[operands[0]];
        long endValue = sf.longRegs[operands[1]];
        sf.refRegs[operands[2]] = new BIntRange(startValue, endValue);
    }

    private static void createNewStruct(WorkerExecutionContext ctx, int[] operands, WorkerData sf) {
        int cpIndex = operands[0];
        int i = operands[1];
        StructureRefCPEntry structureRefCPEntry = (StructureRefCPEntry) ctx.constPool[cpIndex];
        StructureTypeInfo structInfo = (StructureTypeInfo) ((TypeDefInfo) structureRefCPEntry
                .getStructureTypeInfo()).typeInfo;
        sf.refRegs[i] = new BMap<>(structInfo.getType());
    }

    private static void beginTransaction(WorkerExecutionContext ctx, int transactionBlockId, int retryCountRegIndex,
                                         int committedFuncIndex, int abortedFuncIndex) {
        //If global tx enabled, it is managed via transaction coordinator. Otherwise it is managed locally without
        //any interaction with the transaction coordinator.
        boolean isGlobalTransactionEnabled = ctx.getGlobalTransactionEnabled();

        //Transaction is attempted three times by default to improve resiliency
        int retryCount = TransactionConstants.DEFAULT_RETRY_COUNT;
        if (retryCountRegIndex != -1) {
            retryCount = (int) ctx.workerLocal.longRegs[retryCountRegIndex];
            if (retryCount < 0) {
                ctx.setError(BLangVMErrors
                        .createError(ctx, BLangExceptionHelper.getErrorMessage(RuntimeErrors.INVALID_RETRY_COUNT)));
                handleError(ctx);
                return;
            }
        }

        //Register committed function handler if exists.
        if (committedFuncIndex != -1) {
            FunctionRefCPEntry funcRefCPEntry = (FunctionRefCPEntry) ctx.constPool[committedFuncIndex];
            BFunctionPointer fpCommitted = new BFunctionPointer(funcRefCPEntry.getFunctionInfo());
            TransactionResourceManager.getInstance().registerCommittedFunction(transactionBlockId, fpCommitted);
        }

        //Register aborted function handler if exists.
        if (abortedFuncIndex != -1) {
            FunctionRefCPEntry funcRefCPEntry = (FunctionRefCPEntry) ctx.constPool[abortedFuncIndex];
            BFunctionPointer fpAborted = new BFunctionPointer(funcRefCPEntry.getFunctionInfo());
            TransactionResourceManager.getInstance().registerAbortedFunction(transactionBlockId, fpAborted);
        }

        LocalTransactionInfo localTransactionInfo = ctx.getLocalTransactionInfo();
        if (localTransactionInfo == null) {
            String globalTransactionId;
            String protocol = null;
            String url = null;
            if (isGlobalTransactionEnabled) {
                BValue[] returns = TransactionUtils.notifyTransactionBegin(ctx, null, null, transactionBlockId,
                        TransactionConstants.DEFAULT_COORDINATION_TYPE);
                BMap<String, BValue> txDataStruct = (BMap<String, BValue>) returns[0];
                globalTransactionId = txDataStruct.get(TransactionConstants.TRANSACTION_ID).stringValue();
                protocol = txDataStruct.get(TransactionConstants.CORDINATION_TYPE).stringValue();
                url = txDataStruct.get(TransactionConstants.REGISTER_AT_URL).stringValue();
            } else {
                globalTransactionId = UUID.randomUUID().toString().replaceAll("-", "");
            }
            localTransactionInfo = new LocalTransactionInfo(globalTransactionId, url, protocol);
            ctx.setLocalTransactionInfo(localTransactionInfo);
        } else {
            if (isGlobalTransactionEnabled) {
                TransactionUtils.notifyTransactionBegin(ctx, localTransactionInfo.getGlobalTransactionId(),
                        localTransactionInfo.getURL(), transactionBlockId, localTransactionInfo.getProtocol());
            }
        }
        localTransactionInfo.beginTransactionBlock(transactionBlockId, retryCount);
    }

    private static void retryTransaction(WorkerExecutionContext ctx, int transactionBlockId, int startOfAbortIP,
                                         int startOfNoThrowEndIP) {
        LocalTransactionInfo localTransactionInfo = ctx.getLocalTransactionInfo();
        if (!localTransactionInfo.isRetryPossible(ctx, transactionBlockId)) {
            if (ctx.getError() == null) {
                ctx.ip = startOfNoThrowEndIP;
            } else {
                String errorMsg = ctx.getError().reason;
                if (BLangVMErrors.TRANSACTION_ERROR.equals(errorMsg)) {
                    ctx.ip = startOfNoThrowEndIP;
                } else {
                    ctx.ip = startOfAbortIP;
                }
            }
        }
        localTransactionInfo.incrementCurrentRetryCount(transactionBlockId);
    }

    private static void endTransaction(WorkerExecutionContext ctx, int transactionBlockId, int status) {
        LocalTransactionInfo localTransactionInfo = ctx.getLocalTransactionInfo();
        boolean isGlobalTransactionEnabled = ctx.getGlobalTransactionEnabled();
        boolean notifyCoordinator;
        try {
            //In success case no need to do anything as with the transaction end phase it will be committed.
            if (status == TransactionStatus.FAILED.value()) {
                notifyCoordinator = localTransactionInfo.onTransactionFailed(ctx, transactionBlockId);
                if (notifyCoordinator) {
                    if (isGlobalTransactionEnabled) {
                        TransactionUtils.notifyTransactionAbort(ctx, localTransactionInfo.getGlobalTransactionId(),
                                transactionBlockId);
                    } else {
                        TransactionResourceManager.getInstance()
                                .notifyAbort(localTransactionInfo.getGlobalTransactionId(), transactionBlockId, false);
                    }
                }
            } else if (status == TransactionStatus.ABORTED.value()) {
                if (isGlobalTransactionEnabled) {
                    TransactionUtils.notifyTransactionAbort(ctx, localTransactionInfo.getGlobalTransactionId(),
                            transactionBlockId);
                } else {
                    TransactionResourceManager.getInstance()
                            .notifyAbort(localTransactionInfo.getGlobalTransactionId(), transactionBlockId, false);
                }
            } else if (status == TransactionStatus.SUCCESS.value()) {
                //We dont' need to notify the coordinator in this case. If it does not receive abort from the tx
                //it will commit at the end message
                if (!isGlobalTransactionEnabled) {
                    TransactionResourceManager.getInstance()
                            .prepare(localTransactionInfo.getGlobalTransactionId(), transactionBlockId);
                    TransactionResourceManager.getInstance()
                            .notifyCommit(localTransactionInfo.getGlobalTransactionId(), transactionBlockId);
                }
            } else if (status == TransactionStatus.END.value()) { //status = 1 Transaction end
                boolean isOuterTx = localTransactionInfo.onTransactionEnd(transactionBlockId);
                if (isGlobalTransactionEnabled) {
                    TransactionUtils.notifyTransactionEnd(ctx, localTransactionInfo.getGlobalTransactionId(),
                            transactionBlockId);
                }
                if (isOuterTx) {
                    BLangVMUtils.removeTransactionInfo(ctx);
                }
            }
        } catch (Throwable e) {
            ctx.setError(BLangVMErrors.createError(ctx, e.getMessage()));
            handleError(ctx);
        }
    }

    private static WorkerExecutionContext invokeVirtualFunction(WorkerExecutionContext ctx, int receiver,
                                                                FunctionInfo virtualFuncInfo, int[] argRegs,
                                                                int[] retRegs, int flags) {
        BMap<String, BValue> structVal = (BMap<String, BValue>) ctx.workerLocal.refRegs[receiver];

        // TODO use ObjectTypeInfo once record init function is removed
        StructureTypeInfo structInfo = (StructureTypeInfo) ((BStructureType) structVal.getType()).getTypeInfo();
        FunctionInfo attachedFuncInfo = structInfo.funcInfoEntries.get(virtualFuncInfo.getName());
        return BLangFunctions.invokeCallable(attachedFuncInfo, ctx, argRegs, retRegs, false, flags);
    }

    private static void handleWorkerSend(WorkerExecutionContext ctx, WorkerDataChannelInfo workerDataChannelInfo,
                                         BType type, int reg) {
        BRefType val = extractValue(ctx.workerLocal, type, reg);
        WorkerDataChannel dataChannel = getWorkerChannel(ctx, workerDataChannelInfo.getChannelName());
        dataChannel.putData(val);
    }

    private static WorkerDataChannel getWorkerChannel(WorkerExecutionContext ctx, String name) {
        return ctx.respCtx.getWorkerDataChannel(name);
    }

    private static BRefType extractValue(WorkerData data, BType type, int reg) {
        BRefType result;
        switch (type.getTag()) {
            case TypeTags.INT_TAG:
                result = new BInteger(data.longRegs[reg]);
                break;
            case TypeTags.BYTE_TAG:
                result = new BByte((byte) data.intRegs[reg]);
                break;
            case TypeTags.FLOAT_TAG:
                result = new BFloat(data.doubleRegs[reg]);
                break;
            case TypeTags.STRING_TAG:
                result = new BString(data.stringRegs[reg]);
                break;
            case TypeTags.BOOLEAN_TAG:
                result = new BBoolean(data.intRegs[reg] > 0);
                break;
            default:
                result = data.refRegs[reg];
        }
        return result;
    }

    private static WorkerExecutionContext invokeForkJoin(WorkerExecutionContext ctx, InstructionFORKJOIN forkJoinIns) {
        ForkjoinInfo forkjoinInfo = forkJoinIns.forkJoinCPEntry.getForkjoinInfo();
        return BLangFunctions.invokeForkJoin(ctx, forkjoinInfo, forkJoinIns.joinBlockAddr, forkJoinIns.joinVarRegIndex,
                forkJoinIns.timeoutRegIndex, forkJoinIns.timeoutBlockAddr, forkJoinIns.timeoutVarRegIndex);
    }

    private static boolean handleWorkerReceive(WorkerExecutionContext ctx, WorkerDataChannelInfo workerDataChannelInfo,
                                               BType type, int reg) {
        WorkerDataChannel.WorkerResult passedInValue = getWorkerChannel(
                ctx, workerDataChannelInfo.getChannelName()).tryTakeData(ctx);
        if (passedInValue != null) {
            WorkerData currentFrame = ctx.workerLocal;
            copyArgValueForWorkerReceive(currentFrame, reg, type, passedInValue.value);
            return true;
        } else {
            return false;
        }
    }

    public static void copyArgValueForWorkerReceive(WorkerData currentSF, int regIndex, BType paramType,
                                                     BRefType passedInValue) {
        switch (paramType.getTag()) {
            case TypeTags.INT_TAG:
                currentSF.longRegs[regIndex] = ((BInteger) passedInValue).intValue();
                break;
            case TypeTags.BYTE_TAG:
                currentSF.intRegs[regIndex] = ((BByte) passedInValue).byteValue();
                break;
            case TypeTags.FLOAT_TAG:
                currentSF.doubleRegs[regIndex] = ((BFloat) passedInValue).floatValue();
                break;
            case TypeTags.STRING_TAG:
                currentSF.stringRegs[regIndex] = (passedInValue).stringValue();
                break;
            case TypeTags.BOOLEAN_TAG:
                currentSF.intRegs[regIndex] = (((BBoolean) passedInValue).booleanValue()) ? 1 : 0;
                break;
            default:
                currentSF.refRegs[regIndex] = passedInValue;
        }
    }

    private static WorkerExecutionContext handleReturn(WorkerExecutionContext ctx) {
        BLangScheduler.workerDone(ctx);
        return ctx.respCtx.signal(new WorkerSignal(ctx, SignalType.RETURN, ctx.workerResult));
    }

    private static boolean checkFiniteTypeAssignable(BValue bRefTypeValue, BType lhsType) {
        BFiniteType fType = (BFiniteType) lhsType;
        if (bRefTypeValue == null) {
            // we should not reach here
            return false;
        } else {
            Iterator<BValue> valueSpaceItr = fType.valueSpace.iterator();
            while (valueSpaceItr.hasNext()) {
                BValue valueSpaceItem = valueSpaceItr.next();
                if (valueSpaceItem.getType().getTag() == bRefTypeValue.getType().getTag()) {
                    if (valueSpaceItem.equals(bRefTypeValue)) {
                        return true;
                    }
                }
            }
        }
        return false;
    }

    private static boolean checkUnionCast(BValue rhsValue, BType lhsType, List<TypePair> unresolvedTypes) {
        BUnionType unionType = (BUnionType) lhsType;
        for (BType memberType : unionType.getMemberTypes()) {
            if (checkCast(rhsValue, memberType, unresolvedTypes)) {
                return true;
            }
        }
        return false;
    }

    public static boolean checkCast(BValue rhsValue, BType lhsType) {
        return checkCast(rhsValue, lhsType, new ArrayList<>());
    }

    private static boolean checkCast(BValue rhsValue, BType lhsType, List<TypePair> unresolvedTypes) {
        BType rhsType = rhsValue == null ? BTypes.typeNull : rhsValue.getType();
        if (isSameOrAnyType(rhsType, lhsType)) {
            return true;
        }

        if (rhsType.getTag() == TypeTags.INT_TAG && lhsType.getTag() == TypeTags.BYTE_TAG) {
            return isByteLiteral(((BInteger) rhsValue).intValue());
        }

        if (lhsType.getTag() == TypeTags.UNION_TAG) {
            return checkUnionCast(rhsValue, lhsType, unresolvedTypes);
        }

        if (getElementType(rhsType).getTag() == TypeTags.JSON_TAG) {
            return checkJSONCast(rhsValue, rhsType, lhsType, unresolvedTypes);
        }

        if (lhsType.getTag() == TypeTags.ARRAY_TAG && rhsValue instanceof BNewArray) {
            BType sourceType = rhsValue.getType();
            if (sourceType.getTag() == TypeTags.ARRAY_TAG) {
                if (((BArrayType) sourceType).getState() == BArrayState.CLOSED_SEALED
                        && ((BArrayType) lhsType).getState() == BArrayState.CLOSED_SEALED
                        && ((BArrayType) sourceType).getSize() != ((BArrayType) lhsType).getSize()) {
                    return false;
                }
                sourceType = ((BArrayType) rhsValue.getType()).getElementType();
            }
            return checkArrayCast(sourceType, ((BArrayType) lhsType).getElementType(), unresolvedTypes);
        }

        if (rhsType.getTag() == TypeTags.TUPLE_TAG && lhsType.getTag() == TypeTags.TUPLE_TAG) {
            return checkTupleCast(rhsValue, lhsType, unresolvedTypes);
        }

        if (lhsType.getTag() == TypeTags.FINITE_TYPE_TAG) {
            return checkFiniteTypeAssignable(rhsValue, lhsType);
        }

        return checkCastByType(rhsType, lhsType, unresolvedTypes);
    }

    /**
     * This method is for use as the first check in checking for cast/assignability for two types.
     * Checks whether the source type is the same as the target type or if the target type is any type, and if true
     * the return value would be true.
     *
     * @param rhsType   the source type - the type (of the value) being cast/assigned
     * @param lhsType   the target type against which cast/assignability is checked
     * @return          true if the lhsType is any or is the same as rhsType
     */
    private static boolean isSameOrAnyType(BType rhsType, BType lhsType) {
        return lhsType.getTag() == TypeTags.ANY_TAG || rhsType.equals(lhsType);
    }

    private static boolean checkCastByType(BType rhsType, BType lhsType, List<TypePair> unresolvedTypes) {
        if (rhsType.getTag() == TypeTags.INT_TAG &&
                (lhsType.getTag() == TypeTags.FLOAT_TAG || lhsType.getTag() == TypeTags.DECIMAL_TAG)) {
            return true;
        } else if (rhsType.getTag() == TypeTags.FLOAT_TAG && lhsType.getTag() == TypeTags.DECIMAL_TAG) {
            return true;
        } else if (rhsType.getTag() == TypeTags.BYTE_TAG && lhsType.getTag() == TypeTags.INT_TAG) {
            return true;
        }

        if (lhsType.getTag() == TypeTags.JSON_TAG) {
            switch (rhsType.getTag()) {
                case TypeTags.INT_TAG:
                case TypeTags.FLOAT_TAG:
                case TypeTags.DECIMAL_TAG:
                case TypeTags.STRING_TAG:
                case TypeTags.BOOLEAN_TAG:
                case TypeTags.NULL_TAG:
                case TypeTags.JSON_TAG:
                    return true;
                case TypeTags.ARRAY_TAG:
                    if (((BJSONType) lhsType).getConstrainedType() != null) {
                        return false;
                    }
                    return checkCastByType(((BArrayType) rhsType).getElementType(), lhsType, unresolvedTypes);
                default:
                    return false;
            }
        }

        if (rhsType.getTag() == TypeTags.OBJECT_TYPE_TAG && lhsType.getTag() == TypeTags.OBJECT_TYPE_TAG) {
            return checkObjectEquivalency((BStructureType) rhsType, (BStructureType) lhsType, unresolvedTypes);
        }

        if (rhsType.getTag() == TypeTags.RECORD_TYPE_TAG && lhsType.getTag() == TypeTags.RECORD_TYPE_TAG) {
            return checkRecordEquivalency((BRecordType) lhsType, (BRecordType) rhsType, unresolvedTypes);
        }

        if (rhsType.getTag() == TypeTags.MAP_TAG && lhsType.getTag() == TypeTags.MAP_TAG) {
            return checkMapCast(rhsType, lhsType, unresolvedTypes);
        }

        if (rhsType.getTag() == TypeTags.TABLE_TAG && lhsType.getTag() == TypeTags.TABLE_TAG) {
            return true;
        }

        if (rhsType.getTag() == TypeTags.STREAM_TAG && lhsType.getTag() == TypeTags.STREAM_TAG) {
            return isAssignable(((BStreamType) rhsType).getConstrainedType(),
                    ((BStreamType) lhsType).getConstrainedType(), unresolvedTypes);
        }

        if (rhsType.getTag() == TypeTags.FUNCTION_POINTER_TAG && lhsType.getTag() == TypeTags.FUNCTION_POINTER_TAG) {
            return checkFunctionCast(rhsType, (BFunctionType) lhsType);
        }

        if (lhsType.getTag() == TypeTags.ANYDATA_TAG && isAnydata(rhsType)) {
            return true;
        }

        return false;
    }

    private static boolean checkMapCast(BType sourceType, BType targetType, List<TypePair> unresolvedTypes) {
        BMapType sourceMapType = (BMapType) sourceType;
        BMapType targetMapType = (BMapType) targetType;

        if (sourceMapType.equals(targetMapType)) {
            return true;
        }

        if (targetMapType.getConstrainedType().getTag() == TypeTags.ANY_TAG) {
            return true;
        }

        if (sourceMapType.getConstrainedType().getTag() == TypeTags.OBJECT_TYPE_TAG &&
                targetMapType.getConstrainedType().getTag() == TypeTags.OBJECT_TYPE_TAG) {
            return checkObjectEquivalency((BStructureType) sourceMapType.getConstrainedType(),
                    (BStructureType) targetMapType.getConstrainedType(), unresolvedTypes);
        }

        if (sourceMapType.getConstrainedType().getTag() == TypeTags.RECORD_TYPE_TAG &&
                targetMapType.getConstrainedType().getTag() == TypeTags.RECORD_TYPE_TAG) {
            return checkRecordEquivalency((BRecordType) targetMapType.getConstrainedType(),
                                          (BRecordType) sourceMapType.getConstrainedType(), unresolvedTypes);
        }

        return false;
    }

    private static boolean checkArrayCast(BType sourceType, BType targetType, List<TypePair> unresolvedTypes) {
        if (targetType.getTag() == TypeTags.ARRAY_TAG && sourceType.getTag() == TypeTags.ARRAY_TAG) {
            BArrayType sourceArrayType = (BArrayType) sourceType;
            BArrayType targetArrayType = (BArrayType) targetType;
            if (targetArrayType.getDimensions() > sourceArrayType.getDimensions()) {
                return false;
            }

            return checkArrayCast(sourceArrayType.getElementType(), targetArrayType.getElementType(), unresolvedTypes);
        } else if (targetType.getTag() == TypeTags.UNION_TAG) {
            return checkUnionAssignable(sourceType, targetType, unresolvedTypes);
        }

        if (targetType.getTag() == TypeTags.ANY_TAG) {
            return true;
        }

        return sourceType.equals(targetType);
    }

    private static boolean checkTupleCast(BValue sourceValue, BType targetType, List<TypePair> unresolvedTypes) {
        BValueArray source = (BValueArray) sourceValue;
        BTupleType target = (BTupleType) targetType;
        List<BType> targetTupleTypes = target.getTupleTypes();
        if (source.size() != targetTupleTypes.size()) {
            return false;
        }
        for (int i = 0; i < source.size(); i++) {
            if (!checkCast(source.getBValue(i), targetTupleTypes.get(i), unresolvedTypes)) {
                return false;
            }
        }
        return true;
    }

    private static boolean isAnydata(BType type) {
        if (type.getTag() <= TypeTags.ANYDATA_TAG) {
            return true;
        }

        switch (type.getTag()) {
            case TypeTags.MAP_TAG:
                return isAnydata(((BMapType) type).getConstrainedType());
            case TypeTags.RECORD_TYPE_TAG:
                BRecordType recordType = (BRecordType) type;
                List<BType> fieldTypes = recordType.getFields().values().stream()
                        .map(BField::getFieldType)
                        .collect(Collectors.toList());
                return isAnydata(fieldTypes) && (recordType.sealed || isAnydata(recordType.restFieldType));
            case TypeTags.UNION_TAG:
                return isAnydata(((BUnionType) type).getMemberTypes());
            case TypeTags.TUPLE_TAG:
                return isAnydata(((BTupleType) type).getTupleTypes());
            case TypeTags.ARRAY_TAG:
                return isAnydata(((BArrayType) type).getElementType());
            case TypeTags.FINITE_TYPE_TAG:
                Set<BType> valSpaceTypes = ((BFiniteType) type).valueSpace.stream()
                                                                        .map(BValue::getType)
                                                                        .collect(Collectors.toSet());
                return isAnydata(valSpaceTypes);
            default:
                return false;
        }
    }

    private static boolean isAnydata(Collection<BType> types) {
        return types.stream().allMatch(CPU::isAnydata);
    }

    private static BType getElementType(BType type) {
        if (type.getTag() != TypeTags.ARRAY_TAG) {
            return type;
        }

        return getElementType(((BArrayType) type).getElementType());
    }

    public static boolean checkStructEquivalency(BStructureType rhsType, BStructureType lhsType) {
        return checkObjectEquivalency(rhsType, lhsType, new ArrayList<>());
    }

    private static boolean checkObjectEquivalency(BStructureType rhsType, BStructureType lhsType,
                                                 List<TypePair> unresolvedTypes) {
        // If we encounter two types that we are still resolving, then skip it.
        // This is done to avoid recursive checking of the same type.
        TypePair pair = new TypePair(rhsType, lhsType);
        if (unresolvedTypes.contains(pair)) {
            return true;
        }
        unresolvedTypes.add(pair);

        // Both structs should be public or private.
        // Get the XOR of both flags(masks)
        // If both are public, then public bit should be 0;
        // If both are private, then public bit should be 0;
        // The public bit is on means, one is public, and the other one is private.
        if (Flags.isFlagOn(lhsType.flags ^ rhsType.flags, Flags.PUBLIC)) {
            return false;
        }

        // If both structs are private, they should be in the same package.
        if (!Flags.isFlagOn(lhsType.flags, Flags.PUBLIC) &&
                !rhsType.getPackagePath().equals(lhsType.getPackagePath())) {
            return false;
        }

        // Adjust the number of the attached functions of the lhs struct based on
        //  the availability of the initializer function.
        int lhsAttachedFunctionCount = lhsType.initializer != null ?
                lhsType.getAttachedFunctions().length - 1 :
                lhsType.getAttachedFunctions().length;

        if (lhsType.getFields().size() > rhsType.getFields().size() ||
                lhsAttachedFunctionCount > rhsType.getAttachedFunctions().length) {
            return false;
        }

        return !Flags.isFlagOn(lhsType.flags, Flags.PUBLIC) &&
                rhsType.getPackagePath().equals(lhsType.getPackagePath()) ?
                checkPrivateObjectsEquivalency(lhsType, rhsType, unresolvedTypes) :
                checkPublicObjectsEquivalency(lhsType, rhsType, unresolvedTypes);
    }

    public static boolean checkRecordEquivalency(BRecordType lhsType, BRecordType rhsType,
                                                 List<TypePair> unresolvedTypes) {
        // Both records should be public or private.
        // Get the XOR of both flags(masks)
        // If both are public, then public bit should be 0;
        // If both are private, then public bit should be 0;
        // The public bit is on means, one is public, and the other one is private.
        if (Flags.isFlagOn(lhsType.flags ^ rhsType.flags, Flags.PUBLIC)) {
            return false;
        }

        // If both records are private, they should be in the same package.
        if (!Flags.isFlagOn(lhsType.flags, Flags.PUBLIC) &&
                !rhsType.getPackagePath().equals(lhsType.getPackagePath())) {
            return false;
        }

        // If only one is a closed record, the records aren't equivalent
        if (lhsType.sealed && !rhsType.sealed) {
            return false;
        }

        // The rest field types should match if they are open records
        if ((!lhsType.sealed && !rhsType.sealed) &&
                !isAssignable(rhsType.restFieldType, lhsType.restFieldType, unresolvedTypes)) {
            return false;
        }

        return checkFieldEquivalency(lhsType, rhsType, unresolvedTypes);
    }

    private static boolean checkPrivateObjectsEquivalency(BStructureType lhsType, BStructureType rhsType,
                                                           List<TypePair> unresolvedTypes) {
        Map<String, BField> rhsFields = rhsType.getFields();
        for (Map.Entry<String, BField> lhsFieldEntry : lhsType.getFields().entrySet()) {
            BField rhsField = rhsFields.get(lhsFieldEntry.getKey());
            if (rhsField == null || !isSameType(rhsField.fieldType, lhsFieldEntry.getValue().fieldType)) {
                return false;
            }
        }

        BAttachedFunction[] lhsFuncs = lhsType.getAttachedFunctions();
        BAttachedFunction[] rhsFuncs = rhsType.getAttachedFunctions();
        for (BAttachedFunction lhsFunc : lhsFuncs) {
            if (lhsFunc == lhsType.initializer || lhsFunc == lhsType.defaultsValuesInitFunc) {
                continue;
            }

            BAttachedFunction rhsFunc = getMatchingInvokableType(rhsFuncs, lhsFunc, unresolvedTypes);
            if (rhsFunc == null) {
                return false;
            }
        }
        return true;
    }

    private static boolean checkPublicObjectsEquivalency(BStructureType lhsType, BStructureType rhsType,
                                                           List<TypePair> unresolvedTypes) {
        // Check the whether there is any private fields in RHS type
        if (rhsType.getFields().values().stream().anyMatch(field -> !Flags.isFlagOn(field.flags, Flags.PUBLIC))) {
            return false;
        }

        Map<String, BField> rhsFields = rhsType.getFields();
        for (Map.Entry<String, BField> lhsFieldEntry : lhsType.getFields().entrySet()) {
            BField rhsField = rhsFields.get(lhsFieldEntry.getKey());
            if (rhsField == null || !Flags.isFlagOn(lhsFieldEntry.getValue().flags, Flags.PUBLIC) ||
                    !isSameType(rhsField.fieldType, lhsFieldEntry.getValue().fieldType)) {
                return false;
            }
        }

        BAttachedFunction[] lhsFuncs = lhsType.getAttachedFunctions();
        BAttachedFunction[] rhsFuncs = rhsType.getAttachedFunctions();
        for (BAttachedFunction lhsFunc : lhsFuncs) {
            if (lhsFunc == lhsType.initializer || lhsFunc == lhsType.defaultsValuesInitFunc) {
                continue;
            }

            if (!Flags.isFlagOn(lhsFunc.flags, Flags.PUBLIC)) {
                return false;
            }

            BAttachedFunction rhsFunc = getMatchingInvokableType(rhsFuncs, lhsFunc, unresolvedTypes);
            if (rhsFunc == null || !Flags.isFlagOn(rhsFunc.flags, Flags.PUBLIC)) {
                return false;
            }
        }

        // Check for private attached function in RHS type
        for (BAttachedFunction rhsFunc : rhsFuncs) {
            if (!Flags.isFlagOn(rhsFunc.flags, Flags.PUBLIC)) {
                return false;
            }
        }

        return true;
    }

    private static boolean checkFieldEquivalency(BRecordType lhsType, BRecordType rhsType,
                                                 List<TypePair> unresolvedTypes) {
        Map<String, BField> rhsFields = rhsType.getFields();

        for (Map.Entry<String, BField> lhsFieldEntry : lhsType.getFields().entrySet()) {
            BField rhsField = rhsFields.get(lhsFieldEntry.getKey());

            if (rhsField == null || !isAssignable(rhsField.fieldType, lhsFieldEntry.getValue().fieldType,
                                                  unresolvedTypes)) {
                return false;
            }

            rhsFields.remove(lhsFieldEntry.getKey());
        }

        return rhsFields.entrySet().stream().allMatch(
                fieldEntry -> isAssignable(fieldEntry.getValue().getFieldType(), lhsType.restFieldType,
                                           unresolvedTypes));
    }

    private static boolean checkFunctionTypeEqualityForObjectType(BFunctionType source, BFunctionType target,
                                                                  List<TypePair> unresolvedTypes) {
        if (source.paramTypes.length != target.paramTypes.length ||
                source.retParamTypes.length != target.retParamTypes.length) {
            return false;
        }

        for (int i = 0; i < source.paramTypes.length; i++) {
            if (!isAssignable(source.paramTypes[i], target.paramTypes[i], unresolvedTypes)) {
                return false;
            }
        }

        if (source.retParamTypes == null && target.retParamTypes == null) {
            return true;
        } else if (source.retParamTypes == null || target.retParamTypes == null) {
            return false;
        }

        for (int i = 0; i < source.retParamTypes.length; i++) {
            if (!isAssignable(source.retParamTypes[i], target.retParamTypes[i], unresolvedTypes)) {
                return false;
            }
        }

        return true;
    }

    private static BAttachedFunction getMatchingInvokableType(BAttachedFunction[] rhsFuncs, BAttachedFunction lhsFunc,
                                                              List<TypePair> unresolvedTypes) {
        return Arrays.stream(rhsFuncs)
                .filter(rhsFunc -> lhsFunc.funcName.equals(rhsFunc.funcName))
                .filter(rhsFunc -> checkFunctionTypeEqualityForObjectType(rhsFunc.type, lhsFunc.type, unresolvedTypes))
                .findFirst()
                .orElse(null);
    }


    private static boolean isSameType(BType rhsType, BType lhsType) {
        // First check whether both references points to the same object.
        if (rhsType == lhsType || rhsType.equals(lhsType)) {
            return true;
        }

        if (rhsType.getTag() == lhsType.getTag() && rhsType.getTag() == TypeTags.ARRAY_TAG) {
            return checkArrayEquivalent(rhsType, lhsType);
        }

        // TODO Support function types, json/map constrained types etc.
        if (rhsType.getTag() == TypeTags.MAP_TAG && lhsType.getTag() == TypeTags.MAP_TAG) {
            return lhsType.equals(rhsType);
        }

        return false;
    }

    private static boolean checkArrayEquivalent(BType actualType, BType expType) {
        if (expType.getTag() == TypeTags.ARRAY_TAG && actualType.getTag() == TypeTags.ARRAY_TAG) {
            // Both types are array types
            BArrayType lhrArrayType = (BArrayType) expType;
            BArrayType rhsArrayType = (BArrayType) actualType;
            return checkArrayEquivalent(lhrArrayType.getElementType(), rhsArrayType.getElementType());
        }
        // Now one or both types are not array types and they have to be equal
        if (expType == actualType) {
            return true;
        }
        return false;
    }

    private static boolean checkJSONEquivalency(BValue json, BJSONType sourceType, BJSONType targetType,
                                                List<TypePair> unresolvedTypes) {
        BRecordType sourceConstrainedType = (BRecordType) sourceType.getConstrainedType();
        BRecordType targetConstrainedType = (BRecordType) targetType.getConstrainedType();

        // Casting to an unconstrained JSON
        if (targetConstrainedType == null) {
            return true;
        }

        // Casting from constrained JSON to constrained JSON
        if (sourceConstrainedType != null) {
            if (sourceConstrainedType.equals(targetConstrainedType)) {
                return true;
            }

            return checkRecordEquivalency(targetConstrainedType, sourceConstrainedType, unresolvedTypes);
        }

        // Casting from unconstrained JSON to constrained JSON
        if (json == null) {
            return true;
        }

        // Return false if the JSON is not a json-object
        if (json.getType().getTag() != TypeTags.JSON_TAG) {
            return false;
        }

        BMap<String, BValue> jsonObject = (BMap<String, BValue>) json;
        Map<String, BField> tFields = targetConstrainedType.getFields();
        for (Map.Entry<String, BField> tFieldEntry : tFields.entrySet()) {
            String fieldName = tFieldEntry.getKey();
            if (!jsonObject.hasKey(fieldName)) {
                return false;
            }

            BValue fieldVal = jsonObject.get(fieldName);
            if (!checkJSONCast(fieldVal, fieldVal.getType(), tFieldEntry.getValue().getFieldType(), unresolvedTypes)) {
                return false;
            }
        }

        return true;
    }

    /**
     * Check the compatibility of casting a JSON to a target type.
     *
     * @param json       JSON to cast
     * @param sourceType Type of the source JSON
     * @param targetType Target type
     * @param unresolvedTypes Unresolved types
     * @return Runtime compatibility for casting
     */
    private static boolean checkJSONCast(BValue json, BType sourceType, BType targetType,
                                         List<TypePair> unresolvedTypes) {
        switch (targetType.getTag()) {
            case TypeTags.STRING_TAG:
            case TypeTags.INT_TAG:
            case TypeTags.FLOAT_TAG:
            case TypeTags.BOOLEAN_TAG:
                return json != null && json.getType().getTag() == targetType.getTag();
            case TypeTags.DECIMAL_TAG:
                return json != null && json.getType().getTag() == TypeTags.FLOAT_TAG;
            case TypeTags.ARRAY_TAG:
                if (json == null || json.getType().getTag() != TypeTags.ARRAY_TAG) {
                    return false;
                }
                BArrayType arrayType = (BArrayType) targetType;
                BValueArray array = (BValueArray) json;
                for (int i = 0; i < array.size(); i++) {
                    // get the element type of source and json, and recursively check for json casting.
                    BType sourceElementType = sourceType.getTag() == TypeTags.ARRAY_TAG
                            ? ((BArrayType) sourceType).getElementType() : sourceType;
                    if (!checkJSONCast(array.get(i), sourceElementType, arrayType.getElementType(), unresolvedTypes)) {
                        return false;
                    }
                }
                return true;
            case TypeTags.JSON_TAG:
                // If JSON is unconstrained, any JSON value is compatible
                if (((BJSONType) targetType).getConstrainedType() == null &&
                        getElementType(sourceType).getTag() == TypeTags.JSON_TAG) {
                    return true;
                } else if (sourceType.getTag() != TypeTags.JSON_TAG) {
                    // If JSON is constrained, only JSON objects are compatible
                    return false;
                }
                return checkJSONEquivalency(json, (BJSONType) sourceType, (BJSONType) targetType, unresolvedTypes);
            case TypeTags.ANY_TAG:
            case TypeTags.ANYDATA_TAG:
                return true;
            default:
                return false;
        }
    }

    private static void convertStructToMap(WorkerExecutionContext ctx, int[] operands, WorkerData sf) {
        int i = operands[0];
        int j = operands[1];

        // TODO: do validation for type?
        BMap newMap = new BMap(BTypes.typeMap);
        ((BMap) sf.refRegs[i]).getMap().forEach((key, value)
                -> newMap.put(key, value == null ? null : ((BValue) value).copy()));
        sf.refRegs[j] = newMap;
    }

    private static void convertStructToJSON(WorkerExecutionContext ctx, int[] operands, WorkerData sf) {
        int i = operands[0];
        int cpIndex = operands[1];
        int j = operands[2];
        BJSONType targetType = (BJSONType) ((TypeRefCPEntry) ctx.constPool[cpIndex]).getType();

        BMap<String, BValue> bStruct = (BMap<String, BValue>) sf.refRegs[i];
        try {
            sf.refRegs[j] = JSONUtils.convertMapToJSON(bStruct, targetType);
        } catch (Exception e) {
            String errorMsg = "cannot convert '" + bStruct.getType() + "' to type '" + targetType + "': " +
                    e.getMessage();
            handleTypeConversionError(ctx, sf, j, errorMsg);
        }
    }

    private static void convertArrayToJSON(WorkerExecutionContext ctx, int[] operands, WorkerData sf) {
        int i = operands[0];
        int j = operands[1];

        BNewArray bArray = (BNewArray) sf.refRegs[i];
        try {
            sf.refRegs[j] = JSONUtils.convertArrayToJSON(bArray);
        } catch (Exception e) {
            String errorMsg = "cannot convert '" + bArray.getType() + "' to type '" + BTypes.typeJSON + "': " +
                    e.getMessage();
            handleTypeConversionError(ctx, sf, j, errorMsg);
        }
    }

    private static void convertJSONToArray(WorkerExecutionContext ctx, int[] operands, WorkerData sf) {
        int i = operands[0];
        int cpIndex = operands[1];
        int j = operands[2];
        BArrayType targetType = (BArrayType) ((TypeRefCPEntry) ctx.constPool[cpIndex]).getType();

        BRefType<?> json = sf.refRegs[i];
        if (json == null) {
            handleTypeConversionError(ctx, sf, j, BTypes.typeNull, targetType);
            return;
        }

        try {
            sf.refRegs[j] = JSONUtils.convertJSON(json, targetType);
        } catch (Exception e) {
            String errorMsg = "cannot convert '" + json.getType() + "' to type '" + targetType + "': " +
                    e.getMessage();
            handleTypeConversionError(ctx, sf, j, errorMsg);
        }
    }

    private static void convertMapToJSON(WorkerExecutionContext ctx, int[] operands, WorkerData sf) {
        int i = operands[0];
        int cpIndex = operands[1];
        int j = operands[2];
        BJSONType targetType = (BJSONType) ((TypeRefCPEntry) ctx.constPool[cpIndex]).getType();

        BMap<String, ?> bMap = (BMap<String, ?>) sf.refRegs[i];
        try {
            sf.refRegs[j] = JSONUtils.convertMapToJSON((BMap<String, BValue>) bMap, targetType);
        } catch (Exception e) {
            String errorMsg = "cannot convert '" + bMap.getType() + "' to type '" + targetType + "': " +
                    e.getMessage();
            handleTypeConversionError(ctx, sf, j, errorMsg);
        }
    }

    private static void convertJSONToMap(WorkerExecutionContext ctx, int[] operands, WorkerData sf) {
        int i = operands[0];
        int cpIndex = operands[1];
        int j = operands[2];
        BMapType targetType = (BMapType) ((TypeRefCPEntry) ctx.constPool[cpIndex]).getType();

        BRefType<?> json = sf.refRegs[i];
        if (json == null) {
            handleTypeConversionError(ctx, sf, j, BTypes.typeNull, targetType);
            return;
        }

        try {
            sf.refRegs[j] = JSONUtils.jsonToBMap(json, targetType);
        } catch (Exception e) {
            String errorMsg = "cannot convert '" + json.getType() + "' to type '" + targetType + "': " +
                    e.getMessage();
            handleTypeConversionError(ctx, sf, j, errorMsg);
        }
    }

    private static void convertMapToStruct(WorkerExecutionContext ctx, int[] operands, WorkerData sf) {
        int i = operands[0];
        int cpIndex = operands[1];
        int j = operands[2];

        TypeRefCPEntry typeRefCPEntry = (TypeRefCPEntry) ctx.constPool[cpIndex];
        BStructureType structType = (BStructureType) typeRefCPEntry.getType();
        BMap<String, BValue> bMap = (BMap<String, BValue>) sf.refRegs[i];

        try {
            sf.refRegs[j] = convertMapToStruct(ctx, bMap, structType);
        } catch (BallerinaException e) {
            sf.refRegs[j] = null;
            String errorMsg = "cannot convert '" + bMap.getType() + "' to type '" + structType + ": " +
                    e.getMessage();
            handleTypeConversionError(ctx, sf, j, errorMsg);
        }
    }

    private static BMap<String, BValue> convertMapToStruct(WorkerExecutionContext ctx,
                                                           BMap<String, BValue> bMap, BStructureType structType) {
        BMap<String, BValue> bStruct = new BMap<>(structType);
        StructureTypeInfo structInfo = (StructureTypeInfo) structType.getTypeInfo();

        for (StructFieldInfo fieldInfo : structInfo.getFieldInfoEntries()) {
            String key = fieldInfo.getName();
            BType fieldType = fieldInfo.getFieldType();

            boolean containsField = bMap.hasKey(key);
            if (!containsField) {
                DefaultValueAttributeInfo defaultValAttrInfo = (DefaultValueAttributeInfo)
                        getAttributeInfo(fieldInfo, AttributeInfo.Kind.DEFAULT_VALUE_ATTRIBUTE);
                if (defaultValAttrInfo != null) {
                    switch (fieldType.getTag()) {
                        case TypeTags.INT_TAG:
                            bStruct.put(key, new BInteger(defaultValAttrInfo.getDefaultValue().getIntValue()));
                            continue;
                        case TypeTags.BYTE_TAG:
                            bStruct.put(key, new BByte(defaultValAttrInfo.getDefaultValue().getByteValue()));
                            continue;
                        case TypeTags.FLOAT_TAG:
                            bStruct.put(key, new BFloat(defaultValAttrInfo.getDefaultValue().getFloatValue()));
                            continue;
                        case TypeTags.DECIMAL_TAG:
                            bStruct.put(key, new BDecimal(defaultValAttrInfo.getDefaultValue().getDecimalValue()));
                            continue;
                        case TypeTags.STRING_TAG:
                            bStruct.put(key, new BString(defaultValAttrInfo.getDefaultValue().getStringValue()));
                            continue;
                        case TypeTags.BOOLEAN_TAG:
                            bStruct.put(key, new BBoolean(defaultValAttrInfo.getDefaultValue().getBooleanValue()));
                            continue;
                    }
                }
                bStruct.put(key, fieldType.getZeroValue());
                continue;
            }

            BValue mapVal = bMap.get(key);
            if (mapVal == null && BTypes.isValueType(fieldType)) {
                throw BLangExceptionHelper.getRuntimeException(
                        RuntimeErrors.INCOMPATIBLE_FIELD_TYPE_FOR_CASTING, key, fieldType, null);
            }

            if (mapVal != null && mapVal.getType().getTag() == TypeTags.MAP_TAG) {
                bStruct.put(key, convertMap(ctx, (BMap<String, BValue>) mapVal, fieldType, key));
                continue;
            }

            if (!checkCast(mapVal, fieldType, new ArrayList<TypePair>())) {
                throw BLangExceptionHelper.getRuntimeException(RuntimeErrors.INCOMPATIBLE_FIELD_TYPE_FOR_CASTING,
                                                               key, fieldType,
                                                               mapVal == null ? null : mapVal.getType());
            }
            bStruct.put(key, mapVal);
        }
        return bStruct;
    }

    private static BValue convertMap(WorkerExecutionContext ctx, BMap<String, BValue> mapValue, BType targetType,
                                     String key) {
        switch (targetType.getTag()) {
            case TypeTags.RECORD_TYPE_TAG:
                return convertMapToStruct(ctx, mapValue, (BStructureType) targetType);
            case TypeTags.JSON_TAG:
                return JSONUtils.convertMapToJSON(mapValue, (BJSONType) targetType);
            case TypeTags.UNION_TAG:
                for (BType memType : ((BUnionType) targetType).getMemberTypes()) {
                    try {
                        return convertMap(ctx, mapValue, memType, key);
                    } catch (BallerinaException e) {
                        // ignore conversion exception if thrown when the expected type is a union
                        // type, to allow attempting conversion for other types
                    }
                }
                break;
            default:
                if (checkCast(mapValue, targetType, new ArrayList<TypePair>())) {
                    return mapValue;
                }
        }
        throw BLangExceptionHelper.getRuntimeException(RuntimeErrors.INCOMPATIBLE_FIELD_TYPE_FOR_CASTING, key,
                                                       targetType, mapValue.getType());
    }

    private static void convertJSONToStruct(WorkerExecutionContext ctx, int[] operands, WorkerData sf) {
        int i = operands[0];
        int cpIndex = operands[1];
        int j = operands[2];

        TypeRefCPEntry typeRefCPEntry = (TypeRefCPEntry) ctx.constPool[cpIndex];
        BRefType<?> bjson = sf.refRegs[i];
        if (bjson == null) {
            handleTypeConversionError(ctx, sf, j, bjson != null ? bjson.getType() : BTypes.typeNull,
                    typeRefCPEntry.getType());
            return;
        }

        try {
            sf.refRegs[j] = JSONUtils.convertJSONToStruct(bjson, (BStructureType) typeRefCPEntry.getType());
        } catch (Exception e) {
            String errorMsg = "cannot convert '" + TypeConstants.JSON_TNAME + "' to type '" +
                    typeRefCPEntry.getType() + "': " + e.getMessage();
            handleTypeConversionError(ctx, sf, j, errorMsg);
        }
    }

    private static void handleNullRefError(WorkerExecutionContext ctx) {
        ctx.setError(BLangVMErrors.createNullRefException(ctx));
        handleError(ctx);
    }

    public static void handleError(WorkerExecutionContext ctx) {
        // TODO: Fix me
        int ip = ctx.ip;
        ip--;
        ErrorTableEntry match = ErrorTableEntry.getMatch(ctx.callableUnitInfo.getPackageInfo(), ip);
        if (match != null) {
            ctx.ip = match.ipTarget;
            ctx.workerLocal.refRegs[match.regIndex] = ctx.getError();
            ctx.setError(null);
        } else {
            BLangScheduler.workerExcepted(ctx);
            throw new HandleErrorException(
                    ctx.respCtx.signal(new WorkerSignal(ctx, SignalType.ERROR, ctx.workerResult)));
        }
    }

    private static AttributeInfo getAttributeInfo(AttributeInfoPool attrInfoPool, AttributeInfo.Kind attrInfoKind) {
        for (AttributeInfo attributeInfo : attrInfoPool.getAttributeInfoEntries()) {
            if (attributeInfo.getKind() == attrInfoKind) {
                return attributeInfo;
            }
        }
        return null;
    }

    private static void calculateLength(WorkerExecutionContext ctx, int[] operands, WorkerData sf) {
        int i = operands[0];
        int cpIndex = operands[1];
        int j = operands[2];

        TypeRefCPEntry typeRefCPEntry = (TypeRefCPEntry) ctx.constPool[cpIndex];
        int typeTag = typeRefCPEntry.getType().getTag();
        if (typeTag == TypeTags.STRING_TAG) {
            sf.longRegs[j] = sf.stringRegs[i].length();
            return;
        }

        BValue entity = sf.refRegs[i];
        if (entity == null) {
            handleNullRefError(ctx);
            return;
        }

        if (typeTag == TypeTags.XML_TAG) {
            sf.longRegs[j] = ((BXML) entity).length();
            return;
        } else if (typeTag == TypeTags.TABLE_TAG) {
            BTable bTable = (BTable) entity;
            int tableLength = bTable.length();
            sf.longRegs[j] = tableLength;
            return;
        } else if (entity instanceof BMap) {
            sf.longRegs[j] = ((BMap) entity).size();
            return;
        } else if (entity instanceof BNewArray) {
            sf.longRegs[j] = ((BNewArray) entity).size();
            return;
        }

        sf.longRegs[j] = -1;
        return;
    }

    private static WorkerExecutionContext execAwait(WorkerExecutionContext ctx, int[] operands) {
        int futureReg = operands[0];
        int retValReg = operands[1];
        BFuture future = (BFuture) ctx.workerLocal.refRegs[futureReg];
        WorkerResponseContext respCtx = future.value();
        if (retValReg != -1) {
            return respCtx.joinTargetContextInfo(ctx, new int[]{retValReg});
        } else {
            return respCtx.joinTargetContextInfo(ctx, new int[0]);
        }
    }

    /**
     * This is used to propagate the results of {@link CPU#handleError(WorkerExecutionContext)} to the
     * main CPU instruction loop.
     */
    public static class HandleErrorException extends BallerinaException {

        private static final long serialVersionUID = 1L;

        public WorkerExecutionContext ctx;

        public HandleErrorException(WorkerExecutionContext ctx) {
            this.ctx = ctx;
        }

    }

    private static void insertToMap(WorkerExecutionContext ctx, BMap bMap, String fieldName, BValue value) {
        try {
            bMap.put(fieldName, value);
        } catch (BLangFreezeException e) {
            // we would only reach here for record or map, not for object
            String errMessage = "";
            switch (bMap.getType().getTag()) {
                case TypeTags.RECORD_TYPE_TAG:
                    errMessage = "Invalid update of record field: ";
                    break;
                case TypeTags.MAP_TAG:
                    errMessage = "Invalid map insertion: ";
                    break;
            }
            ctx.setError(BLangVMErrors.createError(ctx, errMessage + e.getMessage()));
            handleError(ctx);
        }
    }

    private static boolean isValidMapInsertion(BType mapType, BValue value) {
        if (value == null) {
            return true;
        }

        BType constraintType = ((BMapType) mapType).getConstrainedType();
        if (constraintType == BTypes.typeAny || constraintType.equals(value.getType())) {
            return true;
        }

        return checkCast(value, constraintType, new ArrayList<>());
    }

    public static boolean isAssignable(BType sourceType, BType targetType, List<TypePair> unresolvedTypes) {
        if (isSameOrAnyType(sourceType, targetType)) {
            return true;
        }

        if (targetType.getTag() == TypeTags.UNION_TAG) {
            return checkUnionAssignable(sourceType, targetType, unresolvedTypes);
        }

        // TODO: 6/26/18 complete impl. for JSON assignable
        if (targetType.getTag() == TypeTags.JSON_TAG && sourceType.getTag() == TypeTags.JSON_TAG) {
            return true;
        }

        if (targetType.getTag() == TypeTags.ARRAY_TAG && sourceType.getTag() == TypeTags.ARRAY_TAG) {
            if (((BArrayType) sourceType).getState() == BArrayState.CLOSED_SEALED
                    && ((BArrayType) targetType).getState() == BArrayState.CLOSED_SEALED
                    && ((BArrayType) sourceType).getSize() != ((BArrayType) targetType).getSize()) {
                return false;
            }
            return checkArrayCast(((BArrayType) sourceType).getElementType(),
                                  ((BArrayType) targetType).getElementType(), unresolvedTypes);
        }

        if (sourceType.getTag() == TypeTags.TUPLE_TAG && targetType.getTag() == TypeTags.TUPLE_TAG) {
            return checkTupleAssignable(sourceType, targetType, unresolvedTypes);
        }

        return checkCastByType(sourceType, targetType, unresolvedTypes);
    }

    private static boolean checkUnionAssignable(BType sourceType, BType targetType, List<TypePair> unresolvedTypes) {
        if (sourceType.getTag() == TypeTags.UNION_TAG) {
            for (BType sourceMemberType : ((BUnionType) sourceType).getMemberTypes()) {
                if (!checkUnionAssignable(sourceMemberType, targetType, unresolvedTypes)) {
                    return false;
                }
            }
            return true;
        } else {
            BUnionType targetUnionType = (BUnionType) targetType;
            for (BType memberType : targetUnionType.getMemberTypes()) {
                if (isAssignable(sourceType, memberType, unresolvedTypes)) {
                    return true;
                }
            }
            return false;
        }
    }

    private static boolean checkTupleAssignable(BType sourceType, BType targetType, List<TypePair> unresolvedTypes) {
        List<BType> targetTupleTypes = ((BTupleType) targetType).getTupleTypes();
        List<BType> sourceTupleTypes = ((BTupleType) sourceType).getTupleTypes();

        if (sourceTupleTypes.size() != targetTupleTypes.size()) {
            return false;
        }
        for (int i = 0; i < sourceTupleTypes.size(); i++) {
            if (!isAssignable(sourceTupleTypes.get(i), targetTupleTypes.get(i), unresolvedTypes)) {
                return false;
            }
        }
        return true;
    }

    private static boolean checkFunctionCast(BType sourceType, BFunctionType targetType) {
        if (sourceType.getTag() != TypeTags.FUNCTION_POINTER_TAG) {
            return false;
        }

        BFunctionType source = (BFunctionType) sourceType;
        if (source.paramTypes.length != targetType.paramTypes.length ||
                source.retParamTypes.length != targetType.retParamTypes.length) {
            return false;
        }

        for (int i = 0; i < source.paramTypes.length; i++) {
            if (!isSameType(source.paramTypes[i], targetType.paramTypes[i])) {
                return false;
            }
        }

        for (int i = 0; i < source.retParamTypes.length; i++) {
            if (!isSameType(source.retParamTypes[i], targetType.retParamTypes[i])) {
                return false;
            }
        }

        return true;
    }

    /**
     * Add the corresponding compensation function pointer of the given scope, to the compensations table. A copy of
     * current worker data of the args also added to the table.
     * @param scopeEnd current scope instruction
     * @param ctx current WorkerExecutionContext
     */
    private static void addToCompensationTable(Instruction.InstructionScopeEnd scopeEnd, WorkerExecutionContext ctx,
            BFunctionPointer fp) {
        CompensationTable compensationTable = (CompensationTable) ctx.globalProps.get(Constants.COMPENSATION_TABLE);
        CompensationTable.CompensationEntry entry = compensationTable.getNewEntry();
        entry.functionInfo = scopeEnd.function;
        entry.scope = scopeEnd.scopeName;
        entry.fPointer = fp;
        compensationTable.compensations.add(entry);
        compensationTable.index++;
    }

    private static boolean checkIsLikeType(BValue sourceValue, BType targetType) {
        BType sourceType = sourceValue == null ? BTypes.typeNull : sourceValue.getType();
        if (checkIsType(sourceType, targetType, new ArrayList<>())) {
            return true;
        }

        switch (targetType.getTag()) {
            case TypeTags.RECORD_TYPE_TAG:
                return checkIsLikeRecordType(sourceValue, (BRecordType) targetType);
            case TypeTags.JSON_TAG:
                return checkIsLikeJSONType(sourceValue, (BJSONType) targetType);
            case TypeTags.MAP_TAG:
                return checkIsLikeMapType(sourceValue, (BMapType) targetType);
            case TypeTags.ARRAY_TAG:
                return checkIsLikeArrayType(sourceValue, (BArrayType) targetType);
            case TypeTags.TUPLE_TAG:
                return checkIsLikeTupleType(sourceValue, (BTupleType) targetType);
            case TypeTags.ANYDATA_TAG:
                return isAssignable(sourceValue.getType(), targetType, new ArrayList<>());
            case TypeTags.FINITE_TYPE_TAG:
                return checkFiniteTypeAssignable(sourceValue, targetType);
            case TypeTags.UNION_TAG:
                return ((BUnionType) targetType).getMemberTypes().stream()
                        .anyMatch(type -> checkIsType(sourceValue, type));
            default:
                return false;
        }
    }

    private static boolean checkIsLikeTupleType(BValue sourceValue, BTupleType targetType) {
        if (!(sourceValue instanceof BValueArray)) {
            return false;
        }

<<<<<<< HEAD
        BRefType<?>[] arrayValues = ((BValueArray) sourceValue).getValues();
        for (int i = 0; i < ((BValueArray) sourceValue).size(); i++) {
            if (!checkIsLikeType(arrayValues[i], targetType.getTupleTypes().get(i))) {
                return false;
            }
=======
        BRefValueArray source = (BRefValueArray) sourceValue;
        if (source.getValues().length != targetType.getTupleTypes().size()) {
            return false;
>>>>>>> 2902b495
        }

        return IntStream.range(0, source.getValues().length)
                .allMatch(i -> checkIsLikeType(source.get(i), targetType.getTupleTypes().get(i)));
    }

    private static boolean checkIsLikeArrayType(BValue sourceValue, BArrayType targetType) {
        if (!(sourceValue instanceof BValueArray)) {
            return false;
        }

        BType arrayElementType = targetType.getElementType();
        BRefType<?>[] arrayValues = ((BValueArray) sourceValue).getValues();
        for (int i = 0; i < ((BValueArray) sourceValue).size(); i++) {
            if (!checkIsLikeType(arrayValues[i], arrayElementType)) {
                return false;
            }
        }
        return true;
    }

    private static boolean checkIsLikeMapType(BValue sourceValue, BMapType targetType) {
        if (!(sourceValue instanceof BMap)) {
            return false;
        }

        for (Object mapEntry : ((BMap) sourceValue).values()) {
            if (!checkIsLikeType((BValue) mapEntry, targetType.getConstrainedType())) {
                return false;
            }
        }
        return true;
    }

    private static boolean checkIsLikeJSONType(BValue sourceValue, BJSONType targetType) {
        if (targetType.getConstrainedType() != null) {
            return checkIsLikeType(sourceValue, targetType.getConstrainedType());
        } else if (sourceValue.getType().getTag() == TypeTags.ARRAY_TAG) {
            BRefType<?>[] arrayValues = ((BValueArray) sourceValue).getValues();
            for (int i = 0; i < ((BValueArray) sourceValue).size(); i++) {
                if (!checkIsLikeType(arrayValues[i], targetType)) {
                    return false;
                }
            }
        } else if (sourceValue.getType().getTag() == TypeTags.MAP_TAG) {
            for (BValue value : ((BMap) sourceValue).values()) {
                if (!checkIsLikeType(value, targetType)) {
                    return false;
                }
            }
        }
        return true;
    }

    private static boolean checkIsLikeRecordType(BValue sourceValue, BRecordType targetType) {
        if (!(sourceValue instanceof BMap)) {
            return false;
        }

        Map<String, BType> targetTypeField = new HashMap<>();
        BType restFieldType = targetType.restFieldType;

        for (BField field : targetType.getFields().values()) {
            targetTypeField.put(field.getFieldName(), field.fieldType);
        }

        for (Map.Entry targetTypeEntry : targetTypeField.entrySet()) {
            String fieldName = targetTypeEntry.getKey().toString();

            if (!(((BMap) sourceValue).getMap().containsKey(fieldName))) {
                return false;
            }
        }

        for (Object object : ((BMap) sourceValue).getMap().entrySet()) {
            Map.Entry valueEntry = (Map.Entry) object;
            String fieldName = valueEntry.getKey().toString();

            if (targetTypeField.containsKey(fieldName)) {
                if (!checkIsLikeType(((BValue) valueEntry.getValue()), targetTypeField.get(fieldName))) {
                    return false;
                }
            } else {
                if (!targetType.sealed) {
                    if (!checkIsLikeType(((BValue) valueEntry.getValue()), restFieldType)) {
                        return false;
                    }
                } else {
                    return false;
                }
            }
        }
        return true;
    }

    private static boolean checkIsType(BValue sourceVal, BType targetType) {
        if (isMutable(sourceVal)) {
            BType sourceType = sourceVal == null ? BTypes.typeNull : sourceVal.getType();
            return checkIsType(sourceType, targetType, new ArrayList<>());
        }

        return checkIsLikeType(sourceVal, targetType);
    }

    private static boolean checkIsType(BType sourceType, BType targetType, List<TypePair> unresolvedTypes) {
        // First check whether both types are the same.
        if (sourceType == targetType || sourceType.equals(targetType)) {
            return true;
        }

        switch (targetType.getTag()) {
            case TypeTags.INT_TAG:
            case TypeTags.FLOAT_TAG:
            case TypeTags.DECIMAL_TAG:
            case TypeTags.STRING_TAG:
            case TypeTags.BOOLEAN_TAG:
            case TypeTags.BYTE_TAG:
            case TypeTags.NULL_TAG:
            case TypeTags.XML_TAG:
                return sourceType.getTag() == targetType.getTag();
            case TypeTags.MAP_TAG:
                return checkIsMapType(sourceType, (BMapType) targetType, unresolvedTypes);
            case TypeTags.JSON_TAG:
                return checkIsJSONType(sourceType, (BJSONType) targetType, unresolvedTypes);
            case TypeTags.RECORD_TYPE_TAG:
                return checkIsRecordType(sourceType, (BRecordType) targetType, unresolvedTypes);
            case TypeTags.FUNCTION_POINTER_TAG:
                return checkFunctionCast(sourceType, (BFunctionType) targetType);
            case TypeTags.ARRAY_TAG:
                return checkIsArrayType(sourceType, (BArrayType) targetType, unresolvedTypes);
            case TypeTags.TUPLE_TAG:
                return checkIsTupleType(sourceType, (BTupleType) targetType, unresolvedTypes);
            case TypeTags.UNION_TAG:
                return ((BUnionType) targetType).getMemberTypes().stream()
                        .anyMatch(type -> checkIsType(sourceType, type, unresolvedTypes));
            case TypeTags.TABLE_TAG:
                return checkIsTableType(sourceType, (BTableType) targetType, unresolvedTypes);
            case TypeTags.ANY_TAG:
                return true;
            case TypeTags.ANYDATA_TAG:
            case TypeTags.OBJECT_TYPE_TAG:
                return isAssignable(sourceType, targetType, unresolvedTypes);
            case TypeTags.FINITE_TYPE_TAG:
                return checkIsFiniteType(sourceType, (BFiniteType) targetType, unresolvedTypes);
            case TypeTags.FUTURE_TAG:
                return checkIsFutureType(sourceType, (BFutureType) targetType, unresolvedTypes);
            default:
                return false;
        }
    }

    private static boolean checkIsMapType(BType sourceType, BMapType targetType, List<TypePair> unresolvedTypes) {
        if (sourceType.getTag() != TypeTags.MAP_TAG) {
            return false;
        }
        return checkContraints(((BMapType) sourceType).getConstrainedType(), targetType.getConstrainedType(),
                unresolvedTypes);
    }

    private static boolean checkIsJSONType(BType sourceType, BJSONType targetType,
                                         List<TypePair> unresolvedTypes) {
        // If the target is an constrained JSON, then value also should be of
        // constrained JSON type. And the constraints should satisfy 'is type'
        // relationship.
        if (targetType.getConstrainedType() != null) {
            if (sourceType.getTag() != TypeTags.JSON_TAG) {
                return false;
            }

            BType constraintType = ((BJSONType) sourceType).getConstrainedType();
            if (constraintType == null) {
                return false;
            }

            return checkIsType(constraintType, targetType.getConstrainedType(), unresolvedTypes);
        }

        switch (sourceType.getTag()) {
            case TypeTags.STRING_TAG:
            case TypeTags.INT_TAG:
            case TypeTags.FLOAT_TAG:
            case TypeTags.DECIMAL_TAG:
            case TypeTags.BOOLEAN_TAG:
            case TypeTags.NULL_TAG:
                return true;
            case TypeTags.JSON_TAG:
                // JSON should be unconstrained
                return targetType.getConstrainedType() == null;
            case TypeTags.ARRAY_TAG:
                // Element type of the array should be 'is type' JSON
                return checkIsType(((BArrayType) sourceType).getElementType(), targetType, unresolvedTypes);
            default:
                return false;
        }
    }

    private static boolean checkIsRecordType(BType sourceType, BRecordType targetType, List<TypePair> unresolvedTypes) {
        if (sourceType.getTag() != TypeTags.RECORD_TYPE_TAG) {
            return false;
        }

        // If we encounter two types that we are still resolving, then skip it.
        // This is done to avoid recursive checking of the same type.
        TypePair pair = new TypePair(sourceType, targetType);
        if (unresolvedTypes.contains(pair)) {
            return true;
        }
        unresolvedTypes.add(pair);

        // Unsealed records are not equivalent to sealed records. But vice-versa is allowed.
        BRecordType sourceRecordType = (BRecordType) sourceType;
        if (targetType.sealed && !sourceRecordType.sealed) {
            return false;
        }

        if (targetType.getFields().size() > sourceRecordType.getFields().size()) {
            return false;
        }

        // If both are sealed (one is sealed means other is also sealed) check the rest field type
        if (!sourceRecordType.sealed &&
                !checkIsType(sourceRecordType.restFieldType, targetType.restFieldType, unresolvedTypes)) {
            return false;
        }

        Map<String, BField> sourceFields = sourceRecordType.getFields();

        return targetType.getFields().values().stream().noneMatch(targetField -> {
            BField sourceField = sourceFields.get(targetField.fieldName);
            return sourceField == null || !checkIsType(sourceField.fieldType, targetField.fieldType, unresolvedTypes);
        });
    }

    private static boolean checkIsTableType(BType sourceType, BTableType targetType, List<TypePair> unresolvedTypes) {
        if (sourceType.getTag() != TypeTags.TABLE_TAG) {
            return false;
        }
        return checkContraints(((BTableType) sourceType).getConstrainedType(), targetType.getConstrainedType(),
                unresolvedTypes);
    }

    private static boolean checkIsArrayType(BType sourceType, BArrayType targetType, List<TypePair> unresolvedTypes) {
        if (sourceType.getTag() != TypeTags.ARRAY_TAG) {
            return false;
        }

        BArrayType sourceArrayType = (BArrayType) sourceType;
        if (sourceArrayType.getState() != targetType.getState() || sourceArrayType.getSize() != targetType.getSize()) {
            return false;
        }
        return checkIsType(sourceArrayType.getElementType(), targetType.getElementType(), unresolvedTypes);
    }

    private static boolean checkIsTupleType(BType sourceType, BTupleType targetType, List<TypePair> unresolvedTypes) {
        if (sourceType.getTag() != TypeTags.TUPLE_TAG) {
            return false;
        }

        List<BType> sourceTypes = ((BTupleType) sourceType).getTupleTypes();
        List<BType> targetTypes = targetType.getTupleTypes();
        if (sourceTypes.size() != targetTypes.size()) {
            return false;
        }

        for (int i = 0; i < sourceTypes.size(); i++) {
            if (!checkIsType(sourceTypes.get(i), targetTypes.get(i), unresolvedTypes)) {
                return false;
            }
        }
        return true;
    }

    private static boolean checkIsFiniteType(BType sourceType, BFiniteType targetType, List<TypePair> unresolvedTypes) {
        if (sourceType.getTag() != TypeTags.FINITE_TYPE_TAG) {
            return false;
        }

        BFiniteType sourceFiniteType = (BFiniteType) sourceType;
        if (sourceFiniteType.valueSpace.size() != targetType.valueSpace.size()) {
            return false;
        }

        return sourceFiniteType.valueSpace.stream().allMatch(value -> targetType.valueSpace.contains(value));
    }

    private static boolean checkIsFutureType(BType sourceType, BFutureType targetType, List<TypePair> unresolvedTypes) {
        if (sourceType.getTag() != TypeTags.FUTURE_TAG) {
            return false;
        }
        return checkContraints(((BFutureType) sourceType).getConstrainedType(), targetType.getConstrainedType(),
                unresolvedTypes);
    }

    private static boolean checkContraints(BType sourceConstraint, BType targetConstraint,
                                           List<TypePair> unresolvedTypes) {
        if (sourceConstraint == null) {
            sourceConstraint = BTypes.typeAny;
        }

        if (targetConstraint == null) {
            targetConstraint = BTypes.typeAny;
        }

        return checkIsType(sourceConstraint, targetConstraint, unresolvedTypes);
    }

    private static boolean isMutable(BValue value) {
        if (value == null) {
            return false;
        }

        // All the value types are immutable
        if (value.getType().getTag() < TypeTags.JSON_TAG || value.getType().getTag() == TypeTags.FINITE_TYPE_TAG) {
            return false;
        }

        return !value.isFrozen();
    }

    /**
     * Deep value equality check for anydata.
     *
     * @param lhsValue  The value on the left hand side
     * @param rhsValue  The value on the right hand side
     * @return True if values are equal, else false.
     */
    private static boolean isEqual(BValue lhsValue, BValue rhsValue) {
        if (lhsValue == rhsValue) {
            return true;
        }

        if (null == lhsValue || null == rhsValue) {
            return false;
        }

        int lhsValTypeTag = lhsValue.getType().getTag();
        int rhsValTypeTag = rhsValue.getType().getTag();

        switch (lhsValTypeTag) {
            case TypeTags.STRING_TAG:
            case TypeTags.FLOAT_TAG:
            case TypeTags.DECIMAL_TAG:
            case TypeTags.BOOLEAN_TAG:
                return lhsValue.equals(rhsValue);
            case TypeTags.INT_TAG:
                if (rhsValTypeTag == TypeTags.BYTE_TAG) {
                    return ((BInteger) lhsValue).intValue() == (((BByte) rhsValue).intValue());
                }
                return lhsValue.equals(rhsValue);
            case TypeTags.BYTE_TAG:
                if (rhsValTypeTag == TypeTags.INT_TAG) {
                    return ((BByte) lhsValue).intValue() == (((BInteger) rhsValue).intValue());
                }
                return lhsValue.equals(rhsValue);
            case TypeTags.XML_TAG:
                return XMLUtils.isEqual((BXML) lhsValue, (BXML) rhsValue);
            case TypeTags.TABLE_TAG:
                // TODO: 10/8/18
                break;
            case TypeTags.MAP_TAG:
            case TypeTags.JSON_TAG:
            case TypeTags.RECORD_TYPE_TAG:
                return isMappingType(rhsValTypeTag) && isEqual((BMap) lhsValue, (BMap) rhsValue);
            case TypeTags.TUPLE_TAG:
            case TypeTags.ARRAY_TAG:
                return isListType(rhsValTypeTag) && isEqual((BNewArray) lhsValue, (BNewArray) rhsValue);
        }
        return false;
    }

    private static boolean isListType(int typeTag) {
        return typeTag == TypeTags.ARRAY_TAG || typeTag == TypeTags.TUPLE_TAG;
    }

    private static boolean isMappingType(int typeTag) {
        return typeTag == TypeTags.MAP_TAG || typeTag == TypeTags.RECORD_TYPE_TAG || typeTag == TypeTags.JSON_TAG;
    }

    /**
     * Deep equality check for an array/tuple.
     *
     * @param lhsList   The array/tuple on the left hand side
     * @param rhsList   The array/tuple on the right hand side
     * @return True if the array/tuple values are equal, else false.
     */
    private static boolean isEqual(BNewArray lhsList, BNewArray rhsList) {
        if (lhsList.size() != rhsList.size()) {
            return false;
        }

        for (int i = 0; i < lhsList.size(); i++) {
            if (!isEqual(lhsList.getBValue(i), rhsList.getBValue(i))) {
                return false;
            }
        }
        return true;
    }

    /**
     * Deep equality check for a map.
     *
     * @param lhsMap    Map on the left hand side
     * @param rhsMap    Map on the right hand side
     * @return True if the map values are equal, else false.
     */
    private static boolean isEqual(BMap lhsMap, BMap rhsMap) {
        if (lhsMap.size() != rhsMap.size()) {
            return false;
        }

        if (!lhsMap.getMap().keySet().containsAll(rhsMap.getMap().keySet())) {
            return false;
        }

        Iterator<Map.Entry<String, BValue>> mapIterator = lhsMap.getMap().entrySet().iterator();
        while (mapIterator.hasNext()) {
            Map.Entry<String, BValue> lhsMapEntry = mapIterator.next();
            if (!isEqual(lhsMapEntry.getValue(), rhsMap.get(lhsMapEntry.getKey()))) {
                return false;
            }
        }
        return true;
    }


    /**
     * Maintains the frozen status of a freezable {@link BValue}.
     *
     * @since 0.985.0
     */
    public static class FreezeStatus {
        /**
         * Representation of the current state of a freeze attempt.
         */
        public enum State {
            FROZEN, MID_FREEZE, UNFROZEN;
        }

        private State currentState;

        public FreezeStatus(State state) {
            this.currentState = state;
        }

        private void setFrozen() {
            this.currentState = State.FROZEN;
        }

        private void setUnfrozen() {
            this.currentState = State.UNFROZEN;
        }

        public State getState() {
            return currentState;
        }

        public boolean isFrozen() {
            return currentState == State.FROZEN;
        }
    }

    /**
     * Reference equality check for values. If both the values are simple basic types, returns the same
     * result as {@link CPU#isEqual(BValue, BValue)}
     *
     * @param lhsValue  The value on the left hand side
     * @param rhsValue  The value on the right hand side
     * @return True if values are reference equal or in the case of simple basic types if the values are equal,
     * else false.
     */
    private static boolean isReferenceEqual(BValue lhsValue, BValue rhsValue) {
        if (lhsValue == rhsValue) {
            return true;
        }

        // if one is null, the other also needs to be null to be true
        if (lhsValue == null || rhsValue == null) {
            return false;
        }

        if (isSimpleBasicType(lhsValue.getType()) && isSimpleBasicType(rhsValue.getType())) {
            return isEqual(lhsValue, rhsValue);
        }

        return false;
    }

    /**
     * Reference inequality check for values. If both the values are simple basic types, returns the same
     * result as the negation of {@link CPU#isEqual(BValue, BValue)}
     *
     * @param lhsValue  The value on the left hand side
     * @param rhsValue  The value on the right hand side
     * @return True if values are not reference equal or in the case of simple basic types if the values are not equal,
     * else false.
     */
    private static boolean isReferenceInequal(BValue lhsValue, BValue rhsValue) {
        if (lhsValue == null || rhsValue == null) {
            return lhsValue != rhsValue;
        }

        if (isSimpleBasicType(lhsValue.getType()) && isSimpleBasicType(rhsValue.getType())) {
            return !isEqual(lhsValue, rhsValue);
        }

        return lhsValue != rhsValue;
    }

    private static boolean isSimpleBasicType(BType type) {
        return type.getTag() < TypeTags.JSON_TAG;
    }

    /**
     * Type vector of size two, to hold the source and the target types.
     *
     * @since 0.982.0
     */
    private static class TypePair {
        BType sourceType;
        BType targetType;

        public TypePair(BType sourceType, BType targetType) {
            this.sourceType = sourceType;
            this.targetType = targetType;
        }

        @Override
        public boolean equals(Object obj) {
            if (!(obj instanceof TypePair)) {
                return false;
            }

            TypePair other = (TypePair) obj;
            return this.sourceType.equals(other.sourceType) && this.targetType.equals(other.targetType);
        }
    }
}<|MERGE_RESOLUTION|>--- conflicted
+++ resolved
@@ -136,6 +136,7 @@
 import java.util.function.Predicate;
 import java.util.stream.Collectors;
 import java.util.stream.IntStream;
+import java.util.stream.IntStream;
 import java.util.stream.LongStream;
 
 import static org.ballerinalang.runtime.Constants.STATE_ID;
@@ -4231,17 +4232,9 @@
             return false;
         }
 
-<<<<<<< HEAD
-        BRefType<?>[] arrayValues = ((BValueArray) sourceValue).getValues();
-        for (int i = 0; i < ((BValueArray) sourceValue).size(); i++) {
-            if (!checkIsLikeType(arrayValues[i], targetType.getTupleTypes().get(i))) {
-                return false;
-            }
-=======
-        BRefValueArray source = (BRefValueArray) sourceValue;
+        BValueArray source = (BValueArray) sourceValue;
         if (source.getValues().length != targetType.getTupleTypes().size()) {
             return false;
->>>>>>> 2902b495
         }
 
         return IntStream.range(0, source.getValues().length)
