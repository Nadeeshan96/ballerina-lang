/*
 *  Copyright (c) 2018, WSO2 Inc. (http://www.wso2.org) All Rights Reserved.
 *
 *  WSO2 Inc. licenses this file to you under the Apache License,
 *  Version 2.0 (the "License"); you may not use this file except
 *  in compliance with the License.
 *  You may obtain a copy of the License at
 *
 *    http://www.apache.org/licenses/LICENSE-2.0
 *
 *  Unless required by applicable law or agreed to in writing,
 *  software distributed under the License is distributed on an
 *  "AS IS" BASIS, WITHOUT WARRANTIES OR CONDITIONS OF ANY
 *  KIND, either express or implied.  See the License for the
 *  specific language governing permissions and limitations
 *  under the License.
 */
package org.ballerinalang.bre.vm;

import org.ballerinalang.bre.bvm.BLangVMErrors;
import org.ballerinalang.bre.bvm.CallableUnitCallback;
import org.ballerinalang.bre.vm.Strand.State;
import org.ballerinalang.model.types.BType;
import org.ballerinalang.model.types.TypeTags;
import org.ballerinalang.model.values.BBoolean;
import org.ballerinalang.model.values.BByte;
import org.ballerinalang.model.values.BFloat;
import org.ballerinalang.model.values.BInteger;
import org.ballerinalang.model.values.BRefType;
import org.ballerinalang.model.values.BString;
import org.ballerinalang.model.values.BValue;
import org.ballerinalang.model.values.BValueType;
import org.ballerinalang.runtime.Constants;
import org.ballerinalang.util.codegen.CallableUnitInfo;
import org.ballerinalang.util.codegen.FunctionInfo;
import org.ballerinalang.util.codegen.PackageInfo;
import org.ballerinalang.util.codegen.ProgramFile;
import org.ballerinalang.util.codegen.ServiceInfo;
import org.ballerinalang.util.exceptions.BLangRuntimeException;
import org.ballerinalang.util.observability.ObserverContext;
import org.ballerinalang.util.program.BLangVMUtils;
import org.ballerinalang.util.transactions.LocalTransactionInfo;
import org.ballerinalang.util.transactions.TransactableCallableUnitCallback;
import org.ballerinalang.util.transactions.TransactionResourceManager;

import java.util.HashMap;
import java.util.Map;

/**
 * This is the executor class which initialize the execution.
 *
 * @since 0.985.0
 */
public class BVMExecutor {

    /**
     * Execution API to execute package init and package start functions for the whole program file.
     *
     * @param programFile to be initialized
     */
    public static void initProgramFile(ProgramFile programFile) {
        invokePackageInitFunctions(programFile);
        invokePackageStartFunctions(programFile);
    }

    /**
     * This will invoke package start functions.
     *
     * @param programFile to be invoked.
     */
    public static void stopProgramFile(ProgramFile programFile) {
        invokePackageStopFunctions(programFile);
    }

    /**
     * Execution API to execute program file starting from the given callable unit.
     * this will call package init and start functions as well.
     *
     * @param programFile  to be executed
     * @param functionInfo to be executed
     * @param args         to be passed to the invokable unit
     * @return results
     */
    public static BValue[] executeEntryFunction(ProgramFile programFile, FunctionInfo functionInfo, BValue... args) {
        int requiredArgNo = functionInfo.getParamTypes().length;
        int providedArgNo = args.length;
        if (requiredArgNo != providedArgNo) {
            throw new RuntimeException("Wrong number of arguments. Required: " + requiredArgNo + " , found: " +
                    providedArgNo + ".");
        }
        initProgramFile(programFile);
//        new BalxEmitter().emit(programFile);
        BValue[] result = new BValue[]{execute(programFile, functionInfo, args, null, true)};
        BVMScheduler.waitForStrandCompletion();
        return result;
    }

    /**
     * Execution API to execute just a function.
     *
     * @param programFile   to be executed
     * @param functionInfo  to be executed
     * @param args          to be passed to invokable unit
     * @return results
     */
    public static BValue[] executeFunction(ProgramFile programFile, FunctionInfo functionInfo, BValue... args) {
        int requiredArgNo = functionInfo.getParamTypes().length;
        int providedArgNo = args.length;
        if (requiredArgNo != providedArgNo) {
            throw new RuntimeException("Wrong number of arguments. Required: " + requiredArgNo + " , found: " +
                    providedArgNo + ".");
        }
        BValue[] result = new BValue[]{execute(programFile, functionInfo, args, null, true)};
        return result;
    }

    /**
     * Execution API to execute a resource.
     *
     * @param programFile       to be executed
     * @param resourceInfo      to be executed
     * @param responseCallback  to be used for notifications
     * @param properties        to be passed in the context
     * @param observerContext   to be used
     * @param serviceInfo       to be used
     * @param args              to be passed to the resource
     */
    public static void executeResource(ProgramFile programFile, FunctionInfo resourceInfo,
                                       CallableUnitCallback responseCallback, Map<String, Object> properties,
                                       ObserverContext observerContext, ServiceInfo serviceInfo, BValue... args) {
<<<<<<< HEAD
        Map<String, Object> globalProps = new HashMap<>();
=======
        if (properties == null) {
            properties = new HashMap<>();
        }
>>>>>>> 1fd33e27

        StrandResourceCallback strandCallback = new StrandResourceCallback(null, responseCallback);
        Strand strand = new Strand(programFile, resourceInfo.getName(), properties, strandCallback, null);

        if (properties != null) {
            globalProps.putAll(properties);
            String gTransactionId = (String) properties.get(Constants.GLOBAL_TRANSACTION_ID);
            if (gTransactionId != null) {
                String globalTransactionId = properties.get(Constants.GLOBAL_TRANSACTION_ID).toString();
                LocalTransactionInfo localTransactionInfo = new LocalTransactionInfo(
                        globalTransactionId,
                        properties.get(Constants.TRANSACTION_URL).toString(), "2pc");
                strand.setLocalTransactionInfo(localTransactionInfo);
                registerTransactionInfection(responseCallback, gTransactionId, strand);
            }
        }

        BLangVMUtils.setGlobalTransactionEnabledStatus(strand);
        BLangVMUtils.setServiceInfo(strand, serviceInfo);

        StackFrame idf = new StackFrame(resourceInfo.getPackageInfo(), resourceInfo,
                resourceInfo.getDefaultWorkerInfo().getCodeAttributeInfo(), -1);
        copyArgValues(args, idf, resourceInfo.getParamTypes());
        strand.pushFrame(idf);

        BVMScheduler.stateChange(strand, State.NEW, State.RUNNABLE);
        BVMScheduler.schedule(strand);
    }

    private static void registerTransactionInfection(CallableUnitCallback responseCallBack, String globalTransactionId,
                                                     Strand strand) {
        if (globalTransactionId != null && responseCallBack instanceof TransactableCallableUnitCallback) {
            TransactableCallableUnitCallback trxCallBack = (TransactableCallableUnitCallback) responseCallBack;
            TransactionResourceManager manager = TransactionResourceManager.getInstance();
            manager.registerParticipation(globalTransactionId, trxCallBack.getTransactionBlockId(),
                    trxCallBack.getTransactionOnCommit(),
                    trxCallBack.getTransactionOnAbort(),
                    strand);
        }
    }

    private static BValue execute(ProgramFile programFile, CallableUnitInfo callableInfo,
                                  BValue[] args, Map<String, Object> properties, boolean waitForResponse) {
        if (properties == null) {
            properties = new HashMap<>();
        }

        StrandWaitCallback strandCallback = new StrandWaitCallback(callableInfo.getRetParamTypes()[0]);
        Strand strand = new Strand(programFile, callableInfo.getName(), properties, strandCallback,  null);

        BLangVMUtils.setGlobalTransactionEnabledStatus(strand);

        StackFrame idf = new StackFrame(callableInfo.getPackageInfo(), callableInfo,
                callableInfo.getDefaultWorkerInfo().getCodeAttributeInfo(), -1);
        copyArgValues(args, idf, callableInfo.getParamTypes());
        strand.pushFrame(idf);

        BVMScheduler.stateChange(strand, State.NEW, State.RUNNABLE);
        BVMScheduler.execute(strand);

        if (waitForResponse) {
            strandCallback.waitForResponse();
            if (strand.getError() != null) {
                throw new BLangRuntimeException("error: " + BLangVMErrors.getPrintableStackTrace(strand.getError()));
            }
        }

        BValue result = populateReturnData(strandCallback, callableInfo);
        return result;
    }

    private static void copyArgValues(BValue[] args, StackFrame callee, BType[] paramTypes) {
        int longRegIndex = -1;
        int doubleRegIndex = -1;
        int stringRegIndex = -1;
        int booleanRegIndex = -1;
        int refRegIndex = -1;
        for (int i = 0; i < paramTypes.length; i++) {
            BType paramType = paramTypes[i];
            switch (paramType.getTag()) {
                case TypeTags.INT_TAG:
                    callee.longRegs[++longRegIndex] = ((BValueType) args[i]).intValue();
                    break;
                case TypeTags.BYTE_TAG:
                    callee.intRegs[++booleanRegIndex] = ((BValueType) args[i]).byteValue();
                    break;
                case TypeTags.FLOAT_TAG:
                    callee.doubleRegs[++doubleRegIndex] = ((BValueType) args[i]).floatValue();
                    break;
                case TypeTags.STRING_TAG:
                    callee.stringRegs[++stringRegIndex] = args[i].stringValue();
                    break;
                case TypeTags.BOOLEAN_TAG:
                    if (args[i] instanceof BString) {
                        callee.intRegs[++booleanRegIndex] =
                                ((BString) args[i]).value().toLowerCase().equals("true") ? 1 : 0;
                    } else {
                        callee.intRegs[++booleanRegIndex] = ((BValueType) args[i]).booleanValue() ? 1 : 0;
                    }
                    break;
                default:
                    callee.refRegs[++refRegIndex] = (BRefType) args[i];
                    break;
            }
        }
    }

    private static BValue populateReturnData(StrandCallback strandCallback, CallableUnitInfo callableUnitInfo) {
        BValue returnValue;
        BType retType = callableUnitInfo.getRetParamTypes()[0]; //TODO this should have single type instead of an array
        switch (retType.getTag()) {
            case TypeTags.INT_TAG:
                returnValue = new BInteger(strandCallback.getIntRetVal());
                break;
            case TypeTags.BYTE_TAG:
                returnValue = new BByte((byte) strandCallback.getByteRetVal());
                break;
            case TypeTags.FLOAT_TAG:
                returnValue = new BFloat(strandCallback.getFloatRetVal());
                break;
            case TypeTags.STRING_TAG:
                returnValue = new BString(strandCallback.getStringRetVal());
                break;
            case TypeTags.BOOLEAN_TAG:
                boolean boolValue = strandCallback.getBooleanRetVal() == 1;
                returnValue = new BBoolean(boolValue);
                break;
            default:
                returnValue = strandCallback.getRefRetVal();
                break;
        }
        return returnValue;
    }

    /**
     * This will order the package imports and inovke each package init function.
     *
     * @param programFile to be invoked.
     */
    private static void invokePackageInitFunctions(ProgramFile programFile) {
        for (PackageInfo info : programFile.getPackageInfoEntries()) {
            execute(programFile, info.getInitFunctionInfo(), new BValue[0], null, true);
        }
    }

    /**
     * This will invoke package start functions, this should be invoked after
     * invoking "invokePackageInitFunctions".
     *
     * @param programFile to be invoked.
     */
    private static void invokePackageStartFunctions(ProgramFile programFile) {
        for (PackageInfo info : programFile.getPackageInfoEntries()) {
            execute(programFile, info.getStartFunctionInfo(), new BValue[0], null, true);
        }
    }

    /**
     * This will invoke package start functions, this should be invoked after
     * invoking "invokePackageInitFunctions".
     *
     * @param programFile to be invoked.
     */
    private static void invokePackageStopFunctions(ProgramFile programFile) {
        for (PackageInfo info : programFile.getPackageInfoEntries()) {
            execute(programFile, info.getStopFunctionInfo(), new BValue[0], null, true);
        }
    }
}<|MERGE_RESOLUTION|>--- conflicted
+++ resolved
@@ -128,31 +128,16 @@
     public static void executeResource(ProgramFile programFile, FunctionInfo resourceInfo,
                                        CallableUnitCallback responseCallback, Map<String, Object> properties,
                                        ObserverContext observerContext, ServiceInfo serviceInfo, BValue... args) {
-<<<<<<< HEAD
-        Map<String, Object> globalProps = new HashMap<>();
-=======
         if (properties == null) {
             properties = new HashMap<>();
         }
->>>>>>> 1fd33e27
 
         StrandResourceCallback strandCallback = new StrandResourceCallback(null, responseCallback);
         Strand strand = new Strand(programFile, resourceInfo.getName(), properties, strandCallback, null);
 
-        if (properties != null) {
-            globalProps.putAll(properties);
-            String gTransactionId = (String) properties.get(Constants.GLOBAL_TRANSACTION_ID);
-            if (gTransactionId != null) {
-                String globalTransactionId = properties.get(Constants.GLOBAL_TRANSACTION_ID).toString();
-                LocalTransactionInfo localTransactionInfo = new LocalTransactionInfo(
-                        globalTransactionId,
-                        properties.get(Constants.TRANSACTION_URL).toString(), "2pc");
-                strand.setLocalTransactionInfo(localTransactionInfo);
-                registerTransactionInfection(responseCallback, gTransactionId, strand);
-            }
-        }
-
         BLangVMUtils.setGlobalTransactionEnabledStatus(strand);
+        infectResourceFunction(responseCallback, properties, strand);
+
         BLangVMUtils.setServiceInfo(strand, serviceInfo);
 
         StackFrame idf = new StackFrame(resourceInfo.getPackageInfo(), resourceInfo,
@@ -162,6 +147,19 @@
 
         BVMScheduler.stateChange(strand, State.NEW, State.RUNNABLE);
         BVMScheduler.schedule(strand);
+    }
+
+    private static void infectResourceFunction(CallableUnitCallback responseCallback, Map<String, Object> properties,
+                                               Strand strand) {
+        String gTransactionId = (String) properties.get(Constants.GLOBAL_TRANSACTION_ID);
+        if (gTransactionId != null) {
+            String globalTransactionId = properties.get(Constants.GLOBAL_TRANSACTION_ID).toString();
+            LocalTransactionInfo localTransactionInfo = new LocalTransactionInfo(
+                    globalTransactionId,
+                    properties.get(Constants.TRANSACTION_URL).toString(), "2pc");
+            strand.setLocalTransactionInfo(localTransactionInfo);
+            registerTransactionInfection(responseCallback, gTransactionId, strand);
+        }
     }
 
     private static void registerTransactionInfection(CallableUnitCallback responseCallBack, String globalTransactionId,
