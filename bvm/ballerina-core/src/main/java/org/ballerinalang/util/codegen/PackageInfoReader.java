--- conflicted
+++ resolved
@@ -1231,11 +1231,6 @@
                 case InstructionCodes.ANY2SCONV:
                 case InstructionCodes.S2XML:
                 case InstructionCodes.XML2S:
-<<<<<<< HEAD
-                case InstructionCodes.S2JSONX:
-=======
-                case InstructionCodes.NULL2S:
->>>>>>> 4deaba40
                 case InstructionCodes.AWAIT:
                 case InstructionCodes.XMLLOADALL:
                 case InstructionCodes.ARRAY2JSON:
