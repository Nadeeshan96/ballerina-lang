--- conflicted
+++ resolved
@@ -1474,7 +1474,6 @@
                 case InstructionCodes.NEWMAP:
                 case InstructionCodes.NEWTABLE:
                 case InstructionCodes.NEWSTREAMLET:
-<<<<<<< HEAD
                 case InstructionCodes.I2ANY:
                 case InstructionCodes.F2ANY:
                 case InstructionCodes.S2ANY:
@@ -1523,10 +1522,7 @@
                 case InstructionCodes.XML2S:
                 case InstructionCodes.S2JSONX:
                 case InstructionCodes.NULL2S:
-
-=======
                 case InstructionCodes.AWAIT:
->>>>>>> 34327b55
                     i = codeStream.readInt();
                     j = codeStream.readInt();
                     packageInfo.addInstruction(InstructionFactory.get(opcode, i, j));
