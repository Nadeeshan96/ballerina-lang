/*
 *  Copyright (c) 2017, WSO2 Inc. (http://www.wso2.org) All Rights Reserved.
 *
 *  WSO2 Inc. licenses this file to you under the Apache License,
 *  Version 2.0 (the "License"); you may not use this file except
 *  in compliance with the License.
 *  You may obtain a copy of the License at
 *
 *    http://www.apache.org/licenses/LICENSE-2.0
 *
 *  Unless required by applicable law or agreed to in writing,
 *  software distributed under the License is distributed on an
 *  "AS IS" BASIS, WITHOUT WARRANTIES OR CONDITIONS OF ANY
 *  KIND, either express or implied.  See the License for the
 *  specific language governing permissions and limitations
 *  under the License.
 */
package org.ballerinalang.util.codegen;

import org.ballerinalang.model.NativeCallableUnit;
import org.ballerinalang.model.types.BArrayType;
import org.ballerinalang.model.types.BConnectorType;
import org.ballerinalang.model.types.BEnumType;
import org.ballerinalang.model.types.BFunctionType;
import org.ballerinalang.model.types.BJSONType;
import org.ballerinalang.model.types.BMapType;
import org.ballerinalang.model.types.BServiceType;
import org.ballerinalang.model.types.BStreamType;
import org.ballerinalang.model.types.BStreamletType;
import org.ballerinalang.model.types.BStructType;
import org.ballerinalang.model.types.BTableType;
import org.ballerinalang.model.types.BType;
import org.ballerinalang.model.types.BTypes;
import org.ballerinalang.model.types.TypeSignature;
import org.ballerinalang.model.types.TypeTags;
import org.ballerinalang.model.util.Flags;
import org.ballerinalang.model.values.BEnumerator;
import org.ballerinalang.natives.NativeUnitLoader;
import org.ballerinalang.util.codegen.Instruction.InstructionACALL;
import org.ballerinalang.util.codegen.Instruction.InstructionCALL;
import org.ballerinalang.util.codegen.Instruction.InstructionFORKJOIN;
import org.ballerinalang.util.codegen.Instruction.InstructionIteratorNext;
import org.ballerinalang.util.codegen.Instruction.InstructionLock;
import org.ballerinalang.util.codegen.Instruction.InstructionTCALL;
import org.ballerinalang.util.codegen.Instruction.InstructionVCALL;
import org.ballerinalang.util.codegen.Instruction.InstructionWRKSendReceive;
import org.ballerinalang.util.codegen.attributes.AttributeInfo;
import org.ballerinalang.util.codegen.attributes.AttributeInfoPool;
import org.ballerinalang.util.codegen.attributes.CodeAttributeInfo;
import org.ballerinalang.util.codegen.attributes.DefaultValueAttributeInfo;
import org.ballerinalang.util.codegen.attributes.ErrorTableAttributeInfo;
import org.ballerinalang.util.codegen.attributes.LineNumberTableAttributeInfo;
import org.ballerinalang.util.codegen.attributes.LocalVariableAttributeInfo;
import org.ballerinalang.util.codegen.attributes.ParamDefaultValueAttributeInfo;
import org.ballerinalang.util.codegen.attributes.VarTypeCountAttributeInfo;
import org.ballerinalang.util.codegen.cpentries.ActionRefCPEntry;
import org.ballerinalang.util.codegen.cpentries.ConstantPool;
import org.ballerinalang.util.codegen.cpentries.ConstantPoolEntry;
import org.ballerinalang.util.codegen.cpentries.FloatCPEntry;
import org.ballerinalang.util.codegen.cpentries.ForkJoinCPEntry;
import org.ballerinalang.util.codegen.cpentries.FunctionCallCPEntry;
import org.ballerinalang.util.codegen.cpentries.FunctionRefCPEntry;
import org.ballerinalang.util.codegen.cpentries.IntegerCPEntry;
import org.ballerinalang.util.codegen.cpentries.PackageRefCPEntry;
import org.ballerinalang.util.codegen.cpentries.StreamletRefCPEntry;
import org.ballerinalang.util.codegen.cpentries.StringCPEntry;
import org.ballerinalang.util.codegen.cpentries.StructureRefCPEntry;
import org.ballerinalang.util.codegen.cpentries.TransformerRefCPEntry;
import org.ballerinalang.util.codegen.cpentries.TypeRefCPEntry;
import org.ballerinalang.util.codegen.cpentries.UTF8CPEntry;
import org.ballerinalang.util.codegen.cpentries.WorkerDataChannelRefCPEntry;
import org.ballerinalang.util.exceptions.BLangRuntimeException;
import org.ballerinalang.util.exceptions.ProgramFileFormatException;

import java.io.BufferedInputStream;
import java.io.ByteArrayInputStream;
import java.io.DataInputStream;
import java.io.IOException;
import java.io.InputStream;
import java.nio.file.Files;
import java.nio.file.LinkOption;
import java.nio.file.Path;
import java.nio.file.StandardOpenOption;
import java.util.ArrayList;
import java.util.Arrays;
import java.util.HashMap;
import java.util.List;
import java.util.Map;
import java.util.Optional;
import java.util.Stack;

import static org.ballerinalang.util.BLangConstants.INIT_FUNCTION_SUFFIX;
import static org.ballerinalang.util.BLangConstants.MAGIC_NUMBER;
import static org.ballerinalang.util.BLangConstants.START_FUNCTION_SUFFIX;
import static org.ballerinalang.util.BLangConstants.STOP_FUNCTION_SUFFIX;
import static org.ballerinalang.util.BLangConstants.VERSION_NUMBER;

/**
 * Reads a Ballerina program from a file.
 *
 * @since 0.90
 */
public class ProgramFileReader {

    private ProgramFile programFile;

    private List<ConstantPoolEntry> unresolvedCPEntries = new ArrayList<>();

    public ProgramFile readProgram(Path programFilePath) throws IOException {
        InputStream fileIS = null;
        try {
            programFile = new ProgramFile();
            programFile.setProgramFilePath(programFilePath);
            fileIS = Files.newInputStream(programFilePath, StandardOpenOption.READ, LinkOption.NOFOLLOW_LINKS);
            BufferedInputStream bufferedIS = new BufferedInputStream(fileIS);
            DataInputStream dataInStream = new DataInputStream(bufferedIS);
            return readProgramInternal(dataInStream);
        } finally {
            if (fileIS != null) {
                fileIS.close();
            }
        }
    }

    public ProgramFile readProgram(InputStream programFileInStream) throws IOException {
        programFile = new ProgramFile();
        DataInputStream dataInStream = new DataInputStream(programFileInStream);
        return readProgramInternal(dataInStream);
    }

    private ProgramFile readProgramInternal(DataInputStream dataInStream) throws IOException {
        int magicNumber = dataInStream.readInt();
        if (magicNumber != MAGIC_NUMBER) {
            throw new BLangRuntimeException("ballerina: invalid magic number " + magicNumber);
        }

        short version = dataInStream.readShort();
        if (version != VERSION_NUMBER) {
            throw new BLangRuntimeException("ballerina: unsupported program file version " + version);
        }
        programFile.setVersion(version);

        readConstantPool(dataInStream, programFile);
        readEntryPoint(dataInStream);

        // Read PackageInfo entries
        int pkgInfoCount = dataInStream.readShort();
        for (int i = 0; i < pkgInfoCount; i++) {
            readPackageInfo(dataInStream);
        }

        PackageInfo entryPkg = programFile.getPackageInfo(programFile.getEntryPkgName());
        programFile.setEntryPackage(entryPkg);
        entryPkg.setProgramFile(programFile);

        // Read program level attributes
        readAttributeInfoEntries(dataInStream, programFile, programFile);
        return programFile;
    }

    private void readConstantPool(DataInputStream dataInStream,
                                  ConstantPool constantPool) throws IOException {
        int constantPoolSize = dataInStream.readInt();
        for (int i = 0; i < constantPoolSize; i++) {
            byte cpTag = dataInStream.readByte();
            ConstantPoolEntry.EntryType cpEntryType = ConstantPoolEntry.EntryType.values()[cpTag - 1];
            ConstantPoolEntry cpEntry = readCPEntry(dataInStream, constantPool, cpEntryType);
            constantPool.addCPEntry(cpEntry);
        }
    }

    private ConstantPoolEntry readCPEntry(DataInputStream dataInStream,
                                          ConstantPool constantPool,
                                          ConstantPoolEntry.EntryType cpEntryType) throws IOException {
        int cpIndex;
        int pkgCPIndex;
        UTF8CPEntry utf8CPEntry;
        PackageRefCPEntry packageRefCPEntry;
        Optional<PackageInfo> packageInfoOptional;
        switch (cpEntryType) {
            case CP_ENTRY_UTF8:
                short length = dataInStream.readShort();
                String strValue = null;

                // If the length of the bytes is -1, that means no UTF value has been written.
                // i.e: string value represented by the UTF should be null.
                // Therefore we read the UTF value only if the length >= 0.
                if (length >= 0) {
                    strValue = dataInStream.readUTF();
                }
                return new UTF8CPEntry(strValue);

            case CP_ENTRY_INTEGER:
                long longVal = dataInStream.readLong();
                return new IntegerCPEntry(longVal);

            case CP_ENTRY_FLOAT:
                double doubleVal = dataInStream.readDouble();
                return new FloatCPEntry(doubleVal);

            case CP_ENTRY_STRING:
                cpIndex = dataInStream.readInt();
                utf8CPEntry = (UTF8CPEntry) constantPool.getCPEntry(cpIndex);
                return new StringCPEntry(cpIndex, utf8CPEntry.getValue());

            case CP_ENTRY_PACKAGE:
                cpIndex = dataInStream.readInt();
                utf8CPEntry = (UTF8CPEntry) constantPool.getCPEntry(cpIndex);
                return new PackageRefCPEntry(cpIndex, utf8CPEntry.getValue());

            case CP_ENTRY_STREAMLET_REF:
                pkgCPIndex = dataInStream.readInt();
                packageRefCPEntry = (PackageRefCPEntry) constantPool.getCPEntry(pkgCPIndex);

                cpIndex = dataInStream.readInt();
                UTF8CPEntry streamletNameCPEntry = (UTF8CPEntry) constantPool.getCPEntry(cpIndex);
                String streamletName = streamletNameCPEntry.getValue();
                StreamletRefCPEntry streamletRefCPEntry = new StreamletRefCPEntry(pkgCPIndex,
                        packageRefCPEntry.getPackageName(), cpIndex, streamletName);

                // Find the streamletInfo
<<<<<<< HEAD
                packageInfoOptional = Optional.ofNullable(programFile.
                        getPackageInfo(packageRefCPEntry.getPackageName()));
=======
                packageInfoOptional = Optional.ofNullable(programFile.getPackageInfo(packageRefCPEntry
                        .getPackageName()));
>>>>>>> 7074f7cc
                Optional<StreamletInfo> streamletInfoOptional = packageInfoOptional.map(
                        packageInfo -> packageInfo.getStreamletInfo(streamletName));
                if (!streamletInfoOptional.isPresent()) {
                    // This must reference to the current package and the current package is not been read yet.
                    // Therefore we add this to the unresolved CP Entry list.
                    unresolvedCPEntries.add(streamletRefCPEntry);
                    return streamletRefCPEntry;
                }

                streamletRefCPEntry.setStreamletInfo(streamletInfoOptional.get());
                return streamletRefCPEntry;

            case CP_ENTRY_FUNCTION_REF:
                pkgCPIndex = dataInStream.readInt();
                packageRefCPEntry = (PackageRefCPEntry) constantPool.getCPEntry(pkgCPIndex);

                cpIndex = dataInStream.readInt();
                utf8CPEntry = (UTF8CPEntry) constantPool.getCPEntry(cpIndex);
                String funcName = utf8CPEntry.getValue();
                FunctionRefCPEntry functionRefCPEntry = new FunctionRefCPEntry(pkgCPIndex,
                        packageRefCPEntry.getPackageName(), cpIndex, funcName);

                // Find the functionInfo
                packageInfoOptional = Optional.ofNullable(
                        programFile.getPackageInfo(packageRefCPEntry.getPackageName()));
                Optional<FunctionInfo> funcInfoOptional = packageInfoOptional.map(
                        packageInfo -> packageInfo.getFunctionInfo(funcName));
                if (!funcInfoOptional.isPresent()) {
                    // This must reference to the current package and the current package is not been read yet.
                    // Therefore we add this to the unresolved CP Entry list.
                    unresolvedCPEntries.add(functionRefCPEntry);
                    return functionRefCPEntry;
                }

                functionRefCPEntry.setFunctionInfo(funcInfoOptional.get());
                return functionRefCPEntry;

            case CP_ENTRY_TRANSFORMER_REF:
                pkgCPIndex = dataInStream.readInt();
                packageRefCPEntry = (PackageRefCPEntry) constantPool.getCPEntry(pkgCPIndex);

                cpIndex = dataInStream.readInt();
                utf8CPEntry = (UTF8CPEntry) constantPool.getCPEntry(cpIndex);
                String transformerName = utf8CPEntry.getValue();
                TransformerRefCPEntry transformerRefCPEntry = new TransformerRefCPEntry(pkgCPIndex,
                        packageRefCPEntry.getPackageName(), cpIndex, transformerName);

                // Find the transformerInfo
                packageInfoOptional = Optional.ofNullable(
                        programFile.getPackageInfo(packageRefCPEntry.getPackageName()));
                Optional<TransformerInfo> transInfoOptional = packageInfoOptional.map(
                        packageInfo -> packageInfo.getTransformerInfo(transformerName));
                if (!transInfoOptional.isPresent()) {
                    // This must reference to the current package and the current package is not been read yet.
                    // Therefore we add this to the unresolved CP Entry list.
                    unresolvedCPEntries.add(transformerRefCPEntry);
                    return transformerRefCPEntry;
                }

                transformerRefCPEntry.setTransformerInfo(transInfoOptional.get());
                return transformerRefCPEntry;

            case CP_ENTRY_ACTION_REF:
                pkgCPIndex = dataInStream.readInt();
                packageRefCPEntry = (PackageRefCPEntry) constantPool.getCPEntry(pkgCPIndex);

                cpIndex = dataInStream.readInt();
                UTF8CPEntry nameCPEntry = (UTF8CPEntry) constantPool.getCPEntry(cpIndex);
                String actionName = nameCPEntry.getValue();
                return new ActionRefCPEntry(pkgCPIndex, packageRefCPEntry.getPackageName(),
                        cpIndex, actionName);

            case CP_ENTRY_STRUCTURE_REF:
                pkgCPIndex = dataInStream.readInt();
                packageRefCPEntry = (PackageRefCPEntry) constantPool.getCPEntry(pkgCPIndex);
                cpIndex = dataInStream.readInt();
                utf8CPEntry = (UTF8CPEntry) constantPool.getCPEntry(cpIndex);
                StructureRefCPEntry structureRefCPEntry = new StructureRefCPEntry(pkgCPIndex,
                        packageRefCPEntry.getPackageName(),
                        cpIndex, utf8CPEntry.getValue());

                packageInfoOptional = Optional.ofNullable(
                        programFile.getPackageInfo(packageRefCPEntry.getPackageName()));
                Optional<StructureTypeInfo> structInfoOptional = packageInfoOptional.map(
                        packageInfo -> packageInfo.getStructureTypeInfo(utf8CPEntry.getValue()));
                if (!structInfoOptional.isPresent()) {
                    // This must reference to the current package and the current package is not been read yet.
                    // Therefore we add this to the unresolved CP Entry list.
                    unresolvedCPEntries.add(structureRefCPEntry);
                    return structureRefCPEntry;
                }

                structureRefCPEntry.setStructureTypeInfo(structInfoOptional.get());
                return structureRefCPEntry;
            case CP_ENTRY_TYPE_REF:
                int typeSigCPIndex = dataInStream.readInt();
                utf8CPEntry = (UTF8CPEntry) constantPool.getCPEntry(typeSigCPIndex);
                TypeRefCPEntry typeRefCPEntry = new TypeRefCPEntry(typeSigCPIndex, utf8CPEntry.getValue());
                unresolvedCPEntries.add(typeRefCPEntry);
                return typeRefCPEntry;
            case CP_ENTRY_FORK_JOIN:
                int forkJoinCPIndex = dataInStream.readInt();
                return new ForkJoinCPEntry(forkJoinCPIndex);
            case CP_ENTRY_WRKR_DATA_CHNL_REF:
                int uniqueNameCPIndex = dataInStream.readInt();
                UTF8CPEntry wrkrDtChnlTypesSigCPEntry = (UTF8CPEntry) constantPool
                        .getCPEntry(uniqueNameCPIndex);

                return new WorkerDataChannelRefCPEntry(uniqueNameCPIndex, wrkrDtChnlTypesSigCPEntry.getValue());
            default:
                throw new ProgramFileFormatException("invalid constant pool entry " + cpEntryType.getValue());
        }
    }

    private void readEntryPoint(DataInputStream dataInStream) throws IOException {
        int pkdCPIndex = dataInStream.readInt();
        PackageRefCPEntry packageRefCPEntry = (PackageRefCPEntry) programFile.getCPEntry(pkdCPIndex);
        programFile.setEntryPkgCPIndex(pkdCPIndex);
        programFile.setEntryPkgName(packageRefCPEntry.getPackageName());

        int flags = dataInStream.readByte();
        if ((flags & ProgramFile.EP_MAIN_FLAG) == ProgramFile.EP_MAIN_FLAG) {
            programFile.setMainEPAvailable(true);
        }

        if ((flags & ProgramFile.EP_SERVICE_FLAG) == ProgramFile.EP_SERVICE_FLAG) {
            programFile.setServiceEPAvailable(true);
        }
    }

    private void readPackageInfo(DataInputStream dataInStream) throws IOException {
        PackageInfo packageInfo = new PackageInfo();

        // Read constant pool in the package.
        readConstantPool(dataInStream, packageInfo);

        int pkgNameCPIndex = dataInStream.readInt();
        UTF8CPEntry pkgNameCPEntry = (UTF8CPEntry) packageInfo.getCPEntry(pkgNameCPIndex);
        packageInfo.nameCPIndex = pkgNameCPIndex;
        packageInfo.pkgPath = pkgNameCPEntry.getValue();
        packageInfo.setProgramFile(programFile);
        programFile.addPackageInfo(packageInfo.pkgPath, packageInfo);

        // Read struct info entries
        readStructInfoEntries(dataInStream, packageInfo);

        // Read enum info entries
        readEnumInfoEntries(dataInStream, packageInfo);

        // Read connector info entries
        readConnectorInfoEntries(dataInStream, packageInfo);

        // Read streamlet info entries
        readStreamletInfoEntries(dataInStream, packageInfo);

        // Read service info entries
        readServiceInfoEntries(dataInStream, packageInfo);

        // Resolve user-defined type i.e. structs and connectors
        resolveUserDefinedTypes(packageInfo);

        // Read connector action info entries
        readConnectorActionInfoEntries(dataInStream, packageInfo);

        // Read resource info entries.
        readResourceInfoEntries(dataInStream, packageInfo);

        // Read constant info entries
        readConstantInfoEntries(dataInStream, packageInfo);

        // Read global var info entries
        readGlobalVarInfoEntries(dataInStream, packageInfo);

        // Read function info entries in the package
        readFunctionInfoEntries(dataInStream, packageInfo);

        // Read transformer info entries in the package
        readTransformerInfoEntries(dataInStream, packageInfo);

        // TODO Read annotation info entries

        // Resolve unresolved CP entries.
        resolveCPEntries();

        resolveConnectorMethodTables(packageInfo);

        // Read attribute info entries
        readAttributeInfoEntries(dataInStream, packageInfo, packageInfo);

        // Read instructions
        readInstructions(dataInStream, packageInfo);

        packageInfo.complete();
    }

    private void readStructInfoEntries(DataInputStream dataInStream,
                                       PackageInfo packageInfo) throws IOException {
        int structCount = dataInStream.readShort();
        for (int i = 0; i < structCount; i++) {
            // Create struct info entry
            int structNameCPIndex = dataInStream.readInt();
            int flags = dataInStream.readInt();
            UTF8CPEntry structNameUTF8Entry = (UTF8CPEntry) packageInfo.getCPEntry(structNameCPIndex);
            String structName = structNameUTF8Entry.getValue();
            StructInfo structInfo = new StructInfo(packageInfo.getPkgNameCPIndex(), packageInfo.getPkgPath(),
                    structNameCPIndex, structName, flags);
            packageInfo.addStructInfo(structName, structInfo);

            // Set struct type
            BStructType bStructType = new BStructType(structInfo, structName, packageInfo.getPkgPath(), flags);
            structInfo.setType(bStructType);

            // Read struct field info entries
            int structFiledCount = dataInStream.readShort();
            for (int j = 0; j < structFiledCount; j++) {
                // Read field name
                int fieldNameCPIndex = dataInStream.readInt();
                UTF8CPEntry fieldNameUTF8Entry = (UTF8CPEntry) packageInfo.getCPEntry(fieldNameCPIndex);

                // Read field type signature
                int fieldTypeSigCPIndex = dataInStream.readInt();
                UTF8CPEntry fieldTypeSigUTF8Entry = (UTF8CPEntry) packageInfo.getCPEntry(fieldTypeSigCPIndex);

                int fieldFlags = dataInStream.readInt();

                StructFieldInfo fieldInfo = new StructFieldInfo(fieldNameCPIndex, fieldNameUTF8Entry.getValue(),
                        fieldTypeSigCPIndex, fieldTypeSigUTF8Entry.getValue(), fieldFlags);
                structInfo.addFieldInfo(fieldInfo);

                readAttributeInfoEntries(dataInStream, packageInfo, fieldInfo);
            }

            // Read attached function info entries
            int attachedFuncCount = dataInStream.readShort();
            for (int j = 0; j < attachedFuncCount; j++) {
                // Read function name
                int nameCPIndex = dataInStream.readInt();
                UTF8CPEntry nameUTF8Entry = (UTF8CPEntry) packageInfo.getCPEntry(nameCPIndex);
                String attachedFuncName = nameUTF8Entry.getValue();

                // Read function type signature
                int typeSigCPIndex = dataInStream.readInt();
                UTF8CPEntry typeSigUTF8Entry = (UTF8CPEntry) packageInfo.getCPEntry(typeSigCPIndex);

                int funcFlags = dataInStream.readInt();
                AttachedFunctionInfo functionInfo = new AttachedFunctionInfo(nameCPIndex, attachedFuncName,
                        typeSigCPIndex, typeSigUTF8Entry.getValue(), funcFlags);
                structInfo.funcInfoEntries.put(functionInfo.name, functionInfo);

                // Setting the initializer function info, if any.
                if (structName.equals(attachedFuncName)) {
                    structInfo.initializer = functionInfo;
                }
            }

            // Read attributes of the struct info
            readAttributeInfoEntries(dataInStream, packageInfo, structInfo);
        }
    }

    private void readEnumInfoEntries(DataInputStream dataInStream,
                                     PackageInfo packageInfo) throws IOException {
        int enumCount = dataInStream.readShort();
        for (int i = 0; i < enumCount; i++) {

            // Create enum info entry
            int enumNameCPIndex = dataInStream.readInt();
            int flags = dataInStream.readInt();
            UTF8CPEntry enumNameUTF8Entry = (UTF8CPEntry) packageInfo.getCPEntry(enumNameCPIndex);
            String enumName = enumNameUTF8Entry.getValue();
            EnumInfo enumInfo = new EnumInfo(packageInfo.getPkgNameCPIndex(), packageInfo.getPkgPath(),
                    enumNameCPIndex, enumName, flags);
            packageInfo.addEnumInfo(enumName, enumInfo);

            // Set enum type
            BEnumType enumType = new BEnumType(enumName, packageInfo.getPkgPath());
            enumInfo.setType(enumType);

            int enumeratorCount = dataInStream.readShort();
            BEnumerator[] enumerators = new BEnumerator[enumeratorCount];
            for (int j = 0; j < enumeratorCount; j++) {
                int enumeratorNameCPIndex = dataInStream.readInt();
                UTF8CPEntry enumeratorNameUTF8Entry = (UTF8CPEntry) packageInfo.getCPEntry(enumeratorNameCPIndex);
                String enumeratorName = enumeratorNameUTF8Entry.getValue();
                BEnumerator enumerator = new BEnumerator(enumeratorName, enumType);
                enumerators[j] = enumerator;
            }
            enumType.setEnumerators(enumerators);

            // Read attributes of the struct info
            readAttributeInfoEntries(dataInStream, packageInfo, enumInfo);
        }
    }

    private void readConnectorInfoEntries(DataInputStream dataInStream,
                                          PackageInfo packageInfo) throws IOException {
        int connectorCount = dataInStream.readShort();
        for (int i = 0; i < connectorCount; i++) {
            // Read connector name cp index
            int connectorNameCPIndex = dataInStream.readInt();
            UTF8CPEntry connectorNameUTF8Entry = (UTF8CPEntry) packageInfo.getCPEntry(connectorNameCPIndex);

            int flags = dataInStream.readInt();

            // Create connector info
            String connectorName = connectorNameUTF8Entry.getValue();
            ConnectorInfo connectorInfo = new ConnectorInfo(packageInfo.getPkgNameCPIndex(),
                    packageInfo.getPkgPath(), connectorNameCPIndex, connectorName, flags);
            packageInfo.addConnectorInfo(connectorName, connectorInfo);

            // Set connector type
            BConnectorType bConnectorType = new BConnectorType(connectorName, packageInfo.getPkgPath());
            connectorInfo.setType(bConnectorType);
        }

    }

    private void readConnectorActionInfoEntries(DataInputStream dataInStream,
                                                PackageInfo packageInfo) throws IOException {
        for (ConnectorInfo connectorInfo : packageInfo.getConnectorInfoEntries()) {
            // Read action info entries
            int actionCount = dataInStream.readShort();
            for (int j = 0; j < actionCount; j++) {
                // Read action name;
                int actionNameCPIndex = dataInStream.readInt();
                UTF8CPEntry actionNameUTF8Entry = (UTF8CPEntry) packageInfo.getCPEntry(actionNameCPIndex);
                String actionName = actionNameUTF8Entry.getValue();
                ActionInfo actionInfo = new ActionInfo(packageInfo.getPkgNameCPIndex(), packageInfo.getPkgPath(),
                        actionNameCPIndex, actionName, connectorInfo);
                actionInfo.setPackageInfo(packageInfo);
                connectorInfo.addActionInfo(actionName, actionInfo);

                // Read action signature
                int actionSigCPIndex = dataInStream.readInt();
                UTF8CPEntry actionSigUTF8Entry = (UTF8CPEntry) packageInfo.getCPEntry(actionSigCPIndex);
                actionInfo.setSignatureCPIndex(actionSigCPIndex);
                actionInfo.setSignature(actionSigUTF8Entry.getValue());
                int flags = dataInStream.readInt();
//                actionInfo.setflags(flags);
                setCallableUnitSignature(actionInfo, actionSigUTF8Entry.getValue(), packageInfo);

                // TODO Temp solution.
                boolean nativeAction = dataInStream.readByte() == 1;
                actionInfo.setNative(nativeAction);

                int workerDataChannelsLength = dataInStream.readShort();
                for (int k = 0; k < workerDataChannelsLength; k++) {
                    readWorkerDataChannelEntries(dataInStream, packageInfo, actionInfo);
                }

                // Read worker info entries
                readWorkerInfoEntries(dataInStream, packageInfo, actionInfo);

                if (nativeAction) {
                    NativeCallableUnit nativeActionObj = NativeUnitLoader.getInstance().loadNativeAction(
                            actionInfo.getPkgPath(), actionInfo.getConnectorInfo().getName(), actionInfo.getName());
                    if (nativeActionObj == null && !actionInfo.name.equals("<init>")) {
                        throw new BLangRuntimeException("native action not available " +
                                actionInfo.getPkgPath() + ":" + actionInfo
                                .getConnectorInfo().getName() + "." + actionName);
                    }
                    actionInfo.setNativeCallableUnit(nativeActionObj);
                }

                // Read attributes of the struct info
                readAttributeInfoEntries(dataInStream, packageInfo, actionInfo);
            }

            // Read attributes of the struct info
            readAttributeInfoEntries(dataInStream, packageInfo, connectorInfo);
        }
    }

    private void readStreamletInfoEntries(DataInputStream dataInStream,
                                          PackageInfo packageInfo) throws IOException {
        int stremletCount = dataInStream.readShort();
        for (int i = 0; i < stremletCount; i++) {
            // Create streamlet info entry
            int streamletNameCPIndex = dataInStream.readInt();
            int siddhiQueryCPIndex = dataInStream.readInt();
            int streamIdsAsStringCPIndex = dataInStream.readInt();
            int flags = dataInStream.readInt();
            UTF8CPEntry streamletNameUTF8Entry = (UTF8CPEntry) packageInfo.getCPEntry(streamletNameCPIndex);
            String streamletName = streamletNameUTF8Entry.getValue();

            UTF8CPEntry siddhiQueryUTF8Entry = (UTF8CPEntry) packageInfo.getCPEntry(siddhiQueryCPIndex);
            String siddhiQuery = siddhiQueryUTF8Entry.getValue();

            UTF8CPEntry streamIdsAsStringUTF8Entry = (UTF8CPEntry) packageInfo.getCPEntry(streamIdsAsStringCPIndex);
            String streamIdsAsString = streamIdsAsStringUTF8Entry.getValue();

            StreamletInfo streamletInfo = new StreamletInfo(packageInfo.getPkgNameCPIndex(), packageInfo.getPkgPath(),
                    streamletNameCPIndex, streamletName, flags);
            packageInfo.addStreamletInfo(streamletName, streamletInfo);

            // Set streamlet type
            BStreamletType bStreamletType = new BStreamletType(streamletInfo, streamletName,
                    packageInfo.getPkgPath(), flags);
            streamletInfo.setType(bStreamletType);

            // Set Siddhi query
            streamletInfo.setSiddhiQuery(siddhiQuery);

            // Set Stream Ids
            streamletInfo.setStreamIdsAsString(streamIdsAsString);
        }

    }

    private void readServiceInfoEntries(DataInputStream dataInStream,
                                        PackageInfo packageInfo) throws IOException {
        int serviceCount = dataInStream.readShort();
        for (int i = 0; i < serviceCount; i++) {
            // Read connector name cp index
            int serviceNameCPIndex = dataInStream.readInt();
            UTF8CPEntry serviceNameUTF8Entry = (UTF8CPEntry) packageInfo.getCPEntry(serviceNameCPIndex);
            int flags = dataInStream.readInt();

            // Read connector signature cp index;
            int endpointNameCPIndex = dataInStream.readInt();
            UTF8CPEntry endpointNameUTF8Entry = (UTF8CPEntry) packageInfo.getCPEntry(endpointNameCPIndex);

            ServiceInfo serviceInfo = new ServiceInfo(packageInfo.getPkgNameCPIndex(), packageInfo.getPkgPath(),
                    serviceNameCPIndex, serviceNameUTF8Entry.getValue(), flags,
                    endpointNameCPIndex, endpointNameUTF8Entry.getValue());
            serviceInfo.setPackageInfo(packageInfo);
            packageInfo.addServiceInfo(serviceInfo.getName(), serviceInfo);
            serviceInfo.setType(new BServiceType(serviceInfo.getName(), packageInfo.getPkgPath()));
        }
    }

    private void readResourceInfoEntries(DataInputStream dataInStream,
                                         PackageInfo packageInfo) throws IOException {
        for (ServiceInfo serviceInfo : packageInfo.getServiceInfoEntries()) {
            int actionCount = dataInStream.readShort();
            for (int j = 0; j < actionCount; j++) {
                // Read action name;
                int resNameCPIndex = dataInStream.readInt();
                UTF8CPEntry resNameUTF8Entry = (UTF8CPEntry) packageInfo.getCPEntry(resNameCPIndex);
                String resName = resNameUTF8Entry.getValue();

                ResourceInfo resourceInfo = new ResourceInfo(packageInfo.getPkgNameCPIndex(), packageInfo.getPkgPath(),
                        resNameCPIndex, resName);
                resourceInfo.setServiceInfo(serviceInfo);
                resourceInfo.setPackageInfo(packageInfo);
                serviceInfo.addResourceInfo(resName, resourceInfo);

                // Read action signature
                int resSigCPIndex = dataInStream.readInt();
                resourceInfo.setSignatureCPIndex(resSigCPIndex);
                UTF8CPEntry resSigUTF8Entry = (UTF8CPEntry) packageInfo.getCPEntry(resSigCPIndex);
                String resSig = resSigUTF8Entry.getValue();
                resourceInfo.setSignature(resSig);
                setCallableUnitSignature(resourceInfo, resSig, packageInfo);

                // Read parameter names
                // TODO Find a better alternative. Storing just param names is like a hack.
                int paramNameCPIndexesCount = dataInStream.readShort();
                int[] paramNameCPIndexes = new int[paramNameCPIndexesCount];
                String[] paramNames = new String[paramNameCPIndexesCount];
                for (int k = 0; k < paramNameCPIndexesCount; k++) {
                    int paramNameCPIndex = dataInStream.readInt();
                    paramNameCPIndexes[k] = paramNameCPIndex;
                    UTF8CPEntry paramNameCPEntry = (UTF8CPEntry) packageInfo.getCPEntry(paramNameCPIndex);
                    paramNames[k] = paramNameCPEntry.getValue();
                }
                resourceInfo.setParamNameCPIndexes(paramNameCPIndexes);
                resourceInfo.setParamNames(paramNames);

                int workerDataChannelsLength = dataInStream.readShort();
                for (int k = 0; k < workerDataChannelsLength; k++) {
                    readWorkerDataChannelEntries(dataInStream, packageInfo, resourceInfo);
                }

                // Read workers
                readWorkerInfoEntries(dataInStream, packageInfo, resourceInfo);

                // Read attributes of the struct info
                readAttributeInfoEntries(dataInStream, packageInfo, resourceInfo);
            }

            // Read attributes of the struct info
            readAttributeInfoEntries(dataInStream, packageInfo, serviceInfo);
        }
    }

    private void readConstantInfoEntries(DataInputStream dataInStream,
                                         PackageInfo packageInfo) throws IOException {
        int constCount = dataInStream.readShort();
        for (int i = 0; i < constCount; i++) {
            PackageVarInfo packageVarInfo = getGlobalVarInfo(dataInStream, packageInfo);
            packageInfo.addConstantInfo(packageVarInfo.getName(), packageVarInfo);
        }
    }

    private void readGlobalVarInfoEntries(DataInputStream dataInStream,
                                          PackageInfo packageInfo) throws IOException {
        int globalVarCount = dataInStream.readShort();
        for (int i = 0; i < globalVarCount; i++) {
            PackageVarInfo packageVarInfo = getGlobalVarInfo(dataInStream, packageInfo);
            packageInfo.addPackageVarInfo(packageVarInfo.getName(), packageVarInfo);
        }
    }

    private PackageVarInfo getGlobalVarInfo(DataInputStream dataInStream,
                                            ConstantPool constantPool) throws IOException {
        // Read variable name;
        int nameCPIndex = dataInStream.readInt();
        UTF8CPEntry nameUTF8CPEntry = (UTF8CPEntry) constantPool.getCPEntry(nameCPIndex);

        // Read variable type;
        int sigCPIndex = dataInStream.readInt();
        UTF8CPEntry sigUTF8CPEntry = (UTF8CPEntry) constantPool.getCPEntry(sigCPIndex);

        int globalMemIndex = dataInStream.readInt();

        PackageVarInfo packageVarInfo = new PackageVarInfo(nameCPIndex, nameUTF8CPEntry.getValue(),
                sigCPIndex, sigUTF8CPEntry.getValue(), globalMemIndex);

        // Read attributes
        readAttributeInfoEntries(dataInStream, constantPool, packageVarInfo);
        return packageVarInfo;
    }

    private void readFunctionInfoEntries(DataInputStream dataInStream,
                                         PackageInfo packageInfo) throws IOException {
        int funcCount = dataInStream.readShort();
        for (int i = 0; i < funcCount; i++) {
            readFunctionInfo(dataInStream, packageInfo);
        }

        packageInfo.setInitFunctionInfo(packageInfo.getFunctionInfo(packageInfo.getPkgPath() + INIT_FUNCTION_SUFFIX));
        packageInfo.setStartFunctionInfo(packageInfo.getFunctionInfo(packageInfo.getPkgPath() + START_FUNCTION_SUFFIX));
        packageInfo.setStopFunctionInfo(packageInfo.getFunctionInfo(packageInfo.getPkgPath() + STOP_FUNCTION_SUFFIX));

        // TODO Improve this. We should be able to this in a single pass.
        ServiceInfo[] serviceInfoEntries = packageInfo.getServiceInfoEntries();
        for (ServiceInfo serviceInfo : serviceInfoEntries) {
            FunctionInfo serviceIniFuncInfo = packageInfo.getFunctionInfo(
                    serviceInfo.getName() + INIT_FUNCTION_SUFFIX);
            serviceInfo.setInitFunctionInfo(serviceIniFuncInfo);
        }
    }

    private void readFunctionInfo(DataInputStream dataInStream,
                                  PackageInfo packageInfo) throws IOException {
        int funcNameCPIndex = dataInStream.readInt();
        UTF8CPEntry funcNameUTF8Entry = (UTF8CPEntry) packageInfo.getCPEntry(funcNameCPIndex);
        String funcName = funcNameUTF8Entry.getValue();
        FunctionInfo functionInfo = new FunctionInfo(packageInfo.getPkgNameCPIndex(), packageInfo.getPkgPath(),
                funcNameCPIndex, funcName);
        functionInfo.setPackageInfo(packageInfo);

        int funcSigCPIndex = dataInStream.readInt();
        UTF8CPEntry funcSigUTF8Entry = (UTF8CPEntry) packageInfo.getCPEntry(funcSigCPIndex);
        setCallableUnitSignature(functionInfo, funcSigUTF8Entry.getValue(), packageInfo);

        int flags = dataInStream.readInt();
        boolean nativeFunc = Flags.isFlagOn(flags, Flags.NATIVE);
        functionInfo.setNative(nativeFunc);

        String uniqueFuncName;
        boolean attached = Flags.isFlagOn(flags, Flags.ATTACHED);
        if (attached) {
            int attachedToTypeCPIndex = dataInStream.readInt();
            functionInfo.attachedToTypeCPIndex = attachedToTypeCPIndex;
            TypeRefCPEntry typeRefCPEntry = (TypeRefCPEntry) packageInfo.getCPEntry(attachedToTypeCPIndex);
            functionInfo.attachedToType = typeRefCPEntry.getType();
            uniqueFuncName = AttachedFunctionInfo.getUniqueFuncName(typeRefCPEntry.getType().getName(), funcName);
            packageInfo.addFunctionInfo(uniqueFuncName, functionInfo);

            //Update the attachedFunctionInfo
            if (typeRefCPEntry.getType().getTag() == TypeTags.STRUCT_TAG) {
                BStructType structType = (BStructType) typeRefCPEntry.getType();
                AttachedFunctionInfo attachedFuncInfo = structType.structInfo.funcInfoEntries.get(funcName);
                attachedFuncInfo.functionInfo = functionInfo;
            }
        } else {
            uniqueFuncName = funcName;
            packageInfo.addFunctionInfo(uniqueFuncName, functionInfo);
        }

        int workerDataChannelsLength = dataInStream.readShort();
        for (int i = 0; i < workerDataChannelsLength; i++) {
            readWorkerDataChannelEntries(dataInStream, packageInfo, functionInfo);
        }

        // Read worker info entries
        readWorkerInfoEntries(dataInStream, packageInfo, functionInfo);

        if (nativeFunc) {
            NativeCallableUnit nativeFunction = NativeUnitLoader.getInstance().loadNativeFunction(
                    functionInfo.getPkgPath(), uniqueFuncName);
            if (nativeFunction == null) {
                throw new BLangRuntimeException("native function not available " +
                        functionInfo.getPkgPath() + ":" + uniqueFuncName);
            }
            functionInfo.setNativeCallableUnit(nativeFunction);
        }

        // Read attributes
        readAttributeInfoEntries(dataInStream, packageInfo, functionInfo);
    }

    private void readTransformerInfoEntries(DataInputStream dataInStream, PackageInfo packageInfo) throws IOException {
        int transformerCount = dataInStream.readShort();
        for (int i = 0; i < transformerCount; i++) {
            readTransformerInfo(dataInStream, packageInfo);
        }
    }

    private void readTransformerInfo(DataInputStream dataInStream, PackageInfo packageInfo) throws IOException {
        int transformerNameCPIndex = dataInStream.readInt();
        UTF8CPEntry transformerNameUTF8Entry = (UTF8CPEntry) packageInfo.getCPEntry(transformerNameCPIndex);
        TransformerInfo transformerInfo = new TransformerInfo(packageInfo.getPkgNameCPIndex(), packageInfo.getPkgPath(),
                transformerNameCPIndex, transformerNameUTF8Entry.getValue());
        transformerInfo.setPackageInfo(packageInfo);
        packageInfo.addTransformerInfo(transformerNameUTF8Entry.getValue(), transformerInfo);

        int transformerSigCPIndex = dataInStream.readInt();
        UTF8CPEntry transformerSigUTF8Entry = (UTF8CPEntry) packageInfo.getCPEntry(transformerSigCPIndex);
        setCallableUnitSignature(transformerInfo, transformerSigUTF8Entry.getValue(), packageInfo);

        boolean nativeFunc = Flags.isFlagOn(dataInStream.readInt(), Flags.NATIVE);
        transformerInfo.setNative(nativeFunc);

        int workerDataChannelsLength = dataInStream.readShort();
        for (int i = 0; i < workerDataChannelsLength; i++) {
            readWorkerDataChannelEntries(dataInStream, packageInfo, transformerInfo);
        }

        // Read worker info entries
        readWorkerInfoEntries(dataInStream, packageInfo, transformerInfo);

        // Read attributes
        readAttributeInfoEntries(dataInStream, packageInfo, transformerInfo);
    }

    public void readWorkerDataChannelEntries(DataInputStream dataInputStream, PackageInfo packageInfo,
                                             CallableUnitInfo callableUnitInfo) throws IOException {
        int sourceCPIndex = dataInputStream.readInt();
        int targetCPIndex = dataInputStream.readInt();

        UTF8CPEntry sourceCPEntry = (UTF8CPEntry) packageInfo.getCPEntry(sourceCPIndex);
        UTF8CPEntry targetCPEntry = (UTF8CPEntry) packageInfo.getCPEntry(targetCPIndex);

        WorkerDataChannelInfo workerDataChannelInfo = new WorkerDataChannelInfo(sourceCPIndex,
                sourceCPEntry.getValue(), targetCPIndex, targetCPEntry.getValue());

        int dataChannelRefCPIndex = dataInputStream.readInt();
        WorkerDataChannelRefCPEntry refCPEntry = (WorkerDataChannelRefCPEntry) packageInfo
                .getCPEntry(dataChannelRefCPIndex);
        refCPEntry.setWorkerDataChannelInfo(workerDataChannelInfo);
        callableUnitInfo.addWorkerDataChannelInfo(workerDataChannelInfo);
    }

    private void setCallableUnitSignature(CallableUnitInfo callableUnitInfo, String sig, PackageInfo packageInfo) {
        BFunctionType funcType = getFunctionType(sig, packageInfo);
        callableUnitInfo.setParamTypes(funcType.paramTypes);
        callableUnitInfo.setRetParamTypes(funcType.retParamTypes);
    }

    private BFunctionType getFunctionType(String sig, PackageInfo packageInfo) {
        int indexOfSep = sig.indexOf(")(");
        String paramSig = sig.substring(1, indexOfSep);
        String retParamSig = sig.substring(indexOfSep + 2, sig.length() - 1);

        BType[] paramTypes = getParamTypes(paramSig, packageInfo);
        BType[] retParamTypes = getParamTypes(retParamSig, packageInfo);
        return new BFunctionType(paramTypes, retParamTypes);
    }

    private BType[] getParamTypes(String signature, PackageInfo packageInfo) {
        int index = 0;
        Stack<BType> typeStack = new Stack<>();
        char[] chars = signature.toCharArray();
        while (index < chars.length) {
            index = createBTypeFromSig(chars, index, typeStack, packageInfo);
        }

        return typeStack.toArray(new BType[0]);
    }

    private int createBTypeFromSig(char[] chars, int index, Stack<BType> typeStack, PackageInfo packageInfo) {
        int nameIndex;
        char ch = chars[index];
        switch (ch) {
            case 'I':
                typeStack.push(BTypes.typeInt);
                return index + 1;
            case 'F':
                typeStack.push(BTypes.typeFloat);
                return index + 1;
            case 'S':
                typeStack.push(BTypes.typeString);
                return index + 1;
            case 'B':
                typeStack.push(BTypes.typeBoolean);
                return index + 1;
            case 'L':
                typeStack.push(BTypes.typeBlob);
                return index + 1;
            case 'Y':
                typeStack.push(BTypes.typeDesc);
                return index + 1;
            case 'A':
                typeStack.push(BTypes.typeAny);
                return index + 1;
            case 'R':
                // TODO Improve this logic
                index++;
                nameIndex = index;
                while (chars[nameIndex] != ';') {
                    nameIndex++;
                }
                String typeName = new String(Arrays.copyOfRange(chars, index, nameIndex));
                typeStack.push(BTypes.getTypeFromName(typeName));
                return nameIndex + 1;
            case 'C':
            case 'J':
            case 'T':
            case 'E':
            case 'D':
            case 'H':
            case 'M':
                char typeChar = chars[index];
                // TODO Improve this logic
                index++;
                nameIndex = index;
                int colonIndex = -1;
                while (chars[nameIndex] != ';') {
                    if (chars[nameIndex] == ':') {
                        colonIndex = nameIndex;
                    }
                    nameIndex++;
                }

                String pkgPath;
                String name;
                PackageInfo packageInfoOfType;
                if (colonIndex != -1) {
                    pkgPath = new String(Arrays.copyOfRange(chars, index, colonIndex));
                    name = new String(Arrays.copyOfRange(chars, colonIndex + 1, nameIndex));
                    packageInfoOfType = programFile.getPackageInfo(pkgPath);
                } else {
                    name = new String(Arrays.copyOfRange(chars, index, nameIndex));
                    // Setting the current package;
                    packageInfoOfType = packageInfo;
                }

                if (typeChar == 'C') {
                    typeStack.push(packageInfoOfType.getConnectorInfo(name).getType());
                } else if (typeChar == 'J') {
                    if (name.isEmpty()) {
                        typeStack.push(BTypes.typeJSON);
                    } else {
                        typeStack.push(new BJSONType(packageInfoOfType.getStructInfo(name).getType()));
                    }
                } else if (typeChar == 'D') {
                    if (name.isEmpty()) {
                        typeStack.push(BTypes.typeTable);
                    } else {
                        typeStack.push(new BTableType(packageInfoOfType.getStructInfo(name).getType()));
                    }
                } else if (typeChar == 'H') {
                    if (name.isEmpty()) {
                        typeStack.push(BTypes.typeStream);
                    } else {
                        typeStack.push(new BStreamType(packageInfoOfType.getStructInfo(name).getType()));
                    }
                } else if (typeChar == 'M') {
                    if (name.isEmpty()) {
                        typeStack.push(BTypes.typeStreamlet);
                    } else {
                        typeStack.push(packageInfoOfType.getStreamletInfo(name).getType());
                    }
                } else if (typeChar == 'E') {
                    typeStack.push(packageInfoOfType.getEnumInfo(name).getType());
                } else {
                    // This is a struct type
                    typeStack.push(packageInfoOfType.getStructInfo(name).getType());
                }

                return nameIndex + 1;
            case '[':
                index = createBTypeFromSig(chars, index + 1, typeStack, packageInfo);
                BType elemType = typeStack.pop();
                BArrayType arrayType = new BArrayType(elemType);
                typeStack.push(arrayType);
                return index;
            case 'N':
                index = createBTypeFromSig(chars, index + 1, typeStack, packageInfo);
                BType constrainedType = typeStack.pop();
                BType mapType;
                if (constrainedType == BTypes.typeAny) {
                    mapType = BTypes.typeMap;
                } else {
                    mapType = new BMapType(constrainedType);
                }
                typeStack.push(mapType);
                return index;
            case 'U':
                // TODO : Fix this for type casting.
                typeStack.push(new BFunctionType());
                return index + 1;
            default:
                throw new ProgramFileFormatException("unsupported base type char: " + ch);
        }
    }

    private BType getBTypeFromDescriptor(String desc) {
        char ch = desc.charAt(0);
        switch (ch) {
            case 'I':
                return BTypes.typeInt;
            case 'F':
                return BTypes.typeFloat;
            case 'S':
                return BTypes.typeString;
            case 'B':
                return BTypes.typeBoolean;
            case 'Y':
                return BTypes.typeDesc;
            case 'L':
                return BTypes.typeBlob;
            case 'A':
                return BTypes.typeAny;
            case 'R':
                return BTypes.getTypeFromName(desc.substring(1, desc.length() - 1));
            case 'N':
                BType constrainedType = getBTypeFromDescriptor(desc.substring(1));
                if (constrainedType == BTypes.typeAny) {
                    return BTypes.typeMap;
                } else {
                    return new BMapType(constrainedType);
                }
            case 'C':
            case 'X':
            case 'J':
            case 'T':
            case 'E':
            case 'H':
            case 'M':
            case 'D':
                String typeName = desc.substring(1, desc.length() - 1);
                String[] parts = typeName.split(":");

                if (parts.length == 1) {
                    if (ch == 'J') {
                        return BTypes.typeJSON;
                    } else if (ch == 'D') {
                        return BTypes.typeTable;
                    } else if (ch == 'H') { //TODO:CHECK
                        return BTypes.typeStream;
                    } else if (ch == 'M') {
                        return BTypes.typeStreamlet;
                    }
                }

                String pkgPath = parts[0];
                String name = parts[1];
                PackageInfo packageInfoOfType = programFile.getPackageInfo(pkgPath);
                if (ch == 'J') {
                    return new BJSONType(packageInfoOfType.getStructInfo(name).getType());
                } else if (ch == 'C') {
                    return packageInfoOfType.getConnectorInfo(name).getType();
                } else if (ch == 'X') {
                    return packageInfoOfType.getServiceInfo(name).getType();
                } else if (ch == 'D') {
                    return new BTableType(packageInfoOfType.getStructInfo(name).getType());
                } else if (ch == 'H') {
                    return new BStreamType(packageInfoOfType.getStructInfo(name).getType());
                } else if (ch == 'M') {
                    return packageInfoOfType.getStreamletInfo(name).getType();
                } else if (ch == 'E') {
                    return packageInfoOfType.getEnumInfo(name).getType();
                } else {
                    return packageInfoOfType.getStructInfo(name).getType();
                }
            case '[':
                BType elemType = getBTypeFromDescriptor(desc.substring(1));
                return new BArrayType(elemType);
            case 'U':
                // TODO : Fix this for type casting.
                return new BFunctionType();
            default:
                throw new ProgramFileFormatException("unsupported base type char: " + ch);
        }
    }


    private void readWorkerInfoEntries(DataInputStream dataInStream,
                                       PackageInfo packageInfo,
                                       CallableUnitInfo callableUnitInfo) throws IOException {

        int workerCount = dataInStream.readShort();
        // First worker is always the default worker.
        WorkerInfo defaultWorker = getWorkerInfo(dataInStream, packageInfo);
        callableUnitInfo.setDefaultWorkerInfo(defaultWorker);

        for (int i = 0; i < workerCount - 1; i++) {
            WorkerInfo workerInfo = getWorkerInfo(dataInStream, packageInfo);
            callableUnitInfo.addWorkerInfo(workerInfo.getWorkerName(), workerInfo);
        }
    }

    private WorkerInfo getWorkerInfo(DataInputStream dataInStream,
                                     PackageInfo packageInfo) throws IOException {
        int workerNameCPIndex = dataInStream.readInt();
        UTF8CPEntry workerNameUTF8Entry = (UTF8CPEntry) packageInfo.getCPEntry(workerNameCPIndex);
        WorkerInfo workerInfo = new WorkerInfo(workerNameCPIndex, workerNameUTF8Entry.getValue());

        int wrkrDtChnlRefCPIndex = dataInStream.readInt();
        workerInfo.setWrkrDtChnlRefCPIndex(wrkrDtChnlRefCPIndex);

        if (wrkrDtChnlRefCPIndex >= 0) {
            WorkerDataChannelRefCPEntry refCPEntry = (WorkerDataChannelRefCPEntry) packageInfo
                    .getCPEntry(wrkrDtChnlRefCPIndex);

            workerInfo.setWorkerDataChannelInfoForForkJoin(refCPEntry.getWorkerDataChannelInfo());
        }

        readForkJoinInfo(dataInStream, packageInfo, workerInfo);
        // Read attributes
        readAttributeInfoEntries(dataInStream, packageInfo, workerInfo);
        CodeAttributeInfo codeAttribute = (CodeAttributeInfo) workerInfo.getAttributeInfo(
                AttributeInfo.Kind.CODE_ATTRIBUTE);
        workerInfo.setCodeAttributeInfo(codeAttribute);
        return workerInfo;
    }

    private void readForkJoinInfo(DataInputStream dataInStream,
                                  PackageInfo packageInfo, WorkerInfo workerInfo) throws IOException {
        int forkJoinCount = dataInStream.readShort();
        ForkjoinInfo[] forkjoinInfos = new ForkjoinInfo[forkJoinCount];
        for (int i = 0; i < forkJoinCount; i++) {
            ForkjoinInfo forkjoinInfo = getForkJoinInfo(dataInStream, packageInfo);
            forkjoinInfos[i] = forkjoinInfo;
        }
        workerInfo.setForkjoinInfos(forkjoinInfos);
    }

    private ForkjoinInfo getForkJoinInfo(DataInputStream dataInStream, PackageInfo packageInfo) throws IOException {
        int indexCPIndex = dataInStream.readInt();

        int argRegLength = dataInStream.readShort();
        int[] argRegs = new int[argRegLength];
        for (int i = 0; i < argRegLength; i++) {
            argRegs[i] = dataInStream.readInt();
        }

        ForkJoinCPEntry forkJoinCPEntry = (ForkJoinCPEntry) packageInfo.getCPEntry(indexCPIndex);
        ForkjoinInfo forkjoinInfo = new ForkjoinInfo(argRegs);
        forkjoinInfo.setIndex(forkJoinCPEntry.getForkJoinCPIndex());
        forkjoinInfo.setIndexCPIndex(indexCPIndex);

        int workerCount = dataInStream.readShort();
        for (int i = 0; i < workerCount; i++) {
            WorkerInfo workerInfo = getWorkerInfo(dataInStream, packageInfo);
            forkjoinInfo.addWorkerInfo(workerInfo.getWorkerName(), workerInfo);
        }

        boolean isTimeoutAvailable = dataInStream.readBoolean();
        forkjoinInfo.setTimeoutAvailable(isTimeoutAvailable);

        int joinTypeCPIndex = dataInStream.readInt();
        UTF8CPEntry joinTypeCPEntry = (UTF8CPEntry) packageInfo.getCPEntry(joinTypeCPIndex);

        forkjoinInfo.setJoinType(joinTypeCPEntry.getValue());
        forkjoinInfo.setJoinTypeCPIndex(joinTypeCPIndex);

        int joinWorkerCount = dataInStream.readInt();
        forkjoinInfo.setWorkerCount(joinWorkerCount);

        int joinWrkrCPIndexesLen = dataInStream.readShort();
        int[] joinWrkrCPIndexes = new int[joinWrkrCPIndexesLen];
        String[] joinWrkrNames = new String[joinWrkrCPIndexesLen];
        for (int i = 0; i < joinWrkrCPIndexesLen; i++) {
            int cpIndex = dataInStream.readInt();
            UTF8CPEntry workerNameCPEntry = (UTF8CPEntry) packageInfo.getCPEntry(cpIndex);
            joinWrkrCPIndexes[i] = cpIndex;
            joinWrkrNames[i] = workerNameCPEntry.getValue();
        }
        forkjoinInfo.setJoinWrkrNameIndexes(joinWrkrCPIndexes);
        forkjoinInfo.setJoinWorkerNames(joinWrkrNames);
        forkJoinCPEntry.setForkjoinInfo(forkjoinInfo);
        return forkjoinInfo;
    }


    private void readAttributeInfoEntries(DataInputStream dataInStream,
                                          ConstantPool constantPool,
                                          AttributeInfoPool attributeInfoPool) throws IOException {
        int attributesCount = dataInStream.readShort();
        for (int k = 0; k < attributesCount; k++) {
            AttributeInfo attributeInfo = getAttributeInfo(dataInStream, constantPool);
            attributeInfoPool.addAttributeInfo(attributeInfo.getKind(), attributeInfo);
        }
    }

    private AttributeInfo getAttributeInfo(DataInputStream dataInStream,
                                           ConstantPool constantPool) throws IOException {
        int attribNameCPIndex = dataInStream.readInt();
        UTF8CPEntry attribNameCPEntry = (UTF8CPEntry) constantPool.getCPEntry(attribNameCPIndex);
        AttributeInfo.Kind attribKind = AttributeInfo.Kind.fromString(attribNameCPEntry.getValue());
        if (attribKind == null) {
            throw new ProgramFileFormatException("unknown attribute kind " + attribNameCPEntry.getValue());
        }

        switch (attribKind) {
            case CODE_ATTRIBUTE:
                CodeAttributeInfo codeAttributeInfo = new CodeAttributeInfo();
                codeAttributeInfo.setAttributeNameIndex(attribNameCPIndex);
                codeAttributeInfo.setCodeAddrs(dataInStream.readInt());

                codeAttributeInfo.setMaxLongLocalVars(dataInStream.readUnsignedShort());
                codeAttributeInfo.setMaxDoubleLocalVars(dataInStream.readShort());
                codeAttributeInfo.setMaxStringLocalVars(dataInStream.readShort());
                codeAttributeInfo.setMaxIntLocalVars(dataInStream.readShort());
                codeAttributeInfo.setMaxByteLocalVars(dataInStream.readShort());
                codeAttributeInfo.setMaxRefLocalVars(dataInStream.readShort());

                codeAttributeInfo.setMaxLongRegs(dataInStream.readShort());
                codeAttributeInfo.setMaxDoubleRegs(dataInStream.readShort());
                codeAttributeInfo.setMaxStringRegs(dataInStream.readShort());
                codeAttributeInfo.setMaxIntRegs(dataInStream.readShort());
                codeAttributeInfo.setMaxByteRegs(dataInStream.readShort());
                codeAttributeInfo.setMaxRefRegs(dataInStream.readShort());
                return codeAttributeInfo;

            case VARIABLE_TYPE_COUNT_ATTRIBUTE:
                VarTypeCountAttributeInfo varCountAttributeInfo =
                        new VarTypeCountAttributeInfo(attribNameCPIndex);
                varCountAttributeInfo.setMaxLongVars(dataInStream.readShort());
                varCountAttributeInfo.setMaxDoubleVars(dataInStream.readShort());
                varCountAttributeInfo.setMaxStringVars(dataInStream.readShort());
                varCountAttributeInfo.setMaxIntVars(dataInStream.readShort());
                varCountAttributeInfo.setMaxByteVars(dataInStream.readShort());
                varCountAttributeInfo.setMaxRefVars(dataInStream.readShort());
                return varCountAttributeInfo;

            case ERROR_TABLE:
                ErrorTableAttributeInfo tableAttributeInfo = new ErrorTableAttributeInfo(attribNameCPIndex);
                int tableEntryCount = dataInStream.readShort();
                for (int i = 0; i < tableEntryCount; i++) {
                    int ipFrom = dataInStream.readInt();
                    int ipTo = dataInStream.readInt();
                    int ipTarget = dataInStream.readInt();
                    int priority = dataInStream.readInt();
                    int errorStructCPIndex = dataInStream.readInt();
                    ErrorTableEntry tableEntry = new ErrorTableEntry(ipFrom, ipTo,
                            ipTarget, priority, errorStructCPIndex);

                    if (errorStructCPIndex != -1) {
                        StructureRefCPEntry structureRefCPEntry = (StructureRefCPEntry)
                                constantPool.getCPEntry(errorStructCPIndex);
                        tableEntry.setError((StructInfo) structureRefCPEntry.getStructureTypeInfo());
                    }
                    tableAttributeInfo.addErrorTableEntry(tableEntry);
                }
                return tableAttributeInfo;

            case LOCAL_VARIABLES_ATTRIBUTE:
                LocalVariableAttributeInfo localVarAttrInfo = new LocalVariableAttributeInfo(attribNameCPIndex);
                int localVarInfoCount = dataInStream.readShort();
                for (int i = 0; i < localVarInfoCount; i++) {
                    LocalVariableInfo localVariableInfo = getLocalVariableInfo(dataInStream, constantPool);
                    localVarAttrInfo.addLocalVarInfo(localVariableInfo);
                }
                return localVarAttrInfo;
            case LINE_NUMBER_TABLE_ATTRIBUTE:
                LineNumberTableAttributeInfo lnNoTblAttrInfo = new LineNumberTableAttributeInfo(attribNameCPIndex);
                int lineNoInfoCount = dataInStream.readShort();
                for (int i = 0; i < lineNoInfoCount; i++) {
                    LineNumberInfo lineNumberInfo = getLineNumberInfo(dataInStream, constantPool);
                    lnNoTblAttrInfo.addLineNumberInfo(lineNumberInfo);
                }
                return lnNoTblAttrInfo;
            case DEFAULT_VALUE_ATTRIBUTE:
                DefaultValue defaultValue = getDefaultValue(dataInStream, constantPool);
                DefaultValueAttributeInfo defaultValAttrInfo =
                        new DefaultValueAttributeInfo(attribNameCPIndex, defaultValue);
                return defaultValAttrInfo;
            case PARAMETER_DEFAULTS_ATTRIBUTE:
                ParamDefaultValueAttributeInfo paramDefaultValAttrInfo =
                        new ParamDefaultValueAttributeInfo(attribNameCPIndex);
                int paramDefaultsInfoCount = dataInStream.readShort();
                for (int i = 0; i < paramDefaultsInfoCount; i++) {
                    DefaultValue paramDefaultValue = getDefaultValue(dataInStream, constantPool);
                    paramDefaultValAttrInfo.addParamDefaultValueInfo(paramDefaultValue);
                }
                return paramDefaultValAttrInfo;
            default:
                throw new ProgramFileFormatException("unsupported attribute kind " + attribNameCPEntry.getValue());
        }
    }

    private LocalVariableInfo getLocalVariableInfo(DataInputStream dataInStream,
                                                   ConstantPool constantPool) throws IOException {
        int varNameCPIndex = dataInStream.readInt();
        UTF8CPEntry varNameCPEntry = (UTF8CPEntry) constantPool.getCPEntry(varNameCPIndex);
        int variableIndex = dataInStream.readInt();

        int typeSigCPIndex = dataInStream.readInt();

        UTF8CPEntry typeSigCPEntry = (UTF8CPEntry) constantPool.getCPEntry(typeSigCPIndex);

        BType type = getBTypeFromDescriptor(typeSigCPEntry.getValue());
        LocalVariableInfo localVariableInfo = new LocalVariableInfo(varNameCPEntry.getValue(), varNameCPIndex,
                variableIndex, typeSigCPIndex, type);
        int attchmntIndexesLength = dataInStream.readShort();
        int[] attachmentIndexes = new int[attchmntIndexesLength];
        for (int i = 0; i < attchmntIndexesLength; i++) {
            attachmentIndexes[i] = dataInStream.readInt();
        }
        localVariableInfo.setAttachmentIndexes(attachmentIndexes);

        return localVariableInfo;
    }

    private LineNumberInfo getLineNumberInfo(DataInputStream dataInStream,
                                             ConstantPool constantPool) throws IOException {
        int lineNumber = dataInStream.readInt();
        int fileNameCPIndex = dataInStream.readInt();
        int ip = dataInStream.readInt();

        UTF8CPEntry fileNameCPEntry = (UTF8CPEntry) constantPool.getCPEntry(fileNameCPIndex);

        LineNumberInfo lineNumberInfo = new LineNumberInfo(lineNumber, fileNameCPIndex,
                fileNameCPEntry.getValue(), ip);

        //In here constant pool is always a packageInfo since only package info has lineNumberTableAttribute
        lineNumberInfo.setPackageInfo((PackageInfo) constantPool);

        return lineNumberInfo;
    }

    private boolean readBoolean(DataInputStream codeStream) throws IOException {
        return codeStream.readInt() == 1;
    }

    private void readInstructions(DataInputStream dataInStream,
                                  PackageInfo packageInfo) throws IOException {
        int codeLength = dataInStream.readInt();
        byte[] code = new byte[codeLength];
        // Ignore bytes read should be same as the code length.
        dataInStream.read(code);
        DataInputStream codeStream = new DataInputStream(new ByteArrayInputStream(code));
        while (codeStream.available() > 0) {
            int i, j, k, h;
            int funcRefCPIndex;
            FunctionRefCPEntry funcRefCPEntry;
            boolean async;
            int[] argRegs;
            int[] retRegs;

            int opcode = codeStream.readUnsignedByte();
            switch (opcode) {
                case InstructionCodes.HALT:
                case InstructionCodes.RET:
                    packageInfo.addInstruction(InstructionFactory.get(opcode));
                    break;

                case InstructionCodes.ICONST_0:
                case InstructionCodes.ICONST_1:
                case InstructionCodes.ICONST_2:
                case InstructionCodes.ICONST_3:
                case InstructionCodes.ICONST_4:
                case InstructionCodes.ICONST_5:
                case InstructionCodes.FCONST_0:
                case InstructionCodes.FCONST_1:
                case InstructionCodes.FCONST_2:
                case InstructionCodes.FCONST_3:
                case InstructionCodes.FCONST_4:
                case InstructionCodes.FCONST_5:
                case InstructionCodes.BCONST_0:
                case InstructionCodes.BCONST_1:
                case InstructionCodes.RCONST_NULL:
                case InstructionCodes.GOTO:
                case InstructionCodes.THROW:
                case InstructionCodes.ERRSTORE:
                case InstructionCodes.NEWXMLSEQ:
                    i = codeStream.readInt();
                    packageInfo.addInstruction(InstructionFactory.get(opcode, i));
                    break;

                case InstructionCodes.ICONST:
                case InstructionCodes.FCONST:
                case InstructionCodes.SCONST:
                case InstructionCodes.IMOVE:
                case InstructionCodes.FMOVE:
                case InstructionCodes.SMOVE:
                case InstructionCodes.BMOVE:
                case InstructionCodes.LMOVE:
                case InstructionCodes.RMOVE:
                case InstructionCodes.IGLOAD:
                case InstructionCodes.FGLOAD:
                case InstructionCodes.SGLOAD:
                case InstructionCodes.BGLOAD:
                case InstructionCodes.LGLOAD:
                case InstructionCodes.RGLOAD:
                case InstructionCodes.ISTORE:
                case InstructionCodes.FSTORE:
                case InstructionCodes.SSTORE:
                case InstructionCodes.BSTORE:
                case InstructionCodes.LSTORE:
                case InstructionCodes.RSTORE:
                case InstructionCodes.IGSTORE:
                case InstructionCodes.FGSTORE:
                case InstructionCodes.SGSTORE:
                case InstructionCodes.BGSTORE:
                case InstructionCodes.LGSTORE:
                case InstructionCodes.RGSTORE:
                case InstructionCodes.INEG:
                case InstructionCodes.FNEG:
                case InstructionCodes.BNOT:
                case InstructionCodes.REQ_NULL:
                case InstructionCodes.RNE_NULL:
                case InstructionCodes.BR_TRUE:
                case InstructionCodes.BR_FALSE:
                case InstructionCodes.TR_RETRY:
                case InstructionCodes.TR_END:
                case InstructionCodes.FPLOAD:
                case InstructionCodes.ARRAYLEN:
                case InstructionCodes.INEWARRAY:
                case InstructionCodes.FNEWARRAY:
                case InstructionCodes.SNEWARRAY:
                case InstructionCodes.BNEWARRAY:
                case InstructionCodes.LNEWARRAY:
                case InstructionCodes.RNEWARRAY:
                case InstructionCodes.JSONNEWARRAY:
                case InstructionCodes.NEWSTRUCT:
                case InstructionCodes.NEWCONNECTOR:
                case InstructionCodes.ITR_NEW:
                case InstructionCodes.ITR_HAS_NEXT:
                case InstructionCodes.IRET:
                case InstructionCodes.FRET:
                case InstructionCodes.SRET:
                case InstructionCodes.BRET:
                case InstructionCodes.LRET:
                case InstructionCodes.RRET:
                case InstructionCodes.XML2XMLATTRS:
                case InstructionCodes.NEWXMLCOMMENT:
                case InstructionCodes.NEWXMLTEXT:
                case InstructionCodes.XMLSTORE:
                case InstructionCodes.TYPEOF:
                case InstructionCodes.TYPELOAD:
                case InstructionCodes.SEQ_NULL:
                case InstructionCodes.SNE_NULL:
                case InstructionCodes.NEWJSON:
                case InstructionCodes.NEWMAP:
                case InstructionCodes.NEWTABLE:
                case InstructionCodes.NEWSTREAMLET:
                case InstructionCodes.AWAIT:
                    i = codeStream.readInt();
                    j = codeStream.readInt();
                    packageInfo.addInstruction(InstructionFactory.get(opcode, i, j));
                    break;

                case InstructionCodes.IALOAD:
                case InstructionCodes.FALOAD:
                case InstructionCodes.SALOAD:
                case InstructionCodes.BALOAD:
                case InstructionCodes.LALOAD:
                case InstructionCodes.RALOAD:
                case InstructionCodes.JSONALOAD:
                case InstructionCodes.IASTORE:
                case InstructionCodes.FASTORE:
                case InstructionCodes.SASTORE:
                case InstructionCodes.BASTORE:
                case InstructionCodes.LASTORE:
                case InstructionCodes.RASTORE:
                case InstructionCodes.JSONASTORE:
                case InstructionCodes.IFIELDLOAD:
                case InstructionCodes.FFIELDLOAD:
                case InstructionCodes.SFIELDLOAD:
                case InstructionCodes.BFIELDLOAD:
                case InstructionCodes.LFIELDLOAD:
                case InstructionCodes.RFIELDLOAD:
                case InstructionCodes.IFIELDSTORE:
                case InstructionCodes.FFIELDSTORE:
                case InstructionCodes.SFIELDSTORE:
                case InstructionCodes.BFIELDSTORE:
                case InstructionCodes.LFIELDSTORE:
                case InstructionCodes.RFIELDSTORE:
                case InstructionCodes.MAPLOAD:
                case InstructionCodes.MAPSTORE:
                case InstructionCodes.JSONLOAD:
                case InstructionCodes.JSONSTORE:
                case InstructionCodes.ENUMERATORLOAD:
                case InstructionCodes.IADD:
                case InstructionCodes.FADD:
                case InstructionCodes.SADD:
                case InstructionCodes.XMLADD:
                case InstructionCodes.ISUB:
                case InstructionCodes.FSUB:
                case InstructionCodes.IMUL:
                case InstructionCodes.FMUL:
                case InstructionCodes.IDIV:
                case InstructionCodes.FDIV:
                case InstructionCodes.IMOD:
                case InstructionCodes.FMOD:
                case InstructionCodes.IEQ:
                case InstructionCodes.FEQ:
                case InstructionCodes.SEQ:
                case InstructionCodes.BEQ:
                case InstructionCodes.REQ:
                case InstructionCodes.INE:
                case InstructionCodes.FNE:
                case InstructionCodes.SNE:
                case InstructionCodes.BNE:
                case InstructionCodes.RNE:
                case InstructionCodes.IGT:
                case InstructionCodes.FGT:
                case InstructionCodes.IGE:
                case InstructionCodes.FGE:
                case InstructionCodes.ILT:
                case InstructionCodes.FLT:
                case InstructionCodes.ILE:
                case InstructionCodes.FLE:
                case InstructionCodes.I2ANY:
                case InstructionCodes.F2ANY:
                case InstructionCodes.S2ANY:
                case InstructionCodes.B2ANY:
                case InstructionCodes.L2ANY:
                case InstructionCodes.ANY2I:
                case InstructionCodes.ANY2F:
                case InstructionCodes.ANY2S:
                case InstructionCodes.ANY2B:
                case InstructionCodes.ANY2L:
                case InstructionCodes.ANY2JSON:
                case InstructionCodes.ANY2XML:
                case InstructionCodes.ANY2MAP:
                case InstructionCodes.ANY2TYPE:
                case InstructionCodes.ANY2DT:
                case InstructionCodes.NULL2JSON:
                case InstructionCodes.I2F:
                case InstructionCodes.I2S:
                case InstructionCodes.I2B:
                case InstructionCodes.I2JSON:
                case InstructionCodes.F2I:
                case InstructionCodes.F2S:
                case InstructionCodes.F2B:
                case InstructionCodes.F2JSON:
                case InstructionCodes.S2I:
                case InstructionCodes.S2F:
                case InstructionCodes.S2B:
                case InstructionCodes.S2JSON:
                case InstructionCodes.B2I:
                case InstructionCodes.B2F:
                case InstructionCodes.B2S:
                case InstructionCodes.B2JSON:
                case InstructionCodes.JSON2I:
                case InstructionCodes.JSON2F:
                case InstructionCodes.JSON2S:
                case InstructionCodes.JSON2B:
                case InstructionCodes.DT2XML:
                case InstructionCodes.DT2JSON:
                case InstructionCodes.T2MAP:
                case InstructionCodes.T2JSON:
                case InstructionCodes.XML2JSON:
                case InstructionCodes.JSON2XML:
                case InstructionCodes.XMLATTRS2MAP:
                case InstructionCodes.XMLATTRLOAD:
                case InstructionCodes.XMLATTRSTORE:
                case InstructionCodes.S2QNAME:
                case InstructionCodes.NEWXMLPI:
                case InstructionCodes.TEQ:
                case InstructionCodes.TNE:
                case InstructionCodes.XMLLOAD:
                case InstructionCodes.S2XML:
                case InstructionCodes.XML2S:
                case InstructionCodes.S2JSONX:
                case InstructionCodes.NULL2S:
                case InstructionCodes.NEW_INT_RANGE:
                case InstructionCodes.LENGTHOF:
                case InstructionCodes.ANY2SCONV:
                case InstructionCodes.NEWSTREAM:
                    i = codeStream.readInt();
                    j = codeStream.readInt();
                    k = codeStream.readInt();
                    packageInfo.addInstruction(InstructionFactory.get(opcode, i, j, k));
                    break;
                case InstructionCodes.ANY2E:
                case InstructionCodes.ANY2T:
                case InstructionCodes.ANY2C:
                case InstructionCodes.CHECKCAST:
                case InstructionCodes.MAP2T:
                case InstructionCodes.JSON2T:
                case InstructionCodes.NEWQNAME:
                case InstructionCodes.NEWXMLELEMENT:
                case InstructionCodes.TR_BEGIN:
                    i = codeStream.readInt();
                    j = codeStream.readInt();
                    k = codeStream.readInt();
                    h = codeStream.readInt();
                    packageInfo.addInstruction(InstructionFactory.get(opcode, i, j, k, h));
                    break;

                case InstructionCodes.CALL:
                    funcRefCPIndex = codeStream.readInt();
                    async = this.readBoolean(codeStream);
                    funcRefCPEntry = (FunctionRefCPEntry) packageInfo.getCPEntry(funcRefCPIndex);
                    packageInfo.addInstruction(new InstructionCALL(opcode, funcRefCPIndex,
                            funcRefCPEntry.getFunctionInfo(), async, getArgRegs(codeStream), getArgRegs(codeStream)));
                    break;
                case InstructionCodes.VCALL:
                    int receiverRegIndex = codeStream.readInt();
                    funcRefCPIndex = codeStream.readInt();
                    async = this.readBoolean(codeStream);
                    funcRefCPEntry = (FunctionRefCPEntry) packageInfo.getCPEntry(funcRefCPIndex);
                    packageInfo.addInstruction(new InstructionVCALL(opcode, receiverRegIndex, funcRefCPIndex,
                            funcRefCPEntry.getFunctionInfo(), async, getArgRegs(codeStream), getArgRegs(codeStream)));
                    break;
                case InstructionCodes.ACALL:
                    int actionRefCPIndex = codeStream.readInt();
                    async = this.readBoolean(codeStream);
                    ActionRefCPEntry actionRefCPEntry = (ActionRefCPEntry) packageInfo.getCPEntry(actionRefCPIndex);
                    packageInfo.addInstruction(new InstructionACALL(opcode, actionRefCPIndex,
                            actionRefCPEntry.getActionName(), async, getArgRegs(codeStream), getArgRegs(codeStream)));
                    break;
                case InstructionCodes.FPCALL:
                    funcRefCPIndex = codeStream.readInt();
                    async = this.readBoolean(codeStream);
                    argRegs = getArgRegs(codeStream);
                    retRegs = getArgRegs(codeStream);

                    FunctionCallCPEntry funcCallCPEntry = new FunctionCallCPEntry(async, argRegs, retRegs);
                    int funcCallCPIndex = packageInfo.addCPEntry(funcCallCPEntry);

                    packageInfo.addInstruction(InstructionFactory.get(opcode, funcRefCPIndex, funcCallCPIndex));
                    break;
                case InstructionCodes.TCALL:
                    int transformCPIndex = codeStream.readInt();
                    async = this.readBoolean(codeStream);
                    TransformerRefCPEntry transformerRefCPEntry =
                            (TransformerRefCPEntry) packageInfo.getCPEntry(transformCPIndex);
                    packageInfo.addInstruction(new InstructionTCALL(opcode, transformCPIndex,
                            transformerRefCPEntry.getTransformerInfo(), async,
                            getArgRegs(codeStream), getArgRegs(codeStream)));
                    break;
                case InstructionCodes.WRKSEND:
                case InstructionCodes.WRKRECEIVE:
                    int channelRefCPIndex = codeStream.readInt();
                    WorkerDataChannelRefCPEntry channelRefCPEntry = (WorkerDataChannelRefCPEntry)
                            packageInfo.getCPEntry(channelRefCPIndex);
                    int sigCPIndex = codeStream.readInt();
                    UTF8CPEntry sigCPEntry = (UTF8CPEntry) packageInfo.getCPEntry(sigCPIndex);
                    BType[] bTypes = getParamTypes(sigCPEntry.getValue(), packageInfo);
                    packageInfo.addInstruction(new InstructionWRKSendReceive(opcode, channelRefCPIndex,
                            channelRefCPEntry.getWorkerDataChannelInfo(), sigCPIndex, bTypes, getArgRegs(codeStream)));
                    break;
                case InstructionCodes.FORKJOIN:
                    int forkJoinIndexCPIndex = codeStream.readInt();
                    ForkJoinCPEntry forkJoinIndexCPEntry =
                            (ForkJoinCPEntry) packageInfo.getCPEntry(forkJoinIndexCPIndex);
                    int timeoutRegIndex = codeStream.readInt();
                    int joinVarRegIndex = codeStream.readInt();
                    int joinBlockAddr = codeStream.readInt();
                    int timeoutVarRegIndex = codeStream.readInt();
                    int timeoutBlockAddr = codeStream.readInt();
                    packageInfo.addInstruction(new InstructionFORKJOIN(opcode, forkJoinIndexCPIndex,
                            forkJoinIndexCPEntry, timeoutRegIndex, joinVarRegIndex, joinBlockAddr,
                            timeoutVarRegIndex, timeoutBlockAddr));
                    break;
                case InstructionCodes.ITR_NEXT:
                    int iteratorIndex = codeStream.readInt();
                    int[] typeTags = getArgRegs(codeStream);
                    retRegs = getArgRegs(codeStream);
                    packageInfo.addInstruction(new InstructionIteratorNext(opcode, iteratorIndex, retRegs.length,
                            typeTags, retRegs));
                    break;
                case InstructionCodes.LOCK:
                case InstructionCodes.UNLOCK:
                    int varCount = codeStream.readInt();
                    BType[] varTypes = new BType[varCount];
                    int[] varRegs = new int[varCount];
                    for (int m = 0; m < varCount; m++) {
                        int varSigCPIndex = codeStream.readInt();
                        TypeRefCPEntry typeRefCPEntry = (TypeRefCPEntry) packageInfo.getCPEntry(varSigCPIndex);
                        varTypes[m] = typeRefCPEntry.getType();
                        varRegs[m] = codeStream.readInt();
                    }
                    packageInfo.addInstruction(new InstructionLock(opcode, varTypes, varRegs));
                    break;
                default:
                    throw new ProgramFileFormatException("unknown opcode " + opcode +
                            " in package " + packageInfo.getPkgPath());
            }
        }
    }

    private void resolveCPEntries() {
        for (ConstantPoolEntry cpEntry : unresolvedCPEntries) {
            PackageInfo packageInfo;
            StructureRefCPEntry structureRefCPEntry;
            switch (cpEntry.getEntryType()) {
                case CP_ENTRY_FUNCTION_REF:
                    FunctionRefCPEntry funcRefCPEntry = (FunctionRefCPEntry) cpEntry;
                    packageInfo = programFile.getPackageInfo(funcRefCPEntry.getPackagePath());
                    FunctionInfo functionInfo = packageInfo.getFunctionInfo(funcRefCPEntry.getFunctionName());
                    funcRefCPEntry.setFunctionInfo(functionInfo);
                    break;
                case CP_ENTRY_STRUCTURE_REF:
                    structureRefCPEntry = (StructureRefCPEntry) cpEntry;
                    packageInfo = programFile.getPackageInfo(structureRefCPEntry.getPackagePath());
                    StructureTypeInfo structureTypeInfo = packageInfo.getStructureTypeInfo(
                            structureRefCPEntry.getStructureName());
                    structureRefCPEntry.setStructureTypeInfo(structureTypeInfo);
                    break;
                case CP_ENTRY_STREAMLET_REF:
                    StreamletRefCPEntry streamletRefCPEntry = (StreamletRefCPEntry) cpEntry;
                    packageInfo = programFile.getPackageInfo(streamletRefCPEntry.getPackagePath());
                    StreamletInfo streamletInfo = packageInfo.getStreamletInfo(
                            streamletRefCPEntry.getStreamletName());
                    streamletRefCPEntry.setStreamletInfo(streamletInfo);
                    break;
                case CP_ENTRY_TYPE_REF:
                    TypeRefCPEntry typeRefCPEntry = (TypeRefCPEntry) cpEntry;
                    String typeSig = typeRefCPEntry.getTypeSig();
                    BType bType = getBTypeFromDescriptor(typeSig);
                    typeRefCPEntry.setType(bType);
                    break;
                case CP_ENTRY_TRANSFORMER_REF:
                    TransformerRefCPEntry transformerRefCPEntry = (TransformerRefCPEntry) cpEntry;
                    packageInfo = programFile.getPackageInfo(transformerRefCPEntry.getPackagePath());
                    TransformerInfo transformerInfo =
                            packageInfo.getTransformerInfo(transformerRefCPEntry.getTransformerName());
                    transformerRefCPEntry.setTransformerInfo(transformerInfo);
                    break;
                default:
                    break;
            }
        }
    }

    private void resolveUserDefinedTypes(PackageInfo packageInfo) {
        // TODO Improve this. We should be able to this in a single pass.
        StructInfo[] structInfoEntries = packageInfo.getStructInfoEntries();
        for (StructInfo structInfo : structInfoEntries) {
            StructFieldInfo[] fieldInfoEntries = structInfo.getFieldInfoEntries();

            BStructType structType = structInfo.getType();
            BStructType.StructField[] structFields = new BStructType.StructField[fieldInfoEntries.length];
            for (int i = 0; i < fieldInfoEntries.length; i++) {
                // Get the BType from the type descriptor
                StructFieldInfo fieldInfo = fieldInfoEntries[i];
                String typeDesc = fieldInfo.getTypeDescriptor();
                BType fieldType = getBTypeFromDescriptor(typeDesc);
                fieldInfo.setFieldType(fieldType);

                // Create the StructField in the BStructType. This is required for the type equivalence algorithm
                BStructType.StructField structField = new BStructType.StructField(fieldType,
                        fieldInfo.getName(), fieldInfo.flags);
                structFields[i] = structField;
            }

            VarTypeCountAttributeInfo attributeInfo = (VarTypeCountAttributeInfo)
                    structInfo.getAttributeInfo(AttributeInfo.Kind.VARIABLE_TYPE_COUNT_ATTRIBUTE);
            structType.setFieldTypeCount(attributeInfo.getVarTypeCount());
            structType.setStructFields(structFields);

            // Resolve attached function signature
            int attachedFuncCount = structInfo.funcInfoEntries.size();
            BStructType.AttachedFunction[] attachedFunctions = new BStructType.AttachedFunction[attachedFuncCount];
            int count = 0;
            for (AttachedFunctionInfo attachedFuncInfo : structInfo.funcInfoEntries.values()) {
                BFunctionType funcType = getFunctionType(attachedFuncInfo.typeSignature, packageInfo);

                BStructType.AttachedFunction attachedFunction = new BStructType.AttachedFunction(
                        attachedFuncInfo.name, funcType, attachedFuncInfo.flags);
                attachedFunctions[count++] = attachedFunction;
                if (structInfo.initializer == attachedFuncInfo) {
                    structType.initializer = attachedFunction;
                }
            }
            structType.setAttachedFunctions(attachedFunctions);
        }

        for (ConstantPoolEntry cpEntry : unresolvedCPEntries) {
            switch (cpEntry.getEntryType()) {
                case CP_ENTRY_TYPE_REF:
                    TypeRefCPEntry typeRefCPEntry = (TypeRefCPEntry) cpEntry;
                    String typeSig = typeRefCPEntry.getTypeSig();
                    BType bType = getBTypeFromDescriptor(typeSig);
                    typeRefCPEntry.setType(bType);
                    break;
                default:
                    break;
            }
        }
    }

    private void resolveConnectorMethodTables(PackageInfo packageInfo) {
        ConnectorInfo[] connectorInfoEntries = packageInfo.getConnectorInfoEntries();
        for (ConnectorInfo connectorInfo : connectorInfoEntries) {
            BConnectorType connectorType = connectorInfo.getType();

            VarTypeCountAttributeInfo attributeInfo = (VarTypeCountAttributeInfo)
                    connectorInfo.getAttributeInfo(AttributeInfo.Kind.VARIABLE_TYPE_COUNT_ATTRIBUTE);
            connectorType.setFieldTypeCount(attributeInfo.getVarTypeCount());

            Map<Integer, Integer> methodTableInteger = connectorInfo.getMethodTableIndex();
            Map<BConnectorType, ConnectorInfo> methodTableType = new HashMap<>();
            for (Integer key : methodTableInteger.keySet()) {
                int keyType = methodTableInteger.get(key);
                TypeRefCPEntry typeRefCPEntry = (TypeRefCPEntry) packageInfo.getCPEntry(key);
                StructureRefCPEntry structureRefCPEntry = (StructureRefCPEntry) packageInfo.getCPEntry(keyType);
                ConnectorInfo connectorInfoType = (ConnectorInfo) structureRefCPEntry.getStructureTypeInfo();
                methodTableType.put((BConnectorType) typeRefCPEntry.getType(), connectorInfoType);
            }

            connectorInfo.setMethodTableType(methodTableType);

            for (ActionInfo actionInfo : connectorInfo.getActionInfoEntries()) {
                setCallableUnitSignature(actionInfo, actionInfo.getSignature(), packageInfo);
            }
        }
    }

    private DefaultValue getDefaultValue(DataInputStream dataInStream, ConstantPool constantPool)
            throws IOException {
        DefaultValue defaultValue;
        int typeDescCPIndex = dataInStream.readInt();
        UTF8CPEntry typeDescCPEntry = (UTF8CPEntry) constantPool.getCPEntry(typeDescCPIndex);
        String typeDesc = typeDescCPEntry.getValue();

        int valueCPIndex;
        switch (typeDesc) {
            case TypeSignature.SIG_BOOLEAN:
                boolean boolValue = dataInStream.readBoolean();
                defaultValue = new DefaultValue(typeDescCPIndex, typeDesc);
                defaultValue.setBooleanValue(boolValue);
                break;
            case TypeSignature.SIG_INT:
                valueCPIndex = dataInStream.readInt();
                IntegerCPEntry integerCPEntry = (IntegerCPEntry) constantPool.getCPEntry(valueCPIndex);
                defaultValue = new DefaultValue(typeDescCPIndex, typeDesc);
                defaultValue.setIntValue(integerCPEntry.getValue());
                break;
            case TypeSignature.SIG_FLOAT:
                valueCPIndex = dataInStream.readInt();
                FloatCPEntry floatCPEntry = (FloatCPEntry) constantPool.getCPEntry(valueCPIndex);
                defaultValue = new DefaultValue(typeDescCPIndex, typeDesc);
                defaultValue.setFloatValue(floatCPEntry.getValue());
                break;
            case TypeSignature.SIG_STRING:
                valueCPIndex = dataInStream.readInt();
                UTF8CPEntry stringCPEntry = (UTF8CPEntry) constantPool.getCPEntry(valueCPIndex);
                defaultValue = new DefaultValue(typeDescCPIndex, typeDesc);
                defaultValue.setStringValue(stringCPEntry.getValue());
                break;
            default:
                throw new ProgramFileFormatException("unknown default value type " + typeDesc);
        }
        return defaultValue;
    }

    private int[] getArgRegs(DataInputStream codeStream) throws IOException {
        int nArgRegs = codeStream.readInt();
        int[] argRegs = new int[nArgRegs];
        for (int index = 0; index < nArgRegs; index++) {
            argRegs[index] = codeStream.readInt();
        }
        return argRegs;
    }
}<|MERGE_RESOLUTION|>--- conflicted
+++ resolved
@@ -219,13 +219,8 @@
                         packageRefCPEntry.getPackageName(), cpIndex, streamletName);
 
                 // Find the streamletInfo
-<<<<<<< HEAD
-                packageInfoOptional = Optional.ofNullable(programFile.
-                        getPackageInfo(packageRefCPEntry.getPackageName()));
-=======
                 packageInfoOptional = Optional.ofNullable(programFile.getPackageInfo(packageRefCPEntry
                         .getPackageName()));
->>>>>>> 7074f7cc
                 Optional<StreamletInfo> streamletInfoOptional = packageInfoOptional.map(
                         packageInfo -> packageInfo.getStreamletInfo(streamletName));
                 if (!streamletInfoOptional.isPresent()) {
