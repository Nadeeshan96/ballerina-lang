/*
 *  Copyright (c) 2017, WSO2 Inc. (http://www.wso2.org) All Rights Reserved.
 *
 *  WSO2 Inc. licenses this file to you under the Apache License,
 *  Version 2.0 (the "License"); you may not use this file except
 *  in compliance with the License.
 *  You may obtain a copy of the License at
 *
 *    http://www.apache.org/licenses/LICENSE-2.0
 *
 *  Unless required by applicable law or agreed to in writing,
 *  software distributed under the License is distributed on an
 *  "AS IS" BASIS, WITHOUT WARRANTIES OR CONDITIONS OF ANY
 *  KIND, either express or implied.  See the License for the
 *  specific language governing permissions and limitations
 *  under the License.
 */
package org.ballerinalang.util.codegen;

import org.ballerinalang.connector.api.AbstractNativeAction;
import org.ballerinalang.model.types.BArrayType;
import org.ballerinalang.model.types.BConnectorType;
import org.ballerinalang.model.types.BEnumType;
import org.ballerinalang.model.types.BFunctionType;
import org.ballerinalang.model.types.BJSONType;
import org.ballerinalang.model.types.BStreamType;
import org.ballerinalang.model.types.BStreamletType;
import org.ballerinalang.model.types.BStructType;
import org.ballerinalang.model.types.BTableType;
import org.ballerinalang.model.types.BType;
import org.ballerinalang.model.types.BTypes;
import org.ballerinalang.model.types.TypeSignature;
import org.ballerinalang.model.types.TypeTags;
import org.ballerinalang.model.util.Flags;
import org.ballerinalang.model.values.BEnumerator;
import org.ballerinalang.natives.AbstractNativeFunction;
import org.ballerinalang.natives.NativeUnitLoader;
import org.ballerinalang.util.codegen.Instruction.InstructionACALL;
import org.ballerinalang.util.codegen.Instruction.InstructionCALL;
import org.ballerinalang.util.codegen.Instruction.InstructionFORKJOIN;
import org.ballerinalang.util.codegen.Instruction.InstructionIteratorNext;
import org.ballerinalang.util.codegen.Instruction.InstructionLock;
import org.ballerinalang.util.codegen.Instruction.InstructionTCALL;
import org.ballerinalang.util.codegen.Instruction.InstructionVCALL;
import org.ballerinalang.util.codegen.Instruction.InstructionWRKSendReceive;
import org.ballerinalang.util.codegen.attributes.AnnotationAttributeInfo;
import org.ballerinalang.util.codegen.attributes.AttributeInfo;
import org.ballerinalang.util.codegen.attributes.AttributeInfoPool;
import org.ballerinalang.util.codegen.attributes.CodeAttributeInfo;
import org.ballerinalang.util.codegen.attributes.DefaultValueAttributeInfo;
import org.ballerinalang.util.codegen.attributes.ErrorTableAttributeInfo;
import org.ballerinalang.util.codegen.attributes.LineNumberTableAttributeInfo;
import org.ballerinalang.util.codegen.attributes.LocalVariableAttributeInfo;
import org.ballerinalang.util.codegen.attributes.ParamAnnotationAttributeInfo;
import org.ballerinalang.util.codegen.attributes.VarTypeCountAttributeInfo;
import org.ballerinalang.util.codegen.cpentries.ActionRefCPEntry;
import org.ballerinalang.util.codegen.cpentries.ConstantPool;
import org.ballerinalang.util.codegen.cpentries.ConstantPoolEntry;
import org.ballerinalang.util.codegen.cpentries.FloatCPEntry;
import org.ballerinalang.util.codegen.cpentries.ForkJoinCPEntry;
import org.ballerinalang.util.codegen.cpentries.FunctionCallCPEntry;
import org.ballerinalang.util.codegen.cpentries.FunctionRefCPEntry;
import org.ballerinalang.util.codegen.cpentries.IntegerCPEntry;
import org.ballerinalang.util.codegen.cpentries.PackageRefCPEntry;
import org.ballerinalang.util.codegen.cpentries.StreamletRefCPEntry;
import org.ballerinalang.util.codegen.cpentries.StringCPEntry;
import org.ballerinalang.util.codegen.cpentries.StructureRefCPEntry;
import org.ballerinalang.util.codegen.cpentries.TransformerRefCPEntry;
import org.ballerinalang.util.codegen.cpentries.TypeRefCPEntry;
import org.ballerinalang.util.codegen.cpentries.UTF8CPEntry;
import org.ballerinalang.util.codegen.cpentries.WorkerDataChannelRefCPEntry;
import org.ballerinalang.util.exceptions.BLangRuntimeException;
import org.ballerinalang.util.exceptions.ProgramFileFormatException;

import java.io.BufferedInputStream;
import java.io.ByteArrayInputStream;
import java.io.DataInputStream;
import java.io.IOException;
import java.io.InputStream;
import java.nio.file.Files;
import java.nio.file.LinkOption;
import java.nio.file.Path;
import java.nio.file.StandardOpenOption;
import java.util.ArrayList;
import java.util.Arrays;
import java.util.HashMap;
import java.util.List;
import java.util.Map;
import java.util.Stack;

import static org.ballerinalang.util.BLangConstants.INIT_FUNCTION_SUFFIX;
import static org.ballerinalang.util.BLangConstants.MAGIC_NUMBER;
import static org.ballerinalang.util.BLangConstants.VERSION_NUMBER;

/**
 * Reads a Ballerina program from a file.
 *
 * @since 0.90
 */
public class ProgramFileReader {

    private ProgramFile programFile;

    private List<ConstantPoolEntry> unresolvedCPEntries = new ArrayList<>();

    public ProgramFile readProgram(Path programFilePath) throws IOException {
        InputStream fileIS = null;
        try {
            programFile = new ProgramFile();
            programFile.setProgramFilePath(programFilePath);
            fileIS = Files.newInputStream(programFilePath, StandardOpenOption.READ, LinkOption.NOFOLLOW_LINKS);
            BufferedInputStream bufferedIS = new BufferedInputStream(fileIS);
            DataInputStream dataInStream = new DataInputStream(bufferedIS);
            return readProgramInternal(dataInStream);
        } finally {
            if (fileIS != null) {
                fileIS.close();
            }
        }
    }

    public ProgramFile readProgram(InputStream programFileInStream) throws IOException {
        programFile = new ProgramFile();
        DataInputStream dataInStream = new DataInputStream(programFileInStream);
        return readProgramInternal(dataInStream);
    }

    private ProgramFile readProgramInternal(DataInputStream dataInStream) throws IOException {
        int magicNumber = dataInStream.readInt();
        if (magicNumber != MAGIC_NUMBER) {
            throw new BLangRuntimeException("ballerina: invalid magic number " + magicNumber);
        }

        short version = dataInStream.readShort();
        if (version != VERSION_NUMBER) {
            throw new BLangRuntimeException("ballerina: unsupported program file version " + version);
        }
        programFile.setVersion(version);

        readConstantPool(dataInStream, programFile);
        readEntryPoint(dataInStream);

        // Read PackageInfo entries
        int pkgInfoCount = dataInStream.readShort();
        for (int i = 0; i < pkgInfoCount; i++) {
            readPackageInfo(dataInStream);
        }

        PackageInfo entryPkg = programFile.getPackageInfo(programFile.getEntryPkgName());
        programFile.setEntryPackage(entryPkg);
        entryPkg.setProgramFile(programFile);

        // Read program level attributes
        readAttributeInfoEntries(dataInStream, programFile, programFile);
        return programFile;
    }

    private void readConstantPool(DataInputStream dataInStream,
                                  ConstantPool constantPool) throws IOException {
        int constantPoolSize = dataInStream.readInt();
        for (int i = 0; i < constantPoolSize; i++) {
            byte cpTag = dataInStream.readByte();
            ConstantPoolEntry.EntryType cpEntryType = ConstantPoolEntry.EntryType.values()[cpTag - 1];
            ConstantPoolEntry cpEntry = readCPEntry(dataInStream, constantPool, cpEntryType);
            constantPool.addCPEntry(cpEntry);
        }
    }

    private ConstantPoolEntry readCPEntry(DataInputStream dataInStream,
                                          ConstantPool constantPool,
                                          ConstantPoolEntry.EntryType cpEntryType) throws IOException {
        int cpIndex;
        int pkgCPIndex;
        UTF8CPEntry utf8CPEntry;
        PackageRefCPEntry packageRefCPEntry;
        PackageInfo packageInfo;
        switch (cpEntryType) {
            case CP_ENTRY_UTF8:
                short length = dataInStream.readShort();
                String strValue = null;

                // If the length of the bytes is -1, that means no UTF value has been written.
                // i.e: string value represented by the UTF should be null.
                // Therefore we read the UTF value only if the length >= 0.
                if (length >= 0) {
                    strValue = dataInStream.readUTF();
                }
                return new UTF8CPEntry(strValue);

            case CP_ENTRY_INTEGER:
                long longVal = dataInStream.readLong();
                return new IntegerCPEntry(longVal);

            case CP_ENTRY_FLOAT:
                double doubleVal = dataInStream.readDouble();
                return new FloatCPEntry(doubleVal);

            case CP_ENTRY_STRING:
                cpIndex = dataInStream.readInt();
                utf8CPEntry = (UTF8CPEntry) constantPool.getCPEntry(cpIndex);
                return new StringCPEntry(cpIndex, utf8CPEntry.getValue());

            case CP_ENTRY_PACKAGE:
                cpIndex = dataInStream.readInt();
                utf8CPEntry = (UTF8CPEntry) constantPool.getCPEntry(cpIndex);
                return new PackageRefCPEntry(cpIndex, utf8CPEntry.getValue());

            case CP_ENTRY_STREAMLET_REF:
                pkgCPIndex = dataInStream.readInt();
                packageRefCPEntry = (PackageRefCPEntry) constantPool.getCPEntry(pkgCPIndex);

                cpIndex = dataInStream.readInt();
                UTF8CPEntry streamletNameCPEntry = (UTF8CPEntry) constantPool.getCPEntry(cpIndex);
                String streamletName = streamletNameCPEntry.getValue();
                StreamletRefCPEntry streamletRefCPEntry = new StreamletRefCPEntry(pkgCPIndex,
                        packageRefCPEntry.getPackageName(), cpIndex, streamletName);

                // Find the streamletInfo
                packageInfo = programFile.getPackageInfo(packageRefCPEntry.getPackageName());
                StreamletInfo streamletInfo = packageInfo.getStreamletInfo(streamletName);
                if (streamletInfo == null) {
                    // This must reference to the current package and the current package is not been read yet.
                    // Therefore we add this to the unresolved CP Entry list.
                    unresolvedCPEntries.add(streamletRefCPEntry);
                    return streamletRefCPEntry;
                }

                streamletRefCPEntry.setStreamletInfo(streamletInfo);
                return streamletRefCPEntry;

            case CP_ENTRY_FUNCTION_REF:
                pkgCPIndex = dataInStream.readInt();
                packageRefCPEntry = (PackageRefCPEntry) constantPool.getCPEntry(pkgCPIndex);

                cpIndex = dataInStream.readInt();
                utf8CPEntry = (UTF8CPEntry) constantPool.getCPEntry(cpIndex);
                String funcName = utf8CPEntry.getValue();
                FunctionRefCPEntry functionRefCPEntry = new FunctionRefCPEntry(pkgCPIndex,
                        packageRefCPEntry.getPackageName(), cpIndex, funcName);

                // Find the functionInfo
                packageInfo = programFile.getPackageInfo(packageRefCPEntry.getPackageName());
                FunctionInfo functionInfo = packageInfo.getFunctionInfo(funcName);
                if (functionInfo == null) {
                    // This must reference to the current package and the current package is not been read yet.
                    // Therefore we add this to the unresolved CP Entry list.
                    unresolvedCPEntries.add(functionRefCPEntry);
                    return functionRefCPEntry;
                }

                functionRefCPEntry.setFunctionInfo(packageInfo.getFunctionInfo(funcName));
                return functionRefCPEntry;

            case CP_ENTRY_TRANSFORMER_REF:
                pkgCPIndex = dataInStream.readInt();
                packageRefCPEntry = (PackageRefCPEntry) constantPool.getCPEntry(pkgCPIndex);

                cpIndex = dataInStream.readInt();
                utf8CPEntry = (UTF8CPEntry) constantPool.getCPEntry(cpIndex);
                String transformerName = utf8CPEntry.getValue();
                TransformerRefCPEntry transformerRefCPEntry = new TransformerRefCPEntry(pkgCPIndex,
                        packageRefCPEntry.getPackageName(), cpIndex, transformerName);

                // Find the transformerInfo
                packageInfo = programFile.getPackageInfo(packageRefCPEntry.getPackageName());
                TransformerInfo transformerInfo = packageInfo.getTransformerInfo(transformerName);
                if (transformerInfo == null) {
                    // This must reference to the current package and the current package is not been read yet.
                    // Therefore we add this to the unresolved CP Entry list.
                    unresolvedCPEntries.add(transformerRefCPEntry);
                    return transformerRefCPEntry;
                }

                transformerRefCPEntry.setTransformerInfo(transformerInfo);
                return transformerRefCPEntry;

            case CP_ENTRY_ACTION_REF:
                pkgCPIndex = dataInStream.readInt();
                packageRefCPEntry = (PackageRefCPEntry) constantPool.getCPEntry(pkgCPIndex);

                cpIndex = dataInStream.readInt();
                UTF8CPEntry nameCPEntry = (UTF8CPEntry) constantPool.getCPEntry(cpIndex);
                String actionName = nameCPEntry.getValue();
                ActionRefCPEntry actionRefCPEntry = new ActionRefCPEntry(pkgCPIndex, packageRefCPEntry.getPackageName(),
                        cpIndex, actionName);

                return actionRefCPEntry;
            case CP_ENTRY_STRUCTURE_REF:
                pkgCPIndex = dataInStream.readInt();
                packageRefCPEntry = (PackageRefCPEntry) constantPool.getCPEntry(pkgCPIndex);
                cpIndex = dataInStream.readInt();
                utf8CPEntry = (UTF8CPEntry) constantPool.getCPEntry(cpIndex);
                StructureRefCPEntry structureRefCPEntry = new StructureRefCPEntry(pkgCPIndex,
                        packageRefCPEntry.getPackageName(),
                        cpIndex, utf8CPEntry.getValue());

                packageInfo = programFile.getPackageInfo(packageRefCPEntry.getPackageName());
                StructureTypeInfo structureTypeInfo = packageInfo.getStructureTypeInfo(utf8CPEntry.getValue());
                if (structureTypeInfo == null) {
                    // This must reference to the current package and the current package is not been read yet.
                    // Therefore we add this to the unresolved CP Entry list.
                    unresolvedCPEntries.add(structureRefCPEntry);
                    return structureRefCPEntry;
                }

                structureRefCPEntry.setStructureTypeInfo(structureTypeInfo);
                return structureRefCPEntry;
            case CP_ENTRY_TYPE_REF:
                int typeSigCPIndex = dataInStream.readInt();
                utf8CPEntry = (UTF8CPEntry) constantPool.getCPEntry(typeSigCPIndex);
                TypeRefCPEntry typeRefCPEntry = new TypeRefCPEntry(typeSigCPIndex, utf8CPEntry.getValue());
                unresolvedCPEntries.add(typeRefCPEntry);
                return typeRefCPEntry;
            case CP_ENTRY_FORK_JOIN:
                int forkJoinCPIndex = dataInStream.readInt();
                ForkJoinCPEntry forkJoinCPEntry = new ForkJoinCPEntry(forkJoinCPIndex);
                return forkJoinCPEntry;
            case CP_ENTRY_WRKR_DATA_CHNL_REF:
                int uniqueNameCPIndex = dataInStream.readInt();
                UTF8CPEntry wrkrDtChnlTypesSigCPEntry = (UTF8CPEntry) constantPool
                        .getCPEntry(uniqueNameCPIndex);

                WorkerDataChannelRefCPEntry wrkrDtChnlRefCPEntry
                        = new WorkerDataChannelRefCPEntry(uniqueNameCPIndex, wrkrDtChnlTypesSigCPEntry.getValue());
                return wrkrDtChnlRefCPEntry;
            default:
                throw new ProgramFileFormatException("invalid constant pool entry " + cpEntryType.getValue());
        }
    }

    private void readEntryPoint(DataInputStream dataInStream) throws IOException {
        int pkdCPIndex = dataInStream.readInt();
        PackageRefCPEntry packageRefCPEntry = (PackageRefCPEntry) programFile.getCPEntry(pkdCPIndex);
        programFile.setEntryPkgCPIndex(pkdCPIndex);
        programFile.setEntryPkgName(packageRefCPEntry.getPackageName());

        int flags = dataInStream.readByte();
        if ((flags & ProgramFile.EP_MAIN_FLAG) == ProgramFile.EP_MAIN_FLAG) {
            programFile.setMainEPAvailable(true);
        }

        if ((flags & ProgramFile.EP_SERVICE_FLAG) == ProgramFile.EP_SERVICE_FLAG) {
            programFile.setServiceEPAvailable(true);
        }
    }

    private void readPackageInfo(DataInputStream dataInStream) throws IOException {
        int pkgNameCPIndex = dataInStream.readInt();
        UTF8CPEntry pkgNameCPEntry = (UTF8CPEntry) programFile.getCPEntry(pkgNameCPIndex);
        PackageInfo packageInfo = new PackageInfo(pkgNameCPIndex, pkgNameCPEntry.getValue());
        programFile.addPackageInfo(packageInfo.getPkgPath(), packageInfo);

        // Read constant pool in the package.
        readConstantPool(dataInStream, packageInfo);

        // Read struct info entries
        readStructInfoEntries(dataInStream, packageInfo);

        // Read enum info entries
        readEnumInfoEntries(dataInStream, packageInfo);

        // Read connector info entries
        readConnectorInfoEntries(dataInStream, packageInfo);

        // Read connector info entries
        readConnectorActionInfoEntries(dataInStream, packageInfo);

        // Read streamlet info entries
        readStreamletInfoEntries(dataInStream, packageInfo);

        // Read service info entries
        readServiceInfoEntries(dataInStream, packageInfo);

        // Resolve user-defined type i.e. structs and connectors
        resolveUserDefinedTypes(packageInfo);

        // Read constant info entries
        readConstantInfoEntries(dataInStream, packageInfo);

        // Read global var info entries
        readGlobalVarInfoEntries(dataInStream, packageInfo);

        // Read function info entries in the package
        readFunctionInfoEntries(dataInStream, packageInfo);

        // Read transformer info entries in the package
        readTransformerInfoEntries(dataInStream, packageInfo);

        // TODO Read annotation info entries

        // Resolve unresolved CP entries.
        resolveCPEntries();

        resolveConnectorMethodTables(packageInfo);

        // Read attribute info entries
        readAttributeInfoEntries(dataInStream, packageInfo, packageInfo);

        // Read instructions
        readInstructions(dataInStream, packageInfo);

        packageInfo.complete();
    }

    private void readStructInfoEntries(DataInputStream dataInStream,
                                       PackageInfo packageInfo) throws IOException {
        int structCount = dataInStream.readShort();
        for (int i = 0; i < structCount; i++) {
            // Create struct info entry
            int structNameCPIndex = dataInStream.readInt();
            int flags = dataInStream.readInt();
            UTF8CPEntry structNameUTF8Entry = (UTF8CPEntry) packageInfo.getCPEntry(structNameCPIndex);
            String structName = structNameUTF8Entry.getValue();
            StructInfo structInfo = new StructInfo(packageInfo.getPkgNameCPIndex(), packageInfo.getPkgPath(),
                    structNameCPIndex, structName, flags);
            packageInfo.addStructInfo(structName, structInfo);

            // Set struct type
            BStructType bStructType = new BStructType(structInfo, structName, packageInfo.getPkgPath(), flags);
            structInfo.setType(bStructType);

            // Read struct field info entries
            int structFiledCount = dataInStream.readShort();
            for (int j = 0; j < structFiledCount; j++) {
                // Read field name
                int fieldNameCPIndex = dataInStream.readInt();
                UTF8CPEntry fieldNameUTF8Entry = (UTF8CPEntry) packageInfo.getCPEntry(fieldNameCPIndex);

                // Read field type signature
                int fieldTypeSigCPIndex = dataInStream.readInt();
                UTF8CPEntry fieldTypeSigUTF8Entry = (UTF8CPEntry) packageInfo.getCPEntry(fieldTypeSigCPIndex);

                int fieldFlags = dataInStream.readInt();

                StructFieldInfo fieldInfo = new StructFieldInfo(fieldNameCPIndex, fieldNameUTF8Entry.getValue(),
                        fieldTypeSigCPIndex, fieldTypeSigUTF8Entry.getValue(), fieldFlags);
                structInfo.addFieldInfo(fieldInfo);

                readAttributeInfoEntries(dataInStream, packageInfo, fieldInfo);
            }

            // Read attached function info entries
            int attachedFuncCount = dataInStream.readShort();
            for (int j = 0; j < attachedFuncCount; j++) {
                // Read function name
                int nameCPIndex = dataInStream.readInt();
                UTF8CPEntry nameUTF8Entry = (UTF8CPEntry) packageInfo.getCPEntry(nameCPIndex);
                String attachedFuncName = nameUTF8Entry.getValue();

                // Read function type signature
                int typeSigCPIndex = dataInStream.readInt();
                UTF8CPEntry typeSigUTF8Entry = (UTF8CPEntry) packageInfo.getCPEntry(typeSigCPIndex);

                int funcFlags = dataInStream.readInt();
                AttachedFunctionInfo functionInfo = new AttachedFunctionInfo(nameCPIndex, attachedFuncName,
                        typeSigCPIndex, typeSigUTF8Entry.getValue(), funcFlags);
                structInfo.funcInfoEntries.put(functionInfo.name, functionInfo);

                // Setting the initializer function info, if any.
                if (structName.equals(attachedFuncName)) {
                    structInfo.initializer = functionInfo;
                }
            }

            // Read attributes of the struct info
            readAttributeInfoEntries(dataInStream, packageInfo, structInfo);
        }
    }

    private void readEnumInfoEntries(DataInputStream dataInStream,
                                     PackageInfo packageInfo) throws IOException {
        int enumCount = dataInStream.readShort();
        for (int i = 0; i < enumCount; i++) {

            // Create enum info entry
            int enumNameCPIndex = dataInStream.readInt();
            int flags = dataInStream.readInt();
            UTF8CPEntry enumNameUTF8Entry = (UTF8CPEntry) packageInfo.getCPEntry(enumNameCPIndex);
            String enumName = enumNameUTF8Entry.getValue();
            EnumInfo enumInfo = new EnumInfo(packageInfo.getPkgNameCPIndex(), packageInfo.getPkgPath(),
                    enumNameCPIndex, enumName, flags);
            packageInfo.addEnumInfo(enumName, enumInfo);

            // Set enum type
            BEnumType enumType = new BEnumType(enumName, packageInfo.getPkgPath());
            enumInfo.setType(enumType);

            int enumeratorCount = dataInStream.readShort();
            BEnumerator[] enumerators = new BEnumerator[enumeratorCount];
            for (int j = 0; j < enumeratorCount; j++) {
                int enumeratorNameCPIndex = dataInStream.readInt();
                UTF8CPEntry enumeratorNameUTF8Entry = (UTF8CPEntry) packageInfo.getCPEntry(enumeratorNameCPIndex);
                String enumeratorName = enumeratorNameUTF8Entry.getValue();
                BEnumerator enumerator = new BEnumerator(enumeratorName, enumType);
                enumerators[j] = enumerator;
            }
            enumType.setEnumerators(enumerators);

            // Read attributes of the struct info
            readAttributeInfoEntries(dataInStream, packageInfo, enumInfo);
        }
    }

    private void readConnectorInfoEntries(DataInputStream dataInStream,
                                          PackageInfo packageInfo) throws IOException {
        int connectorCount = dataInStream.readShort();
        for (int i = 0; i < connectorCount; i++) {
            // Read connector name cp index
            int connectorNameCPIndex = dataInStream.readInt();
            UTF8CPEntry connectorNameUTF8Entry = (UTF8CPEntry) packageInfo.getCPEntry(connectorNameCPIndex);

            int flags = dataInStream.readInt();

            // Create connector info
            String connectorName = connectorNameUTF8Entry.getValue();
            ConnectorInfo connectorInfo = new ConnectorInfo(packageInfo.getPkgNameCPIndex(),
                    packageInfo.getPkgPath(), connectorNameCPIndex, connectorName, flags);
            packageInfo.addConnectorInfo(connectorName, connectorInfo);

            // Set connector type
            BConnectorType bConnectorType = new BConnectorType(connectorName, packageInfo.getPkgPath());
            connectorInfo.setType(bConnectorType);
        }

        for (ConstantPoolEntry cpEntry : unresolvedCPEntries) {
            switch (cpEntry.getEntryType()) {
                case CP_ENTRY_TYPE_REF:
                    TypeRefCPEntry typeRefCPEntry = (TypeRefCPEntry) cpEntry;
                    String typeSig = typeRefCPEntry.getTypeSig();
                    BType bType = getBTypeFromDescriptor(typeSig);
                    typeRefCPEntry.setType(bType);
                    break;
                default:
                    break;
            }
        }
    }

    private void readConnectorActionInfoEntries(DataInputStream dataInStream,
                                                PackageInfo packageInfo) throws IOException {
        for (ConnectorInfo connectorInfo : packageInfo.getConnectorInfoEntries()) {
            // Read action info entries
            int actionCount = dataInStream.readShort();
            for (int j = 0; j < actionCount; j++) {
                // Read action name;
                int actionNameCPIndex = dataInStream.readInt();
                UTF8CPEntry actionNameUTF8Entry = (UTF8CPEntry) packageInfo.getCPEntry(actionNameCPIndex);
                String actionName = actionNameUTF8Entry.getValue();
                ActionInfo actionInfo = new ActionInfo(packageInfo.getPkgNameCPIndex(), packageInfo.getPkgPath(),
                        actionNameCPIndex, actionName, connectorInfo);
                actionInfo.setPackageInfo(packageInfo);
                connectorInfo.addActionInfo(actionName, actionInfo);

                // Read action signature
                int actionSigCPIndex = dataInStream.readInt();
                UTF8CPEntry actionSigUTF8Entry = (UTF8CPEntry) packageInfo.getCPEntry(actionSigCPIndex);
                actionInfo.setSignatureCPIndex(actionSigCPIndex);
                actionInfo.setSignature(actionSigUTF8Entry.getValue());
                int flags = dataInStream.readInt();
//                actionInfo.setflags(flags);
                setCallableUnitSignature(actionInfo, actionSigUTF8Entry.getValue(), packageInfo);

                // TODO Temp solution.
                boolean nativeAction = dataInStream.readByte() == 1;
                actionInfo.setNative(nativeAction);

                int workerDataChannelsLength = dataInStream.readShort();
                for (int k = 0; k < workerDataChannelsLength; k++) {
                    readWorkerDataChannelEntries(dataInStream, packageInfo, actionInfo);
                }

                // Read worker info entries
                readWorkerInfoEntries(dataInStream, packageInfo, actionInfo);

                if (nativeAction) {
                    AbstractNativeAction nativeActionObj = NativeUnitLoader.getInstance().loadNativeAction(
                            actionInfo.getPkgPath(), actionInfo.getConnectorInfo().getName(), actionInfo.getName());
                    if (nativeActionObj == null && !actionInfo.name.equals("<init>")) {
                        throw new BLangRuntimeException("native action not available " +
                                actionInfo.getPkgPath() + ":" + actionInfo
                                .getConnectorInfo().getName() + "." + actionName);
                    }
                    actionInfo.setNativeAction(nativeActionObj);
                }

                // Read attributes of the struct info
                readAttributeInfoEntries(dataInStream, packageInfo, actionInfo);
            }

            // Read attributes of the struct info
            readAttributeInfoEntries(dataInStream, packageInfo, connectorInfo);
        }
    }

    private void readStreamletInfoEntries(DataInputStream dataInStream,
                                          PackageInfo packageInfo) throws IOException {
        int stremletCount = dataInStream.readShort();
        for (int i = 0; i < stremletCount; i++) {
            // Create streamlet info entry
            int streamletNameCPIndex = dataInStream.readInt();
            int siddhiQueryCPIndex = dataInStream.readInt();
            int streamIdsAsStringCPIndex = dataInStream.readInt();
            int flags = dataInStream.readInt();
            UTF8CPEntry streamletNameUTF8Entry = (UTF8CPEntry) packageInfo.getCPEntry(streamletNameCPIndex);
            String streamletName = streamletNameUTF8Entry.getValue();

            UTF8CPEntry siddhiQueryUTF8Entry = (UTF8CPEntry) packageInfo.getCPEntry(siddhiQueryCPIndex);
            String siddhiQuery = siddhiQueryUTF8Entry.getValue();

            UTF8CPEntry streamIdsAsStringUTF8Entry = (UTF8CPEntry) packageInfo.getCPEntry(streamIdsAsStringCPIndex);
            String streamIdsAsString = streamIdsAsStringUTF8Entry.getValue();

            StreamletInfo streamletInfo = new StreamletInfo(packageInfo.getPkgNameCPIndex(), packageInfo.getPkgPath(),
                    streamletNameCPIndex, streamletName, flags);
            packageInfo.addStreamletInfo(streamletName, streamletInfo);

            // Set streamlet type
            BStreamletType bStreamletType = new BStreamletType(streamletInfo, streamletName,
                    packageInfo.getPkgPath(), flags);
            streamletInfo.setType(bStreamletType);

            // Set Siddhi query
            streamletInfo.setSiddhiQuery(siddhiQuery);

            // Set Stream Ids
            streamletInfo.setStreamIdsAsString(streamIdsAsString);
        }

    }

    private void readServiceInfoEntries(DataInputStream dataInStream,
                                        PackageInfo packageInfo) throws IOException {
        int serviceCount = dataInStream.readShort();
        for (int i = 0; i < serviceCount; i++) {
            // Read connector name cp index
            int serviceNameCPIndex = dataInStream.readInt();
            UTF8CPEntry serviceNameUTF8Entry = (UTF8CPEntry) packageInfo.getCPEntry(serviceNameCPIndex);
            int flags = dataInStream.readInt();

            // Read connector signature cp index;
            int serviceProtocolCPIndex = dataInStream.readInt();
            UTF8CPEntry serviceProtocolUTF8Entry = (UTF8CPEntry) packageInfo.getCPEntry(serviceProtocolCPIndex);

            ServiceInfo serviceInfo = new ServiceInfo(packageInfo.getPkgNameCPIndex(), packageInfo.getPkgPath(),
                    serviceNameCPIndex, serviceNameUTF8Entry.getValue(), flags,
                    serviceProtocolCPIndex, serviceProtocolUTF8Entry.getValue());
            serviceInfo.setPackageInfo(packageInfo);
            packageInfo.addServiceInfo(serviceInfo.getName(), serviceInfo);

            int actionCount = dataInStream.readShort();
            for (int j = 0; j < actionCount; j++) {
                // Read action name;
                int resNameCPIndex = dataInStream.readInt();
                UTF8CPEntry resNameUTF8Entry = (UTF8CPEntry) packageInfo.getCPEntry(resNameCPIndex);
                String resName = resNameUTF8Entry.getValue();

                ResourceInfo resourceInfo = new ResourceInfo(packageInfo.getPkgNameCPIndex(), packageInfo.getPkgPath(),
                        resNameCPIndex, resName);
                resourceInfo.setServiceInfo(serviceInfo);
                resourceInfo.setPackageInfo(packageInfo);
                serviceInfo.addResourceInfo(resName, resourceInfo);

                // Read action signature
                int resSigCPIndex = dataInStream.readInt();
                resourceInfo.setSignatureCPIndex(resSigCPIndex);
                UTF8CPEntry resSigUTF8Entry = (UTF8CPEntry) packageInfo.getCPEntry(resSigCPIndex);
                String resSig = resSigUTF8Entry.getValue();
                resourceInfo.setSignature(resSig);
                setCallableUnitSignature(resourceInfo, resSig, packageInfo);

                // Read parameter names
                // TODO Find a better alternative. Storing just param names is like a hack.
                int paramNameCPIndexesCount = dataInStream.readShort();
                int[] paramNameCPIndexes = new int[paramNameCPIndexesCount];
                String[] paramNames = new String[paramNameCPIndexesCount];
                for (int k = 0; k < paramNameCPIndexesCount; k++) {
                    int paramNameCPIndex = dataInStream.readInt();
                    paramNameCPIndexes[k] = paramNameCPIndex;
                    UTF8CPEntry paramNameCPEntry = (UTF8CPEntry) packageInfo.getCPEntry(paramNameCPIndex);
                    paramNames[k] = paramNameCPEntry.getValue();
                }
                resourceInfo.setParamNameCPIndexes(paramNameCPIndexes);
                resourceInfo.setParamNames(paramNames);

                int workerDataChannelsLength = dataInStream.readShort();
                for (int k = 0; k < workerDataChannelsLength; k++) {
                    readWorkerDataChannelEntries(dataInStream, packageInfo, resourceInfo);
                }

                // Read workers
                readWorkerInfoEntries(dataInStream, packageInfo, resourceInfo);

                // Read attributes of the struct info
                readAttributeInfoEntries(dataInStream, packageInfo, resourceInfo);
            }

            // Read attributes of the struct info
            readAttributeInfoEntries(dataInStream, packageInfo, serviceInfo);
        }
    }

    private void readConstantInfoEntries(DataInputStream dataInStream,
                                         PackageInfo packageInfo) throws IOException {
        int constCount = dataInStream.readShort();
        for (int i = 0; i < constCount; i++) {
            PackageVarInfo packageVarInfo = getGlobalVarInfo(dataInStream, packageInfo);
            packageInfo.addConstantInfo(packageVarInfo.getName(), packageVarInfo);
        }
    }

    private void readGlobalVarInfoEntries(DataInputStream dataInStream,
                                          PackageInfo packageInfo) throws IOException {
        int globalVarCount = dataInStream.readShort();
        for (int i = 0; i < globalVarCount; i++) {
            PackageVarInfo packageVarInfo = getGlobalVarInfo(dataInStream, packageInfo);
            packageInfo.addPackageVarInfo(packageVarInfo.getName(), packageVarInfo);
        }
    }

    private PackageVarInfo getGlobalVarInfo(DataInputStream dataInStream,
                                            ConstantPool constantPool) throws IOException {
        // Read variable name;
        int nameCPIndex = dataInStream.readInt();
        UTF8CPEntry nameUTF8CPEntry = (UTF8CPEntry) constantPool.getCPEntry(nameCPIndex);

        // Read variable type;
        int sigCPIndex = dataInStream.readInt();
        UTF8CPEntry sigUTF8CPEntry = (UTF8CPEntry) constantPool.getCPEntry(sigCPIndex);

        PackageVarInfo packageVarInfo = new PackageVarInfo(nameCPIndex, nameUTF8CPEntry.getValue(),
                sigCPIndex, sigUTF8CPEntry.getValue());

        // Read attributes
        readAttributeInfoEntries(dataInStream, constantPool, packageVarInfo);
        return packageVarInfo;
    }

    private void readFunctionInfoEntries(DataInputStream dataInStream,
                                         PackageInfo packageInfo) throws IOException {
        int funcCount = dataInStream.readShort();
        for (int i = 0; i < funcCount; i++) {
            readFunctionInfo(dataInStream, packageInfo);
        }

        FunctionInfo pkgIniFunInfo = packageInfo.getFunctionInfo(
                packageInfo.getPkgPath() + INIT_FUNCTION_SUFFIX);
        packageInfo.setInitFunctionInfo(pkgIniFunInfo);

        // TODO Improve this. We should be able to this in a single pass.
        ServiceInfo[] serviceInfoEntries = packageInfo.getServiceInfoEntries();
        for (ServiceInfo serviceInfo : serviceInfoEntries) {
            FunctionInfo serviceIniFuncInfo = packageInfo.getFunctionInfo(
                    serviceInfo.getName() + INIT_FUNCTION_SUFFIX);
            serviceInfo.setInitFunctionInfo(serviceIniFuncInfo);
        }
    }

    private void readFunctionInfo(DataInputStream dataInStream,
                                  PackageInfo packageInfo) throws IOException {
        int funcNameCPIndex = dataInStream.readInt();
        UTF8CPEntry funcNameUTF8Entry = (UTF8CPEntry) packageInfo.getCPEntry(funcNameCPIndex);
        String funcName = funcNameUTF8Entry.getValue();
        FunctionInfo functionInfo = new FunctionInfo(packageInfo.getPkgNameCPIndex(), packageInfo.getPkgPath(),
                funcNameCPIndex, funcName);
        functionInfo.setPackageInfo(packageInfo);

        int funcSigCPIndex = dataInStream.readInt();
        UTF8CPEntry funcSigUTF8Entry = (UTF8CPEntry) packageInfo.getCPEntry(funcSigCPIndex);
        setCallableUnitSignature(functionInfo, funcSigUTF8Entry.getValue(), packageInfo);

        int flags = dataInStream.readInt();
        boolean nativeFunc = Flags.isFlagOn(flags, Flags.NATIVE);
        functionInfo.setNative(nativeFunc);

        String uniqueFuncName;
        boolean attached = Flags.isFlagOn(flags, Flags.ATTACHED);
        if (attached) {
            int attachedToTypeCPIndex = dataInStream.readInt();
            functionInfo.attachedToTypeCPIndex = attachedToTypeCPIndex;
            TypeRefCPEntry typeRefCPEntry = (TypeRefCPEntry) packageInfo.getCPEntry(attachedToTypeCPIndex);
            functionInfo.attachedToType = typeRefCPEntry.getType();
            uniqueFuncName = AttachedFunctionInfo.getUniqueFuncName(typeRefCPEntry.getType().getName(), funcName);
            packageInfo.addFunctionInfo(uniqueFuncName, functionInfo);

            //Update the attachedFunctionInfo
            if (typeRefCPEntry.getType().getTag() == TypeTags.STRUCT_TAG) {
                BStructType structType = (BStructType) typeRefCPEntry.getType();
                AttachedFunctionInfo attachedFuncInfo = structType.structInfo.funcInfoEntries.get(funcName);
                attachedFuncInfo.functionInfo = functionInfo;
            }
        } else {
            uniqueFuncName = funcName;
            packageInfo.addFunctionInfo(uniqueFuncName, functionInfo);
        }

        int workerDataChannelsLength = dataInStream.readShort();
        for (int i = 0; i < workerDataChannelsLength; i++) {
            readWorkerDataChannelEntries(dataInStream, packageInfo, functionInfo);
        }

        // Read worker info entries
        readWorkerInfoEntries(dataInStream, packageInfo, functionInfo);

        if (nativeFunc) {
            AbstractNativeFunction nativeFunction = NativeUnitLoader.getInstance().loadNativeFunction(
                    functionInfo.getPkgPath(), uniqueFuncName);
            if (nativeFunction == null) {
                throw new BLangRuntimeException("native function not available " +
                        functionInfo.getPkgPath() + ":" + uniqueFuncName);
            }
            functionInfo.setNativeFunction(nativeFunction);
        }

        // Read attributes
        readAttributeInfoEntries(dataInStream, packageInfo, functionInfo);
    }

    private void readTransformerInfoEntries(DataInputStream dataInStream, PackageInfo packageInfo) throws IOException {
        int transformerCount = dataInStream.readShort();
        for (int i = 0; i < transformerCount; i++) {
            readTransformerInfo(dataInStream, packageInfo);
        }
    }

    private void readTransformerInfo(DataInputStream dataInStream, PackageInfo packageInfo) throws IOException {
        int transformerNameCPIndex = dataInStream.readInt();
        UTF8CPEntry transformerNameUTF8Entry = (UTF8CPEntry) packageInfo.getCPEntry(transformerNameCPIndex);
        TransformerInfo transformerInfo = new TransformerInfo(packageInfo.getPkgNameCPIndex(), packageInfo.getPkgPath(),
                transformerNameCPIndex, transformerNameUTF8Entry.getValue());
        transformerInfo.setPackageInfo(packageInfo);
        packageInfo.addTransformerInfo(transformerNameUTF8Entry.getValue(), transformerInfo);

        int transformerSigCPIndex = dataInStream.readInt();
        UTF8CPEntry transformerSigUTF8Entry = (UTF8CPEntry) packageInfo.getCPEntry(transformerSigCPIndex);
        setCallableUnitSignature(transformerInfo, transformerSigUTF8Entry.getValue(), packageInfo);

        boolean nativeFunc = Flags.isFlagOn(dataInStream.readInt(), Flags.NATIVE);
        transformerInfo.setNative(nativeFunc);

        int workerDataChannelsLength = dataInStream.readShort();
        for (int i = 0; i < workerDataChannelsLength; i++) {
            readWorkerDataChannelEntries(dataInStream, packageInfo, transformerInfo);
        }

        // Read worker info entries
        readWorkerInfoEntries(dataInStream, packageInfo, transformerInfo);

        // Read attributes
        readAttributeInfoEntries(dataInStream, packageInfo, transformerInfo);
    }

    public void readWorkerDataChannelEntries(DataInputStream dataInputStream, PackageInfo packageInfo,
                                             CallableUnitInfo callableUnitInfo) throws IOException {
        int sourceCPIndex = dataInputStream.readInt();
        int targetCPIndex = dataInputStream.readInt();

        UTF8CPEntry sourceCPEntry = (UTF8CPEntry) packageInfo.getCPEntry(sourceCPIndex);
        UTF8CPEntry targetCPEntry = (UTF8CPEntry) packageInfo.getCPEntry(targetCPIndex);

        WorkerDataChannelInfo workerDataChannelInfo = new WorkerDataChannelInfo(sourceCPIndex,
                sourceCPEntry.getValue(), targetCPIndex, targetCPEntry.getValue());

        int dataChannelRefCPIndex = dataInputStream.readInt();
        WorkerDataChannelRefCPEntry refCPEntry = (WorkerDataChannelRefCPEntry) packageInfo
                .getCPEntry(dataChannelRefCPIndex);
        refCPEntry.setWorkerDataChannelInfo(workerDataChannelInfo);
        callableUnitInfo.addWorkerDataChannelInfo(workerDataChannelInfo);
    }

    private void setCallableUnitSignature(CallableUnitInfo callableUnitInfo, String sig, PackageInfo packageInfo) {
        BFunctionType funcType = getFunctionType(sig, packageInfo);
        callableUnitInfo.setParamTypes(funcType.paramTypes);
        callableUnitInfo.setRetParamTypes(funcType.retParamTypes);
    }

    private BFunctionType getFunctionType(String sig, PackageInfo packageInfo) {
        int indexOfSep = sig.indexOf(")(");
        String paramSig = sig.substring(1, indexOfSep);
        String retParamSig = sig.substring(indexOfSep + 2, sig.length() - 1);

        BType[] paramTypes = getParamTypes(paramSig, packageInfo);
        BType[] retParamTypes = getParamTypes(retParamSig, packageInfo);
        return new BFunctionType(paramTypes, retParamTypes);
    }

    private BType[] getParamTypes(String signature, PackageInfo packageInfo) {
        int index = 0;
        Stack<BType> typeStack = new Stack<>();
        char[] chars = signature.toCharArray();
        while (index < chars.length) {
            index = createBTypeFromSig(chars, index, typeStack, packageInfo);
        }

        return typeStack.toArray(new BType[0]);
    }

    private int createBTypeFromSig(char[] chars, int index, Stack<BType> typeStack, PackageInfo packageInfo) {
        int nameIndex;
        char ch = chars[index];
        switch (ch) {
            case 'I':
                typeStack.push(BTypes.typeInt);
                return index + 1;
            case 'F':
                typeStack.push(BTypes.typeFloat);
                return index + 1;
            case 'S':
                typeStack.push(BTypes.typeString);
                return index + 1;
            case 'B':
                typeStack.push(BTypes.typeBoolean);
                return index + 1;
            case 'L':
                typeStack.push(BTypes.typeBlob);
                return index + 1;
            case 'Y':
                typeStack.push(BTypes.typeType);
                return index + 1;
            case 'A':
                typeStack.push(BTypes.typeAny);
                return index + 1;
            case 'R':
                // TODO Improve this logic
                index++;
                nameIndex = index;
                while (chars[nameIndex] != ';') {
                    nameIndex++;
                }
                String typeName = new String(Arrays.copyOfRange(chars, index, nameIndex));
                typeStack.push(BTypes.getTypeFromName(typeName));
                return nameIndex + 1;
            case 'C':
            case 'J':
            case 'T':
            case 'E':
            case 'D':
            case 'H':
                char typeChar = chars[index];
                // TODO Improve this logic
                index++;
                nameIndex = index;
                int colonIndex = -1;
                while (chars[nameIndex] != ';') {
                    if (chars[nameIndex] == ':') {
                        colonIndex = nameIndex;
                    }
                    nameIndex++;
                }

                String pkgPath;
                String name;
                PackageInfo packageInfoOfType;
                if (colonIndex != -1) {
                    pkgPath = new String(Arrays.copyOfRange(chars, index, colonIndex));
                    name = new String(Arrays.copyOfRange(chars, colonIndex + 1, nameIndex));
                    packageInfoOfType = programFile.getPackageInfo(pkgPath);
                } else {
                    name = new String(Arrays.copyOfRange(chars, index, nameIndex));
                    // Setting the current package;
                    packageInfoOfType = packageInfo;
                }

                if (typeChar == 'C') {
                    typeStack.push(packageInfoOfType.getConnectorInfo(name).getType());
                } else if (typeChar == 'J') {
                    if (name.isEmpty()) {
                        typeStack.push(BTypes.typeJSON);
                    } else {
                        typeStack.push(new BJSONType(packageInfoOfType.getStructInfo(name).getType()));
                    }
                } else if (typeChar == 'D') {
                    if (name.isEmpty()) {
                        typeStack.push(BTypes.typeTable);
                    } else {
                        typeStack.push(new BTableType(packageInfoOfType.getStructInfo(name).getType()));
                    }
                } else if (typeChar == 'H') {
                    if (name.isEmpty()) {
                        typeStack.push(BTypes.typeStream);
                    } else {
                        typeStack.push(new BStreamType(packageInfoOfType.getStructInfo(name).getType()));
                    }
                } else if (typeChar == 'M') {
                    if (name.isEmpty()) {
                        typeStack.push(BTypes.typeStreamlet);
                    } else {
                        typeStack.push(packageInfoOfType.getStreamletInfo(name).getType());
                    }
                } else if (typeChar == 'E') {
                    typeStack.push(packageInfoOfType.getEnumInfo(name).getType());
                } else {
                    // This is a struct type
                    typeStack.push(packageInfoOfType.getStructInfo(name).getType());
                }

                return nameIndex + 1;
            case '[':
                index = createBTypeFromSig(chars, index + 1, typeStack, packageInfo);
                BType elemType = typeStack.pop();
                BArrayType arrayType = new BArrayType(elemType);
                typeStack.push(arrayType);
                return index;
            case 'U':
                // TODO : Fix this for type casting.
                typeStack.push(new BFunctionType());
                return index + 1;
            default:
                throw new ProgramFileFormatException("unsupported base type char: " + ch);
        }
    }

    private BType getBTypeFromDescriptor(String desc) {
        char ch = desc.charAt(0);
        switch (ch) {
            case 'I':
                return BTypes.typeInt;
            case 'F':
                return BTypes.typeFloat;
            case 'S':
                return BTypes.typeString;
            case 'B':
                return BTypes.typeBoolean;
            case 'Y':
                return BTypes.typeType;
            case 'L':
                return BTypes.typeBlob;
            case 'A':
                return BTypes.typeAny;
            case 'R':
                return BTypes.getTypeFromName(desc.substring(1, desc.length() - 1));
            case 'C':
            case 'J':
            case 'T':
            case 'E':
            case 'H':
            case 'M':
            case 'D':
                String typeName = desc.substring(1, desc.length() - 1);
                String[] parts = typeName.split(":");

                if (parts.length == 1) {
                    if (ch == 'J') {
                        return BTypes.typeJSON;
                    } else if (ch == 'D') {
                        return BTypes.typeTable;
                    } else if (ch == 'H') { //TODO:CHECK
                        return BTypes.typeStream;
                    }
                }

                String pkgPath = parts[0];
                String name = parts[1];
                PackageInfo packageInfoOfType = programFile.getPackageInfo(pkgPath);
                if (ch == 'J') {
                    return new BJSONType(packageInfoOfType.getStructInfo(name).getType());
                } else if (ch == 'C') {
                    return packageInfoOfType.getConnectorInfo(name).getType();
                } else if (ch == 'D') {
                    return new BTableType(packageInfoOfType.getStructInfo(name).getType());
                } else if (ch == 'H') {
                    return new BStreamType(packageInfoOfType.getStructInfo(name).getType());
                } else if (ch == 'M') {
                    return packageInfoOfType.getStreamletInfo(name).getType();
                } else if (ch == 'E') {
                    return packageInfoOfType.getEnumInfo(name).getType();
                } else {
                    return packageInfoOfType.getStructInfo(name).getType();
                }
            case '[':
                BType elemType = getBTypeFromDescriptor(desc.substring(1));
                return new BArrayType(elemType);
            case 'U':
                // TODO : Fix this for type casting.
                return new BFunctionType();
            default:
                throw new ProgramFileFormatException("unsupported base type char: " + ch);
        }
    }


    private void readWorkerInfoEntries(DataInputStream dataInStream,
                                       PackageInfo packageInfo,
                                       CallableUnitInfo callableUnitInfo) throws IOException {

        int workerCount = dataInStream.readShort();
        // First worker is always the default worker.
        WorkerInfo defaultWorker = getWorkerInfo(dataInStream, packageInfo);
        callableUnitInfo.setDefaultWorkerInfo(defaultWorker);

        for (int i = 0; i < workerCount - 1; i++) {
            WorkerInfo workerInfo = getWorkerInfo(dataInStream, packageInfo);
            callableUnitInfo.addWorkerInfo(workerInfo.getWorkerName(), workerInfo);
        }
    }

    private WorkerInfo getWorkerInfo(DataInputStream dataInStream,
                                     PackageInfo packageInfo) throws IOException {
        int workerNameCPIndex = dataInStream.readInt();
        UTF8CPEntry workerNameUTF8Entry = (UTF8CPEntry) packageInfo.getCPEntry(workerNameCPIndex);
        WorkerInfo workerInfo = new WorkerInfo(workerNameCPIndex, workerNameUTF8Entry.getValue());

        int wrkrDtChnlRefCPIndex = dataInStream.readInt();
        workerInfo.setWrkrDtChnlRefCPIndex(wrkrDtChnlRefCPIndex);

        if (wrkrDtChnlRefCPIndex >= 0) {
            WorkerDataChannelRefCPEntry refCPEntry = (WorkerDataChannelRefCPEntry) packageInfo
                    .getCPEntry(wrkrDtChnlRefCPIndex);

            workerInfo.setWorkerDataChannelInfoForForkJoin(refCPEntry.getWorkerDataChannelInfo());
        }

        readForkJoinInfo(dataInStream, packageInfo, workerInfo);
        // Read attributes
        readAttributeInfoEntries(dataInStream, packageInfo, workerInfo);
        CodeAttributeInfo codeAttribute = (CodeAttributeInfo) workerInfo.getAttributeInfo(
                AttributeInfo.Kind.CODE_ATTRIBUTE);
        workerInfo.setCodeAttributeInfo(codeAttribute);
        return workerInfo;
    }

    private void readForkJoinInfo(DataInputStream dataInStream,
                                  PackageInfo packageInfo, WorkerInfo workerInfo) throws IOException {
        int forkJoinCount = dataInStream.readShort();
        ForkjoinInfo[] forkjoinInfos = new ForkjoinInfo[forkJoinCount];
        for (int i = 0; i < forkJoinCount; i++) {
            ForkjoinInfo forkjoinInfo = getForkJoinInfo(dataInStream, packageInfo);
            forkjoinInfos[i] = forkjoinInfo;
        }
        workerInfo.setForkjoinInfos(forkjoinInfos);
    }

    private ForkjoinInfo getForkJoinInfo(DataInputStream dataInStream, PackageInfo packageInfo) throws IOException {
        int indexCPIndex = dataInStream.readInt();

        int argRegLength = dataInStream.readShort();
        int[] argRegs = new int[argRegLength];
        for (int i = 0; i < argRegLength; i++) {
            argRegs[i] = dataInStream.readInt();
        }

        ForkJoinCPEntry forkJoinCPEntry = (ForkJoinCPEntry) packageInfo.getCPEntry(indexCPIndex);
        ForkjoinInfo forkjoinInfo = new ForkjoinInfo(argRegs);
        forkjoinInfo.setIndex(forkJoinCPEntry.getForkJoinCPIndex());
        forkjoinInfo.setIndexCPIndex(indexCPIndex);

        int workerCount = dataInStream.readShort();
        for (int i = 0; i < workerCount; i++) {
            WorkerInfo workerInfo = getWorkerInfo(dataInStream, packageInfo);
            forkjoinInfo.addWorkerInfo(workerInfo.getWorkerName(), workerInfo);
        }

        boolean isTimeoutAvailable = dataInStream.readBoolean();
        forkjoinInfo.setTimeoutAvailable(isTimeoutAvailable);

        int joinTypeCPIndex = dataInStream.readInt();
        UTF8CPEntry joinTypeCPEntry = (UTF8CPEntry) packageInfo.getCPEntry(joinTypeCPIndex);

        forkjoinInfo.setJoinType(joinTypeCPEntry.getValue());
        forkjoinInfo.setJoinTypeCPIndex(joinTypeCPIndex);

        int joinWorkerCount = dataInStream.readInt();
        forkjoinInfo.setWorkerCount(joinWorkerCount);

        int joinWrkrCPIndexesLen = dataInStream.readShort();
        int[] joinWrkrCPIndexes = new int[joinWrkrCPIndexesLen];
        String[] joinWrkrNames = new String[joinWrkrCPIndexesLen];
        for (int i = 0; i < joinWrkrCPIndexesLen; i++) {
            int cpIndex = dataInStream.readInt();
            UTF8CPEntry workerNameCPEntry = (UTF8CPEntry) packageInfo.getCPEntry(cpIndex);
            joinWrkrCPIndexes[i] = cpIndex;
            joinWrkrNames[i] = workerNameCPEntry.getValue();
        }
        forkjoinInfo.setJoinWrkrNameIndexes(joinWrkrCPIndexes);
        forkjoinInfo.setJoinWorkerNames(joinWrkrNames);
        forkJoinCPEntry.setForkjoinInfo(forkjoinInfo);
        return forkjoinInfo;
    }


    private void readAttributeInfoEntries(DataInputStream dataInStream,
                                          ConstantPool constantPool,
                                          AttributeInfoPool attributeInfoPool) throws IOException {
        int attributesCount = dataInStream.readShort();
        for (int k = 0; k < attributesCount; k++) {
            AttributeInfo attributeInfo = getAttributeInfo(dataInStream, constantPool);
            attributeInfoPool.addAttributeInfo(attributeInfo.getKind(), attributeInfo);
        }
    }

    private AttributeInfo getAttributeInfo(DataInputStream dataInStream,
                                           ConstantPool constantPool) throws IOException {
        int attribNameCPIndex = dataInStream.readInt();
        UTF8CPEntry attribNameCPEntry = (UTF8CPEntry) constantPool.getCPEntry(attribNameCPIndex);
        AttributeInfo.Kind attribKind = AttributeInfo.Kind.fromString(attribNameCPEntry.getValue());
        if (attribKind == null) {
            throw new ProgramFileFormatException("unknown attribute kind " + attribNameCPEntry.getValue());
        }

        switch (attribKind) {
            case CODE_ATTRIBUTE:
                CodeAttributeInfo codeAttributeInfo = new CodeAttributeInfo();
                codeAttributeInfo.setAttributeNameIndex(attribNameCPIndex);
                codeAttributeInfo.setCodeAddrs(dataInStream.readInt());

                codeAttributeInfo.setMaxLongLocalVars(dataInStream.readUnsignedShort());
                codeAttributeInfo.setMaxDoubleLocalVars(dataInStream.readShort());
                codeAttributeInfo.setMaxStringLocalVars(dataInStream.readShort());
                codeAttributeInfo.setMaxIntLocalVars(dataInStream.readShort());
                codeAttributeInfo.setMaxByteLocalVars(dataInStream.readShort());
                codeAttributeInfo.setMaxRefLocalVars(dataInStream.readShort());

                codeAttributeInfo.setMaxLongRegs(dataInStream.readShort());
                codeAttributeInfo.setMaxDoubleRegs(dataInStream.readShort());
                codeAttributeInfo.setMaxStringRegs(dataInStream.readShort());
                codeAttributeInfo.setMaxIntRegs(dataInStream.readShort());
                codeAttributeInfo.setMaxByteRegs(dataInStream.readShort());
                codeAttributeInfo.setMaxRefRegs(dataInStream.readShort());
                return codeAttributeInfo;

            case VARIABLE_TYPE_COUNT_ATTRIBUTE:
                VarTypeCountAttributeInfo varCountAttributeInfo =
                        new VarTypeCountAttributeInfo(attribNameCPIndex);
                varCountAttributeInfo.setMaxLongVars(dataInStream.readShort());
                varCountAttributeInfo.setMaxDoubleVars(dataInStream.readShort());
                varCountAttributeInfo.setMaxStringVars(dataInStream.readShort());
                varCountAttributeInfo.setMaxIntVars(dataInStream.readShort());
                varCountAttributeInfo.setMaxByteVars(dataInStream.readShort());
                varCountAttributeInfo.setMaxRefVars(dataInStream.readShort());
                return varCountAttributeInfo;

            case ERROR_TABLE:
                ErrorTableAttributeInfo tableAttributeInfo = new ErrorTableAttributeInfo(attribNameCPIndex);
                int tableEntryCount = dataInStream.readShort();
                for (int i = 0; i < tableEntryCount; i++) {
                    int ipFrom = dataInStream.readInt();
                    int ipTo = dataInStream.readInt();
                    int ipTarget = dataInStream.readInt();
                    int priority = dataInStream.readInt();
                    int errorStructCPIndex = dataInStream.readInt();
                    ErrorTableEntry tableEntry = new ErrorTableEntry(ipFrom, ipTo,
                            ipTarget, priority, errorStructCPIndex);

                    if (errorStructCPIndex != -1) {
                        StructureRefCPEntry structureRefCPEntry = (StructureRefCPEntry)
                                constantPool.getCPEntry(errorStructCPIndex);
                        tableEntry.setError((StructInfo) structureRefCPEntry.getStructureTypeInfo());
                    }
                    tableAttributeInfo.addErrorTableEntry(tableEntry);
                }
                return tableAttributeInfo;

            case ANNOTATIONS_ATTRIBUTE:
                AnnotationAttributeInfo annAttributeInfo = new AnnotationAttributeInfo(attribNameCPIndex);
                int entryCount = dataInStream.readShort();
                for (int i = 0; i < entryCount; i++) {
                    AnnAttachmentInfo attachmentInfo = getAttachmentInfo(dataInStream, constantPool);
                    annAttributeInfo.addAttachmentInfo(attachmentInfo);
                }
                return annAttributeInfo;

            case PARAMETER_ANNOTATIONS_ATTRIBUTE:
                int prmAttchmentCnt = dataInStream.readShort();
                ParamAnnotationAttributeInfo attributeInfo = new ParamAnnotationAttributeInfo(attribNameCPIndex);
                for (int i = 0; i < prmAttchmentCnt; i++) {
                    ParamAnnAttachmentInfo prmAnnAtchmentInfo = getParamAttachmentInfo(dataInStream, constantPool);
                    attributeInfo.addParamAttachmentInfo(prmAnnAtchmentInfo);
                }
                return attributeInfo;
            case LOCAL_VARIABLES_ATTRIBUTE:
                LocalVariableAttributeInfo localVarAttrInfo = new LocalVariableAttributeInfo(attribNameCPIndex);
                int localVarInfoCount = dataInStream.readShort();
                for (int i = 0; i < localVarInfoCount; i++) {
                    LocalVariableInfo localVariableInfo = getLocalVariableInfo(dataInStream, constantPool);
                    localVarAttrInfo.addLocalVarInfo(localVariableInfo);
                }
                return localVarAttrInfo;
            case LINE_NUMBER_TABLE_ATTRIBUTE:
                LineNumberTableAttributeInfo lnNoTblAttrInfo = new LineNumberTableAttributeInfo(attribNameCPIndex);
                int lineNoInfoCount = dataInStream.readShort();
                for (int i = 0; i < lineNoInfoCount; i++) {
                    LineNumberInfo lineNumberInfo = getLineNumberInfo(dataInStream, constantPool);
                    lnNoTblAttrInfo.addLineNumberInfo(lineNumberInfo);
                }
                return lnNoTblAttrInfo;
            case DEFAULT_VALUE_ATTRIBUTE:
                StructFieldDefaultValue defaultValue = getDefaultValue(dataInStream, constantPool);
                DefaultValueAttributeInfo defaultValAttrInfo =
                        new DefaultValueAttributeInfo(attribNameCPIndex, defaultValue);
                return defaultValAttrInfo;
            default:
                throw new ProgramFileFormatException("unsupported attribute kind " + attribNameCPEntry.getValue());
        }
    }

    private AnnAttachmentInfo getAttachmentInfo(DataInputStream dataInStream,
                                                ConstantPool constantPool) throws IOException {
        int pkgCPIndex = dataInStream.readInt();
        PackageRefCPEntry pkgCPEntry = (PackageRefCPEntry) constantPool.getCPEntry(pkgCPIndex);
        int nameCPIndex = dataInStream.readInt();
        UTF8CPEntry nameCPEntry = (UTF8CPEntry) constantPool.getCPEntry(nameCPIndex);

        AnnAttachmentInfo attachmentInfo = new AnnAttachmentInfo(pkgCPIndex, pkgCPEntry.getPackageName(),
                nameCPIndex, nameCPEntry.getValue());

        int attribKeyValuePairsCount = dataInStream.readShort();
        for (int i = 0; i < attribKeyValuePairsCount; i++) {
            int attribNameCPIndex = dataInStream.readInt();
            UTF8CPEntry attribNameCPEntry = (UTF8CPEntry) constantPool.getCPEntry(attribNameCPIndex);
            String attribName = attribNameCPEntry.getValue();
            AnnAttributeValue attributeValue = getAnnAttributeValue(dataInStream, constantPool);
            attachmentInfo.addAttributeValue(attribNameCPIndex, attribName, attributeValue);
        }

        return attachmentInfo;
    }

    private ParamAnnAttachmentInfo getParamAttachmentInfo(DataInputStream dataInStream,
                                                          ConstantPool constantPool) throws IOException {
        int paramIndex = dataInStream.readInt();
        ParamAnnAttachmentInfo prmAnnAttchmntInfo = new ParamAnnAttachmentInfo(paramIndex);

        int annAttchmntCount = dataInStream.readShort();
        for (int i = 0; i < annAttchmntCount; i++) {
            AnnAttachmentInfo annAttachmentInfo = getAttachmentInfo(dataInStream, constantPool);
            prmAnnAttchmntInfo.addAnnotationAttachmentInfo(annAttachmentInfo);
        }

        return prmAnnAttchmntInfo;
    }

    private LocalVariableInfo getLocalVariableInfo(DataInputStream dataInStream,
                                                   ConstantPool constantPool) throws IOException {
        int varNameCPIndex = dataInStream.readInt();
        UTF8CPEntry varNameCPEntry = (UTF8CPEntry) constantPool.getCPEntry(varNameCPIndex);
        int variableIndex = dataInStream.readInt();

        int typeSigCPIndex = dataInStream.readInt();

        UTF8CPEntry typeSigCPEntry = (UTF8CPEntry) constantPool.getCPEntry(typeSigCPIndex);

        BType type = getBTypeFromDescriptor(typeSigCPEntry.getValue());
        LocalVariableInfo localVariableInfo = new LocalVariableInfo(varNameCPEntry.getValue(), varNameCPIndex,
                variableIndex, typeSigCPIndex, type);
        int attchmntIndexesLength = dataInStream.readShort();
        int[] attachmentIndexes = new int[attchmntIndexesLength];
        for (int i = 0; i < attchmntIndexesLength; i++) {
            attachmentIndexes[i] = dataInStream.readInt();
        }
        localVariableInfo.setAttachmentIndexes(attachmentIndexes);

        return localVariableInfo;
    }

    private LineNumberInfo getLineNumberInfo(DataInputStream dataInStream,
                                             ConstantPool constantPool) throws IOException {
        int lineNumber = dataInStream.readInt();
        int fileNameCPIndex = dataInStream.readInt();
        int ip = dataInStream.readInt();

        UTF8CPEntry fileNameCPEntry = (UTF8CPEntry) constantPool.getCPEntry(fileNameCPIndex);

        LineNumberInfo lineNumberInfo = new LineNumberInfo(lineNumber, fileNameCPIndex,
                fileNameCPEntry.getValue(), ip);

        //In here constant pool is always a packageInfo since only package info has lineNumberTableAttribute
        lineNumberInfo.setPackageInfo((PackageInfo) constantPool);

        return lineNumberInfo;
    }


    private AnnAttributeValue getAnnAttributeValue(DataInputStream dataInStream,
                                                   ConstantPool constantPool) throws IOException {
        AnnAttributeValue attributeValue;
        int typeDescCPIndex = dataInStream.readInt();
        UTF8CPEntry typeDescCPEntry = (UTF8CPEntry) constantPool.getCPEntry(typeDescCPIndex);
        String typeDesc = typeDescCPEntry.getValue();

        boolean isConstVarExpr = dataInStream.readBoolean();
        if (isConstVarExpr) {
            int constPkgCPIndex = dataInStream.readInt();
            int constNameCPIndex = dataInStream.readInt();

            UTF8CPEntry constPkgCPEntry = (UTF8CPEntry) constantPool.getCPEntry(constPkgCPIndex);
            UTF8CPEntry constNameCPEntry = (UTF8CPEntry) constantPool.getCPEntry(constNameCPIndex);
            attributeValue = new AnnAttributeValue(typeDescCPIndex, typeDesc, constPkgCPIndex,
                    constPkgCPEntry.getValue(), constNameCPIndex, constNameCPEntry.getValue());
            attributeValue.setConstVarExpr(isConstVarExpr);
            programFile.addUnresolvedAnnAttrValue(attributeValue);
            return attributeValue;
        }

        int valueCPIndex;
        switch (typeDesc) {
            case TypeSignature.SIG_ANNOTATION:
                AnnAttachmentInfo attachmentInfo = getAttachmentInfo(dataInStream, constantPool);
                attributeValue = new AnnAttributeValue(typeDescCPIndex, typeDesc, attachmentInfo);
                break;
            case TypeSignature.SIG_ARRAY:
                int attributeValueCount = dataInStream.readShort();
                AnnAttributeValue[] annAttributeValues = new AnnAttributeValue[attributeValueCount];
                for (int i = 0; i < attributeValueCount; i++) {
                    annAttributeValues[i] = getAnnAttributeValue(dataInStream, constantPool);
                }
                attributeValue = new AnnAttributeValue(typeDescCPIndex, typeDesc, annAttributeValues);
                break;
            case TypeSignature.SIG_BOOLEAN:
                boolean boolValue = dataInStream.readBoolean();
                attributeValue = new AnnAttributeValue(typeDescCPIndex, typeDesc);
                attributeValue.setBooleanValue(boolValue);
                break;
            case TypeSignature.SIG_INT:
                valueCPIndex = dataInStream.readInt();
                IntegerCPEntry integerCPEntry = (IntegerCPEntry) constantPool.getCPEntry(valueCPIndex);
                attributeValue = new AnnAttributeValue(typeDescCPIndex, typeDesc);
                attributeValue.setIntValue(integerCPEntry.getValue());
                break;
            case TypeSignature.SIG_FLOAT:
                valueCPIndex = dataInStream.readInt();
                FloatCPEntry floatCPEntry = (FloatCPEntry) constantPool.getCPEntry(valueCPIndex);
                attributeValue = new AnnAttributeValue(typeDescCPIndex, typeDesc);
                attributeValue.setFloatValue(floatCPEntry.getValue());
                break;
            case TypeSignature.SIG_STRING:
                valueCPIndex = dataInStream.readInt();
                UTF8CPEntry stringCPEntry = (UTF8CPEntry) constantPool.getCPEntry(valueCPIndex);
                attributeValue = new AnnAttributeValue(typeDescCPIndex, typeDesc);
                attributeValue.setStringValue(stringCPEntry.getValue());
                break;
            default:
                throw new ProgramFileFormatException("unknown annotation attribute value type " + typeDesc);
        }

        return attributeValue;
    }

    private void readInstructions(DataInputStream dataInStream,
                                  PackageInfo packageInfo) throws IOException {
        int codeLength = dataInStream.readInt();
        byte[] code = new byte[codeLength];
        // Ignore bytes read should be same as the code length.
        dataInStream.read(code);
        DataInputStream codeStream = new DataInputStream(new ByteArrayInputStream(code));
        while (codeStream.available() > 0) {
            int i, j, k, h;
            int funcRefCPIndex;
            FunctionRefCPEntry funcRefCPEntry;
            int[] argRegs;
            int[] retRegs;

            int opcode = codeStream.readUnsignedByte();
            switch (opcode) {
                case InstructionCodes.HALT:
                case InstructionCodes.RET:
                case InstructionCodes.WRKSTART:
                case InstructionCodes.WRKRETURN:
                    packageInfo.addInstruction(InstructionFactory.get(opcode));
                    break;

                case InstructionCodes.ICONST_0:
                case InstructionCodes.ICONST_1:
                case InstructionCodes.ICONST_2:
                case InstructionCodes.ICONST_3:
                case InstructionCodes.ICONST_4:
                case InstructionCodes.ICONST_5:
                case InstructionCodes.FCONST_0:
                case InstructionCodes.FCONST_1:
                case InstructionCodes.FCONST_2:
                case InstructionCodes.FCONST_3:
                case InstructionCodes.FCONST_4:
                case InstructionCodes.FCONST_5:
                case InstructionCodes.BCONST_0:
                case InstructionCodes.BCONST_1:
                case InstructionCodes.RCONST_NULL:
                case InstructionCodes.GOTO:
                case InstructionCodes.THROW:
                case InstructionCodes.ERRSTORE:
                case InstructionCodes.NEWMAP:
                    i = codeStream.readInt();
                    packageInfo.addInstruction(InstructionFactory.get(opcode, i));
                    break;

                case InstructionCodes.ICONST:
                case InstructionCodes.FCONST:
                case InstructionCodes.SCONST:
                case InstructionCodes.IMOVE:
                case InstructionCodes.FMOVE:
                case InstructionCodes.SMOVE:
                case InstructionCodes.BMOVE:
                case InstructionCodes.LMOVE:
                case InstructionCodes.RMOVE:
                case InstructionCodes.IGLOAD:
                case InstructionCodes.FGLOAD:
                case InstructionCodes.SGLOAD:
                case InstructionCodes.BGLOAD:
                case InstructionCodes.LGLOAD:
                case InstructionCodes.RGLOAD:
                case InstructionCodes.ISTORE:
                case InstructionCodes.FSTORE:
                case InstructionCodes.SSTORE:
                case InstructionCodes.BSTORE:
                case InstructionCodes.LSTORE:
                case InstructionCodes.RSTORE:
                case InstructionCodes.IGSTORE:
                case InstructionCodes.FGSTORE:
                case InstructionCodes.SGSTORE:
                case InstructionCodes.BGSTORE:
                case InstructionCodes.LGSTORE:
                case InstructionCodes.RGSTORE:
                case InstructionCodes.INEG:
                case InstructionCodes.FNEG:
                case InstructionCodes.BNOT:
                case InstructionCodes.REQ_NULL:
                case InstructionCodes.RNE_NULL:
                case InstructionCodes.BR_TRUE:
                case InstructionCodes.BR_FALSE:
                case InstructionCodes.TR_RETRY:
                case InstructionCodes.TR_BEGIN:
                case InstructionCodes.TR_END:
                case InstructionCodes.FPLOAD:
                case InstructionCodes.ARRAYLEN:
                case InstructionCodes.INEWARRAY:
                case InstructionCodes.FNEWARRAY:
                case InstructionCodes.SNEWARRAY:
                case InstructionCodes.BNEWARRAY:
                case InstructionCodes.LNEWARRAY:
                case InstructionCodes.RNEWARRAY:
                case InstructionCodes.JSONNEWARRAY:
                case InstructionCodes.NEWSTRUCT:
                case InstructionCodes.NEWCONNECTOR:
                case InstructionCodes.ITR_NEW:
                case InstructionCodes.ITR_HAS_NEXT:
                case InstructionCodes.IRET:
                case InstructionCodes.FRET:
                case InstructionCodes.SRET:
                case InstructionCodes.BRET:
                case InstructionCodes.LRET:
                case InstructionCodes.RRET:
                case InstructionCodes.XML2XMLATTRS:
                case InstructionCodes.NEWXMLCOMMENT:
                case InstructionCodes.NEWXMLTEXT:
                case InstructionCodes.XMLSTORE:
                case InstructionCodes.TYPEOF:
                case InstructionCodes.TYPELOAD:
                case InstructionCodes.SEQ_NULL:
                case InstructionCodes.SNE_NULL:
                case InstructionCodes.NEWJSON:
                case InstructionCodes.NEWTABLE:
                case InstructionCodes.NEWSTREAMLET:
                    i = codeStream.readInt();
                    j = codeStream.readInt();
                    packageInfo.addInstruction(InstructionFactory.get(opcode, i, j));
                    break;

                case InstructionCodes.IALOAD:
                case InstructionCodes.FALOAD:
                case InstructionCodes.SALOAD:
                case InstructionCodes.BALOAD:
                case InstructionCodes.LALOAD:
                case InstructionCodes.RALOAD:
                case InstructionCodes.JSONALOAD:
                case InstructionCodes.IASTORE:
                case InstructionCodes.FASTORE:
                case InstructionCodes.SASTORE:
                case InstructionCodes.BASTORE:
                case InstructionCodes.LASTORE:
                case InstructionCodes.RASTORE:
                case InstructionCodes.JSONASTORE:
                case InstructionCodes.IFIELDLOAD:
                case InstructionCodes.FFIELDLOAD:
                case InstructionCodes.SFIELDLOAD:
                case InstructionCodes.BFIELDLOAD:
                case InstructionCodes.LFIELDLOAD:
                case InstructionCodes.RFIELDLOAD:
                case InstructionCodes.IFIELDSTORE:
                case InstructionCodes.FFIELDSTORE:
                case InstructionCodes.SFIELDSTORE:
                case InstructionCodes.BFIELDSTORE:
                case InstructionCodes.LFIELDSTORE:
                case InstructionCodes.RFIELDSTORE:
                case InstructionCodes.MAPLOAD:
                case InstructionCodes.MAPSTORE:
                case InstructionCodes.JSONLOAD:
                case InstructionCodes.JSONSTORE:
                case InstructionCodes.ENUMERATORLOAD:
                case InstructionCodes.IADD:
                case InstructionCodes.FADD:
                case InstructionCodes.SADD:
                case InstructionCodes.XMLADD:
                case InstructionCodes.ISUB:
                case InstructionCodes.FSUB:
                case InstructionCodes.IMUL:
                case InstructionCodes.FMUL:
                case InstructionCodes.IDIV:
                case InstructionCodes.FDIV:
                case InstructionCodes.IMOD:
                case InstructionCodes.FMOD:
                case InstructionCodes.IEQ:
                case InstructionCodes.FEQ:
                case InstructionCodes.SEQ:
                case InstructionCodes.BEQ:
                case InstructionCodes.REQ:
                case InstructionCodes.INE:
                case InstructionCodes.FNE:
                case InstructionCodes.SNE:
                case InstructionCodes.BNE:
                case InstructionCodes.RNE:
                case InstructionCodes.IGT:
                case InstructionCodes.FGT:
                case InstructionCodes.IGE:
                case InstructionCodes.FGE:
                case InstructionCodes.ILT:
                case InstructionCodes.FLT:
                case InstructionCodes.ILE:
                case InstructionCodes.FLE:
                case InstructionCodes.I2ANY:
                case InstructionCodes.F2ANY:
                case InstructionCodes.S2ANY:
                case InstructionCodes.B2ANY:
                case InstructionCodes.L2ANY:
                case InstructionCodes.ANY2I:
                case InstructionCodes.ANY2F:
                case InstructionCodes.ANY2S:
                case InstructionCodes.ANY2B:
                case InstructionCodes.ANY2L:
                case InstructionCodes.ANY2JSON:
                case InstructionCodes.ANY2XML:
                case InstructionCodes.ANY2MAP:
                case InstructionCodes.ANY2TYPE:
                case InstructionCodes.NULL2JSON:
                case InstructionCodes.I2F:
                case InstructionCodes.I2S:
                case InstructionCodes.I2B:
                case InstructionCodes.I2JSON:
                case InstructionCodes.F2I:
                case InstructionCodes.F2S:
                case InstructionCodes.F2B:
                case InstructionCodes.F2JSON:
                case InstructionCodes.S2I:
                case InstructionCodes.S2F:
                case InstructionCodes.S2B:
                case InstructionCodes.S2JSON:
                case InstructionCodes.B2I:
                case InstructionCodes.B2F:
                case InstructionCodes.B2S:
                case InstructionCodes.B2JSON:
                case InstructionCodes.JSON2I:
                case InstructionCodes.JSON2F:
                case InstructionCodes.JSON2S:
                case InstructionCodes.JSON2B:
                case InstructionCodes.DT2XML:
                case InstructionCodes.DT2JSON:
                case InstructionCodes.T2MAP:
                case InstructionCodes.T2JSON:
                case InstructionCodes.XML2JSON:
                case InstructionCodes.JSON2XML:
                case InstructionCodes.XMLATTRS2MAP:
                case InstructionCodes.XMLATTRLOAD:
                case InstructionCodes.XMLATTRSTORE:
                case InstructionCodes.S2QNAME:
                case InstructionCodes.NEWXMLPI:
                case InstructionCodes.TEQ:
                case InstructionCodes.TNE:
                case InstructionCodes.XMLLOAD:
                case InstructionCodes.S2XML:
                case InstructionCodes.XML2S:
                case InstructionCodes.S2JSONX:
                case InstructionCodes.NULL2S:
                case InstructionCodes.NEW_INT_RANGE:
                case InstructionCodes.LENGTHOF:
<<<<<<< HEAD
                case InstructionCodes.NEWSTREAM:
=======
                case InstructionCodes.ANY2SCONV:
>>>>>>> 900374ae
                    i = codeStream.readInt();
                    j = codeStream.readInt();
                    k = codeStream.readInt();
                    packageInfo.addInstruction(InstructionFactory.get(opcode, i, j, k));
                    break;
                case InstructionCodes.ANY2E:
                case InstructionCodes.ANY2T:
                case InstructionCodes.ANY2C:
                case InstructionCodes.CHECKCAST:
                case InstructionCodes.MAP2T:
                case InstructionCodes.JSON2T:
                case InstructionCodes.NEWQNAME:
                case InstructionCodes.NEWXMLELEMENT:
                    i = codeStream.readInt();
                    j = codeStream.readInt();
                    k = codeStream.readInt();
                    h = codeStream.readInt();
                    packageInfo.addInstruction(InstructionFactory.get(opcode, i, j, k, h));
                    break;

                case InstructionCodes.CALL:
                    funcRefCPIndex = codeStream.readInt();
                    funcRefCPEntry = (FunctionRefCPEntry) packageInfo.getCPEntry(funcRefCPIndex);
                    packageInfo.addInstruction(new InstructionCALL(opcode, funcRefCPIndex,
                            funcRefCPEntry.getFunctionInfo(), getArgRegs(codeStream), getArgRegs(codeStream)));
                    break;
                case InstructionCodes.VCALL:
                    int receiverRegIndex = codeStream.readInt();
                    funcRefCPIndex = codeStream.readInt();
                    funcRefCPEntry = (FunctionRefCPEntry) packageInfo.getCPEntry(funcRefCPIndex);
                    packageInfo.addInstruction(new InstructionVCALL(opcode, receiverRegIndex, funcRefCPIndex,
                            funcRefCPEntry.getFunctionInfo(), getArgRegs(codeStream), getArgRegs(codeStream)));
                    break;
                case InstructionCodes.ACALL:
                    int actionRefCPIndex = codeStream.readInt();
                    ActionRefCPEntry actionRefCPEntry = (ActionRefCPEntry) packageInfo.getCPEntry(actionRefCPIndex);
                    packageInfo.addInstruction(new InstructionACALL(opcode, actionRefCPIndex,
                            actionRefCPEntry.getActionName(), getArgRegs(codeStream), getArgRegs(codeStream)));
                    break;
                case InstructionCodes.FPCALL:
                    funcRefCPIndex = codeStream.readInt();
                    argRegs = getArgRegs(codeStream);
                    retRegs = getArgRegs(codeStream);

                    FunctionCallCPEntry funcCallCPEntry = new FunctionCallCPEntry(argRegs, retRegs);
                    int funcCallCPIndex = packageInfo.addCPEntry(funcCallCPEntry);

                    packageInfo.addInstruction(InstructionFactory.get(opcode, funcRefCPIndex, funcCallCPIndex));
                    break;
                case InstructionCodes.TCALL:
                    int transformCPIndex = codeStream.readInt();
                    TransformerRefCPEntry transformerRefCPEntry =
                            (TransformerRefCPEntry) packageInfo.getCPEntry(transformCPIndex);
                    packageInfo.addInstruction(new InstructionTCALL(opcode, transformCPIndex,
                            transformerRefCPEntry.getTransformerInfo(),
                            getArgRegs(codeStream), getArgRegs(codeStream)));
                    break;
                case InstructionCodes.WRKSEND:
                case InstructionCodes.WRKRECEIVE:
                    int channelRefCPIndex = codeStream.readInt();
                    WorkerDataChannelRefCPEntry channelRefCPEntry = (WorkerDataChannelRefCPEntry)
                            packageInfo.getCPEntry(channelRefCPIndex);
                    int sigCPIndex = codeStream.readInt();
                    UTF8CPEntry sigCPEntry = (UTF8CPEntry) packageInfo.getCPEntry(sigCPIndex);
                    BType[] bTypes = getParamTypes(sigCPEntry.getValue(), packageInfo);
                    packageInfo.addInstruction(new InstructionWRKSendReceive(opcode, channelRefCPIndex,
                            channelRefCPEntry.getWorkerDataChannelInfo(), sigCPIndex, bTypes, getArgRegs(codeStream)));
                    break;
                case InstructionCodes.FORKJOIN:
                    int forkJoinIndexCPIndex = codeStream.readInt();
                    ForkJoinCPEntry forkJoinIndexCPEntry =
                            (ForkJoinCPEntry) packageInfo.getCPEntry(forkJoinIndexCPIndex);
                    int timeoutRegIndex = codeStream.readInt();
                    int joinVarRegIndex = codeStream.readInt();
                    int joinBlockAddr = codeStream.readInt();
                    int timeoutVarRegIndex = codeStream.readInt();
                    int timeoutBlockAddr = codeStream.readInt();
                    packageInfo.addInstruction(new InstructionFORKJOIN(opcode, forkJoinIndexCPIndex,
                            forkJoinIndexCPEntry, timeoutRegIndex, joinVarRegIndex, joinBlockAddr,
                            timeoutVarRegIndex, timeoutBlockAddr));
                    break;
                case InstructionCodes.ITR_NEXT:
                    int iteratorIndex = codeStream.readInt();
                    int[] typeTags = getArgRegs(codeStream);
                    retRegs = getArgRegs(codeStream);
                    packageInfo.addInstruction(new InstructionIteratorNext(opcode, iteratorIndex, retRegs.length,
                            typeTags, retRegs));
                    break;
                case InstructionCodes.LOCK:
                case InstructionCodes.UNLOCK:
                    int varCount = codeStream.readInt();
                    BType[] varTypes = new BType[varCount];
                    int[] varRegs = new int[varCount];
                    for (int m = 0; m < varCount; m++) {
                        int varSigCPIndex = codeStream.readInt();
                        TypeRefCPEntry typeRefCPEntry = (TypeRefCPEntry) packageInfo.getCPEntry(varSigCPIndex);
                        varTypes[m] = typeRefCPEntry.getType();
                        varRegs[m] = codeStream.readInt();
                    }
                    packageInfo.addInstruction(new InstructionLock(opcode, varTypes, varRegs));
                    break;
                default:
                    throw new ProgramFileFormatException("unknown opcode " + opcode +
                            " in package " + packageInfo.getPkgPath());
            }
        }
    }

    private void resolveCPEntries() {
        for (ConstantPoolEntry cpEntry : unresolvedCPEntries) {
            PackageInfo packageInfo;
            StructureRefCPEntry structureRefCPEntry;
            switch (cpEntry.getEntryType()) {
                case CP_ENTRY_FUNCTION_REF:
                    FunctionRefCPEntry funcRefCPEntry = (FunctionRefCPEntry) cpEntry;
                    packageInfo = programFile.getPackageInfo(funcRefCPEntry.getPackagePath());
                    FunctionInfo functionInfo = packageInfo.getFunctionInfo(funcRefCPEntry.getFunctionName());
                    funcRefCPEntry.setFunctionInfo(functionInfo);
                    break;
                case CP_ENTRY_STRUCTURE_REF:
                    structureRefCPEntry = (StructureRefCPEntry) cpEntry;
                    packageInfo = programFile.getPackageInfo(structureRefCPEntry.getPackagePath());
                    StructureTypeInfo structureTypeInfo = packageInfo.getStructureTypeInfo(
                            structureRefCPEntry.getStructureName());
                    structureRefCPEntry.setStructureTypeInfo(structureTypeInfo);
                    break;
                case CP_ENTRY_STREAMLET_REF:
                    StreamletRefCPEntry streamletRefCPEntry = (StreamletRefCPEntry) cpEntry;
                    packageInfo = programFile.getPackageInfo(streamletRefCPEntry.getPackagePath());
                    StreamletInfo streamletInfo = packageInfo.getStreamletInfo(
                            streamletRefCPEntry.getStreamletName());
                    streamletRefCPEntry.setStreamletInfo(streamletInfo);
                    break;
                case CP_ENTRY_TYPE_REF:
                    TypeRefCPEntry typeRefCPEntry = (TypeRefCPEntry) cpEntry;
                    String typeSig = typeRefCPEntry.getTypeSig();
                    BType bType = getBTypeFromDescriptor(typeSig);
                    typeRefCPEntry.setType(bType);
                    break;
                case CP_ENTRY_TRANSFORMER_REF:
                    TransformerRefCPEntry transformerRefCPEntry = (TransformerRefCPEntry) cpEntry;
                    packageInfo = programFile.getPackageInfo(transformerRefCPEntry.getPackagePath());
                    TransformerInfo transformerInfo =
                            packageInfo.getTransformerInfo(transformerRefCPEntry.getTransformerName());
                    transformerRefCPEntry.setTransformerInfo(transformerInfo);
                    break;
                default:
                    break;
            }
        }
    }

    private void resolveUserDefinedTypes(PackageInfo packageInfo) {
        // TODO Improve this. We should be able to this in a single pass.
        StructInfo[] structInfoEntries = packageInfo.getStructInfoEntries();
        for (StructInfo structInfo : structInfoEntries) {
            StructFieldInfo[] fieldInfoEntries = structInfo.getFieldInfoEntries();

            BStructType structType = structInfo.getType();
            BStructType.StructField[] structFields = new BStructType.StructField[fieldInfoEntries.length];
            for (int i = 0; i < fieldInfoEntries.length; i++) {
                // Get the BType from the type descriptor
                StructFieldInfo fieldInfo = fieldInfoEntries[i];
                String typeDesc = fieldInfo.getTypeDescriptor();
                BType fieldType = getBTypeFromDescriptor(typeDesc);
                fieldInfo.setFieldType(fieldType);

                // Create the StructField in the BStructType. This is required for the type equivalence algorithm
                BStructType.StructField structField = new BStructType.StructField(fieldType,
                        fieldInfo.getName(), fieldInfo.flags);
                structFields[i] = structField;
            }

            VarTypeCountAttributeInfo attributeInfo = (VarTypeCountAttributeInfo)
                    structInfo.getAttributeInfo(AttributeInfo.Kind.VARIABLE_TYPE_COUNT_ATTRIBUTE);
            structType.setFieldTypeCount(attributeInfo.getVarTypeCount());
            structType.setStructFields(structFields);

            // Resolve attached function signature
            int attachedFuncCount = structInfo.funcInfoEntries.size();
            BStructType.AttachedFunction[] attachedFunctions = new BStructType.AttachedFunction[attachedFuncCount];
            int count = 0;
            for (AttachedFunctionInfo attachedFuncInfo : structInfo.funcInfoEntries.values()) {
                BFunctionType funcType = getFunctionType(attachedFuncInfo.typeSignature, packageInfo);

                BStructType.AttachedFunction attachedFunction = new BStructType.AttachedFunction(
                        attachedFuncInfo.name, funcType, attachedFuncInfo.flags);
                attachedFunctions[count++] = attachedFunction;
                if (structInfo.initializer == attachedFuncInfo) {
                    structType.initializer = attachedFunction;
                }
            }
            structType.setAttachedFunctions(attachedFunctions);
        }
    }

    private void resolveConnectorMethodTables(PackageInfo packageInfo) {
        ConnectorInfo[] connectorInfoEntries = packageInfo.getConnectorInfoEntries();
        for (ConnectorInfo connectorInfo : connectorInfoEntries) {
            BConnectorType connectorType = connectorInfo.getType();

            VarTypeCountAttributeInfo attributeInfo = (VarTypeCountAttributeInfo)
                    connectorInfo.getAttributeInfo(AttributeInfo.Kind.VARIABLE_TYPE_COUNT_ATTRIBUTE);
            connectorType.setFieldTypeCount(attributeInfo.getVarTypeCount());

            Map<Integer, Integer> methodTableInteger = connectorInfo.getMethodTableIndex();
            Map<BConnectorType, ConnectorInfo> methodTableType = new HashMap<>();
            for (Integer key : methodTableInteger.keySet()) {
                int keyType = methodTableInteger.get(key);
                TypeRefCPEntry typeRefCPEntry = (TypeRefCPEntry) packageInfo.getCPEntry(key);
                StructureRefCPEntry structureRefCPEntry = (StructureRefCPEntry) packageInfo.getCPEntry(keyType);
                ConnectorInfo connectorInfoType = (ConnectorInfo) structureRefCPEntry.getStructureTypeInfo();
                methodTableType.put((BConnectorType) typeRefCPEntry.getType(), connectorInfoType);
            }

            connectorInfo.setMethodTableType(methodTableType);

            for (ActionInfo actionInfo : connectorInfo.getActionInfoEntries()) {
                setCallableUnitSignature(actionInfo, actionInfo.getSignature(), packageInfo);
            }
        }
    }

    private StructFieldDefaultValue getDefaultValue(DataInputStream dataInStream, ConstantPool constantPool)
            throws IOException {
        StructFieldDefaultValue defaultValue;
        int typeDescCPIndex = dataInStream.readInt();
        UTF8CPEntry typeDescCPEntry = (UTF8CPEntry) constantPool.getCPEntry(typeDescCPIndex);
        String typeDesc = typeDescCPEntry.getValue();

        int valueCPIndex;
        switch (typeDesc) {
            case TypeSignature.SIG_BOOLEAN:
                boolean boolValue = dataInStream.readBoolean();
                defaultValue = new StructFieldDefaultValue(typeDescCPIndex, typeDesc);
                defaultValue.setBooleanValue(boolValue);
                break;
            case TypeSignature.SIG_INT:
                valueCPIndex = dataInStream.readInt();
                IntegerCPEntry integerCPEntry = (IntegerCPEntry) constantPool.getCPEntry(valueCPIndex);
                defaultValue = new StructFieldDefaultValue(typeDescCPIndex, typeDesc);
                defaultValue.setIntValue(integerCPEntry.getValue());
                break;
            case TypeSignature.SIG_FLOAT:
                valueCPIndex = dataInStream.readInt();
                FloatCPEntry floatCPEntry = (FloatCPEntry) constantPool.getCPEntry(valueCPIndex);
                defaultValue = new StructFieldDefaultValue(typeDescCPIndex, typeDesc);
                defaultValue.setFloatValue(floatCPEntry.getValue());
                break;
            case TypeSignature.SIG_STRING:
                valueCPIndex = dataInStream.readInt();
                UTF8CPEntry stringCPEntry = (UTF8CPEntry) constantPool.getCPEntry(valueCPIndex);
                defaultValue = new StructFieldDefaultValue(typeDescCPIndex, typeDesc);
                defaultValue.setStringValue(stringCPEntry.getValue());
                break;
            default:
                throw new ProgramFileFormatException("unknown default value type " + typeDesc);
        }
        return defaultValue;
    }

    private int[] getArgRegs(DataInputStream codeStream) throws IOException {
        int nArgRegs = codeStream.readInt();
        int[] argRegs = new int[nArgRegs];
        for (int index = 0; index < nArgRegs; index++) {
            argRegs[index] = codeStream.readInt();
        }
        return argRegs;
    }
}<|MERGE_RESOLUTION|>--- conflicted
+++ resolved
@@ -1668,11 +1668,8 @@
                 case InstructionCodes.NULL2S:
                 case InstructionCodes.NEW_INT_RANGE:
                 case InstructionCodes.LENGTHOF:
-<<<<<<< HEAD
+                case InstructionCodes.ANY2SCONV:
                 case InstructionCodes.NEWSTREAM:
-=======
-                case InstructionCodes.ANY2SCONV:
->>>>>>> 900374ae
                     i = codeStream.readInt();
                     j = codeStream.readInt();
                     k = codeStream.readInt();
