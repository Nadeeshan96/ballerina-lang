--- conflicted
+++ resolved
@@ -279,11 +279,7 @@
     int XMLLOADALL = 249;
     int NEWXMLSEQ = 250;
 
-<<<<<<< HEAD
-    int TYPE_CHECK = 251;
-=======
     int TYPE_TEST = 251;
->>>>>>> 27ef534a
     int TYPELOAD = 252;
 
     int TEQ = 253;
