/*
*  Copyright (c) 2018, WSO2 Inc. (http://www.wso2.org) All Rights Reserved.
*
*  WSO2 Inc. licenses this file to you under the Apache License,
*  Version 2.0 (the "License"); you may not use this file except
*  in compliance with the License.
*  You may obtain a copy of the License at
*
*    http://www.apache.org/licenses/LICENSE-2.0
*
*  Unless required by applicable law or agreed to in writing,
*  software distributed under the License is distributed on an
*  "AS IS" BASIS, WITHOUT WARRANTIES OR CONDITIONS OF ANY
*  KIND, either express or implied.  See the License for the
*  specific language governing permissions and limitations
*  under the License.
*/
package org.ballerinalang.util.transactions;

import org.ballerinalang.bre.vm.Strand;

import java.util.HashMap;
import java.util.Map;
import java.util.Stack;

/**
 * {@code LocalTransactionInfo} stores the transaction related information.
 *
 * @since 0.964.0
 */
public class LocalTransactionInfo {

    private String globalTransactionId;
    private String url;
    private String protocol;

    private int transactionLevel;
    private Map<Integer, Integer> allowedTransactionRetryCounts;
    private Map<Integer, Integer> currentTransactionRetryCounts;
    private Map<String, BallerinaTransactionContext> transactionContextStore;
    private Stack<Integer> transactionBlockIdStack;
    private Stack<TransactionFailure> transactionFailure;
    private static final TransactionResourceManager transactionResourceManager =
            TransactionResourceManager.getInstance();

    public LocalTransactionInfo(String globalTransactionId, String url, String protocol) {
        this.globalTransactionId = globalTransactionId;
        this.url = url;
        this.protocol = protocol;
        this.transactionLevel = 0;
        this.allowedTransactionRetryCounts = new HashMap<>();
        this.currentTransactionRetryCounts = new HashMap<>();
        this.transactionContextStore = new HashMap<>();
        transactionBlockIdStack = new Stack<>();
        transactionFailure = new Stack<>();
    }

    public String getGlobalTransactionId() {
        return this.globalTransactionId;
    }

    public int getCurrentTransactionBlockId() {
        return transactionBlockIdStack.peek();
    }

    public boolean hasTransactionBlock() {
        return !transactionBlockIdStack.empty();
    }

    public String getURL() {
        return this.url;
    }

    public String getProtocol() {
        return this.protocol;
    }

    public void beginTransactionBlock(int localTransactionID, int retryCount) {
        transactionBlockIdStack.push(localTransactionID);
        allowedTransactionRetryCounts.put(localTransactionID, retryCount);
        currentTransactionRetryCounts.put(localTransactionID, 0);
        ++transactionLevel;
    }

    public void incrementCurrentRetryCount(int localTransactionID) {
        currentTransactionRetryCounts.putIfAbsent(localTransactionID, 0);
        currentTransactionRetryCounts.computeIfPresent(localTransactionID, (k, v) -> v + 1);
    }

    public BallerinaTransactionContext getTransactionContext(String connectorid) {
        return transactionContextStore.get(connectorid);
    }

    public void registerTransactionContext(String connectorid, BallerinaTransactionContext txContext) {
        transactionContextStore.put(connectorid, txContext);
    }

<<<<<<< HEAD
    /**
     * Is this a retry attempt or initial transaction run.
     *
     * Current retry count = 0 is initial run.
     *
     * @param transactionId transaction block id
     * @return this is a retry runs
     */
    public boolean isRetryAttempt(int transactionId) {
        return  getCurrentRetryCount(transactionId) > 0;
    }

    public boolean isRetryPossible(WorkerExecutionContext context, int transactionId) {
=======
    public boolean isRetryPossible(Strand context, int transactionId) {
>>>>>>> 597867f2
        int allowedRetryCount = getAllowedRetryCount(transactionId);
        int currentRetryCount = getCurrentRetryCount(transactionId);
        if (currentRetryCount >= allowedRetryCount) {
            if (currentRetryCount != 0) {
                return false; //Retry count exceeded
            }
        }

        //Participant transactions/nested transactions are not allowed to retry. That is because participant tx
        //cannot start running 2pc protocol and it is done only via initiator. Also with participant retries, the number
        //of retries become very large.
        boolean isGlobalTransactionEnabled = context.getGlobalTransactionEnabled();
        if (!isGlobalTransactionEnabled) {
            return true;
        }
        return true;
    }

<<<<<<< HEAD
    public boolean onTransactionFailed(WorkerExecutionContext context, int transactionBlockId) {
=======
    public boolean onTransactionFailed(Strand context, int transactionBlockId) {
        boolean bNotifyCoordinator = false;
>>>>>>> 597867f2
        if (isRetryPossible(context, transactionBlockId)) {
            transactionContextStore.clear();
            transactionResourceManager.rollbackTransaction(globalTransactionId, transactionBlockId);
            return false;
        } else {
            return true;
        }
    }

    public void notifyLocalParticipantFailure() {
        Integer bockId = transactionBlockIdStack.peek();
        transactionResourceManager.notifyLocalParticipantFailure(globalTransactionId, bockId);
    }

    public void notifyLocalParticipantSuccess() {
        transactionResourceManager.notifySuccess(globalTransactionId);
    }

    public boolean onTransactionEnd(int transactionBlockId) {
        boolean isOuterTx = false;
        transactionBlockIdStack.pop();
        --transactionLevel;
        if (transactionLevel == 0) {
            transactionResourceManager.endXATransaction(globalTransactionId, transactionBlockId);
            resetTransactionInfo();
            isOuterTx = true;
        }
        return isOuterTx;

    }

    public int getAllowedRetryCount(int localTransactionID) {
        return allowedTransactionRetryCounts.get(localTransactionID);
    }

    private int getCurrentRetryCount(int localTransactionID) {
        return currentTransactionRetryCounts.get(localTransactionID);
    }

    private void resetTransactionInfo() {
        allowedTransactionRetryCounts.clear();
        currentTransactionRetryCounts.clear();
        transactionContextStore.clear();
    }

    public void markFailure() {
        transactionFailure.push(TransactionFailure.at(-1));
    }

    public void clearFailure() {
        transactionFailure.clear();
    }

    public TransactionFailure getAndClearFailure() {
        if (transactionFailure.empty()) {
            return null;
        }
        TransactionFailure failure = transactionFailure.pop();
        clearFailure();
        return failure;
    }

    public TransactionFailure getFailure() {
        if (transactionFailure.empty()) {
            return null;
        }
        return transactionFailure.peek();
    }

    /**
     * Carrier for transaction failure information.
     */
    public static class TransactionFailure {
        private final int offendingIp;

        private TransactionFailure(int offendingIp) {
            this.offendingIp = offendingIp;
        }

        private static TransactionFailure at(int offendingIp) {
            return new TransactionFailure(offendingIp);
        }

        public int getOffendingIp() {
            return offendingIp;
        }
    }
}<|MERGE_RESOLUTION|>--- conflicted
+++ resolved
@@ -95,7 +95,6 @@
         transactionContextStore.put(connectorid, txContext);
     }
 
-<<<<<<< HEAD
     /**
      * Is this a retry attempt or initial transaction run.
      *
@@ -108,10 +107,7 @@
         return  getCurrentRetryCount(transactionId) > 0;
     }
 
-    public boolean isRetryPossible(WorkerExecutionContext context, int transactionId) {
-=======
     public boolean isRetryPossible(Strand context, int transactionId) {
->>>>>>> 597867f2
         int allowedRetryCount = getAllowedRetryCount(transactionId);
         int currentRetryCount = getCurrentRetryCount(transactionId);
         if (currentRetryCount >= allowedRetryCount) {
@@ -130,12 +126,7 @@
         return true;
     }
 
-<<<<<<< HEAD
-    public boolean onTransactionFailed(WorkerExecutionContext context, int transactionBlockId) {
-=======
     public boolean onTransactionFailed(Strand context, int transactionBlockId) {
-        boolean bNotifyCoordinator = false;
->>>>>>> 597867f2
         if (isRetryPossible(context, transactionBlockId)) {
             transactionContextStore.clear();
             transactionResourceManager.rollbackTransaction(globalTransactionId, transactionBlockId);
