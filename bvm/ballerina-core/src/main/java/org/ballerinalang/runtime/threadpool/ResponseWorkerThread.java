--- conflicted
+++ resolved
@@ -19,11 +19,7 @@
 package org.ballerinalang.runtime.threadpool;
 
 import org.ballerinalang.bre.Context;
-<<<<<<< HEAD
-import org.ballerinalang.bre.bvm.BLangVM;
 import org.ballerinalang.util.tracer.BTracer;
-=======
->>>>>>> 7f2dd240
 import org.slf4j.Logger;
 import org.slf4j.LoggerFactory;
 
@@ -42,23 +38,14 @@
     }
 
     public void run() {
-<<<<<<< HEAD
-        BLangVM bLangVM = new BLangVM(context.getProgramFile());
-        try {
-            bLangVM.run(context);
-        } catch (Exception e) {
-            logger.error("unhandled exception ", e);
-        } finally {
-            bTracer.finishSpan();
-        }
-=======
 //        TODO
 //        BLangVM bLangVM = new BLangVM(context.getProgramFile());
 //        try {
 //            bLangVM.run(context);
 //        } catch (Exception e) {
 //            logger.error("unhandled exception ", e);
+//        } finally {
+//            bTracer.finishSpan();
 //        }
->>>>>>> 7f2dd240
     }
 }