/*
 * Copyright (c) 2019, WSO2 Inc. (http://www.wso2.org) All Rights Reserved.
 *
 * Licensed under the Apache License, Version 2.0 (the "License");
 * you may not use this file except in compliance with the License.
 * You may obtain a copy of the License at
 *
 * http://www.apache.org/licenses/LICENSE-2.0
 *
 * Unless required by applicable law or agreed to in writing, software
 * distributed under the License is distributed on an "AS IS" BASIS,
 * WITHOUT WARRANTIES OR CONDITIONS OF ANY KIND, either express or implied.
 * See the License for the specific language governing permissions and
 * limitations under the License.
 *
 */
 
plugins {
    id "com.github.harbby.gradle.serviceloader" version "1.1.5"
}
 
apply from: "$rootDir/gradle/javaProject.gradle"

dependencies {
    implementation project(':ballerina-lang')
    implementation project(':ballerina-config')
<<<<<<< HEAD
    implementation 'org.slf4j:slf4j-api'
=======
    implementation project(':ballerina-streaming:siddhi-core')
    implementation project(':ballerina-streaming:siddhi-query-api')
    implementation project(':ballerina-streaming:siddhi-query-compiler')
    implementation project(':ballerina-streaming:siddhi-annotations')
>>>>>>> ed5bb733
    implementation 'io.netty:netty-transport'
    implementation 'io.netty:netty-codec'
    implementation 'io.netty:netty-buffer'
    implementation 'io.netty:netty-common'
    implementation 'io.netty:netty-codec-http'
    implementation 'org.wso2.carbon.messaging:org.wso2.carbon.messaging'
    implementation 'org.apache.ws.commons.axiom:axiom-api'
    implementation 'org.apache.ws.commons.axiom:axiom-impl'
    implementation 'org.apache.ws.commons.axiom:axiom-dom'
    implementation 'org.apache.ws.commons.axiom:axiom-c14n'
    implementation 'org.apache.geronimo.specs:geronimo-stax-api_1.0_spec'
    implementation 'org.wso2.staxon:staxon-core'
    implementation 'org.apache.commons:commons-lang3'
    implementation 'javax.transaction:javax.transaction-api'
    implementation 'io.ballerina.messaging:broker-common'
    implementation 'io.ballerina.messaging:broker-core'
    implementation 'io.opentracing:opentracing-api'
    implementation 'io.opentracing:opentracing-util'
    implementation 'org.awaitility:awaitility'
    implementation 'com.zaxxer:HikariCP'
}

description = 'Ballerina - Core'

configurations {
    implementation {
        exclude group: 'org.apache.servicemix.bundles', module: 'org.apache.servicemix.bundles.commons-beanutils'
    }
}

serviceLoader {
    serviceInterface 'org.ballerinalang.util.LaunchListener'
    serviceInterface 'org.ballerinalang.util.tracer.TracingLaunchListener'
    serviceInterface 'org.ballerinalang.util.metrics.MetricsLaunchListener'
}

serviceLoaderBuild {
    inputs.files(sourceSets.main.java);
    outputs.dir("$buildDir/resources/main/META-INF/services/")
    outputs.cacheIf { true }
}<|MERGE_RESOLUTION|>--- conflicted
+++ resolved
@@ -24,14 +24,6 @@
 dependencies {
     implementation project(':ballerina-lang')
     implementation project(':ballerina-config')
-<<<<<<< HEAD
-    implementation 'org.slf4j:slf4j-api'
-=======
-    implementation project(':ballerina-streaming:siddhi-core')
-    implementation project(':ballerina-streaming:siddhi-query-api')
-    implementation project(':ballerina-streaming:siddhi-query-compiler')
-    implementation project(':ballerina-streaming:siddhi-annotations')
->>>>>>> ed5bb733
     implementation 'io.netty:netty-transport'
     implementation 'io.netty:netty-codec'
     implementation 'io.netty:netty-buffer'
