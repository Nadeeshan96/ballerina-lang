/*
 *  Copyright (c) 2021, WSO2 Inc. (http://www.wso2.org) All Rights Reserved.
 *
 *  WSO2 Inc. licenses this file to you under the Apache License,
 *  Version 2.0 (the "License"); you may not use this file except
 *  in compliance with the License.
 *  You may obtain a copy of the License at
 *
 *    http://www.apache.org/licenses/LICENSE-2.0
 *
 * Unless required by applicable law or agreed to in writing,
 * software distributed under the License is distributed on an
 * "AS IS" BASIS, WITHOUT WARRANTIES OR CONDITIONS OF ANY
 * KIND, either express or implied.  See the License for the
 * specific language governing permissions and limitations
 * under the License.
 */

package io.ballerina.runtime.test.config.negative;

import io.ballerina.runtime.api.Module;
import io.ballerina.runtime.api.PredefinedTypes;
import io.ballerina.runtime.api.creators.TypeCreator;
import io.ballerina.runtime.api.flags.SymbolFlags;
import io.ballerina.runtime.api.types.ArrayType;
import io.ballerina.runtime.api.types.Field;
import io.ballerina.runtime.api.types.IntersectionType;
import io.ballerina.runtime.api.types.MapType;
import io.ballerina.runtime.api.types.RecordType;
import io.ballerina.runtime.api.types.TableType;
import io.ballerina.runtime.api.types.Type;
import io.ballerina.runtime.internal.configurable.ConfigResolver;
import io.ballerina.runtime.internal.configurable.VariableKey;
import io.ballerina.runtime.internal.configurable.providers.toml.TomlContentProvider;
import io.ballerina.runtime.internal.configurable.providers.toml.TomlFileProvider;
import io.ballerina.runtime.internal.diagnostics.RuntimeDiagnosticLog;
import io.ballerina.runtime.internal.types.BIntersectionType;
import org.testng.Assert;
import org.testng.annotations.DataProvider;
import org.testng.annotations.Test;

import java.util.HashMap;
import java.util.List;
import java.util.Map;
import java.util.Set;

import static io.ballerina.runtime.test.TestUtils.getConfigPath;
import static io.ballerina.runtime.test.TestUtils.getConfigPathForNegativeCases;

/**
 * Test cases specific for configuration provided via TOML files/content.
 */
public class TomlProviderNegativeTest {

    private static final Module ROOT_MODULE = new Module("rootOrg", "test_module", "1.0.0");
    private final Module subModule = new Module("rootOrg", "test_module.util.foo", "1.0.0");
    private final Module importedModule = new Module("myOrg", "mod", "1.0.0");

    @Test(dataProvider = "path-test-provider")
    public void testPathErrors(String tomlFileName, String errorMsg, int warningCount) {
<<<<<<< HEAD
        RuntimeDiagnosticLog diagnosticLog = new RuntimeDiagnosticLog();
        VariableKey intVar = new VariableKey(module, "byteVar", PredefinedTypes.TYPE_BYTE, true);
        ConfigResolver configResolver =
                new ConfigResolver(module, Map.ofEntries(Map.entry(module, new VariableKey[]{intVar})), diagnosticLog,
                        List.of(new TomlFileProvider(getConfigPathForNegativeCases(tomlFileName))));
=======
        DiagnosticLog diagnosticLog = new DiagnosticLog();
        VariableKey intVar = new VariableKey(ROOT_MODULE, "byteVar", PredefinedTypes.TYPE_BYTE, true);
        ConfigResolver configResolver = new ConfigResolver(ROOT_MODULE, Map.ofEntries(Map.entry(ROOT_MODULE,
                new VariableKey[]{intVar})), diagnosticLog, List.of(new TomlFileProvider(ROOT_MODULE,
                getConfigPathForNegativeCases(tomlFileName), Set.of(ROOT_MODULE))));
>>>>>>> 3f186a7d
        configResolver.resolveConfigs();
        Assert.assertEquals(diagnosticLog.getErrorCount(), 1);
        Assert.assertEquals(diagnosticLog.getWarningCount(), warningCount);
        Assert.assertEquals(diagnosticLog.getDiagnosticList().get(0).toString(), errorMsg);
    }

    @DataProvider(name = "path-test-provider")
    public Object[][] getPathErrorTests() {
        return new Object[][]{
                {"NoConfig.toml",
                        "warning: configuration file is not found in path '" +
                                getConfigPathForNegativeCases("NoConfig.toml") + "'", 1},
                {"Empty.toml",
                        "warning: an empty configuration file is found in path '" +
                                getConfigPathForNegativeCases("Empty.toml") + "'. Please provide values " +
                                "for configurable variables", 1},
<<<<<<< HEAD
                {"InvalidConfig.toml", "warning: invalid toml file : \n" +
                        "[InvalidConfig.toml:(0:7,0:7)] missing identifier\n" +
                        "[InvalidConfig.toml:(0:25,0:25)] missing identifier\n" +
                        "[InvalidConfig.toml:(0:26,0:26)] missing identifier\n", 1},
                {"InvalidByteRange.toml", "error: [InvalidByteRange.toml:(2:11,2:14)] value provided for byte " +
                        "variable 'byteVar' is out of range. Expected range is (0-255), found '355'", 0 }
=======
                {"InvalidConfig.toml", "warning: invalid `Config.toml` file : \n" +
                        "\\[InvalidConfig.toml:\\(0:7,0:7\\)] missing identifier\n" +
                        "\\[InvalidConfig.toml:\\(0:25,0:25\\)] missing identifier\n" +
                        "\\[InvalidConfig.toml:\\(0:26,0:26\\)] missing identifier\n", 1},
                {"InvalidByteRange.toml", "error: value provided for byte variable 'test_module:byteVar' is out of " +
                        "range. Expected range is \\(0-255\\), found '355'", 0}
>>>>>>> 3f186a7d
        };
    }

    @Test(dataProvider = "simple-negative-tests")
    public void testSimpleNegativeConfig(String tomlFileName, String errorMsg, int errorCount) {
        VariableKey intVar = new VariableKey(importedModule, "intVar", PredefinedTypes.TYPE_INT, true);
        VariableKey stringVar = new VariableKey(importedModule, "stringVar", PredefinedTypes.TYPE_STRING, true);
        Map<Module, VariableKey[]> configVarMap =
                Map.ofEntries(Map.entry(importedModule, new VariableKey[]{intVar, stringVar}));
        validateTomlProviderErrors(tomlFileName, errorMsg, configVarMap, errorCount);
    }

    @DataProvider(name = "simple-negative-tests")
    public Object[][] getSimpleNegativeTests() {
        return new Object[][]{
<<<<<<< HEAD
                {"NoModuleConfig", "[NoModuleConfig.toml:(1:1,2:12)] invalid module structure found for module " +
                        "'test_module'. Please provide the module name as '[test_module]'", 2},
                {"InvalidOrgName", "[InvalidOrgName.toml:(1:1,3:21)] invalid module structure found for module " +
                        "'test_module'. Please provide the module name as '[test_module]'", 2},
                {"InvalidOrgStructure", "[InvalidOrgStructure.toml:(1:1,1:11)] invalid module structure found for" +
                        " module 'myOrg.test_module'. Please provide the module name as '[myOrg.test_module]'", 2},
                {"InvalidModuleStructure", "[InvalidModuleStructure.toml:(1:1,1:24)] invalid module structure " +
                        "found for module 'test_module'. Please provide the module name as '[test_module]'", 2},
                {"RequiredNegative", "value not provided for required configurable variable 'stringVar'", 1},
                {"PrimitiveTypeError", "[PrimitiveTypeError.toml:(2:10,2:14)] configurable variable " +
                        "'intVar' is expected to be of type 'int', but found 'float'", 2},
                {"PrimitiveStructureError", "[PrimitiveStructureError.toml:(2:1,2:24)] configurable variable " +
                        "'intVar' is expected to be of type 'int', but found 'record'", 2},
=======
                {"NoModuleConfig", "[NoModuleConfig.toml:(1:1,2:12)] invalid module structure found for module 'myOrg" +
                        ".mod'. Please provide the module name as '[myOrg.mod]'", 2},
                {"InvalidOrgName", "[InvalidOrgName.toml:(1:1,3:21)] invalid module structure found for module 'myOrg" +
                        ".mod'. Please provide the module name as '[myOrg.mod]'", 2},
                {"InvalidOrgStructure1", "[InvalidOrgStructure1.toml:(1:1,1:11)] invalid module structure found for " +
                        "module 'myOrg.mod'. Please provide the module name as '[myOrg.mod]'", 2},
                {"InvalidOrgStructure2", "[InvalidOrgStructure2.toml:(1:1,4:1)] invalid module structure found for " +
                        "module 'myOrg.mod'. Please provide the module name as '[myOrg.mod]'", 2},
                {"InvalidModuleStructure", "[InvalidModuleStructure.toml:(1:7,1:16)] invalid module structure found " +
                        "for module 'myOrg.mod'. Please provide the module name as '[myOrg.mod]'", 2},
                {"RequiredNegative",
                        "value not provided for required configurable variable 'myOrg/mod:stringVar'", 1},
                {"PrimitiveTypeError", "[PrimitiveTypeError.toml:(2:10,2:14)] configurable variable 'mod:intVar' is " +
                        "expected to be of type 'int', but found 'float'", 2},
                {"PrimitiveStructureError", "[PrimitiveStructureError.toml:(2:1,2:24)] configurable variable " +
                        "'mod:intVar' is expected to be of type 'int', but found 'record'", 2},
>>>>>>> 3f186a7d
        };
    }

    @Test()
    public void testInvalidSubModuleStructureInConfigFile() {
        VariableKey intVar = new VariableKey(subModule, "intVar", PredefinedTypes.TYPE_INT, true);
        VariableKey stringVar = new VariableKey(subModule, "stringVar", PredefinedTypes.TYPE_STRING, true);
        Map<Module, VariableKey[]> configVarMap =
                Map.ofEntries(Map.entry(subModule, new VariableKey[]{intVar, stringVar}));
        String errorMsg = "[InvalidSubModuleStructure1.toml:(3:12,3:14)] invalid module structure found for module " +
                "'test_module.util.foo'. Please provide the module name as '[test_module.util.foo]'";
        validateTomlProviderErrors("InvalidSubModuleStructure1", errorMsg, configVarMap, 2);

        errorMsg = "[InvalidSubModuleStructure2.toml:(1:1,2:23)] invalid module structure found for module " +
                "'test_module.util.foo'. Please provide the module name as '[test_module.util.foo]'";
        validateTomlProviderErrors("InvalidSubModuleStructure2", errorMsg, configVarMap, 2);
    }

    @Test(dataProvider = "array-negative-tests")
    public void testArrayNegativeConfig(String tomlFileName, String errorMsg) {
        ArrayType arrayType = TypeCreator.createArrayType(PredefinedTypes.TYPE_INT, true);
        VariableKey intArr = new VariableKey(ROOT_MODULE, "intArr",
                new BIntersectionType(ROOT_MODULE, new Type[]{arrayType, PredefinedTypes.TYPE_READONLY}, arrayType, 0,
                        true),
                true);
        Map<Module, VariableKey[]> configVarMap = Map.ofEntries(Map.entry(ROOT_MODULE, new VariableKey[]{intArr}));
        validateTomlProviderErrors(tomlFileName, errorMsg, configVarMap, 1);
    }

    @DataProvider(name = "array-negative-tests")
    public Object[][] getArrayNegativeTests() {
        return new Object[][]{
<<<<<<< HEAD
                {"ArrayTypeError", "[ArrayTypeError.toml:(2:10,2:17)] configurable variable 'intArr'" +
                        " is expected to be of type 'int[] & readonly', but found 'string'"},
                {"ArrayStructureError", "[ArrayStructureError.toml:(2:1,2:32)] configurable variable" +
                        " 'intArr' is expected to be of type 'int[] & readonly', but found 'record'"},
                {"ArrayElementStructure", "[ArrayElementStructure.toml:(2:19,2:26)] configurable variable " +
                        "'intArr[2]' is expected to be of type 'int', but found 'array'"},
                {"ArrayMultiType", "[ArrayMultiType.toml:(2:15,2:21)] configurable variable " +
                        "'intArr[1]' is expected to be of type 'int', but found 'string'"},
=======
                {"ArrayTypeError", "[ArrayTypeError.toml:(1:10,1:17)] configurable variable 'test_module:intArr'" +
                        " is expected to be of type 'int[] & readonly', but found 'string'"},
                {"ArrayStructureError", "[ArrayStructureError.toml:(1:1,1:32)] configurable variable" +
                        " 'test_module:intArr' is expected to be of type 'int[] & readonly', but found 'record'"},
                {"ArrayElementStructure", "[ArrayElementStructure.toml:(1:19,1:26)] configurable variable " +
                        "'test_module:intArr[2]' is expected to be of type 'int', but found 'array'"},
                {"ArrayMultiType", "[ArrayMultiType.toml:(1:15,1:21)] configurable variable " +
                        "'test_module:intArr[1]' is expected to be of type 'int', but found 'string'"},
>>>>>>> 3f186a7d
        };
    }

    @Test()
<<<<<<< HEAD
    public void testInvalidComplexArray() {
        ArrayType arrayType =  TypeCreator.createArrayType(TypeCreator.createArrayType(PredefinedTypes.TYPE_INT), true);
        VariableKey intArr = new VariableKey(module, "complexArr",
                new BIntersectionType(module, new Type[]{arrayType, PredefinedTypes.TYPE_READONLY}, arrayType, 0, true),
                true);
        Map<Module, VariableKey[]> configVarMap = Map.ofEntries(Map.entry(module, new VariableKey[]{intArr}));
        String errorMsg =  "configurable variable 'complexArr' with type 'int[][] & readonly' is not supported";
        validateTomlProviderErrors("InvalidComplexArray", errorMsg, configVarMap, 1);
    }

    @Test()
=======
>>>>>>> 3f186a7d
    public void testInvalidTableField() {
        MapType mapType =  TypeCreator.createMapType(PredefinedTypes.TYPE_STRING, true);
        Field intArr = TypeCreator.createField(mapType, "invalidMap", SymbolFlags.REQUIRED);
        Field name = TypeCreator.createField(PredefinedTypes.TYPE_STRING, "name", SymbolFlags.REQUIRED);
        Map<String, Field> fields = Map.ofEntries(Map.entry("name", name), Map.entry("invalidField", intArr));
        RecordType type =
                TypeCreator.createRecordType("Person", ROOT_MODULE, SymbolFlags.READONLY, fields, null, true, 6);
        TableType tableType = TypeCreator.createTableType(type, new String[]{"name"}, true);
        IntersectionType intersectionType = new BIntersectionType(ROOT_MODULE, new Type[]{tableType,
                PredefinedTypes.TYPE_READONLY}, tableType, 1, true);

<<<<<<< HEAD
        VariableKey tableVar = new VariableKey(module, "tableVar", intersectionType, true);
        Map<Module, VariableKey[]> configVarMap = Map.ofEntries(Map.entry(module, new VariableKey[]{tableVar}));
        String errorMsg = "[InvalidTableField.toml:(3:1,3:40)] field type 'int[][] & readonly' in configurable " +
                "variable 'tableVar' is not supported";
=======
        VariableKey tableVar = new VariableKey(ROOT_MODULE, "tableVar", intersectionType, true);
        Map<Module, VariableKey[]> configVarMap = Map.ofEntries(Map.entry(ROOT_MODULE, new VariableKey[]{tableVar}));
        String errorMsg = "[InvalidTableField.toml:(3:1,3:27)] additional field 'invalidMap' provided for " +
                "configurable variable 'test_module:tableVar' of record 'test_module:Person' is not supported";
>>>>>>> 3f186a7d
        validateTomlProviderErrors("InvalidTableField", errorMsg, configVarMap, 1);
    }

    @Test(dataProvider = "record-negative-tests")
    public void testRecordNegativeConfig(String tomlFileName, String errorMsg) {
        Field name = TypeCreator.createField(PredefinedTypes.TYPE_STRING, "name", SymbolFlags.REQUIRED);
        Map<String, Field> fields = Map.ofEntries(Map.entry("name", name));
        RecordType type =
                TypeCreator.createRecordType("Person", ROOT_MODULE, SymbolFlags.READONLY, fields, null, true, 6);

        VariableKey recordVar = new VariableKey(ROOT_MODULE, "recordVar", type, true);

        Map<Module, VariableKey[]> configVarMap = Map.ofEntries(Map.entry(ROOT_MODULE, new VariableKey[]{recordVar}));

        validateTomlProviderErrors(tomlFileName, errorMsg, configVarMap, 1);
    }

    @DataProvider(name = "record-negative-tests")
    public Object[][] getRecordNegativeTests() {
        return new Object[][]{
                {"RecordTypeError", "[RecordTypeError.toml:(2:1,2:40)] configurable variable 'recordVar' " +
                        "is expected to be of type 'test_module:Person', but found 'string'"},
                {"RecordFieldTypeError", "[RecordFieldTypeError.toml:(2:8,2:12)] field 'name' from configurable " +
                        "variable 'recordVar' is expected to be of type 'string', but found 'int'"},
                {"RecordFieldStructureError", "[RecordFieldStructureError.toml:(2:1,2:24)] field 'name' from " +
                        "configurable variable 'recordVar' is expected to be of type 'string', but found " +
                        "'record'"},
                {"AdditionalFieldRecord", "[AdditionalFieldRecord.toml:(3:1,3:9)] additional field 'age' provided for" +
                        " configurable variable 'recordVar' of record 'test_module:Person' is not " +
                        "supported"},
                {"MissingRecordField", "[MissingRecordField.toml:(1:1,1:24)] value not provided for non-defaultable " +
                        "required field 'name' of record 'test_module:Person' in configurable variable " +
                        "'recordVar'"},
        };
    }

    @Test()
    public void testInvalidMapType() {
        MapType mapType = TypeCreator.createMapType(PredefinedTypes.TYPE_INT, true);
<<<<<<< HEAD
        VariableKey mapInt = new VariableKey(module, "mapVar", mapType, true);
        Map<Module, VariableKey[]> configVarMap = Map.ofEntries(Map.entry(module, new VariableKey[]{mapInt}));
        String errorMsg =  "configurable variable 'mapVar' with type 'map<int> & readonly' is not " +
=======
        VariableKey mapInt = new VariableKey(ROOT_MODULE, "mapVar", mapType, true);
        Map<Module, VariableKey[]> configVarMap = Map.ofEntries(Map.entry(ROOT_MODULE, new VariableKey[]{mapInt}));
        String errorMsg = "configurable variable 'test_module:mapVar' with type 'map<int> & readonly' is not " +
>>>>>>> 3f186a7d
                "supported";
        validateTomlProviderErrors("InvalidMapType", errorMsg, configVarMap, 1);
    }

    @Test(dataProvider = "table-negative-tests")
    public void testTableNegativeConfig(String tomlFileName, String errorMsg) {
        Field name = TypeCreator.createField(PredefinedTypes.TYPE_STRING, "name", SymbolFlags.REQUIRED);
        Field id = TypeCreator.createField(PredefinedTypes.TYPE_INT, "id", SymbolFlags.REQUIRED);
        Field age = TypeCreator.createField(PredefinedTypes.TYPE_INT, "age", SymbolFlags.OPTIONAL);
        Map<String, Field> fields = Map.ofEntries(Map.entry("name", name), Map.entry("age", age), Map.entry("id", id));
        RecordType type =
                TypeCreator.createRecordType("Person", ROOT_MODULE, SymbolFlags.READONLY, fields, null, true, 6);
        TableType tableType = TypeCreator.createTableType(type, new String[]{"name"}, true);
        IntersectionType intersectionType = new BIntersectionType(ROOT_MODULE, new Type[]{tableType,
                PredefinedTypes.TYPE_READONLY}, tableType, 1, true);

        VariableKey tableVar = new VariableKey(ROOT_MODULE, "tableVar", intersectionType, true);
        Map<Module, VariableKey[]> configVarMap = Map.ofEntries(Map.entry(ROOT_MODULE, new VariableKey[]{tableVar}));

        validateTomlProviderErrors(tomlFileName, errorMsg, configVarMap, 1);
    }

    @DataProvider(name = "table-negative-tests")
    public Object[][] getTableNegativeTests() {
        return new Object[][]{
                {"MissingTableKey", "[MissingTableKey.toml:(6:1,8:9)] value required for key 'name' of " +
                        "type 'table<test_module:Person> key(name) & readonly' in configurable variable" +
                        " 'tableVar'"},
                {"TableTypeError", "[TableTypeError.toml:(1:1,3:9)] configurable variable 'tableVar'" +
                        " is expected to be of type 'table<test_module:Person> key(name) & readonly'," +
                        " but found 'record'"},
                {"TableFieldTypeError", "[TableFieldTypeError.toml:(2:8,2:11)] field 'name' " +
                        "from configurable variable 'tableVar' is expected to be of type 'string'," +
                        " but found 'int'"},
                {"TableFieldStructureError", "[TableFieldStructureError.toml:(2:1,2:24)] field 'name' " +
                        "from configurable variable 'tableVar' is expected to be of type 'string'," +
                        " but found 'record'"},
                {"AdditionalField", "[AdditionalField.toml:(4:1,4:17)] additional field 'city' provided for" +
                        " configurable variable 'tableVar' of record 'test_module:Person'" +
                        " is not supported"},
                {"MissingTableField", "[MissingTableField.toml:(1:1,3:9)] value not provided for " +
                        "non-defaultable required field 'id' of record 'test_module:Person' in configurable" +
                        " variable 'tableVar'"},
        };
    }

    @Test()
    public void testInvalidTableConstraint() {
        MapType mapType = TypeCreator.createMapType(PredefinedTypes.TYPE_STRING, true);
        TableType tableType = TypeCreator.createTableType(mapType, true);
        IntersectionType intersectionType = new BIntersectionType(ROOT_MODULE, new Type[]{tableType,
                PredefinedTypes.TYPE_READONLY}, tableType, 1, true);

        VariableKey tableVar = new VariableKey(ROOT_MODULE, "tableVar", intersectionType, true);

        Map<Module, VariableKey[]> configVarMap = Map.ofEntries(Map.entry(ROOT_MODULE, new VariableKey[]{tableVar}));
        String errorMsg = "[InvalidTableConstraint.toml:(1:1,2:16)] table constraint type 'map<string> & readonly'" +
                " in configurable variable 'tableVar' is not supported";
        validateTomlProviderErrors("InvalidTableConstraint", errorMsg, configVarMap, 1);
    }

    @Test(dataProvider = "multi-module-data-provider")
    public void testTomlProviderWithMultipleModules(Map<Module, VariableKey[]> variableMap, String errorMsg,
                                                    String tomlFileName) {
        validateTomlProviderErrors(tomlFileName, errorMsg, variableMap, 2);
    }

    @DataProvider(name = "multi-module-data-provider")
    public Object[][] multiModuleDataProvider() {
        VariableKey[] variableKeys = getSimpleVariableKeys(ROOT_MODULE);
        VariableKey[] subVariableKeys = getSimpleVariableKeys(subModule);
        VariableKey[] importedVariableKeys = getSimpleVariableKeys(importedModule);

        Module clashingModule1 = new Module("myOrg", "test_module", "1.0.0");
        VariableKey[] clashingVariableKeys1 = getSimpleVariableKeys(clashingModule1);

        Module clashingModule2 = new Module("myOrg", "test_module.util.foo", "1.0.0");
        VariableKey[] clashingVariableKeys2 = getSimpleVariableKeys(clashingModule2);

        Module clashingModule3 = new Module("test_module", "util.foo", "1.0.0");
        VariableKey[] clashingVariableKeys3 = getSimpleVariableKeys(clashingModule3);

        Module clashingModule4 = new Module("test_module", "util", "1.0.0");
        VariableKey[] clashingVariableKeys4 = getSimpleVariableKeys(clashingModule4);

        return new Object[][]{
                {Map.ofEntries(Map.entry(subModule, subVariableKeys)), "[SubModuleError1.toml:(1:1,2:21)] invalid " +
                        "module structure found for module 'test_module.util.foo'. Please provide the module name as " +
                        "'[test_module.util.foo]'", "SubModuleError1"},
                {Map.ofEntries(Map.entry(subModule, subVariableKeys)), "[SubModuleError2.toml:(1:1,3:21)] invalid " +
                        "module structure found for module 'test_module.util.foo'. Please provide the module name as " +
                        "'[test_module.util.foo]'", "SubModuleError2"},
                {Map.ofEntries(Map.entry(importedModule, importedVariableKeys)),
                        "[ImportedModuleError1.toml:(1:1,2:21)] invalid module structure found for module 'myOrg.mod'" +
                                ". Please provide the module name as '[myOrg.mod]'",
                        "ImportedModuleError1"},
                {Map.ofEntries(Map.entry(importedModule, importedVariableKeys)),
                        "[ImportedModuleError2.toml:(1:1,3:21)] invalid module structure found for module 'myOrg.mod'" +
                                ". Please provide the module name as '[myOrg.mod]'",
                        "ImportedModuleError2"},
                {Map.ofEntries(Map.entry(ROOT_MODULE, variableKeys), Map.entry(clashingModule1, clashingVariableKeys1)),
                        "[ClashingModuleError1.toml:(1:1,7:21)] invalid module structure found for module 'myOrg" +
                                ".test_module'. Please provide the module name as '[myOrg.test_module]'",
                        "ClashingModuleError1"},
                {Map.ofEntries(Map.entry(subModule, subVariableKeys), Map.entry(clashingModule2,
                        clashingVariableKeys2)),
                        "[ClashingModuleError2.toml:(1:1,7:21)] invalid module structure found for module 'myOrg" +
                                ".test_module.util.foo'. Please provide the module name as '[myOrg.test_module.util" +
                                ".foo]'",
                        "ClashingModuleError2"},
                //TODO: Should be removed after fixing #29989
                {Map.ofEntries(Map.entry(ROOT_MODULE, variableKeys), Map.entry(clashingModule3,
                        clashingVariableKeys3)),
                        "[ClashingOrgModuleError2.toml:(1:1,6:19)] the module name 'test_module' clashes with an " +
                                "imported organization name. Please provide the module name as '[rootOrg.test_module]'",
                        "ClashingOrgModuleError2"},
                {Map.ofEntries(Map.entry(ROOT_MODULE, variableKeys), Map.entry(clashingModule4, clashingVariableKeys4)),
                        "[ClashingOrgModuleError3.toml:(1:1,7:19)] the module name 'test_module' clashes with an " +
                                "imported organization name. Please provide the module name as '[rootOrg.test_module]'",
                        "ClashingOrgModuleError3"},
        };
    }

    @Test
    public void testClashingOrgSubModules() {
        VariableKey[] subVariableKeys = getSimpleVariableKeys(subModule);
        Module clashingModule = new Module("test_module", "util.foo", "1.0.0");
        VariableKey[] clashingVariableKeys = getSimpleVariableKeys(clashingModule);
        Map<Module, VariableKey[]> variableMap =
                Map.ofEntries(Map.entry(subModule, subVariableKeys), Map.entry(clashingModule, clashingVariableKeys));
        String errorMsg = "warning: invalid `Config.toml` file : \n" +
                "[ClashingOrgModuleError1.toml:(4:0,6:18)] existing node 'foo'\n";
        DiagnosticLog diagnosticLog = new DiagnosticLog();
        ConfigResolver configResolver = new ConfigResolver(ROOT_MODULE, variableMap, diagnosticLog,
                List.of(new TomlFileProvider(TomlProviderNegativeTest.ROOT_MODULE,
                        getConfigPathForNegativeCases("ClashingOrgModuleError1.toml"), variableMap.keySet())));
        configResolver.resolveConfigs();
        Assert.assertEquals(diagnosticLog.getErrorCount(), 4);
        Assert.assertEquals(diagnosticLog.getWarningCount(), 1);
        Assert.assertEquals(diagnosticLog.getDiagnosticList().get(0).toString(), errorMsg);
    }

    private void validateTomlProviderErrors(String tomlFileName, String errorMsg,
                                            Map<Module, VariableKey[]> configVarMap, int errorCount) {
<<<<<<< HEAD
        RuntimeDiagnosticLog diagnosticLog = new RuntimeDiagnosticLog();
        ConfigResolver configResolver = new ConfigResolver(module, configVarMap, diagnosticLog,
                List.of(new TomlFileProvider(getConfigPathForNegativeCases(tomlFileName + ".toml"))));
=======
        DiagnosticLog diagnosticLog = new DiagnosticLog();
        ConfigResolver configResolver = new ConfigResolver(ROOT_MODULE, configVarMap, diagnosticLog,
                List.of(new TomlFileProvider(TomlProviderNegativeTest.ROOT_MODULE,
                        getConfigPathForNegativeCases(tomlFileName + ".toml"), configVarMap.keySet())));
>>>>>>> 3f186a7d
        configResolver.resolveConfigs();
        Assert.assertEquals(diagnosticLog.getErrorCount(), errorCount);
        Assert.assertEquals(diagnosticLog.getWarningCount(), 0);
        Assert.assertEquals(diagnosticLog.getDiagnosticList().get(0).toString(), "error: " + errorMsg);
    }

    @Test
    public void testTomlProviderWithStringNegative() {
        Map<Module, VariableKey[]> configVarMap = new HashMap<>();
        VariableKey[] keys = getSimpleVariableKeys(ROOT_MODULE);
        String tomlContent = "[rootOrg.test_module] intVar = 42.22 floatVar = 3 stringVar = 11";
        configVarMap.put(ROOT_MODULE, keys);
        DiagnosticLog diagnosticLog = new DiagnosticLog();
        ConfigResolver configResolver = new ConfigResolver(ROOT_MODULE, configVarMap, diagnosticLog,
                List.of(new TomlContentProvider(ROOT_MODULE, tomlContent, configVarMap.keySet())));
        configResolver.resolveConfigs();
        Assert.assertEquals(diagnosticLog.getErrorCount(), 2);
        Assert.assertEquals(diagnosticLog.getDiagnosticList().get(0).toString(), "error: [BAL_CONFIG_DATA:(1:32,1:37)" +
                "] configurable variable 'test_module:intVar' is expected to be of type 'int', but found 'float'");
        Assert.assertEquals(diagnosticLog.getDiagnosticList().get(1).toString(), "error: [BAL_CONFIG_DATA:(1:63,1:65)" +
                "] configurable variable 'test_module:stringVar' is expected to be of type 'string', but found 'int'");
    }

    @Test
    public void testMultipleTomlProvidersNegative() {
        Map<Module, VariableKey[]> configVarMap = Map.ofEntries(Map.entry(
                ROOT_MODULE, getSimpleVariableKeys(ROOT_MODULE)));
        DiagnosticLog diagnosticLog = new DiagnosticLog();
        ConfigResolver configResolver = new ConfigResolver(ROOT_MODULE, configVarMap, diagnosticLog,
                List.of(new TomlFileProvider(ROOT_MODULE, getConfigPath("Config_First.toml"), configVarMap.keySet()),
                        new TomlFileProvider(
                                ROOT_MODULE, getConfigPath("Config_Second.toml"), configVarMap.keySet())));
        configResolver.resolveConfigs();
        Assert.assertEquals(diagnosticLog.getErrorCount(), 1);
        Assert.assertEquals(diagnosticLog.getDiagnosticList().get(0).toString(), "error: value not provided for " +
                "required configurable variable 'stringVar'");
    }

    private VariableKey[] getSimpleVariableKeys(Module module) {
        VariableKey intVar = new VariableKey(module, "intVar", PredefinedTypes.TYPE_INT, true);
        VariableKey stringVar = new VariableKey(module, "stringVar", PredefinedTypes.TYPE_STRING, true);
        return new VariableKey[]{intVar, stringVar};
    }

}<|MERGE_RESOLUTION|>--- conflicted
+++ resolved
@@ -46,6 +46,7 @@
 
 import static io.ballerina.runtime.test.TestUtils.getConfigPath;
 import static io.ballerina.runtime.test.TestUtils.getConfigPathForNegativeCases;
+import static io.ballerina.runtime.test.TestUtils.getSimpleVariableKeys;
 
 /**
  * Test cases specific for configuration provided via TOML files/content.
@@ -58,19 +59,11 @@
 
     @Test(dataProvider = "path-test-provider")
     public void testPathErrors(String tomlFileName, String errorMsg, int warningCount) {
-<<<<<<< HEAD
         RuntimeDiagnosticLog diagnosticLog = new RuntimeDiagnosticLog();
-        VariableKey intVar = new VariableKey(module, "byteVar", PredefinedTypes.TYPE_BYTE, true);
-        ConfigResolver configResolver =
-                new ConfigResolver(module, Map.ofEntries(Map.entry(module, new VariableKey[]{intVar})), diagnosticLog,
-                        List.of(new TomlFileProvider(getConfigPathForNegativeCases(tomlFileName))));
-=======
-        DiagnosticLog diagnosticLog = new DiagnosticLog();
         VariableKey intVar = new VariableKey(ROOT_MODULE, "byteVar", PredefinedTypes.TYPE_BYTE, true);
         ConfigResolver configResolver = new ConfigResolver(ROOT_MODULE, Map.ofEntries(Map.entry(ROOT_MODULE,
                 new VariableKey[]{intVar})), diagnosticLog, List.of(new TomlFileProvider(ROOT_MODULE,
                 getConfigPathForNegativeCases(tomlFileName), Set.of(ROOT_MODULE))));
->>>>>>> 3f186a7d
         configResolver.resolveConfigs();
         Assert.assertEquals(diagnosticLog.getErrorCount(), 1);
         Assert.assertEquals(diagnosticLog.getWarningCount(), warningCount);
@@ -87,21 +80,12 @@
                         "warning: an empty configuration file is found in path '" +
                                 getConfigPathForNegativeCases("Empty.toml") + "'. Please provide values " +
                                 "for configurable variables", 1},
-<<<<<<< HEAD
                 {"InvalidConfig.toml", "warning: invalid toml file : \n" +
                         "[InvalidConfig.toml:(0:7,0:7)] missing identifier\n" +
                         "[InvalidConfig.toml:(0:25,0:25)] missing identifier\n" +
                         "[InvalidConfig.toml:(0:26,0:26)] missing identifier\n", 1},
                 {"InvalidByteRange.toml", "error: [InvalidByteRange.toml:(2:11,2:14)] value provided for byte " +
-                        "variable 'byteVar' is out of range. Expected range is (0-255), found '355'", 0 }
-=======
-                {"InvalidConfig.toml", "warning: invalid `Config.toml` file : \n" +
-                        "\\[InvalidConfig.toml:\\(0:7,0:7\\)] missing identifier\n" +
-                        "\\[InvalidConfig.toml:\\(0:25,0:25\\)] missing identifier\n" +
-                        "\\[InvalidConfig.toml:\\(0:26,0:26\\)] missing identifier\n", 1},
-                {"InvalidByteRange.toml", "error: value provided for byte variable 'test_module:byteVar' is out of " +
-                        "range. Expected range is \\(0-255\\), found '355'", 0}
->>>>>>> 3f186a7d
+                        "variable 'byteVar' is out of range. Expected range is (0-255), found '355'", 0}
         };
     }
 
@@ -117,21 +101,6 @@
     @DataProvider(name = "simple-negative-tests")
     public Object[][] getSimpleNegativeTests() {
         return new Object[][]{
-<<<<<<< HEAD
-                {"NoModuleConfig", "[NoModuleConfig.toml:(1:1,2:12)] invalid module structure found for module " +
-                        "'test_module'. Please provide the module name as '[test_module]'", 2},
-                {"InvalidOrgName", "[InvalidOrgName.toml:(1:1,3:21)] invalid module structure found for module " +
-                        "'test_module'. Please provide the module name as '[test_module]'", 2},
-                {"InvalidOrgStructure", "[InvalidOrgStructure.toml:(1:1,1:11)] invalid module structure found for" +
-                        " module 'myOrg.test_module'. Please provide the module name as '[myOrg.test_module]'", 2},
-                {"InvalidModuleStructure", "[InvalidModuleStructure.toml:(1:1,1:24)] invalid module structure " +
-                        "found for module 'test_module'. Please provide the module name as '[test_module]'", 2},
-                {"RequiredNegative", "value not provided for required configurable variable 'stringVar'", 1},
-                {"PrimitiveTypeError", "[PrimitiveTypeError.toml:(2:10,2:14)] configurable variable " +
-                        "'intVar' is expected to be of type 'int', but found 'float'", 2},
-                {"PrimitiveStructureError", "[PrimitiveStructureError.toml:(2:1,2:24)] configurable variable " +
-                        "'intVar' is expected to be of type 'int', but found 'record'", 2},
-=======
                 {"NoModuleConfig", "[NoModuleConfig.toml:(1:1,2:12)] invalid module structure found for module 'myOrg" +
                         ".mod'. Please provide the module name as '[myOrg.mod]'", 2},
                 {"InvalidOrgName", "[InvalidOrgName.toml:(1:1,3:21)] invalid module structure found for module 'myOrg" +
@@ -143,12 +112,11 @@
                 {"InvalidModuleStructure", "[InvalidModuleStructure.toml:(1:7,1:16)] invalid module structure found " +
                         "for module 'myOrg.mod'. Please provide the module name as '[myOrg.mod]'", 2},
                 {"RequiredNegative",
-                        "value not provided for required configurable variable 'myOrg/mod:stringVar'", 1},
-                {"PrimitiveTypeError", "[PrimitiveTypeError.toml:(2:10,2:14)] configurable variable 'mod:intVar' is " +
+                        "value not provided for required configurable variable 'stringVar'", 1},
+                {"PrimitiveTypeError", "[PrimitiveTypeError.toml:(2:10,2:14)] configurable variable 'intVar' is " +
                         "expected to be of type 'int', but found 'float'", 2},
                 {"PrimitiveStructureError", "[PrimitiveStructureError.toml:(2:1,2:24)] configurable variable " +
-                        "'mod:intVar' is expected to be of type 'int', but found 'record'", 2},
->>>>>>> 3f186a7d
+                        "'intVar' is expected to be of type 'int', but found 'record'", 2},
         };
     }
 
@@ -181,43 +149,18 @@
     @DataProvider(name = "array-negative-tests")
     public Object[][] getArrayNegativeTests() {
         return new Object[][]{
-<<<<<<< HEAD
-                {"ArrayTypeError", "[ArrayTypeError.toml:(2:10,2:17)] configurable variable 'intArr'" +
-                        " is expected to be of type 'int[] & readonly', but found 'string'"},
-                {"ArrayStructureError", "[ArrayStructureError.toml:(2:1,2:32)] configurable variable" +
-                        " 'intArr' is expected to be of type 'int[] & readonly', but found 'record'"},
-                {"ArrayElementStructure", "[ArrayElementStructure.toml:(2:19,2:26)] configurable variable " +
-                        "'intArr[2]' is expected to be of type 'int', but found 'array'"},
-                {"ArrayMultiType", "[ArrayMultiType.toml:(2:15,2:21)] configurable variable " +
-                        "'intArr[1]' is expected to be of type 'int', but found 'string'"},
-=======
-                {"ArrayTypeError", "[ArrayTypeError.toml:(1:10,1:17)] configurable variable 'test_module:intArr'" +
+                {"ArrayTypeError", "[ArrayTypeError.toml:(1:10,1:17)] configurable variable 'intArr'" +
                         " is expected to be of type 'int[] & readonly', but found 'string'"},
                 {"ArrayStructureError", "[ArrayStructureError.toml:(1:1,1:32)] configurable variable" +
-                        " 'test_module:intArr' is expected to be of type 'int[] & readonly', but found 'record'"},
+                        " 'intArr' is expected to be of type 'int[] & readonly', but found 'record'"},
                 {"ArrayElementStructure", "[ArrayElementStructure.toml:(1:19,1:26)] configurable variable " +
-                        "'test_module:intArr[2]' is expected to be of type 'int', but found 'array'"},
+                        "'intArr[2]' is expected to be of type 'int', but found 'array'"},
                 {"ArrayMultiType", "[ArrayMultiType.toml:(1:15,1:21)] configurable variable " +
-                        "'test_module:intArr[1]' is expected to be of type 'int', but found 'string'"},
->>>>>>> 3f186a7d
+                        "'intArr[1]' is expected to be of type 'int', but found 'string'"},
         };
     }
 
     @Test()
-<<<<<<< HEAD
-    public void testInvalidComplexArray() {
-        ArrayType arrayType =  TypeCreator.createArrayType(TypeCreator.createArrayType(PredefinedTypes.TYPE_INT), true);
-        VariableKey intArr = new VariableKey(module, "complexArr",
-                new BIntersectionType(module, new Type[]{arrayType, PredefinedTypes.TYPE_READONLY}, arrayType, 0, true),
-                true);
-        Map<Module, VariableKey[]> configVarMap = Map.ofEntries(Map.entry(module, new VariableKey[]{intArr}));
-        String errorMsg =  "configurable variable 'complexArr' with type 'int[][] & readonly' is not supported";
-        validateTomlProviderErrors("InvalidComplexArray", errorMsg, configVarMap, 1);
-    }
-
-    @Test()
-=======
->>>>>>> 3f186a7d
     public void testInvalidTableField() {
         MapType mapType =  TypeCreator.createMapType(PredefinedTypes.TYPE_STRING, true);
         Field intArr = TypeCreator.createField(mapType, "invalidMap", SymbolFlags.REQUIRED);
@@ -228,18 +171,10 @@
         TableType tableType = TypeCreator.createTableType(type, new String[]{"name"}, true);
         IntersectionType intersectionType = new BIntersectionType(ROOT_MODULE, new Type[]{tableType,
                 PredefinedTypes.TYPE_READONLY}, tableType, 1, true);
-
-<<<<<<< HEAD
-        VariableKey tableVar = new VariableKey(module, "tableVar", intersectionType, true);
-        Map<Module, VariableKey[]> configVarMap = Map.ofEntries(Map.entry(module, new VariableKey[]{tableVar}));
-        String errorMsg = "[InvalidTableField.toml:(3:1,3:40)] field type 'int[][] & readonly' in configurable " +
-                "variable 'tableVar' is not supported";
-=======
         VariableKey tableVar = new VariableKey(ROOT_MODULE, "tableVar", intersectionType, true);
         Map<Module, VariableKey[]> configVarMap = Map.ofEntries(Map.entry(ROOT_MODULE, new VariableKey[]{tableVar}));
         String errorMsg = "[InvalidTableField.toml:(3:1,3:27)] additional field 'invalidMap' provided for " +
-                "configurable variable 'test_module:tableVar' of record 'test_module:Person' is not supported";
->>>>>>> 3f186a7d
+                "configurable variable 'tableVar' of record 'test_module:Person' is not supported";
         validateTomlProviderErrors("InvalidTableField", errorMsg, configVarMap, 1);
     }
 
@@ -279,15 +214,9 @@
     @Test()
     public void testInvalidMapType() {
         MapType mapType = TypeCreator.createMapType(PredefinedTypes.TYPE_INT, true);
-<<<<<<< HEAD
-        VariableKey mapInt = new VariableKey(module, "mapVar", mapType, true);
-        Map<Module, VariableKey[]> configVarMap = Map.ofEntries(Map.entry(module, new VariableKey[]{mapInt}));
-        String errorMsg =  "configurable variable 'mapVar' with type 'map<int> & readonly' is not " +
-=======
         VariableKey mapInt = new VariableKey(ROOT_MODULE, "mapVar", mapType, true);
         Map<Module, VariableKey[]> configVarMap = Map.ofEntries(Map.entry(ROOT_MODULE, new VariableKey[]{mapInt}));
-        String errorMsg = "configurable variable 'test_module:mapVar' with type 'map<int> & readonly' is not " +
->>>>>>> 3f186a7d
+        String errorMsg = "configurable variable 'mapVar' with type 'map<int> & readonly' is not " +
                 "supported";
         validateTomlProviderErrors("InvalidMapType", errorMsg, configVarMap, 1);
     }
@@ -418,9 +347,9 @@
         VariableKey[] clashingVariableKeys = getSimpleVariableKeys(clashingModule);
         Map<Module, VariableKey[]> variableMap =
                 Map.ofEntries(Map.entry(subModule, subVariableKeys), Map.entry(clashingModule, clashingVariableKeys));
-        String errorMsg = "warning: invalid `Config.toml` file : \n" +
+        String errorMsg = "warning: invalid toml file : \n" +
                 "[ClashingOrgModuleError1.toml:(4:0,6:18)] existing node 'foo'\n";
-        DiagnosticLog diagnosticLog = new DiagnosticLog();
+        RuntimeDiagnosticLog diagnosticLog = new RuntimeDiagnosticLog();
         ConfigResolver configResolver = new ConfigResolver(ROOT_MODULE, variableMap, diagnosticLog,
                 List.of(new TomlFileProvider(TomlProviderNegativeTest.ROOT_MODULE,
                         getConfigPathForNegativeCases("ClashingOrgModuleError1.toml"), variableMap.keySet())));
@@ -432,16 +361,10 @@
 
     private void validateTomlProviderErrors(String tomlFileName, String errorMsg,
                                             Map<Module, VariableKey[]> configVarMap, int errorCount) {
-<<<<<<< HEAD
         RuntimeDiagnosticLog diagnosticLog = new RuntimeDiagnosticLog();
-        ConfigResolver configResolver = new ConfigResolver(module, configVarMap, diagnosticLog,
-                List.of(new TomlFileProvider(getConfigPathForNegativeCases(tomlFileName + ".toml"))));
-=======
-        DiagnosticLog diagnosticLog = new DiagnosticLog();
         ConfigResolver configResolver = new ConfigResolver(ROOT_MODULE, configVarMap, diagnosticLog,
                 List.of(new TomlFileProvider(TomlProviderNegativeTest.ROOT_MODULE,
                         getConfigPathForNegativeCases(tomlFileName + ".toml"), configVarMap.keySet())));
->>>>>>> 3f186a7d
         configResolver.resolveConfigs();
         Assert.assertEquals(diagnosticLog.getErrorCount(), errorCount);
         Assert.assertEquals(diagnosticLog.getWarningCount(), 0);
@@ -454,22 +377,22 @@
         VariableKey[] keys = getSimpleVariableKeys(ROOT_MODULE);
         String tomlContent = "[rootOrg.test_module] intVar = 42.22 floatVar = 3 stringVar = 11";
         configVarMap.put(ROOT_MODULE, keys);
-        DiagnosticLog diagnosticLog = new DiagnosticLog();
+        RuntimeDiagnosticLog diagnosticLog = new RuntimeDiagnosticLog();
         ConfigResolver configResolver = new ConfigResolver(ROOT_MODULE, configVarMap, diagnosticLog,
                 List.of(new TomlContentProvider(ROOT_MODULE, tomlContent, configVarMap.keySet())));
         configResolver.resolveConfigs();
         Assert.assertEquals(diagnosticLog.getErrorCount(), 2);
         Assert.assertEquals(diagnosticLog.getDiagnosticList().get(0).toString(), "error: [BAL_CONFIG_DATA:(1:32,1:37)" +
-                "] configurable variable 'test_module:intVar' is expected to be of type 'int', but found 'float'");
+                "] configurable variable 'intVar' is expected to be of type 'int', but found 'float'");
         Assert.assertEquals(diagnosticLog.getDiagnosticList().get(1).toString(), "error: [BAL_CONFIG_DATA:(1:63,1:65)" +
-                "] configurable variable 'test_module:stringVar' is expected to be of type 'string', but found 'int'");
+                "] configurable variable 'stringVar' is expected to be of type 'string', but found 'int'");
     }
 
     @Test
     public void testMultipleTomlProvidersNegative() {
         Map<Module, VariableKey[]> configVarMap = Map.ofEntries(Map.entry(
                 ROOT_MODULE, getSimpleVariableKeys(ROOT_MODULE)));
-        DiagnosticLog diagnosticLog = new DiagnosticLog();
+        RuntimeDiagnosticLog diagnosticLog = new RuntimeDiagnosticLog();
         ConfigResolver configResolver = new ConfigResolver(ROOT_MODULE, configVarMap, diagnosticLog,
                 List.of(new TomlFileProvider(ROOT_MODULE, getConfigPath("Config_First.toml"), configVarMap.keySet()),
                         new TomlFileProvider(
@@ -479,11 +402,4 @@
         Assert.assertEquals(diagnosticLog.getDiagnosticList().get(0).toString(), "error: value not provided for " +
                 "required configurable variable 'stringVar'");
     }
-
-    private VariableKey[] getSimpleVariableKeys(Module module) {
-        VariableKey intVar = new VariableKey(module, "intVar", PredefinedTypes.TYPE_INT, true);
-        VariableKey stringVar = new VariableKey(module, "stringVar", PredefinedTypes.TYPE_STRING, true);
-        return new VariableKey[]{intVar, stringVar};
-    }
-
 }