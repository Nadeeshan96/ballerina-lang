/*
 *  Copyright (c) 2021, WSO2 Inc. (http://www.wso2.org) All Rights Reserved.
 *
 *  WSO2 Inc. licenses this file to you under the Apache License,
 *  Version 2.0 (the "License"); you may not use this file except
 *  in compliance with the License.
 *  You may obtain a copy of the License at
 *
 *    http://www.apache.org/licenses/LICENSE-2.0
 *
 * Unless required by applicable law or agreed to in writing,
 * software distributed under the License is distributed on an
 * "AS IS" BASIS, WITHOUT WARRANTIES OR CONDITIONS OF ANY
 * KIND, either express or implied.  See the License for the
 * specific language governing permissions and limitations
 * under the License.
 */

package io.ballerina.runtime.test.api;

import io.ballerina.runtime.api.Module;
import io.ballerina.runtime.api.PredefinedTypes;
import io.ballerina.runtime.api.TypeTags;
import io.ballerina.runtime.api.creators.TypeCreator;
import io.ballerina.runtime.api.types.ArrayType;
<<<<<<< HEAD
import io.ballerina.runtime.api.types.ErrorType;
=======
import io.ballerina.runtime.api.types.IntersectionType;
>>>>>>> 34b5842f
import io.ballerina.runtime.api.types.Type;
import io.ballerina.runtime.internal.types.BIntersectionType;
import io.ballerina.runtime.internal.types.BType;
import io.ballerina.runtime.internal.values.ReadOnlyUtils;
import org.testng.Assert;
import org.testng.annotations.Test;

import java.util.List;

/**
 * Test cases for runtime APIs related to intersection type.
 *
 * @since 2.0.0
 */
public class IntersectionTypeApiTests {

    private static final Module module = new Module("myOrg", "test_module", "1.0.0");

    @Test
    public void createIntersectionTypeWithPrimitives() {
        BIntersectionType bIntersectionType =
                new BIntersectionType(module, new BType[]{}, PredefinedTypes.TYPE_INT, 0, true);
        Assert.assertEquals(bIntersectionType.getTag(), TypeTags.INTERSECTION_TAG);
        Assert.assertEquals(bIntersectionType.getEffectiveType(), PredefinedTypes.TYPE_INT);
    }

    @Test
    public void createIntersectionTypeWithStructuredTypes() {
        ArrayType arrayType = TypeCreator.createArrayType(PredefinedTypes.TYPE_INT);
        BIntersectionType bIntersectionType1 =
                new BIntersectionType(module, new BType[]{}, arrayType, 0, true);
        Assert.assertEquals(bIntersectionType1.getTag(), TypeTags.INTERSECTION_TAG);
        Assert.assertEquals(bIntersectionType1.getEffectiveType(), arrayType);
        Assert.assertTrue(arrayType.getIntersectionType().isPresent());
        Assert.assertEquals(arrayType.getIntersectionType().get(), bIntersectionType1);
    }

    @Test
    public void createIntersectionTypeWithIntersectionType() {
        ArrayType arrayType = TypeCreator.createArrayType(PredefinedTypes.TYPE_INT);
        BIntersectionType bIntersectionType1 =
                new BIntersectionType(module, new Type[]{arrayType}, arrayType, 0, true);
        BIntersectionType bIntersectionType2 =
                new BIntersectionType(module, new Type[]{bIntersectionType1}, bIntersectionType1, 0, true);
        Assert.assertEquals(bIntersectionType2.getTag(), TypeTags.INTERSECTION_TAG);
        Assert.assertEquals(bIntersectionType2.getEffectiveType(), bIntersectionType1);
        Assert.assertTrue(arrayType.getIntersectionType().isPresent());
        Assert.assertTrue(bIntersectionType1.getIntersectionType().isPresent());
        Assert.assertFalse(bIntersectionType2.getIntersectionType().isPresent());
        Assert.assertEquals(arrayType.getIntersectionType().get(), bIntersectionType1);
        Assert.assertEquals(bIntersectionType1.getIntersectionType().get(), bIntersectionType2);
        Assert.assertNotEquals(arrayType.getIntersectionType().get(), bIntersectionType2);
    }

<<<<<<< HEAD
    @Test(expectedExceptions = IllegalStateException.class, expectedExceptionsMessageRegExp = "Unsupported " +
            "intersection type found: \\(test_module:TestError & error\\).*")
    public void testNonReadonlyIntersectionType() {
        ErrorType type1 = TypeCreator.createErrorType("TestError", module, PredefinedTypes.TYPE_MAP);
        BIntersectionType bIntersectionType =
                new BIntersectionType(module, new Type[]{type1, PredefinedTypes.TYPE_ERROR},
                        PredefinedTypes.TYPE_READONLY, 0, true);
        ReadOnlyUtils.getMutableType(bIntersectionType);
=======
    @Test
    public void getConstituentTypesAPITest() {
        ArrayType arrayType = TypeCreator.createArrayType(PredefinedTypes.TYPE_INT);
        IntersectionType intersectionType =
                new BIntersectionType(module, new Type[]{arrayType, PredefinedTypes.TYPE_READONLY},
                        arrayType, 0, true);
        List<Type> constituentTypes = intersectionType.getConstituentTypes();
        Assert.assertEquals(constituentTypes.size(), 2);
        Assert.assertEquals(constituentTypes.get(0), arrayType);
        Assert.assertEquals(constituentTypes.get(1), PredefinedTypes.TYPE_READONLY);
>>>>>>> 34b5842f
    }
}<|MERGE_RESOLUTION|>--- conflicted
+++ resolved
@@ -23,11 +23,8 @@
 import io.ballerina.runtime.api.TypeTags;
 import io.ballerina.runtime.api.creators.TypeCreator;
 import io.ballerina.runtime.api.types.ArrayType;
-<<<<<<< HEAD
 import io.ballerina.runtime.api.types.ErrorType;
-=======
 import io.ballerina.runtime.api.types.IntersectionType;
->>>>>>> 34b5842f
 import io.ballerina.runtime.api.types.Type;
 import io.ballerina.runtime.internal.types.BIntersectionType;
 import io.ballerina.runtime.internal.types.BType;
@@ -82,7 +79,6 @@
         Assert.assertNotEquals(arrayType.getIntersectionType().get(), bIntersectionType2);
     }
 
-<<<<<<< HEAD
     @Test(expectedExceptions = IllegalStateException.class, expectedExceptionsMessageRegExp = "Unsupported " +
             "intersection type found: \\(test_module:TestError & error\\).*")
     public void testNonReadonlyIntersectionType() {
@@ -91,7 +87,8 @@
                 new BIntersectionType(module, new Type[]{type1, PredefinedTypes.TYPE_ERROR},
                         PredefinedTypes.TYPE_READONLY, 0, true);
         ReadOnlyUtils.getMutableType(bIntersectionType);
-=======
+    }
+
     @Test
     public void getConstituentTypesAPITest() {
         ArrayType arrayType = TypeCreator.createArrayType(PredefinedTypes.TYPE_INT);
@@ -102,6 +99,5 @@
         Assert.assertEquals(constituentTypes.size(), 2);
         Assert.assertEquals(constituentTypes.get(0), arrayType);
         Assert.assertEquals(constituentTypes.get(1), PredefinedTypes.TYPE_READONLY);
->>>>>>> 34b5842f
     }
 }