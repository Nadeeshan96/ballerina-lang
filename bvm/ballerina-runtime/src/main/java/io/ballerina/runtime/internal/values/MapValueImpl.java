/*
 * Copyright (c) 2019, WSO2 Inc. (http://www.wso2.org) All Rights Reserved.
 *
 * WSO2 Inc. licenses this file to you under the Apache License,
 * Version 2.0 (the "License"); you may not use this file except
 * in compliance with the License.
 * You may obtain a copy of the License at
 *
 *    http://www.apache.org/licenses/LICENSE-2.0
 *
 * Unless required by applicable law or agreed to in writing,
 * software distributed under the License is distributed on an
 * "AS IS" BASIS, WITHOUT WARRANTIES OR CONDITIONS OF ANY
 * KIND, either express or implied. See the License for the
 * specific language governing permissions and limitations
 * under the License.
 */
package io.ballerina.runtime.internal.values;

import io.ballerina.runtime.api.PredefinedTypes;
import io.ballerina.runtime.api.TypeTags;
import io.ballerina.runtime.api.creators.ErrorCreator;
import io.ballerina.runtime.api.types.Field;
import io.ballerina.runtime.api.types.Type;
import io.ballerina.runtime.api.utils.StringUtils;
import io.ballerina.runtime.api.utils.TypeUtils;
import io.ballerina.runtime.api.values.BArray;
import io.ballerina.runtime.api.values.BError;
import io.ballerina.runtime.api.values.BLink;
import io.ballerina.runtime.api.values.BMap;
import io.ballerina.runtime.api.values.BMapInitialValueEntry;
import io.ballerina.runtime.api.values.BObject;
import io.ballerina.runtime.api.values.BRefValue;
import io.ballerina.runtime.api.values.BString;
import io.ballerina.runtime.api.values.BTypedesc;
import io.ballerina.runtime.api.values.BValue;
import io.ballerina.runtime.internal.CycleUtils;
import io.ballerina.runtime.internal.IteratorUtils;
import io.ballerina.runtime.internal.JsonGenerator;
import io.ballerina.runtime.internal.JsonInternalUtils;
import io.ballerina.runtime.internal.MapUtils;
import io.ballerina.runtime.internal.TypeChecker;
import io.ballerina.runtime.internal.errors.ErrorCodes;
import io.ballerina.runtime.internal.errors.ErrorHelper;
import io.ballerina.runtime.internal.types.BField;
import io.ballerina.runtime.internal.types.BMapType;
import io.ballerina.runtime.internal.types.BRecordType;
import io.ballerina.runtime.internal.types.BTupleType;
import io.ballerina.runtime.internal.types.BUnionType;

import java.io.ByteArrayOutputStream;
import java.io.IOException;
import java.util.ArrayList;
import java.util.Collection;
import java.util.HashMap;
import java.util.Iterator;
import java.util.LinkedHashMap;
import java.util.LinkedHashSet;
import java.util.LinkedList;
import java.util.List;
import java.util.Map;
import java.util.Set;
import java.util.StringJoiner;
import java.util.stream.Collectors;

import static io.ballerina.runtime.api.constants.RuntimeConstants.MAP_LANG_LIB;
import static io.ballerina.runtime.api.utils.TypeUtils.getConclusiveType;
import static io.ballerina.runtime.internal.JsonInternalUtils.mergeJson;
import static io.ballerina.runtime.internal.ValueUtils.getTypedescValue;
import static io.ballerina.runtime.internal.errors.ErrorCodes.INVALID_READONLY_VALUE_UPDATE;
import static io.ballerina.runtime.internal.errors.ErrorReasons.INVALID_UPDATE_ERROR_IDENTIFIER;
import static io.ballerina.runtime.internal.errors.ErrorReasons.MAP_KEY_NOT_FOUND_ERROR;
import static io.ballerina.runtime.internal.errors.ErrorReasons.getModulePrefixedReason;
import static io.ballerina.runtime.internal.util.StringUtils.getExpressionStringVal;
import static io.ballerina.runtime.internal.util.StringUtils.getStringVal;
import static io.ballerina.runtime.internal.values.ReadOnlyUtils.handleInvalidUpdate;

/**
 * <p>
 * Structure that represents the mapping between key value pairs in ballerina.
 * A map cannot contain duplicate keys; each key can map to at most one value.
 * </p>
 * <p>
 * <i>Note: This is an internal API and may change in future versions.</i>
 * </p>
 * @see MapValue
 *
 * @param <K> the type of keys maintained by this map
 * @param <V> the type of mapped values
 *
 * @since 0.995.0
 */
public class MapValueImpl<K, V> extends LinkedHashMap<K, V> implements RefValue, CollectionValue, MapValue<K, V>,
        BMap<K, V> {

    private static final long serialVersionUID = 1L;
    private BTypedesc typedesc;
    private Type type;
    private Type referredType;
    private final Map<String, Object> nativeData = new HashMap<>();
    private Type iteratorNextReturnType;

    public MapValueImpl(TypedescValue typedesc) {
        this(typedesc.getDescribingType());
        if (!type.isReadOnly()) {
            this.typedesc = typedesc;
        }
    }

    public MapValueImpl(Type type) {
        super();
        this.type = type;
<<<<<<< HEAD
        this.referredType = getConclusiveType(type);
=======
        this.referredType = TypeUtils.getConclusiveType(type);
>>>>>>> c51590bf
    }

    public MapValueImpl(Type type, BMapInitialValueEntry[] initialValues) {
        super();
        this.type = type;
<<<<<<< HEAD
        this.referredType = getConclusiveType(type);
=======
        this.referredType = TypeUtils.getConclusiveType(type);
>>>>>>> c51590bf
        populateInitialValues(initialValues);
    }

    public MapValueImpl() {
        super();
        type = PredefinedTypes.TYPE_MAP;
        this.referredType = this.type;
    }

    public Long getIntValue(BString key) {
        return (Long) get(key);
    }

    public Double getFloatValue(BString key) {
        return (Double) get(key);
    }

    public BString getStringValue(BString key) {
        return (BString) get(key);
    }

    public Boolean getBooleanValue(BString key) {
        return (Boolean) get(key);
    }

    public BMap<?, ?> getMapValue(BString key) {
        return (BMap<?, ?>) get(key);
    }

    public BObject getObjectValue(BString key) {
        return (BObject) get(key);
    }

    public BArray getArrayValue(BString key) {
        return (BArray) get(key);
    }

    public long getDefaultableIntValue(BString key) {
        if (get(key) != null) {
            return getIntValue(key);
        }
        return 0;
    }

    /**
     * Retrieve the value for the given key from map.
     * A {@link BError} will be thrown if the key does not exists.
     *
     * @param key key used to get the value
     * @return value associated with the key
     */
    public V getOrThrow(Object key) {
        if (!containsKey(key)) {
            throw ErrorCreator.createError(MAP_KEY_NOT_FOUND_ERROR,
                    ErrorHelper.getErrorDetails(ErrorCodes.KEY_NOT_FOUND_ERROR, key));
        }
        return this.get(key);
    }

    /**
     * Retrieve the value for the given key from map. If the key does not exist, but there exists a filler value for
     * the expected type, a new value will be created and added and then returned.
     * A {@link BError} will be thrown if the key does not exists and a filler value does not exist.
     *
     * @param key key used to get the value
     * @return value associated with the key
     */
    public V fillAndGet(Object key) {
        if (containsKey(key)) {
            return this.get(key);
        }

        Type expectedType = null;

        // The type should be a record or map for filling read.
        if (this.referredType.getTag() == TypeTags.RECORD_TYPE_TAG) {
            BRecordType recordType = (BRecordType) this.referredType;
            Map fields = recordType.getFields();
            if (fields.containsKey(key.toString())) {
                expectedType = ((BField) fields.get(key.toString())).getFieldType();
            } else {
                if (recordType.sealed) {
                    // Panic if this record type does not contain a key by the specified name.
                    throw ErrorCreator.createError(MAP_KEY_NOT_FOUND_ERROR,
                            ErrorHelper.getErrorDetails(ErrorCodes.KEY_NOT_FOUND_ERROR, key));
                }
                expectedType = recordType.restFieldType;
            }
        } else {
            expectedType = ((BMapType) this.referredType).getConstrainedType();
        }

        if (!TypeChecker.hasFillerValue(expectedType)) {
            // Panic if the field does not have a filler value.
            throw ErrorCreator.createError(MAP_KEY_NOT_FOUND_ERROR,
                    ErrorHelper.getErrorDetails(ErrorCodes.KEY_NOT_FOUND_ERROR, key));
        }

        Object value = expectedType.getZeroValue();
        this.put((K) key, (V) value);
        return (V) value;
    }

    @Override
    public Object merge(BMap v2, boolean checkMergeability) {
        if (checkMergeability) {
            BError errorIfUnmergeable = JsonInternalUtils.getErrorIfUnmergeable(this, v2, new ArrayList<>());
            if (errorIfUnmergeable != null) {
                return errorIfUnmergeable;
            }
        }

        MapValue<BString, Object> m1 = (MapValue<BString, Object>) this;
        MapValue<BString, Object> m2 = (MapValue<BString, Object>) v2;

        for (Map.Entry<BString, Object> entry : m2.entrySet()) {
            BString key = entry.getKey();

            if (!m1.containsKey(key)) {
                m1.put(key, entry.getValue());
                continue;
            }

            // Set checkMergeability to false to avoid rechecking mergeability.
            // Since write locks are acquired, the initial check should suffice, and merging will always succeed.
            m1.put(key, mergeJson(m1.get(key), entry.getValue(), false));
        }

        return this;
    }

    /**
     * Associates the specified value with the specified key in this map.
     * If the map previously contained a mapping for the key, the old
     * value is replaced.
     *
     * @param key key with which the specified value is to be associated
     * @param value value to be associated with the specified key
     * @return the previous value associated with <tt>key</tt>, or
     *         <tt>null</tt> if there was no mapping for <tt>key</tt>.
     *         (A <tt>null</tt> return can also indicate that the map
     *         previously associated <tt>null</tt> with <tt>key</tt>.)
     */
    @Override
    public V put(K key, V value) {
        if (!type.isReadOnly()) {
            return putValue(key, value);
        }

        String errMessage = "";
<<<<<<< HEAD
        switch (getConclusiveType(getType()).getTag()) {
=======
        switch (TypeUtils.getConclusiveType(getType()).getTag()) {
>>>>>>> c51590bf
            case TypeTags.RECORD_TYPE_TAG:
                errMessage = "Invalid update of record field: ";
                break;
            case TypeTags.MAP_TAG:
                errMessage = "Invalid map insertion: ";
                break;
        }
        throw ErrorCreator.createError(getModulePrefixedReason(MAP_LANG_LIB, INVALID_UPDATE_ERROR_IDENTIFIER),
                                       StringUtils
                                                .fromString(errMessage).concat(ErrorHelper.getErrorMessage(
                                                  INVALID_READONLY_VALUE_UPDATE)));
    }

    protected void populateInitialValues(BMapInitialValueEntry[] initialValues) {
        for (BMapInitialValueEntry initialValue : initialValues) {
            if (initialValue.isKeyValueEntry()) {
                MappingInitialValueEntry.KeyValueEntry keyValueEntry =
                        (MappingInitialValueEntry.KeyValueEntry) initialValue;
                populateInitialValue((K) keyValueEntry.key, (V) keyValueEntry.value);
                continue;
            }

            MapValueImpl<K, V> values =
                    (MapValueImpl<K, V>) ((MappingInitialValueEntry.SpreadFieldEntry) initialValue).values;
            for (Map.Entry<K, V> entry : values.entrySet()) {
                populateInitialValue(entry.getKey(), entry.getValue());
            }
        }
    }

    public void populateInitialValue(K key, V value) {
        if (referredType.getTag() == TypeTags.MAP_TAG) {
            MapUtils.handleInherentTypeViolatingMapUpdate(value, (BMapType) referredType);
            putValue(key, value);
        } else {
            BString fieldName = (BString) key;
            if (MapUtils.handleInherentTypeViolatingRecordUpdate(this, fieldName, value, (BRecordType) referredType,
                    true)) {
                putValue(key, value);
            }
        }
    }

    /**
     * Clear map entries.
     */
    public void clear() {
        validateFreezeStatus();
        super.clear();
    }

    protected void validateFreezeStatus() {
        if (!type.isReadOnly()) {
            return;
        }
        handleInvalidUpdate(MAP_LANG_LIB);
    }

    /**
     * Check existence of a key of a map.
     *
     * @param key key of the map item
     * @return returns boolean true if key exists
     */
    @Override
    public boolean containsKey(Object key) {
        return super.containsKey(key);
    }

    @Override
    public boolean equals(Object o) {
        if (this == o) {
            return true;
        }

        if (o == null || getClass() != o.getClass()) {
           return false;
        }

        MapValueImpl<?, ?> mapValue = (MapValueImpl<?, ?>) o;

        if (mapValue.type.getTag() != this.type.getTag()) {
            return false;
        }

        if (mapValue.referredType.getTag() != this.referredType.getTag()) {
            return false;
        }

        if (this.entrySet().size() != mapValue.entrySet().size()) {
            return false;
        }

        return entrySet().equals(mapValue.entrySet());
    }

    /**
     * Returns the hash code value.
     *
     * @return returns hashcode value
     */
    @Override
    public int hashCode() {
        return System.identityHashCode(this);
    }

    /**
     * Remove an item from the map.
     *
     * @param key key of the item to be removed
     * @return boolean to indicate whether given key is removed.
     */
    @Override
    public V remove(Object key) {
        validateFreezeStatus();
        return super.remove(key);
    }

    /**
     * Retrieve the keys related to this map as an array.
     *
     * @return keys as an array
     */
    @SuppressWarnings("unchecked")
    public K[] getKeys() {
        Set<K> keys = super.keySet();
        BString[] keyArr = new BString[keys.size()];
        int i = 0;
        for (K key : keys) {
            keyArr[i] = (BString) key;
            i++;
        }
        return (K[]) keyArr;
    }

    /**
     * Retrieve the value in the map as an array.
     *
     * @return values as an array
     */
    public Collection<V> values() {
        return super.values();
    }

    /**
     * Returns the number of key-value mappings in this map.
     *
     * @return number of key-value mappings in this map
     */
    @Override
    public int size() {
        return super.size();
    }

    /**
     * Return true if this map is empty.
     *
     * @return Flag indicating whether the map is empty or not
     */
    public boolean isEmpty() {
        return this.size() == 0;
    }

    @Override
    public String toString() {
        return stringValue(null);
    }

    @SuppressWarnings("unchecked")
    @Override
    public Object copy(Map<Object, Object> refs) {
        if (isFrozen()) {
            return this;
        }

        if (refs.containsKey(this)) {
            return refs.get(this);
        }

        MapValueImpl<K, V> newMap = new MapValueImpl<>(type);
        refs.put(this, newMap);
        for (Map.Entry<K, V> entry : this.entrySet()) {
            V value = entry.getValue();
            value = value instanceof BRefValue ? (V) ((BRefValue) value).copy(refs) : value;
            newMap.put(entry.getKey(), value);
        }
        return newMap;
    }

    @SuppressWarnings("unchecked")
    @Override
    public Object frozenCopy(Map<Object, Object> refs) {
        MapValueImpl<K, V> copy = (MapValueImpl<K, V>) copy(refs);
        if (!copy.isFrozen()) {
            copy.freezeDirect();
        }
        return copy;
    }

    @Override
    public String stringValue(BLink parent) {
        StringJoiner sj = new StringJoiner(",");
        for (Map.Entry<K, V> kvEntry : this.entrySet()) {
            K key = kvEntry.getKey();
            V value = kvEntry.getValue();
            if (value == null) {
                sj.add("\"" + key + "\":null");
            } else {
                Type type = TypeChecker.getType(value);
                CycleUtils.Node mapParent = new CycleUtils.Node(this, parent);
                switch (type.getTag()) {
                    case TypeTags.STRING_TAG:
                    case TypeTags.XML_TAG:
                    case TypeTags.XML_ELEMENT_TAG:
                    case TypeTags.XML_ATTRIBUTES_TAG:
                    case TypeTags.XML_COMMENT_TAG:
                    case TypeTags.XML_PI_TAG:
                    case TypeTags.XMLNS_TAG:
                    case TypeTags.XML_TEXT_TAG:
                        sj.add("\"" + key + "\":" + ((BValue) value).informalStringValue(mapParent));
                        break;
                    default:
                        sj.add("\"" + key + "\":" + getStringVal(value, mapParent));
                        break;
                }
            }
        }
        return "{" + sj.toString() + "}";
    }

    @Override
    public String expressionStringValue(BLink parent) {
        CycleUtils.Node node = new CycleUtils.Node(this , parent);
        StringJoiner sj = new StringJoiner(",");
        for (Map.Entry<K, V> kvEntry : this.entrySet()) {
            K key = kvEntry.getKey();
            V value = kvEntry.getValue();
            CycleUtils.Node mapParent = new CycleUtils.Node(this, node);
            sj.add("\"" + key + "\":" + getExpressionStringVal(value, mapParent));
        }
        return "{" + sj.toString() + "}";
    }

    @Override
    public Type getType() {
        return type;
    }

    /**
     * {@inheritDoc}
     */
    @Override
    public void freezeDirect() {
        if (isFrozen()) {
            return;
        }

        this.type = ReadOnlyUtils.setImmutableTypeAndGetEffectiveType(this.type);
        this.referredType = ReadOnlyUtils.setImmutableTypeAndGetEffectiveType(this.referredType);

        this.values().forEach(val -> {
            if (val instanceof BRefValue) {
                ((BRefValue) val).freezeDirect();
            }
        });
        this.typedesc = null;
    }

    public String getJSONString() {
        try (ByteArrayOutputStream byteOut = new ByteArrayOutputStream();
             JsonGenerator gen = new JsonGenerator(byteOut)) {
            gen.serialize(this);
            gen.flush();
            return byteOut.toString();
        } catch (IOException e) {
            throw ErrorCreator.createError(StringUtils.fromString(
                    "Error in converting JSON to a string: " + e.getMessage()), e);
        }
    }

    @Override
    public IteratorValue getIterator() {
        return new MapIterator<>(new LinkedHashSet<>(this.entrySet()).iterator());
    }

    /**
     * {@link MapIterator} iteration provider for ballerina maps.
     *
     * @since 0.995.0
     */
    static class MapIterator<K, V> implements IteratorValue {

        Iterator<Map.Entry<K, V>> iterator;

        MapIterator(Iterator<Map.Entry<K, V>> iterator) {
            this.iterator = iterator;
        }

        @Override
        public Object next() {
            Map.Entry<?, ?> next = iterator.next();
            Object value = next.getValue();

            List<Type> types = new LinkedList<>();
            types.add(PredefinedTypes.TYPE_STRING);
            types.add(TypeChecker.getType(value));
            BTupleType tupleType = new BTupleType(types);

            TupleValueImpl tuple = new TupleValueImpl(tupleType);
            tuple.add(0, next.getKey());
            tuple.add(1, value);
            return tuple;
        }

        @Override
        public boolean hasNext() {
            return iterator.hasNext();
        }
    }

    /**
     * Add native data to the MapValue.
     *
     * @param key key to identify native value.
     * @param data value to be added.
     */
    public void addNativeData(String key, Object data) {
        nativeData.put(key, data);
    }

    /**
     * Get native data.
     * @param key key to identify native value.
     * @return value for the given key.
     */
    public Object getNativeData(String key) {
        return nativeData.get(key);
    }

    @Override
    public BTypedesc getTypedesc() {
        if (this.typedesc == null) {
            this.typedesc = getTypedescValue(type, this);
        }
        return typedesc;
    }

    /**
     * Method to retrieve whole native data map.
     *
     * @return nativeData map
     */
    public Map<String, Object> getNativeDataMap() {
        return this.nativeData;
    }

    private void initializeIteratorNextReturnType() {
        Type type;
        if (this.referredType.getTag() == PredefinedTypes.TYPE_MAP.getTag()) {
            BMapType mapType = (BMapType) this.referredType;
            type = mapType.getConstrainedType();
        } else {
            BRecordType recordType = (BRecordType) this.referredType;
            LinkedHashSet<Type> types = recordType.getFields().values().stream().map(Field::getFieldType)
                    .collect(Collectors.toCollection(LinkedHashSet::new));
            if (recordType.restFieldType != null) {
                types.add(recordType.restFieldType);
            }
            if (types.size() == 1) {
                type = types.iterator().next();
            } else {
                type = new BUnionType(new ArrayList<>(types));
            }
        }
        iteratorNextReturnType = IteratorUtils.createIteratorNextReturnType(type);
    }

    public Type getIteratorNextReturnType() {
        if (iteratorNextReturnType == null) {
            initializeIteratorNextReturnType();
        }

        return iteratorNextReturnType;
    }
    /*
     * Below are a set of convenient methods that handle map related operations.
     * This makes it easier to extend the operations without affecting the
     * common behaviors such as error handling.
     */
    protected V putValue(K key, V value) {
        return super.put(key, value);
    }
}<|MERGE_RESOLUTION|>--- conflicted
+++ resolved
@@ -110,21 +110,13 @@
     public MapValueImpl(Type type) {
         super();
         this.type = type;
-<<<<<<< HEAD
         this.referredType = getConclusiveType(type);
-=======
-        this.referredType = TypeUtils.getConclusiveType(type);
->>>>>>> c51590bf
     }
 
     public MapValueImpl(Type type, BMapInitialValueEntry[] initialValues) {
         super();
         this.type = type;
-<<<<<<< HEAD
         this.referredType = getConclusiveType(type);
-=======
-        this.referredType = TypeUtils.getConclusiveType(type);
->>>>>>> c51590bf
         populateInitialValues(initialValues);
     }
 
@@ -275,11 +267,7 @@
         }
 
         String errMessage = "";
-<<<<<<< HEAD
         switch (getConclusiveType(getType()).getTag()) {
-=======
-        switch (TypeUtils.getConclusiveType(getType()).getTag()) {
->>>>>>> c51590bf
             case TypeTags.RECORD_TYPE_TAG:
                 errMessage = "Invalid update of record field: ";
                 break;
