/*
 * Copyright (c) 2020, WSO2 Inc. (http://www.wso2.org) All Rights Reserved.
 * WSO2 Inc. licenses this file to you under the Apache License,
 * Version 2.0 (the "License"); you may not use this file except
 * in compliance with the License.
 * You may obtain a copy of the License at
 *
 *     http://www.apache.org/licenses/LICENSE-2.0
 *
 * Unless required by applicable law or agreed to in writing,
 * software distributed under the License is distributed on an
 * "AS IS" BASIS, WITHOUT WARRANTIES OR CONDITIONS OF ANY
 * KIND, either express or implied.  See the License for the
 * specific language governing permissions and limitations
 * under the License.
 */

package io.ballerina.runtime.internal;

import io.ballerina.runtime.api.TypeTags;
import io.ballerina.runtime.api.creators.ErrorCreator;
import io.ballerina.runtime.api.types.Type;
<<<<<<< HEAD
import io.ballerina.runtime.api.utils.TypeUtils;
=======
import io.ballerina.runtime.api.values.BRefValue;
>>>>>>> 00b06877
import io.ballerina.runtime.internal.util.exceptions.BLangExceptionHelper;
import io.ballerina.runtime.internal.util.exceptions.RuntimeErrors;
import io.ballerina.runtime.internal.values.ArrayValue;
import io.ballerina.runtime.internal.values.IteratorValue;
import io.ballerina.runtime.internal.values.MapValue;
import io.ballerina.runtime.internal.values.RegExpValue;
import io.ballerina.runtime.internal.values.TableValue;

import java.util.Map;

import static io.ballerina.runtime.internal.CycleUtils.Node;
import static io.ballerina.runtime.internal.util.exceptions.BallerinaErrorReasons.TABLE_KEY_CYCLIC_VALUE_REFERENCE_ERROR;

/**
 * This class contains the utility methods required by the table implementation.
 *
 * @since 1.3.0
 */

public class TableUtils {

    /**
     * Generates a hash value which is same for the same shape.
     *
     * @param obj Ballerina value which the hash is generated from
     * @param parent Node linking to the parent object of 'obj'
     * @return The hash value
     */
    public static Long hash(Object obj, Node parent) {
        long result = 0;

        if (obj == null) {
            return 0L;
        }

        if (obj instanceof BRefValue) {

            Node node = new Node(obj, parent);

            if (node.hasCyclesSoFar()) {
                throw ErrorCreator.createError(TABLE_KEY_CYCLIC_VALUE_REFERENCE_ERROR, BLangExceptionHelper
                        .getErrorDetails(RuntimeErrors.CYCLIC_VALUE_REFERENCE, TypeChecker.getType(obj)));
            }

<<<<<<< HEAD
            RefValue refValue = (RefValue) obj;
            Type refType = TypeUtils.getReferredType(refValue.getType());
=======
            BRefValue refValue = (BRefValue) obj;
            Type refType = refValue.getType();
>>>>>>> 00b06877
            if (refType.getTag() == TypeTags.MAP_TAG || refType.getTag() == TypeTags.RECORD_TYPE_TAG) {
                MapValue mapValue = (MapValue) refValue;
                for (Object entry : mapValue.entrySet()) {
                    result = 31 * result + hash(((Map.Entry) entry).getKey(), node) +
                            (((Map.Entry) entry).getValue() == null ? 0 : hash(((Map.Entry) entry).getValue(),
                                    node));
                }
                return result;
            } else if (refType.getTag() == TypeTags.ARRAY_TAG || refType.getTag() == TypeTags.TUPLE_TAG) {
                ArrayValue arrayValue = (ArrayValue) refValue;
                IteratorValue arrayIterator = arrayValue.getIterator();
                while (arrayIterator.hasNext()) {
                    result = 31 * result + hash(arrayIterator.next(), node);
                }
                return result;
            } else if (refType.getTag() == TypeTags.XML_TAG || refType.getTag() == TypeTags.XML_ELEMENT_TAG ||
                    refType.getTag() == TypeTags.XML_TEXT_TAG || refType.getTag() == TypeTags.XML_ATTRIBUTES_TAG ||
                    refType.getTag() == TypeTags.XML_COMMENT_TAG || refType.getTag() == TypeTags.XML_PI_TAG ||
                    refType.getTag() == TypeTags.XMLNS_TAG) {
                return (long) refValue.toString().hashCode();
            } else if (refType.getTag() == TypeTags.TABLE_TAG) {
                TableValue tableValue = (TableValue) refValue;
                IteratorValue tableIterator = tableValue.getIterator();
                while (tableIterator.hasNext()) {
                    result = 31 * result + hash(tableIterator.next(), node);
                }
                return result;
            } else if (refValue instanceof RegExpValue) {
                return (long) refValue.toString().hashCode();
            } else {
                return (long) obj.hashCode();
            }
        } else if (obj instanceof Long) {
            return (long) obj;
        } else {
            return (long) obj.hashCode();
        }
    }

    /**
     * Handles table insertion/store functionality.
     *
     * @param tableValue Table value which the values are inserted to
     * @param key        The key associated with the value
     * @param value      The value being inserted
     */
    public static void handleTableStore(TableValue<Object, Object> tableValue, Object key, Object value) {
        tableValue.put(key, value);
    }
}<|MERGE_RESOLUTION|>--- conflicted
+++ resolved
@@ -20,11 +20,8 @@
 import io.ballerina.runtime.api.TypeTags;
 import io.ballerina.runtime.api.creators.ErrorCreator;
 import io.ballerina.runtime.api.types.Type;
-<<<<<<< HEAD
 import io.ballerina.runtime.api.utils.TypeUtils;
-=======
 import io.ballerina.runtime.api.values.BRefValue;
->>>>>>> 00b06877
 import io.ballerina.runtime.internal.util.exceptions.BLangExceptionHelper;
 import io.ballerina.runtime.internal.util.exceptions.RuntimeErrors;
 import io.ballerina.runtime.internal.values.ArrayValue;
@@ -69,13 +66,8 @@
                         .getErrorDetails(RuntimeErrors.CYCLIC_VALUE_REFERENCE, TypeChecker.getType(obj)));
             }
 
-<<<<<<< HEAD
-            RefValue refValue = (RefValue) obj;
+            BRefValue refValue = (BRefValue) obj;
             Type refType = TypeUtils.getReferredType(refValue.getType());
-=======
-            BRefValue refValue = (BRefValue) obj;
-            Type refType = refValue.getType();
->>>>>>> 00b06877
             if (refType.getTag() == TypeTags.MAP_TAG || refType.getTag() == TypeTags.RECORD_TYPE_TAG) {
                 MapValue mapValue = (MapValue) refValue;
                 for (Object entry : mapValue.entrySet()) {
