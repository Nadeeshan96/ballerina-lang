--- conflicted
+++ resolved
@@ -86,11 +86,7 @@
     public static final int PARAMETERIZED_TYPE_TAG = READONLY_TAG + 1;
     public static final int TYPE_REFERENCED_TYPE_TAG = PARAMETERIZED_TYPE_TAG + 1;
 
-<<<<<<< HEAD
-    public static final int TYPE_REGEXP_TYPE_TAG = TYPE_REFERENCED_TYPE_TAG + 1;
-=======
     public static final int REG_EXP_TYPE_TAG = TYPE_REFERENCED_TYPE_TAG + 1;
->>>>>>> f52f2a77
 
     public static boolean isIntegerTypeTag(int tag) {
 
