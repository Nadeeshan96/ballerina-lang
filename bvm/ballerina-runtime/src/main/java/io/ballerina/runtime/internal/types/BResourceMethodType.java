--- conflicted
+++ resolved
@@ -35,16 +35,9 @@
     public final String[] resourcePath;
     public BTupleType resourcePathType;
 
-<<<<<<< HEAD
-    public BResourceMethodType(String funcName, Module pkg, BObjectType parent, BFunctionType type, long flags,
-                               String accessor,
-                               String[] resourcePath) {
+    public BResourceMethodType(String funcName, Module pkg, BObjectType parent, BFunctionType type,
+                BTupleType resourcePathType, long flags, String accessor, String[] resourcePath) {
         super(funcName, pkg, parent, type, flags);
-=======
-    public BResourceMethodType(String funcName, BObjectType parent, BFunctionType type, BTupleType resourcePathType,
-                               long flags, String accessor, String[] resourcePath) {
-        super(funcName, parent, type, flags);
->>>>>>> f43a27cf
         this.type = type;
         this.resourcePathType = resourcePathType;
         this.flags = flags;
@@ -89,12 +82,8 @@
 
     @Override
     public <T extends MethodType> MethodType duplicate() {
-<<<<<<< HEAD
-        return new BResourceMethodType(funcName, pkg, parentObjectType, type, flags, accessor, resourcePath);
-=======
-        return new BResourceMethodType(funcName, parentObjectType, type, resourcePathType, flags, accessor,
+        return new BResourceMethodType(funcName, pkg, parentObjectType, type, resourcePathType, flags, accessor,
                 resourcePath);
->>>>>>> f43a27cf
     }
 
     @Deprecated
