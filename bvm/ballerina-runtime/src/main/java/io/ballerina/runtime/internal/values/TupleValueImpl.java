--- conflicted
+++ resolved
@@ -90,16 +90,6 @@
                 Arrays.equals(refValues, that.refValues);
     }
 
-<<<<<<< HEAD
-    @Override
-    public int hashCode() {
-        int result = Objects.hash(type, tupleType, minSize, hasRestElement);
-        result = 31 * result + Arrays.hashCode(refValues);
-        return result;
-    }
-
-=======
->>>>>>> 3114f0fb
     public TupleValueImpl(Object[] values, TupleType type) {
         this.refValues = values;
         this.type = this.tupleType = type;
