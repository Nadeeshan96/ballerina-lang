/*
 * Copyright (c) 2019, WSO2 Inc. (http://www.wso2.org) All Rights Reserved.
 *
 * WSO2 Inc. licenses this file to you under the Apache License,
 * Version 2.0 (the "License"); you may not use this file except
 * in compliance with the License.
 * You may obtain a copy of the License at
 *
 *    http://www.apache.org/licenses/LICENSE-2.0
 *
 * Unless required by applicable law or agreed to in writing,
 * software distributed under the License is distributed on an
 * "AS IS" BASIS, WITHOUT WARRANTIES OR CONDITIONS OF ANY
 * KIND, either express or implied.  See the License for the
 * specific language governing permissions and limitations
 * under the License.
 */
package io.ballerina.runtime.internal;

import io.ballerina.runtime.api.TypeTags;
import io.ballerina.runtime.api.creators.ErrorCreator;
import io.ballerina.runtime.api.flags.SymbolFlags;
import io.ballerina.runtime.api.types.Field;
import io.ballerina.runtime.api.types.Type;
import io.ballerina.runtime.api.utils.TypeUtils;
import io.ballerina.runtime.api.values.BError;
import io.ballerina.runtime.api.values.BString;
import io.ballerina.runtime.internal.errors.ErrorCodes;
import io.ballerina.runtime.internal.errors.ErrorHelper;
import io.ballerina.runtime.internal.types.BMapType;
import io.ballerina.runtime.internal.types.BRecordType;
import io.ballerina.runtime.internal.types.BTypeReferenceType;
import io.ballerina.runtime.internal.types.BUnionType;
import io.ballerina.runtime.internal.values.MapValue;

import java.util.List;

import static io.ballerina.runtime.api.constants.RuntimeConstants.MAP_LANG_LIB;
import static io.ballerina.runtime.internal.errors.ErrorReasons.INHERENT_TYPE_VIOLATION_ERROR_IDENTIFIER;
import static io.ballerina.runtime.internal.errors.ErrorReasons.MAP_KEY_NOT_FOUND_ERROR;
import static io.ballerina.runtime.internal.errors.ErrorReasons.OPERATION_NOT_SUPPORTED_IDENTIFIER;
import static io.ballerina.runtime.internal.errors.ErrorReasons.getModulePrefixedReason;

/**
 * Common utility methods used for MapValue insertion/manipulation.
 *
 * @since 0.995.0
 */
public class MapUtils {

    public static void handleMapStore(MapValue<BString, Object> mapValue, BString fieldName, Object value) {
        updateMapValue(TypeUtils.getReferredType(mapValue.getType()), mapValue, fieldName, value);
    }

    public static void handleInherentTypeViolatingMapUpdate(Object value, BMapType mapType) {
        if (TypeChecker.checkIsType(value, mapType.getConstrainedType())) {
            return;
        }

        Type expType = mapType.getConstrainedType();
        Type valuesType = TypeChecker.getType(value);

        throw ErrorCreator.createError(getModulePrefixedReason(MAP_LANG_LIB,
                                                               INHERENT_TYPE_VIOLATION_ERROR_IDENTIFIER),
                                       ErrorHelper.getErrorDetails(ErrorCodes.INVALID_MAP_INSERTION,
                                                                               expType, valuesType));
    }

    public static boolean handleInherentTypeViolatingRecordUpdate(MapValue mapValue, BString fieldName, Object value,
                                                                  BRecordType recType, boolean initialValue) {
        Field recField = recType.getFields().get(fieldName.getValue());
        Type recFieldType;

        if (recField != null) {
            // If there is a corresponding field in the record, check if it can be updated.
            // i.e., it is not a `readonly` field or this is an insertion on creation.
            // `initialValue` is only true if this is an update for a field provided in the mapping constructor
            // expression.
            if (!initialValue && SymbolFlags.isFlagOn(recField.getFlags(), SymbolFlags.READONLY)) {

                throw ErrorCreator.createError(
                        getModulePrefixedReason(MAP_LANG_LIB, INHERENT_TYPE_VIOLATION_ERROR_IDENTIFIER),
<<<<<<< HEAD
                        BLangExceptionHelper.getErrorDetails(RuntimeErrors.RECORD_INVALID_READONLY_FIELD_UPDATE,
                                                             fieldName, mapValue.getType()));
=======
                        ErrorHelper.getErrorDetails(ErrorCodes.RECORD_INVALID_READONLY_FIELD_UPDATE,
                                                             fieldName, recType));
>>>>>>> 7c823db4
            }

            // If it can be updated, use it.
            recFieldType = recField.getFieldType();
            if (value == null && SymbolFlags.isFlagOn(recField.getFlags(), SymbolFlags.OPTIONAL)
                    && !containsNilType(recFieldType)) {
                return false;
            }
        } else if (recType.restFieldType != null) {
            // If there isn't a corresponding field, but there is a rest field, use it
            recFieldType = recType.restFieldType;
        } else {
            // If both of the above conditions fail, the implication is that this is an attempt to insert a
            // value to a non-existent field in a closed record.
<<<<<<< HEAD
            throw ErrorCreator.createError(MAP_KEY_NOT_FOUND_ERROR, BLangExceptionHelper.getErrorDetails(
                    RuntimeErrors.INVALID_RECORD_FIELD_ACCESS, fieldName, mapValue.getType()));
=======
            throw ErrorCreator.createError(MAP_KEY_NOT_FOUND_ERROR,
                                           ErrorHelper.getErrorDetails(
                                                      ErrorCodes.INVALID_RECORD_FIELD_ACCESS, fieldName, recType));
>>>>>>> 7c823db4
        }

        if (TypeChecker.checkIsType(value, recFieldType)) {
            return true;
        }
        Type valuesType = TypeChecker.getType(value);

        throw ErrorCreator.createError(getModulePrefixedReason(MAP_LANG_LIB,
                                                               INHERENT_TYPE_VIOLATION_ERROR_IDENTIFIER),
                                       ErrorHelper.getErrorDetails(
                                                  ErrorCodes.INVALID_RECORD_FIELD_ADDITION, fieldName, recFieldType,
                                                  valuesType));
    }

    private static boolean containsNilType(Type type) {
        type = TypeUtils.getReferredType(type);
        int tag = type.getTag();
        if (tag == TypeTags.UNION_TAG) {
            List<Type> memTypes = ((BUnionType) type).getMemberTypes();
            for (Type memType : memTypes) {
                if (containsNilType(memType)) {
                    return true;
                }
            }
        }
        return tag == TypeTags.NULL_TAG;
    }

    public static BError createOpNotSupportedError(Type type, String op) {
        return ErrorCreator.createError(getModulePrefixedReason(MAP_LANG_LIB, OPERATION_NOT_SUPPORTED_IDENTIFIER),
                ErrorHelper.getErrorDetails(ErrorCodes.OPERATION_NOT_SUPPORTED_ERROR, op, type));
    }

    public static void checkIsMapOnlyOperation(Type mapType, String op) {
        switch (TypeUtils.getReferredType(mapType).getTag()) {
            case TypeTags.MAP_TAG:
            case TypeTags.JSON_TAG:
            case TypeTags.RECORD_TYPE_TAG:
                return;
            default:
                throw createOpNotSupportedError(mapType, op);
        }
    }

    private static void updateMapValue(Type mapType, MapValue<BString, Object> mapValue, BString fieldName,
                                       Object value) {
        
        switch (mapType.getTag()) {
            case TypeTags.MAP_TAG:
                handleInherentTypeViolatingMapUpdate(value, (BMapType) mapType);
                mapValue.put(fieldName, value);
                return;
            case TypeTags.RECORD_TYPE_TAG:
                if (handleInherentTypeViolatingRecordUpdate(mapValue, fieldName, value, (BRecordType) mapType, false)) {
                    mapValue.put(fieldName, value);
                    return;
                }
                mapValue.remove(fieldName);
                return;
            case TypeTags.TYPE_REFERENCED_TYPE_TAG:
                updateMapValue(((BTypeReferenceType) mapType).getReferredType(), mapValue, fieldName, value);
        }
    }
}<|MERGE_RESOLUTION|>--- conflicted
+++ resolved
@@ -80,13 +80,8 @@
 
                 throw ErrorCreator.createError(
                         getModulePrefixedReason(MAP_LANG_LIB, INHERENT_TYPE_VIOLATION_ERROR_IDENTIFIER),
-<<<<<<< HEAD
-                        BLangExceptionHelper.getErrorDetails(RuntimeErrors.RECORD_INVALID_READONLY_FIELD_UPDATE,
+                        ErrorHelper.getErrorDetails(ErrorCodes.RECORD_INVALID_READONLY_FIELD_UPDATE,
                                                              fieldName, mapValue.getType()));
-=======
-                        ErrorHelper.getErrorDetails(ErrorCodes.RECORD_INVALID_READONLY_FIELD_UPDATE,
-                                                             fieldName, recType));
->>>>>>> 7c823db4
             }
 
             // If it can be updated, use it.
@@ -101,14 +96,8 @@
         } else {
             // If both of the above conditions fail, the implication is that this is an attempt to insert a
             // value to a non-existent field in a closed record.
-<<<<<<< HEAD
-            throw ErrorCreator.createError(MAP_KEY_NOT_FOUND_ERROR, BLangExceptionHelper.getErrorDetails(
-                    RuntimeErrors.INVALID_RECORD_FIELD_ACCESS, fieldName, mapValue.getType()));
-=======
-            throw ErrorCreator.createError(MAP_KEY_NOT_FOUND_ERROR,
-                                           ErrorHelper.getErrorDetails(
-                                                      ErrorCodes.INVALID_RECORD_FIELD_ACCESS, fieldName, recType));
->>>>>>> 7c823db4
+            throw ErrorCreator.createError(MAP_KEY_NOT_FOUND_ERROR, ErrorHelper.getErrorDetails(
+                    ErrorCodes.INVALID_RECORD_FIELD_ACCESS, fieldName, mapValue.getType()));
         }
 
         if (TypeChecker.checkIsType(value, recFieldType)) {
@@ -155,7 +144,7 @@
 
     private static void updateMapValue(Type mapType, MapValue<BString, Object> mapValue, BString fieldName,
                                        Object value) {
-        
+
         switch (mapType.getTag()) {
             case TypeTags.MAP_TAG:
                 handleInherentTypeViolatingMapUpdate(value, (BMapType) mapType);
