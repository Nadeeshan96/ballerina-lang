/*
 * Copyright (c) 2021, WSO2 Inc. (http://www.wso2.org) All Rights Reserved.
 *
 * WSO2 Inc. licenses this file to you under the Apache License,
 * Version 2.0 (the "License"); you may not use this file except
 * in compliance with the License.
 * You may obtain a copy of the License at
 *
 *     http://www.apache.org/licenses/LICENSE-2.0
 *
 * Unless required by applicable law or agreed to in writing,
 * software distributed under the License is distributed on an
 * "AS IS" BASIS, WITHOUT WARRANTIES OR CONDITIONS OF ANY
 * KIND, either express or implied. See the License for the
 * specific language governing permissions and limitations
 * under the License.
 */

package io.ballerina.runtime.internal.configurable;

import io.ballerina.runtime.api.Module;
import io.ballerina.runtime.api.TypeTags;
import io.ballerina.runtime.api.types.IntersectionType;
import io.ballerina.runtime.api.types.Type;
import io.ballerina.runtime.internal.configurable.exceptions.ConfigException;
import io.ballerina.runtime.internal.diagnostics.RuntimeDiagnosticLog;
import io.ballerina.runtime.internal.util.exceptions.RuntimeErrors;

import java.util.ArrayList;
import java.util.HashMap;
import java.util.LinkedList;
import java.util.List;
import java.util.Map;
import java.util.Optional;
import java.util.function.Function;

import static io.ballerina.runtime.internal.util.exceptions.RuntimeErrors.CONFIG_TYPE_NOT_SUPPORTED;

/**
 * Class that resolve the configurations on given providers.
 *
 * @since 2.0.0
 */
public class ConfigResolver {

    private final Map<Module, VariableKey[]> configVarMap;

    private final List<ConfigProvider> supportedConfigProviders;

    private final List<ConfigProvider> runtimeConfigProviders;

<<<<<<< HEAD
    private RuntimeDiagnosticLog diagnosticLog;
=======
    private final Module rootModule;

    private final RuntimeDiagnosticLog diagnosticLog;
>>>>>>> 1df64483

    public ConfigResolver(Map<Module, VariableKey[]> configVarMap, RuntimeDiagnosticLog diagnosticLog,
                          List<ConfigProvider> supportedConfigProviders) {
        this.configVarMap = configVarMap;
        this.supportedConfigProviders = supportedConfigProviders;
        this.runtimeConfigProviders = new LinkedList<>();
        this.diagnosticLog = diagnosticLog;
    }

    public Map<VariableKey, Object> resolveConfigs() {
        Map<VariableKey, Object> configValueMap = new HashMap<>();
        if (configVarMap.isEmpty()) {
            return configValueMap;
        }
        for (ConfigProvider provider : supportedConfigProviders) {
            try {
                provider.initialize();
                if (provider.hasConfigs()) {
                    runtimeConfigProviders.add(provider);
                }
            } catch (ConfigException e) {
                diagnosticLog.warn(e.getErrorCode(), null, e.getArgs());
            }
        }
        for (Map.Entry<Module, VariableKey[]> entry : configVarMap.entrySet()) {
            Module module = entry.getKey();
            VariableKey[] variableKeys = entry.getValue();
            for (VariableKey varKey : variableKeys) {
                Optional<?> configValue = getConfigValue(module, varKey);
                configValue.ifPresent(o -> configValueMap.put(varKey, o));
            }
        }
        for (ConfigProvider provider : runtimeConfigProviders) {
            provider.complete(diagnosticLog);
        }
        return configValueMap;
    }

    private Optional<?> getConfigValue(Module module, VariableKey key) {
        Type type = key.type;
        switch (type.getTag()) {
            case TypeTags.INT_TAG:
                return getConfigValue(key, configProvider -> configProvider
                        .getAsIntAndMark(module, key));
            case TypeTags.BYTE_TAG:
                return getConfigValue(key, configProvider -> configProvider
                        .getAsByteAndMark(module, key));
            case TypeTags.BOOLEAN_TAG:
                return getConfigValue(key, configProvider -> configProvider
                        .getAsBooleanAndMark(module, key));
            case TypeTags.FLOAT_TAG:
                return getConfigValue(key, configProvider -> configProvider
                        .getAsFloatAndMark(module, key));
            case TypeTags.DECIMAL_TAG:
                return getConfigValue(key, configProvider -> configProvider
                        .getAsDecimalAndMark(module, key));
            case TypeTags.STRING_TAG:
                return getConfigValue(key, configProvider -> configProvider
                        .getAsStringAndMark(module, key));
            case TypeTags.RECORD_TYPE_TAG:
                return getConfigValue(key, configProvider -> configProvider
                        .getAsRecordAndMark(module, key));
            case TypeTags.INTERSECTION_TAG:
                Type effectiveType = ((IntersectionType) type).getEffectiveType();
                switch (effectiveType.getTag()) {
                    case TypeTags.ARRAY_TAG:
                        return getConfigValue(key, configProvider -> configProvider
                                .getAsArrayAndMark(module, key));
                    case TypeTags.RECORD_TYPE_TAG:
                        return getConfigValue(key, configProvider -> configProvider
                                .getAsRecordAndMark(module, key));
                    case TypeTags.TABLE_TAG:
                        return getConfigValue(key, configProvider -> configProvider
                                .getAsTableAndMark(module, key));
                    case TypeTags.XML_TAG:
                    case TypeTags.XML_ELEMENT_TAG:
                    case TypeTags.XML_COMMENT_TAG:
                    case TypeTags.XML_PI_TAG:
                    case TypeTags.XML_TEXT_TAG:
                        return getConfigValue(key, configProvider -> configProvider
                                .getAsXmlAndMark(module, key));
                    default:
                        diagnosticLog.error(CONFIG_TYPE_NOT_SUPPORTED, key.location, key.variable,
                                            effectiveType.toString());
                }
                break;
            default:
                diagnosticLog.error(CONFIG_TYPE_NOT_SUPPORTED, key.location, key.variable, type.toString());
        }
        return Optional.empty();
    }

    private Optional<?> getConfigValue(VariableKey key, Function<ConfigProvider, Optional<?>> getConfigFunc) {
        Optional<?> configValue = Optional.empty();
        List<ConfigException> exceptionList = new ArrayList<>(runtimeConfigProviders.size());
        for (ConfigProvider configProvider : runtimeConfigProviders) {
            try {
                Optional<?> value = getConfigFunc.apply(configProvider);
                if (value.isPresent()) {
                    configValue = value;
                }
            } catch (ConfigException e) {
                exceptionList.add(e);
            }
        }

        // Handle errors while getting config values.
        if (configValue.isPresent()) {
            exceptionList.forEach(e -> diagnosticLog.warn(e.getErrorCode(), key.location, e.getArgs()));
            return configValue;
        }
        if (exceptionList.isEmpty() && key.isRequired) {
            diagnosticLog.error(RuntimeErrors.CONFIG_VALUE_NOT_PROVIDED, key.location, key.variable);
            return configValue;
        }
        exceptionList.forEach(e -> diagnosticLog.error(e.getErrorCode(), key.location, e.getArgs()));
        return configValue;
    }
}<|MERGE_RESOLUTION|>--- conflicted
+++ resolved
@@ -49,13 +49,7 @@
 
     private final List<ConfigProvider> runtimeConfigProviders;
 
-<<<<<<< HEAD
-    private RuntimeDiagnosticLog diagnosticLog;
-=======
-    private final Module rootModule;
-
     private final RuntimeDiagnosticLog diagnosticLog;
->>>>>>> 1df64483
 
     public ConfigResolver(Map<Module, VariableKey[]> configVarMap, RuntimeDiagnosticLog diagnosticLog,
                           List<ConfigProvider> supportedConfigProviders) {
