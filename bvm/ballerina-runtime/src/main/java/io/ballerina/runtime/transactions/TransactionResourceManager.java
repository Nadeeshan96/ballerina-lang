/*
 *  Copyright (c) 2019, WSO2 Inc. (http://www.wso2.org) All Rights Reserved.
 *
 *  WSO2 Inc. licenses this file to you under the Apache License,
 *  Version 2.0 (the "License"); you may not use this file except
 *  in compliance with the License.
 *  You may obtain a copy of the License at
 *
 *    http://www.apache.org/licenses/LICENSE-2.0
 *
 *  Unless required by applicable law or agreed to in writing,
 *  software distributed under the License is distributed on an
 *  "AS IS" BASIS, WITHOUT WARRANTIES OR CONDITIONS OF ANY
 *  KIND, either express or implied.  See the License for the
 *  specific language governing permissions and limitations
 *  under the License.
 */
package io.ballerina.runtime.transactions;

import com.atomikos.icatch.jta.UserTransactionManager;
import io.ballerina.runtime.api.async.StrandMetadata;
import io.ballerina.runtime.api.values.BArray;
import io.ballerina.runtime.api.values.BFunctionPointer;
import io.ballerina.runtime.internal.scheduling.AsyncUtils;
import io.ballerina.runtime.internal.scheduling.Scheduler;
import io.ballerina.runtime.internal.scheduling.Strand;
import org.ballerinalang.config.ConfigRegistry;
import org.slf4j.Logger;
import org.slf4j.LoggerFactory;

import java.io.File;
import java.io.IOException;
import java.io.PrintStream;
import java.nio.file.Files;
import java.nio.file.Path;
import java.nio.file.Paths;
import java.util.ArrayList;
import java.util.HashMap;
import java.util.List;
import java.util.Map;
import java.util.concurrent.ConcurrentHashMap;
import java.util.concurrent.ConcurrentSkipListSet;

import javax.transaction.HeuristicMixedException;
import javax.transaction.HeuristicRollbackException;
import javax.transaction.NotSupportedException;
import javax.transaction.RollbackException;
import javax.transaction.SystemException;
import javax.transaction.Transaction;
import javax.transaction.xa.XAException;
import javax.transaction.xa.XAResource;
import javax.transaction.xa.Xid;

import static io.ballerina.runtime.api.constants.RuntimeConstants.BALLERINA_BUILTIN_PKG_PREFIX;
import static io.ballerina.runtime.transactions.TransactionConstants.TRANSACTION_PACKAGE_NAME;
import static io.ballerina.runtime.transactions.TransactionConstants.TRANSACTION_PACKAGE_VERSION;
import static javax.transaction.xa.XAResource.TMNOFLAGS;
import static javax.transaction.xa.XAResource.TMSUCCESS;

/**
 * {@code TransactionResourceManager} registry for transaction contexts.
 *
 * @since 1.0
 */
public class TransactionResourceManager {

    private static TransactionResourceManager transactionResourceManager = null;
    private  static UserTransactionManager userTransactionManager = null;

    private static final StrandMetadata COMMIT_METADATA = new StrandMetadata(BALLERINA_BUILTIN_PKG_PREFIX,
            TRANSACTION_PACKAGE_NAME,
            TRANSACTION_PACKAGE_VERSION, "onCommit");
    private static final StrandMetadata ROLLBACK_METADATA = new StrandMetadata(BALLERINA_BUILTIN_PKG_PREFIX,
            TRANSACTION_PACKAGE_NAME,
            TRANSACTION_PACKAGE_VERSION, "onRollback");
    private static final String ATOMIKOS_LOG_BASE_PROPERTY = "com.atomikos.icatch.log_base_dir";
    private static final String ATOMIKOS_LOG_NAME_PROPERTY = "com.atomikos.icatch.log_base_name";
    private static final String CONFIG_TRANSACTION_MANAGER_ENABLED = "b7a.transaction.manager.enabled";
    private static final String CONFIG_TRANSACTION_LOG_BASE = "b7a.transaction.log.base";

    private static final ConfigRegistry CONFIG_REGISTRY = ConfigRegistry.getInstance();
    private static final Logger log = LoggerFactory.getLogger(TransactionResourceManager.class);
    private Map<String, List<BallerinaTransactionContext>> resourceRegistry;
    private Map<String, Transaction> trxRegistry;
    private Map<String, Xid> xidRegistry;

    private Map<String, List<BFunctionPointer>> committedFuncRegistry;
    private Map<String, List<BFunctionPointer>> abortedFuncRegistry;

    private ConcurrentSkipListSet<String> failedResourceParticipantSet = new ConcurrentSkipListSet<>();
    private ConcurrentSkipListSet<String> failedLocalParticipantSet = new ConcurrentSkipListSet<>();
    private ConcurrentHashMap<String, ConcurrentSkipListSet<String>> localParticipants = new ConcurrentHashMap<>();

    private boolean transactionManagerEnabled;
    private static final PrintStream stderr = System.err;

    public Map<BArray, Object> transactionInfoMap;

    private TransactionResourceManager() {
        resourceRegistry = new HashMap<>();
        committedFuncRegistry = new HashMap<>();
        abortedFuncRegistry = new HashMap<>();
        transactionInfoMap = new HashMap<>();
        transactionManagerEnabled = getTransactionManagerEnabled();
        if (transactionManagerEnabled) {
            trxRegistry = new HashMap<>();
            setLogProperties();
            userTransactionManager = new UserTransactionManager();
        } else {
            xidRegistry = new HashMap<>();
        }
    }

    public static TransactionResourceManager getInstance() {
        if (transactionResourceManager == null) {
            synchronized (TransactionResourceManager.class) {
                if (transactionResourceManager == null) {
                    transactionResourceManager = new TransactionResourceManager();
                }
            }
        }
        return transactionResourceManager;
    }

    /**
     * This method sets values for atomikos transaction log path and name properties using the available configs.
     *
     */
    private void setLogProperties() {
        final Path projectRoot = findProjectRoot(Paths.get(System.getProperty("user.dir")));
        if (projectRoot != null) {
            String logDir = getTransactionLogDirectory();
            String logPath = projectRoot.toAbsolutePath().toString() + File.separatorChar + logDir;
            Path transactionLogDirectory = Paths.get(logPath);
            if (!Files.exists(transactionLogDirectory)) {
                try {
                    Files.createDirectory(transactionLogDirectory);
                } catch (IOException e) {
                    stderr.println("error: failed to create '" + logDir + "' transaction log directory");
                }
            }
            System.setProperty(ATOMIKOS_LOG_BASE_PROPERTY, logPath);
            System.setProperty(ATOMIKOS_LOG_NAME_PROPERTY, "transaction_recovery");
        }
    }

    /**
     * This method checks whether the atomikos transaction manager should be enabled or not.
     *
     * @return boolean whether the atomikos transaction manager should be enabled or not
     */
    private boolean getTransactionManagerEnabled() {
        boolean transactionManagerEnabled = CONFIG_REGISTRY.getAsBoolean(CONFIG_TRANSACTION_MANAGER_ENABLED);
        return transactionManagerEnabled;
    }

    /**
     * This method gets the user specified config for log directory name.
     *
     * @return string log directory name
     */
    private String getTransactionLogDirectory() {
        String transactionLogDirectory = CONFIG_REGISTRY.getAsString(CONFIG_TRANSACTION_LOG_BASE);
        if (transactionLogDirectory != null) {
            return transactionLogDirectory;
        }
        return "transaction_log_dir";
    }

    /**
     * This method will register connection resources with a particular transaction.
     *
     * @param transactionId      the global transaction id
     * @param transactionBlockId the block id of the transaction
     * @param txContext          ballerina transaction context which includes the underlying connection info
     */
    public void register(String transactionId, String transactionBlockId, BallerinaTransactionContext txContext) {
        String combinedId = generateCombinedTransactionId(transactionId, transactionBlockId);
        resourceRegistry.computeIfAbsent(combinedId, resourceList -> new ArrayList<>()).add(txContext);
    }

    /**
     * This method will register a committed function handler of a particular transaction.
     *
     * @param transactionBlockId the block id of the transaction
     * @param fpValue   the function pointer for the committed function
     */
    public void registerCommittedFunction(String transactionBlockId, BFunctionPointer fpValue) {
        if (fpValue != null) {
            committedFuncRegistry.computeIfAbsent(transactionBlockId, list -> new ArrayList<>()).add(fpValue);
        }
    }

    /**
     * This method will register an aborted function handler of a particular transaction.
     *
     * @param transactionBlockId the block id of the transaction
     * @param fpValue   the function pointer for the aborted function
     */
    public void registerAbortedFunction(String transactionBlockId, BFunctionPointer fpValue) {
        if (fpValue != null) {
            abortedFuncRegistry.computeIfAbsent(transactionBlockId, list -> new ArrayList<>()).add(fpValue);
        }
    }

    /**
     * Register a participation in a global transaction.
     *
     * @param gTransactionId     global transaction id
     * @param transactionBlockId participant identifier
     * @since 0.990.0
     */
    public void registerParticipation(String gTransactionId, String transactionBlockId) {
        localParticipants.computeIfAbsent(gTransactionId, gid -> new ConcurrentSkipListSet<>()).add(transactionBlockId);

        TransactionLocalContext transactionLocalContext = Scheduler.getStrand().currentTrxContext;
        transactionLocalContext.beginTransactionBlock(transactionBlockId);
    }

    /**
     * This method acts as the callback which notify all the resources participated in the given transaction. 
     *
     * @param transactionId      the global transaction id
     * @param transactionBlockId the block id of the transaction
     * @return the status of the prepare operation
     */
    //TODO:Comment for now, might need it for distributed transactions.
    public boolean prepare(String transactionId, String transactionBlockId) {
        if (transactionManagerEnabled) {
            return true;
        }
        String combinedId = generateCombinedTransactionId(transactionId, transactionBlockId);
        List<BallerinaTransactionContext> txContextList = resourceRegistry.get(combinedId);
        if (txContextList != null) {
            Xid xid = xidRegistry.get(combinedId);
            for (BallerinaTransactionContext ctx : txContextList) {
                try {
                    XAResource xaResource = ctx.getXAResource();
                    if (xaResource != null) {
                        xaResource.prepare(xid);
                    }
                } catch (XAException e) {
                    log.error("error at transaction prepare phase in transaction " + transactionId
                            + ":" + e.getMessage(), e);
                    return false;
                }
            }
        }

        boolean status = true;
        if (failedResourceParticipantSet.contains(transactionId) || failedLocalParticipantSet.contains(transactionId)) {
            // resource participant reported failure.
            status = false;
        }
        log.info(String.format("Transaction prepare (participants): %s", status ? "success" : "failed"));
        return status;
    }

    /**
     * This method acts as the callback which commits all the resources participated in the given transaction.
     *
     * @param transactionId      the global transaction id
     * @param transactionBlockId the block id of the transaction
     * @return the status of the commit operation
     */
    public boolean notifyCommit(String transactionId, String transactionBlockId) {
        Strand strand = Scheduler.getStrand();
        String combinedId = generateCombinedTransactionId(transactionId, transactionBlockId);
        boolean commitSuccess = true;
        List<BallerinaTransactionContext> txContextList = resourceRegistry.get(combinedId);
        if (txContextList != null) {
            if (transactionManagerEnabled) {
                Transaction trx = trxRegistry.get(combinedId);
                try {
                    if (trx != null) {
                        trx.commit();
                    }
                } catch (SystemException | HeuristicMixedException | HeuristicRollbackException
                        | RollbackException e) {
                    log.error("error when committing transaction " + transactionId + ":" + e.getMessage(), e);
                    commitSuccess = false;
                }
            }

            for (BallerinaTransactionContext ctx : txContextList) {
                try {
                    XAResource xaResource = ctx.getXAResource();
                    if (transactionManagerEnabled && xaResource == null) {
                        ctx.commit();
                    } else {
                        if (xaResource != null) {
                            Xid xid = xidRegistry.get(combinedId);
                            xaResource.commit(xid, false);
                        } else {
                            ctx.commit();
                        }
                    }
                } catch (XAException e) {
                    log.error("error when committing transaction " + transactionId + ":" + e.getMessage(), e);
                    commitSuccess = false;
                } finally {
                    ctx.close();
                }
            }
        }
        invokeCommittedFunction(strand, transactionId, transactionBlockId);
        removeContextsFromRegistry(combinedId, transactionId);
        failedResourceParticipantSet.remove(transactionId);
        failedLocalParticipantSet.remove(transactionId);
        localParticipants.remove(transactionId);
        return commitSuccess;
    }

    /**
     * This method acts as the callback which aborts all the resources participated in the given transaction.
     *
     * @param transactionId      the global transaction id
     * @param transactionBlockId the block id of the transaction
     * @param error the cause of abortion
     * @return the status of the abort operation
     */
    public boolean notifyAbort(String transactionId, String transactionBlockId, Object error) {
        Strand strand = Scheduler.getStrand();
        String combinedId = generateCombinedTransactionId(transactionId, transactionBlockId);
        boolean abortSuccess = true;
        List<BallerinaTransactionContext> txContextList = resourceRegistry.get(combinedId);

        if (txContextList != null) {
            if (transactionManagerEnabled) {
                Transaction trx = trxRegistry.get(combinedId);
                try {
                    if (trx != null) {
                        trx.rollback();
                    }
                } catch (SystemException e) {
                    log.error("error when aborting transaction " + transactionId + ":" + e.getMessage(), e);
                    abortSuccess = false;
                }
            }

            for (BallerinaTransactionContext ctx : txContextList) {
                try {
                    XAResource xaResource = ctx.getXAResource();
                    if (transactionManagerEnabled && xaResource == null) {
                        ctx.rollback();
                    } else {
                        Xid xid = xidRegistry.get(combinedId);
                        if (xaResource != null) {
                            ctx.getXAResource().rollback(xid);
                        } else {
                            ctx.rollback();
                        }
                    }
                } catch (XAException e) {
                    log.error("error when aborting the transaction " + transactionId + ":" + e.getMessage(), e);
                    abortSuccess = false;
                } finally {
                    ctx.close();
                }
            }
        }
        //For the retry  attempt failures the aborted function should not be invoked. It should invoked only when the
        //whole transaction aborts after all the retry attempts.

        // todo: Temporaraly disabling abort functions as there is no clear way to separate rollback and full abort.

        invokeAbortedFunction(strand, transactionId, transactionBlockId, error);
        removeContextsFromRegistry(combinedId, transactionId);
        failedResourceParticipantSet.remove(transactionId);
        failedLocalParticipantSet.remove(transactionId);
        localParticipants.remove(transactionId);
        return abortSuccess;
    }

    /**
     * This method starts a transaction for the given xa resource. If there is no transaction is started for the
     * given XID a new transaction is created.
     *
     * @param transactionId      the global transaction id
     * @param transactionBlockId the block id of the transaction
     * @param xaResource         the XA resource which participates in the transaction
     */
    public void beginXATransaction(String transactionId, String transactionBlockId, XAResource xaResource) {
        String combinedId = generateCombinedTransactionId(transactionId, transactionBlockId);
        if (transactionManagerEnabled) {
            Transaction trx = trxRegistry.get(combinedId);
            try {
                if (trx == null) {
                    userTransactionManager.begin();

                    trx = userTransactionManager.getTransaction();
                    trxRegistry.put(combinedId, trx);
                }
                trx.enlistResource(xaResource);
            } catch (RollbackException | SystemException | NotSupportedException e) {
                log.error("error in initiating transaction " + transactionId + ":" + e.getMessage(), e);
            }
        } else {
            Xid xid = xidRegistry.get(combinedId);
            if (xid == null) {
                xid = XIDGenerator.createXID();
                xidRegistry.put(combinedId, xid);
            }
            try {
                xaResource.start(xid, TMNOFLAGS);
            } catch (XAException e) {
                log.error("error in starting XA transaction " + transactionId + ":" + e.getMessage(), e);
            }
        }
    }

    /**
     * Cleanup the Info record keeping state related to current transaction context and remove the current
     * context from the stack.
     */
    public void cleanupTransactionContext() {
        Strand strand = Scheduler.getStrand();
        TransactionLocalContext transactionLocalContext = strand.currentTrxContext;
        transactionLocalContext.removeTransactionInfo();
        strand.removeCurrentTrxContext();
    }

    /**
     * This method returns true if there is a failure of the current transaction, otherwise false.
     * @return true if there is a failure of the current transaction.
     */
    public boolean getAndClearFailure() {
        return Scheduler.getStrand().currentTrxContext.getAndClearFailure() != null;
    }

    /**
     * This method is used to get the error which is set by calling setRollbackOnly().
     * If it is not set, then returns null.
     * @return the error or null.
     */
    public Object getRollBackOnlyError() {
        TransactionLocalContext transactionLocalContext = Scheduler.getStrand().currentTrxContext;
        return transactionLocalContext.getRollbackOnly();
    }

    /**
     * This method checks if the current strand is in a transaction or not.
     * @return True if the current strand is in a transaction.
     */
    public boolean isInTransaction() {
        return Scheduler.getStrand().isInTransaction();
    }

    /**
     * This method rollbacks the given transaction.
     * @param transactionBlockId The transaction blockId
     * @param error The error which caused rolling back.
     */
    public void rollbackTransaction(String transactionBlockId, Object error) {
        Scheduler.getStrand().currentTrxContext.rollbackTransaction(transactionBlockId, error);
    }

    /**
     * This method marks the current transaction context as non-transactional.
     */
    public void setContextNonTransactional() {
        Scheduler.getStrand().currentTrxContext.setTransactional(false);
    }

    /**
     * This method set the given transaction context as the current transaction context in the stack.
     * @param trxCtx The input transaction context
     */
    public void setCurrentTransactionContext(TransactionLocalContext trxCtx) {
        Scheduler.getStrand().setCurrentTransactionContext(trxCtx);
    }

    /**
     * This method returns the current transaction context.
     * @return The current Transaction Context
     */
    public TransactionLocalContext getCurrentTransactionContext() {
        return Scheduler.getStrand().currentTrxContext;
    }

    /**
     * This method marks the end of a transaction for the given transaction id.
     *
     * @param transactionId      the global transaction id
     * @param transactionBlockId the block id of the transaction
     */
    void endXATransaction(String transactionId, String transactionBlockId) {
        String combinedId = generateCombinedTransactionId(transactionId, transactionBlockId);
        if (transactionManagerEnabled) {
            Transaction trx = trxRegistry.get(combinedId);
            if (trx != null) {
                List<BallerinaTransactionContext> txContextList = resourceRegistry.get(combinedId);
                if (txContextList != null) {
                    for (BallerinaTransactionContext ctx : txContextList) {
                        try {
                            XAResource xaResource = ctx.getXAResource();
                            if (xaResource != null) {
                                trx.delistResource(xaResource, TMSUCCESS);
                            }
                        } catch (IllegalStateException | SystemException e) {
                            log.error("error in ending the XA transaction " + transactionId
                                    + ":" + e.getMessage(), e);
                        }
                    }
                }
            }
        } else {
            Xid xid = xidRegistry.get(combinedId);
            List<BallerinaTransactionContext> txContextList = resourceRegistry.get(combinedId);
            if (xid != null && txContextList != null) {
                for (BallerinaTransactionContext ctx : txContextList) {
                    try {
                        XAResource xaResource = ctx.getXAResource();
                        if (xaResource != null) {
                            ctx.getXAResource().end(xid, TMSUCCESS);
                        }
                    } catch (XAException e) {
                        log.error("error in ending XA transaction " + transactionId + ":" + e.getMessage(), e);
                    }
                }
            }
        }
    }

    void rollbackTransaction(String transactionId, String transactionBlockId, Object error) {
        endXATransaction(transactionId, transactionBlockId);
        notifyAbort(transactionId, transactionBlockId, error);
    }

    private void removeContextsFromRegistry(String transactionCombinedId, String gTransactionId) {
        resourceRegistry.remove(transactionCombinedId);
        if (transactionManagerEnabled) {
            trxRegistry.remove(transactionCombinedId);
        } else {
            xidRegistry.remove(transactionCombinedId);
        }
    }

    private String generateCombinedTransactionId(String transactionId, String transactionBlockId) {
        return transactionId + ":" + transactionBlockId;
    }

    private void invokeCommittedFunction(Strand strand, String transactionId, String transactionBlockId) {
        List<BFunctionPointer> fpValueList = committedFuncRegistry.get(transactionId);
        Object[] args = { strand, strand.currentTrxContext.getInfoRecord(), true };
        if (fpValueList != null) {
<<<<<<< HEAD
            AsyncUtils.invokeAndForgetFunctionPointerAsync(fpValueList, "trxCommit",
                    COMMIT_METADATA, () -> args,
                    result -> {
                    }, () -> null, Scheduler.getStrand().scheduler);
=======
            Object[] args = { strand, strand.currentTrxContext.getInfoRecord(), true };
            AsyncUtils.invokeAndForgetFunctionPointerAsync(fpValueList, "trxCommit",
                    COMMIT_METADATA, () -> args,
                    result -> {
                    }, Scheduler.getStrand().scheduler);
>>>>>>> 5009cdad
        }
    }

    private void invokeAbortedFunction(Strand strand, String transactionId, String transactionBlockId, Object error) {
        List<BFunctionPointer> fpValueList = abortedFuncRegistry.get(transactionId);
        Object[] args = {strand, strand.currentTrxContext.getInfoRecord(), true, error, true, false, true};
        //TODO: Need to pass the retryManager to get the willRetry value.
        if (fpValueList != null) {
<<<<<<< HEAD
            AsyncUtils.invokeAndForgetFunctionPointerAsync(fpValueList, "trxCommit",
                    COMMIT_METADATA, () -> args,
                    result -> {
                    }, () -> null, Scheduler.getStrand().scheduler);
=======
            Object[] args = {strand, strand.currentTrxContext.getInfoRecord(), true, error, true, false, true};
            AsyncUtils.invokeAndForgetFunctionPointerAsync(fpValueList, "trxAbort",
                    COMMIT_METADATA, () -> args,
                    result -> {
                    }, Scheduler.getStrand().scheduler);
>>>>>>> 5009cdad
        }
    }

    public void notifyResourceFailure(String gTransactionId) {
        failedResourceParticipantSet.add(gTransactionId);
        // The resource excepted (uncaught).
        log.info("Trx infected callable unit excepted id : " + gTransactionId);
    }

    public void notifyLocalParticipantFailure(String gTransactionId, String blockId) {
        ConcurrentSkipListSet<String> participantBlockIds = localParticipants.get(gTransactionId);
        if (participantBlockIds != null && participantBlockIds.contains(blockId)) {
            failedLocalParticipantSet.add(gTransactionId);
        }
    }

    /**
     * Find the project root by recursively up to the root.
     *
     * @param projectDir project path
     * @return project root
     */
    private static Path findProjectRoot(Path projectDir) {
        Path path = projectDir.resolve("Ballerina.toml");
        if (Files.exists(path)) {
            return projectDir;
        }
        Path parentsParent = projectDir.getParent();
        if (null != parentsParent) {
            return findProjectRoot(parentsParent);
        }
        return null;
    }
}<|MERGE_RESOLUTION|>--- conflicted
+++ resolved
@@ -542,40 +542,24 @@
 
     private void invokeCommittedFunction(Strand strand, String transactionId, String transactionBlockId) {
         List<BFunctionPointer> fpValueList = committedFuncRegistry.get(transactionId);
-        Object[] args = { strand, strand.currentTrxContext.getInfoRecord(), true };
         if (fpValueList != null) {
-<<<<<<< HEAD
-            AsyncUtils.invokeAndForgetFunctionPointerAsync(fpValueList, "trxCommit",
-                    COMMIT_METADATA, () -> args,
-                    result -> {
-                    }, () -> null, Scheduler.getStrand().scheduler);
-=======
             Object[] args = { strand, strand.currentTrxContext.getInfoRecord(), true };
             AsyncUtils.invokeAndForgetFunctionPointerAsync(fpValueList, "trxCommit",
                     COMMIT_METADATA, () -> args,
                     result -> {
                     }, Scheduler.getStrand().scheduler);
->>>>>>> 5009cdad
         }
     }
 
     private void invokeAbortedFunction(Strand strand, String transactionId, String transactionBlockId, Object error) {
         List<BFunctionPointer> fpValueList = abortedFuncRegistry.get(transactionId);
-        Object[] args = {strand, strand.currentTrxContext.getInfoRecord(), true, error, true, false, true};
         //TODO: Need to pass the retryManager to get the willRetry value.
         if (fpValueList != null) {
-<<<<<<< HEAD
-            AsyncUtils.invokeAndForgetFunctionPointerAsync(fpValueList, "trxCommit",
-                    COMMIT_METADATA, () -> args,
-                    result -> {
-                    }, () -> null, Scheduler.getStrand().scheduler);
-=======
             Object[] args = {strand, strand.currentTrxContext.getInfoRecord(), true, error, true, false, true};
             AsyncUtils.invokeAndForgetFunctionPointerAsync(fpValueList, "trxAbort",
                     COMMIT_METADATA, () -> args,
                     result -> {
                     }, Scheduler.getStrand().scheduler);
->>>>>>> 5009cdad
         }
     }
 
