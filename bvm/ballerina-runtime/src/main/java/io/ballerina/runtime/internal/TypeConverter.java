--- conflicted
+++ resolved
@@ -592,15 +592,11 @@
             case TypeTags.MAP_TAG:
                 return true;
             case TypeTags.INTERSECTION_TAG:
-<<<<<<< HEAD
-                return isConvertibleToTableType(((BIntersectionType) tableConstrainedType).getEffectiveType());
+                return isValidTableConstraint(((BIntersectionType) tableConstrainedType).getEffectiveType());
             case TypeTags.TYPE_REFERENCED_TYPE_TAG:
-                return isConvertibleToTableType(((ReferenceType) tableConstrainedType).getReferredType());
-=======
-                return isValidTableConstraint(((BIntersectionType) tableConstrainedType).getEffectiveType());
+                return isValidTableConstraint(((ReferenceType) tableConstrainedType).getReferredType());
             default:
                 return false;
->>>>>>> e1b9318d
         }
     }
 
