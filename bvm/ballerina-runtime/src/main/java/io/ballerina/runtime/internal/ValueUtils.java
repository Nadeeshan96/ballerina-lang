--- conflicted
+++ resolved
@@ -114,14 +114,9 @@
         Strand currentStrand = getStrand();
         // This method duplicates the createObjectValue with referencing the issue in runtime API getting strand
         io.ballerina.runtime.internal.values.ValueCreator
-<<<<<<< HEAD
                 valueCreator =  io.ballerina.runtime.internal.values.ValueCreator.getValueCreator(ValueCreator
                 .getLookupKey(packageId));
-        Object[] fields = new Object[fieldValues.length * 2];
-=======
-                valueCreator = io.ballerina.runtime.internal.values.ValueCreator.getValueCreator(packageId.toString());
         Object[] fields = new Object[fieldValues.length];
->>>>>>> e81e1c58
 
         // Here the variables are initialized with default values
         Scheduler scheduler = null;
