/*
*  Copyright (c) 2019, WSO2 Inc. (http://www.wso2.org) All Rights Reserved.
*
*  WSO2 Inc. licenses this file to you under the Apache License,
*  Version 2.0 (the "License"); you may not use this file except
*  in compliance with the License.
*  You may obtain a copy of the License at
*
*    http://www.apache.org/licenses/LICENSE-2.0
*
*  Unless required by applicable law or agreed to in writing,
*  software distributed under the License is distributed on an
*  "AS IS" BASIS, WITHOUT WARRANTIES OR CONDITIONS OF ANY
*  KIND, either express or implied.  See the License for the
*  specific language governing permissions and limitations
*  under the License.
*/
package io.ballerina.runtime.internal.values;

import io.ballerina.runtime.api.PredefinedTypes;
import io.ballerina.runtime.api.TypeTags;
import io.ballerina.runtime.api.constants.RuntimeConstants;
import io.ballerina.runtime.api.creators.ErrorCreator;
import io.ballerina.runtime.api.types.ArrayType;
import io.ballerina.runtime.api.types.ArrayType.ArrayState;
import io.ballerina.runtime.api.types.Type;
import io.ballerina.runtime.api.utils.StringUtils;
import io.ballerina.runtime.api.utils.TypeUtils;
import io.ballerina.runtime.api.values.BArray;
import io.ballerina.runtime.api.values.BIterator;
import io.ballerina.runtime.api.values.BLink;
import io.ballerina.runtime.api.values.BListInitialValueEntry;
import io.ballerina.runtime.api.values.BString;
import io.ballerina.runtime.api.values.BTypedesc;
import io.ballerina.runtime.api.values.BValue;
import io.ballerina.runtime.internal.CycleUtils;
import io.ballerina.runtime.internal.TypeChecker;
import io.ballerina.runtime.internal.scheduling.Scheduler;
import io.ballerina.runtime.internal.types.BArrayType;
import io.ballerina.runtime.internal.util.exceptions.BLangExceptionHelper;
import io.ballerina.runtime.internal.util.exceptions.BallerinaErrorReasons;
import io.ballerina.runtime.internal.util.exceptions.BallerinaException;
import io.ballerina.runtime.internal.util.exceptions.RuntimeErrors;

import java.io.IOException;
import java.io.OutputStream;
import java.nio.charset.Charset;
import java.util.Arrays;
import java.util.Map;
import java.util.Objects;
import java.util.StringJoiner;
import java.util.stream.IntStream;

import static io.ballerina.runtime.api.constants.RuntimeConstants.ARRAY_LANG_LIB;
import static io.ballerina.runtime.internal.ValueUtils.createSingletonTypedesc;
import static io.ballerina.runtime.internal.ValueUtils.getTypedescValue;
import static io.ballerina.runtime.internal.util.exceptions.BallerinaErrorReasons.INDEX_OUT_OF_RANGE_ERROR_IDENTIFIER;
import static io.ballerina.runtime.internal.util.exceptions.BallerinaErrorReasons.INHERENT_TYPE_VIOLATION_ERROR_IDENTIFIER;
import static io.ballerina.runtime.internal.util.exceptions.BallerinaErrorReasons.getModulePrefixedReason;

/**
 * <p>
 * Represent an array in ballerina.
 * </p>
 * <p>
 * <i>Note: This is an internal API and may change in future versions.</i>
 * </p>
 *
 * @since 0.995.0
 */
public class ArrayValueImpl extends AbstractArrayValue {

    private Type elementReferredType;
    protected Type type;
    protected ArrayType arrayType;
    protected Type elementType;
    private TypedescValue elementTypedescValue = null;

    protected Object[] refValues;
    private long[] intValues;
    private boolean[] booleanValues;
    private byte[] byteValues;
    private double[] floatValues;
    private BString[] bStringValues;
    private BTypedesc typedesc;
    // ------------------------ Constructors -------------------------------------------------------------------

    public ArrayValueImpl(Object[] values, ArrayType type) {
        this.refValues = values;
        this.type = this.arrayType = type;
        this.size = values.length;
<<<<<<< HEAD
        if (type.getTag() == TypeTags.ARRAY_TAG) {
            this.elementType = type.getElementType();
            this.elementReferredType = TypeUtils.getReferredType(this.elementType);
        }
        this.typedesc = getTypedescValue(type, this);
=======
        this.elementType = type.getElementType();
        this.elementReferredType = TypeUtils.getReferredType(this.elementType);
        this.typedesc = getTypedescValue(arrayType, this);
>>>>>>> 028ef826
    }

    public ArrayValueImpl(long[] values, boolean readonly) {
        this.intValues = values;
        this.size = values.length;
        setArrayType(PredefinedTypes.TYPE_INT, readonly);
        this.typedesc = getTypedescValue(type, this);
    }

    public ArrayValueImpl(boolean[] values, boolean readonly) {
        this.booleanValues = values;
        this.size = values.length;
        setArrayType(PredefinedTypes.TYPE_BOOLEAN, readonly);
        this.typedesc = getTypedescValue(type, this);
    }

    public ArrayValueImpl(byte[] values, boolean readonly) {
        this.byteValues = values;
        this.size = values.length;
        setArrayType(PredefinedTypes.TYPE_BYTE, readonly);
        this.typedesc = getTypedescValue(type, this);
    }

    public ArrayValueImpl(double[] values, boolean readonly) {
        this.floatValues = values;
        this.size = values.length;
        setArrayType(PredefinedTypes.TYPE_FLOAT, readonly);
        this.typedesc = getTypedescValue(type, this);
    }

    public ArrayValueImpl(String[] values, boolean readonly) {
        this.size = values.length;
        bStringValues = new BString[size];
        for (int i = 0; i < size; i++) {
            bStringValues[i] = StringUtils.fromString(values[i]);
        }
        setArrayType(PredefinedTypes.TYPE_STRING, readonly);
        this.typedesc = getTypedescValue(type, this);
    }

    public ArrayValueImpl(BString[] values, boolean readonly) {
        this.bStringValues = values;
        this.size = values.length;
        setArrayType(PredefinedTypes.TYPE_STRING, readonly);
        this.typedesc = getTypedescValue(type, this);
    }

    public ArrayValueImpl(ArrayType type) {
<<<<<<< HEAD
        this.type = this.arrayType = type;
        this.elementType = type.getElementType();
        this.elementReferredType = TypeUtils.getReferredType(this.elementType);
        initArrayValues();
        if (type.getState() == ArrayState.CLOSED) {
            this.size = maxSize = type.getSize();
        }
        this.typedesc = getTypedescValue(type, this);
=======
        this(type, type.getSize());
>>>>>>> 028ef826
    }

    private void initArrayValues() {
        int initialArraySize = (arrayType.getSize() != -1) ? arrayType.getSize() : DEFAULT_ARRAY_SIZE;
        switch (elementReferredType.getTag()) {
            case TypeTags.INT_TAG:
            case TypeTags.SIGNED32_INT_TAG:
            case TypeTags.SIGNED16_INT_TAG:
            case TypeTags.SIGNED8_INT_TAG:
            case TypeTags.UNSIGNED32_INT_TAG:
            case TypeTags.UNSIGNED16_INT_TAG:
            case TypeTags.UNSIGNED8_INT_TAG:
                this.intValues = new long[initialArraySize];
                break;
            case TypeTags.FLOAT_TAG:
                this.floatValues = new double[initialArraySize];
                break;
            case TypeTags.STRING_TAG:
            case TypeTags.CHAR_STRING_TAG:
                this.bStringValues = new BString[initialArraySize];
                if (arrayType.getState() == ArrayState.CLOSED) {
                    fillValues(initialArraySize);
                }
                break;
            case TypeTags.BOOLEAN_TAG:
                this.booleanValues = new boolean[initialArraySize];
                break;
            case TypeTags.BYTE_TAG:
                this.byteValues = new byte[initialArraySize];
                break;
            default:
                this.refValues = new Object[initialArraySize];
                if (arrayType.getState() == ArrayState.CLOSED) {
                    fillValues(initialArraySize);
                }
        }
    }

    @Override
    public BTypedesc getTypedesc() {
        return typedesc;
    }

    @Override
    public Object reverse() {
        switch (elementType.getTag()) {
            case TypeTags.INT_TAG:
            case TypeTags.SIGNED32_INT_TAG:
            case TypeTags.SIGNED16_INT_TAG:
            case TypeTags.SIGNED8_INT_TAG:
            case TypeTags.UNSIGNED32_INT_TAG:
            case TypeTags.UNSIGNED16_INT_TAG:
            case TypeTags.UNSIGNED8_INT_TAG:
                for (int i = size - 1, j = 0; j < size / 2; i--, j++) {
                    long temp = intValues[j];
                    intValues[j] = intValues[i];
                    intValues[i] = temp;
                }
                return intValues;
            case TypeTags.STRING_TAG:
            case TypeTags.CHAR_STRING_TAG:
                for (int i = size - 1, j = 0; j < size / 2; i--, j++) {
                    BString temp = bStringValues[j];
                    bStringValues[j] = bStringValues[i];
                    bStringValues[i] = temp;
                }
                return bStringValues;
            case TypeTags.FLOAT_TAG:
                for (int i = size - 1, j = 0; j < size / 2; i--, j++) {
                    double temp = floatValues[j];
                    floatValues[j] = floatValues[i];
                    floatValues[i] = temp;
                }
                return floatValues;
            case TypeTags.BOOLEAN_TAG:
                for (int i = size - 1, j = 0; j < size / 2; i--, j++) {
                    boolean temp = booleanValues[j];
                    booleanValues[j] = booleanValues[i];
                    booleanValues[i] = temp;
                }
                return booleanValues;
            case TypeTags.BYTE_TAG:
                for (int i = size - 1, j = 0; j < size / 2; i--, j++) {
                    byte temp = byteValues[j];
                    byteValues[j] = byteValues[i];
                    byteValues[i] = temp;
                }
                return byteValues;
            default:
                for (int i = size - 1, j = 0; j < size / 2; i--, j++) {
                    Object temp = refValues[j];
                    refValues[j] = refValues[i];
                    refValues[i] = temp;
                }
                return refValues;
        }
    }

    public ArrayValueImpl(ArrayType type, long size) {
        this.type = this.arrayType = type;
        this.elementType = type.getElementType();
        this.elementReferredType = TypeUtils.getReferredType(this.elementType);
        initArrayValues();
        if (size != -1) {
            this.size = this.maxSize = (int) size;
        }
        this.typedesc = getTypedescValue(type, this);
    }

    // Used when the array value is created from a type reference type
    public ArrayValueImpl(Type type, long size, BListInitialValueEntry[] initialValues) {
        this(type, size, initialValues, null);
    }

    public ArrayValueImpl(ArrayType type, BListInitialValueEntry[] initialValues) {
        this(type, type.getSize(), initialValues, null);
    }

    public ArrayValueImpl(ArrayType type, long size, BListInitialValueEntry[] initialValues) {
        this(type, size, initialValues, null);
    }

<<<<<<< HEAD
    public ArrayValueImpl(Type type, long size, BListInitialValueEntry[] initialValues,
=======
    public ArrayValueImpl(ArrayType type, BListInitialValueEntry[] initialValues, TypedescValue typedescValue) {
        this(type, type.getSize(), initialValues, typedescValue);
    }

    public ArrayValueImpl(ArrayType type, long size, BListInitialValueEntry[] initialValues,
>>>>>>> 028ef826
                          TypedescValue typedescValue) {
        this.type = type;
        this.arrayType = (ArrayType) TypeUtils.getReferredType(type);
        this.elementType = arrayType.getElementType();
        this.elementReferredType = TypeUtils.getReferredType(this.elementType);
        this.elementTypedescValue = typedescValue;
        initArrayValues();
        if (size != -1) {
            this.size = this.maxSize = (int) size;
        }

        int index = 0;
        for (BListInitialValueEntry listEntry : initialValues) {
            if (listEntry instanceof ListInitialValueEntry.ExpressionEntry) {
                addRefValue(index++, ((ListInitialValueEntry.ExpressionEntry) listEntry).value);
            } else {
                BArray values = ((ListInitialValueEntry.SpreadEntry) listEntry).values;
                BIterator<?> iterator = values.getIterator();
                while (iterator.hasNext()) {
                    addRefValue(index++, iterator.next());
                }
            }
        }

        this.typedesc = getTypedescValue(type, this);
    }

    // ----------------------- get methods ----------------------------------------------------

    /**
     * Get value in the given array index.
     * 
     * @param index array index
     * @return array value
     */
    @Override
    public Object get(long index) {
        rangeCheckForGet(index, size);
        switch (this.elementReferredType.getTag()) {
            case TypeTags.INT_TAG:
            case TypeTags.SIGNED32_INT_TAG:
            case TypeTags.SIGNED16_INT_TAG:
            case TypeTags.SIGNED8_INT_TAG:
            case TypeTags.UNSIGNED32_INT_TAG:
            case TypeTags.UNSIGNED16_INT_TAG:
            case TypeTags.UNSIGNED8_INT_TAG:
                return intValues[(int) index];
            case TypeTags.BOOLEAN_TAG:
                return booleanValues[(int) index];
            case TypeTags.BYTE_TAG:
                return Byte.toUnsignedInt(byteValues[(int) index]);
            case TypeTags.FLOAT_TAG:
                return floatValues[(int) index];
            case TypeTags.STRING_TAG:
            case TypeTags.CHAR_STRING_TAG:
                    return bStringValues[(int) index];
            default:
                return refValues[(int) index];
        }
    }

    /**
     * Get ref value in the given index.
     *
     * @param index array index
     * @return array value
     */
    @Override
    public Object getRefValue(long index) {
        rangeCheckForGet(index, size);
        if (refValues != null) {
            return refValues[(int) index];
        }
        return get(index);
    }

    @Override
    public Object fillAndGetRefValue(long index) {
        if (refValues != null) {
            // Need do a filling-read if index >= size
            if (index >= this.size) {
                handleImmutableArrayValue();
                fillRead(index, refValues.length);
            }
            return refValues[(int) index];
        }
        return get(index);
    }

    /**
     * Get int value in the given index.
     *
     * @param index array index
     * @return array element
     */
    @Override
    public long getInt(long index) {
        rangeCheckForGet(index, size);
        if (intValues != null) {
            return intValues[(int) index];
        } else if (refValues != null) {
            return (Long) refValues[(int) index];
        }
        return Byte.toUnsignedInt(byteValues[(int) index]);
    }

    /**
     * Get boolean value in the given index.
     *
     * @param index array index
     * @return array element
     */
    @Override
    public boolean getBoolean(long index) {
        rangeCheckForGet(index, size);
        if (booleanValues != null) {
            return booleanValues[(int) index];
        }
        return (Boolean) refValues[(int) index];
    }

    /**
     * Get byte value in the given index.
     *
     * @param index array index
     * @return array element
     */
    @Override
    public byte getByte(long index) {
        rangeCheckForGet(index, size);
        if (byteValues != null) {
            return byteValues[(int) index];
        } else if (intValues != null) {
            return ((Long) intValues[(int) index]).byteValue();
        }
        return ((Long) refValues[(int) index]).byteValue();
    }

    /**
     * Get float value in the given index.
     *
     * @param index array index
     * @return array element
     */
    @Override
    public double getFloat(long index) {
        rangeCheckForGet(index, size);
        if (floatValues != null) {
            return floatValues[(int) index];
        }
        return (Double) refValues[(int) index];
    }

    /**
     * Get string value in the given index.
     *
     * @param index array index
     * @return array element
     */
    @Override
    @Deprecated
    public String getString(long index) {
        rangeCheckForGet(index, size);
        if (bStringValues != null) {
            return bStringValues[(int) index].getValue();
        }
        return (String) refValues[(int) index];
    }

    /**
     * Get string value in the given index.
     *
     * @param index array index
     * @return array element
     */
    @Override
    public BString getBString(long index) {
        rangeCheckForGet(index, size);
        if (bStringValues != null) {
            return bStringValues[(int) index];
        }
        return (BString) refValues[(int) index];
    }

    // ---------------------------- add methods --------------------------------------------------

    /**
     * Add ref value to the given array index.
     *
     * @param index array index
     * @param value value to be added
     */
    @Override
    public void add(long index, Object value) {
        handleImmutableArrayValue();
        addRefValue(index, value);
    }

    /**
     * Add int value to the given array index.
     *
     * @param index array index
     * @param value value to be added
     */
    @Override
    public void add(long index, long value) {
        handleImmutableArrayValue();
        addInt(index, value);
    }

    /**
     * Add boolean value to the given array index.
     *
     * @param index array index
     * @param value value to be added
     */
    @Override
    public void add(long index, boolean value) {
        handleImmutableArrayValue();
        addBoolean(index, value);
    }

    /**
     * Add byte value to the given array index.
     *
     * @param index array index
     * @param value value to be added
     */
    @Override
    public void add(long index, byte value) {
        handleImmutableArrayValue();
        addByte(index, value);
    }

    /**
     * Add double value to the given array index.
     *
     * @param index array index
     * @param value value to be added
     */
    @Override
    public void add(long index, double value) {
        handleImmutableArrayValue();
        addFloat(index, value);
    }

    /**
     * Add string value to the given array index.
     *
     * @param index array index
     * @param value value to be added
     */
    @Deprecated
    @Override
    public void add(long index, String value) {
        handleImmutableArrayValue();
        addString(index, value);
    }

    /**
     * Add string value to the given array index.
     *
     * @param index array index
     * @param value value to be added
     */
    @Override
    public void add(long index, BString value) {
        handleImmutableArrayValue();
        addBString(index, value);
    }

    public void addRefValue(long index, Object value) {
        Type type = TypeChecker.getType(value);
        switch (this.elementReferredType.getTag()) {
            case TypeTags.BOOLEAN_TAG:
                prepareForAdd(index, value, type, booleanValues.length);
                this.booleanValues[(int) index] = (Boolean) value;
                return;
            case TypeTags.FLOAT_TAG:
                prepareForAdd(index, value, type, floatValues.length);
                this.floatValues[(int) index] = (Double) value;
                return;
            case TypeTags.BYTE_TAG:
                prepareForAdd(index, value, type, byteValues.length);
                this.byteValues[(int) index] = ((Number) value).byteValue();
                return;
            case TypeTags.INT_TAG:
            case TypeTags.SIGNED32_INT_TAG:
            case TypeTags.SIGNED16_INT_TAG:
            case TypeTags.SIGNED8_INT_TAG:
            case TypeTags.UNSIGNED32_INT_TAG:
            case TypeTags.UNSIGNED16_INT_TAG:
            case TypeTags.UNSIGNED8_INT_TAG:
                prepareForAdd(index, value, type, intValues.length);
                this.intValues[(int) index] = (Long) value;
                return;
            case TypeTags.STRING_TAG:
            case TypeTags.CHAR_STRING_TAG:
                prepareForAdd(index, value, type, bStringValues.length);
                this.bStringValues[(int) index] = (BString) value;
                return;
            default:
                prepareForAdd(index, value, type, refValues.length);
                this.refValues[(int) index] = value;
        }
    }

    public void addInt(long index, long value) {
        if (intValues != null) {
            prepareForAdd(index, value, PredefinedTypes.TYPE_INT, intValues.length);
            intValues[(int) index] = value;
            return;
        }

        prepareForAdd(index, value, TypeChecker.getType(value), byteValues.length);
        byteValues[(int) index] = (byte) ((Long) value).intValue();
    }

    private void addBoolean(long index, boolean value) {
        prepareForAdd(index, value, PredefinedTypes.TYPE_BOOLEAN, booleanValues.length);
        booleanValues[(int) index] = value;
    }

    private void addByte(long index, byte value) {
        prepareForAdd(index, value, PredefinedTypes.TYPE_BYTE, byteValues.length);
        byteValues[(int) index] = value;
    }

    private void addFloat(long index, double value) {
        prepareForAdd(index, value, PredefinedTypes.TYPE_FLOAT, floatValues.length);
        floatValues[(int) index] = value;
    }

    @Deprecated
    private void addString(long index, String value) {
        addBString(index, StringUtils.fromString(value));
    }

    private void addBString(long index, BString value) {
        prepareForAdd(index, value, PredefinedTypes.TYPE_STRING, bStringValues.length);
        bStringValues[(int) index] = value;
    }

    // -------------------------------------------------------------------------------------------------------------

    /**
     * Append value to the existing array.
     *
     * @param value value to be appended
     */
    @Override
    public void append(Object value) {
        add(this.size, value);
    }

    @Override
    public Object shift(long index) {
        handleImmutableArrayValue();
        Object val = get(index);
        shiftArray((int) index, getArrayFromType(this.elementReferredType.getTag()));
        return val;
    }

    /**
     * Removes and returns first member of an array.
     *
     * @return the value that was the first member of the array
     */
    @Override
    public Object shift() {
        return shift(0);
    }

    @Override
    public void unshift(Object[] values) {
        unshift(0, values);
    }

    @Override
    public String stringValue(BLink parent) {
        StringJoiner sj = new StringJoiner(",");
        switch (this.elementReferredType.getTag()) {
            case TypeTags.INT_TAG:
            case TypeTags.SIGNED32_INT_TAG:
            case TypeTags.SIGNED16_INT_TAG:
            case TypeTags.SIGNED8_INT_TAG:
            case TypeTags.UNSIGNED32_INT_TAG:
            case TypeTags.UNSIGNED16_INT_TAG:
            case TypeTags.UNSIGNED8_INT_TAG:
                for (int i = 0; i < size; i++) {
                    sj.add(Long.toString(intValues[i]));
                }
                break;
            case TypeTags.BOOLEAN_TAG:
                for (int i = 0; i < size; i++) {
                    sj.add(Boolean.toString(booleanValues[i]));
                }
                break;
            case TypeTags.BYTE_TAG:
                for (int i = 0; i < size; i++) {
                    sj.add(Long.toString(Byte.toUnsignedLong(byteValues[i])));
                }
                break;
            case TypeTags.FLOAT_TAG:
                for (int i = 0; i < size; i++) {
                    sj.add(Double.toString(floatValues[i]));
                }
                break;
            case TypeTags.STRING_TAG:
            case TypeTags.CHAR_STRING_TAG:
                for (int i = 0; i < size; i++) {
                    sj.add(((BValue) (bStringValues[i])).informalStringValue(parent));
                }
                break;
            default:
                getRefValuesString(parent, sj);
                break;
        }
        return "[" + sj + "]";
    }

    private void getRefValuesString(BLink parent, StringJoiner sj) {
        for (int i = 0; i < size; i++) {
            if (refValues[i] == null) {
                sj.add("null");
            } else {
                Type type = TypeChecker.getType(refValues[i]);
                switch (type.getTag()) {
                    case TypeTags.STRING_TAG:
                    case TypeTags.XML_TAG:
                    case TypeTags.XML_ELEMENT_TAG:
                    case TypeTags.XML_ATTRIBUTES_TAG:
                    case TypeTags.XML_COMMENT_TAG:
                    case TypeTags.XML_PI_TAG:
                    case TypeTags.XMLNS_TAG:
                    case TypeTags.XML_TEXT_TAG:
                        sj.add(((BValue) (refValues[i])).informalStringValue(new CycleUtils
                                .Node(this, parent)));
                        break;
                    default:
                        sj.add(StringUtils.getStringValue(refValues[i], new CycleUtils.Node(this, parent)));
                        break;
                }
            }
        }
    }

    @Override
    public String expressionStringValue(BLink parent) {
        StringJoiner sj = new StringJoiner(",");
        switch (this.elementReferredType.getTag()) {
            case TypeTags.INT_TAG:
            case TypeTags.SIGNED32_INT_TAG:
            case TypeTags.SIGNED16_INT_TAG:
            case TypeTags.SIGNED8_INT_TAG:
            case TypeTags.UNSIGNED32_INT_TAG:
            case TypeTags.UNSIGNED16_INT_TAG:
            case TypeTags.UNSIGNED8_INT_TAG:
                for (int i = 0; i < size; i++) {
                    sj.add(StringUtils.getExpressionStringValue(intValues[i],
                                                                new CycleUtils.Node(this, parent)));
                }
                break;
            case TypeTags.BOOLEAN_TAG:
                for (int i = 0; i < size; i++) {
                    sj.add(StringUtils.getExpressionStringValue(booleanValues[i],
                                                                new CycleUtils.Node(this, parent)));
                }
                break;
            case TypeTags.BYTE_TAG:
                for (int i = 0; i < size; i++) {
                    sj.add(Long.toString(Byte.toUnsignedLong(byteValues[i])));
                }
                break;
            case TypeTags.FLOAT_TAG:
                for (int i = 0; i < size; i++) {
                    sj.add(StringUtils.getExpressionStringValue(floatValues[i],
                                                                new CycleUtils.Node(this, parent)));
                }
                break;
            case TypeTags.STRING_TAG:
            case TypeTags.CHAR_STRING_TAG:
                for (int i = 0; i < size; i++) {
                    sj.add(StringUtils.getExpressionStringValue(bStringValues[i],
                                                                new CycleUtils.Node(this, parent)));
                }
                break;
            default:
                for (int i = 0; i < size; i++) {
                    sj.add(StringUtils.getExpressionStringValue(refValues[i],
                                                                new CycleUtils.Node(this, parent)));
                }
                break;
        }
        return "[" + sj + "]";
    }

    @Override
    public Type getType() {
        return this.type;
    }

    @Override
    public int size() {
        return this.size;
    }

    @Override
    public boolean isEmpty() {
        return this.size == 0;
    }

    @Override
    public Object copy(Map<Object, Object> refs) {
        if (isFrozen()) {
            return this;
        }

        if (refs.containsKey(this)) {
            return refs.get(this);
        }

        ArrayValue valueArray;
        switch (this.elementReferredType.getTag()) {
            case TypeTags.INT_TAG:
            case TypeTags.SIGNED32_INT_TAG:
            case TypeTags.SIGNED16_INT_TAG:
            case TypeTags.SIGNED8_INT_TAG:
            case TypeTags.UNSIGNED32_INT_TAG:
            case TypeTags.UNSIGNED16_INT_TAG:
            case TypeTags.UNSIGNED8_INT_TAG:
                valueArray = new ArrayValueImpl(Arrays.copyOf(intValues, this.size), arrayType.isReadOnly());
                break;
            case TypeTags.BOOLEAN_TAG:
                valueArray = new ArrayValueImpl(Arrays.copyOf(booleanValues, this.size), arrayType.isReadOnly());
                break;
            case TypeTags.BYTE_TAG:
                valueArray = new ArrayValueImpl(Arrays.copyOf(byteValues, this.size), arrayType.isReadOnly());
                break;
            case TypeTags.FLOAT_TAG:
                valueArray = new ArrayValueImpl(Arrays.copyOf(floatValues, this.size), arrayType.isReadOnly());
                break;
            case TypeTags.STRING_TAG:
            case TypeTags.CHAR_STRING_TAG:
                valueArray = new ArrayValueImpl(Arrays.copyOf(bStringValues, this.size), arrayType.isReadOnly());
                break;
            default:
                Object[] values = new Object[this.size];
                valueArray = new ArrayValueImpl(values, arrayType);
                IntStream.range(0, this.size).forEach(i -> {
                    Object value = this.refValues[i];
                    if (value instanceof RefValue) {
                        values[i] = ((RefValue) value).copy(refs);
                    } else {
                        values[i] = value;
                    }
                });
                break;
        }

        refs.put(this, valueArray);
        return valueArray;
    }

    @Override
    public Object frozenCopy(Map<Object, Object> refs) {
        ArrayValue copy = (ArrayValue) copy(refs);
        if (!copy.isFrozen()) {
            copy.freezeDirect();
        }
        return copy;
    }

    /**
     * Return a subarray starting from `startIndex` (inclusive) to `endIndex` (exclusive).
     *
     * @param startIndex index of first member to include in the slice
     * @param endIndex index of first member not to include in the slice
     * @return array slice within specified range
     */
    public ArrayValueImpl slice(long startIndex, long endIndex) {
        ArrayValueImpl slicedArray;
        int slicedSize = (int) (endIndex - startIndex);
        switch (this.elementReferredType.getTag()) {
            case TypeTags.INT_TAG:
            case TypeTags.SIGNED32_INT_TAG:
            case TypeTags.SIGNED16_INT_TAG:
            case TypeTags.SIGNED8_INT_TAG:
            case TypeTags.UNSIGNED32_INT_TAG:
            case TypeTags.UNSIGNED16_INT_TAG:
            case TypeTags.UNSIGNED8_INT_TAG:
                slicedArray = new ArrayValueImpl(new long[slicedSize], false);
                System.arraycopy(intValues, (int) startIndex, slicedArray.intValues, 0, slicedSize);
                break;
            case TypeTags.BOOLEAN_TAG:
                slicedArray = new ArrayValueImpl(new boolean[slicedSize], false);
                System.arraycopy(booleanValues, (int) startIndex, slicedArray.booleanValues, 0, slicedSize);
                break;
            case TypeTags.BYTE_TAG:
                slicedArray = new ArrayValueImpl(new byte[slicedSize], false);
                System.arraycopy(byteValues, (int) startIndex, slicedArray.byteValues, 0, slicedSize);
                break;
            case TypeTags.FLOAT_TAG:
                slicedArray = new ArrayValueImpl(new double[slicedSize], false);
                System.arraycopy(floatValues, (int) startIndex, slicedArray.floatValues, 0, slicedSize);
                break;
            case TypeTags.STRING_TAG:
            case TypeTags.CHAR_STRING_TAG:
                slicedArray = new ArrayValueImpl(new BString[slicedSize], false);
                System.arraycopy(bStringValues, (int) startIndex, slicedArray.bStringValues, 0, slicedSize);
                break;
            default:
                slicedArray = new ArrayValueImpl(new Object[slicedSize], new BArrayType(this.elementType));
                System.arraycopy(refValues, (int) startIndex, slicedArray.refValues, 0, slicedSize);
                break;
        }
        return slicedArray;
    }

    @Override
    public String toString() {
        return stringValue(null);
    }

    /**
     * Get ref values array.
     *
     * @return ref value array
     */
    @Override
    public Object[] getValues() {
        return refValues;
    }

    /**
     * Get a copy of byte array.
     *
     * @return byte array
     */
    @Override
    public byte[] getBytes() {
        byte[] bytes = new byte[this.size];
        System.arraycopy(byteValues, 0, bytes, 0, this.size);
        return bytes;
    }

    /**
     * Get a copy of string array.
     *
     * @return string array
     */
    @Override
    public String[] getStringArray() {
        String[] arr = new String[size];
        for (int i = 0; i < size; i++) {
            arr[i] = bStringValues[i].getValue();
        }
        return arr;
    }

    /**
     * Get a copy of int array.
     *
     * @return int array
     */
    @Override
    public long[] getIntArray() {
        return Arrays.copyOf(intValues, size);
    }

    @Override
    public boolean[] getBooleanArray() {
        return Arrays.copyOf(booleanValues, size);
    }

    @Override
    public byte[] getByteArray() {
        return Arrays.copyOf(byteValues, size);
    }

    @Override
    public double[] getFloatArray() {
        return Arrays.copyOf(floatValues, size);
    }

    @Override
    public void serialize(OutputStream outputStream) {
        if (this.elementReferredType.getTag() == TypeTags.BYTE_TAG) {
            try {
                for (int i = 0; i < this.size; i++) {
                    outputStream.write(this.byteValues[i]);
                }
            } catch (IOException e) {
                throw new BallerinaException("error occurred while writing the binary content to the output stream", e);
            }
        } else {
            try {
                outputStream.write(this.toString().getBytes(Charset.defaultCharset()));
            } catch (IOException e) {
                throw new BallerinaException("error occurred while serializing data", e);
            }
        }
    }

    /**
     * {@inheritDoc}
     */
    @Override
    public void freezeDirect() {
        if (arrayType.isReadOnly()) {
            return;
        }

//        this.arrayType = (ArrayType) ReadOnlyUtils.setImmutableTypeAndGetEffectiveType(this.arrayType);
        this.type = ReadOnlyUtils.setImmutableTypeAndGetEffectiveType(this.type);
        this.arrayType = (ArrayType) TypeUtils.getReferredType(type);

        if (this.elementType == null || this.elementReferredType.getTag() > TypeTags.BOOLEAN_TAG) {
            for (int i = 0; i < this.size; i++) {
                Object value = this.getRefValue(i);
                if (value instanceof RefValue) {
                    ((RefValue) value).freezeDirect();
                }
            }
        }
        this.typedesc = createSingletonTypedesc(this);
    }

    /**
     * {@inheritDoc}
     */
    @Override
    public IteratorValue getIterator() {
        return new ArrayIterator(this);
    }

    /**
     * Get {@code BType} of the array elements.
     *
     * @return element type
     */
    @Override
    public Type getElementType() {
        return this.elementType;
    }

    // Protected methods

    @Override
    protected void resizeInternalArray(int newLength) {
        switch (this.elementReferredType.getTag()) {
            case TypeTags.INT_TAG:
            case TypeTags.SIGNED32_INT_TAG:
            case TypeTags.SIGNED16_INT_TAG:
            case TypeTags.SIGNED8_INT_TAG:
            case TypeTags.UNSIGNED32_INT_TAG:
            case TypeTags.UNSIGNED16_INT_TAG:
            case TypeTags.UNSIGNED8_INT_TAG:
                intValues = Arrays.copyOf(intValues, newLength);
                break;
            case TypeTags.BOOLEAN_TAG:
                booleanValues = Arrays.copyOf(booleanValues, newLength);
                break;
            case TypeTags.BYTE_TAG:
                byteValues = Arrays.copyOf(byteValues, newLength);
                break;
            case TypeTags.FLOAT_TAG:
                floatValues = Arrays.copyOf(floatValues, newLength);
                break;
            case TypeTags.STRING_TAG:
            case TypeTags.CHAR_STRING_TAG:
                bStringValues = Arrays.copyOf(bStringValues, newLength);
                break;
            default:
                refValues = Arrays.copyOf(refValues, newLength);
                break;
        }
    }

    @Override
    protected void fillValues(int index) {
        if (index <= this.size) {
            return;
        }

        switch (this.elementReferredType.getTag()) {
            case TypeTags.STRING_TAG:
                Arrays.fill(bStringValues, size, index, RuntimeConstants.STRING_EMPTY_VALUE);
                return;
            case TypeTags.INT_TAG:
            case TypeTags.SIGNED32_INT_TAG:
            case TypeTags.SIGNED16_INT_TAG:
            case TypeTags.SIGNED8_INT_TAG:
            case TypeTags.UNSIGNED32_INT_TAG:
            case TypeTags.UNSIGNED16_INT_TAG:
            case TypeTags.UNSIGNED8_INT_TAG:
            case TypeTags.BYTE_TAG:
            case TypeTags.FLOAT_TAG:
            case TypeTags.BOOLEAN_TAG:
                return;
            default:
                if (arrayType.hasFillerValue()) {
                    if (elementTypedescValue != null) {
                        extractRecordFillerValues(index);
                    } else {
                        extractComplexFillerValues(index);
                    }
                }
        }
    }

    private void extractComplexFillerValues(int index) {
        for (int i = size; i < index; i++) {
            this.refValues[i] = this.elementType.getZeroValue();
        }
    }

    private void extractRecordFillerValues(int index) {
        for (int i = size; i < index; i++) {
            this.refValues[i] = elementTypedescValue.instantiate(Scheduler.getStrand());
        }
    }

    @Override
    protected void rangeCheckForGet(long index, int size) {
        rangeCheck(index, size);
        if (index >= size) {
            throw BLangExceptionHelper.getRuntimeException(
                    getModulePrefixedReason(ARRAY_LANG_LIB, INDEX_OUT_OF_RANGE_ERROR_IDENTIFIER),
                    RuntimeErrors.ARRAY_INDEX_OUT_OF_RANGE, index, size);
        }
    }

    @Override
    protected void rangeCheck(long index, int size) {
        if (index > Integer.MAX_VALUE || index < Integer.MIN_VALUE) {
            throw BLangExceptionHelper.getRuntimeException(
                    getModulePrefixedReason(ARRAY_LANG_LIB, INDEX_OUT_OF_RANGE_ERROR_IDENTIFIER),
                    RuntimeErrors.INDEX_NUMBER_TOO_LARGE, index);
        }

        if ((int) index < 0 || index >= maxSize) {
            throw BLangExceptionHelper.getRuntimeException(
                    getModulePrefixedReason(ARRAY_LANG_LIB, INDEX_OUT_OF_RANGE_ERROR_IDENTIFIER),
                    RuntimeErrors.ARRAY_INDEX_OUT_OF_RANGE, index, size);
        }
    }

    @Override
    protected void fillerValueCheck(int index, int size) {
        // if the elementType doesn't have an implicit initial value & if the insertion is not a consecutive append
        // to the array, then an exception will be thrown.
        if (arrayType.hasFillerValue()) {
            return;
        }
        if (index > size) {
            throw BLangExceptionHelper.getRuntimeException(BallerinaErrorReasons.ILLEGAL_LIST_INSERTION_ERROR,
                                                           RuntimeErrors.ILLEGAL_ARRAY_INSERTION, size, index + 1);
        }
    }

    @Override
    protected void ensureCapacity(int requestedCapacity, int currentArraySize) {
        if (requestedCapacity <= currentArraySize) {
            return;
        }

        if (this.arrayType.getState() != ArrayState.OPEN) {
            return;
        }

        // Here the growth rate is 1.5. This value has been used by many other languages
        int newArraySize = currentArraySize + (currentArraySize >> 1);

        // Now get the maximum value of the calculate new array size and request capacity
        newArraySize = Math.max(newArraySize, requestedCapacity);

        // Now get the minimum value of new array size and maximum array size
        newArraySize = Math.min(newArraySize, maxSize);
        resizeInternalArray(newArraySize);
    }

    @Override
    protected void checkFixedLength(long length) {
        if (this.arrayType.getState() == ArrayState.CLOSED) {
            throw BLangExceptionHelper.getRuntimeException(
                    getModulePrefixedReason(ARRAY_LANG_LIB, INHERENT_TYPE_VIOLATION_ERROR_IDENTIFIER),
                    RuntimeErrors.ILLEGAL_ARRAY_SIZE, size, length);
        }
    }

    @Override
    protected void unshift(long index, Object[] vals) {
        handleImmutableArrayValue();
        unshiftArray(index, vals.length, getCurrentArrayLength());

        int startIndex = (int) index;
        int endIndex = startIndex + vals.length;

        for (int i = startIndex, j = 0; i < endIndex; i++, j++) {
            add(i, vals[j]);
        }
    }

    // Private methods

    private void prepareForAdd(long index, Object value, Type sourceType, int currentArraySize) {
        // check types
        if (!TypeChecker.checkIsType(null, value, sourceType, this.elementType)) {
            throw ErrorCreator.createError(getModulePrefixedReason(ARRAY_LANG_LIB,
                    INHERENT_TYPE_VIOLATION_ERROR_IDENTIFIER), BLangExceptionHelper.getErrorDetails(
                            RuntimeErrors.INCOMPATIBLE_TYPE, this.elementType, sourceType));
        }

        int intIndex = (int) index;
        rangeCheck(index, size);
        fillerValueCheck(intIndex, size);
        ensureCapacity(intIndex + 1, currentArraySize);
        fillValues(intIndex);
        resetSize(intIndex);
    }

    private void fillRead(long index, int currentArraySize) {
        if (!arrayType.hasFillerValue()) {
            throw BLangExceptionHelper.getRuntimeException(BallerinaErrorReasons.ILLEGAL_LIST_INSERTION_ERROR,
                                                           RuntimeErrors.ILLEGAL_ARRAY_INSERTION, size, index + 1);
        }

        int intIndex = (int) index;
        rangeCheck(index, size);
        ensureCapacity(intIndex + 1, currentArraySize);

        switch (this.elementReferredType.getTag()) {
            case TypeTags.INT_TAG:
            case TypeTags.BYTE_TAG:
            case TypeTags.FLOAT_TAG:
            case TypeTags.BOOLEAN_TAG:
                break;
            case TypeTags.STRING_TAG:
                Arrays.fill(bStringValues, size, intIndex, RuntimeConstants.STRING_EMPTY_VALUE);
                break;
            default:
                for (int i = size; i <= index; i++) {
                    this.refValues[i] = this.elementType.getZeroValue();
                }
        }

        resetSize(intIndex);
    }

    private void setArrayType(Type elementType, boolean readonly) {
        this.type = this.arrayType = new BArrayType(elementType, -1, readonly, 6);
        this.elementType = elementType;
        this.elementReferredType = TypeUtils.getReferredType(this.elementType);
    }

    private void resetSize(int index) {
        if (index >= size) {
            size = index + 1;
        }
    }

    private void shiftArray(int index, Object arr) {
        int nElemsToBeMoved = this.size - 1 - index;
        if (nElemsToBeMoved >= 0) {
            System.arraycopy(arr, index + 1, arr, index, nElemsToBeMoved);
        }
        this.size--;
    }

    private void unshiftArray(long index, int unshiftByN, int arrLength) {
        int lastIndex = size() + unshiftByN - 1;
        prepareForConsecutiveMultiAdd(lastIndex, arrLength);
        if (index > lastIndex) {
            throw BLangExceptionHelper.getRuntimeException(
                    getModulePrefixedReason(ARRAY_LANG_LIB, INDEX_OUT_OF_RANGE_ERROR_IDENTIFIER),
                    RuntimeErrors.INDEX_NUMBER_TOO_LARGE, index);
        }
        int i = (int) index;
        ensureCapacity(this.size + unshiftByN, this.size);
        Object arr = getArrayFromType(elementType.getTag());
        System.arraycopy(arr, i, arr, i + unshiftByN, this.size - i);
    }

    private Object getArrayFromType(int typeTag) {
        switch (typeTag) {
            case TypeTags.INT_TAG:
            case TypeTags.SIGNED32_INT_TAG:
            case TypeTags.SIGNED16_INT_TAG:
            case TypeTags.SIGNED8_INT_TAG:
            case TypeTags.UNSIGNED32_INT_TAG:
            case TypeTags.UNSIGNED16_INT_TAG:
            case TypeTags.UNSIGNED8_INT_TAG:
                return intValues;
            case TypeTags.BOOLEAN_TAG:
                return booleanValues;
            case TypeTags.BYTE_TAG:
                return byteValues;
            case TypeTags.FLOAT_TAG:
                return floatValues;
            case TypeTags.STRING_TAG:
            case TypeTags.CHAR_STRING_TAG:
                return bStringValues;
            default:
                return refValues;
        }
    }

    private int getCurrentArrayLength() {
        switch (elementType.getTag()) {
            case TypeTags.INT_TAG:
            case TypeTags.SIGNED32_INT_TAG:
            case TypeTags.SIGNED16_INT_TAG:
            case TypeTags.SIGNED8_INT_TAG:
            case TypeTags.UNSIGNED32_INT_TAG:
            case TypeTags.UNSIGNED16_INT_TAG:
            case TypeTags.UNSIGNED8_INT_TAG:
                return intValues.length;
            case TypeTags.BOOLEAN_TAG:
                return booleanValues.length;
            case TypeTags.BYTE_TAG:
                return byteValues.length;
            case TypeTags.FLOAT_TAG:
                return floatValues.length;
            case TypeTags.STRING_TAG:
            case TypeTags.CHAR_STRING_TAG:
                return bStringValues.length;
            default:
                return refValues.length;
        }
    }

    @Override
    public int hashCode() {
        int result = Objects.hash(type, elementType);
        result = 31 * result + Arrays.hashCode(refValues);
        result = 31 * result + Arrays.hashCode(intValues);
        result = 31 * result + Arrays.hashCode(booleanValues);
        result = 31 * result + Arrays.hashCode(byteValues);
        result = 31 * result + Arrays.hashCode(floatValues);
        result = 31 * result + Arrays.hashCode(bStringValues);
        return result;
    }
}<|MERGE_RESOLUTION|>--- conflicted
+++ resolved
@@ -89,17 +89,9 @@
         this.refValues = values;
         this.type = this.arrayType = type;
         this.size = values.length;
-<<<<<<< HEAD
-        if (type.getTag() == TypeTags.ARRAY_TAG) {
-            this.elementType = type.getElementType();
-            this.elementReferredType = TypeUtils.getReferredType(this.elementType);
-        }
-        this.typedesc = getTypedescValue(type, this);
-=======
         this.elementType = type.getElementType();
         this.elementReferredType = TypeUtils.getReferredType(this.elementType);
-        this.typedesc = getTypedescValue(arrayType, this);
->>>>>>> 028ef826
+        this.typedesc = getTypedescValue(type, this);
     }
 
     public ArrayValueImpl(long[] values, boolean readonly) {
@@ -148,18 +140,7 @@
     }
 
     public ArrayValueImpl(ArrayType type) {
-<<<<<<< HEAD
-        this.type = this.arrayType = type;
-        this.elementType = type.getElementType();
-        this.elementReferredType = TypeUtils.getReferredType(this.elementType);
-        initArrayValues();
-        if (type.getState() == ArrayState.CLOSED) {
-            this.size = maxSize = type.getSize();
-        }
-        this.typedesc = getTypedescValue(type, this);
-=======
         this(type, type.getSize());
->>>>>>> 028ef826
     }
 
     private void initArrayValues() {
@@ -282,16 +263,11 @@
         this(type, size, initialValues, null);
     }
 
-<<<<<<< HEAD
-    public ArrayValueImpl(Type type, long size, BListInitialValueEntry[] initialValues,
-=======
-    public ArrayValueImpl(ArrayType type, BListInitialValueEntry[] initialValues, TypedescValue typedescValue) {
-        this(type, type.getSize(), initialValues, typedescValue);
-    }
-
-    public ArrayValueImpl(ArrayType type, long size, BListInitialValueEntry[] initialValues,
->>>>>>> 028ef826
-                          TypedescValue typedescValue) {
+    public ArrayValueImpl(Type type, BListInitialValueEntry[] initialValues, TypedescValue typedescValue) {
+        this(type, ((ArrayType) TypeUtils.getReferredType(type)).getSize(), initialValues, typedescValue);
+    }
+
+    public ArrayValueImpl(Type type, long size, BListInitialValueEntry[] initialValues, TypedescValue typedescValue) {
         this.type = type;
         this.arrayType = (ArrayType) TypeUtils.getReferredType(type);
         this.elementType = arrayType.getElementType();
