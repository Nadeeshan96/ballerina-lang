/*
 * Copyright (c) 2019, WSO2 Inc. (http://www.wso2.org) All Rights Reserved.
 * WSO2 Inc. licenses this file to you under the Apache License,
 * Version 2.0 (the "License"); you may not use this file except
 * in compliance with the License.
 * You may obtain a copy of the License at
 * <p>
 * http://www.apache.org/licenses/LICENSE-2.0
 * <p>
 * Unless required by applicable law or agreed to in writing,
 * software distributed under the License is distributed on an
 * "AS IS" BASIS, WITHOUT WARRANTIES OR CONDITIONS OF ANY
 * KIND, either express or implied.  See the License for the
 * specific language governing permissions and limitations
 * under the License.
 */
package io.ballerina.runtime.api;

import io.ballerina.runtime.api.async.Callback;
import io.ballerina.runtime.api.async.StrandMetadata;
import io.ballerina.runtime.api.types.Type;
import io.ballerina.runtime.api.values.BObject;
<<<<<<< HEAD
import io.ballerina.runtime.observability.ObservabilityConstants;
import io.ballerina.runtime.observability.ObserveUtils;
import io.ballerina.runtime.observability.ObserverContext;
import io.ballerina.runtime.scheduling.Scheduler;
import io.ballerina.runtime.scheduling.Strand;
import io.ballerina.runtime.values.FutureValue;
=======
import io.ballerina.runtime.internal.scheduling.Scheduler;
import io.ballerina.runtime.internal.scheduling.Strand;
>>>>>>> f232428f

import java.util.Map;
import java.util.function.Function;

/**
 * External API to be used by the interop users to control Ballerina runtime behavior.
 *
 * @since 1.0.0
 */
public class Runtime {

    private Scheduler scheduler;

    Runtime(Scheduler scheduler) {
        this.scheduler = scheduler;
    }

    /**
     * Gets the instance of ballerina runtime.
     *
     * @deprecated use {@link Environment#getRuntime()} instead.
     * @return Ballerina runtime instance.
     */
    @Deprecated
    public static Runtime getCurrentRuntime() {
        Strand strand = Scheduler.getStrand();
        return new Runtime(strand.scheduler);
    }


     /**
      * Invoke Object method asynchronously. This will schedule the function and block the strand.
      *
      * @param object     Object Value.
      * @param methodName Name of the method.
      * @param strandName Name for newly creating strand which is used to execute the function pointer. This is optional
      *                   and can be null.
      * @param metadata   Meta data of new strand.
      * @param callback   Callback which will get notify once method execution done.
      * @param args       Ballerina function arguments.
      * @return the result of the function invocation
      */
     public Object invokeMethodAsync(BObject object, String methodName, String strandName, StrandMetadata metadata,
                                     Callback callback, Object... args) {
         Function<?, ?> func = o -> object.call((Strand) (((Object[]) o)[0]), methodName, args);
         return scheduler.schedule(new Object[1], func, null, callback, strandName, metadata).result;
     }

    /**
     * Invoke Object method asynchronously. This will schedule the function and block the strand.
     *
     * @param object     Object Value.
     * @param methodName Name of the method.
     * @param strandName Name for newly creating strand which is used to execute the function pointer. This is
     *                   optional and can be null.
     * @param metadata   Meta data of new strand.
     * @param callback   Callback which will get notify once method execution done.
     * @param properties Set of properties for strand
     * @param returnType Expected return type of this method
     * @param args       Ballerina function arguments.
     * @return           {@link FutureValue} containing return value of executing this method.
     */
<<<<<<< HEAD
    public FutureValue invokeMethodAsync(BObject object, String methodName, String strandName, StrandMetadata metadata,
                                         Callback callback, Map<String, Object> properties,
                                         Type returnType, Object... args) {
        Function<Object[], Object> func = objects -> {
            Strand strand = (Strand) objects[0];
            if (ObserveUtils.isObservabilityEnabled() && properties != null &&
                    properties.containsKey(ObservabilityConstants.KEY_OBSERVER_CONTEXT)) {
                strand.observerContext =
                        (ObserverContext) properties.remove(ObservabilityConstants.KEY_OBSERVER_CONTEXT);
            }
            return object.call(strand, methodName, args);
        };
        return scheduler.schedule(new Object[1], func, null, callback, properties, returnType, strandName,
                metadata);
=======
    public void invokeMethodAsync(BObject object, String methodName, String strandName, StrandMetadata metadata,
                                  Callback callback, Map<String, Object> properties, Object... args) {
        if (object == null) {
            throw new NullPointerException();
        }
        Function<?, ?> func = o -> object.call((Strand) (((Object[]) o)[0]), methodName, args);
        scheduler.schedule(new Object[1], func, null, callback, properties, PredefinedTypes.TYPE_NULL, strandName,
                           metadata);
>>>>>>> f232428f
    }
}<|MERGE_RESOLUTION|>--- conflicted
+++ resolved
@@ -20,17 +20,9 @@
 import io.ballerina.runtime.api.async.StrandMetadata;
 import io.ballerina.runtime.api.types.Type;
 import io.ballerina.runtime.api.values.BObject;
-<<<<<<< HEAD
-import io.ballerina.runtime.observability.ObservabilityConstants;
-import io.ballerina.runtime.observability.ObserveUtils;
-import io.ballerina.runtime.observability.ObserverContext;
-import io.ballerina.runtime.scheduling.Scheduler;
-import io.ballerina.runtime.scheduling.Strand;
-import io.ballerina.runtime.values.FutureValue;
-=======
 import io.ballerina.runtime.internal.scheduling.Scheduler;
 import io.ballerina.runtime.internal.scheduling.Strand;
->>>>>>> f232428f
+import io.ballerina.runtime.values.FutureValue;
 
 import java.util.Map;
 import java.util.function.Function;
@@ -93,30 +85,14 @@
      * @param args       Ballerina function arguments.
      * @return           {@link FutureValue} containing return value of executing this method.
      */
-<<<<<<< HEAD
     public FutureValue invokeMethodAsync(BObject object, String methodName, String strandName, StrandMetadata metadata,
                                          Callback callback, Map<String, Object> properties,
                                          Type returnType, Object... args) {
-        Function<Object[], Object> func = objects -> {
-            Strand strand = (Strand) objects[0];
-            if (ObserveUtils.isObservabilityEnabled() && properties != null &&
-                    properties.containsKey(ObservabilityConstants.KEY_OBSERVER_CONTEXT)) {
-                strand.observerContext =
-                        (ObserverContext) properties.remove(ObservabilityConstants.KEY_OBSERVER_CONTEXT);
-            }
-            return object.call(strand, methodName, args);
-        };
-        return scheduler.schedule(new Object[1], func, null, callback, properties, returnType, strandName,
-                metadata);
-=======
-    public void invokeMethodAsync(BObject object, String methodName, String strandName, StrandMetadata metadata,
-                                  Callback callback, Map<String, Object> properties, Object... args) {
         if (object == null) {
             throw new NullPointerException();
         }
         Function<?, ?> func = o -> object.call((Strand) (((Object[]) o)[0]), methodName, args);
-        scheduler.schedule(new Object[1], func, null, callback, properties, PredefinedTypes.TYPE_NULL, strandName,
-                           metadata);
->>>>>>> f232428f
+        return scheduler.schedule(new Object[1], func, null, callback, properties, returnType, strandName,
+                metadata);
     }
 }