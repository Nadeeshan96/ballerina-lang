--- conflicted
+++ resolved
@@ -63,11 +63,8 @@
             io.ballerina.lang.xml, io.ballerina.testerina.core, io.ballerina.cli.utils, io.ballerina.cli,
             io.ballerina.lang.decimal, org.ballerinalang.debugadapter.runtime, io.ballerina.lang.function;
     exports io.ballerina.runtime.internal.values to io.ballerina.testerina.core, io.ballerina.testerina.runtime,
-<<<<<<< HEAD
-            io.ballerina.lang.xml, org.ballerinalang.debugadapter.runtime, io.ballerina.lang.query;
-=======
-            io.ballerina.lang.xml, org.ballerinalang.debugadapter.runtime, io.ballerina.lang.function;
->>>>>>> d2faab9f
+            io.ballerina.lang.xml, org.ballerinalang.debugadapter.runtime, io.ballerina.lang.query,
+            io.ballerina.lang.function;
     exports io.ballerina.runtime.internal.configurable to io.ballerina.lang.internal;
     exports io.ballerina.runtime.internal.configurable.providers.toml to org.ballerinalang.debugadapter.runtime;
     exports io.ballerina.runtime.internal.types to io.ballerina.lang.typedesc, io.ballerina.testerina.runtime,
