module io.ballerina.runtime {
    requires java.xml;
    requires woodstox.core.asl;
    requires org.apache.commons.lang3;
    requires axiom.api;
    requires java.logging;
    requires java.management;
    requires io.opentelemetry.api;
    requires io.opentelemetry.context;
    requires java.transaction.xa;
    requires slf4j.api;
    requires axiom.impl;
    requires io.ballerina.config;
    requires io.ballerina.logging;
    requires io.ballerina.toml;
    requires io.ballerina.tools.api;

    requires transactions.jta;
    requires java.transaction;
    requires java.naming;

    // API exports
    exports io.ballerina.runtime.api;
    exports io.ballerina.runtime.api.async;
    exports io.ballerina.runtime.api.constants;
    exports io.ballerina.runtime.api.creators;
    exports io.ballerina.runtime.api.flags;
    exports io.ballerina.runtime.api.launch;
    exports io.ballerina.runtime.api.types;
    exports io.ballerina.runtime.api.utils;
    exports io.ballerina.runtime.api.values;

    exports io.ballerina.runtime.observability;
    exports io.ballerina.runtime.observability.metrics;
    exports io.ballerina.runtime.observability.metrics.spi;
    exports io.ballerina.runtime.observability.tracer;
    exports io.ballerina.runtime.observability.tracer.spi;
    exports io.ballerina.runtime.transactions;

    // export only for Langlib , Cli and Testerina
    exports io.ballerina.runtime.internal to io.ballerina.testerina.core, io.ballerina.testerina.runtime,
            io.ballerina.lang, io.ballerina.lang.map, io.ballerina.lang.test, io.ballerina.lang.array,
            io.ballerina.lang.table, io.ballerina.lang.value, io.ballerina.lang.xml, ballerina.debug.adapter.core,
            io.ballerina.cli, io.ballerina.lang.integer, io.ballerina.lang.bool, io.ballerina.lang.decimal,
            io.ballerina.lang.floatingpoint;
    exports io.ballerina.runtime.internal.commons to io.ballerina.lang.value;
    exports io.ballerina.runtime.internal.launch to io.ballerina.testerina.runtime, io.ballerina.packerina,
            ballerina.test.listener, io.ballerina.cli;
    exports io.ballerina.runtime.internal.scheduling to io.ballerina.cli.utils, io.ballerina.java,
            io.ballerina.lang.array, io.ballerina.lang.error, io.ballerina.lang.internal, io.ballerina.lang.map,
            io.ballerina.lang.table, io.ballerina.lang.transaction, io.ballerina.lang.value, io.ballerina.lang.xml,
            io.ballerina.log.api, io.ballerina.testerina.core, io.ballerina.testerina.runtime, io.ballerina.shell;
    exports io.ballerina.runtime.internal.util to io.ballerina.testerina.runtime, io.ballerina.lang,
            io.ballerina.lang.integer, io.ballerina.lang.floatingpoint, io.ballerina.lang.array,
            io.ballerina.lang.table, io.ballerina.java, io.ballerina.lang.map, io.ballerina.lang.string,
            io.ballerina.lang.xml, io.ballerina.lang.bool, io.ballerina.lang.error, io.ballerina.lang.internal,
            io.ballerina.auth, io.ballerina.runtime.api, io.ballerina.cli.utils, io.ballerina.cli;
    exports io.ballerina.runtime.internal.util.exceptions to io.ballerina.lang.value, io.ballerina.lang.integer,
            io.ballerina.java, io.ballerina.lang.internal, io.ballerina.lang.array, io.ballerina.lang.bool,
            io.ballerina.lang.floatingpoint, io.ballerina.lang.map, io.ballerina.lang.string, io.ballerina.lang.table,
            io.ballerina.lang.xml, io.ballerina.testerina.core, io.ballerina.cli.utils, io.ballerina.cli;
<<<<<<< HEAD
    exports io.ballerina.runtime.internal.values to io.ballerina.testerina.core, io.ballerina.testerina.runtime,
            io.ballerina.lang.xml;
    exports io.ballerina.runtime.internal.configurable to io.ballerina.lang.internal, io.ballerina.lang.config;
=======
    exports io.ballerina.runtime.internal.values to io.ballerina.testerina.core, io.ballerina.testerina.runtime;
    exports io.ballerina.runtime.internal.configurable to io.ballerina.lang.internal;
>>>>>>> 42aca49c
}<|MERGE_RESOLUTION|>--- conflicted
+++ resolved
@@ -59,12 +59,7 @@
             io.ballerina.java, io.ballerina.lang.internal, io.ballerina.lang.array, io.ballerina.lang.bool,
             io.ballerina.lang.floatingpoint, io.ballerina.lang.map, io.ballerina.lang.string, io.ballerina.lang.table,
             io.ballerina.lang.xml, io.ballerina.testerina.core, io.ballerina.cli.utils, io.ballerina.cli;
-<<<<<<< HEAD
     exports io.ballerina.runtime.internal.values to io.ballerina.testerina.core, io.ballerina.testerina.runtime,
             io.ballerina.lang.xml;
-    exports io.ballerina.runtime.internal.configurable to io.ballerina.lang.internal, io.ballerina.lang.config;
-=======
-    exports io.ballerina.runtime.internal.values to io.ballerina.testerina.core, io.ballerina.testerina.runtime;
     exports io.ballerina.runtime.internal.configurable to io.ballerina.lang.internal;
->>>>>>> 42aca49c
 }