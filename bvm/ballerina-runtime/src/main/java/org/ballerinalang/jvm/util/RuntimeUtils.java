--- conflicted
+++ resolved
@@ -134,27 +134,19 @@
         }
     }
 
-<<<<<<< HEAD
-    public static void handleInitError(String errorMessage) {
-        errStream.println("ballerina: " + errorMessage);
-        Runtime.getRuntime().exit(1);
-    }
-
     public static void handleInvalidOption(String arg) {
-        handleInitError("value for option '--' (<String=String>) should be in KEY=VALUE format but was " + arg);
+        handleUsageError("value for option '--' (<String=String>) should be in KEY=VALUE format but was " + arg);
     }
 
     public static void handleInvalidConfig() {
-        handleInitError("value for option 'config' is missing");
+        handleUsageError("value for option 'config' is missing");
     }
-
-=======
+    
     public static void handleUsageError(String errorMsg) {
         errStream.println("ballerina: " + errorMsg);
         Runtime.getRuntime().exit(1);
     }
-
->>>>>>> 4cf76de2
+    
     public static void silentlyLogBadSad(Throwable throwable) {
         // These errors are unhandled errors in JVM, hence logging them to bre log.
         breLog.error(throwable.getMessage(), throwable);
