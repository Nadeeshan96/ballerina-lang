--- conflicted
+++ resolved
@@ -18,13 +18,10 @@
 
 package org.ballerinalang.jvm.values;
 
-<<<<<<< HEAD
+import org.ballerinalang.jvm.scheduling.Scheduler;
 import org.ballerinalang.jvm.scheduling.Strand;
 import org.ballerinalang.jvm.types.BField;
 import org.ballerinalang.jvm.types.BRecordType;
-=======
-import org.ballerinalang.jvm.scheduling.Scheduler;
->>>>>>> 2964aa01
 import org.ballerinalang.jvm.types.BStreamType;
 import org.ballerinalang.jvm.types.BType;
 import org.ballerinalang.jvm.types.TypeConstants;
@@ -52,12 +49,8 @@
 
     private BType type;
     private BType constraintType;
-<<<<<<< HEAD
-    private BStreamIterator iterator;
     private BType iteratorNextReturnType;
-=======
     private BIterator<Object> iterator;
->>>>>>> 2964aa01
     public FunctionPointerWrapper<Boolean, Object> filter;
     public FunctionPointerWrapper<Object, Object> mapper;
 
