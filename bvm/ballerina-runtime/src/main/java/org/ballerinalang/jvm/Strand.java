/*
 * Copyright (c) 2019, WSO2 Inc. (http://www.wso2.org) All Rights Reserved.
 *
 * WSO2 Inc. licenses this file to you under the Apache License,
 * Version 2.0 (the "License"); you may not use this file except
 * in compliance with the License.
 * You may obtain a copy of the License at
 *
 *    http://www.apache.org/licenses/LICENSE-2.0
 *
 * Unless required by applicable law or agreed to in writing,
 * software distributed under the License is distributed on an
 * "AS IS" BASIS, WITHOUT WARRANTIES OR CONDITIONS OF ANY
 * KIND, either express or implied.  See the License for the
 * specific language governing permissions and limitations
 * under the License.
 */
package org.ballerinalang.jvm;

<<<<<<< HEAD
import org.ballerinalang.jvm.transactions.TransactionLocalContext;
=======
import org.ballerinalang.jvm.observability.ObserverContext;
>>>>>>> fed58b3d
import org.ballerinalang.jvm.types.BTypes;
import org.ballerinalang.jvm.values.ChannelDetails;
import org.ballerinalang.jvm.values.ErrorValue;
import org.ballerinalang.jvm.values.FutureValue;
import org.ballerinalang.jvm.values.MapValue;

import java.util.HashMap;
import java.util.HashSet;
import java.util.List;
import java.util.Map;
import java.util.Set;
import java.util.concurrent.CopyOnWriteArrayList;
import java.util.concurrent.locks.Lock;
import java.util.concurrent.locks.ReentrantLock;

/**
 * Strand base class used with jvm code generation for functions.
 *
 * @since 0.955.0
 */

public class Strand {
    public boolean yield;
    public Object[] frames;
    public int resumeIndex;
    public Object returnValue;
    public boolean blocked;
    public List<Strand> blockedOn;
    public Scheduler scheduler;
    public Strand parent = null;
    public WDChannels wdChannels;
    public FlushDetail flushDetail;
    public boolean blockedOnExtern;
    public Set<ChannelDetails> channelDetails;
    private Map<String, Object> globalProps;
    public boolean cancel;
<<<<<<< HEAD
    private TransactionLocalContext transactionStrandContext;
=======
    public ObserverContext observerContext;
>>>>>>> fed58b3d

    public Strand(Scheduler scheduler) {
        this.scheduler = scheduler;
        this.wdChannels = new WDChannels();
        this.blockedOn = new CopyOnWriteArrayList();
        this.channelDetails = new HashSet<>();
        this.globalProps = new HashMap<>();
    }

    public Strand(Scheduler scheduler, Strand parent, Map<String, Object> properties) {
        this.scheduler = scheduler;
        this.parent = parent;
        this.wdChannels = new WDChannels();
        this.blockedOn = new CopyOnWriteArrayList();
        this.channelDetails = new HashSet<>();
        this.globalProps = properties != null ? properties : new HashMap<>();
    }

    public void handleChannelError(ChannelDetails[] channels, ErrorValue error) {
        for (int i = 0; i < channels.length; i++) {
            ChannelDetails channelDetails = channels[i];
            WorkerDataChannel channel = getWorkerDataChannel(channelDetails);

            if (channels[i].send) {
                channel.setSendError(error);
            } else {
                channel.setReceiveError(error);
            }
        }
    }

    public void setReturnValues(Object returnValue) {
        this.returnValue = returnValue;
    }

    public Object getProperty(String key) {
        return this.globalProps.get(key);
    }

    public void setProperty(String key, Object value) {
        this.globalProps.put(key, value);
    }

    public boolean isInTransaction() {
        return this.transactionStrandContext != null;
    }

    public void setLocalTransactionContext(TransactionLocalContext transactionLocalContext) {
        this.transactionStrandContext = transactionLocalContext;
    }

    public TransactionLocalContext getLocalTransactionContext() {
        return this.transactionStrandContext;
    }

    public void removeLocalTransactionContext() {
        this.transactionStrandContext = null;
    }

    public ErrorValue handleFlush(ChannelDetails[] channels) throws Throwable {
        try {
            if (flushDetail == null) {
                this.flushDetail = new FlushDetail(channels);
            }
            this.flushDetail.flushLock.lock();
            if (flushDetail.inProgress) {
                // this is a reschedule when flush is completed
                if (this.flushDetail.panic != null) {
                    throw this.flushDetail.panic;
                }
                ErrorValue result = this.flushDetail.result;
                cleanUpFlush(channels);
                return result;
            } else {
                //this can be another flush in the same worker
                this.flushDetail.panic = null;
                this.flushDetail.result = null;
                this.flushDetail.flushChannels = channels;
            }

            for (int i = 0; i < channels.length; i++) {
                ErrorValue error = getWorkerDataChannel(channels[i]).flushChannel(this);
                if (error != null) {
                    cleanUpFlush(channels);
                    return error;
                } else if (this.flushDetail.flushedCount == this.flushDetail.flushChannels.length) {
                    // flush completed
                    cleanUpFlush(channels);
                    return null;
                }
            }
            flushDetail.inProgress = true;
            this.yield = true;
            this.blocked = true;
            return null;
        } finally {
            this.flushDetail.flushLock.unlock();
        }
    }

    private void cleanUpFlush(ChannelDetails[] channels) {
        this.flushDetail.inProgress = false;
        this.flushDetail.flushedCount = 0;
        this.flushDetail.result = null;
        for (int i = 0; i < channels.length; i++) {
            getWorkerDataChannel(channels[i]).removeFlushWait();
        }
    }

    public void handleWaitMultiple(Map<String, FutureValue> keyValues, MapValue target) throws Throwable {
        this.blockedOn.clear();
        for (Map.Entry<String, FutureValue> entry : keyValues.entrySet()) {
            synchronized (entry.getValue()) {
                if (entry.getValue().isDone) {
                    if (entry.getValue().panic != null) {
                        this.blockedOn.clear();
                        throw entry.getValue().panic;
                    }
                    target.put(entry.getKey(), entry.getValue().result);
                } else {
                    this.yield = true;
                    this.blocked = true;
                    this.blockedOn.add(entry.getValue().strand);
                }
            }
        }
    }

    public WaitResult handleWaitAny(List<FutureValue> futures) throws Throwable {
        WaitResult waitResult = new WaitResult(false, null);
        int completed = 0;
        Object error = null;
        for (FutureValue future : futures) {
            synchronized (future) {
                if (future.isDone) {
                    completed++;
                    if (future.panic != null) {
                        throw future.panic;
                    }

                    if (TypeChecker.checkIsType(future.result, BTypes.typeError)) {
                        // if error, should wait for other futures as well
                        error = future.result;
                        continue;
                    }
                    waitResult = new WaitResult(true, future.result);
                    break;
                } else {
                    this.blockedOn.add(future.strand);
                }
            }
        }

        if (waitResult.done) {
            this.blockedOn.clear();
        } else if (completed == futures.size()) {
            // all futures have error result
            this.blockedOn.clear();
            waitResult = new WaitResult(true, error);
        } else {
            this.yield = true;
            this.blocked = true;
        }

        return waitResult;
    }

    public void updateChannelDetails(ChannelDetails[] channels) {
        for (ChannelDetails details : channels) {
            this.channelDetails.add(details);
        }
    }

    private WorkerDataChannel getWorkerDataChannel(ChannelDetails channel) {
        WorkerDataChannel dataChannel;
        if (channel.channelInSameStrand) {
            dataChannel = this.wdChannels.getWorkerDataChannel(channel.name);
        } else {
            dataChannel = this.parent.wdChannels.getWorkerDataChannel(channel.name);
        }
        return dataChannel;
    }

    /**
     * Class to hold flush action related details.
     *
     * 0.995.0
     */
    public static class FlushDetail {
        public ChannelDetails[] flushChannels;
        public int flushedCount;
        public Lock flushLock;
        public ErrorValue result;
        public boolean inProgress;
        public Throwable panic;

        public FlushDetail(ChannelDetails[] flushChannels) {
            this.flushChannels = flushChannels;
            this.flushedCount = 0;
            this.flushLock = new ReentrantLock();
            this.result = null;
            this.inProgress = false;
        }
    }

    /**
     * Holds both waiting state and result.
     *
     * 0.995.0
     */
    public static class WaitResult {
        public boolean done;
        public Object result;

        public WaitResult(boolean done, Object result) {
            this.done = done;
            this.result = result;
        }
    }
}<|MERGE_RESOLUTION|>--- conflicted
+++ resolved
@@ -17,11 +17,8 @@
  */
 package org.ballerinalang.jvm;
 
-<<<<<<< HEAD
 import org.ballerinalang.jvm.transactions.TransactionLocalContext;
-=======
 import org.ballerinalang.jvm.observability.ObserverContext;
->>>>>>> fed58b3d
 import org.ballerinalang.jvm.types.BTypes;
 import org.ballerinalang.jvm.values.ChannelDetails;
 import org.ballerinalang.jvm.values.ErrorValue;
@@ -58,11 +55,8 @@
     public Set<ChannelDetails> channelDetails;
     private Map<String, Object> globalProps;
     public boolean cancel;
-<<<<<<< HEAD
     private TransactionLocalContext transactionStrandContext;
-=======
     public ObserverContext observerContext;
->>>>>>> fed58b3d
 
     public Strand(Scheduler scheduler) {
         this.scheduler = scheduler;
