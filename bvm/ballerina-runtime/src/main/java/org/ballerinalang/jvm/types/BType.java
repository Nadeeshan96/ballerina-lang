/*
*  Copyright (c) 2019, WSO2 Inc. (http://www.wso2.org) All Rights Reserved.
*
*  WSO2 Inc. licenses this file to you under the Apache License,
*  Version 2.0 (the "License"); you may not use this file except
*  in compliance with the License.
*  You may obtain a copy of the License at
*
*    http://www.apache.org/licenses/LICENSE-2.0
*
*  Unless required by applicable law or agreed to in writing,
*  software distributed under the License is distributed on an
*  "AS IS" BASIS, WITHOUT WARRANTIES OR CONDITIONS OF ANY
*  KIND, either express or implied.  See the License for the
*  specific language governing permissions and limitations
*  under the License.
*/
package org.ballerinalang.jvm.types;

/**
 * {@code BType} represents a type in Ballerina.
 * <p>
 * Ballerina has variables of various types. The type system includes built-in primitive or value types,
 * a collection of built-in structured types, and arrays, record and iterator type constructors.
 * All variables of primitive types are allocated on the stack while all non-primitive types are
 * allocated on a heap using new.
 *
 * @since 0.995.0
 */
public abstract class BType {
    protected String typeName;
    protected BPackage pkg;
    protected Class<? extends Object> valueClass;

    protected BType(String typeName, BPackage pkg, Class<? extends Object> valueClass) {
        this.typeName = typeName;
        this.pkg = pkg;
        this.valueClass = valueClass;
    }

    @SuppressWarnings("unchecked")
    public <V extends Object> Class<V> getValueClass() {
        return (Class<V>) valueClass;
    }

    /**
     * Get the default value of the type. This is the value of an uninitialized variable of this type.
     * For value types, this is same as the value get from {@code BType#getInitValue()}.
     *
     * @param <V> Type of the value
     * @return Default value of the type
     */
    public abstract <V extends Object> V getZeroValue();

    /**
     * Get the empty initialized value of this type. For reference types, this is the value of a variable,
     * when initialized with the empty initializer.
     * For value types, this is same as the default value (value get from {@code BType#getDefaultValue()}).
     *
     * @param <V> Type of the value
     * @return Init value of this type
     */
    public abstract <V extends Object> V getEmptyValue();

    public abstract int getTag();

    public String toString() {
<<<<<<< HEAD
        return (pkg == null || pkg.getName() == null || pkg.getName().equals(".")) ? typeName : pkg.getName() + ":" +
                                                                                                typeName;
=======
        return (pkg == null || pkg.getName() == null || pkg.getName().equals(".")) ? typeName :
                pkg.getName() + ":" + typeName;
>>>>>>> 65d3c65d
    }

    public boolean equals(Object obj) {
        if (obj instanceof BType) {
            BType other = (BType) obj;
            boolean namesEqual = this.typeName.equals(other.getName());

            // If both package paths are null or both package paths are not null,
            //    then check their names. If not return false

            if (this.pkg == null || other.pkg == null) {
                return namesEqual;
            }

            if (this.pkg.getName() == null && other.pkg.getName() == null) {
                return namesEqual;
            } else if (this.pkg.getName() != null && other.pkg.getName() != null) {
                return this.pkg.getName().equals(other.pkg.getName()) && namesEqual;
            }
        }
        return false;
    }

    public int hashCode() {
        return (pkg.getName() + ":" + typeName).hashCode();
    }

    public String getName() {
        return typeName;
    }

    public BPackage getPackage() {
        return pkg;
    }

    public boolean isPublic() {
        return false;
    }

    public boolean isNative() {
        return false;
    }
}<|MERGE_RESOLUTION|>--- conflicted
+++ resolved
@@ -65,13 +65,8 @@
     public abstract int getTag();
 
     public String toString() {
-<<<<<<< HEAD
-        return (pkg == null || pkg.getName() == null || pkg.getName().equals(".")) ? typeName : pkg.getName() + ":" +
-                                                                                                typeName;
-=======
         return (pkg == null || pkg.getName() == null || pkg.getName().equals(".")) ? typeName :
                 pkg.getName() + ":" + typeName;
->>>>>>> 65d3c65d
     }
 
     public boolean equals(Object obj) {
