--- conflicted
+++ resolved
@@ -80,26 +80,8 @@
          return index >= 0 ? index : null;
      }
 
-<<<<<<< HEAD
-    @Override
-    public BString bStringValue() {
-        return this;
-    }
-
-    @Override
-    public int hashCode() {
-        return value.hashCode();
-    }
-
-     @Override
-     public String toString() {
-         return value;
-     }
-}
-=======
      @Override
      public BString substring(int beginIndex, int endIndex) {
          return new BmpStringValue(value.substring(beginIndex, endIndex));
      }
- }
->>>>>>> 596a4651
+ }