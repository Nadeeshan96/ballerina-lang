--- conflicted
+++ resolved
@@ -77,18 +77,6 @@
         return TypeTags.RECORD_TYPE_TAG;
     }
 
-<<<<<<< HEAD
-    public String toString() {
-        String name = (pkg == null || pkg.getName().equals(".")) ? typeName : pkg + ":" + typeName;
-        StringJoiner sj = new StringJoiner(",\n\t", name + " {\n\t", "\n}");
-        for (Entry<String, BField> field : getFields().entrySet()) {
-            sj.add(field.getKey() + " : " + field.getValue().type);
-        }
-        return sj.toString();
-    }
-
-=======
->>>>>>> e79aca3b
     @Override
     public String getAnnotationKey() {
         return this.typeName;
