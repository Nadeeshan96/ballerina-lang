/*
 * Copyright (c) 2020, WSO2 Inc. (http://www.wso2.org) All Rights Reserved.
 *
 * WSO2 Inc. licenses this file to you under the Apache License,
 * Version 2.0 (the "License"); you may not use this file except
 * in compliance with the License.
 * you may obtain a copy of the License at
 *
 *   http://www.apache.org/licenses/LICENSE-2.0
 *
 * Unless required by applicable law or agreed to in writing,
 * software distributed under the License is distributed on an
 * "AS IS" BASIS, WITHOUT WARRANTIES OR CONDITIONS OF ANY
 * KIND, either express or implied.  See the License for the
 * specific language governing permissions and limitations
 * under the License.
 */
package org.ballerinalang.jvm.values;

import org.ballerinalang.jvm.values.api.BTypedesc;

/**
 * <p>
 * Interface to be implemented by the runtime value representation of a *type*.
 *
 * @since 1.3.0
 */
<<<<<<< HEAD
public class TypedescValue implements RefValue, BTypedesc {

    final BType type;
    final BType describingType; // Type of the value describe by this typedesc.

    @Deprecated
    public TypedescValue(BType describingType) {
        this.type = new BTypedescType(describingType);
        this.describingType = describingType;
    }

    /**
     * Returns the {@code BType} of the value describe by this type descriptor.
     * @return describing type
     */
    public BType getDescribingType() {
        return describingType;
    }

    @Override
    public String stringValue() {
        return "typedesc " + describingType.toString();
    }

    @Override
    public String toString() {
        return stringValue();
    }

    @Override
    public BType getType() {
        return type;
    }

    @Override
    public Object copy(Map<Object, Object> refs) {
        return this;
    }

    /**
     * {@inheritDoc}
     */
    @Override
    public Object frozenCopy(Map<Object, Object> refs) {
        return this;
    }
=======
public interface TypedescValue extends RefValue, BTypedesc {

>>>>>>> 589fa890
}<|MERGE_RESOLUTION|>--- conflicted
+++ resolved
@@ -25,55 +25,6 @@
  *
  * @since 1.3.0
  */
-<<<<<<< HEAD
-public class TypedescValue implements RefValue, BTypedesc {
-
-    final BType type;
-    final BType describingType; // Type of the value describe by this typedesc.
-
-    @Deprecated
-    public TypedescValue(BType describingType) {
-        this.type = new BTypedescType(describingType);
-        this.describingType = describingType;
-    }
-
-    /**
-     * Returns the {@code BType} of the value describe by this type descriptor.
-     * @return describing type
-     */
-    public BType getDescribingType() {
-        return describingType;
-    }
-
-    @Override
-    public String stringValue() {
-        return "typedesc " + describingType.toString();
-    }
-
-    @Override
-    public String toString() {
-        return stringValue();
-    }
-
-    @Override
-    public BType getType() {
-        return type;
-    }
-
-    @Override
-    public Object copy(Map<Object, Object> refs) {
-        return this;
-    }
-
-    /**
-     * {@inheritDoc}
-     */
-    @Override
-    public Object frozenCopy(Map<Object, Object> refs) {
-        return this;
-    }
-=======
 public interface TypedescValue extends RefValue, BTypedesc {
 
->>>>>>> 589fa890
 }