--- conflicted
+++ resolved
@@ -17,25 +17,6 @@
  */
 package org.ballerinalang.jvm.values;
 
-<<<<<<< HEAD
-import org.ballerinalang.jvm.JSONGenerator;
-import org.ballerinalang.jvm.types.BType;
-import org.ballerinalang.jvm.types.BTypes;
-import org.ballerinalang.jvm.types.TypeTags;
-import org.ballerinalang.jvm.util.exceptions.BallerinaErrorReasons;
-import org.ballerinalang.jvm.util.exceptions.BallerinaException;
-import org.ballerinalang.jvm.values.freeze.FreezeUtils;
-import org.ballerinalang.jvm.values.freeze.State;
-import org.ballerinalang.jvm.values.freeze.Status;
-
-import java.io.ByteArrayOutputStream;
-import java.io.IOException;
-import java.util.Collection;
-import java.util.HashMap;
-import java.util.Iterator;
-import java.util.LinkedHashMap;
-=======
->>>>>>> 8bdd01b7
 import java.util.Map;
 
 /**
@@ -46,264 +27,7 @@
  * @param <V> the type of mapped values
  * @since 0.995.0
  */
-<<<<<<< HEAD
-public class MapValue<K, V> extends LinkedHashMap<K, V> implements RefValue {
-
-    private static final long serialVersionUID = 1L;
-    private BType type;
-
-    private final ReadWriteLock lock = new ReentrantReadWriteLock();
-    private final Lock readLock = lock.readLock();
-    private final Lock writeLock = lock.writeLock();
-    private volatile Status freezeStatus = new Status(State.UNFROZEN);
-    private final HashMap<String, Object> nativeData = new HashMap<>();
-
-    public MapValue(BType type) {
-        super();
-        this.type = type;
-    }
-
-    public MapValue() {
-        super();
-        type = BTypes.typeMap;
-    }
-
-    /**
-     * Retrieve the value for the given key from map.
-     * A null will be returned if the key does not exists.
-     *
-     * @param key key used to get the value
-     * @return value associated with the key
-     */
-    @Override
-    public V get(Object key) {
-        readLock.lock();
-        try {
-            return super.get(key);
-        } finally {
-            readLock.unlock();
-        }
-    }
-
-    public Long getIntValue(String key) {
-        return (Long) get(key);
-    }
-
-    public Double getFloatValue(String key) {
-        return (Double) get(key);
-    }
-
-    public String getStringValue(String key) {
-        return (String) get(key);
-    }
-
-    public Boolean getBooleanValue(String key) {
-        return (Boolean) get(key);
-    }
-
-    public MapValue getMapValue(String key) {
-        return (MapValue) get(key);
-    }
-
-    public ObjectValue getObjectValue(String key) {
-        return (ObjectValue) get(key);
-    }
-
-    public ArrayValue getArrayValue(String key) {
-        return (ArrayValue) get(key);
-    }
-
-    public long getDefaultableIntValue(String key) {
-        if (get(key) != null) {
-            return getIntValue(key);
-        }
-        return 0;
-    }
-
-    /**
-     * Retrieve the value for the given key from map.
-     * A {@link BallerinaException} will be thrown if the key does not exists.
-     *
-     * @param key key used to get the value
-     * @return value associated with the key
-     */
-    public V getOrThrow(Object key) {
-        readLock.lock();
-        try {
-            if (!containsKey(key)) {
-                throw new BallerinaException(BallerinaErrorReasons.KEY_NOT_FOUND_ERROR,
-                        "cannot find key '" + key + "'");
-            }
-            return super.get(key);
-        } finally {
-            readLock.unlock();
-        }
-    }
-
-    /**
-     * Associates the specified value with the specified key in this map.
-     * If the map previously contained a mapping for the key, the old
-     * value is replaced.
-     *
-     * @param key key with which the specified value is to be associated
-     * @param value value to be associated with the specified key
-     * @return the previous value associated with <tt>key</tt>, or
-     *         <tt>null</tt> if there was no mapping for <tt>key</tt>.
-     *         (A <tt>null</tt> return can also indicate that the map
-     *         previously associated <tt>null</tt> with <tt>key</tt>.)
-     */
-    @Override
-    public V put(K key, V value) {
-        writeLock.lock();
-        try {
-            if (freezeStatus.getState() != State.UNFROZEN) {
-                handleInvalidUpdate(freezeStatus.getState());
-            }
-            return super.put(key, value);
-        } finally {
-            writeLock.unlock();
-        }
-    }
-
-    /**
-     * Clear map entries.
-     */
-    public void clear() {
-        writeLock.lock();
-        try {
-            if (freezeStatus.getState() != State.UNFROZEN) {
-                handleInvalidUpdate(freezeStatus.getState());
-            }
-            super.clear();
-        } finally {
-            writeLock.unlock();
-        }
-    }
-
-    /**
-     * Check existence of a key of a map.
-     *
-     * @param key key of the map item
-     * @return returns boolean true if key exists
-     */
-    @Override
-    public boolean containsKey(Object key) {
-        readLock.lock();
-        try {
-            return super.containsKey(key);
-        } finally {
-            readLock.unlock();
-        }
-    }
-
-    /**
-     * Remove an item from the map.
-     *
-     * @param key key of the item to be removed
-     * @return boolean to indicate whether given key is removed.
-     */
-    @Override
-    public V remove(Object key) {
-        writeLock.lock();
-        try {
-            if (freezeStatus.getState() != State.UNFROZEN) {
-                handleInvalidUpdate(freezeStatus.getState());
-            }
-            return super.remove(key);
-        } finally {
-            writeLock.unlock();
-        }
-    }
-
-    /**
-     * Retrieve the keys related to this map as an array.
-     *
-     * @return keys as an array
-     */
-    @SuppressWarnings("unchecked")
-    public K[] getKeys() {
-        readLock.lock();
-        try {
-            Set<K> keys = super.keySet();
-            return (K[]) keys.toArray(new String[keys.size()]);
-        } finally {
-            readLock.unlock();
-        }
-    }
-
-    /**
-     * Retrieve the value in the map as an array.
-     *
-     * @return values as an array
-     */
-    public Collection<V> values() {
-        readLock.lock();
-        try {
-            return super.values();
-        } finally {
-            readLock.unlock();
-        }
-    }
-
-    /**
-     * Returns the number of key-value mappings in this map.
-     * 
-     * @return number of key-value mappings in this map
-     */
-    @Override
-    public int size() {
-        readLock.lock();
-        try {
-            return super.size();
-        } finally {
-            readLock.unlock();
-        }
-    }
-
-    /**
-     * Return true if this map is empty.
-     *
-     * @return Flag indicating whether the map is empty or not
-     */
-    public boolean isEmpty() {
-        readLock.lock();
-        try {
-            return super.size() == 0;
-        } finally {
-            readLock.unlock();
-        }
-    }
-
-    @Override
-    public String toString() {
-        readLock.lock();
-        StringJoiner sj = new StringJoiner(", ", "{", "}");
-        try {
-            if (type.getTag() == TypeTags.JSON_TAG) {
-                return getJSONString();
-            }
-
-            String keySeparator = type.getTag() == TypeTags.MAP_TAG ? "\"" : "";
-            for (Iterator<Map.Entry<K, V>> i = super.entrySet().iterator(); i.hasNext();) {
-                String key;
-                Map.Entry<K, V> e = i.next();
-                key = keySeparator + e.getKey() + keySeparator;
-                Object value = e.getValue();
-                sj.add(key + ":" + getStringValue(value));
-            }
-            return sj.toString();
-        } finally {
-            readLock.unlock();
-        }
-    }
-
-    @Override
-    public void stamp(BType type) {
-
-    }
-=======
 public interface MapValue<K, V> extends RefValue, CollectionValue, Map<K, V> {
->>>>>>> 8bdd01b7
 
     Long getIntValue(String key);
 
@@ -321,39 +45,5 @@
 
     V getOrThrow(Object key);
 
-<<<<<<< HEAD
-    private String getJSONString() {
-        ByteArrayOutputStream byteOut = new ByteArrayOutputStream();
-        JSONGenerator gen = new JSONGenerator(byteOut);
-        try {
-            gen.serialize(this);
-            gen.flush();
-        } catch (IOException e) {
-            throw new BallerinaException("Error in converting JSON to a string: " + e.getMessage(), e);
-        }
-        return new String(byteOut.toByteArray());
-    }
-
-    /**
-     * Add native data to the MapValue.
-     *
-     * @param key key to identify native value.
-     * @param data value to be added.
-     */
-    public void addNativeData(String key, Object data) {
-        nativeData.put(key, data);
-    }
-
-    /**
-     * Get native data.
-
-     * @param key key to identify native value.
-     * @return value for the given key.
-     */
-    public Object getNativeData(String key) {
-        return nativeData.get(key);
-    }
-=======
     K[] getKeys();
->>>>>>> 8bdd01b7
 }