/*
*   Copyright (c) 2019, WSO2 Inc. (http://www.wso2.org) All Rights Reserved.
*
*  WSO2 Inc. licenses this file to you under the Apache License,
*  Version 2.0 (the "License"); you may not use this file except
*  in compliance with the License.
*  You may obtain a copy of the License at
*
*    http://www.apache.org/licenses/LICENSE-2.0
*
* Unless required by applicable law or agreed to in writing,
* software distributed under the License is distributed on an
* "AS IS" BASIS, WITHOUT WARRANTIES OR CONDITIONS OF ANY
* KIND, either express or implied.  See the License for the
* specific language governing permissions and limitations
* under the License.
*/
package org.ballerinalang.jvm;

import org.ballerinalang.jvm.types.BType;
import org.ballerinalang.jvm.util.exceptions.BLangExceptionHelper;
import org.ballerinalang.jvm.util.exceptions.BallerinaErrorReasons;
import org.ballerinalang.jvm.util.exceptions.RuntimeErrors;
import org.ballerinalang.jvm.values.ArrayValue;
import org.ballerinalang.jvm.values.ErrorValue;
import org.ballerinalang.jvm.values.MapValue;
import org.ballerinalang.jvm.values.MapValueImpl;

import java.util.ArrayList;
import java.util.List;

import static org.ballerinalang.jvm.util.BLangConstants.BALLERINA_RUNTIME_PKG;

/**
 * Util Class for handling Error in Ballerina VM.
 *
 * @since 0.995.0
 */
public class BallerinaErrors {
    
    public static final String ERROR_MESSAGE_FIELD = "message";
    public static final String NULL_REF_EXCEPTION = "NullReferenceException";
    public static final String CALL_STACK_ELEMENT = "CallStackElement";

    public static final String ERROR_PRINT_PREFIX = "error: ";

    public static ErrorValue createError(String reason) {
        return new ErrorValue(reason, new MapValueImpl<>());
    }

    public static ErrorValue createError(String reason, String detail) {
        MapValueImpl<String, Object> detailMap = new MapValueImpl<>();
        if (detail != null) {
            detailMap.put(ERROR_MESSAGE_FIELD, detail);
        }
        return new ErrorValue(reason, detailMap);
    }

    public static ErrorValue createError(String reason, MapValueImpl detailMap) {
        return new ErrorValue(reason, detailMap);
    }

    public static ErrorValue createConversionError(Object inputValue, BType targetType) {
        return createError(BallerinaErrorReasons.CONVERSION_ERROR,
                           BLangExceptionHelper
                                   .getErrorMessage(org.ballerinalang.jvm.util.exceptions.RuntimeErrors
                                                            .INCOMPATIBLE_CONVERT_OPERATION,
                                                    TypeChecker.getType(inputValue), targetType));
    }

    static ErrorValue createTypeCastError(Object sourceVal, BType targetType) {
        throw createError(BallerinaErrorReasons.TYPE_CAST_ERROR,
<<<<<<< HEAD
                          BLangExceptionHelper.getErrorMessage(RuntimeErrors.TYPE_CAST_ERROR,
                                                               TypeChecker.getType(sourceVal), targetType));
=======
                             BLangExceptionHelper.getErrorMessage(RuntimeErrors.TYPE_CAST_ERROR,
                                                                  TypeChecker.getType(sourceVal), targetType));
>>>>>>> d20387b7
    }

    static ErrorValue createNumericConversionError(Object inputValue, BType targetType) {
        throw createError(BallerinaErrorReasons.NUMBER_CONVERSION_ERROR,
<<<<<<< HEAD
                          BLangExceptionHelper.getErrorMessage(
                                  RuntimeErrors.INCOMPATIBLE_SIMPLE_TYPE_CONVERT_OPERATION,
                                  TypeChecker.getType(inputValue), inputValue, targetType));
=======
                             BLangExceptionHelper.getErrorMessage(
                                     RuntimeErrors.INCOMPATIBLE_SIMPLE_TYPE_CONVERT_OPERATION,
                                     TypeChecker.getType(inputValue), inputValue, targetType));
>>>>>>> d20387b7
    }

    public static ArrayValue generateCallStack() {
        List<MapValue<String, Object>> sfList = new ArrayList<>();
        for (StackTraceElement frame : Thread.currentThread().getStackTrace()) {
            MapValue<String, Object> sf = getStackFrame(frame);
            if (sf != null) {
                sfList.add(0, sf);
            }
        }
        BType recordType = BallerinaValues.createRecordValue(BALLERINA_RUNTIME_PKG, CALL_STACK_ELEMENT).getType();
        ArrayValue callStack = new ArrayValue(recordType);
        for (int i = 0; i < sfList.size(); i++) {
            callStack.add(i, sfList.get(i));
        }
        return callStack;
    }

    private static MapValue<String, Object> getStackFrame(StackTraceElement stackTraceElement) {
        Object[] values = new Object[4];
        values[0] = stackTraceElement.getMethodName();
        values[1] = stackTraceElement.getClassName();
        values[2] = stackTraceElement.getFileName();
        values[3] = stackTraceElement.getLineNumber();
        return BallerinaValues.populateRecordFields(
                BallerinaValues.createRecordValue(BALLERINA_RUNTIME_PKG, CALL_STACK_ELEMENT), values);
    }
}<|MERGE_RESOLUTION|>--- conflicted
+++ resolved
@@ -70,26 +70,16 @@
 
     static ErrorValue createTypeCastError(Object sourceVal, BType targetType) {
         throw createError(BallerinaErrorReasons.TYPE_CAST_ERROR,
-<<<<<<< HEAD
                           BLangExceptionHelper.getErrorMessage(RuntimeErrors.TYPE_CAST_ERROR,
                                                                TypeChecker.getType(sourceVal), targetType));
-=======
-                             BLangExceptionHelper.getErrorMessage(RuntimeErrors.TYPE_CAST_ERROR,
-                                                                  TypeChecker.getType(sourceVal), targetType));
->>>>>>> d20387b7
+
     }
 
     static ErrorValue createNumericConversionError(Object inputValue, BType targetType) {
         throw createError(BallerinaErrorReasons.NUMBER_CONVERSION_ERROR,
-<<<<<<< HEAD
                           BLangExceptionHelper.getErrorMessage(
                                   RuntimeErrors.INCOMPATIBLE_SIMPLE_TYPE_CONVERT_OPERATION,
                                   TypeChecker.getType(inputValue), inputValue, targetType));
-=======
-                             BLangExceptionHelper.getErrorMessage(
-                                     RuntimeErrors.INCOMPATIBLE_SIMPLE_TYPE_CONVERT_OPERATION,
-                                     TypeChecker.getType(inputValue), inputValue, targetType));
->>>>>>> d20387b7
     }
 
     public static ArrayValue generateCallStack() {
