/*
*   Copyright (c) 2019, WSO2 Inc. (http://www.wso2.org) All Rights Reserved.
*
*  WSO2 Inc. licenses this file to you under the Apache License,
*  Version 2.0 (the "License"); you may not use this file except
*  in compliance with the License.
*  You may obtain a copy of the License at
*
*    http://www.apache.org/licenses/LICENSE-2.0
*
* Unless required by applicable law or agreed to in writing,
* software distributed under the License is distributed on an
* "AS IS" BASIS, WITHOUT WARRANTIES OR CONDITIONS OF ANY
* KIND, either express or implied.  See the License for the
* specific language governing permissions and limitations
* under the License.
*/
package org.ballerinalang.jvm;

import org.ballerinalang.jvm.types.BArrayType;
import org.ballerinalang.jvm.types.BType;
import org.ballerinalang.jvm.types.BTypes;
import org.ballerinalang.jvm.util.exceptions.BLangExceptionHelper;
import org.ballerinalang.jvm.util.exceptions.BallerinaErrorReasons;
import org.ballerinalang.jvm.util.exceptions.RuntimeErrors;
import org.ballerinalang.jvm.values.ArrayValue;
import org.ballerinalang.jvm.values.ArrayValueImpl;
import org.ballerinalang.jvm.values.ErrorValue;
import org.ballerinalang.jvm.values.MapValue;
import org.ballerinalang.jvm.values.MapValueImpl;
import org.ballerinalang.jvm.values.api.BString;

import java.util.LinkedList;
import java.util.List;
import java.util.Optional;

import static org.ballerinalang.jvm.util.BLangConstants.BALLERINA_RUNTIME_PKG_ID;
import static org.ballerinalang.jvm.util.BLangConstants.BLANG_SRC_FILE_SUFFIX;
import static org.ballerinalang.jvm.util.BLangConstants.INIT_FUNCTION_SUFFIX;
import static org.ballerinalang.jvm.util.BLangConstants.MODULE_INIT_CLASS_NAME;
import static org.ballerinalang.jvm.util.BLangConstants.START_FUNCTION_SUFFIX;
import static org.ballerinalang.jvm.util.BLangConstants.STOP_FUNCTION_SUFFIX;
import static org.ballerinalang.jvm.util.exceptions.BallerinaErrorReasons.BALLERINA_PREFIXED_CONVERSION_ERROR;
import static org.ballerinalang.jvm.util.exceptions.RuntimeErrors.INCOMPATIBLE_CONVERT_OPERATION;

/**
 * Util Class for handling Error in Ballerina VM.
 *
 * @since 0.995.0
 */
public class BallerinaErrors {

    public static final BString ERROR_MESSAGE_FIELD = StringUtils.fromString("message");
    public static final String NULL_REF_EXCEPTION = "NullReferenceException";
    public static final String CALL_STACK_ELEMENT = "CallStackElement";
    public static final BString ERROR_CAUSE_FIELD = StringUtils.fromString("cause");
    public static final String ERROR_STACK_TRACE = "stackTrace";
    public static final String ERROR_PRINT_PREFIX = "error: ";
    public static final String GENERATE_PKG_INIT = "___init_";
    public static final String GENERATE_PKG_START = "___start_";
    public static final String GENERATE_PKG_STOP = "___stop_";
    public static final String GENERATE_OBJECT_CLASS_PREFIX = ".$value$";

    @Deprecated
    public static ErrorValue createError(String reason) {
        return createError(StringUtils.fromString(reason));
    }

    public static ErrorValue createError(BString reason) {
        return new ErrorValue(reason, new MapValueImpl<>(BTypes.typeErrorDetail));
    }

    @Deprecated
    public static ErrorValue createError(String reason, String detail) {
            return createError(StringUtils.fromString(reason), StringUtils.fromString(detail));
    }

    public static ErrorValue createError(BString reason, BString detail) {
        MapValueImpl<BString, Object> detailMap = new MapValueImpl<>(BTypes.typeErrorDetail);
        if (detail != null) {
            detailMap.put(ERROR_MESSAGE_FIELD, detail);
        }
        return new ErrorValue(reason, detailMap);
    }

    @Deprecated
<<<<<<< HEAD
    public static ErrorValue createError(BType type, String message, String detail) {
        if (USE_BSTRING) {
            createError(type, StringUtils.fromString(message), StringUtils.fromString(detail));
        }
        MapValueImpl<String, Object> detailMap = new MapValueImpl<>(BTypes.typeErrorDetail);
        if (detail != null) {
            detailMap.put(ERROR_MESSAGE_FIELD, detail);
        }
        return new ErrorValue(type, message, null, detailMap);
    }

    public static ErrorValue createError(BType type, BString message, BString detail) {
        MapValueImpl<String, Object> detailMap = new MapValueImpl<>(BTypes.typeErrorDetail);
=======
    public static ErrorValue createError(BType type, String reason, String detail) {
        return createError(type, StringUtils.fromString(reason), StringUtils.fromString(detail));
    }

    public static ErrorValue createError(BType type, BString reason, BString detail) {
        MapValueImpl<BString, Object> detailMap = new MapValueImpl<>(BTypes.typeErrorDetail);
>>>>>>> a605c07d
        if (detail != null) {
            detailMap.put(ERROR_MESSAGE_FIELD, detail);
        }
        return new ErrorValue(type, message, null, detailMap);
    }

    @Deprecated
    public static ErrorValue createError(String reason, MapValue detailMap) {
        return createError(StringUtils.fromString(reason), detailMap);
    }

    public static ErrorValue createError(BString reason, MapValue detailMap) {
        return new ErrorValue(reason, detailMap);
    }

    public static ErrorValue createError(Throwable error) {
        if (error instanceof ErrorValue) {
            return (ErrorValue) error;
        }
        return createError(error.getMessage());
    }

    public static ErrorValue trapError(Throwable throwable) {
        // Used to trap and create error value for non error value exceptions. At the moment, we can trap
        // stack overflow exceptions in addition to error value.
        // In the future, if we need to trap more exception types, we need to check instance of each exception and
        // handle accordingly.
        ErrorValue error = createError(BallerinaErrorReasons.STACK_OVERFLOW_ERROR);
        error.setStackTrace(throwable.getStackTrace());
        return error;
    }

    public static ErrorValue createConversionError(Object inputValue, BType targetType) {
        return createError(BALLERINA_PREFIXED_CONVERSION_ERROR,
                           BLangExceptionHelper.getErrorMessage(INCOMPATIBLE_CONVERT_OPERATION,
                                                                TypeChecker.getType(inputValue), targetType));
    }

    public static ErrorValue createTypeCastError(Object sourceVal, BType targetType) {
        throw createError(BallerinaErrorReasons.TYPE_CAST_ERROR,
                          BLangExceptionHelper.getErrorMessage(RuntimeErrors.TYPE_CAST_ERROR,
                                                               TypeChecker.getType(sourceVal), targetType));

    }

    public static ErrorValue createBToJTypeCastError(Object sourceVal, String targetType) {
        throw createError(BallerinaErrorReasons.TYPE_CAST_ERROR,
                BLangExceptionHelper.getErrorMessage(RuntimeErrors.J_TYPE_CAST_ERROR,
                        TypeChecker.getType(sourceVal), targetType));
    }

    public static ErrorValue createNumericConversionError(Object inputValue, BType targetType) {
        throw createError(BallerinaErrorReasons.NUMBER_CONVERSION_ERROR,
                          BLangExceptionHelper.getErrorMessage(
                                  RuntimeErrors.INCOMPATIBLE_SIMPLE_TYPE_CONVERT_OPERATION,
                                  TypeChecker.getType(inputValue), inputValue, targetType));
    }

    public static ErrorValue createNumericConversionError(Object inputValue, BType inputType, BType targetType) {
        throw createError(BallerinaErrorReasons.NUMBER_CONVERSION_ERROR, BLangExceptionHelper.getErrorMessage(
                RuntimeErrors.INCOMPATIBLE_SIMPLE_TYPE_CONVERT_OPERATION, inputType, inputValue, targetType));
    }

    static BString getErrorMessageFromDetail(MapValueImpl<BString, Object> detailMap) {
        return (BString) detailMap.get(ERROR_MESSAGE_FIELD);
    }

    public static ErrorValue createCancelledFutureError() {
        return createError(BallerinaErrorReasons.FUTURE_CANCELLED);
    }

    public static ErrorValue createNullReferenceError() {
        return createError(BallerinaErrors.NULL_REF_EXCEPTION);
    }

    /**
     * Create ballerian error using java exception for interop.
     * @param e java exception
     * @return ballerina error
     */
    public static ErrorValue createInteropError(Throwable e) {
        MapValueImpl<BString, Object> detailMap = new MapValueImpl<>(BTypes.typeErrorDetail);
        if (e.getMessage() != null) {
            detailMap.put(ERROR_MESSAGE_FIELD, StringUtils.fromString(e.getMessage()));
        }
        if (e.getCause() != null) {
            detailMap.put(ERROR_CAUSE_FIELD, createError(e.getCause().getClass().getName(), e.getCause().getMessage()));
        }

        return createError(e.getClass().getName(), detailMap);
    }

    public static Object handleResourceError(Object returnValue) {
        if (returnValue instanceof ErrorValue) {
            throw (ErrorValue) returnValue;
        }
        return returnValue;
    }

    public static ArrayValue generateCallStack() {
        StackTraceElement[] stackTrace = Thread.currentThread().getStackTrace();
        List<StackTraceElement> filteredStack = new LinkedList<>();
        int index = 0;
        for (StackTraceElement stackFrame : stackTrace) {
            Optional<StackTraceElement> stackTraceElement =
                    BallerinaErrors.filterStackTraceElement(stackFrame, index++);
            if (stackTraceElement.isPresent()) {
                filteredStack.add(stackTraceElement.get());
            }
        }
        BType recordType = BallerinaValues.createRecordValue(BALLERINA_RUNTIME_PKG_ID, CALL_STACK_ELEMENT).getType();
        ArrayValue callStack = new ArrayValueImpl(new BArrayType(recordType));
        for (int i = 0; i < filteredStack.size(); i++) {
            callStack.add(i, getStackFrame(filteredStack.get(i)));
        }
        return callStack;
    }

    public static Optional<StackTraceElement> filterStackTraceElement(StackTraceElement stackFrame, int currentIndex) {
        String fileName = stackFrame.getFileName();

        int lineNo = stackFrame.getLineNumber();
        if (lineNo < 0) {
            return Optional.empty();
        }

        // Handle init function
        String className = stackFrame.getClassName();
        String methodName = stackFrame.getMethodName();
        if (className.equals(MODULE_INIT_CLASS_NAME)) {
            if (currentIndex == 0) {
                return Optional.empty();
            }

            switch (methodName) {
                case GENERATE_PKG_INIT:
                    methodName = INIT_FUNCTION_SUFFIX;
                    break;
                case GENERATE_PKG_START:
                    methodName = START_FUNCTION_SUFFIX;
                    break;
                case GENERATE_PKG_STOP:
                    methodName = STOP_FUNCTION_SUFFIX;
                    break;
                default:
                    return Optional.empty();
            }

            return Optional.of(new StackTraceElement(cleanupClassName(className), methodName, fileName,
                    stackFrame.getLineNumber()));

        }

        if (!fileName.endsWith(BLANG_SRC_FILE_SUFFIX)) {
            // Remove java sources for bal stacktrace if they are not extern functions.
            return Optional.empty();
        }

        return Optional.of(
                new StackTraceElement(cleanupClassName(className), methodName, fileName, stackFrame.getLineNumber()));
    }

    private static MapValue<BString, Object> getStackFrame(StackTraceElement stackTraceElement) {
        Object[] values = new Object[4];
        values[0] = stackTraceElement.getMethodName();
        values[1] = stackTraceElement.getClassName();
        values[2] = stackTraceElement.getFileName();
        values[3] = stackTraceElement.getLineNumber();
        return BallerinaValues.
                createRecord(BallerinaValues.createRecordValue(BALLERINA_RUNTIME_PKG_ID, CALL_STACK_ELEMENT), values);
    }

    private static String cleanupClassName(String className) {
        return className.replace(GENERATE_OBJECT_CLASS_PREFIX, ".");
    }
}<|MERGE_RESOLUTION|>--- conflicted
+++ resolved
@@ -84,28 +84,12 @@
     }
 
     @Deprecated
-<<<<<<< HEAD
     public static ErrorValue createError(BType type, String message, String detail) {
-        if (USE_BSTRING) {
-            createError(type, StringUtils.fromString(message), StringUtils.fromString(detail));
-        }
-        MapValueImpl<String, Object> detailMap = new MapValueImpl<>(BTypes.typeErrorDetail);
-        if (detail != null) {
-            detailMap.put(ERROR_MESSAGE_FIELD, detail);
-        }
-        return new ErrorValue(type, message, null, detailMap);
+        return createError(type, StringUtils.fromString(message), StringUtils.fromString(detail));
     }
 
     public static ErrorValue createError(BType type, BString message, BString detail) {
-        MapValueImpl<String, Object> detailMap = new MapValueImpl<>(BTypes.typeErrorDetail);
-=======
-    public static ErrorValue createError(BType type, String reason, String detail) {
-        return createError(type, StringUtils.fromString(reason), StringUtils.fromString(detail));
-    }
-
-    public static ErrorValue createError(BType type, BString reason, BString detail) {
         MapValueImpl<BString, Object> detailMap = new MapValueImpl<>(BTypes.typeErrorDetail);
->>>>>>> a605c07d
         if (detail != null) {
             detailMap.put(ERROR_MESSAGE_FIELD, detail);
         }
