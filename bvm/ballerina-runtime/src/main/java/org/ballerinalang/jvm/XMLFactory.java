/*
 *  Copyright (c) 2019, WSO2 Inc. (http://www.wso2.org) All Rights Reserved.
 *
 *  WSO2 Inc. licenses this file to you under the Apache License,
 *  Version 2.0 (the "License"); you may not use this file except
 *  in compliance with the License.
 *  You may obtain a copy of the License at
 *
 *  http://www.apache.org/licenses/LICENSE-2.0
 *
 *  Unless required by applicable law or agreed to in writing,
 *  software distributed under the License is distributed on an
 *  "AS IS" BASIS, WITHOUT WARRANTIES OR CONDITIONS OF ANY
 *  KIND, either express or implied.  See the License for the
 *  specific language governing permissions and limitations
 *  under the License.
 */
package org.ballerinalang.jvm;

import org.apache.axiom.om.DeferredParsingException;
import org.apache.axiom.om.OMAbstractFactory;
import org.apache.axiom.om.OMElement;
import org.apache.axiom.om.OMFactory;
import org.apache.axiom.om.OMXMLBuilderFactory;
import org.apache.axiom.om.util.StAXParserConfiguration;
import org.ballerinalang.jvm.types.BArrayType;
import org.ballerinalang.jvm.types.BMapType;
import org.ballerinalang.jvm.types.BPackage;
import org.ballerinalang.jvm.types.BType;
import org.ballerinalang.jvm.types.BTypes;
import org.ballerinalang.jvm.types.TypeConstants;
import org.ballerinalang.jvm.util.exceptions.BallerinaException;
import org.ballerinalang.jvm.values.ArrayValue;
import org.ballerinalang.jvm.values.ArrayValueImpl;
import org.ballerinalang.jvm.values.ErrorValue;
import org.ballerinalang.jvm.values.MapValueImpl;
import org.ballerinalang.jvm.values.TableValue;
import org.ballerinalang.jvm.values.XMLComment;
import org.ballerinalang.jvm.values.XMLItem;
import org.ballerinalang.jvm.values.XMLPi;
import org.ballerinalang.jvm.values.XMLQName;
import org.ballerinalang.jvm.values.XMLSequence;
import org.ballerinalang.jvm.values.XMLText;
import org.ballerinalang.jvm.values.XMLValue;
import org.ballerinalang.jvm.values.api.BXml;

import java.io.ByteArrayInputStream;
import java.io.ByteArrayOutputStream;
import java.io.IOException;
import java.io.InputStream;
import java.io.InputStreamReader;
import java.io.Reader;
import java.io.StringReader;
import java.util.ArrayList;
import java.util.HashMap;
import java.util.Iterator;
import java.util.LinkedHashMap;
import java.util.List;
import java.util.Map;

import javax.xml.XMLConstants;
import javax.xml.namespace.QName;
import javax.xml.stream.XMLOutputFactory;
import javax.xml.stream.XMLStreamException;
import javax.xml.stream.XMLStreamWriter;

/**
 * Common utility methods used for XML manipulation.
 * 
 * @since 0.995.0
 */
public class XMLFactory {

    private static final String XML_NAMESPACE_PREFIX = "xmlns:";
    private static final String XML_VALUE_TAG = "#text";
    private static final String XML_DCLR_START = "<?xml";

    private static final BType jsonMapType =
            new BMapType(TypeConstants.MAP_TNAME, BTypes.typeJSON, new BPackage(null, null, null));
    public static final StAXParserConfiguration STAX_PARSER_CONFIGURATION = StAXParserConfiguration.STANDALONE;

    /**
     * Create a XML item from string literal.
     *
     * @param xmlStr String representation of the XML
     * @return XML sequence
     */
    public static XMLValue parse(String xmlStr) {
        try {

            if (xmlStr.isEmpty()) {
                return new XMLSequence();
            }

            XMLTreeBuilder treeBuilder = new XMLTreeBuilder(xmlStr);
            return treeBuilder.parse();
        } catch (ErrorValue e) {
            throw e;
        } catch (Throwable e) {
            throw BallerinaErrors.createError("failed to parse xml: " + e.getMessage());
        }
    }

    /**
     * Create a XML sequence from string inputstream.
     *
     * @param xmlStream XML input stream
     * @return XML Sequence
     */
<<<<<<< HEAD
    public static XMLValue parse(InputStream xmlStream) {
=======
    @SuppressWarnings("unchecked")
    public static XMLValue<?> parse(InputStream xmlStream) {
        ArrayValue elementsSeq = new ArrayValueImpl(new BArrayType(BTypes.typeXML));
        OMDocument doc;
>>>>>>> f689a549
        try {
            XMLTreeBuilder treeBuilder = new XMLTreeBuilder(new InputStreamReader(xmlStream));
            return treeBuilder.parse();
        } catch (DeferredParsingException e) {
            throw BallerinaErrors.createError(e.getCause().getMessage());
        } catch (Throwable e) {
            throw BallerinaErrors.createError("failed to create xml: " + e.getMessage());
        }
    }

    /**
     * Create a XML sequence from string inputstream with a given charset.
     *
     * @param xmlStream XML imput stream
     * @param charset Charset to be used for parsing
     * @return XML Sequence
     */
<<<<<<< HEAD
    public static XMLValue parse(InputStream xmlStream, String charset) {
=======
    @SuppressWarnings("unchecked")
    public static XMLValue<?> parse(InputStream xmlStream, String charset) {
        ArrayValue elementsSeq = new ArrayValueImpl(new BArrayType(BTypes.typeXML));
        OMDocument doc;
>>>>>>> f689a549
        try {
            XMLTreeBuilder xmlTreeBuilder = new XMLTreeBuilder(new InputStreamReader(xmlStream, charset));
            return xmlTreeBuilder.parse();
        } catch (DeferredParsingException e) {
            throw BallerinaErrors.createError(e.getCause().getMessage());
        } catch (Throwable e) {
            throw BallerinaErrors.createError("failed to create xml: " + e.getMessage());
        }
    }

    /**
     * Create a XML sequence from string reader.
     *
     * @param reader XML reader
     * @return XML Sequence
     */
<<<<<<< HEAD
    public static XMLValue parse(Reader reader) {
=======
    @SuppressWarnings("unchecked")
    public static XMLValue<?> parse(Reader reader) {
        ArrayValue elementsSeq = new ArrayValueImpl(new BArrayType(BTypes.typeXML));
        OMDocument doc;
>>>>>>> f689a549
        try {
            XMLTreeBuilder xmlTreeBuilder = new XMLTreeBuilder(reader);
            return xmlTreeBuilder.parse();
        } catch (DeferredParsingException e) {
            throw BallerinaErrors.createError(e.getCause().getMessage());
        } catch (Throwable e) {
            throw BallerinaErrors.createError("failed to create xml: " + e.getMessage());
        }
    }

    /**
     * Concatenate two XML sequences and produce a single sequence.
     *
     * @param firstSeq First XML sequence
     * @param secondSeq Second XML sequence
     * @return Concatenated XML sequence
     */
<<<<<<< HEAD
    public static XMLValue concatenate(XMLValue firstSeq, XMLValue secondSeq) {
        ArrayList<BXml> concatenatedList = new ArrayList<>();
=======
    public static XMLValue<?> concatenate(XMLValue<?> firstSeq, XMLValue<?> secondSeq) {
        ArrayValue concatSeq = new ArrayValueImpl(new BArrayType(BTypes.typeXML));
        int j = 0;
>>>>>>> f689a549

        if (firstSeq.getNodeType() == XMLNodeType.TEXT && secondSeq.getNodeType() == XMLNodeType.TEXT) {
            return new XMLText(firstSeq.getTextValue() + secondSeq.getTextValue());
        }

        // Add all the items in the first sequence
        if (firstSeq.getNodeType() == XMLNodeType.SEQUENCE) {
            concatenatedList.addAll(((XMLSequence) firstSeq).getChildrenList());
        } else {
            concatenatedList.add(firstSeq);
        }

        // When last item fo left seq and first item of right seq are both text nodes merge them into single consecutive
        // text node.
        if (!concatenatedList.isEmpty()) {
            int lastIndexOFLeftChildren = concatenatedList.size() - 1;
            BXml lastItem = concatenatedList.get(lastIndexOFLeftChildren);
            if (lastItem.getNodeType() == XMLNodeType.TEXT && secondSeq.getNodeType() == XMLNodeType.SEQUENCE) {
                List<BXml> rightChildren = ((XMLSequence) secondSeq).getChildrenList();
                if (!rightChildren.isEmpty()) {
                    BXml firsOfRightSeq = rightChildren.get(0);
                    if (firsOfRightSeq.getNodeType() == XMLNodeType.TEXT) {
                        concatenatedList.remove(lastIndexOFLeftChildren); // remove last item, from already copied list
                        concatenatedList.addAll(rightChildren);
                        String merged = ((XMLText) lastItem).getTextValue() + ((XMLText) firsOfRightSeq).getTextValue();
                        concatenatedList.set(lastIndexOFLeftChildren, new XMLText(merged));
                        return new XMLSequence(concatenatedList);
                    }
                }
            } else if (lastItem.getNodeType() == XMLNodeType.TEXT && secondSeq.getNodeType() == XMLNodeType.TEXT) {
                String merged = lastItem.getTextValue() + secondSeq.getTextValue();
                concatenatedList.set(lastIndexOFLeftChildren, new XMLText(merged));
                return new XMLSequence(concatenatedList);
            }
        }

        // Add all the items in the second sequence
        if (secondSeq.getNodeType() == XMLNodeType.SEQUENCE) {
            concatenatedList.addAll(((XMLSequence) secondSeq).getChildrenList());
        } else {
            concatenatedList.add(secondSeq);
        }

        return new XMLSequence(concatenatedList);
    }

    /**
     * Converts a {@link org.ballerinalang.jvm.values.TableValue} to {@link XMLValue}.
     *
     * @param table {@link org.ballerinalang.jvm.values.TableValue} to convert
     * @return converted {@link XMLValue}
     */
    public static XMLValue tableToXML(TableValue table) {
        // todo: Implement table to xml (issue #19910)

        try {
            ByteArrayOutputStream outputStream = new ByteArrayOutputStream();
            XMLStreamWriter streamWriter = XMLOutputFactory.newInstance().createXMLStreamWriter(outputStream);
            TableOMDataSource tableOMDataSource = new TableOMDataSource(table, null, null);
            tableOMDataSource.serialize(streamWriter);
            streamWriter.flush();
            outputStream.flush();
            ByteArrayInputStream inputStream = new ByteArrayInputStream(outputStream.toByteArray());
            return parse(inputStream);
        } catch (IOException | XMLStreamException e) {
            throw new BallerinaException(e);
        }
    }

    /**
     * Create an element type XMLValue.
     *
     * @param startTagName Name of the start tag of the element
     * @param endTagName Name of the end tag of element
     * @param defaultNsUri Default namespace URI
     * @return XMLValue Element type XMLValue
     */
    public static XMLValue createXMLElement(XMLQName startTagName, XMLQName endTagName, String defaultNsUri) {
        if (!StringUtils.isEqual(startTagName.getLocalName(), endTagName.getLocalName()) ||
                !StringUtils.isEqual(startTagName.getUri(), endTagName.getUri()) ||
                !StringUtils.isEqual(startTagName.getPrefix(), endTagName.getPrefix())) {
            throw BallerinaErrors
                    .createError("start and end tag names mismatch: '" + startTagName + "' and '" + endTagName + "'");
        }

        // Validate whether the tag names are XML supported qualified names, according to the XML recommendation.
        XMLValidator.validateXMLQName(startTagName);

        String nsUri = startTagName.getUri();
        if (defaultNsUri == null) {
            defaultNsUri = XMLConstants.NULL_NS_URI;
        }

        String prefix = startTagName.getPrefix() == null ? XMLConstants.DEFAULT_NS_PREFIX : startTagName.getPrefix();

        if (nsUri == null) {
            return new XMLItem(new QName(defaultNsUri, startTagName.getLocalName(), prefix));
        } else {
            XMLItem xmlItem = new XMLItem(new QName(nsUri, startTagName.getLocalName(), prefix));
            if (defaultNsUri != null && !defaultNsUri.isEmpty()) {
                xmlItem.setAttribute(XMLConstants.XMLNS_ATTRIBUTE, null, null, defaultNsUri);
            }
            return xmlItem;
        }
    }

    /**
     * Create a comment type XMLValue.
     *
     * @param content Comment content
     * @return XMLValue Comment type XMLValue
     */
    public static XMLValue createXMLComment(String content) {
        return new XMLComment(content);
    }

    /**
     * Create a comment type XMLValue.
     *
     * @param content Text content
     * @return XMLValue Text type XMLValue
     */
    public static XMLValue createXMLText(String content) {
        // Remove carriage return on windows environments to eliminate additional &#xd; being added
        content = content.replace("\r\n", "\n");

        // &gt; &lt; and &amp; in XML literal in Ballerina lang maps to >, <, and & in XML infoset.
        content = content
                .replace("&gt;", ">")
                .replace("&lt;", "<")
                .replace("&amp;", "&");

        return new XMLText(content);
    }

    /**
     * Create a processing instruction type XMLValue.
     *
     * @param tartget PI target
     * @param data PI data
     * @return XMLValue Processing instruction type XMLValue
     */
    public static XMLValue createXMLProcessingInstruction(String tartget, String data) {
        return new XMLPi(data, tartget);
    }

    /**
     * Converts given xml object to the corresponding json.
     *
     * @param xml XML object to get the corresponding json
     * @param attributePrefix Prefix to use in attributes
     * @param preserveNamespaces preserve the namespaces when converting
     * @return BJSON JSON representation of the given xml object
     */
    @SuppressWarnings("rawtypes")
    public static Object convertToJSON(XMLValue xml, String attributePrefix, boolean preserveNamespaces) {
<<<<<<< HEAD
        switch (xml.getNodeType()) {
            case TEXT:
                return JSONParser.parse("\"" + ((XMLText) xml).stringValue() + "\"");
            case ELEMENT:
                return traverseXMLElement((XMLItem) xml, attributePrefix, preserveNamespaces);
            case SEQUENCE:
                XMLSequence xmlSequence = (XMLSequence) xml;
                if (xmlSequence.isEmpty()) {
                    return new ArrayValue(new BArrayType(BTypes.typeJSON));
                }
                return traverseXMLSequence(xmlSequence, attributePrefix, preserveNamespaces);
            default:
                return new MapValueImpl<String, Object>(jsonMapType);
=======
        Object json = null;
        if (xml instanceof XMLItem) {
            // Process xml item
            XMLItem xmlItem = (XMLItem) xml;
            OMNode omNode = xmlItem.value();
            if (OMNode.ELEMENT_NODE == omNode.getType()) {
                json = traverseXMLElement((OMElement) omNode, attributePrefix, preserveNamespaces);
            } else if (OMNode.TEXT_NODE == omNode.getType()) {
                json = JSONParser.parse("\"" + ((OMText) omNode).getText() + "\"");
            } else {
                json = new MapValueImpl<String, Object>(jsonMapType);
            }
        } else {
            // Process xml sequence
            XMLSequence xmlSequence = (XMLSequence) xml;
            if (xmlSequence.isEmpty()) {
                return new ArrayValueImpl(new BArrayType(BTypes.typeJSON));
            }
            json = traverseXMLSequence(xmlSequence, attributePrefix, preserveNamespaces);

>>>>>>> f689a549
        }
    }

    /**
     * Compares if two xml values are equal.
     *
     * Equality is computed as follows
     * - for XML elements: compares the canonicalized versions, including comments
     * - for non-elements (standalone text, PI, comments): a string comparison
     *
     * @param xmlOne the first XML value
     * @param xmlTwo the second XML value
     * @return true if the two are equal, false if not equal or an exception is thrown while checking equality
     */
    public static boolean isEqual(XMLValue xmlOne, XMLValue xmlTwo) {
        return xmlOne.equals(xmlTwo);
    }

    /**
     * Converts given xml object to the corresponding json.
     *
     * @param xmlItem XML element to traverse
     * @param attributePrefix Prefix to use in attributes
     * @param preserveNamespaces preserve the namespaces when converting
     * @return ObjectNode Json object node corresponding to the given xml element
     */
    private static MapValueImpl<String, Object> traverseXMLElement(XMLItem xmlItem, String attributePrefix,
                                                                   boolean preserveNamespaces) {
        MapValueImpl<String, Object> rootNode = new MapValueImpl<>(jsonMapType);
        LinkedHashMap<String, String> attributeMap = collectAttributesAndNamespaces(xmlItem, preserveNamespaces);
        Iterator<BXml> iterator = getChildrenIterator(xmlItem);
        String keyValue = getElementKey(xmlItem, preserveNamespaces);
        if (iterator.hasNext()) {
            MapValueImpl<String, Object> currentRoot = new MapValueImpl<>(jsonMapType);
            ArrayList<XMLItem> childArray = new ArrayList<>();
            LinkedHashMap<String, ArrayList<Object>> rootMap = new LinkedHashMap<>();
            while (iterator.hasNext()) {
                // Process all child elements, skip non element children.
                BXml child = iterator.next();
                if (child.getNodeType() != XMLNodeType.ELEMENT) {
                    continue;
                }

                XMLItem item = (XMLItem) child;
                LinkedHashMap<String, String> childAttributeMap =
                        collectAttributesAndNamespaces(item, preserveNamespaces);
                String childKeyValue = getElementKey(item, preserveNamespaces);
                Iterator<BXml> childrenIterator = getChildrenIterator(item);
                if (childrenIterator.hasNext()) {
                    // The child element itself has more child elements
                    MapValueImpl<String, ?> nodeIntermediate =
                            traverseXMLElement(item, attributePrefix, preserveNamespaces);
                    addToRootMap(rootMap, childKeyValue, nodeIntermediate.get(childKeyValue));
                } else {
                    // The child element is a single element with no child elements
                    if (childAttributeMap.size() > 0) {
                        Object attrObject = processAttributeAndNamespaces(null, childAttributeMap, attributePrefix,
                                xmlItem.getTextValue());
                        addToRootMap(rootMap, childKeyValue, attrObject);
                    } else {
                        childArray.add(item);
                    }
                }
            }
            // Add attributes and namespaces
            processAttributeAndNamespaces(currentRoot, attributeMap, attributePrefix, null);
            // Add child arrays to the current node
            processChildelements(currentRoot, childArray, attributePrefix, preserveNamespaces);
            // Add child objects to the current node
            processRootNodes(currentRoot, rootMap);
            // Create the outermost root node
            rootNode.put(keyValue, currentRoot);
        } else {
            // Process the single element
            if (attributeMap.size() > 0) {
                // Element has attributes or namespaces
                MapValueImpl<String, Object> attrObject =
                        processAttributeAndNamespaces(null, attributeMap, attributePrefix, xmlItem.getTextValue());
                rootNode.put(keyValue, attrObject);
            } else {
                rootNode.put(keyValue, xmlItem.getTextValue());
            }
        }
        return rootNode;
    }

    private static Iterator<BXml> getChildrenIterator(XMLItem xmlItem) {
        return xmlItem.getChildrenSeq().getChildrenList().iterator();
    }

    /**
     * Converts given xml sequence to the corresponding json.
     *
     * @param xmlSequence XML sequence to traverse
     * @param attributePrefix Prefix to use in attributes
     * @param preserveNamespaces preserve the namespaces when converting
     * @return JsonNode Json node corresponding to the given xml sequence
     */
    private static Object traverseXMLSequence(XMLSequence xmlSequence, String attributePrefix,
                                              boolean preserveNamespaces) {
        List<BXml> sequence = xmlSequence.getChildrenList();
        long count = sequence.size();
        ArrayList<XMLItem> childArray = new ArrayList<>();
        ArrayList<XMLText> textArray = new ArrayList<>();
        for (int i = 0; i < count; ++i) {
            BXml xmlVal = sequence.get(i);
            if (xmlVal.getNodeType() == XMLNodeType.ELEMENT) {
                childArray.add((XMLItem) xmlVal);
            } else if (xmlVal.getNodeType() == XMLNodeType.TEXT) {
                textArray.add((XMLText) xmlVal);
            }
        }

        ArrayValue textArrayNode = null;
        if (textArray.size() > 0) { // Text nodes are converted into json array
            textArrayNode = processTextArray(textArray);
        }

        MapValueImpl<String, Object> jsonNode = new MapValueImpl<>(jsonMapType);
        if (childArray.size() > 0) {
            processChildelements(jsonNode, childArray, attributePrefix, preserveNamespaces);
            if (textArrayNode != null) {
                // When text nodes and elements are mixed, they will set into an array
                textArrayNode.append(jsonNode);
            }
        }

        if (textArrayNode != null) {
            return textArrayNode;
        }

        return jsonNode;
    }

    /**
     * Process XML child elements and create JSON node from them.
     *
     * @param root JSON root object to which children are added
     * @param childArray List of child XML elements
     * @param attributePrefix Prefix to use in attributes
     * @param preserveNamespaces preserve the namespaces when converting
     */
    private static void processChildelements(MapValueImpl<String, Object> root, ArrayList<XMLItem> childArray,
                                             String attributePrefix, boolean preserveNamespaces) {
        LinkedHashMap<String, ArrayList<XMLItem>> rootMap = new LinkedHashMap<>();
        // Check child elements and group them from the key. XML sequences contain multiple child elements with same key
        for (XMLItem element : childArray) {
            String key = element.getQName().toString();
            rootMap.putIfAbsent(key, new ArrayList<>());
            rootMap.get(key).add(element);
        }
        for (Map.Entry<String, ArrayList<XMLItem>> entry : rootMap.entrySet()) {
            ArrayList<XMLItem> elementList = entry.getValue();
            if (elementList.size() > 0) {
                String nodeKey = getElementKey(elementList.get(0), preserveNamespaces);
                if (elementList.size() == 1) {
                    XMLItem element = elementList.get(0);
                    if (!element.children().elements().isEmpty()) {
                        // If the element it self has child elements traverse through them
                        MapValueImpl<String, Object> node =
                                traverseXMLElement(element, attributePrefix, preserveNamespaces);
                        root.put(nodeKey, node.get(nodeKey));
                    } else {
                        root.put(nodeKey, elementList.get(0).getTextValue());
                    }
                } else {
                    // Child elements with similar keys are put into an array
<<<<<<< HEAD
                    ArrayValue arrayNode = new ArrayValue(new BArrayType(BTypes.typeJSON));
                    for (XMLItem element : elementList) {
                        arrayNode.append(element.getTextValue());
=======
                    ArrayValue arrayNode = new ArrayValueImpl(new BArrayType(BTypes.typeJSON));
                    for (OMElement element : elementList) {
                        arrayNode.append(element.getText());
>>>>>>> f689a549
                    }
                    root.put(nodeKey, arrayNode);
                }
            }
        }
    }

    /**
     * Add the child JSON nodes in the parent node.
     *
     * @param root JSON root object to which child nodes are added
     * @param rootMap List of child JSON nodes
     */
    private static void processRootNodes(MapValueImpl<String, Object> root,
                                         LinkedHashMap<String, ArrayList<Object>> rootMap) {
        for (Map.Entry<String, ArrayList<Object>> entry : rootMap.entrySet()) {
            String key = entry.getKey();
            ArrayList<Object> elementList = entry.getValue();
            int elementCount = elementList.size();
            if (elementCount == 1) {
                root.put(key, elementList.get(0));
            } else {
                // When there are multiple nodes with the same key they are set into an array
                ArrayValue arrayNode = new ArrayValueImpl(new BArrayType(BTypes.typeJSON));
                for (Object node : elementList) {
                    arrayNode.append(node);
                }
                root.put(key, arrayNode);
            }

        }
    }

    /**
     * Extract attributes and namespaces from the XML element.
     *
     * @param element XML element to extract attributes and namespaces
     * @param preserveNamespaces should namespace attribute be preserved
     */
    private static LinkedHashMap<String, String> collectAttributesAndNamespaces(XMLItem element,
                                                                                boolean preserveNamespaces) {
        int nsPrefixBeginIndex = XMLItem.XMLNS_URL_PREFIX.length() - 1;
        LinkedHashMap<String, String> attributeMap = new LinkedHashMap<>();
        Map<String, String> nsPrefixMap = new HashMap<>();
        for (Map.Entry<String, String> entry : element.getAttributesMap().entrySet()) {
            if (entry.getKey().startsWith(XMLItem.XMLNS_URL_PREFIX)) {
                String prefix = entry.getKey().substring(nsPrefixBeginIndex);
                String ns = entry.getValue();
                nsPrefixMap.put(ns, prefix);
                if (preserveNamespaces) {
                    attributeMap.put(XML_NAMESPACE_PREFIX + prefix, ns);
                }
            }
        }
        for (Map.Entry<String, String> entry : element.getAttributesMap().entrySet()) {
            String key = entry.getKey();
            if (preserveNamespaces && !key.startsWith(XMLItem.XMLNS_URL_PREFIX)) {
                int nsEndIndex = key.lastIndexOf('}');
                String ns = key.substring(1, nsEndIndex);
                String local = key.substring(nsEndIndex);
                String nsPrefix = nsPrefixMap.get(ns);
                if (nsPrefix != null) {
                    attributeMap.put(nsPrefix + ":" + local, entry.getValue());
                } else {
                    attributeMap.put(local, entry.getValue());
                }
            }
        }
        return attributeMap;
    }

    /**
     * Set attributes and namespaces as key value pairs of the immediate parent.
     *
     * @param rootNode Parent node of the attributes and the namespaces
     * @param attributeMap Key value pairs of attributes and namespaces
     * @param attributePrefix Prefix used for attributes
     * @param singleElementValue Whether the given root is a single element
     * @return ObjectNode Json object node corresponding to the given attributes and namespaces
     */
    private static MapValueImpl<String, Object>
            processAttributeAndNamespaces(MapValueImpl<String, Object> rootNode,
                                          LinkedHashMap<String, String> attributeMap,
                                          String attributePrefix, String singleElementValue) {
        boolean singleElement = false;
        if (rootNode == null) {
            rootNode = new MapValueImpl<>(jsonMapType);
            singleElement = true;
        }
        // All the attributes and namesapces are set as key value pairs with given prefix
        for (Map.Entry<String, String> entry : attributeMap.entrySet()) {
            String key = attributePrefix + entry.getKey();
            rootNode.put(key, entry.getValue());
        }
        // If the single element has attributes or namespaces the text value is added with a dummy tag
        if (singleElement && !singleElementValue.isEmpty()) {
            rootNode.put(XML_VALUE_TAG, singleElementValue);
        }
        return rootNode;
    }

    /**
     * Convert a given list of XML text elements into a JSON array.
     *
     * @param childArray List of XML text elements
     * @return ArrayNode Json array node corresponding to the given text elements
     */
    private static ArrayValue processTextArray(ArrayList<XMLText> childArray) {
        // Create array based on xml text elements
<<<<<<< HEAD
        ArrayValue arrayNode = new ArrayValue(new BArrayType(BTypes.typeJSON));
        for (XMLText element : childArray) {
            arrayNode.append(element.getTextValue());
=======
        ArrayValue arrayNode = new ArrayValueImpl(new BArrayType(BTypes.typeJSON));
        for (OMText element : childArray) {
            arrayNode.append(element.getText());
>>>>>>> f689a549
        }
        return arrayNode;
    }

    /**
     * Extract the key from the element with namespace information.
     *
     * @param xmlItem XML element for which the key needs to be generated
     * @param preserveNamespaces Whether namespace info included in the key or not
     * @return String Element key with the namespace information
     */
    private static String getElementKey(XMLItem xmlItem, boolean preserveNamespaces) {
        // Construct the element key based on the namespaces
        StringBuilder elementKey = new StringBuilder();
        QName qName = xmlItem.getQName();
        if (preserveNamespaces) {
            String prefix = qName.getPrefix();
            if (prefix != null && !prefix.isEmpty()) {
                elementKey.append(prefix).append(':');
            }
        }
        elementKey.append(qName.getLocalPart());
        return elementKey.toString();
    }

    /**
     * Create a collection of JSON nodes which has similary key names.
     *
     * @param rootMap Map of key and node list pairs
     * @param key Key of the JSON nodes
     * @param node JSON node to be added
     */
    private static void addToRootMap(LinkedHashMap<String, ArrayList<Object>> rootMap, String key, Object node) {
        rootMap.putIfAbsent(key, new ArrayList<>());
        rootMap.get(key).add(node);
    }

    private static QName getQName(String localName, String namespaceUri, String prefix) {
        QName qname;
        if (prefix != null) {
            qname = new QName(namespaceUri, localName, prefix);
        } else {
            qname = new QName(namespaceUri, localName);
        }
        return qname;
    }

    /**
     * Create an OMElement from an XML fragment given as a string.
     * Generously borrowed from Apache Axiom (org.apache.axiom.om.util.AXIOMUtil).
     *
     * @param xmlFragment the well-formed XML fragment
     * @return The OMElement created out of the string XML fragment.
     * @throws XMLStreamException when unexpected processing error occur while parsing.
     */
    public static OMElement stringToOM(String xmlFragment) throws XMLStreamException {
        return stringToOM(OMAbstractFactory.getOMFactory(), xmlFragment);
    }

    /**
     * Create an OMElement from an XML fragment given as a string.
     * Generously borrowed and improved from Apache Axiom (org.apache.axiom.om.util.AXIOMUtil).
     *
     * @param omFactory the factory used to build the object model
     * @param xmlFragment the well-formed XML fragment
     * @return The OMElement created out of the string XML fragment.
     * @throws XMLStreamException when unexpected processing error occur while parsing.
     */
    private static OMElement stringToOM(OMFactory omFactory, String xmlFragment) throws XMLStreamException {
        return xmlFragment != null
                ? OMXMLBuilderFactory
                        .createOMBuilder(omFactory, STAX_PARSER_CONFIGURATION, new StringReader(xmlFragment))
                        .getDocumentElement()
                : null;
    }
}<|MERGE_RESOLUTION|>--- conflicted
+++ resolved
@@ -42,7 +42,7 @@
 import org.ballerinalang.jvm.values.XMLSequence;
 import org.ballerinalang.jvm.values.XMLText;
 import org.ballerinalang.jvm.values.XMLValue;
-import org.ballerinalang.jvm.values.api.BXml;
+import org.ballerinalang.jvm.values.api.BXML;
 
 import java.io.ByteArrayInputStream;
 import java.io.ByteArrayOutputStream;
@@ -107,14 +107,7 @@
      * @param xmlStream XML input stream
      * @return XML Sequence
      */
-<<<<<<< HEAD
     public static XMLValue parse(InputStream xmlStream) {
-=======
-    @SuppressWarnings("unchecked")
-    public static XMLValue<?> parse(InputStream xmlStream) {
-        ArrayValue elementsSeq = new ArrayValueImpl(new BArrayType(BTypes.typeXML));
-        OMDocument doc;
->>>>>>> f689a549
         try {
             XMLTreeBuilder treeBuilder = new XMLTreeBuilder(new InputStreamReader(xmlStream));
             return treeBuilder.parse();
@@ -132,14 +125,7 @@
      * @param charset Charset to be used for parsing
      * @return XML Sequence
      */
-<<<<<<< HEAD
     public static XMLValue parse(InputStream xmlStream, String charset) {
-=======
-    @SuppressWarnings("unchecked")
-    public static XMLValue<?> parse(InputStream xmlStream, String charset) {
-        ArrayValue elementsSeq = new ArrayValueImpl(new BArrayType(BTypes.typeXML));
-        OMDocument doc;
->>>>>>> f689a549
         try {
             XMLTreeBuilder xmlTreeBuilder = new XMLTreeBuilder(new InputStreamReader(xmlStream, charset));
             return xmlTreeBuilder.parse();
@@ -156,14 +142,7 @@
      * @param reader XML reader
      * @return XML Sequence
      */
-<<<<<<< HEAD
     public static XMLValue parse(Reader reader) {
-=======
-    @SuppressWarnings("unchecked")
-    public static XMLValue<?> parse(Reader reader) {
-        ArrayValue elementsSeq = new ArrayValueImpl(new BArrayType(BTypes.typeXML));
-        OMDocument doc;
->>>>>>> f689a549
         try {
             XMLTreeBuilder xmlTreeBuilder = new XMLTreeBuilder(reader);
             return xmlTreeBuilder.parse();
@@ -181,14 +160,8 @@
      * @param secondSeq Second XML sequence
      * @return Concatenated XML sequence
      */
-<<<<<<< HEAD
     public static XMLValue concatenate(XMLValue firstSeq, XMLValue secondSeq) {
-        ArrayList<BXml> concatenatedList = new ArrayList<>();
-=======
-    public static XMLValue<?> concatenate(XMLValue<?> firstSeq, XMLValue<?> secondSeq) {
-        ArrayValue concatSeq = new ArrayValueImpl(new BArrayType(BTypes.typeXML));
-        int j = 0;
->>>>>>> f689a549
+        ArrayList<BXML> concatenatedList = new ArrayList<>();
 
         if (firstSeq.getNodeType() == XMLNodeType.TEXT && secondSeq.getNodeType() == XMLNodeType.TEXT) {
             return new XMLText(firstSeq.getTextValue() + secondSeq.getTextValue());
@@ -205,11 +178,11 @@
         // text node.
         if (!concatenatedList.isEmpty()) {
             int lastIndexOFLeftChildren = concatenatedList.size() - 1;
-            BXml lastItem = concatenatedList.get(lastIndexOFLeftChildren);
+            BXML lastItem = concatenatedList.get(lastIndexOFLeftChildren);
             if (lastItem.getNodeType() == XMLNodeType.TEXT && secondSeq.getNodeType() == XMLNodeType.SEQUENCE) {
-                List<BXml> rightChildren = ((XMLSequence) secondSeq).getChildrenList();
+                List<BXML> rightChildren = ((XMLSequence) secondSeq).getChildrenList();
                 if (!rightChildren.isEmpty()) {
-                    BXml firsOfRightSeq = rightChildren.get(0);
+                    BXML firsOfRightSeq = rightChildren.get(0);
                     if (firsOfRightSeq.getNodeType() == XMLNodeType.TEXT) {
                         concatenatedList.remove(lastIndexOFLeftChildren); // remove last item, from already copied list
                         concatenatedList.addAll(rightChildren);
@@ -345,7 +318,6 @@
      */
     @SuppressWarnings("rawtypes")
     public static Object convertToJSON(XMLValue xml, String attributePrefix, boolean preserveNamespaces) {
-<<<<<<< HEAD
         switch (xml.getNodeType()) {
             case TEXT:
                 return JSONParser.parse("\"" + ((XMLText) xml).stringValue() + "\"");
@@ -354,33 +326,11 @@
             case SEQUENCE:
                 XMLSequence xmlSequence = (XMLSequence) xml;
                 if (xmlSequence.isEmpty()) {
-                    return new ArrayValue(new BArrayType(BTypes.typeJSON));
+                    return new ArrayValueImpl(new BArrayType(BTypes.typeJSON));
                 }
                 return traverseXMLSequence(xmlSequence, attributePrefix, preserveNamespaces);
             default:
                 return new MapValueImpl<String, Object>(jsonMapType);
-=======
-        Object json = null;
-        if (xml instanceof XMLItem) {
-            // Process xml item
-            XMLItem xmlItem = (XMLItem) xml;
-            OMNode omNode = xmlItem.value();
-            if (OMNode.ELEMENT_NODE == omNode.getType()) {
-                json = traverseXMLElement((OMElement) omNode, attributePrefix, preserveNamespaces);
-            } else if (OMNode.TEXT_NODE == omNode.getType()) {
-                json = JSONParser.parse("\"" + ((OMText) omNode).getText() + "\"");
-            } else {
-                json = new MapValueImpl<String, Object>(jsonMapType);
-            }
-        } else {
-            // Process xml sequence
-            XMLSequence xmlSequence = (XMLSequence) xml;
-            if (xmlSequence.isEmpty()) {
-                return new ArrayValueImpl(new BArrayType(BTypes.typeJSON));
-            }
-            json = traverseXMLSequence(xmlSequence, attributePrefix, preserveNamespaces);
-
->>>>>>> f689a549
         }
     }
 
@@ -411,7 +361,7 @@
                                                                    boolean preserveNamespaces) {
         MapValueImpl<String, Object> rootNode = new MapValueImpl<>(jsonMapType);
         LinkedHashMap<String, String> attributeMap = collectAttributesAndNamespaces(xmlItem, preserveNamespaces);
-        Iterator<BXml> iterator = getChildrenIterator(xmlItem);
+        Iterator<BXML> iterator = getChildrenIterator(xmlItem);
         String keyValue = getElementKey(xmlItem, preserveNamespaces);
         if (iterator.hasNext()) {
             MapValueImpl<String, Object> currentRoot = new MapValueImpl<>(jsonMapType);
@@ -419,7 +369,7 @@
             LinkedHashMap<String, ArrayList<Object>> rootMap = new LinkedHashMap<>();
             while (iterator.hasNext()) {
                 // Process all child elements, skip non element children.
-                BXml child = iterator.next();
+                BXML child = iterator.next();
                 if (child.getNodeType() != XMLNodeType.ELEMENT) {
                     continue;
                 }
@@ -428,7 +378,7 @@
                 LinkedHashMap<String, String> childAttributeMap =
                         collectAttributesAndNamespaces(item, preserveNamespaces);
                 String childKeyValue = getElementKey(item, preserveNamespaces);
-                Iterator<BXml> childrenIterator = getChildrenIterator(item);
+                Iterator<BXML> childrenIterator = getChildrenIterator(item);
                 if (childrenIterator.hasNext()) {
                     // The child element itself has more child elements
                     MapValueImpl<String, ?> nodeIntermediate =
@@ -467,7 +417,7 @@
         return rootNode;
     }
 
-    private static Iterator<BXml> getChildrenIterator(XMLItem xmlItem) {
+    private static Iterator<BXML> getChildrenIterator(XMLItem xmlItem) {
         return xmlItem.getChildrenSeq().getChildrenList().iterator();
     }
 
@@ -481,12 +431,12 @@
      */
     private static Object traverseXMLSequence(XMLSequence xmlSequence, String attributePrefix,
                                               boolean preserveNamespaces) {
-        List<BXml> sequence = xmlSequence.getChildrenList();
+        List<BXML> sequence = xmlSequence.getChildrenList();
         long count = sequence.size();
         ArrayList<XMLItem> childArray = new ArrayList<>();
         ArrayList<XMLText> textArray = new ArrayList<>();
         for (int i = 0; i < count; ++i) {
-            BXml xmlVal = sequence.get(i);
+            BXML xmlVal = sequence.get(i);
             if (xmlVal.getNodeType() == XMLNodeType.ELEMENT) {
                 childArray.add((XMLItem) xmlVal);
             } else if (xmlVal.getNodeType() == XMLNodeType.TEXT) {
@@ -548,15 +498,9 @@
                     }
                 } else {
                     // Child elements with similar keys are put into an array
-<<<<<<< HEAD
-                    ArrayValue arrayNode = new ArrayValue(new BArrayType(BTypes.typeJSON));
+                    ArrayValue arrayNode = new ArrayValueImpl(new BArrayType(BTypes.typeJSON));
                     for (XMLItem element : elementList) {
                         arrayNode.append(element.getTextValue());
-=======
-                    ArrayValue arrayNode = new ArrayValueImpl(new BArrayType(BTypes.typeJSON));
-                    for (OMElement element : elementList) {
-                        arrayNode.append(element.getText());
->>>>>>> f689a549
                     }
                     root.put(nodeKey, arrayNode);
                 }
@@ -666,15 +610,9 @@
      */
     private static ArrayValue processTextArray(ArrayList<XMLText> childArray) {
         // Create array based on xml text elements
-<<<<<<< HEAD
-        ArrayValue arrayNode = new ArrayValue(new BArrayType(BTypes.typeJSON));
+        ArrayValue arrayNode = new ArrayValueImpl(new BArrayType(BTypes.typeJSON));
         for (XMLText element : childArray) {
             arrayNode.append(element.getTextValue());
-=======
-        ArrayValue arrayNode = new ArrayValueImpl(new BArrayType(BTypes.typeJSON));
-        for (OMText element : childArray) {
-            arrayNode.append(element.getText());
->>>>>>> f689a549
         }
         return arrayNode;
     }
