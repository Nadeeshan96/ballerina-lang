--- conflicted
+++ resolved
@@ -34,40 +34,9 @@
 
     FutureValue start(Strand strand, String funcName, Object... args);
 
-<<<<<<< HEAD
-    BObjectType getType();
-
-    Object get(String fieldName);
-
-    Object get(StringValue fieldName);
-
-    long getIntValue(String fieldName);
-
-    double getFloatValue(String fieldName);
-
-    String getStringValue(String fieldName);
-
-    boolean getBooleanValue(String fieldName);
-
-    MapValueImpl getMapValue(String fieldName);
-=======
     MapValue getMapValue(String fieldName);
->>>>>>> fc16acfc
 
     ObjectValue getObjectValue(String fieldName);
 
     ArrayValue getArrayValue(String fieldName);
-<<<<<<< HEAD
-
-    void addNativeData(String key, Object data);
-
-    Object getNativeData(String key);
-
-    HashMap<String, Object> getNativeData();
-
-    void set(String fieldName, Object value);
-
-    void set(StringValue fieldName, Object value);
-=======
->>>>>>> fc16acfc
 }