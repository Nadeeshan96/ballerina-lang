--- conflicted
+++ resolved
@@ -35,15 +35,6 @@
 import org.ballerinalang.jvm.types.BTypes;
 import org.ballerinalang.jvm.types.TypeConstants;
 import org.ballerinalang.jvm.types.TypeTags;
-<<<<<<< HEAD
-import org.ballerinalang.jvm.util.exceptions.BallerinaErrorReasons;
-import org.ballerinalang.jvm.values.api.BError;
-import org.ballerinalang.jvm.values.api.BLink;
-import org.ballerinalang.jvm.values.api.BString;
-import org.ballerinalang.jvm.values.api.BValue;
-import org.ballerinalang.jvm.values.utils.StringUtils;
-=======
->>>>>>> 602a469d
 
 import java.io.PrintWriter;
 import java.util.HashMap;
@@ -113,48 +104,26 @@
     public String stringValue(BLink parent) {
         CycleUtils.Node linkParent = new CycleUtils.Node(this, parent);
         if (isEmptyDetail()) {
-            return "error" + getModuleName(true) + "(" + ((StringValue) message).informalStringValue(linkParent) + ")";
-        }
-<<<<<<< HEAD
-        return "error" + getModuleName(true) + "(" + ((StringValue) message).informalStringValue(linkParent) +
-                getCauseToString(linkParent, true) + getDetailsToString(linkParent, true) + ")";
-=======
+            return "error" + getModuleName() + "(" + ((StringValue) message).informalStringValue(linkParent) + ")";
+        }
 
         return "error" + getModuleName() + "(" + ((StringValue) message).informalStringValue(linkParent) +
                 getCauseToString(linkParent) + getDetailsToString(linkParent) + ")";
->>>>>>> 602a469d
-    }
-
-    @Override
-    public String toBalString(BLink parent) {
-        CycleUtils.Node linkParent = new CycleUtils.Node(this, parent);
-        if (isEmptyDetail()) {
-            return "error" + getModuleName(false) + "(" + ((StringValue) message)
-                    .informalStringValue(linkParent) + ")";
-        }
-        return "error" + getModuleName(false) + "(" + ((StringValue) message).toBalString(linkParent) +
-                getCauseToString(linkParent, false) + getDetailsToString(linkParent, false) + ")";
-    }
-
-    private String getCauseToString(BLink parent, boolean isInformal) {
+    }
+
+    private String getCauseToString(BLink parent) {
         if (cause != null) {
-            if (isInformal) {
-                return "," + cause.informalStringValue(parent);
-            }
-            return "," + cause.toBalString(parent);
+            return "," + cause.informalStringValue(parent);
         }
         return "";
     }
 
-    private String getDetailsToString(BLink parent, boolean isInformal) {
+    private String getDetailsToString(BLink parent) {
         StringJoiner sj = new StringJoiner(",");
         for (Object key : ((MapValue) details).getKeys()) {
             Object value = ((MapValue) details).get(key);
             if (value == null) {
-                if (isInformal) {
-                    sj.add(key + "=null");
-                }
-                sj.add(key + "=()");
+                sj.add(key + "=null");
             } else {
                 BType type = TypeChecker.getType(value);
                 switch (type.getTag()) {
@@ -166,26 +135,10 @@
                     case TypeTags.XML_PI_TAG:
                     case TypeTags.XMLNS_TAG:
                     case TypeTags.XML_TEXT_TAG:
-                        if (isInformal) {
-                            sj.add(key + "=" + ((BValue) value).informalStringValue(parent));
-                        } else {
-                            sj.add(key + "=" + ((BValue) value).toBalString(parent));
-                        }
+                        sj.add(key + "=" + ((BValue) value).informalStringValue(parent));
                         break;
-                    case TypeTags.DECIMAL_TAG:
-                        if (!isInformal) {
-                            sj.add(key + "=" + ((BValue) value).toBalString(parent));
-                        }
                     default:
-<<<<<<< HEAD
-                        if (isInformal) {
-                            sj.add(key + "=" + StringUtils.getStringValue(value, parent));
-                        } else {
-                            sj.add(key + "=" + StringUtils.getToBalStringValue(value, parent));
-                        }
-=======
                         sj.add(key + "=" + BStringUtils.getStringValue(value, parent));
->>>>>>> 602a469d
                         break;
                 }
             }
@@ -193,13 +146,8 @@
         return "," + sj.toString();
     }
 
-    private String getModuleName(boolean isInformal) {
-        if (isInformal) {
-            return type.getPackage().name == null ? "" : " " + type.getName() + " ";
-        }
-        return (type.getPackage().org != null && type.getPackage().org.equals("$anon")) ||
-                type.getPackage().name == null ? type.getName() :
-                BallerinaErrorReasons.getModulePrefixedReason(type.getPackage().name, type.getName());
+    private String getModuleName() {
+        return type.getPackage().name == null ? "" : " " + type.getName() + " ";
     }
 
     @Override
