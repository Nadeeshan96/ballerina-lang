/*
*  Copyright (c) 2019, WSO2 Inc. (http://www.wso2.org) All Rights Reserved.
*
*  WSO2 Inc. licenses this file to you under the Apache License,
*  Version 2.0 (the "License"); you may not use this file except
*  in compliance with the License.
*  You may obtain a copy of the License at
*
*    http://www.apache.org/licenses/LICENSE-2.0
*
*  Unless required by applicable law or agreed to in writing,
*  software distributed under the License is distributed on an
*  "AS IS" BASIS, WITHOUT WARRANTIES OR CONDITIONS OF ANY
*  KIND, either express or implied.  See the License for the
*  specific language governing permissions and limitations
*  under the License.
*/
package org.ballerinalang.jvm.values;

import org.ballerinalang.jvm.BallerinaErrors;
import org.ballerinalang.jvm.IteratorUtils;
import org.ballerinalang.jvm.JSONGenerator;
import org.ballerinalang.jvm.StringUtils;
import org.ballerinalang.jvm.types.BTupleType;
import org.ballerinalang.jvm.types.BType;
import org.ballerinalang.jvm.types.BUnionType;
import org.ballerinalang.jvm.types.TypeTags;
import org.ballerinalang.jvm.util.exceptions.BLangExceptionHelper;
import org.ballerinalang.jvm.util.exceptions.BallerinaException;
import org.ballerinalang.jvm.values.api.BArray;
import org.ballerinalang.jvm.values.api.BString;

import java.io.ByteArrayOutputStream;
import java.io.IOException;
import java.io.OutputStream;
import java.util.ArrayList;
import java.util.LinkedHashSet;
import java.util.Map;

import static org.ballerinalang.jvm.util.BLangConstants.ARRAY_LANG_LIB;
import static org.ballerinalang.jvm.util.exceptions.BallerinaErrorReasons.INVALID_UPDATE_ERROR_IDENTIFIER;
import static org.ballerinalang.jvm.util.exceptions.BallerinaErrorReasons.getModulePrefixedReason;
import static org.ballerinalang.jvm.util.exceptions.RuntimeErrors.INVALID_READONLY_VALUE_UPDATE;

/**
 * <p>
 * Abstract implementation of an array value in ballerina.
 * </p>
 * <p>
 * <i>Note: This is an internal API and may change in future versions.</i>
 * </p>
 * 
 * @since 1.1.0
 */
public abstract class AbstractArrayValue implements ArrayValue {

    static final int SYSTEM_ARRAY_MAX = Integer.MAX_VALUE - 8;

    /**
     * The maximum size of arrays to allocate.
     * <p>
     * This is same as Java
     */
    protected int maxSize = SYSTEM_ARRAY_MAX;
    protected static final int DEFAULT_ARRAY_SIZE = 100;
    protected int size = 0;
    protected BType iteratorNextReturnType;

    // ----------------------- get methods ----------------------------------------------------

    /**
     * Get value in the given array index.
     * 
     * @param index array index
     * @return array value
     */
    @Override
    public abstract Object get(long index);

    /**
     * Get ref value in the given index.
     * 
     * @param index array index
     * @return array value
     */
    @Override
    public abstract Object getRefValue(long index);

    /**
     * Get int value in the given index.
     * 
     * @param index array index
     * @return array element
     */
    @Override
    public abstract long getInt(long index);

    /**
     * Get boolean value in the given index.
     * 
     * @param index array index
     * @return array element
     */
    @Override
    public abstract boolean getBoolean(long index);

    /**
     * Get byte value in the given index.
     * 
     * @param index array index
     * @return array element
     */
    @Override
    public abstract byte getByte(long index);

    /**
     * Get float value in the given index.
     * 
     * @param index array index
     * @return array element
     */
    @Override
    public abstract double getFloat(long index);

    /**
     * Get string value in the given index.
     * 
     * @param index array index
     * @return array element
     */
    @Override
    @Deprecated
    public abstract String getString(long index);

    // ---------------------------- add methods --------------------------------------------------

    /**
     * Add ref value to the given array index.
     * 
     * @param index array index
     * @param value value to be added
     */
    @Override
    public abstract void add(long index, Object value);

    /**
     * Add int value to the given array index.
     * 
     * @param index array index
     * @param value value to be added
     */
    @Override
    public abstract void add(long index, long value);

    /**
     * Add boolean value to the given array index.
     * 
     * @param index array index
     * @param value value to be added
     */
    @Override
    public abstract void add(long index, boolean value);

    /**
     * Add byte value to the given array index.
     * 
     * @param index array index
     * @param value value to be added
     */
    @Override
    public abstract void add(long index, byte value);

    /**
     * Add double value to the given array index.
     * 
     * @param index array index
     * @param value value to be added
     */
    @Override
    public abstract void add(long index, double value);

    /**
     * Add string value to the given array index.
     * 
     * @param index array index
     * @param value value to be added
     */
    @Override
    @Deprecated
    public abstract void add(long index, String value);

    /**
     * Add BString value to the given array index.
     *
     * @param index array index
     * @param value value to be added
     */
    @Override
    public abstract void add(long index, BString value);

    // -------------------------------------------------------------------------------------------------------------

    /**
     * Append value to the existing array.
     * 
     * @param value value to be appended
     */
    @Override
    public void append(Object value) {
        add(size, value);
    }

    /**
     * Removes and returns first member of an array.
     * 
     * @return the value that was the first member of the array
     */
    @Override
    public Object shift() {
        return shift(0);
    }

    @Override
    public abstract Object shift(long index);

    /**
     * Adds values to the start of an array.
     * 
     * @param values values to add to the start of the array
     */
    public void unshift(ArrayValue values) {
        unshift(0, values);
    }

    @Override
    public void unshift(BArray values) {
        unshift(0, (ArrayValue) values);
    }

    @Override
    public abstract String stringValue();

    @Override
    public abstract BType getType();

    @Override
    public int size() {
        return size;
    }

    public boolean isEmpty() {
        return size == 0;
    }

    @Override
    public abstract Object copy(Map<Object, Object> refs);

    @Override
    public Object frozenCopy(Map<Object, Object> refs) {
        ArrayValue copy = (ArrayValue) copy(refs);
        if (!copy.isFrozen()) {
            copy.freezeDirect();
        }
        return copy;
    }

    @Override
    public String toString() {
        return stringValue();
    }

    @Override
    public abstract void serialize(OutputStream outputStream);

    @Override
    public String getJSONString() {
        ByteArrayOutputStream byteOut = new ByteArrayOutputStream();
        JSONGenerator gen = new JSONGenerator(byteOut);
        try {
            gen.serialize(this);
            gen.flush();
        } catch (IOException e) {
            throw new BallerinaException("Error in converting JSON to a string: " + e.getMessage(), e);
        }
        return new String(byteOut.toByteArray());
    }

    /**
     * {@inheritDoc}
     */
    @Override
    public abstract void freezeDirect();

    /**
     * {@inheritDoc}
     */
    @Override
    public IteratorValue getIterator() {
        return new ArrayIterator(this);
    }

    @Override
    public void setLength(long length) {
        if (length == size) {
            return;
        }
        handleImmutableArrayValue();
        int newLength = (int) length;
        checkFixedLength(length);
        rangeCheck(length, size);
        fillerValueCheck(newLength, size);
        resizeInternalArray(newLength);
        fillValues(newLength);
        size = newLength;
    }

    protected void initializeIteratorNextReturnType() {
        BType type;
        if (getType().getTag() == TypeTags.ARRAY_TAG) {
            type = getElementType();
        } else {
            BTupleType tupleType = (BTupleType) getType();
            LinkedHashSet<BType> types = new LinkedHashSet<>(tupleType.getTupleTypes());
            if (tupleType.getRestType() != null) {
                types.add(tupleType.getRestType());
            }
            if (types.size() == 1) {
                type = types.iterator().next();
            } else {
                type = new BUnionType(new ArrayList<>(types));
            }
        }
        iteratorNextReturnType = IteratorUtils.createIteratorNextReturnType(type);
    }

    public BType getIteratorNextReturnType() {
        if (iteratorNextReturnType == null) {
            initializeIteratorNextReturnType();
        }

        return iteratorNextReturnType;
    }

    /*
     * helper methods that are visible to the implementation classes.
     */

    protected abstract void fillValues(int newLength);

    protected abstract void fillerValueCheck(int newLength, int size2);

    protected abstract void resizeInternalArray(int newLength);

    protected abstract void rangeCheckForGet(long index, int size);

    protected abstract void rangeCheck(long index, int size);

    /**
     * Util method to handle immutable array values.
     */
<<<<<<< HEAD
    protected void handleFrozenArrayValue() {
        synchronized (this) {
            try {
                if (this.freezeStatus.getState() != State.UNFROZEN) {
                    FreezeUtils.handleInvalidUpdate(freezeStatus.getState(), ARRAY_LANG_LIB);
                }
            } catch (BLangFreezeException e) {
                throw BallerinaErrors.createError(StringUtils.fromString(e.getMessage()),
                                                  StringUtils.fromString(e.getDetail()));
            }
=======
    protected void handleImmutableArrayValue() {
        if (!this.getType().isReadOnly()) {
            return;
        }

        if (ArrayValueImpl.USE_BSTRING) {
            throw BallerinaErrors.createError(
                    StringUtils.fromString(getModulePrefixedReason(ARRAY_LANG_LIB, INVALID_UPDATE_ERROR_IDENTIFIER)),
                    StringUtils.fromString(BLangExceptionHelper.getErrorMessage(INVALID_READONLY_VALUE_UPDATE)));
>>>>>>> 6a0f2d93
        }
        throw BallerinaErrors.createError(getModulePrefixedReason(ARRAY_LANG_LIB, INVALID_UPDATE_ERROR_IDENTIFIER),
                                          BLangExceptionHelper.getErrorMessage(INVALID_READONLY_VALUE_UPDATE));
    }

    /**
     * Same as {@code prepareForAdd}, except fillerValueCheck is not performed as we are guaranteed to add
     * elements to consecutive positions.
     *
     * @param index last index after add operation completes
     * @param currentArraySize current array size
     */
    protected void prepareForConsecutiveMultiAdd(long index, int currentArraySize) {
        int intIndex = (int) index;
        rangeCheck(index, size);
        ensureCapacity(intIndex + 1, currentArraySize);
        resetSize(intIndex);
    }

    protected abstract void ensureCapacity(int requestedCapacity, int currentArraySize);

    private void resetSize(int index) {
        if (index >= size) {
            size = index + 1;
        }
    }

    protected abstract void unshift(long index, ArrayValue vals);

    protected abstract void checkFixedLength(long length);

    /**
     * {@code {@link ArrayIterator}} provides iterator implementation for Ballerina array values.
     *
     * @since 0.995.0
     */
    static class ArrayIterator implements IteratorValue {
        ArrayValue array;
        long cursor = 0;
        long length;

        ArrayIterator(ArrayValue value) {
            this.array = value;
            this.length = value.size();
        }

        @Override
        public Object next() {
            long cursor = this.cursor++;
            if (cursor == length) {
                return null;
            }
            return array.get(cursor);
        }

        @Override
        public boolean hasNext() {
            return cursor < length;
        }
    }
}<|MERGE_RESOLUTION|>--- conflicted
+++ resolved
@@ -358,29 +358,11 @@
     /**
      * Util method to handle immutable array values.
      */
-<<<<<<< HEAD
-    protected void handleFrozenArrayValue() {
-        synchronized (this) {
-            try {
-                if (this.freezeStatus.getState() != State.UNFROZEN) {
-                    FreezeUtils.handleInvalidUpdate(freezeStatus.getState(), ARRAY_LANG_LIB);
-                }
-            } catch (BLangFreezeException e) {
-                throw BallerinaErrors.createError(StringUtils.fromString(e.getMessage()),
-                                                  StringUtils.fromString(e.getDetail()));
-            }
-=======
     protected void handleImmutableArrayValue() {
         if (!this.getType().isReadOnly()) {
             return;
         }
 
-        if (ArrayValueImpl.USE_BSTRING) {
-            throw BallerinaErrors.createError(
-                    StringUtils.fromString(getModulePrefixedReason(ARRAY_LANG_LIB, INVALID_UPDATE_ERROR_IDENTIFIER)),
-                    StringUtils.fromString(BLangExceptionHelper.getErrorMessage(INVALID_READONLY_VALUE_UPDATE)));
->>>>>>> 6a0f2d93
-        }
         throw BallerinaErrors.createError(getModulePrefixedReason(ARRAY_LANG_LIB, INVALID_UPDATE_ERROR_IDENTIFIER),
                                           BLangExceptionHelper.getErrorMessage(INVALID_READONLY_VALUE_UPDATE));
     }
