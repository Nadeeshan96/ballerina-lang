#
# Copyright (c) 2017, WSO2 Inc. (http://www.wso2.org) All Rights Reserved.
#
# WSO2 Inc. licenses this file to you under the Apache License,
# Version 2.0 (the "License"); you may not use this file except
# in compliance with the License.
# You may obtain a copy of the License at
#
#    http://www.apache.org/licenses/LICENSE-2.0
#
# Unless required by applicable law or agreed to in writing,
# software distributed under the License is distributed on an
# "AS IS" BASIS, WITHOUT WARRANTIES OR CONDITIONS OF ANY
# KIND, either express or implied.  See the License for the
# specific language governing permissions and limitations
# under the License.
#

#the following will interpreted as: invalid type 'typName'
invalid.type = invalid type ''{0}''
incompatible.types = incompatible types: expected ''{0}'', found ''{1}''
incompatible.arguments = arguments of incompatible types: argument list ''{0}'' cannot be passed to function expecting parameter list ''{1}''
redeclared.symbol = redeclared symbol ''{0}''
incompatible.types.cannot.convert = incompatible types: ''{0}'' cannot be converted to ''{1}''
cannot.convert.with.suggestion = incompatible types: ''{0}'' cannot be converted to ''{1}'', try casting
incompatible.types.cannot.cast = incompatible types: ''{0}'' cannot be cast to ''{1}''
incompatible.jtypes.cannot.cast = incompatible types: ''{0}'' cannot be cast to ''{1}''
cannot.cast.with.suggestion = incompatible types: ''{0}'' cannot be cast to ''{1}'', try conversion
unreachable.statement = unreachable statement
incompatible.types.boolean.expected = incompatible types: expected ''boolean'', found ''{0}''
no.statements.while.loop = no statements in the while loop in
unknown.operator.in.unary = unknown operator ''{0}'' in unary expression
ref.type.init.not.allowed.here = reference type initializer is not allowed here
struct.map.init.not.allowed = struct/map initializer is not allowed here
connector.init.not.allowed = connector initializer is not allowed here
array.init.not.allowed.here = array initializer is not allowed here
invalid.field.name.struct.init = invalid field name in struct initializer
unknown.field.in.struct = unknown field ''{0}'' in struct ''{1}''
invalid.type.in.map.index.expected.string = invalid type ''{0}'' in map index: expected ''string''
undefined.symbol = undefined symbol ''{0}''
non.integer.array.index = non-integer array index type ''{0}''
non.string.map.index = non-string map index type ''{0}''
invalid.operation.not.support.member.access = invalid operation: type ''{0}'' does not support member access
multiple.value.in.single.value.context = multiple-value ''{0}()'' in single-value context
reply.statement.cannot.used.in.function = reply statement cannot be used in a function definition
reply.statement.cannot.used.in.action = reply statement cannot be used in a action definition
action.invocation.not.allowed.in.reply = action invocation is not allowed in a reply statement
not.enough.arguments.to.return = not enough arguments to return
too.many.arguments.to.return = too many arguments to return
cannot.use.type.in.return.statement = incompatible types in return statement. expected ''{0}'', found ''{1}''
cannot.use.create.for.value.types = cannot use ''create'' for value types
incompatible.types.expected.xml = incompatible types: expected xml
cannot.assign.value.constant = cannot assign a value to constant ''{0}''
assignment.count.mismatch = assignment count mismatch: {0} != {1}
cannot.assign.in.multiple.assignment = cannot assign {0} to ''{1}'' (type {2}) in multiple assignment
var.is.repeated.on.left.side.assignment = ''{0}'' is repeated on the left side of assignment
undefined.function  = undefined function ''{0}''
undefined.connector = undefined connector ''{0}''
undefined.action = undefined action ''{0}'' in connector ''{1}''
undefined.native.action = undefined native action ''{0}'' in connector ''{1}''
invalid.operation.operator.not.defined = invalid operation: operator {0} not defined on ''{1}''
struct.not.found = struct ''{0}'' not found
must.be.struct.type = {0} must be of struct type
invalid.operation.incompatible.types = invalid operation: incompatible types ''{0}'' and ''{1}''
unused.import.module = unused import module ''{0}''
redeclared.import.module = redeclared import module name ''{0}''
unsupported.operator = unsupported operator ''{0}''
action.invocation.not.allowed.here = action invocation is not allowed here
undefined.module.name = undefined module name ''{0}'' in ''{1}''
template.expression.not.allowed.here = xml/json template expression is not allowed here
connector.init.not.allowed.here = connector initializer is not allowed here
only.count.1.allowed.this.version = only count 1 is allowed in this version
only.error.type.here = only a struct type structurally equivalent to 'ballerina.lang.errors:Error' is allowed here
break.stmt.not.allowed.here = break statement is not allowed here
undefined.type.mapper = undefine type mapper ''{0}''
incompatible.types.unknown.found = incompatible types: expected a ''{0}''
built.in.type.names.not.allowed.as.identifier = {0} is a built in type name which is not allowed as identifier
incompatible.types.connector.expected = incompatible types: expected a connector name, found ''{0}''
ambiguous.functions  = function reference ''{0}'' is ambiguous, functions ''{1}'' and ''{2}'' matches
casting.any.to.wrong.value.type = cannot cast ''any'' with type ''{0}'' to type ''{1}''
casting.any.without.init = cannot cast ''null'' value to type ''{0}''
unsupported.annotation.attribute.value = unsupported attribute value. only basic literals are allowed
undefined.annotation = undefined annotation ''{0}''
annotation.not.allowed = annotation ''{0}'' is not allowed in {1}
no.such.attribute = no such attribute ''{0}'' in annotation ''{1}''
invalid.default.value = only value types are allowed for default values
invalid.attribute.type = invalid attribute type ''{0}''. only value types and annotations allowed
incompatible.types.array.found = incompatible types: expected a ''{0}'', found an array
worker.interaction.not.valid = worker interaction is not valid
incompatible.assignment = incompatible types: ''{0}'' cannot be assigned to ''{1}''
index.number.too.large = index number too large: {0}
array.index.out.of.range = array index out of range: index: {0}, size: {1}
casting.without.required.field = cannot cast ''{0}'' to type ''{1}'': no such field ''{2}''
missing.field.in.json = no such field found in json
casting.failed.with.cause = cannot cast ''{0}'' to type ''{1}'': {2}
cannot.set.value.incompatible.types = cannot set value to ''{0}'': expected a ''{1}'', but found ''{2}''
cannot.get.value.incompatible.types = cannot get value from ''{0}'': expected a ''{1}'', but found ''{2}''
incompatible.field.type.for.casting = error while mapping ''{0}'': incompatible types: expected ''{1}'', found ''{2}''
incompatible.types.in.json = incompatible types: expected ''{0}'', found ''{1}'' in json
indexing.not.supported.map.element = invalid operation: indexing is not supported for map elements of type ''{0}''. cast the value before access with index
json.set.error = failed to set element to json: {0}
json.get.error = failed to get element from json: {0}
dynamic.keys.not.supported.for.struct = only static keys are supported for accessing struct fields
struct.field.child.has.module.identifier = struct child fields cannot have module identifiers: ''{0}''
duplicated.error.catch = error ''{0}'' already caught in try catch block
reserved.identifier = identifier ''{0}'' is a reserved identifier
ignored.assignment = assignment statement should have at least one variable assignment
cannot.assign.value.array.length = cannot assign a value to array length
missing.return.statement = missing return statement
abort.stmt.not.allowed.here = abort statement is not allowed here
return.cannot.used.in.transaction = return statement cannot be used in a transaction
transform.statement.invalid.input.output=input and output variables cannot be interchanged in transform statement
incompatible.types.in.multiple.assignment = incompatible types for ''{0}'': expected ''{1}'', found ''{2}''
cannot.resolve.struct = "could not resolve ''{0}':'{1}'' struct"
continue.stmt.not.allowed.here = continue statement is not allowed here
reply.stmt.not.allowed.here=reply statement not allowed here within worker
return.stmt.not.allowed.here=return statement not allowed here within worker
break.used.in.transaction=break statement cannot be used to exit from a transaction
continue.used.in.transaction=continue statement cannot be used to exit from a transaction
from.and.to.array.type.mismatch = arguments have different types:''{0}'' and ''{1}''
unsafe.cast.attempt = unsafe cast from ''{0}'' to ''{1}'', use multi-return cast expression
unsafe.conversion.attempt = unsafe conversion from ''{0}'' to ''{1}'', use multi-return conversion expression
invalid.action.invocation = invalid action invocation expression
incorrect.action.invocation = invalid action invocation. connector variable expected
invalid.var.assignment = invalid usage of 'var'
xml.attribute.map.update.not.allowed = xml attributes cannot be updated as a collection. update attributes one at a time
xml.qname.update.not.allowed = cannot assign values to an xml qualified name
undefined.namespace = undefined namespace ''{0}''
incorrect.function.arguments = incorrect arguments for function pointer - ''{0}''
server.connector.already.exist = server connector config with port - {0} already exist with different parameters
invalid.service.protocol = server connector does not exist for the module ''{0}''
no.new.variables.var.assignment = no new variables on left side
annotation.attribute.value.cannot.refer.non.constant = annotation attribute value should be either constant reference or a basic literal
invalid.namespace.prefix = invalid namespace prefix ''{0}''
mismatching.xml.start.end.tags = mismatching start and end tags found
incompatible.types.in.xml.template = incompatible types in xml template literal. expected ''xml'' or ''string'', found ''{0}''
invalid.namespace.declaration = cannot bind a prefix (''{0}'') to the empty namespace name
connector.input.types.are.not.equivalent = connector input types are not equivalent in connectors ''{0}'' and ''{1}''
connector.types.not.equivalent = connector types ''{0}'' and ''{1}'' are not equivalent
filter.connector.must.be.a.connector = filter connector ''{0}'' must be of connector type
unknown.field.in.json.struct = unknown field ''{0}'' in json with struct constraint ''{1}''
invalid.action.first.parameter = first parameter of the action should be of connector type ''{0}''
retry.stmt.not.allowed.here = retry statement not allowed here
invalid.retry.count = invalid retry count
arguments.count.mismatch = arguments count mismatch: expected {0}, found {1}
not.enough.format.arguments = not enough format arguments
invalid.format.specifier = unknown format conversion ''{0}''
invalid.map.insertion = invalid map insertion: expected value of type ''{0}'', found ''{1}''
invalid.value.load = value ''{0}'' cannot be assigned to type ''{1}''
invalid.task.config = Task scheduling configuration is invalid
task.already.running = The task is already running
task.not.running = The task in not running
illegal.format.conversion = illegal format conversion ''{0}''
incompatible.stamp.operation = incompatible stamp operation: ''{0}'' value cannot be stamped as ''{1}''
cannot.stamp.null = cannot stamp ''null'' value to type ''{0}''
cannot.convert.nil = cannot convert ''()'' to type ''{0}''
incompatible.convert.operation = ''{0}'' value cannot be converted to ''{1}''
incompatible.simple.type.convert.operation = ''{0}'' value ''{1}'' cannot be converted to ''{2}''
unsupported.clone.operation = ''clone()'' not allowed on ''{0}''
invalid.record.field.access = invalid field access: field ''{0}'' not found in record type ''{1}''
invalid.record.field.addition = invalid value for record field ''{0}'': expected value of type ''{1}'', found ''{2}''
invalid.object.field.addition = invalid value for object field ''{0}'': expected value of type ''{1}'', found ''{2}''
dynamically.nested.transactions.are.not.allowed = dynamically nested transactions are not allowed
cyclic.value.reference = ''{0}'' value has cyclic reference
tuple.index.out.of.range = tuple index out of range: index: {0}, size: {1}
illegal.array.insertion = array of length {0} cannot be expanded into array of length {1} without filler values
illegal.tuple.insertion = tuple of length {0} cannot be expanded into tuple of length {1} without filler values
unexpected.xml.type = lang.xml function ''{0}'' only accept xml type ''{1}''
java.null.reference = handle refers to Java null
illegal.array.size = cannot change the length of an array of fixed length ''{0}'' to ''{1}''
illegal.tuple.size = cannot change the length of a tuple of fixed length ''{0}'' to ''{1}''
illegal.rest.tuple.size = cannot change the length of a tuple with ''{0}'' mandatory member(s) to ''{1}''
string.index.out.of.range = string index out of range: index: {0}, size: {1}
substring.index.out.of.range = string index out of range. Length:''{0}'' requested: ''{1}'' to ''{2}''
codepoint.index.out.of.range = string codepoint index out of range: {0}
invalid.substring.range = invalid substring range. Length:''{0}'' requested: ''{1}'' to ''{2}''
xml.index.out.of.range = xml sequence index out of range. Length: ''{0}'' requested: ''{1}''
invalid.xml.attribute = invalid xml attribute access on xml {0}
attribute.not.found = attribute ''{0}'' not found
record.invalid.readonly.field.update = cannot update ''readonly'' field ''{0}'' in record of type ''{1}''
invalid.update.on.readonly.value = modification not allowed on readonly value
object.invalid.final.field.update = cannot update ''final'' field ''{0}'' in object of type ''{1}''
unsupported.comparison.operation = cannot compare ''{0}'' and ''{1}''
unordered.types.in.comparison = ''{0}'' is unordered with respect to ''{1}''
incompatible.type.assignment = ''{0}'' cannot be assigned to type ''{1}''
incompatible.java.object.type.assignment = ''{0}'' is not from a valid java runtime class. It should be a subclass of \
  one of the following: java.lang.Number, java.lang.Boolean or from the package ''io.ballerina.runtime.api.values''
int.range.overflow = int range overflow
invalid.value.for.object.field = invalid value for object field ''{0}'': expected value of type ''{1}'', found ''{2}''
key.not.found = cannot find key ''{0}''
key.not.found.in.value = key ''{0}'' not found in value ''{1}''
table.has.a.value.for.key = a value found for key ''{0}''
key.not.found.in.json.mapping = key ''{0}'' not found in JSON mapping
merge.json.error = cannot merge JSON values of types ''{0}'' and ''{1}''
field.removal.not.allowed = failed to remove field: ''{0}'' is a required field in ''{1}''
operation.not.supported = {0} not supported on type ''{1}''
invalid.fraction.digits = fraction digits cannot be less than '0'
#configurations
config.type.not.supported = configurable variable ''{0}'' with type ''{1}'' is not supported
config.invalid.byte.range = [{0}] value provided for byte variable ''{1}'' is out of range. Expected range is \
(0-255), found ''{2}''
config.value.not.provided = value not provided for required configurable variable ''{0}''
config.incompatible.type = [{0}] configurable variable ''{1}'' is expected to be of type ''{2}'', but found ''{3}''
config.union.value.ambiguous.target = [{0}] ambiguous target types found for configurable variable ''{1}'' with type \
  ''{2}''

#configurations.toml
config.toml.invalid.file = invalid toml file : {0}
config.toml.file.not.found=configuration file is not found in path ''{0}''
config.toml.invalid.additional.record.field = [{0}] undefined field ''{1}'' provided for closed record ''{2}''
config.toml.field.not.supported = [ {0} ] field type ''{1}'' in configurable variable ''{2}'' is not supported
config.toml.required.field.not.provided = [{0}] value not provided for non-defaultable required field ''{1}'' of \
record ''{2}'' in configurable variable ''{3}''
config.toml.table.key.not.provided = [{0}] value required for key ''{1}'' of type ''{2}'' in configurable variable \
  ''{3}''
config.toml.invalid.module.structure = [{0}] invalid toml structure found for module ''{1}''. Please provide the \
  module name as ''[{2}]''
config.toml.default.field.not.supported = [{0}] defaultable readonly record field ''{1}'' in configurable variable\
''{2}'' is not supported
config.toml.empty.file = an empty configuration file is found in path ''{0}''. Please provide values for \
configurable variables
config.toml.empty.content = [{0}] environment variable ''{1}'' contains an empty string. Please provide values for\
   configurable variables
config.toml.field.incompatible.type = [{0}] field ''{1}'' from configurable variable ''{2}'' is \
  expected to be of type ''{3}'', but found ''{4}''
config.toml.read.failed = failed to read file: ''{0}'' due to \n''{1}''
config.toml.parse.failed = failed to parse file: ''{0}'' due to \n''{1}''
config.toml.module.ambiguity =  [{0}] the module name ''{1}'' clashes with an imported organization name. Please \
  provide the module name as ''[{2}]''
config.toml.unused.value =  [{0}] unused configuration value ''{1}''

#configurations.cli
config.cli.type.not.supported = value for configurable variable ''{0}'' with type ''{1}'' is not supported as \
  a command line argument
config.cli.variable.ambiguity = configurable value for variable ''{0}'' clashes with variable ''{1}''. Please \
  provide the command line argument as ''[{2}]''
config.cli.args.ambiguity = configurable value for variable ''{0}'' clashes with multiple command line arguments {1}
config.cli.unused.args = [{0}] unused command line argument
large.number.of.exponents.in.decimal = too many exponents found in decimal value ''{0}''
unsupported.decimal.value = decimal operation resulting in unsupported decimal value ''{0}''
decimal.value.out.of.range = decimal range overflow
config.size.mismatch = [{0}] the size for configurable variable ''{1}'' is expected to be ''{2}'', \
  but found ''{3}''
invalid.utf8.byte.array.value = array contains invalid UTF-8 byte value
regexp.match.string.negative.index = start index cannot be less than 0
regexp.match.string.index.out.of.range = start index ''{0}'' cannot be greater than input string length ''{1}''
<<<<<<< HEAD
regexp.invalid.pattern = invalid regexp pattern
=======
regexp.invalid.pattern = invalid regexp pattern: {0}
>>>>>>> 14f888cb
<|MERGE_RESOLUTION|>--- conflicted
+++ resolved
@@ -244,8 +244,4 @@
 invalid.utf8.byte.array.value = array contains invalid UTF-8 byte value
 regexp.match.string.negative.index = start index cannot be less than 0
 regexp.match.string.index.out.of.range = start index ''{0}'' cannot be greater than input string length ''{1}''
-<<<<<<< HEAD
-regexp.invalid.pattern = invalid regexp pattern
-=======
-regexp.invalid.pattern = invalid regexp pattern: {0}
->>>>>>> 14f888cb
+regexp.invalid.pattern = invalid regexp pattern: {0}