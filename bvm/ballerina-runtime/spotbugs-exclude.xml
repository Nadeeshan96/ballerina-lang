<!--
  ~ Copyright (c) 2019, WSO2 Inc. (http://www.wso2.org) All Rights Reserved.
  ~
  ~ WSO2 Inc. licenses this file to you under the Apache License,
  ~ Version 2.0 (the "License"); you may not use this file except
  ~ in compliance with the License.
  ~ You may obtain a copy of the License at
  ~
  ~    http://www.apache.org/licenses/LICENSE-2.0
  ~
  ~ Unless required by applicable law or agreed to in writing,
  ~ software distributed under the License is distributed on an
  ~ "AS IS" BASIS, WITHOUT WARRANTIES OR CONDITIONS OF ANY
  ~ KIND, either express or implied.  See the License for the
  ~ specific language governing permissions and limitations
  ~ under the License.
  -->
<FindBugsFilter>
    <Match>
        <Package name="org.ballerinalang.jvm"/>
    </Match>
    <Match>
        <Package name="org.ballerinalang.jvm.values"/>
    </Match>
    <Match>
        <Package name="org.ballerinalang.jvm.types"/>
    </Match>
    <Match>
        <Package name="org.ballerinalang.jvm.util.exceptions"/>
    </Match>
    <Match>
        <Package name="org.ballerinalang.jvm.commons"/>
    </Match>
    <Match>
        <Package name="org.ballerinalang.jvm.values.connector"/>
    </Match>
    <Match>
        <Package name="org.ballerinalang.jvm.observability.metrics"/>
    </Match>
    <Match>
        <Package name="org.ballerinalang.jvm.observability"/>
    </Match>
    <Match>
        <Package name="org.ballerinalang.jvm.observability.tracer"/>
    </Match>
    <Match>
<<<<<<< HEAD
        <OR>
            <Bug pattern="EI_EXPOSE_REP"/>
        </OR>
=======
        <Class name="org.ballerinalang.jvm.util.ArgumentParser"/>
>>>>>>> a7e1fbc4
    </Match>
</FindBugsFilter><|MERGE_RESOLUTION|>--- conflicted
+++ resolved
@@ -44,12 +44,11 @@
         <Package name="org.ballerinalang.jvm.observability.tracer"/>
     </Match>
     <Match>
-<<<<<<< HEAD
+        <Class name="org.ballerinalang.jvm.util.ArgumentParser"/>
+    </Match>
+    <Match>
         <OR>
             <Bug pattern="EI_EXPOSE_REP"/>
         </OR>
-=======
-        <Class name="org.ballerinalang.jvm.util.ArgumentParser"/>
->>>>>>> a7e1fbc4
     </Match>
 </FindBugsFilter>