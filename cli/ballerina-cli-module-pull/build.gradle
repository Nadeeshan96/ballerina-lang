--- conflicted
+++ resolved
@@ -64,14 +64,10 @@
     baloImplementation project(path: ':ballerina-stringutils', configuration: 'baloImplementation')
     baloImplementation project(path: ':ballerina-java', configuration: 'baloImplementation')
 
-    interopImports project(':ballerina-filepath')
     interopImports project(':ballerina-math')
-<<<<<<< HEAD
     interopImports project(':ballerina-system')
-=======
     interopImports project(':ballerina-task')
     interopImports project(':ballerina-time')
->>>>>>> 8da15111
 
     implementation project(':ballerina-lang')
     implementation project(':ballerina-runtime')
