--- conflicted
+++ resolved
@@ -274,13 +274,8 @@
                 .addTask(new CopyNativeLibTask())    // copy the native libs(projects only)
                 // create the jar.
                 .addTask(new CreateJarTask(this.dumpBIR, this.nativeBinary, this.dumpLLVMIR, this.noOptimizeLLVM))
-<<<<<<< HEAD
+                .addTask(new CopyResourcesTask(), isSingleFileBuild)
                 .addTask(new CopyModuleJarTask(true))
-                .addTask(new CreateExecutableTask())  // create the executable .jar file
-=======
-                .addTask(new CopyResourcesTask(), isSingleFileBuild)
-                .addTask(new CopyModuleJarTask())
->>>>>>> 25c49d20
                 .addTask(new PrintExecutablePathTask(), isSingleFileBuild)   // print the location of the executable
                 .addTask(new PrintRunningExecutableTask(!isSingleFileBuild))   // print running executables
                 .addTask(new RunExecutableTask(programArgs, isInDebugMode))
