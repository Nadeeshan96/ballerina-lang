--- conflicted
+++ resolved
@@ -76,16 +76,6 @@
             for (BLangPackage module : buildContext.getModules()) {
                 if (module.symbol.entryPointExists) {
                     Path executablePath = buildContext.getExecutablePathFromTarget(module.packageID);
-<<<<<<< HEAD
-                    copyJarFromCachePath(buildContext, module, executablePath);
-                    // Copy ballerina runtime all jar
-                    URI uberJarUri = URI.create("jar:" + executablePath.toUri().toString());
-                    // Load the to jar to a file system
-                    try (FileSystem toFs = FileSystems.newFileSystem(uberJarUri, Collections.emptyMap())) {
-                        assembleExecutable(module,
-                                           buildContext.moduleDependencyPathMap.get(module.packageID).platformLibs,
-                                           toFs);
-=======
                     Path jarFromCachePath = buildContext.getJarPathFromTargetCache(module.packageID);
                     /*
                     TODO: We earlier used ZipFileSystem but we cannot explicitly set the compression method in
@@ -95,8 +85,8 @@
                     try (ZipOutputStream outStream =
                                  new ZipOutputStream(new FileOutputStream(String.valueOf(executablePath)))) {
                         assembleExecutable(jarFromCachePath,
-                                           buildContext.moduleDependencyPathMap.get(module.packageID), outStream);
->>>>>>> 45c6a64b
+                                           buildContext.moduleDependencyPathMap.get(module.packageID).platformLibs,
+                                           outStream);
                     } catch (IOException e) {
                         throw createLauncherException("unable to extract the uber jar :" + e.getMessage());
                     }
