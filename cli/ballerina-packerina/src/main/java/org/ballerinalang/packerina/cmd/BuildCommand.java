/*
 *  Copyright (c) 2017, WSO2 Inc. (http://www.wso2.org) All Rights Reserved.
 *
 *  WSO2 Inc. licenses this file to you under the Apache License,
 *  Version 2.0 (the "License"); you may not use this file except
 *  in compliance with the License.
 *  You may obtain a copy of the License at
 *
 *    http://www.apache.org/licenses/LICENSE-2.0
 *
 *  Unless required by applicable law or agreed to in writing,
 *  software distributed under the License is distributed on an
 *  "AS IS" BASIS, WITHOUT WARRANTIES OR CONDITIONS OF ANY
 *  KIND, either express or implied.  See the License for the
 *  specific language governing permissions and limitations
 *  under the License.
 */
package org.ballerinalang.packerina.cmd;

import org.ballerinalang.compiler.CompilerPhase;
import org.ballerinalang.jvm.launch.LaunchUtils;
import org.ballerinalang.jvm.util.BLangConstants;
import org.ballerinalang.packerina.TaskExecutor;
import org.ballerinalang.packerina.buildcontext.BuildContext;
import org.ballerinalang.packerina.task.CleanTargetDirTask;
import org.ballerinalang.packerina.task.CompileTask;
import org.ballerinalang.packerina.task.CopyExecutableTask;
import org.ballerinalang.packerina.task.CopyModuleJarTask;
import org.ballerinalang.packerina.task.CopyNativeLibTask;
import org.ballerinalang.packerina.task.CopyResourcesTask;
import org.ballerinalang.packerina.task.CreateBaloTask;
import org.ballerinalang.packerina.task.CreateBirTask;
import org.ballerinalang.packerina.task.CreateExecutableTask;
import org.ballerinalang.packerina.task.CreateJarTask;
import org.ballerinalang.packerina.task.CreateLockFileTask;
import org.ballerinalang.packerina.task.CreateTargetDirTask;
import org.ballerinalang.packerina.task.PrintExecutablePathTask;
import org.ballerinalang.packerina.task.RunCompilerPluginTask;
import org.ballerinalang.packerina.task.RunTestsTask;
import org.ballerinalang.tool.BLauncherCmd;
import org.ballerinalang.tool.LauncherUtils;
import org.wso2.ballerinalang.compiler.util.CompilerContext;
import org.wso2.ballerinalang.compiler.util.CompilerOptions;
import org.wso2.ballerinalang.compiler.util.ProjectDirConstants;
import org.wso2.ballerinalang.compiler.util.ProjectDirs;
import org.wso2.ballerinalang.util.RepoUtils;
import picocli.CommandLine;

import java.io.IOException;
import java.io.PrintStream;
import java.nio.file.Files;
import java.nio.file.Path;
import java.nio.file.Paths;
import java.util.HashMap;
import java.util.List;

import static org.ballerinalang.compiler.CompilerOptionName.COMPILER_PHASE;
import static org.ballerinalang.compiler.CompilerOptionName.EXPERIMENTAL_FEATURES_ENABLED;
import static org.ballerinalang.compiler.CompilerOptionName.LOCK_ENABLED;
import static org.ballerinalang.compiler.CompilerOptionName.OFFLINE;
import static org.ballerinalang.compiler.CompilerOptionName.PRESERVE_WHITESPACE;
import static org.ballerinalang.compiler.CompilerOptionName.PROJECT_DIR;
import static org.ballerinalang.compiler.CompilerOptionName.SKIP_TESTS;
import static org.ballerinalang.compiler.CompilerOptionName.TEST_ENABLED;
import static org.ballerinalang.packerina.buildcontext.sourcecontext.SourceType.SINGLE_BAL_FILE;
import static org.ballerinalang.packerina.cmd.Constants.BUILD_COMMAND;

/**
 * This class represents the "ballerina build" command.
 *
 * @since 0.90
 */
@CommandLine.Command(name = BUILD_COMMAND, description = "Ballerina build - Build Ballerina module(s) and generate " +
                                                         "executable output.")
public class BuildCommand implements BLauncherCmd {
    
    private final PrintStream outStream;
    private final PrintStream errStream;
    private Path sourceRootPath;
    private boolean exitWhenFinish;
    private boolean skipCopyLibsFromDist;

    public BuildCommand() {
        this.sourceRootPath = Paths.get(System.getProperty("user.dir"));
        this.outStream = System.out;
        this.errStream = System.err;
        this.exitWhenFinish = true;
        this.skipCopyLibsFromDist = false;
    }

    public BuildCommand(Path userDir, PrintStream outStream, PrintStream errStream, boolean exitWhenFinish,
                        boolean skipCopyLibsFromDist) {
        this.sourceRootPath = userDir;
        this.outStream = outStream;
        this.errStream = errStream;
        this.exitWhenFinish = exitWhenFinish;
        this.skipCopyLibsFromDist = skipCopyLibsFromDist;
    }
    
    public BuildCommand(Path userDir, PrintStream outStream, PrintStream errStream, boolean exitWhenFinish,
                        boolean skipCopyLibsFromDist, Path executableOutputDir) {
        this.sourceRootPath = userDir;
        this.outStream = outStream;
        this.errStream = errStream;
        this.exitWhenFinish = exitWhenFinish;
        this.skipCopyLibsFromDist = skipCopyLibsFromDist;
        this.output = executableOutputDir.toString();
    }
    
    @CommandLine.Option(names = {"--sourceroot"},
                        description = "Path to the directory containing the source files and modules")
    private String sourceRoot;
    
    @CommandLine.Option(names = {"--compile", "-c"}, description = "Compile the source without generating " +
                                                                   "executable(s).")
    private boolean compile;
    
    @CommandLine.Option(names = {"--all", "-a"}, description = "Build or compile all the modules of the project.")
    private boolean buildAll;
    
    @CommandLine.Option(names = {"--output", "-o"}, description = "Write the output to the given file. The provided " +
                                                                  "output file name may or may not contain the " +
                                                                  "'.jar' extension.")
    private String output;

    @CommandLine.Option(names = {"--offline"}, description = "Build/Compile offline without downloading " +
                                                              "dependencies.")
    private boolean offline;

    @CommandLine.Option(names = {"--skip-lock"}, description = "Skip using the lock file to resolve dependencies.")
    private boolean skipLock;

    @CommandLine.Option(names = {"--skip-tests"}, description = "Skip test compilation and execution.")
    private boolean skipTests;

    @CommandLine.Parameters
    private List<String> argList;

    @CommandLine.Option(names = {"--native"}, hidden = true,
                        description = "Compile a Ballerina program to a native binary.")
    private boolean nativeBinary;

    @CommandLine.Option(names = "--dump-bir", hidden = true)
    private boolean dumpBIR;

    @CommandLine.Option(names = "--dump-llvm-ir", hidden = true)
    private boolean dumpLLVMIR;

    @CommandLine.Option(names = "--no-optimize-llvm", hidden = true)
    private boolean noOptimizeLlvm;

    @CommandLine.Option(names = {"--help", "-h"}, hidden = true)
    private boolean helpFlag;

    @CommandLine.Option(names = "--experimental", description = "Enable experimental language features.")
    private boolean experimentalFlag;

    private static final String buildCmd = "ballerina build [-o <output>] [--sourceroot] [--offline] [--skip-tests]\n" +
            "                    [--skip-lock] {<ballerina-file | module-name> | -a | --all} [--] [(--key=value)...]";

    public void execute() {
        if (this.helpFlag) {
            String commandUsageInfo = BLauncherCmd.getCommandUsageInfo(BUILD_COMMAND);
            this.errStream.println(commandUsageInfo);
            return;
        }

        String[] args;
        if (this.argList == null) {
            args = new String[0];
        } else if (this.buildAll) {
            args = this.argList.toArray(new String[0]);
        } else {
            args = argList.subList(1, argList.size()).toArray(new String[0]);
        }

<<<<<<< HEAD
        String[] userArgs = LaunchUtils.getUserArgs(args, new HashMap<>());
        // check if there are too many arguments.
        if (userArgs.length > 0) {
=======
        // Check if there are too many arguments.
        if (args.length > 1) {
>>>>>>> 25c49d20
            CommandUtil.printError(this.errStream, "too many arguments.", buildCmd, false);
            CommandUtil.exitError(this.exitWhenFinish);
            return;
        }
    
        // If -a or --all is not given, then it is mandatory to give a module name or a Ballerina file as the arg.
        if (!this.buildAll && (this.argList == null || this.argList.size() == 0)) {
            CommandUtil.printError(this.errStream,
                    "'build' command requires a module name or a Ballerina file to build/compile. Use '-a' or " +
                    "'--all' to build/compile all the modules of the project.",
                    "ballerina build {<ballerina-file> | <module-name> | -a | --all}",
                    false);
            CommandUtil.exitError(this.exitWhenFinish);
            return;
        }
        
        // Validate and decide the source root and the full path of the source.
        this.sourceRootPath = null != this.sourceRoot ?
                Paths.get(this.sourceRoot).toAbsolutePath() : this.sourceRootPath;
        Path sourcePath = null;
        Path targetPath;
        
        // When -a or --all is provided, check if the command is executed within a Ballerina project. Update source
        // root path if the command is executed inside a project.
        if (this.buildAll) {
            //// Check if the output flag is set when building all the modules.
            if (null != this.output) {
                CommandUtil.printError(this.errStream,
                                       "'-o' and '--output' are only supported when building a single Ballerina " +
                                               "file.",
                                       "ballerina build -o <output-file> <ballerina-file> ",
                                       true);
                CommandUtil.exitError(this.exitWhenFinish);
                return;
            }
        
            //// Validate and set the path of the source root.
            if (!ProjectDirs.isProject(this.sourceRootPath)) {
                Path findRoot = ProjectDirs.findProjectRoot(this.sourceRootPath);
                if (null == findRoot) {
                    CommandUtil.printError(this.errStream,
                                           "you are trying to build/compile a Ballerina project that does not have a " +
                                                   "Ballerina.toml file.",
                                           null,
                                           false);
                    CommandUtil.exitError(this.exitWhenFinish);
                    return;
                }
                
                this.sourceRootPath = findRoot;
            }
        
            targetPath = this.sourceRootPath.resolve(ProjectDirConstants.TARGET_DIR_NAME);

        } else if (this.argList.get(0).endsWith(BLangConstants.BLANG_SRC_FILE_SUFFIX)) {
            // when a single bal file is provided.
            if (this.compile) {
                CommandUtil.printError(this.errStream,
                                       "'-c' or '--compile' can only be used with modules.", null, false);
                CommandUtil.exitError(this.exitWhenFinish);
                return;
            } else {
                //// check if path given is an absolute path. update source root accordingly.
                if (Paths.get(this.argList.get(0)).isAbsolute()) {
                    sourcePath = Paths.get(this.argList.get(0));
                } else {
                    sourcePath = this.sourceRootPath.resolve(this.argList.get(0));
                }
                this.sourceRootPath = sourcePath.getParent();
                //// check if the given file exists.
                if (Files.notExists(sourcePath)) {
                    CommandUtil.printError(this.errStream,
                                           "'" + sourcePath + "' Ballerina file does not exist.",
                                           null,
                                           false);
                    CommandUtil.exitError(this.exitWhenFinish);
                    return;
                }
                
                //// check if the given file is a regular file and not a symlink.
                if (!Files.isRegularFile(sourcePath)) {
                    CommandUtil.printError(this.errStream,
                                           "'" + sourcePath +
                                                   "' is not a Ballerina file. Check if it is a symlink or a shortcut.",
                                           null,
                                           false);
                    CommandUtil.exitError(this.exitWhenFinish);
                    return;
                }
                
                try {
                    targetPath = Files.createTempDirectory("ballerina-build-" + System.nanoTime());
                } catch (IOException e) {
                    throw LauncherUtils.createLauncherException("Error occurred when creating the executable.");
                }
            }
        } else if (Files.exists(
                this.sourceRootPath.resolve(ProjectDirConstants.SOURCE_DIR_NAME).resolve(this.argList.get(0))) &&
                Files.isDirectory(
                        this.sourceRootPath.resolve(ProjectDirConstants.SOURCE_DIR_NAME)
                                .resolve(this.argList.get(0)))) {

            // when building a ballerina module
            //// the output flag cannot be set for projects
            if (null != this.output) {
                CommandUtil.printError(this.errStream,
                                       "'-o' and '--output' are only supported for building a single Ballerina " +
                                               "file.",
                                       null,
                                       false);
                CommandUtil.exitError(this.exitWhenFinish);
                return;
            }
            
            //// check if command executed from project root.
            if (!RepoUtils.isBallerinaProject(this.sourceRootPath)) {
                CommandUtil.printError(this.errStream,
                        "you are trying to build/compile a module that is not inside a project.",
                        null,
                        false);
                CommandUtil.exitError(this.exitWhenFinish);
                return;
            }
            
            //// check if module name given is not absolute.
            if (Paths.get(argList.get(0)).isAbsolute()) {
                CommandUtil.printError(this.errStream,
                                       "you are trying to build/compile a module giving the absolute path. You " +
                                               "only need to give the name of the module.",
                                       "ballerina build [-c] <module-name>",
                                       true);
                CommandUtil.exitError(this.exitWhenFinish);
                return;
            }
    
            String moduleName = argList.get(0);
    
            //// remove end forward slash
            if (moduleName.endsWith("/")) {
                moduleName = moduleName.substring(0, moduleName.length() - 1);
            }
            
            sourcePath = Paths.get(moduleName);
            
            //// check if module exists.
            if (Files.notExists(this.sourceRootPath.resolve(ProjectDirConstants.SOURCE_DIR_NAME).resolve(sourcePath))) {
                CommandUtil.printError(this.errStream,
                        "'" + sourcePath + "' module does not exist.",
                        "ballerina build [-c] <module-name>",
                        true);
                CommandUtil.exitError(this.exitWhenFinish);
                return;
            }
    
            targetPath = this.sourceRootPath.resolve(ProjectDirConstants.TARGET_DIR_NAME);
        } else {
            CommandUtil.printError(this.errStream,
                                   "invalid Ballerina source path. It should either be a name of a module in a " +
                                   "Ballerina project or a file with a \'" + BLangConstants.BLANG_SRC_FILE_SUFFIX +
                                   "\' extension. Use -a or --all " +
                                   "to build or compile all modules.",
                                   "ballerina build {<ballerina-file> | <module-name> | -a | --all}",
                                   true);
            CommandUtil.exitError(this.exitWhenFinish);
            return;
        }
        
        // normalize paths
        this.sourceRootPath = this.sourceRootPath.normalize();
        sourcePath = sourcePath == null ? null : sourcePath.normalize();
        targetPath = targetPath.normalize();
        
        // create compiler context
        CompilerContext compilerContext = new CompilerContext();
        CompilerOptions options = CompilerOptions.getInstance(compilerContext);
        options.put(PROJECT_DIR, this.sourceRootPath.toString());
        options.put(OFFLINE, Boolean.toString(this.offline));
        options.put(COMPILER_PHASE, CompilerPhase.BIR_GEN.toString());
        options.put(LOCK_ENABLED, Boolean.toString(!this.skipLock));
        options.put(SKIP_TESTS, Boolean.toString(this.skipTests));
        options.put(TEST_ENABLED, Boolean.toString(!this.skipTests));
        options.put(EXPERIMENTAL_FEATURES_ENABLED, Boolean.toString(this.experimentalFlag));
        options.put(PRESERVE_WHITESPACE, "true");
        // create builder context
        BuildContext buildContext = new BuildContext(this.sourceRootPath, targetPath, sourcePath, compilerContext);
        buildContext.setOut(outStream);
        buildContext.setErr(errStream);
    
        boolean isSingleFileBuild = buildContext.getSourceType().equals(SINGLE_BAL_FILE);
        // output path is the current directory if -o flag is not given.
        Path outputPath = null == this.output ? Paths.get(System.getProperty("user.dir")) : Paths.get(this.output);

        TaskExecutor taskExecutor = new TaskExecutor.TaskBuilder()
                .addTask(new CleanTargetDirTask(), isSingleFileBuild)   // clean the target directory(projects only)
                .addTask(new CreateTargetDirTask()) // create target directory
                .addTask(new CompileTask()) // compile the modules
                .addTask(new CreateLockFileTask(), this.skipLock || isSingleFileBuild)  // create a lock file if
                                                            // the given skipLock flag does not exist(projects only)
                .addTask(new CreateBaloTask(), isSingleFileBuild)   // create the BALOs for modules (projects only)
                .addTask(new CreateBirTask())   // create the bir
                .addTask(new CopyNativeLibTask(skipCopyLibsFromDist))    // copy the native libs(projects only)
                // create the jar.
                .addTask(new CreateJarTask(this.dumpBIR, skipCopyLibsFromDist, this.nativeBinary, this.dumpLLVMIR,
                        this.noOptimizeLlvm))
<<<<<<< HEAD
                .addTask(new CopyModuleJarTask(skipCopyLibsFromDist, skipTests))
                .addTask(new RunTestsTask(args), this.skipTests || isSingleFileBuild) // run tests
=======
                .addTask(new CopyResourcesTask(), isSingleFileBuild)
                .addTask(new CopyModuleJarTask(skipCopyLibsFromDist))
                .addTask(new RunTestsTask(), this.skipTests || isSingleFileBuild) // run tests
>>>>>>> 25c49d20
                                                                                                // (projects only)
                .addTask(new CreateExecutableTask(), this.compile)  // create the executable.jar
                                                                                        // file
                .addTask(new CopyExecutableTask(outputPath), !isSingleFileBuild)    // copy executable
                .addTask(new PrintExecutablePathTask(), this.compile)   // print the location of the executable
                .addTask(new RunCompilerPluginTask(), this.compile) // run compiler plugins
                .addTask(new CleanTargetDirTask(), !isSingleFileBuild)  // clean the target dir(single bals only)
                .build();
        
        taskExecutor.executeTasks(buildContext);

        if (this.exitWhenFinish) {
            Runtime.getRuntime().exit(0);
        }
    }

    @Override
    public String getName() {
        return BUILD_COMMAND;
    }

    @Override
    public void printLongDesc(StringBuilder out) {
        out.append("Build a Ballerina module(s)/file and produce an executable JAR file(s). \n");
        out.append("\n");
        out.append("Build a Ballerina project or a specific module in a project. The \n");
        out.append("executable \".jar\" files will be created in the <PROJECT-ROOT>/target/bin directory. \n");
        out.append("\n");
        out.append("Build a single Ballerina file. This creates an executable .jar file in the \n");
        out.append("current directory. The name of the executable file will be \n");
        out.append("<ballerina-file-name>.jar. \n");
        out.append("\n");
        out.append("If the output file is specified with the -o flag, the output \n");
        out.append("will be written to the given output file name. The -o flag will only \n");
        out.append("work for single files. \n");
    }

    @Override
    public void printUsage(StringBuilder out) {
        out.append("  ballerina build [-o <output-file>] [--offline] [--skip-tests] [--skip-lock] " +
                   "{<ballerina-file | module-name> | -a | --all} [--] [(--key=value)...]\n");
    }

    @Override
    public void setParentCmdParser(CommandLine parentCmdParser) {
    }
}<|MERGE_RESOLUTION|>--- conflicted
+++ resolved
@@ -174,14 +174,9 @@
             args = argList.subList(1, argList.size()).toArray(new String[0]);
         }
 
-<<<<<<< HEAD
         String[] userArgs = LaunchUtils.getUserArgs(args, new HashMap<>());
         // check if there are too many arguments.
         if (userArgs.length > 0) {
-=======
-        // Check if there are too many arguments.
-        if (args.length > 1) {
->>>>>>> 25c49d20
             CommandUtil.printError(this.errStream, "too many arguments.", buildCmd, false);
             CommandUtil.exitError(this.exitWhenFinish);
             return;
@@ -386,14 +381,9 @@
                 // create the jar.
                 .addTask(new CreateJarTask(this.dumpBIR, skipCopyLibsFromDist, this.nativeBinary, this.dumpLLVMIR,
                         this.noOptimizeLlvm))
-<<<<<<< HEAD
-                .addTask(new CopyModuleJarTask(skipCopyLibsFromDist, skipTests))
-                .addTask(new RunTestsTask(args), this.skipTests || isSingleFileBuild) // run tests
-=======
                 .addTask(new CopyResourcesTask(), isSingleFileBuild)
                 .addTask(new CopyModuleJarTask(skipCopyLibsFromDist))
-                .addTask(new RunTestsTask(), this.skipTests || isSingleFileBuild) // run tests
->>>>>>> 25c49d20
+                .addTask(new RunTestsTask(args), this.skipTests || isSingleFileBuild) // run tests
                                                                                                 // (projects only)
                 .addTask(new CreateExecutableTask(), this.compile)  // create the executable.jar
                                                                                         // file
