--- conflicted
+++ resolved
@@ -17,13 +17,7 @@
  */
 package org.ballerinalang.packerina.cmd;
 
-<<<<<<< HEAD
-import com.beust.jcommander.JCommander;
-import com.beust.jcommander.Parameter;
-import com.beust.jcommander.Parameters;
 import org.ballerinalang.compiler.backend.llvm.NativeGen;
-=======
->>>>>>> 6166f10b
 import org.ballerinalang.launcher.BLauncherCmd;
 import org.ballerinalang.launcher.LauncherUtils;
 import org.ballerinalang.packerina.BuilderUtils;
@@ -67,20 +61,16 @@
     @CommandLine.Parameters
     private List<String> argList;
 
-<<<<<<< HEAD
-    @Parameter(names = {"--native"}, hidden = true, description = "compile Ballerina program to a native binary")
+    @CommandLine.Option(names = {"--native"}, hidden = true, description = "compile Ballerina program to a native binary")
     private boolean nativeBinary;
 
-    @Parameter(names = "--dump-bir", hidden = true)
+    @CommandLine.Option(names = "--dump-bir", hidden = true)
     private boolean dumpBIR;
 
-    @Parameter(names = "--dump-llvm-ir", hidden = true)
+    @CommandLine.Option(names = "--dump-llvm-ir", hidden = true)
     private boolean dumpLLVMIR;
 
-    @Parameter(names = {"--help", "-h"}, hidden = true)
-=======
     @CommandLine.Option(names = {"--help", "-h"}, hidden = true)
->>>>>>> 6166f10b
     private boolean helpFlag;
 
     @CommandLine.Option(names = "--java.debug", hidden = true)
