--- conflicted
+++ resolved
@@ -91,11 +91,7 @@
             }
             // write module child imports jars
             writeImportJar(backendDriver, bLangPackage.symbol.imports, sourceRoot, buildContext, runtimeJar,
-<<<<<<< HEAD
-                           alreadyImportedModuleSet);
-=======
                            alreadyImportedModuleSet, balHomePath);
->>>>>>> d9d792d6
 
             // get the jar path of the module.
             Path jarOutput = buildContext.getJarPathFromTargetCache(module.packageID);
@@ -109,11 +105,7 @@
                 for (BLangPackage testPkg : bLangPackage.getTestablePkgs()) {
                     // write its child imports jar file to cache
                     writeImportJar(backendDriver, testPkg.symbol.imports, sourceRoot, buildContext,
-<<<<<<< HEAD
-                                   runtimeJar, alreadyImportedModuleSet);
-=======
                                    runtimeJar, alreadyImportedModuleSet, balHomePath);
->>>>>>> d9d792d6
 
                     // get the jar path of the module.
                     Path testJarOutput = buildContext.getTestJarPathFromTargetCache(testPkg.packageID);
@@ -128,13 +120,6 @@
     }
 
     private void writeImportJar(BackendDriver backendDriver, List<BPackageSymbol> imports, Path sourceRoot,
-<<<<<<< HEAD
-                                BuildContext buildContext, Path runtimeJar, Set<PackageID> alreadyImportedModuleSet) {
-        for (BPackageSymbol bimport : imports) {
-            PackageID id = bimport.pkgID;
-            if (alreadyImportedModuleSet.contains(id) || id.orgName.value.equals("ballerina") ||
-                    id.orgName.value.equals("ballerinax")) {
-=======
                                 BuildContext buildContext, Path runtimeJar, Set<PackageID> alreadyImportedModuleSet,
                                 String balHomePath) {
         for (BPackageSymbol bimport : imports) {
@@ -147,7 +132,6 @@
             if (alreadyImportedModuleSet.contains(id) ||
                     Paths.get(balHomePath, DIST_BIR_CACHE_DIR_NAME, id.orgName.value,
                               id.name.value, version).toFile().exists()) {
->>>>>>> d9d792d6
                 continue;
             }
             alreadyImportedModuleSet.add(id);
@@ -162,11 +146,7 @@
                 jarFilePath = buildContext.getJarPathFromHomeCache(id);
             }
             writeImportJar(backendDriver, bimport.imports, sourceRoot,
-<<<<<<< HEAD
-                           buildContext, runtimeJar, alreadyImportedModuleSet);
-=======
                            buildContext, runtimeJar, alreadyImportedModuleSet, balHomePath);
->>>>>>> d9d792d6
             if (bimport.bir != null && buildContext.moduleDependencyPathMap.containsKey(id)) {
                 HashSet<Path> moduleDependencySet = buildContext.moduleDependencyPathMap.get(id).moduleLibs;
                 if (!skipCopyLibsFromDist) {
