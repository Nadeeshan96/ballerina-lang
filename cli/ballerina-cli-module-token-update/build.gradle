/*
 * Copyright (c) 2019, WSO2 Inc. (http://www.wso2.org) All Rights Reserved.
 *
 * Licensed under the Apache License, Version 2.0 (the "License");
 * you may not use this file except in compliance with the License.
 * You may obtain a copy of the License at
 *
 * http://www.apache.org/licenses/LICENSE-2.0
 *
 * Unless required by applicable law or agreed to in writing, software
 * distributed under the License is distributed on an "AS IS" BASIS,
 * WITHOUT WARRANTIES OR CONDITIONS OF ANY KIND, either express or implied.
 * See the License for the specific language governing permissions and
 * limitations under the License.
 *
 */
 
apply from: "$rootDir/gradle/balNativeLibProject.gradle"
apply from: "$rootDir/gradle/baseNativeStdLibProject.gradle"


configurations {
    cliModuleTokenUpdateJar
    balx
    generatedBalx
}

configurations.testCompileClasspath {
    resolutionStrategy {
        preferProjectModules()
    }
}

createBalo {
    jvmTarget = 'true'
}

createBir {
}

createBirJar {
}

dependencies {
    baloCreat project(':lib-creator')

    baloImplementation project(path: ':ballerina-auth', configuration: 'baloImplementation')
    baloImplementation project(path: ":ballerina-cache", configuration: 'baloImplementation')
    baloImplementation project(path: ":ballerina-config-api", configuration: 'baloImplementation')
    baloImplementation project(path: ":ballerina-crypto", configuration: 'baloImplementation')
    baloImplementation project(path: ":ballerina-encoding", configuration: 'baloImplementation')
    baloImplementation project(path: ':ballerina-http', configuration: 'baloImplementation')
    baloImplementation project(path: ':ballerina-io', configuration: 'baloImplementation')
    baloImplementation project(path: ':ballerina-log-api', configuration: 'baloImplementation')
    baloImplementation project(path: ':ballerina-math', configuration: 'baloImplementation')
    baloImplementation project(path: ':ballerina-mime', configuration: 'baloImplementation')
    baloImplementation project(path: ':ballerina-reflect', configuration: 'baloImplementation')
    baloImplementation project(path: ':ballerina-runtime-api', configuration: 'baloImplementation')
    baloImplementation project(path: ":ballerina-system", configuration: 'baloImplementation')
    baloImplementation project(path: ":ballerina-task", configuration: 'baloImplementation')
    baloImplementation project(path: ":ballerina-time", configuration: 'baloImplementation')
    baloImplementation project(path: ':ballerina-utils', configuration: 'baloImplementation')

    interopImports project(':ballerina-config-api')
    interopImports project(':ballerina-crypto')
    interopImports project(':ballerina-io')
    interopImports project(':ballerina-log-api')
    interopImports project(':ballerina-math')
    interopImports project(':ballerina-system')
    interopImports project(':ballerina-task')
    interopImports project(':ballerina-time')
    interopImports project(':ballerina-reflect')
    interopImports project(':ballerina-file')
<<<<<<< HEAD
    interopImports project(':ballerina-http')
=======
    interopImports project(':ballerina-runtime-api')
>>>>>>> 7dc0fb9b

    implementation project(':ballerina-lang')
    implementation project(':ballerina-runtime')
    implementation project(':ballerina-runtime-api')
    implementation project(':ballerina-utils')
}

artifacts {
    cliModuleTokenUpdateJar file: file("$buildDir/generated-bir-jar/" + moduleName + ".jar"), builtBy: createBirJar
}

description = 'Ballerina - CLI Module Token Update'

configurations.all {
    resolutionStrategy.preferProjectModules()
}<|MERGE_RESOLUTION|>--- conflicted
+++ resolved
@@ -62,6 +62,7 @@
     baloImplementation project(path: ':ballerina-utils', configuration: 'baloImplementation')
 
     interopImports project(':ballerina-config-api')
+    interopImports project(':ballerina-http')
     interopImports project(':ballerina-crypto')
     interopImports project(':ballerina-io')
     interopImports project(':ballerina-log-api')
@@ -71,11 +72,7 @@
     interopImports project(':ballerina-time')
     interopImports project(':ballerina-reflect')
     interopImports project(':ballerina-file')
-<<<<<<< HEAD
-    interopImports project(':ballerina-http')
-=======
     interopImports project(':ballerina-runtime-api')
->>>>>>> 7dc0fb9b
 
     implementation project(':ballerina-lang')
     implementation project(':ballerina-runtime')
