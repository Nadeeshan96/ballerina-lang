--- conflicted
+++ resolved
@@ -118,14 +118,9 @@
 
         // Load launcher listeners
         ServiceLoader<LaunchListener> listeners = ServiceLoader.load(LaunchListener.class);
-<<<<<<< HEAD
         listeners.forEach(listener -> listener.beforeRunProgram(runServicesOrNoFunctionEP));
 
         if (runServicesOrNoFunctionEP) {
-=======
-        listeners.forEach(listener -> listener.beforeRunProgram(runServicesOrNoMainEP));
-        if (runServicesOrNoMainEP) {
->>>>>>> a1e49c87
             if (args.length > 0) {
                 throw LauncherUtils.createUsageException("too many arguments");
             }
@@ -133,13 +128,8 @@
         } else {
             runMain(programFile, functionName, args, printReturn);
         }
-<<<<<<< HEAD
-
+        BLangProgramRunner.resumeStates(programFile);
         listeners.forEach(listener -> listener.afterRunProgram(runServicesOrNoFunctionEP));
-=======
-        BLangProgramRunner.resumeStates(programFile);
-        listeners.forEach(listener -> listener.afterRunProgram(runServicesOrNoMainEP));
->>>>>>> a1e49c87
     }
 
     public static void runMain(ProgramFile programFile, String functionName, String[] args, boolean printReturn) {
