/*
 * Copyright (c) 2020, WSO2 Inc. (http://www.wso2.org) All Rights Reserved.
 *
 * Licensed under the Apache License, Version 2.0 (the "License");
 * you may not use this file except in compliance with the License.
 * You may obtain a copy of the License at
 *
 * http://www.apache.org/licenses/LICENSE-2.0
 *
 * Unless required by applicable law or agreed to in writing, software
 * distributed under the License is distributed on an "AS IS" BASIS,
 * WITHOUT WARRANTIES OR CONDITIONS OF ANY KIND, either express or implied.
 * See the License for the specific language governing permissions and
 * limitations under the License.
 *
 */

apply from: "$rootDir/gradle/javaProject.gradle"
apply from: "$rootDir/gradle/ballerinaLangLibLoad.gradle"

configurations {
<<<<<<< HEAD
    testImplementation.exclude group: 'org.slf4j', module: 'slf4j-log4j12'
    testImplementation.exclude group: 'org.slf4j', module: 'slf4j-simple'
    testImplementation.exclude group: 'org.ops4j.pax.logging', module: 'pax-logging-api'
=======
    testCompile.exclude group: 'org.slf4j', module: 'slf4j-log4j12'
    testCompile.exclude group: 'org.slf4j', module: 'slf4j-simple'
    testCompile.exclude group: 'org.ops4j.pax.logging', module: 'pax-logging-api'
    compilerPluginJar {
        transitive false
    }
>>>>>>> 4cf65063
    distributionBala
    distributionBirJar
    balRt
    testRt
    testCore
}

dependencies {

    implementation project(':ballerina-lang')
    implementation project(':ballerina-runtime')
    implementation project(':ballerina-tools-api')
    implementation project(':central-client')
    implementation 'info.picocli:picocli'
    implementation "org.apache.commons:commons-compress:${project.apacheCommonsCompressVersion}"
    implementation "com.google.code.gson:gson:${project.gsonVersion}"
    implementation project(':docerina')
    implementation project(':testerina:testerina-core')
    implementation project(':testerina:testerina-runtime')
    implementation project(':maven-resolver')
    implementation project(':ballerina-shell:shell-cli')
    implementation project(':toml-parser')
    implementation project(':identifier-util')
    testImplementation project(':ballerina-test-utils')
    implementation 'org.ow2.asm:asm'
    implementation "org.ow2.asm:asm-commons:${project.ow2AsmCommonsVersion}"
    implementation "org.jacoco:org.jacoco.core:${project.jacocoVersion}"
    implementation "org.jacoco:org.jacoco.report:${project.jacocoVersion}"
    implementation group: 'org.jacoco', name: 'org.jacoco.core', version: "${project.jacocoVersion}"
    implementation group: 'org.jacoco', name: 'org.jacoco.report', version: "${project.jacocoVersion}"
    implementation group: 'org.ow2.asm', name: 'asm', version: "${project.ow2AsmVersion}"
    implementation group: 'org.ow2.asm', name: 'asm-commons', version: "${project.ow2AsmCommonsVersion}"
    implementation group: 'org.ow2.asm', name: 'asm-tree', version: "${project.ow2AsmTreeVersion}"

    testImplementation "org.testng:testng:${project.testngVersion}"
    testImplementation "org.mockito:mockito-core:${project.mockitoCoreVersion}"
    testImplementation 'org.mockito:mockito-testng'
    testImplementation 'commons-io:commons-io'
    testImplementation "commons-codec:commons-codec:${project.commonsCodecVersion}"
    testImplementation "org.jline:jline:${project.jlineVersion}"

    distributionBala project(path: ':ballerina-langlib:test', configuration: 'distributionBala')
    distributionBala project(path: ':testerina:testerina-core', configuration: 'distributionBala')
    distributionBirJar project(path: ':testerina:testerina-core', configuration: 'distributionBirJar')

    testRuntimeOnly project(":ballerina-lang-test")
    balRt project(':ballerina-rt')
    testRt project(':testerina:testerina-runtime')
    testCore project(':testerina:testerina-core')
<<<<<<< HEAD
    testRuntimeOnly project(':project-api-test-artifact:simple-code-gen-plugin-with-resource-gen')
=======
    testRuntime project(':project-api-test-artifact:simple-code-gen-plugin-with-resource-gen')
    testRuntime project(':project-api-test-artifact:log-creator-in-built-code-modifier')
    testRuntime project(':project-api-test-artifact:log-creator-in-built-code-generator')
    testRuntime project(':project-api-test-artifact:log-creator-in-built-code-analyzer')

    compilerPluginJar project(':project-api-test-artifact:log-creator-pkg-provided-code-modifier')
    compilerPluginJar project(':project-api-test-artifact:log-creator-pkg-provided-code-generator')
    compilerPluginJar project(':project-api-test-artifact:log-creator-pkg-provided-code-analyzer')
>>>>>>> 4cf65063
}

task createTestDistributionCache(type: Copy) {
    dependsOn configurations.distributionBala
    from configurations.distributionBala
    into "$buildDir/repo"
}

task copyCompilerPluginJars(type: Copy) {
    from configurations.compilerPluginJar
    into "$buildDir/compiler-plugin-jars"
}

task createTestBre(type: Copy) {
    from configurations.balRt
    from configurations.testRt
    from configurations.testCore
    from configurations.distributionBirJar
    into "$buildDir/bre/lib"
}

test {
    dependsOn createTestDistributionCache
    dependsOn createTestBre
    dependsOn copyCompilerPluginJars

    systemProperty "ballerina.home", "$buildDir"

    useTestNG() {
        suites 'src/test/resources/testng.xml'
        if (!project.hasProperty("native.test")) {
            excludeGroups 'native'
        }
    }
}

description = 'Ballerina - CLI'

ext.moduleName = 'ballerina-cli'

compileJava {
    dependsOn ':testerina:testerina-core:copyInteropImports'
    inputs.property("moduleName", moduleName)
    doFirst {
        options.compilerArgs = [
                '--module-path', classpath.asPath,
        ]
        classpath = files()
    }
}


tasks.compileJava.dependsOn(':testerina:testerina-core:copyInteropImports')
tasks.createJavadoc.dependsOn(':testerina:testerina-core:copyInteropImports')<|MERGE_RESOLUTION|>--- conflicted
+++ resolved
@@ -19,18 +19,12 @@
 apply from: "$rootDir/gradle/ballerinaLangLibLoad.gradle"
 
 configurations {
-<<<<<<< HEAD
     testImplementation.exclude group: 'org.slf4j', module: 'slf4j-log4j12'
     testImplementation.exclude group: 'org.slf4j', module: 'slf4j-simple'
     testImplementation.exclude group: 'org.ops4j.pax.logging', module: 'pax-logging-api'
-=======
-    testCompile.exclude group: 'org.slf4j', module: 'slf4j-log4j12'
-    testCompile.exclude group: 'org.slf4j', module: 'slf4j-simple'
-    testCompile.exclude group: 'org.ops4j.pax.logging', module: 'pax-logging-api'
     compilerPluginJar {
         transitive false
     }
->>>>>>> 4cf65063
     distributionBala
     distributionBirJar
     balRt
@@ -80,18 +74,14 @@
     balRt project(':ballerina-rt')
     testRt project(':testerina:testerina-runtime')
     testCore project(':testerina:testerina-core')
-<<<<<<< HEAD
     testRuntimeOnly project(':project-api-test-artifact:simple-code-gen-plugin-with-resource-gen')
-=======
-    testRuntime project(':project-api-test-artifact:simple-code-gen-plugin-with-resource-gen')
-    testRuntime project(':project-api-test-artifact:log-creator-in-built-code-modifier')
-    testRuntime project(':project-api-test-artifact:log-creator-in-built-code-generator')
-    testRuntime project(':project-api-test-artifact:log-creator-in-built-code-analyzer')
+    testRuntimeOnly project(':project-api-test-artifact:log-creator-in-built-code-modifier')
+    testRuntimeOnly project(':project-api-test-artifact:log-creator-in-built-code-generator')
+    testRuntimeOnly project(':project-api-test-artifact:log-creator-in-built-code-analyzer')
 
     compilerPluginJar project(':project-api-test-artifact:log-creator-pkg-provided-code-modifier')
     compilerPluginJar project(':project-api-test-artifact:log-creator-pkg-provided-code-generator')
     compilerPluginJar project(':project-api-test-artifact:log-creator-pkg-provided-code-analyzer')
->>>>>>> 4cf65063
 }
 
 task createTestDistributionCache(type: Copy) {
