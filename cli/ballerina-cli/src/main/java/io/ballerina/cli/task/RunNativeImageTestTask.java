--- conflicted
+++ resolved
@@ -52,23 +52,17 @@
 import org.wso2.ballerinalang.util.Lists;
 
 import java.io.File;
-<<<<<<< HEAD
+import java.io.FileWriter;
 import java.io.FileInputStream;
 import java.io.FileOutputStream;
-=======
-import java.io.FileWriter;
->>>>>>> 9066508d
 import java.io.IOException;
 import java.io.InputStream;
 import java.io.PrintStream;
-<<<<<<< HEAD
+import java.nio.charset.Charset;
 import java.lang.reflect.Method;
 import java.net.MalformedURLException;
 import java.net.URL;
 import java.net.URLClassLoader;
-=======
-import java.nio.charset.Charset;
->>>>>>> 9066508d
 import java.nio.file.Files;
 import java.nio.file.Path;
 import java.nio.file.Paths;
@@ -119,7 +113,6 @@
 
     private final PrintStream out;
     private final String includesInCoverage;
-    TestReport testReport;
     private String groupList;
     private String disableGroupList;
     private boolean report;
@@ -130,9 +123,11 @@
     private Map<String, Module> coverageModules;
     private boolean listGroups;
 
+    TestReport testReport;
+
     public RunNativeImageTestTask(PrintStream out, boolean rerunTests, String groupList,
-                                  String disableGroupList, String testList, String includes, String coverageFormat,
-                                  Map<String, Module> modules, boolean listGroups) {
+                        String disableGroupList, String testList, String includes, String coverageFormat,
+                        Map<String, Module> modules, boolean listGroups) {
         this.out = out;
         this.isRerunTestExecution = rerunTests;
 
@@ -478,13 +473,6 @@
         }
 
         TestUtils.writeToTestSuiteJson(testSuiteMap, testsCachePath);
-        try {
-            Path nativeConfigPath = target.getNativeConfigPath();
-            createReflectConfig(nativeConfigPath, project.currentPackage(), testSuiteMap);
-        } catch (IOException e) {
-            throw createLauncherException("error while generating the necessary graalvm reflection config", e);
-        }
-
 
 
 
@@ -533,32 +521,6 @@
         }
     }
 
-//    private void mapClassWithMethodForCallOrigFuncMock(TestSuite suite, Map<String, List<String>>
-//            balFileClassOrigMockFuncMapping, ClassLoader classLoader) {
-//        Map<String, String> mockFunctionNamesMap = suite.getMockFunctionNamesMap();
-//        for (Map.Entry<String, String> mockFunctionNameEntry : mockFunctionNamesMap.entrySet()) {
-//            String classWithFunctionMock = ((mockFunctionNameEntry.getKey()).split("#"))[0];
-//            balFileClassOrigMockFuncMapping.put(classWithFunctionMock, new ArrayList<String>());
-//        }
-//
-//        for (Map.Entry<String, List<String>> balFileClassOrigMockFuncEntry :
-//                balFileClassOrigMockFuncMapping.entrySet()) {
-//            Class<?> loadClass;
-//            String className = balFileClassOrigMockFuncEntry.getKey();
-//            try {
-//                 loadClass = classLoader.loadClass(className);
-//            } catch (Throwable e) {
-//                throw createLauncherException("failed to load class: " + className);
-//            }
-//            for (Method method : loadClass.getDeclaredMethods()) {
-//                String methodName = method.getName();
-//                if (methodName.startsWith("$ORIG")) {
-//                    balFileClassOrigMockFuncMapping.get(className).add(methodName);
-//                }
-//            }
-//        }
-//    }
-
     private int runTestSuiteWithNativeImage(Package currentPackage, JBallerinaBackend jBallerinaBackend, Target target,
                                             Map<String, String> originalVsModifiedJarMap)
             throws IOException, InterruptedException {
@@ -641,10 +603,6 @@
         Path nativeConfigPath = target.getNativeConfigPath();   // <abs>target/cache/test_cache/native-config
         Path nativeTargetPath = target.getNativePath();         // <abs>target/native
 
-<<<<<<< HEAD
-
-=======
->>>>>>> 9066508d
         // Run native-image command with generated configs
         cmdArgs.add(TesterinaConstants.TESTERINA_LAUNCHER_CLASS_NAME);
         cmdArgs.add("@" + (nativeConfigPath.resolve("native-image-args.txt")));
