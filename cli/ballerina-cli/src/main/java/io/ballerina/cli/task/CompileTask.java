--- conflicted
+++ resolved
@@ -46,25 +46,18 @@
 public class CompileTask implements Task {
     private final transient PrintStream out;
     private final transient PrintStream err;
-<<<<<<< HEAD
+    private final boolean compileForBalPack;
     private final boolean isPackageModified;
 
-    public CompileTask(PrintStream out, PrintStream err, boolean isPackageModified) {
-        this.out = out;
-        this.err = err;
-        this.isPackageModified = isPackageModified;
-=======
-    private final boolean compileForBalPack;
-
     public CompileTask(PrintStream out, PrintStream err) {
-        this(out, err, false);
+        this(out, err, false, true);
     }
 
-    public CompileTask(PrintStream out, PrintStream err, boolean compileForBalPack) {
+    public CompileTask(PrintStream out, PrintStream err, boolean compileForBalPack, boolean isPackageModified) {
         this.out = out;
         this.err = err;
         this.compileForBalPack = compileForBalPack;
->>>>>>> 9355b815
+        this.isPackageModified = isPackageModified;
     }
 
     @Override
@@ -113,29 +106,22 @@
             // We only continue with next steps if package resolution does not have errors.
             // Errors in package resolution denotes version incompatibility errors. Hence, we do not continue further.
             if (!project.currentPackage().getResolution().diagnosticResult().hasErrors()) {
-<<<<<<< HEAD
                 if (!project.kind().equals(ProjectKind.BALA_PROJECT)) {
                     // BalaProject is a read-only project.
                     // Hence, we run the code generators/ modifiers only for BuildProject and SingleFileProject
-                    if (this.isPackageModified) {
-                        // Run code gen and modify plugins, if project has updated only
-                        DiagnosticResult codeGenAndModifyDiagnosticResult = project.currentPackage()
-                                .runCodeGenAndModifyPlugins();
-                        if (codeGenAndModifyDiagnosticResult != null) {
-                            diagnostics.addAll(codeGenAndModifyDiagnosticResult.diagnostics());
+
+                    if (!project.kind().equals(ProjectKind.BALA_PROJECT) && !isPackCmdForATemplatePkg(project)) {
+                        // SingleFileProject cannot hold additional sources or resources
+                        // and BalaProjects is a read-only project.
+                        // Hence, we run the code generators only for BuildProject.
+                        if (this.isPackageModified) {
+                            // Run code gen and modify plugins, if project has updated only
+                            DiagnosticResult codeGenAndModifyDiagnosticResult = project.currentPackage()
+                                    .runCodeGenAndModifyPlugins();
+                            if (codeGenAndModifyDiagnosticResult != null) {
+                                diagnostics.addAll(codeGenAndModifyDiagnosticResult.diagnostics());
+                            }
                         }
-=======
-                if (!project.kind().equals(ProjectKind.BALA_PROJECT) && !isPackCmdForATemplatePkg(project)) {
-                    // SingleFileProject cannot hold additional sources or resources
-                    // and BalaProjects is a read-only project.
-                    // Hence, we run the code generators only for BuildProject.
-                    // If the project is a template package using PackCommand,
-                    // the bala should contain unmodified source-code. Therefore, the code generators are ignored.
-                    DiagnosticResult codeGenAndModifyDiagnosticResult = project.currentPackage()
-                            .runCodeGenAndModifyPlugins();
-                    if (codeGenAndModifyDiagnosticResult != null) {
-                        diagnostics.addAll(codeGenAndModifyDiagnosticResult.diagnostics());
->>>>>>> 9355b815
                     }
                 }
             }
