/*
 * Copyright (c) 2023, WSO2 LLC. (https://www.wso2.com) All Rights Reserved.
 *
 * WSO2 LLC. licenses this file to you under the Apache License,
 * Version 2.0 (the "License"); you may not use this file except
 * in compliance with the License.
 * You may obtain a copy of the License at
 *
 *     http://www.apache.org/licenses/LICENSE-2.0
 *
 * Unless required by applicable law or agreed to in writing,
 * software distributed under the License is distributed on an
 * "AS IS" BASIS, WITHOUT WARRANTIES OR CONDITIONS OF ANY
 * KIND, either express or implied. See the License for the
 * specific language governing permissions and limitations
 * under the License.
 */

package io.ballerina.cli.task;

import io.ballerina.cli.launcher.RuntimePanicException;
import io.ballerina.projects.Project;
import io.ballerina.projects.ProjectKind;
import io.ballerina.projects.internal.model.Target;

import java.io.File;
import java.io.IOException;
import java.io.PrintStream;
import java.nio.file.Files;
import java.nio.file.Path;
import java.nio.file.Paths;
import java.nio.file.StandardCopyOption;
import java.util.ArrayList;
import java.util.List;

import static io.ballerina.cli.launcher.LauncherUtils.createLauncherException;
import static io.ballerina.cli.utils.DebugUtils.getDebugArgs;
import static io.ballerina.cli.utils.DebugUtils.getProfileDebugArg;
import static io.ballerina.cli.utils.DebugUtils.isInDebugMode;
import static io.ballerina.cli.utils.DebugUtils.isInProfileDebugMode;
import static io.ballerina.cli.utils.FileUtils.getFileNameWithoutExtension;
import static io.ballerina.projects.util.ProjectConstants.BLANG_COMPILED_JAR_EXT;
import static io.ballerina.projects.util.ProjectConstants.USER_DIR;
import static io.ballerina.runtime.api.constants.RuntimeConstants.BALLERINA_HOME;

/**
 * Task for running the Ballerina profiler.
 *
 * @since 2201.8.0
 */
public class RunProfilerTask implements Task {
    private final PrintStream err;
    private static final String JAVA_OPTS = "JAVA_OPTS";
    private static final String CURRENT_DIR_KEY = "current.dir";

    public RunProfilerTask(PrintStream errStream) {
        this.err = errStream;
    }

    private void initiateProfiler(Project project) {
        String profilerSource = Paths.get(System.getProperty(BALLERINA_HOME), "bre", "lib",
                "ballerina-profiler-1.0.jar").toString();
        Path sourcePath = Path.of(profilerSource);
        Path targetPath = getTargetProfilerPath(project);
        StandardCopyOption copyOption = StandardCopyOption.REPLACE_EXISTING;
        try {
            Files.copy(sourcePath, targetPath, copyOption);
            List<String> commands = new ArrayList<>();
            commands.add(System.getProperty("java.command"));
            commands.add("-jar");
            if (isInDebugMode()) {
                commands.add(getDebugArgs(err));
            }
            commands.add("Profiler.jar");
            // Sets classpath with executable thin jar and all dependency jar paths.
            commands.add("--file");
            commands.add(getTargetFilePath(project));
            commands.add("--target");
            commands.add(targetPath.toString());
<<<<<<< HEAD
=======
            commands.add("--source-root");
            commands.add(getProjectPath(project).toString());
>>>>>>> 20de3572
            if (isInProfileDebugMode()) {
                commands.add("--profiler-debug");
                commands.add(getProfileDebugArg(err));
            }
            ProcessBuilder pb = new ProcessBuilder(commands).inheritIO();
            pb.environment().put(JAVA_OPTS, getAgentArgs());
<<<<<<< HEAD
            pb.environment().put(BALLERINA_HOME, System.getProperty(BALLERINA_HOME));
            pb.directory(new File(getProfilerPath(project).toUri()));
=======
            pb.environment().put(CURRENT_DIR_KEY, System.getProperty(USER_DIR));
            setWorkingDirectory(project, projectKind, pb);
>>>>>>> 20de3572
            Process process = pb.start();
            process.waitFor();
            int exitValue = process.exitValue();
            if (exitValue != 0) {
                throw new RuntimePanicException(exitValue);
            }
        } catch (IOException | InterruptedException e) {
            throw createLauncherException("error occurred while running the profiler ", e);
        }
    }

    @Override
    public void execute(Project project) {
        initiateProfiler(project);
    }

    private String getAgentArgs() {
        // add jacoco agent
        String jacocoArgLine = "-javaagent:" + Paths.get(System.getProperty(BALLERINA_HOME), "bre", "lib",
                "jacocoagent.jar") + "=destfile=" + Paths.get(System.getProperty(USER_DIR))
                        .resolve("build").resolve("jacoco").resolve("test.exec");
        return jacocoArgLine + " ";
    }

    private Path getTargetProfilerPath(Project project) {
        return getProfilerPath(project).resolve("Profiler" + BLANG_COMPILED_JAR_EXT);
    }

    private Path getProfilerPath(Project project) {
        try {
            Target target = new Target(getTargetPath(project));
            return target.getProfilerPath();
        } catch (IOException e) {
            throw createLauncherException("error while creating profiler directory: ", e);
        }
    }

    private Path getTargetPath(Project project) {
        if (project.kind() == ProjectKind.SINGLE_FILE_PROJECT) {
            return Paths.get(System.getProperty(USER_DIR));
        }
        return project.targetDir();
    }

    private String getTargetFilePath(Project project) {
        if (project.kind() == ProjectKind.SINGLE_FILE_PROJECT) {
            return Paths.get(System.getProperty(USER_DIR)).resolve(
                    getFileNameWithoutExtension(project.sourceRoot()) + BLANG_COMPILED_JAR_EXT).toUri().getPath();
        }
        return project.targetDir().resolve("bin").resolve(project.currentPackage().packageName() +
                BLANG_COMPILED_JAR_EXT).toUri().getPath();
    }
}<|MERGE_RESOLUTION|>--- conflicted
+++ resolved
@@ -77,24 +77,15 @@
             commands.add(getTargetFilePath(project));
             commands.add("--target");
             commands.add(targetPath.toString());
-<<<<<<< HEAD
-=======
-            commands.add("--source-root");
-            commands.add(getProjectPath(project).toString());
->>>>>>> 20de3572
             if (isInProfileDebugMode()) {
                 commands.add("--profiler-debug");
                 commands.add(getProfileDebugArg(err));
             }
             ProcessBuilder pb = new ProcessBuilder(commands).inheritIO();
             pb.environment().put(JAVA_OPTS, getAgentArgs());
-<<<<<<< HEAD
             pb.environment().put(BALLERINA_HOME, System.getProperty(BALLERINA_HOME));
+            pb.environment().put(CURRENT_DIR_KEY, System.getProperty(USER_DIR));
             pb.directory(new File(getProfilerPath(project).toUri()));
-=======
-            pb.environment().put(CURRENT_DIR_KEY, System.getProperty(USER_DIR));
-            setWorkingDirectory(project, projectKind, pb);
->>>>>>> 20de3572
             Process process = pb.start();
             process.waitFor();
             int exitValue = process.exitValue();
