--- conflicted
+++ resolved
@@ -74,15 +74,7 @@
             commands.add("Profiler.jar");
             // Sets classpath with executable thin jar and all dependency jar paths.
             commands.add("--file");
-<<<<<<< HEAD
-            commands.add(getPackageJarName(project, projectKind));
-            commands.add("--source-root");
-            commands.add(getProjectPath(project).toString());
-=======
             commands.add(getTargetFilePath(project));
-            commands.add("--target");
-            commands.add(targetPath.toString());
->>>>>>> d54abaee
             if (isInProfileDebugMode()) {
                 commands.add("--profiler-debug");
                 commands.add(getProfileDebugArg(err));
