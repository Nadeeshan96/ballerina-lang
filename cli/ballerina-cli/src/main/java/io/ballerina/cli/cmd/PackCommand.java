package io.ballerina.cli.cmd;

import io.ballerina.cli.BLauncherCmd;
import io.ballerina.cli.TaskExecutor;
import io.ballerina.cli.task.CleanTargetDirTask;
import io.ballerina.cli.task.CompileTask;
import io.ballerina.cli.task.CreateBalaTask;
import io.ballerina.cli.task.DumpBuildTimeTask;
import io.ballerina.cli.task.ResolveMavenDependenciesTask;
import io.ballerina.cli.utils.BuildTime;
import io.ballerina.cli.utils.FileUtils;
import io.ballerina.projects.BuildOptions;
import io.ballerina.projects.Module;
import io.ballerina.projects.ModuleId;
import io.ballerina.projects.Project;
import io.ballerina.projects.ProjectException;
import io.ballerina.projects.directory.BuildProject;
import io.ballerina.projects.util.ProjectConstants;
import io.ballerina.toml.semantic.TomlType;
import io.ballerina.toml.semantic.ast.TomlTableNode;
import org.ballerinalang.toml.exceptions.SettingsTomlException;
import org.wso2.ballerinalang.util.RepoUtils;
import picocli.CommandLine;

import java.io.PrintStream;
import java.nio.file.Path;
import java.nio.file.Paths;
import java.util.ArrayList;
import java.util.List;

import static io.ballerina.cli.cmd.Constants.PACK_COMMAND;
import static io.ballerina.projects.internal.ManifestBuilder.getStringValueFromTomlTableNode;
import static io.ballerina.projects.util.ProjectUtils.isProjectUpdated;
import static io.ballerina.runtime.api.constants.RuntimeConstants.SYSTEM_PROP_BAL_DEBUG;

/**
 * This class represents the "bal pack" command.
 *
 * @since 2.0.0
 */
public class PackCommand implements BLauncherCmd {

    private final PrintStream outStream;
    private final PrintStream errStream;
    private boolean exitWhenFinish;
    private boolean skipCopyLibsFromDist;

    @CommandLine.Option(names = {"--offline"}, description = "Build/Compile offline without downloading " +
            "dependencies.")
    private Boolean offline;

    @CommandLine.Parameters (arity = "0..1")
    private final Path projectPath;

    @CommandLine.Option(names = "--dump-bir", hidden = true)
    private boolean dumpBIR;

    @CommandLine.Option(names = "--dump-bir-file", hidden = true)
    private Boolean dumpBIRFile;

    @CommandLine.Option(names = "--dump-graph", hidden = true)
    private boolean dumpGraph;

    @CommandLine.Option(names = "--dump-raw-graphs", hidden = true)
    private boolean dumpRawGraphs;

    @CommandLine.Option(names = {"--help", "-h"}, hidden = true)
    private boolean helpFlag;

    @CommandLine.Option(names = "--debug", description = "run tests in remote debugging mode")
    private String debugPort;

    @CommandLine.Option(names = "--dump-build-time", hidden = true, description = "calculate and dump build time")
    private Boolean dumpBuildTime;

    @CommandLine.Option(names = "--sticky", description = "stick to exact versions locked (if exists)")
    private Boolean sticky;

    @CommandLine.Option(names = "--target-dir", description = "target directory path")
    private Path targetDir;

    @CommandLine.Option(names = "--generate-config-schema", hidden = true)
    private Boolean configSchemaGen;

    public PackCommand() {
        this.projectPath = Paths.get(System.getProperty(ProjectConstants.USER_DIR));
        this.outStream = System.out;
        this.errStream = System.err;
        this.exitWhenFinish = true;
        this.skipCopyLibsFromDist = false;
    }

    PackCommand(Path projectPath, PrintStream outStream, PrintStream errStream, boolean exitWhenFinish,
                       boolean skipCopyLibsFromDist) {
        this.projectPath = projectPath;
        this.outStream = outStream;
        this.errStream = errStream;
        this.exitWhenFinish = exitWhenFinish;
        this.skipCopyLibsFromDist = skipCopyLibsFromDist;
        this.offline = true;
    }

    PackCommand(Path projectPath, PrintStream outStream, PrintStream errStream, boolean exitWhenFinish,
                       boolean skipCopyLibsFromDist, Path targetDir) {
        this.projectPath = projectPath;
        this.outStream = outStream;
        this.errStream = errStream;
        this.exitWhenFinish = exitWhenFinish;
        this.skipCopyLibsFromDist = skipCopyLibsFromDist;
        this.targetDir = targetDir;
        this.offline = true;
    }

    @Override
    public void execute() {
        long start = 0;
        boolean isSingleFileBuild = false; // Packing cannot be done for single files

        if (this.helpFlag) {
            String commandUsageInfo = BLauncherCmd.getCommandUsageInfo(PACK_COMMAND);
            this.errStream.println(commandUsageInfo);
            return;
        }

        Project project;

        if (sticky == null) {
            sticky = false;
        }

        BuildOptions buildOptions = constructBuildOptions();

        // Throw an error if its a single file
        if (FileUtils.hasExtension(this.projectPath)) {
            CommandUtil.printError(this.errStream, "bal pack can only be used with a Ballerina package.", null, false);
            CommandUtil.exitError(this.exitWhenFinish);
            return;
        }

        try {
            if (buildOptions.dumpBuildTime()) {
                start = System.currentTimeMillis();
                BuildTime.getInstance().timestamp = start;
            }
            project = BuildProject.load(this.projectPath, buildOptions);
            if (buildOptions.dumpBuildTime()) {
                BuildTime.getInstance().projectLoadDuration = System.currentTimeMillis() - start;
            }
        } catch (ProjectException e) {
            CommandUtil.printError(this.errStream, e.getMessage(), null, false);
            CommandUtil.exitError(this.exitWhenFinish);
            return;
        }

        // If project is empty
        if (isProjectEmpty(project) && project.currentPackage().compilerPluginToml().isEmpty()) {
            CommandUtil.printError(this.errStream, "package is empty. Please add at least one .bal file.", null,
                        false);
            CommandUtil.exitError(this.exitWhenFinish);
            return;
        }

        // Check `[package]` section is available when compile
        if (project.currentPackage().ballerinaToml().get().tomlDocument().toml().getTable("package")
                .isEmpty()) {
            CommandUtil.printError(this.errStream,
                    "'package' information not found in " + ProjectConstants.BALLERINA_TOML,
                    null,
                    false);
            CommandUtil.exitError(this.exitWhenFinish);
            return;
        } else {
            // if not empty, validate the `[package]` section

            TomlTableNode pkgNode = (TomlTableNode) project.currentPackage().ballerinaToml().get().tomlDocument().toml()
                    .rootNode().entries().get("package");
            if (pkgNode == null || pkgNode.kind() == TomlType.NONE) {
                CommandUtil.printError(this.errStream,
                        "'package' information not found in " + ProjectConstants.BALLERINA_TOML,
                        null,
                        false);
                CommandUtil.exitError(this.exitWhenFinish);
                return;
            }

            List<String> pkgErrors = new ArrayList<>();
            if ("".equals(getStringValueFromTomlTableNode(pkgNode, "org", ""))) {
                pkgErrors.add("'org'");
            }
            if ("".equals(getStringValueFromTomlTableNode(pkgNode, "name", ""))) {
                pkgErrors.add("'name'");
            }
            if ("".equals(getStringValueFromTomlTableNode(pkgNode, "version", ""))) {
                pkgErrors.add("'version'");
            }

            if (!pkgErrors.isEmpty()) {
                String pkgErrorsString;
                if (pkgErrors.size() == 1) {
                    CommandUtil.printError(this.errStream,
                            "to build a package " + pkgErrors.get(0) +
                                    " field of the package is required in " +
                                    ProjectConstants.BALLERINA_TOML,
                            null,
                            false);
                    CommandUtil.exitError(this.exitWhenFinish);
                    return;
                } else if (pkgErrors.size() == 2) {
                    pkgErrorsString = pkgErrors.get(0) + " and " + pkgErrors.get(1);
                } else {
                    pkgErrorsString = pkgErrors.get(0) + ", " + pkgErrors.get(1) + " and " + pkgErrors.get(2);
                }
                CommandUtil.printError(this.errStream,
                        "to build a package " + pkgErrorsString +
                                " fields of the package are required in " +
                                ProjectConstants.BALLERINA_TOML,
                        null,
                        false);
                CommandUtil.exitError(this.exitWhenFinish);
                return;
            }

        }

        // Sets the debug port as a system property, which will be used when setting up debug args before running tests.
        if (!project.buildOptions().skipTests() && this.debugPort != null) {
            System.setProperty(SYSTEM_PROP_BAL_DEBUG, this.debugPort);
        }

        // Validate Settings.toml file
        try {
            RepoUtils.readSettings();
        } catch (SettingsTomlException e) {
            this.outStream.println("warning: " + e.getMessage());
        }

        // Check package files are modified after last build
        boolean isPackageModified = isProjectUpdated(project);

        TaskExecutor taskExecutor = new TaskExecutor.TaskBuilder()
                .addTask(new CleanTargetDirTask(isPackageModified), isSingleFileBuild)
                .addTask(new ResolveMavenDependenciesTask(outStream))
<<<<<<< HEAD
                .addTask(new CompileTask(outStream, errStream, isPackageModified))
=======
                .addTask(new CompileTask(outStream, errStream, true))
>>>>>>> 9355b815
                .addTask(new CreateBalaTask(outStream))
                .addTask(new DumpBuildTimeTask(outStream), !project.buildOptions().dumpBuildTime())
                .build();

        taskExecutor.executeTasks(project);
        if (this.exitWhenFinish) {
            Runtime.getRuntime().exit(0);
        }
    }

    private BuildOptions constructBuildOptions() {
        BuildOptions.BuildOptionsBuilder buildOptionsBuilder = BuildOptions.builder();
        buildOptionsBuilder
                .setOffline(offline)
                .setDumpBir(dumpBIR)
                .setDumpBirFile(dumpBIRFile)
                .setDumpGraph(dumpGraph)
                .setDumpRawGraphs(dumpRawGraphs)
                .setDumpBuildTime(dumpBuildTime)
                .setSticky(sticky)
                .setConfigSchemaGen(configSchemaGen);

        if (targetDir != null) {
            buildOptionsBuilder.targetDir(targetDir.toString());
        }

        return buildOptionsBuilder.build();
    }

    private boolean isProjectEmpty(Project project) {
        for (ModuleId moduleId : project.currentPackage().moduleIds()) {
            Module module = project.currentPackage().module(moduleId);
            if (!module.documentIds().isEmpty() || !module.testDocumentIds().isEmpty()) {
                return false;
            }
        }
        return true;
    }

    @Override
    public String getName() {
        return PACK_COMMAND;
    }

    @Override
    public void printLongDesc(StringBuilder out) {
        out.append("packages the current package into a .bala file after verifying that it can build with \n");
        out.append("all its dependencies. Created .bala file contains the distribution format of the current package");

    }

    @Override
    public void printUsage(StringBuilder out) {
        out.append("  bal pack [--offline] \\n\" +\n" + "            \"       [<package-path>]");
    }

    @Override
    public void setParentCmdParser(CommandLine parentCmdParser) {
    }
}<|MERGE_RESOLUTION|>--- conflicted
+++ resolved
@@ -240,11 +240,7 @@
         TaskExecutor taskExecutor = new TaskExecutor.TaskBuilder()
                 .addTask(new CleanTargetDirTask(isPackageModified), isSingleFileBuild)
                 .addTask(new ResolveMavenDependenciesTask(outStream))
-<<<<<<< HEAD
-                .addTask(new CompileTask(outStream, errStream, isPackageModified))
-=======
-                .addTask(new CompileTask(outStream, errStream, true))
->>>>>>> 9355b815
+                .addTask(new CompileTask(outStream, errStream, true, isPackageModified))
                 .addTask(new CreateBalaTask(outStream))
                 .addTask(new DumpBuildTimeTask(outStream), !project.buildOptions().dumpBuildTime())
                 .build();
