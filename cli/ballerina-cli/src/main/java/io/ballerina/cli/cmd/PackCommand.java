package io.ballerina.cli.cmd;

import io.ballerina.cli.BLauncherCmd;
import io.ballerina.cli.TaskExecutor;
import io.ballerina.cli.task.CleanTargetDirTask;
import io.ballerina.cli.task.CompileTask;
import io.ballerina.cli.task.CreateBalaTask;
import io.ballerina.cli.task.DumpBuildTimeTask;
import io.ballerina.cli.task.ResolveMavenDependenciesTask;
import io.ballerina.cli.utils.BuildTime;
import io.ballerina.cli.utils.FileUtils;
import io.ballerina.projects.BuildOptions;
import io.ballerina.projects.Module;
import io.ballerina.projects.ModuleId;
import io.ballerina.projects.Project;
import io.ballerina.projects.ProjectException;
import io.ballerina.projects.directory.BuildProject;
import io.ballerina.projects.util.ProjectConstants;
import io.ballerina.toml.semantic.TomlType;
import io.ballerina.toml.semantic.ast.TomlTableNode;
import org.ballerinalang.toml.exceptions.SettingsTomlException;
import org.wso2.ballerinalang.util.RepoUtils;
import picocli.CommandLine;

import java.io.PrintStream;
import java.nio.file.Path;
import java.nio.file.Paths;
import java.util.ArrayList;
import java.util.List;

import static io.ballerina.cli.cmd.Constants.PACK_COMMAND;
import static io.ballerina.projects.internal.ManifestBuilder.getStringValueFromTomlTableNode;
import static io.ballerina.runtime.api.constants.RuntimeConstants.SYSTEM_PROP_BAL_DEBUG;

/**
 * This class represents the "bal pack" command.
 *
 * @since 2.0.0
 */
public class PackCommand implements BLauncherCmd {

    private final PrintStream outStream;
    private final PrintStream errStream;
    private boolean exitWhenFinish;
    private boolean skipCopyLibsFromDist;

    @CommandLine.Option(names = {"--offline"}, description = "Build/Compile offline without downloading " +
            "dependencies.")
    private Boolean offline;

    @CommandLine.Parameters (arity = "0..1")
    private final Path projectPath;

    @CommandLine.Option(names = "--dump-bir", hidden = true)
    private boolean dumpBIR;

    @CommandLine.Option(names = "--dump-bir-file", hidden = true)
    private Boolean dumpBIRFile;

    @CommandLine.Option(names = "--dump-graph", hidden = true)
    private boolean dumpGraph;

    @CommandLine.Option(names = "--dump-raw-graphs", hidden = true)
    private boolean dumpRawGraphs;

    @CommandLine.Option(names = {"--help", "-h"}, hidden = true)
    private boolean helpFlag;

    @CommandLine.Option(names = "--experimental", description = "Enable experimental language features.")
    private Boolean experimentalFlag;

    @CommandLine.Option(names = "--debug", description = "run tests in remote debugging mode")
    private String debugPort;

<<<<<<< HEAD
    @CommandLine.Option(names = "--dump-build-time", description = "calculate and dump build time")
=======
    @CommandLine.Option(names = "--test-report", description = "enable test report generation")
    private Boolean testReport;

    @CommandLine.Option(names = "--code-coverage", description = "enable code coverage")
    private Boolean coverage;

    @CommandLine.Option(names = "--coverage-format", description = "list of supported coverage report formats")
    private String coverageFormat;

    @CommandLine.Option(names = "--includes", hidden = true,
            description = "hidden option for code coverage to include all classes")
    private String includes;

    @CommandLine.Option(names = "--dump-build-time", hidden = true, description = "calculate and dump build time")
>>>>>>> e436dcb0
    private Boolean dumpBuildTime;

    @CommandLine.Option(names = "--sticky", description = "stick to exact versions locked (if exists)")
    private Boolean sticky;

    @CommandLine.Option(names = "--target-dir", description = "target directory path")
    private Path targetDir;

    @CommandLine.Option(names = "--generate-config-schema", hidden = true)
    private Boolean configSchemaGen;

    public PackCommand() {
        this.projectPath = Paths.get(System.getProperty(ProjectConstants.USER_DIR));
        this.outStream = System.out;
        this.errStream = System.err;
        this.exitWhenFinish = true;
        this.skipCopyLibsFromDist = false;
    }

    public PackCommand(Path projectPath, PrintStream outStream, PrintStream errStream, boolean exitWhenFinish,
                       boolean skipCopyLibsFromDist) {
        this.projectPath = projectPath;
        this.outStream = outStream;
        this.errStream = errStream;
        this.exitWhenFinish = exitWhenFinish;
        this.skipCopyLibsFromDist = skipCopyLibsFromDist;
    }

    public PackCommand(Path projectPath, PrintStream outStream, PrintStream errStream, boolean exitWhenFinish,
                       boolean skipCopyLibsFromDist, Path targetDir) {
        this.projectPath = projectPath;
        this.outStream = outStream;
        this.errStream = errStream;
        this.exitWhenFinish = exitWhenFinish;
        this.skipCopyLibsFromDist = skipCopyLibsFromDist;
        this.targetDir = targetDir;
    }

    @Override
    public void execute() {
        long start = 0;
        boolean isSingleFileBuild = false; // Packing cannot be done for single files

        if (this.helpFlag) {
            String commandUsageInfo = BLauncherCmd.getCommandUsageInfo(PACK_COMMAND);
            this.errStream.println(commandUsageInfo);
            return;
        }

        Project project;

        if (sticky == null) {
            sticky = false;
        }

        BuildOptions buildOptions = constructBuildOptions();

        // Throw an error if its a single file
        if (FileUtils.hasExtension(this.projectPath)) {
            CommandUtil.printError(this.errStream, "bal pack can only be used with a Ballerina package.", null, false);
            CommandUtil.exitError(this.exitWhenFinish);
            return;
        }

        try {
            if (buildOptions.dumpBuildTime()) {
                start = System.currentTimeMillis();
                BuildTime.getInstance().timestamp = start;
            }
            project = BuildProject.load(this.projectPath, buildOptions);
            if (buildOptions.dumpBuildTime()) {
                BuildTime.getInstance().projectLoadDuration = System.currentTimeMillis() - start;
            }
        } catch (ProjectException e) {
            CommandUtil.printError(this.errStream, e.getMessage(), null, false);
            CommandUtil.exitError(this.exitWhenFinish);
            return;
        }


        if (isProjectEmpty(project)) {
            if (project.currentPackage().compilerPluginToml().isPresent()) {
                CommandUtil.printError(this.errStream, "package is empty. please add at least one .bal file.", null,
                        false);
                CommandUtil.exitError(this.exitWhenFinish);
                return;
            }
        }

        // Check `[package]` section is available when compile
        if (project.currentPackage().ballerinaToml().get().tomlDocument().toml().getTable("package")
                .isEmpty()) {
            CommandUtil.printError(this.errStream,
                    "'package' information not found in " + ProjectConstants.BALLERINA_TOML,
                    null,
                    false);
            CommandUtil.exitError(this.exitWhenFinish);
            return;
        } else {
            // if not empty, validate the `[package]` section

            TomlTableNode pkgNode = (TomlTableNode) project.currentPackage().ballerinaToml().get().tomlDocument().toml()
                    .rootNode().entries().get("package");
            if (pkgNode == null || pkgNode.kind() == TomlType.NONE) {
                CommandUtil.printError(this.errStream,
                        "'package' information not found in " + ProjectConstants.BALLERINA_TOML,
                        null,
                        false);
                CommandUtil.exitError(this.exitWhenFinish);
                return;
            }

            List<String> pkgErrors = new ArrayList<>();
            if ("".equals(getStringValueFromTomlTableNode(pkgNode, "org", ""))) {
                pkgErrors.add("'org'");
            }
            if ("".equals(getStringValueFromTomlTableNode(pkgNode, "name", ""))) {
                pkgErrors.add("'name'");
            }
            if ("".equals(getStringValueFromTomlTableNode(pkgNode, "version", ""))) {
                pkgErrors.add("'version'");
            }

            if (!pkgErrors.isEmpty()) {
                String pkgErrorsString;
                if (pkgErrors.size() == 1) {
                    CommandUtil.printError(this.errStream,
                            "to build a package " + pkgErrors.get(0) +
                                    " field of the package is required in " +
                                    ProjectConstants.BALLERINA_TOML,
                            null,
                            false);
                    CommandUtil.exitError(this.exitWhenFinish);
                    return;
                } else if (pkgErrors.size() == 2) {
                    pkgErrorsString = pkgErrors.get(0) + " and " + pkgErrors.get(1);
                } else {
                    pkgErrorsString = pkgErrors.get(0) + ", " + pkgErrors.get(1) + " and " + pkgErrors.get(2);
                }
                CommandUtil.printError(this.errStream,
                        "to build a package " + pkgErrorsString +
                                " fields of the package are required in " +
                                ProjectConstants.BALLERINA_TOML,
                        null,
                        false);
                CommandUtil.exitError(this.exitWhenFinish);
                return;
            }

        }

        // Sets the debug port as a system property, which will be used when setting up debug args before running tests.
        if (!project.buildOptions().skipTests() && this.debugPort != null) {
            System.setProperty(SYSTEM_PROP_BAL_DEBUG, this.debugPort);
        }

        // Validate Settings.toml file
        try {
            RepoUtils.readSettings();
        } catch (SettingsTomlException e) {
            this.outStream.println("warning: " + e.getMessage());
        }

        TaskExecutor taskExecutor = new TaskExecutor.TaskBuilder()
                .addTask(new CleanTargetDirTask(), isSingleFileBuild)
                .addTask(new ResolveMavenDependenciesTask(outStream))
                .addTask(new CompileTask(outStream, errStream))
                .addTask(new CreateBalaTask(outStream))
                .addTask(new DumpBuildTimeTask(outStream), !project.buildOptions().dumpBuildTime())
                .build();

        taskExecutor.executeTasks(project);
        if (this.exitWhenFinish) {
            Runtime.getRuntime().exit(0);
        }
    }

    private BuildOptions constructBuildOptions() {
        BuildOptions.BuildOptionsBuilder buildOptionsBuilder = BuildOptions.builder();
        buildOptionsBuilder
                .setExperimental(experimentalFlag)
                .setOffline(offline)
                .setDumpBir(dumpBIR)
                .setDumpBirFile(dumpBIRFile)
                .setDumpGraph(dumpGraph)
                .setDumpRawGraphs(dumpRawGraphs)
                .setDumpBuildTime(dumpBuildTime)
                .setSticky(sticky)
                .setConfigSchemaGen(configSchemaGen);

        if (targetDir != null) {
            buildOptionsBuilder.targetDir(targetDir.toString());
        }

        return buildOptionsBuilder.build();
    }

    private boolean isProjectEmpty(Project project) {
        for (ModuleId moduleId : project.currentPackage().moduleIds()) {
            Module module = project.currentPackage().module(moduleId);
            if (!module.documentIds().isEmpty() || !module.testDocumentIds().isEmpty()) {
                return false;
            }
        }
        return true;
    }

    @Override
    public String getName() {
        return PACK_COMMAND;
    }

    @Override
    public void printLongDesc(StringBuilder out) {
        out.append("packages the current package into a .bala file after verifying that it can build with \n");
        out.append("all its dependencies. Created .bala file contains the distribution format of the current package");

    }

    @Override
    public void printUsage(StringBuilder out) {
        out.append("  bal pack [--offline] \\n\" +\n" + "            \"       [<package-path>]");
    }

    @Override
    public void setParentCmdParser(CommandLine parentCmdParser) {
    }
}<|MERGE_RESOLUTION|>--- conflicted
+++ resolved
@@ -72,24 +72,7 @@
     @CommandLine.Option(names = "--debug", description = "run tests in remote debugging mode")
     private String debugPort;
 
-<<<<<<< HEAD
-    @CommandLine.Option(names = "--dump-build-time", description = "calculate and dump build time")
-=======
-    @CommandLine.Option(names = "--test-report", description = "enable test report generation")
-    private Boolean testReport;
-
-    @CommandLine.Option(names = "--code-coverage", description = "enable code coverage")
-    private Boolean coverage;
-
-    @CommandLine.Option(names = "--coverage-format", description = "list of supported coverage report formats")
-    private String coverageFormat;
-
-    @CommandLine.Option(names = "--includes", hidden = true,
-            description = "hidden option for code coverage to include all classes")
-    private String includes;
-
     @CommandLine.Option(names = "--dump-build-time", hidden = true, description = "calculate and dump build time")
->>>>>>> e436dcb0
     private Boolean dumpBuildTime;
 
     @CommandLine.Option(names = "--sticky", description = "stick to exact versions locked (if exists)")
