/*
 * Copyright (c) 2020, WSO2 Inc. (http://www.wso2.org) All Rights Reserved.
 *
 * WSO2 Inc. licenses this file to you under the Apache License,
 * Version 2.0 (the "License"); you may not use this file except
 * in compliance with the License.
 * You may obtain a copy of the License at
 *
 *   http://www.apache.org/licenses/LICENSE-2.0
 *
 * Unless required by applicable law or agreed to in writing,
 * software distributed under the License is distributed on an
 * "AS IS" BASIS, WITHOUT WARRANTIES OR CONDITIONS OF ANY
 * KIND, either express or implied.  See the License for the
 * specific language governing permissions and limitations
 * under the License.
 */

package io.ballerina.cli.cmd;

import io.ballerina.cli.BLauncherCmd;
import io.ballerina.projects.util.ProjectConstants;
import io.ballerina.projects.util.ProjectUtils;
import picocli.CommandLine;

import java.io.IOException;
import java.io.PrintStream;
import java.nio.file.AccessDeniedException;
import java.nio.file.Path;
import java.nio.file.Paths;
import java.util.List;
import java.util.Optional;

import static io.ballerina.cli.cmd.Constants.INIT_COMMAND;
import static io.ballerina.projects.util.ProjectUtils.getPackageValidationError;
import static io.ballerina.projects.util.ProjectUtils.guessPkgName;


/**
 * Init command for creating a ballerina project.
 *
 * @since 2.0.0
 */
<<<<<<< HEAD
@CommandLine.Command(name = INIT_COMMAND, description = "Create a new Ballerina package in an existing directory")
=======
@CommandLine.Command(name = INIT_COMMAND, description = "This command is deprecated and will be removed in a future " +
        "version. Use `bal new` instead")
>>>>>>> 4126c51c
public class InitCommand implements BLauncherCmd {

    private Path userDir;
    private PrintStream errStream;
    private boolean exitWhenFinish;

    @CommandLine.Option(names = {"--help", "-h"}, hidden = true)
    private boolean helpFlag;

    @CommandLine.Parameters
    private List<String> argList;

    public InitCommand() {
        this.userDir = Paths.get(System.getProperty(ProjectConstants.USER_DIR));
        this.errStream = System.err;
        this.exitWhenFinish = true;
        CommandUtil.initJarFs();
    }

    public InitCommand(Path userDir, PrintStream errStream, boolean exitWhenFinish) {
        this.userDir = userDir;
        this.errStream = errStream;
        this.exitWhenFinish = exitWhenFinish;
        CommandUtil.initJarFs();
    }

    @Override
    public void execute() {
        errStream.println("WARNING: This command is deprecated and will be removed in a future version. " +
                "Use `bal new` instead");
        // If help flag is given print the help message.
        if (helpFlag) {
            String commandUsageInfo = BLauncherCmd.getCommandUsageInfo(INIT_COMMAND);
            errStream.println(commandUsageInfo);
            return;
        }

        // If the current directory is a ballerina project ignore.
        if (ProjectUtils.isBallerinaProject(this.userDir)) {
            CommandUtil.printError(errStream,
                    "directory is already a Ballerina project.",
                    null,
                    false);
            CommandUtil.exitError(this.exitWhenFinish);
            return;
        }

        // Check if one argument is given and not more than one argument.
        if (argList != null && !(1 == argList.size())) {
            CommandUtil.printError(errStream,
                    "too many arguments",
                    "bal init <project-name>",
                    true);
            CommandUtil.exitError(this.exitWhenFinish);
            return;
        }

        // Check if there is a ballerina project in sub level.

        // Check if the command is executed inside a ballerina project
        Path projectRoot = ProjectUtils.findProjectRoot(this.userDir);
        if (projectRoot != null) {
            CommandUtil.printError(errStream,
                    "directory is already within a Ballerina project :" +
                            projectRoot.resolve(ProjectConstants.BALLERINA_TOML).toString(),
                    null,
                    false);
            CommandUtil.exitError(this.exitWhenFinish);
            return;
        }

        String packageName = Optional.of(this.userDir.getFileName()).get().toString();
        if (argList != null && !argList.isEmpty()) {
            packageName = argList.get(0);
            if (!ProjectUtils.validatePackageName(packageName)) {
                CommandUtil.printError(errStream,
                        "invalid package name : '" + packageName + "' :\n" +
                                getPackageValidationError(packageName),
                        null,
                        false);
                CommandUtil.exitError(this.exitWhenFinish);
                return;
            }
        }

        if (!ProjectUtils.validateNameLength(packageName)) {
            CommandUtil.printError(errStream,
                                   "invalid package name : '" + packageName + "' :\n" +
                                           "Maximum length of package name is 256 characters.",
                                   null,
                                   false);
            CommandUtil.exitError(this.exitWhenFinish);
            return;
        }

        if (!ProjectUtils.validatePackageName(packageName)) {
            errStream.println("package name is derived as '" + guessPkgName(packageName, "app")
                    + "'. Edit the Ballerina.toml to change it.");
            errStream.println();
        }

        try {
            CommandUtil.initPackage(userDir, packageName);
        } catch (AccessDeniedException e) {
            CommandUtil.printError(errStream,
                    "error occurred while initializing project : " + " Access Denied : " + e.getMessage(),
                    null,
                    false);
            CommandUtil.exitError(this.exitWhenFinish);
            return;
        } catch (IOException e) {
            CommandUtil.printError(errStream,
                    "error occurred while initializing project : " + e.getMessage(),
                    null,
                    false);
            CommandUtil.exitError(this.exitWhenFinish);
            return;
        }
        errStream.println("Created new package '" + guessPkgName(packageName, "app") + "'.");
    }

    @Override
    public String getName() {
        return INIT_COMMAND;
    }

    @Override
    public void printLongDesc(StringBuilder out) {
        out.append(BLauncherCmd.getCommandUsageInfo(INIT_COMMAND));
    }

    @Override
    public void printUsage(StringBuilder out) {
        out.append("  bal init \n");
    }

    @Override
    public void setParentCmdParser(CommandLine parentCmdParser) {
    }

}<|MERGE_RESOLUTION|>--- conflicted
+++ resolved
@@ -41,12 +41,8 @@
  *
  * @since 2.0.0
  */
-<<<<<<< HEAD
-@CommandLine.Command(name = INIT_COMMAND, description = "Create a new Ballerina package in an existing directory")
-=======
 @CommandLine.Command(name = INIT_COMMAND, description = "This command is deprecated and will be removed in a future " +
         "version. Use `bal new` instead")
->>>>>>> 4126c51c
 public class InitCommand implements BLauncherCmd {
 
     private Path userDir;
