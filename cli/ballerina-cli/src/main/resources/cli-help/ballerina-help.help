--- conflicted
+++ resolved
@@ -35,19 +35,10 @@
    Other Commands:
         clean           Clean the artifacts generated during the build
         format          Format Ballerina source files
-<<<<<<< HEAD
-        grpc            Generate the Ballerina sources for a given Protocol Buffer definition
-        graphql         Generate Ballerina client sources
-                        for a given GraphQL schema(SDL) and GraphQL queries
-        openapi         Generate the Ballerina sources for a given OpenAPI definition and 
-                        vice versa
-        asyncapi        Generate the Ballerina sources for a given AsyncAPI definition
-=======
         grpc            Generate the Ballerina sources for a given Protocol
                         Buffer definition
         openapi         Generate the Ballerina sources for a given OpenAPI
                         definition and vice versa
->>>>>>> 2b50be9a
         bindgen         Generate the Ballerina bindings for Java APIs
         shell           Run Ballerina interactive REPL
         version         Print the Ballerina version