/*
 *  Copyright (c) 2020, WSO2 Inc. (http://www.wso2.org) All Rights Reserved.
 *
 *  WSO2 Inc. licenses this file to you under the Apache License,
 *  Version 2.0 (the "License"); you may not use this file except
 *  in compliance with the License.
 *  You may obtain a copy of the License at
 *
 *    http://www.apache.org/licenses/LICENSE-2.0
 *
 *  Unless required by applicable law or agreed to in writing,
 *  software distributed under the License is distributed on an
 *  "AS IS" BASIS, WITHOUT WARRANTIES OR CONDITIONS OF ANY
 *  KIND, either express or implied.  See the License for the
 *  specific language governing permissions and limitations
 *  under the License.
 */

package io.ballerina.cli.cmd;

import io.ballerina.projects.ProjectException;
import io.ballerina.projects.internal.ProjectFiles;
import io.ballerina.projects.util.ProjectConstants;
import org.apache.commons.io.FileUtils;
<<<<<<< HEAD
import org.ballerinalang.maven.bala.client.MavenResolverClient;
import org.ballerinalang.maven.bala.client.MavenResolverClientException;
import org.powermock.api.mockito.PowerMockito;
import org.powermock.core.classloader.annotations.PowerMockIgnore;
import org.powermock.core.classloader.annotations.PrepareForTest;
=======
import org.mockito.MockedStatic;
import org.mockito.Mockito;
>>>>>>> 8da2231b
import org.testng.Assert;
import org.testng.annotations.BeforeClass;
import org.testng.annotations.Test;
import org.wso2.ballerinalang.util.RepoUtils;
import picocli.CommandLine;

import java.io.File;
import java.io.IOException;
import java.net.URI;
import java.net.URISyntaxException;
import java.nio.file.Files;
import java.nio.file.Path;
import java.nio.file.Paths;
import java.nio.file.StandardCopyOption;
import java.util.Objects;

import static io.ballerina.cli.cmd.CommandOutputUtils.getOutput;

/**
 * Push command tests.
 *
 * @since 2.0.0
 */
//@PowerMockIgnore({"jdk.internal.reflect.*", "javax.net.*", "com.sun.*"})
public class PushCommandTest extends BaseCommandTest {

    private static final String VALID_PROJECT = "validApplicationProject";
    private Path testResources;

    public static final String BALA_EXTENSION = ".bala";
    public static final String POM_EXTENSION = ".pom";
    @BeforeClass
    public void setup() throws IOException {
        super.setup();
        try {
            this.testResources = super.tmpDir.resolve("build-test-resources");
            URI testResourcesURI = Objects.requireNonNull(getClass().getClassLoader().getResource("test-resources"))
                    .toURI();
            Files.walkFileTree(Paths.get(testResourcesURI),
                               new BuildCommandTest.Copy(Paths.get(testResourcesURI), this.testResources));
        } catch (URISyntaxException e) {
            Assert.fail("error loading resources");
        }
    }

    @Test (description = "Push a package to a remote repository")
    public void testPushPackage() throws IOException {
        String org = "luheerathan";
        String packageName = "pact1";
        String version = "0.1.0";

        Path mockRepo = Paths.get("build").resolve("ballerina-home");
//        Files.createDirectories(mockRepo);
//        Files.copy(testResources.resolve("custom-repo").resolve("Settings.toml"),
//                mockRepo.resolve("Settings.toml"), StandardCopyOption.REPLACE_EXISTING);
        Path balaPath = Paths.get("src", "test", "resources", "test-resources", "custom-repo",
                "luheerathan-pact1-any-0.1.0.bala");
        PushCommand pushCommand = new PushCommand(null, printStream, printStream, false, balaPath);
        String[] args = { "--repository=repo-push-pull" };
        new CommandLine(pushCommand).parse(args);
        PowerMockito.mockStatic(RepoUtils.class);
        PowerMockito.when(RepoUtils.createAndGetHomeReposPath()).thenReturn(mockRepo);
        pushCommand.execute();
        String buildLog = readOutput(true);
        String actual = buildLog.replaceAll("\r", "");

        String artifact = packageName + "-" + version + BALA_EXTENSION;
        String pomFile = packageName + "-" + version + POM_EXTENSION;
        String pushPullRepo = mockRepo.resolve("repositories").resolve("repo-push-pull").resolve("bala").resolve(org)
                .resolve(packageName).resolve(version).toAbsolutePath().toString();
        for (String ext : new String[]{".sha1", ".md5", ""}) {
            Assert.assertTrue(Paths.get(pushPullRepo, artifact + ext).toFile().exists());
            Assert.assertTrue(Paths.get(pushPullRepo, pomFile + ext).toFile().exists());
        }
    }


    @Test(description = "Push package with invalid path")
    public void testPushWithInvalidPath() throws IOException {
        Path validBalProject = this.testResources.resolve(VALID_PROJECT);
        PushCommand pushCommand = new PushCommand(validBalProject, printStream, printStream, false);
        String invalidPath = "tests";
        new CommandLine(pushCommand).parse(invalidPath);
        pushCommand.execute();

        String buildLog = readOutput(true);
        String actual = buildLog.replaceAll("\r", "");
        String expected = "path provided for the bala file does not exist: " + invalidPath + ".";
        Assert.assertTrue(actual.contains(expected));
    }

    @Test(description = "Push package with invalid file extension")
    public void testPushWithInvalidFileExtension() throws IOException {
        Path validBalProject = this.testResources.resolve(VALID_PROJECT);
        PushCommand pushCommand = new PushCommand(validBalProject, printStream, printStream, false);
        String invalidExtensionFilePath = this.testResources.resolve("non-bal-file")
                .resolve("hello_world.txt").toString();
        new CommandLine(pushCommand).parse(invalidExtensionFilePath);
        pushCommand.execute();

        String buildLog = readOutput(true);
        String actual = buildLog.replaceAll("\r", "");
        String expected = "file provided is not a bala file: " + invalidExtensionFilePath + ".";
        Assert.assertTrue(actual.contains(expected));
    }

    @Test(description = "Push package with custom path")
    public void testPushWithCustomPath() throws IOException {
        Path validBalProject = Paths.get("build").resolve("validProjectWithTarget");

        FileUtils.copyDirectory(
                this.testResources.resolve("validProjectWithTarget").toFile(), validBalProject.toFile());
        FileUtils.moveDirectory(
                validBalProject.resolve("target-dir").toFile(), validBalProject.resolve("custom").toFile());

        Path customTargetDirBalaPath = validBalProject.resolve("custom").resolve("bala")
                .resolve("foo-winery-any-0.1.0.bala");
        PushCommand pushCommand = new PushCommand(validBalProject, printStream, printStream, false,
                customTargetDirBalaPath);
        String[] args = { "--repository=local" };
        new CommandLine(pushCommand).parse(args);

        Path mockRepo = Paths.get("build").resolve("ballerina-home");

        try (MockedStatic<RepoUtils> repoUtils = Mockito.mockStatic(RepoUtils.class)) {
            repoUtils.when(RepoUtils::createAndGetHomeReposPath).thenReturn(mockRepo);
            pushCommand.execute();
        }

        String buildLog = readOutput(true);
        String actual = buildLog.replaceAll("\r", "");
        String expected = "Successfully pushed " + customTargetDirBalaPath.toString() + " to 'local' repository.";
        Assert.assertTrue(actual.contains(expected));

        try {
            ProjectFiles.validateBalaProjectPath(mockRepo.resolve("repositories").resolve("local").resolve("bala")
                    .resolve("foo").resolve("winery").resolve("0.1.0").resolve("any"));
        } catch (ProjectException e) {
            Assert.fail(e.getMessage());
        }

    }

    @Test(description = "Push package without bala directory")
    public void testPushWithoutBalaDir() throws IOException {
        String expected = "cannot find bala file for the package: winery. Run "
                + "'bal pack' to compile and generate the bala.";

        Path validBalProject = this.testResources.resolve(VALID_PROJECT);
        PushCommand pushCommand = new PushCommand(validBalProject, printStream, printStream, false);
        new CommandLine(pushCommand).parse();
        pushCommand.execute();

        String buildLog = readOutput(true);
        String actual = buildLog.replaceAll("\r", "");
        Assert.assertTrue(actual.contains(expected));
    }

    @Test(description = "Push package without bala file")
    public void testPushWithoutBala() throws IOException {
        Path projectPath = this.testResources.resolve(VALID_PROJECT);
        System.setProperty("user.dir", projectPath.toString());

        // Build project
        PackCommand packCommand = new PackCommand(projectPath, printStream, printStream, false, true);
        new CommandLine(packCommand).parse();
        packCommand.execute();
        String buildLog = readOutput(true);
        Assert.assertEquals(buildLog.replaceAll("\r", ""), getOutput("compile-bal-project.txt"));
        Assert.assertTrue(
                projectPath.resolve("target").resolve("bala").resolve("foo-winery-any-0.1.0.bala").toFile().exists());

        // Delete bala
        Assert.assertTrue(
                projectPath.resolve("target").resolve("bala").resolve("foo-winery-any-0.1.0.bala").toFile().delete());

        // Push
        String expected = "cannot find bala file for the package: winery. Run "
                + "'bal pack' to compile and generate the bala.";
        PushCommand pushCommand = new PushCommand(projectPath, printStream, printStream, false);
        new CommandLine(pushCommand).parse();
        pushCommand.execute();

        buildLog = readOutput(true);
        String actual = buildLog.replaceAll("\r", "");
        Assert.assertTrue(actual.contains(expected));
    }

    @Test(description = "Test push command with argument and a help")
    public void testPushCommandArgAndHelp() throws IOException {
        Path validBalProject = this.testResources.resolve(VALID_PROJECT);
        // Test if no arguments was passed in
        String[] args = { "sample2", "--help" };
        PushCommand pushCommand = new PushCommand(validBalProject, printStream, printStream, false);
        new CommandLine(pushCommand).parse(args);
        pushCommand.execute();

        Assert.assertTrue(readOutput().contains("ballerina-push - Push packages to Ballerina Central"));
    }

    @Test(description = "Test push command with help flag")
    public void testPushCommandWithHelp() throws IOException {
        Path validBalProject = this.testResources.resolve(VALID_PROJECT);
        // Test if no arguments was passed in
        String[] args = { "-h" };
        PushCommand pushCommand = new PushCommand(validBalProject, printStream, printStream, false);
        new CommandLine(pushCommand).parse(args);
        pushCommand.execute();

        Assert.assertTrue(readOutput().contains("ballerina-push - Push packages to Ballerina Central"));
    }

    @Test
    public void testPushToCustomRepo() throws IOException {
        Path validBalProject = Paths.get("build").resolve("validProjectWithTarget");
        FileUtils.copyDirectory(
                this.testResources.resolve("validProjectWithTarget").toFile(), validBalProject.toFile());
        FileUtils.moveDirectory(
                validBalProject.resolve("target-dir").toFile(), validBalProject.resolve("target").toFile());

        Path mockRepo = Paths.get("build").resolve("ballerina-home");
        // Test if no arguments was passed in
        String[] args = { "--repository=local" };
        PushCommand pushCommand = new PushCommand(validBalProject, printStream, printStream, false);
        new CommandLine(pushCommand).parse(args);
        try (MockedStatic<RepoUtils> repoUtils = Mockito.mockStatic(RepoUtils.class)) {
            repoUtils.when(RepoUtils::createAndGetHomeReposPath).thenReturn(mockRepo);
            pushCommand.execute();
        }

        try {
            ProjectFiles.validateBalaProjectPath(mockRepo.resolve("repositories").resolve("local").resolve("bala")
                    .resolve("foo").resolve("winery").resolve("0.1.0").resolve("any"));
        } catch (ProjectException e) {
            Assert.fail(e.getMessage());
        }
    }

    @Test
    public void testPushWithoutPackageMd() throws IOException {
        Path projectPath = this.testResources.resolve(VALID_PROJECT);
        System.setProperty("user.dir", projectPath.toString());

        // Pack project
        PackCommand packCommand = new PackCommand(projectPath, printStream, printStream, false, true);
        new CommandLine(packCommand).parse();
        packCommand.execute();
        Assert.assertTrue(
                projectPath.resolve("target").resolve("bala").resolve("foo-winery-any-0.1.0.bala").toFile().exists());

        // Push
        String expected = "Package.md is missing in bala file";

        PushCommand pushCommand = new PushCommand(projectPath, printStream, printStream, false);
        new CommandLine(pushCommand).parse();
        pushCommand.execute();

        String buildLog = readOutput(true);
        String actual = buildLog.replaceAll("\r", "");
        Assert.assertTrue(actual.contains(expected));
    }

    @Test
    public void testPushWithEmptyPackageMd() throws IOException {
        Path projectPath = this.testResources.resolve(VALID_PROJECT);
        System.setProperty("user.dir", projectPath.toString());
        Files.createFile(projectPath.resolve(ProjectConstants.PACKAGE_MD_FILE_NAME));

        // Pack project
        PackCommand packCommand = new PackCommand(projectPath, printStream, printStream, false, true);
        new CommandLine(packCommand).parse();
        packCommand.execute();
        Assert.assertTrue(
                projectPath.resolve("target").resolve("bala").resolve("foo-winery-any-0.1.0.bala").toFile().exists());

        Files.delete(projectPath.resolve(ProjectConstants.PACKAGE_MD_FILE_NAME));

        // Push
        String expected = "package md file cannot be empty";

        PushCommand pushCommand = new PushCommand(projectPath, printStream, printStream, false);
        new CommandLine(pushCommand).parse();
        pushCommand.execute();

        String buildLog = readOutput(true);
        String actual = buildLog.replaceAll("\r", "");
        Assert.assertTrue(actual.contains(expected));
    }

    @Test
    public void testPushToAnUnsupportedRepo() throws IOException {
        Path projectPath = this.testResources.resolve("validLibraryProject");
        // Build project
        PackCommand packCommand = new PackCommand(projectPath, printStream, printStream, false, true);
        new CommandLine(packCommand).parse();
        packCommand.execute();
        Assert.assertTrue(
                projectPath.resolve("target").resolve("bala").resolve("foo-winery-any-0.1.0.bala").toFile().exists());

        String[] args = { "--repository=stdlib.local" };
        PushCommand pushCommand = new PushCommand(projectPath, printStream, printStream, false);
        new CommandLine(pushCommand).parse(args);
        pushCommand.execute();
        String errMsg = "unsupported repository 'stdlib.local' found. Only 'local' repository is supported.";
        Assert.assertTrue(readOutput().contains(errMsg));
    }
}<|MERGE_RESOLUTION|>--- conflicted
+++ resolved
@@ -22,30 +22,20 @@
 import io.ballerina.projects.internal.ProjectFiles;
 import io.ballerina.projects.util.ProjectConstants;
 import org.apache.commons.io.FileUtils;
-<<<<<<< HEAD
-import org.ballerinalang.maven.bala.client.MavenResolverClient;
-import org.ballerinalang.maven.bala.client.MavenResolverClientException;
-import org.powermock.api.mockito.PowerMockito;
-import org.powermock.core.classloader.annotations.PowerMockIgnore;
-import org.powermock.core.classloader.annotations.PrepareForTest;
-=======
 import org.mockito.MockedStatic;
 import org.mockito.Mockito;
->>>>>>> 8da2231b
 import org.testng.Assert;
 import org.testng.annotations.BeforeClass;
 import org.testng.annotations.Test;
 import org.wso2.ballerinalang.util.RepoUtils;
 import picocli.CommandLine;
 
-import java.io.File;
 import java.io.IOException;
 import java.net.URI;
 import java.net.URISyntaxException;
 import java.nio.file.Files;
 import java.nio.file.Path;
 import java.nio.file.Paths;
-import java.nio.file.StandardCopyOption;
 import java.util.Objects;
 
 import static io.ballerina.cli.cmd.CommandOutputUtils.getOutput;
@@ -61,8 +51,6 @@
     private static final String VALID_PROJECT = "validApplicationProject";
     private Path testResources;
 
-    public static final String BALA_EXTENSION = ".bala";
-    public static final String POM_EXTENSION = ".pom";
     @BeforeClass
     public void setup() throws IOException {
         super.setup();
@@ -77,38 +65,6 @@
         }
     }
 
-    @Test (description = "Push a package to a remote repository")
-    public void testPushPackage() throws IOException {
-        String org = "luheerathan";
-        String packageName = "pact1";
-        String version = "0.1.0";
-
-        Path mockRepo = Paths.get("build").resolve("ballerina-home");
-//        Files.createDirectories(mockRepo);
-//        Files.copy(testResources.resolve("custom-repo").resolve("Settings.toml"),
-//                mockRepo.resolve("Settings.toml"), StandardCopyOption.REPLACE_EXISTING);
-        Path balaPath = Paths.get("src", "test", "resources", "test-resources", "custom-repo",
-                "luheerathan-pact1-any-0.1.0.bala");
-        PushCommand pushCommand = new PushCommand(null, printStream, printStream, false, balaPath);
-        String[] args = { "--repository=repo-push-pull" };
-        new CommandLine(pushCommand).parse(args);
-        PowerMockito.mockStatic(RepoUtils.class);
-        PowerMockito.when(RepoUtils.createAndGetHomeReposPath()).thenReturn(mockRepo);
-        pushCommand.execute();
-        String buildLog = readOutput(true);
-        String actual = buildLog.replaceAll("\r", "");
-
-        String artifact = packageName + "-" + version + BALA_EXTENSION;
-        String pomFile = packageName + "-" + version + POM_EXTENSION;
-        String pushPullRepo = mockRepo.resolve("repositories").resolve("repo-push-pull").resolve("bala").resolve(org)
-                .resolve(packageName).resolve(version).toAbsolutePath().toString();
-        for (String ext : new String[]{".sha1", ".md5", ""}) {
-            Assert.assertTrue(Paths.get(pushPullRepo, artifact + ext).toFile().exists());
-            Assert.assertTrue(Paths.get(pushPullRepo, pomFile + ext).toFile().exists());
-        }
-    }
-
-
     @Test(description = "Push package with invalid path")
     public void testPushWithInvalidPath() throws IOException {
         Path validBalProject = this.testResources.resolve(VALID_PROJECT);
