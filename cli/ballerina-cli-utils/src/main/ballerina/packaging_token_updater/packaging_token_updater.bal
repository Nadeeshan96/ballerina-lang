import ballerina/http;
import ballerina/io;
import ballerina/system;

documentation {
    This function opens the file for writing content.

    P{{filePath}} File path
    P{{encoding}} Encoding
    R{{}} CharacterChannel of the file after writing to the file
}
<<<<<<< HEAD
function openForWriting (string filePath, string encoding) returns io:WritableCharacterChannel {
    io:WritableByteChannel channel = io:openFileForWriting(filePath);
    io:WritableCharacterChannel result = new io:WritableCharacterChannel
    (channel, encoding);
=======
function openForWriting (string filePath, string encoding) returns io:CharacterChannel {
    io:ByteChannel byteChannel = io:openFile(filePath, "w");
    io:CharacterChannel result = new io:CharacterChannel(byteChannel, encoding);
>>>>>>> f650b5da
    return result;
}

documentation{
    This service updates the access token.
}
@http:ServiceConfig {
    basePath:"/update-settings"
}
service<http:Service> update_token bind { port: 9295 } {

    @http:ResourceConfig {
        methods:["GET"],
        path:"/{token}"
    }
    documentation{
        Updates the access token.

        P{{caller}} Endpoint
        P{{request}} Request object
        P{{token}} Access token
    }
    one_px_image (endpoint caller, http:Request request, string token) {
        http:Response response = new;
        response.setPayload("<svg xmlns=\"http://www.w3.org/2000/svg\"/>");
        response.setHeader("Content-Type", "image/svg+xml");
        var destinationChannel = openForWriting(system:getUserHome() + "/.ballerina/Settings.toml", "UTF-8");
        var result = destinationChannel.write("[central]\naccesstoken= \"" + token  + "\"", 0);
        io:println("Token updated");
        _ = caller -> respond(response);
    }
}<|MERGE_RESOLUTION|>--- conflicted
+++ resolved
@@ -9,16 +9,9 @@
     P{{encoding}} Encoding
     R{{}} CharacterChannel of the file after writing to the file
 }
-<<<<<<< HEAD
 function openForWriting (string filePath, string encoding) returns io:WritableCharacterChannel {
-    io:WritableByteChannel channel = io:openFileForWriting(filePath);
-    io:WritableCharacterChannel result = new io:WritableCharacterChannel
-    (channel, encoding);
-=======
-function openForWriting (string filePath, string encoding) returns io:CharacterChannel {
-    io:ByteChannel byteChannel = io:openFile(filePath, "w");
-    io:CharacterChannel result = new io:CharacterChannel(byteChannel, encoding);
->>>>>>> f650b5da
+    io:WritableByteChannel byteChannel = io:openFileForWriting(filePath);
+    io:WritableCharacterChannel result = new io:WritableCharacterChannel(byteChannel, encoding);
     return result;
 }
 
