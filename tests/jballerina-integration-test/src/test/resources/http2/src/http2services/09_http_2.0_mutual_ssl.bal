// Copyright (c) 2019 WSO2 Inc. (http://www.wso2.org) All Rights Reserved.
//
// WSO2 Inc. licenses this file to you under the Apache License,
// Version 2.0 (the "License"); you may not use this file except
// in compliance with the License.
// You may obtain a copy of the License at
//
// http://www.apache.org/licenses/LICENSE-2.0
//
// Unless required by applicable law or agreed to in writing,
// software distributed under the License is distributed on an
// "AS IS" BASIS, WITHOUT WARRANTIES OR CONDITIONS OF ANY
// KIND, either express or implied.  See the License for the
// specific language governing permissions and limitations
// under the License.

import ballerina/config;
import ballerina/http;
import ballerina/io;

http:ListenerConfiguration mutualSslServiceConf = {
    secureSocket: {
        keyStore: {
            path: config:getAsString("keystore"),
            password: "ballerina"
        },
        trustStore: {
            path: config:getAsString("truststore"),
            password: "ballerina"
        },
        protocol: {
            name: "TLSv1.2",
            versions: ["TLSv1.2","TLSv1.1"]
        },
        ciphers:["TLS_ECDHE_RSA_WITH_AES_128_CBC_SHA"],
        sslVerifyClient: "require"
    },
    httpVersion: "2.0"
};

listener http:Listener http2Listener = new(9104, mutualSslServiceConf);

@http:ServiceConfig {
     basePath: "/echo"
}
service http2Service on http2Listener {
    @http:ResourceConfig {
        methods: ["GET"],
        path: "/"
    }
    resource function sayHello(http:Caller caller, http:Request req) {
        string expectedCert = "MIIDdzCCAl+gAwIBAgIEfP3e8zANBgkqhkiG9w0BAQsFADBkMQswCQYDVQQGEwJVUzELMAkGA1UECBMCQ0ExF"
                      + "jAUBgNVBAcTDU1vdW50YWluIFZpZXcxDTALBgNVBAoTBFdTTzIxDTALBgNVBAsTBFdTTzIxEjAQBgNVBAMTCWxvY2Fsa"
                      + "G9zdDAeFw0xNzEwMjQwNTQ3NThaFw0zNzEwMTkwNTQ3NThaMGQxCzAJBgNVBAYTAlVTMQswCQYDVQQIEwJDQTEWMBQGA"
                      + "1UEBxMNTW91bnRhaW4gVmlldzENMAsGA1UEChMEV1NPMjENMAsGA1UECxMEV1NPMjESMBAGA1UEAxMJbG9jYWxob3N0M"
                      + "IIBIjANBgkqhkiG9w0BAQEFAAOCAQ8AMIIBCgKCAQEAgVyi6fViVLiZKEnw59xzNi1lcYh6z9dZnug+F9gKqFIgmdcPe"
                      + "+qtS7gZc1jYTjWMCbx13sFLkZqNHeDUadpmtKo3TDduOl1sqM6cz3yXb6L34k/leh50mzIPNmaaXxd3vOQoK4OpkgO1n"
                      + "32mh6+tkp3sbHmfYqDQrkVK1tmYNtPJffSCLT+CuIhnJUJco7N0unax+ySZN67/AX++sJpqAhAIZJzrRi6ueN3RFCIxY"
                      + "DXSMvxrEmOdn4gOC0o1Ar9u5Bp9N52sqqGbN1x6jNKi3bfUj122Hu5e+Y9KOmfbchhQil2P81cIi30VKgyDn5DeWEuDo"
                      + "Yredk4+6qAZrxMw+wIDAQABozEwLzAOBgNVHQ8BAf8EBAMCBaAwHQYDVR0OBBYEFNmtrQ36j6tUGhKrfW9qWWE7KFzMM"
                      + "A0GCSqGSIb3DQEBCwUAA4IBAQAv3yOwgbtOu76eJMl1BCcgTFgaMUBZoUjK9Un6HGjKEgYz/YWSZFlY/qH5rT01DWQev"
                      + "UZB626d5ZNdzSBZRlpsxbf9IE/ursNHwHx9ua6fB7yHUCzC1ZMp1lvBHABi7wcA+5nbV6zQ7HDmBXFhJfbgH1iVmA1Kc"
                      + "vDeBPSJ/scRGasZ5q2W3IenDNrfPIUhD74tFiCiqNJO91qD/LO+++3XeZzfPh8NRKkiPX7dB8WJ3YNBuQAvgRWTISpSS"
                      + "XLmqMb+7MPQVgecsepZdk8CwkRLxh3RKPJMjigmCgyvkSaoDMKAYC3iYjfUTiJ57UeqoSl0IaOFJ0wfZRFh+UytlDZa";
        http:Response res = new;
        if (req.mutualSslHandshake["status"] == "passed") {
<<<<<<< HEAD
            res.setTextPayload("Passed");
=======
            string? cert = req.mutualSslHandshake["base64EncodedCert"];
            if (cert is string) {
                if (cert == expectedCert) {
                    res.setTextPayload("Passed");
                } else {
                    res.setTextPayload("Expected cert not found");
                }
            } else {
                res.setTextPayload("Cert not found");
            }
>>>>>>> 596a4651
        } else {
            res.setTextPayload("Failed");
        }
        checkpanic caller->respond(res);
        io:println("successful");
    }
}<|MERGE_RESOLUTION|>--- conflicted
+++ resolved
@@ -64,9 +64,6 @@
                       + "XLmqMb+7MPQVgecsepZdk8CwkRLxh3RKPJMjigmCgyvkSaoDMKAYC3iYjfUTiJ57UeqoSl0IaOFJ0wfZRFh+UytlDZa";
         http:Response res = new;
         if (req.mutualSslHandshake["status"] == "passed") {
-<<<<<<< HEAD
-            res.setTextPayload("Passed");
-=======
             string? cert = req.mutualSslHandshake["base64EncodedCert"];
             if (cert is string) {
                 if (cert == expectedCert) {
@@ -77,7 +74,6 @@
             } else {
                 res.setTextPayload("Cert not found");
             }
->>>>>>> 596a4651
         } else {
             res.setTextPayload("Failed");
         }
