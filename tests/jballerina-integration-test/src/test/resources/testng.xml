<?xml version="1.0" encoding="UTF-8"?>
<!--
 ~ Copyright (c) 2016, WSO2 Inc. (http://www.wso2.org) All Rights Reserved.
 ~
 ~ Licensed under the Apache License, Version 2.0 (the "License");
 ~ you may not use this file except in compliance with the License.
 ~ You may obtain a copy of the License at
 ~
 ~      http://www.apache.org/licenses/LICENSE-2.0
 ~
 ~ Unless required by applicable law or agreed to in writing, software
 ~ distributed under the License is distributed on an "AS IS" BASIS,
 ~ WITHOUT WARRANTIES OR CONDITIONS OF ANY KIND, either express or implied.
 ~ See the License for the specific language governing permissions and
 ~ limitations under the License.
-->

<!DOCTYPE suite SYSTEM "http://testng.org/testng-1.0.dtd" >

<suite name="jBallerina-Test-Suite">
    <listeners>
        <listener class-name="org.ballerinalang.test.listener.TestExecutionListener"/>
        <listener class-name="org.ballerinalang.test.listener.TestNGListener"/>
        <listener class-name="org.ballerinalang.test.listener.JBallerinaTestInitializer"/>
    </listeners>

    <!-- Below tests should run sequentially since it will use same port in each test -->
<!--     <test name="ballerina-http-tests" parallel="false">-->
<!--         <parameter name="enableJBallerinaTests" value="true"/>-->
<!--        <groups>-->
<!--            <run>-->
<!--                <exclude name="broken"/>-->
<!--            </run>-->
<!--        </groups>-->

<!--        <classes>-->
<!--            <class name="org.ballerinalang.test.service.http.HttpBaseTest"/>-->
<!--            <class name="org.ballerinalang.test.service.http.configuration.AcceptEncodingHeaderTestCase"/>-->
<!--            <class name="org.ballerinalang.test.service.http.configuration.RequestLimitsConfigurationTest"/>-->
<!--            <class name="org.ballerinalang.test.service.http.sample.HttpHeaderTestCases"/>-->
<!--            <class name="org.ballerinalang.test.service.http.sample.RedirectTestCase"/>-->
<!--            <class name="org.ballerinalang.test.service.http.sample.RoutingServiceSampleTestCase"/>-->
<!--            <class name="org.ballerinalang.test.service.http.sample.MutualSSLTestCase"/>-->
<!--            <class name="org.ballerinalang.test.service.http.sample.MutualSSLWithCertsTestCase"/>-->
<!--            <class name="org.ballerinalang.test.service.http.sample.DisableSslTestCase"/>-->
<!--            <class name="org.ballerinalang.test.service.http.sample.HTTPVerbsPassthruTestCases"/>-->
<!--            <class name="org.ballerinalang.test.service.http.sample.HTTPClientActionsTestCase"/>-->
<!--            <class name="org.ballerinalang.test.service.http.sample.EchoServiceSampleTestCase"/>-->
<!--            <class name="org.ballerinalang.test.service.http.sample.ExpectContinueTestCase"/>-->
<!--            <class name="org.ballerinalang.test.service.http.sample.HttpPayloadTestCase"/>-->
<!--            <class name="org.ballerinalang.test.service.http.sample.ProxyServerTest"/>-->
<!--            <class name="org.ballerinalang.test.service.http.sample.EcommerceSampleTestCase"/>-->
<!--            <class name="org.ballerinalang.test.service.http.sample.PassthroughServiceSampleTestCase"/>-->
<!--            <class name="org.ballerinalang.test.service.http.sample.HttpOptionsTestCase"/>-->
<!--            <class name="org.ballerinalang.test.service.http.sample.RetrySampleTestCase"/>-->
<!--            <class name="org.ballerinalang.test.service.http.sample.HelloWorldSampleTestCase"/>-->
<!--            <class name="org.ballerinalang.test.service.http.sample.ServiceChainingSampleTestCase"/>-->
<!--            <class name="org.ballerinalang.test.service.http.sample.TestReusabilityOfRequest"/>-->
<!--            <class name="org.ballerinalang.test.service.http.sample.CompressionTestCase"/>-->
<!--            <class name="org.ballerinalang.test.service.http.sample.IdleTimeoutResponseTestCase"/>-->
<!--            <class name="org.ballerinalang.test.service.http.sample.HttpPipeliningTestCase"/>-->
<!--            <class name="org.ballerinalang.test.service.http.sample.HttpStatusCodeTestCase"/>-->
<!--            <class name="org.ballerinalang.test.service.http.sample.CipherStrengthSSLTestCase"/>-->
<!--            <class name="org.ballerinalang.test.service.http.sample.ResourceFunctionReturnTestCase"/>-->
<!--            <class name="org.ballerinalang.test.service.http.sample.HTTPCallerActionsTestCase"/>-->
<!--            <class name="org.ballerinalang.test.service.http.sample.MultipleHTTPClientsTestCase"/>-->
<!--            <class name="org.ballerinalang.test.service.http.sample.HTTPHeaderServerTestCase"/>-->
<!--            <class name="org.ballerinalang.test.service.http.sample.KeepAliveTestCase"/>-->
<!--            <class name="org.ballerinalang.test.service.http.sample.HTTPCachingTestCase"/>-->
<!--            <class name="org.ballerinalang.test.service.http.sample.HTTPClientContinueTestCase"/>-->
<!--            <class name="org.ballerinalang.test.service.http.sample.SslProtocolTest"/>-->
<!--            <class name="org.ballerinalang.test.service.http.sample.SerializeComplexXmlTestCase"/>-->
<!--            <class name="org.ballerinalang.test.service.http.sample.HTTPListenerMethodTestCase"/>-->
<!--            <class name="org.ballerinalang.test.service.http.sample.HTTPCookiesTestCase"/>-->
<!--            <class name="org.ballerinalang.test.service.http.sample.HttpUrlTestCase"/>-->
<!--            <class name="org.ballerinalang.test.service.http.sample.TrailingHeadersTestCase"/>-->
<!--        </classes>-->
<!--    </test>-->

<!--    <test name="ballerina-resiliency-tests" parallel="methods" thread-count="17">-->
<!--        <parameter name="enableJBallerinaTests" value="true"/>-->
<!--        <classes>-->
<!--            <class name="org.ballerinalang.test.future.CancelledFuturesWithTrxTest"/>-->
<!--        </classes>-->
<!--    </test>-->

<!--&lt;!&ndash;    <test name="ballerina-future-tests" parallel="false">&ndash;&gt;-->
<!--&lt;!&ndash;        <classes>&ndash;&gt;-->
<!--&lt;!&ndash;            <class name="org.ballerinalang.test.future.CancelledFuturesWithTrxTest"/>&ndash;&gt;-->
<!--&lt;!&ndash;        </classes>&ndash;&gt;-->
<!--&lt;!&ndash;    </test>&ndash;&gt;-->

<!--    <test name="ballerina-http2-tests" parallel="false">-->
<!--        <parameter name="enableJBallerinaTests" value="true"/>-->
<!--        <classes>-->
<!--            <class name="org.ballerinalang.test.service.http2.Http2BaseTest"/>-->
<!--            <class name="org.ballerinalang.test.service.http2.Http2PriorKnowledgeTestCase"/>-->
<!--            <class name="org.ballerinalang.test.service.http2.Http2ServerPushTestCase"/>-->
<!--            <class name="org.ballerinalang.test.service.http2.Http2ToHttp1FallbackTestCase"/>-->
<!--            <class name="org.ballerinalang.test.service.http2.RedirectTestCase"/>-->
<!--            <class name="org.ballerinalang.test.service.http2.Http2GenericScenarioTestCase"/>-->
<!--            <class name="org.ballerinalang.test.service.http2.MultipartTestCase"/>-->
<!--            <class name="org.ballerinalang.test.service.http2.ClientUpgradeWithLargePayload"/>-->
<!--            <class name="org.ballerinalang.test.service.http2.HTTP2ClientActionsTestCase"/>-->
<!--            <class name="org.ballerinalang.test.service.http2.Http2MutualSslTestCase"/>-->
<!--            <class name="org.ballerinalang.test.service.http2.Http2MutualSslWithCerts"/>-->
<!--            <class name="org.ballerinalang.test.service.http2.Http2ForwardHeaderTest"/>-->
<!--            <class name="org.ballerinalang.test.service.http2.Http2100ContinueTestCase"/>-->
<!--            <class name="org.ballerinalang.test.service.http2.Http2TrailingHeadersTestCase"/>-->
<!--        </classes>-->
<!--    </test>-->

<<<<<<< HEAD
    <test name="ballerina-filter-tests" parallel="false">
        <classes>
            <class name="org.ballerinalang.test.filter.FilterTestCommons"/>
            <class name="org.ballerinalang.test.filter.MultpleFiltersTestCase"/>
            <class name="org.ballerinalang.test.filter.InvocationContextTestCase"/>
            <class name="org.ballerinalang.test.filter.SingleFilterTestCase"/>
        </classes>
    </test>
=======
    <test name="ballerina-auth-tests" parallel="false">
        <parameter name="enableJBallerinaTests" value="true"/>
        <groups>
            <run>
                <exclude name="broken"/>
            </run>
        </groups>
        <classes>
            <class name="org.ballerinalang.test.auth.AuthBaseTest"/>
            <class name="org.ballerinalang.test.auth.basic.AuthnConfigInheritanceTest"/>
            <class name="org.ballerinalang.test.auth.basic.AuthzConfigInheritanceTest"/>
            <class name="org.ballerinalang.test.auth.basic.ResourceLevelAuthTest"/>
            <class name="org.ballerinalang.test.auth.basic.ServiceLevelAuthnTest"/>
            <class name="org.ballerinalang.test.auth.basic.AuthnWithoutHttpAnnotationsTest"/>
            <class name="org.ballerinalang.test.auth.basic.AuthnConfigPatternTest"/>
            <class name="org.ballerinalang.test.auth.basic.AuthzConfigPatternTest"/>
            <class name="org.ballerinalang.test.auth.basic.AuthWithCustomProvidersHandlersTest"/>
            <class name="org.ballerinalang.test.auth.basic.AuthzCacheTest"/>
        </classes>
    </test>

<!--    <test name="ballerina-filter-tests" parallel="false">-->
<!--        <classes>-->
<!--            <class name="org.ballerinalang.test.filter.FilterTestCommons"/>-->
<!--            <class name="org.ballerinalang.test.filter.MultpleFiltersTestCase"/>-->
<!--            <class name="org.ballerinalang.test.filter.InvocationContextTestCase"/>-->
<!--            <class name="org.ballerinalang.test.filter.SingleFilterTestCase"/>-->
<!--        </classes>-->
<!--    </test>-->
>>>>>>> 100b9a14

    <!-- TODO Transaction - disabled due to new syntax -->
<!--    <test name="ballerina-transaction-tests" parallel="false" enabled="false">-->
<!--        <groups>-->
<!--            <run>-->
<!--                <exclude name="brokenOnTableRemove"/>-->
<!--            </run>-->
<!--        </groups>-->
<!--        <classes>-->
<!--            <class name="org.ballerinalang.test.transaction.MicroTransactionTestCase"/>-->
<!--            <class name="org.ballerinalang.test.transaction.RemoteParticipantTransactionTest"/>-->
<!--            <class name="org.ballerinalang.test.transaction.MultiModuleTransactionTestCase"/>-->
<!--        </classes>-->
<!--    </test>-->

<!--    <test name="ballerina-websocket-tests" parallel="false">-->
<!--        <parameter name="enableJBallerinaTests" value="true"/>-->
<!--        <groups>-->
<!--            <run>-->
<!--                <exclude name="broken"/>-->
<!--            </run>-->
<!--        </groups>-->
<!--        <classes>-->
<!--            <class name="org.ballerinalang.test.service.websocket.WebSocketTestCommons"/>-->
<!--            <class name="org.ballerinalang.test.service.websocket.CancelWebSocketUpgradeTest"/>-->
<!--            <class name="org.ballerinalang.test.service.websocket.ClientInitializationFailureTest"/>-->
<!--            <class name="org.ballerinalang.test.service.websocket.ClientServiceTest"/>-->
<!--            <class name="org.ballerinalang.test.service.websocket.CustomHeaderClientSupportTest"/>-->
<!--            <class name="org.ballerinalang.test.service.websocket.CustomHeaderServerSupportTest"/>-->
<!--            <class name="org.ballerinalang.test.service.websocket.OnErrorWebSocketTest"/>-->
<!--            <class name="org.ballerinalang.test.service.websocket.PingPongSupportTestCase"/>-->
<!--            <class name="org.ballerinalang.test.service.websocket.ResourceFailureTest"/>-->
<!--            <class name="org.ballerinalang.test.service.websocket.UpgradeResourceFailureTest"/>-->
<!--            <class name="org.ballerinalang.test.service.websocket.AutoPingPongTest"/>-->
<!--            <class name="org.ballerinalang.test.service.websocket.ContinuationAndAggregationTest"/>-->
<!--            <class name="org.ballerinalang.test.service.websocket.PushAndOnTextResourceTest"/>-->
<!--            <class name="org.ballerinalang.test.service.websocket.QueryAndPathParamSupportTestCase"/>-->
<!--            <class name="org.ballerinalang.test.service.websocket.ServiceNotFoundTest"/>-->
<!--            <class name="org.ballerinalang.test.service.websocket.SimpleProxyTest"/>-->
<!--            <class name="org.ballerinalang.test.service.websocket.SslProxyTest"/>-->
<!--            <class name="org.ballerinalang.test.service.websocket.OnBinaryContinuationTest"/>-->
<!--            <class name="org.ballerinalang.test.service.websocket.MissingResourcesTest"/>-->
<!--            <class name="org.ballerinalang.test.service.websocket.ClientCloseTest"/>-->
<!--            <class name="org.ballerinalang.test.service.websocket.PushTextFailureTest"/>-->
<!--            <class name="org.ballerinalang.test.service.websocket.IsOpenTest"/>-->
<!--            <class name="org.ballerinalang.test.service.websocket.SslEchoTest"/>-->
<!--            <class name="org.ballerinalang.test.service.websocket.ClientErrorsTest"/>-->
<!--            <class name="org.ballerinalang.test.service.websocket.ServerErrorsTest"/>-->
<!--            <class name="org.ballerinalang.test.service.websocket.CookieTest"/>-->
<!--            <class name="org.ballerinalang.test.service.websocket.AttachDetachTest"/>-->
<!--            <class name="org.ballerinalang.test.service.websocket.RetryClientTest"/>-->
<!--            <class name="org.ballerinalang.test.service.websocket.AuthenticationTest"/>-->
<!--            <class name="org.ballerinalang.test.service.websocket.FailoverClientTest"/>-->
<!--        </classes>-->
<!--    </test>-->

<!--    <test name="ballerina-streaming-tests" parallel="false" enabled="false">-->
<!--        <classes>-->
<!--            <class name="org.ballerinalang.test.streaming.StreamsWithinServicesTestCase"/>-->
<!--        </classes>-->
<!--    </test>-->

<!--    <test name="ballerina-security-tests" parallel="false">-->
<!--        <classes>-->
<!--            <class name="org.ballerinalang.test.security.HTTPResponseXMLSecurityTestCase"/>-->
<!--        </classes>-->
<!--    </test>-->

    <test name="ballerina-data-streaming-tests" parallel="false">
        <groups>
            <run>
                <exclude name="brokenOnXMLChange"/>
                <exclude name="brokenOnTableRemove"/>
            </run>
        </groups>
        <classes>
            <class name="org.ballerinalang.test.data.streaming.TableDataStreamingTestCase"/>
        </classes>
    </test>

<!--    <test name="ballerina-observability-tests" parallel="false">-->
<!--        <parameter name="enableJBallerinaTests" value="true"/>-->
<!--        <groups>-->
<!--            <run>-->
<!--                <exclude name="brokenOnTableRemove"/>-->
<!--            </run>-->
<!--        </groups>-->
<!--        <classes>-->
<!--            <class name="org.ballerinalang.test.observability.tracing.TracingBaseTest"/>-->
<!--            <class name="org.ballerinalang.test.observability.tracing.OOTBTracingTestCase"/>-->
<!--            <class name="org.ballerinalang.test.observability.tracing.ErrorsTracingTestCase"/>-->
<!--            <class name="org.ballerinalang.test.observability.tracing.CustomTracingTestCase"/>-->
<!--            <class name="org.ballerinalang.test.observability.metrics.MetricsTestCase"/>-->
<!--            <class name="org.ballerinalang.test.observability.metrics.WebSocketMetricsTestCase"/>-->
<!--        </classes>-->
<!--    </test>-->

    <test name="ballerina-packerina-tests" parallel="false">
        <parameter name="enableJBallerinaTests" value="true"/>
        <groups>
            <run>
                <exclude name="brokenOnJBallerina"/>
            </run>
        </groups>
        <classes>
            <class name="org.ballerinalang.test.packaging.ModulePushTestCase"/>
            <class name="org.ballerinalang.test.packaging.PackagingNegativeTestCase"/>
            <class name="org.ballerinalang.test.packaging.PackagingTestCase"/>
            <class name="org.ballerinalang.test.packaging.LockFileTestCase"/>
            <class name="org.ballerinalang.test.packaging.NativePackagingTestCase"/>
            <class name="org.ballerinalang.test.packaging.PathDependencyTestCase"/>
            <class name="org.ballerinalang.test.packaging.DirectoryTestCase"/>
            <class name="org.ballerinalang.test.packaging.SpiServicesTestCase"/>
            <class name="org.ballerinalang.test.packaging.SingleBalFileTestCase"/>
            <class name="org.ballerinalang.test.packaging.MultipleVersionsModuleTestCase"/>
            <class name="org.ballerinalang.test.packaging.DependencyScopeTestCase"/>
            <class name="org.ballerinalang.test.packaging.MavenTestCase"/>
        </classes>
    </test>

    <test name="ballerina-run-tests" preserve-order="true" parallel="false">
        <parameter name="enableJBallerinaTests" value="true"/>
        <packages>
            <package name="org.ballerinalang.test.run.*"/>
        </packages>
    </test>

    <test name="ballerina-logging-tests" preserve-order="true" parallel="false">
        <parameter name="enableJBallerinaTests" value="true" />
        <classes>
            <class name="org.ballerinalang.test.logging.LogAPITestCase" />
        </classes>
    </test>

    <test name="ballerina-identifier-tests" preserve-order="true" parallel="false">
        <parameter name="enableJBallerinaTests" value="true" />
        <classes>
            <class name="org.ballerinalang.test.identifier.IdentifierLiteralTestCase" />
        </classes>
    </test>

    <test name="ballerina-launch-listener-tests" parallel="false">
        <parameter name="enableJBallerinaTests" value="true" />
        <classes>
            <class name="org.ballerinalang.test.listener.LaunchListenerTestCase"/>
        </classes>
    </test>

    <test name="ballerina-testerina-tests" parallel="false">
        <parameter name="enableJBallerinaTests" value="true" />
        <groups>
            <run>
                <exclude name="brokenOnJBallerina"/>
            </run>
        </groups>
        <classes>
            <class name="org.ballerinalang.test.testarina.TestarinaTestCase" />
        </classes>
    </test>

    <test name="ballerina-docerina-tests" parallel="false">
        <parameter name="enableJBallerinaTests" value="true" />
        <classes>
            <class name="org.ballerinalang.test.docerina.BallerinaApiDocsTestCase" />
        </classes>
    </test>

    <test name="ballerina-bindgen-tests" parallel="false">
        <parameter name="enableJBallerinaTests" value="true" />
        <classes>
            <class name="org.ballerinalang.test.bindgen.BindgenTestCase" />
        </classes>
    </test>
</suite><|MERGE_RESOLUTION|>--- conflicted
+++ resolved
@@ -110,37 +110,6 @@
 <!--        </classes>-->
 <!--    </test>-->
 
-<<<<<<< HEAD
-    <test name="ballerina-filter-tests" parallel="false">
-        <classes>
-            <class name="org.ballerinalang.test.filter.FilterTestCommons"/>
-            <class name="org.ballerinalang.test.filter.MultpleFiltersTestCase"/>
-            <class name="org.ballerinalang.test.filter.InvocationContextTestCase"/>
-            <class name="org.ballerinalang.test.filter.SingleFilterTestCase"/>
-        </classes>
-    </test>
-=======
-    <test name="ballerina-auth-tests" parallel="false">
-        <parameter name="enableJBallerinaTests" value="true"/>
-        <groups>
-            <run>
-                <exclude name="broken"/>
-            </run>
-        </groups>
-        <classes>
-            <class name="org.ballerinalang.test.auth.AuthBaseTest"/>
-            <class name="org.ballerinalang.test.auth.basic.AuthnConfigInheritanceTest"/>
-            <class name="org.ballerinalang.test.auth.basic.AuthzConfigInheritanceTest"/>
-            <class name="org.ballerinalang.test.auth.basic.ResourceLevelAuthTest"/>
-            <class name="org.ballerinalang.test.auth.basic.ServiceLevelAuthnTest"/>
-            <class name="org.ballerinalang.test.auth.basic.AuthnWithoutHttpAnnotationsTest"/>
-            <class name="org.ballerinalang.test.auth.basic.AuthnConfigPatternTest"/>
-            <class name="org.ballerinalang.test.auth.basic.AuthzConfigPatternTest"/>
-            <class name="org.ballerinalang.test.auth.basic.AuthWithCustomProvidersHandlersTest"/>
-            <class name="org.ballerinalang.test.auth.basic.AuthzCacheTest"/>
-        </classes>
-    </test>
-
 <!--    <test name="ballerina-filter-tests" parallel="false">-->
 <!--        <classes>-->
 <!--            <class name="org.ballerinalang.test.filter.FilterTestCommons"/>-->
@@ -149,7 +118,6 @@
 <!--            <class name="org.ballerinalang.test.filter.SingleFilterTestCase"/>-->
 <!--        </classes>-->
 <!--    </test>-->
->>>>>>> 100b9a14
 
     <!-- TODO Transaction - disabled due to new syntax -->
 <!--    <test name="ballerina-transaction-tests" parallel="false" enabled="false">-->
