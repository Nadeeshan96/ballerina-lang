// Copyright (c) 2018 WSO2 Inc. (http://www.wso2.org) All Rights Reserved.
//
// WSO2 Inc. licenses this file to you under the Apache License,
// Version 2.0 (the "License"); you may not use this file except
// in compliance with the License.
// You may obtain a copy of the License at
//
// http://www.apache.org/licenses/LICENSE-2.0
//
// Unless required by applicable law or agreed to in writing,
// software distributed under the License is distributed on an
// "AS IS" BASIS, WITHOUT WARRANTIES OR CONDITIONS OF ANY
// KIND, either express or implied.  See the License for the
// specific language governing permissions and limitations
// under the License.

import ballerina/http;
import ballerina/log;

final string REMOTE_BACKEND_URL1 = "ws://localhost:14400/websocketxyz";
http:WebSocketCaller? globalServerCaller = ();

@http:WebSocketServiceConfig {
    path: "/client/failure"
}
service clientFailure on new http:WebSocketListener(9091) {

    resource function onOpen(http:WebSocketCaller wsEp) {
        http:WebSocketClient wsClientEp;
<<<<<<< HEAD
        globalServerCaller = <@untainted> wsEp;
        wsClientEp = new(REMOTE_BACKEND_URL1, config = { callbackService: errorHandlingService });
=======
        globalServerCaller = untaint wsEp;
        wsClientEp = new(REMOTE_BACKEND_URL1, { callbackService: errorHandlingService });
>>>>>>> 84b343b8
    }
}
service errorHandlingService = @http:WebSocketServiceConfig {} service {
    resource function onError(http:WebSocketClient caller, error err) {
        http:WebSocketCaller? serverCaller = globalServerCaller;
        if (serverCaller is http:WebSocketCaller) {
            var closeErr = serverCaller->close(statusCode = 1011, reason = <string>err.detail().message,
            timeoutInSecs = 0);
            log:printError("Failed during closing the connection", closeErr);
        } else {
            log:printError("serverCaller has not been set");
        }
    }
};<|MERGE_RESOLUTION|>--- conflicted
+++ resolved
@@ -27,13 +27,8 @@
 
     resource function onOpen(http:WebSocketCaller wsEp) {
         http:WebSocketClient wsClientEp;
-<<<<<<< HEAD
         globalServerCaller = <@untainted> wsEp;
-        wsClientEp = new(REMOTE_BACKEND_URL1, config = { callbackService: errorHandlingService });
-=======
-        globalServerCaller = untaint wsEp;
         wsClientEp = new(REMOTE_BACKEND_URL1, { callbackService: errorHandlingService });
->>>>>>> 84b343b8
     }
 }
 service errorHandlingService = @http:WebSocketServiceConfig {} service {
