// Copyright (c) 2021 WSO2 Inc. (http://www.wso2.org) All Rights Reserved.
//
// WSO2 Inc. licenses this file to you under the Apache License,
// Version 2.0 (the "License"); you may not use this file except
// in compliance with the License.
// You may obtain a copy of the License at
//
// http://www.apache.org/licenses/LICENSE-2.0
//
// Unless required by applicable law or agreed to in writing,
// software distributed under the License is distributed on an
// "AS IS" BASIS, WITHOUT WARRANTIES OR CONDITIONS OF ANY
// KIND, either express or implied.  See the License for the
// specific language governing permissions and limitations
// under the License.

<<<<<<< HEAD
import ballerina/test;
=======
import configUnionTypes.type_defs;
>>>>>>> d4b88ca3
import configUnionTypes.imported_unions;
import configUnionTypes.jsonType;
import configUnionTypes.type_defs;
import configUnionTypes.union_ambiguity;
import testOrg/configLib.mod1 as configLib;
import testOrg/configLib.util;

configurable configLib:HttpVersion & readonly httpVersion = ?;
configurable type_defs:CountryCodes & readonly countryCode = ?;
configurable type_defs:CountryCodes[] countryCodes = ?;

type HttpResponse record {|
    configLib:HttpVersion httpVersion;
|};

type Person record {
    readonly string name;
    int age?;
};

configurable HttpResponse httpResponse = ?;
configurable type_defs:Country country = ?;

configurable anydata anydataVar = ?;
configurable int|string intStringVar = 2;
configurable int|int[] intArrayVar = ?;
configurable anydata[] anydataArray = ?;
configurable map<anydata> anydataMap = ?;
configurable table<map<anydata>> anydataTable = ?;

configurable configLib:One|configLib:Two|configLib:Three number = ?;
configurable configLib:GrantConfig config1 = ?;
configurable configLib:GrantConfig config2 = ?;
configurable configLib:GrantConfig config3 = ?;

configurable map<configLib:ClientCredentialsGrantConfig>|map<configLib:RefreshTokenGrantConfig> configMap1 = ?;
configurable map<configLib:ClientCredentialsGrantConfig|configLib:PasswordGrantConfig> configMap2 = ?;

configurable int|Person recordUnionVar = ?;
configurable float|table<Person> key(name) tableUnionVar = ?;

configurable ConnectionConfig config = ?;

public function main() {
    testEnumValues();
    imported_unions:testEnumValues();
    union_ambiguity:test_ambiguous_union_type();
    union_ambiguity:test_union_type_arrays();
<<<<<<< HEAD
    jsonType:testJsonValues();
=======
    testUnionRecordField();
>>>>>>> d4b88ca3
    util:print("Tests passed");
}

function testUnionRecordField() {
    test:assertEquals(config.toString(), "{\"auth\":{\"clientId\":\"ABC\",\"defaultTokenExpTime\":3600," +
    "\"clockSkew\":0,\"credentialBearer\":\"AUTH_HEADER_BEARER\",\"clientConfig\":{\"httpVersion\":\"HTTP_1_1\"}}}");
    test:assertTrue(config.auth is OAuth2RefreshTokenGrantConfig);

    OAuth2RefreshTokenGrantConfig authConfig = <OAuth2RefreshTokenGrantConfig>config.auth;

    test:assertEquals(authConfig.clientId, "ABC");
    test:assertEquals(authConfig.defaultTokenExpTime, 3600d);
    test:assertEquals(authConfig.clockSkew, 0d);
    test:assertEquals(authConfig.credentialBearer, AUTH_HEADER_BEARER);
    test:assertEquals(authConfig.clientConfig, {"httpVersion": "HTTP_1_1"});
    test:assertEquals(authConfig.clientConfig.httpVersion, HTTP_1_1);
}

type ConnectionConfig record {|
    BearerTokenConfig|OAuth2RefreshTokenGrantConfig auth;
|};

type BearerTokenConfig record {|
    string token;
|};

public type OAuth2RefreshTokenGrantConfig record {|
    string clientId;
    decimal defaultTokenExpTime = 3600;
    decimal clockSkew = 0;
    CredentialBearer credentialBearer = AUTH_HEADER_BEARER;
    ClientConfiguration clientConfig = {};
|};

public enum CredentialBearer {
    AUTH_HEADER_BEARER,
    POST_BODY_BEARER
}

public type ClientConfiguration record {|
    Oauth2HttpVersion httpVersion = HTTP_1_1;
    map<string> customHeaders?;
    string customPayload?;
|};

public enum Oauth2HttpVersion {
    HTTP_1_1,
    HTTP_2
}

function testEnumValues() {
    test:assertEquals(httpVersion, configLib:HTTP_1_1);
    test:assertEquals(countryCode, type_defs:SL);
    test:assertEquals(httpResponse.httpVersion, configLib:HTTP_2);
    test:assertEquals(country.countryCode, type_defs:US);
    test:assertEquals(countryCodes[0], type_defs:US);
    test:assertEquals(countryCodes[1], type_defs:SL);
    test:assertEquals(anydataVar, "hello");
    test:assertEquals(intStringVar, 12345);
    test:assertEquals(intArrayVar, [123, 456, 789]);
    test:assertEquals(anydataArray.toString(), "[\"hello\",1,2,3.4,false]");
    test:assertEquals(anydataMap.toString(), "{\"username\":\"waruna\",\"age\":14,\"marks\":85.67,\"isAdmin\":true}");
    test:assertEquals(anydataTable.toString(), "[{\"username\":\"manu\",\"age\":12,\"marks\":123.456," +
                                                "\"isAdmin\":false},{\"username\":\"hinduja\",\"age\":16,\"marks\":98" +
                                                ".76,\"isAdmin\":true}]");
    test:assertEquals(number.toString(), "three");
    test:assertEquals(config1.toString(), "{\"clientId\":123456,\"clientSecret\":\"hello\"," +
                                        "\"clientConfig\":{\"httpVersion\":\"HTTP_1_1\"," +
                                        "\"customHeaders\":{\"header1\":\"header1\",\"header2\":\"header2\"}}}");
    test:assertEquals(config2.toString(), "{\"token\":\"123456\",\"timeLimit\":12.5," +
                                        "\"clientConfig\":{\"httpVersion\":\"HTTP_2\"," +
                                        "\"customHeaders\":{\"header3\":\"header3\",\"header4\":\"header4\"}}}");
    test:assertEquals(config3.toString(), "{\"password\":[\"1\",2,3]}");

    test:assertEquals(configMap1.toString(), "{\"config1\":{\"clientId\":123456,\"clientSecret\":\"hello\"," +
                                            "\"clientConfig\":{\"httpVersion\":\"HTTP_1_1\"," +
                                            "\"customHeaders\":{\"header1\":\"header1\"," +
                                            "\"header2\":\"header2\"}}},\"config2\":{\"clientId\":654321," +
                                            "\"clientSecret\":\"hello\"," +
                                            "\"clientConfig\":{\"httpVersion\":\"HTTP_2\"," +
                                            "\"customHeaders\":{\"header3\":\"header3\"," +
                                            "\"header4\":\"header4\"}}}}");
    test:assertEquals(configMap2.toString(), "{\"config1\":{\"clientId\":123456,\"clientSecret\":\"hello\"," +
                                            "\"clientConfig\":{\"httpVersion\":\"HTTP_1_1\"," +
                                            "\"customHeaders\":{\"header1\":\"header1\"," +
                                            "\"header2\":\"header2\"}}},\"config2\":{\"password\":[\"1\",2,3]}}");
    test:assertEquals(recordUnionVar.toString(), "{\"name\":\"Manu\",\"age\":12}");
    test:assertEquals(tableUnionVar.toString(), "[{\"name\":\"Nadeeshan\",\"age\":11},{\"name\":\"Gabilan\"}," +
    "{\"name\":\"Hinduja\",\"age\":15}]");
}<|MERGE_RESOLUTION|>--- conflicted
+++ resolved
@@ -14,11 +14,7 @@
 // specific language governing permissions and limitations
 // under the License.
 
-<<<<<<< HEAD
 import ballerina/test;
-=======
-import configUnionTypes.type_defs;
->>>>>>> d4b88ca3
 import configUnionTypes.imported_unions;
 import configUnionTypes.jsonType;
 import configUnionTypes.type_defs;
@@ -67,11 +63,8 @@
     imported_unions:testEnumValues();
     union_ambiguity:test_ambiguous_union_type();
     union_ambiguity:test_union_type_arrays();
-<<<<<<< HEAD
     jsonType:testJsonValues();
-=======
     testUnionRecordField();
->>>>>>> d4b88ca3
     util:print("Tests passed");
 }
 
