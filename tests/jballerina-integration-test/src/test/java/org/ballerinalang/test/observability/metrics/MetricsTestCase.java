--- conflicted
+++ resolved
@@ -50,14 +50,6 @@
  * Metrics related Test Cases.
  */
 public class MetricsTestCase extends ObservabilityBaseTest {
-<<<<<<< HEAD
-    private static final String MODULE_NAME = "testservices";
-    protected static final String MODULE_ID = "ballerina-test/" + MODULE_NAME + ":0.0.1";
-
-    @BeforeClass(alwaysRun = true)
-    public void setup() throws Exception {
-        super.setupServer("metrics", MODULE_NAME, new int[] {10090, 10091});
-=======
     protected static final String TEST_SRC_PROJECT_NAME = "metrics_tests";
     private static final String TEST_SRC_ORG_NAME = "intg_tests";
     protected static final String TEST_SRC_PACKAGE_NAME = "metrics_tests";
@@ -71,7 +63,6 @@
     @BeforeClass(alwaysRun = true)
     public void setup() throws Exception {
         super.setupServer(TEST_SRC_PROJECT_NAME, TEST_SRC_PACKAGE_NAME, new int[] {10090, 10091});
->>>>>>> dfa1fba9
     }
 
     @AfterClass(alwaysRun = true)
@@ -317,11 +308,7 @@
                 Tag.of("src.entry_point.main", "true")
         );
         testFunctionMetrics(metrics, fileName + ":24:24", 1,
-<<<<<<< HEAD
-                Tag.of("object_name", "ballerina-test/testservices/ObservableAdder"),
-=======
                 Tag.of("object_name", OBSERVABLE_ADDER_OBJECT_NAME),
->>>>>>> dfa1fba9
                 Tag.of("function", "getSum")
         );
         testFunctionMetrics(metrics, fileName + ":38:12", 3,
@@ -363,11 +350,7 @@
                 Tag.of("service", serviceName),
                 Tag.of("resource", resourceName),
                 Tag.of("error", "true"),
-<<<<<<< HEAD
-                Tag.of("connector_name", "ballerina-test/testservices/MockClient"),
-=======
                 Tag.of("connector_name", MOCK_CLIENT_OBJECT_NAME),
->>>>>>> dfa1fba9
                 Tag.of("action", "callWithPanic")
         );
         testFunctionMetrics(metrics, fileName + ":29:20", 1,
@@ -375,11 +358,7 @@
                 Tag.of("service", serviceName),
                 Tag.of("resource", resourceName),
                 Tag.of("error", "true"),
-<<<<<<< HEAD
-                Tag.of("connector_name", "ballerina-test/testservices/MockClient"),
-=======
                 Tag.of("connector_name", MOCK_CLIENT_OBJECT_NAME),
->>>>>>> dfa1fba9
                 Tag.of("action", "callWithErrorReturn")
         );
     }
