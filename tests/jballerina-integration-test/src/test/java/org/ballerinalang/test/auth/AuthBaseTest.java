--- conflicted
+++ resolved
@@ -36,12 +36,6 @@
 public class AuthBaseTest extends BaseTest {
 
     protected static BServerInstance basicAuthServerInstance;
-<<<<<<< HEAD
-    protected static BServerInstance oauth2ServerInstance;
-=======
-    protected static BServerInstance ldapAuthServerInstance;
-    private static EmbeddedDirectoryServer embeddedDirectoryServer;
->>>>>>> d06e037f
 
     @BeforeGroups(value = "auth-test", alwaysRun = true)
     public void start() throws Exception {
@@ -49,11 +43,6 @@
                 20009, 20010, 20011};
         int[] jwtAuthRequiredPorts = new int[]{20100, 20101, 20102, 20103, 20104, 20105, 20106, 20107, 20108,
                 20109, 20110, 20111, 20112, 20113, 20114, 20115, 20116, 20117, 20199};
-<<<<<<< HEAD
-        int[] oauth2RequiredPorts = new int[]{20200, 20201, 20298, 20299};
-=======
-        int[] ldapAuthRequiredPorts = new int[]{20300};
->>>>>>> d06e037f
 
         String keyStore = StringEscapeUtils.escapeJava(
                 Paths.get("src", "test", "resources", "certsAndKeys", "ballerinaKeystore.p12").toAbsolutePath()
@@ -71,30 +60,14 @@
                 "--truststore=" + trustStore};
 
         basicAuthServerInstance = new BServerInstance(balServer);
-<<<<<<< HEAD
-        oauth2ServerInstance = new BServerInstance(balServer);
 
         basicAuthServerInstance.startServer(basePath, "basic", null, args, basicAuthRequiredPorts);
-        oauth2ServerInstance.startServer(basePath, "oauth2", null, args, oauth2RequiredPorts);
-=======
-        ldapAuthServerInstance = new BServerInstance(balServer);
-
-        basicAuthServerInstance.startServer(basePath, "basic", null, args, basicAuthRequiredPorts);
-        ldapAuthServerInstance.startServer(basePath, "ldap", null, args, ldapAuthRequiredPorts);
->>>>>>> d06e037f
     }
 
     @AfterGroups(value = "auth-test", alwaysRun = true)
     public void cleanup() throws Exception {
         basicAuthServerInstance.removeAllLeechers();
         basicAuthServerInstance.shutdownServer();
-<<<<<<< HEAD
-        oauth2ServerInstance.removeAllLeechers();
-        oauth2ServerInstance.shutdownServer();
-=======
-        ldapAuthServerInstance.removeAllLeechers();
-        ldapAuthServerInstance.shutdownServer();
->>>>>>> d06e037f
     }
 
     protected void assertOK(HttpResponse response) {
