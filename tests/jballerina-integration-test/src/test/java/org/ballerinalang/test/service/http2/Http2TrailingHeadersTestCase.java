--- conflicted
+++ resolved
@@ -36,13 +36,8 @@
     @Test(description = "Test inbound response trailers with a payload lesser than 8K")
     public void testSmallPayloadResponseTrailers() throws IOException {
         HttpResponse response = HttpClientRequest.doPost(
-<<<<<<< HEAD
-                serverInstance.getServiceURLHttp(servicePort, "initiator/echoResponseWithTrailer"), "Small payload",
-                new HashMap<>());
-=======
                 serverInstance.getServiceURLHttp(servicePort, "initiator/backend/echoResponseWithTrailer"),
                 "Small payload", new HashMap<>());
->>>>>>> 596a4651
         Assert.assertEquals(response.getResponseCode(), 200, "Response code mismatched");
         Assert.assertEquals(response.getData(), "{\"foo\":\"Trailer for echo payload\", \"baz\":\"The second " +
                 "trailer\", \"count\":2}");
@@ -52,11 +47,7 @@
     @Test(description = "Test inbound response trailers with a payload greater than 8K")
     public void testLargePayloadResponseTrailers() throws IOException {
         HttpResponse response = HttpClientRequest.doPost(
-<<<<<<< HEAD
-                serverInstance.getServiceURLHttp(servicePort, "initiator/echoResponseWithTrailer"),
-=======
                 serverInstance.getServiceURLHttp(servicePort, "initiator/backend/echoResponseWithTrailer"),
->>>>>>> 596a4651
                 TestUtils.LARGE_ENTITY, new HashMap<>());
         Assert.assertEquals(response.getResponseCode(), 200, "Response code mismatched");
         Assert.assertEquals(response.getData(), "{\"foo\":\"Trailer for echo payload\", \"baz\":\"The second " +
@@ -85,16 +76,6 @@
         Assert.assertEquals(response.getHeaders().get("response-trailer"), "foo, baz");
     }
 
-<<<<<<< HEAD
-    @Test(description = "Test inbound response trailers with an empty payload")
-    public void testEmptyPayloadResponseTrailers() throws IOException {
-        HttpResponse response = HttpClientRequest.doGet(
-                serverInstance.getServiceURLHttp(servicePort, "initiator/responseEmptyPayloadWithTrailer"));
-        Assert.assertEquals(response.getResponseCode(), 200, "Response code mismatched");
-        Assert.assertEquals(response.getData(), "{\"foo\":\"Trailer for empty payload\", \"baz\":\"The second " +
-                "trailer for empty payload\"}");
-        Assert.assertEquals(response.getHeaders().get("response-trailer"), "foo, baz");
-=======
     @Test(description = "Test pass-through setting trailers after building payload. Behavior is correct as user has " +
             "built the datasource")
     public void testPassThroughButBuildPayload() throws IOException {
@@ -105,7 +86,5 @@
         Assert.assertEquals(response.getData(), "{\"foo\":\"Trailer for echo payload\", \"baz\":\"this trailer " +
                 "will get replaced\", \"count\":3}");
         Assert.assertEquals(response.getHeaders().get("response-trailer"), "foo, baz, barr");
->>>>>>> 596a4651
     }
-
 }