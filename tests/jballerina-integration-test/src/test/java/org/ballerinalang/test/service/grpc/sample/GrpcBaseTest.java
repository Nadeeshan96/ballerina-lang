--- conflicted
+++ resolved
@@ -42,11 +42,7 @@
         String publicCert = StringEscapeUtils.escapeJava(Paths.get("src", "test", "resources", "certsAndKeys",
                                                                    "public.crt").toAbsolutePath().toString());
         int[] requiredPorts = new int[]{9091, 9092, 9093, 9094, 9095, 9096, 9097, 9098, 9099, 9100, 9101, 9102, 9103,
-<<<<<<< HEAD
-                9104, 9105, 9107, 9108, 9109, 9110, 9111};
-=======
                 9104, 9105, 9107, 9108, 9109, 9110, 9111, 9112};
->>>>>>> 2bc85f24
 
         String balFile = new File("src" + File.separator + "test" + File.separator + "resources" + File.separator +
                 "grpc").getAbsolutePath();
