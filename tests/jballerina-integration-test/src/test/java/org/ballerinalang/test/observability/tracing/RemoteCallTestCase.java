--- conflicted
+++ resolved
@@ -245,15 +245,9 @@
     @Test
     public void testIgnoredErrorReturnInRemoteCall() throws Exception {
         final String resourceName = "resourceFour";
-<<<<<<< HEAD
-        final String resourceFunctionPosition = FILE_NAME + ":40:5";
-        final String span2Position = FILE_NAME + ":41:22";
-        final String span3Position = FILE_NAME + ":42:20";
-=======
         final String resourceFunctionPosition = FILE_NAME + ":39:5";
-        final String span2Position = FILE_NAME + ":40:19";
+        final String span2Position = FILE_NAME + ":40:22";
         final String span3Position = FILE_NAME + ":41:20";
->>>>>>> 9abcd934
 
         HttpResponse httpResponse = HttpClientRequest.doPost(BASE_URL + BASE_PATH + "/" + resourceName,
                 "", Collections.emptyMap());
