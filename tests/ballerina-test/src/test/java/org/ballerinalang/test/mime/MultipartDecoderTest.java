/*
*  Copyright (c) 2018, WSO2 Inc. (http://www.wso2.org) All Rights Reserved.
*
*  WSO2 Inc. licenses this file to you under the Apache License,
*  Version 2.0 (the "License"); you may not use this file except
*  in compliance with the License.
*  You may obtain a copy of the License at
*
*    http://www.apache.org/licenses/LICENSE-2.0
*
*  Unless required by applicable law or agreed to in writing,
*  software distributed under the License is distributed on an
*  "AS IS" BASIS, WITHOUT WARRANTIES OR CONDITIONS OF ANY
*  KIND, either express or implied.  See the License for the
*  specific language governing permissions and limitations
*  under the License.
*/

package org.ballerinalang.test.mime;

import io.netty.handler.codec.http.HttpHeaderNames;
import io.netty.util.internal.StringUtil;
import org.ballerinalang.launcher.util.BServiceUtil;
import org.ballerinalang.launcher.util.CompileResult;
import org.ballerinalang.mime.util.MimeUtil;
import org.ballerinalang.mime.util.MultipartDecoder;
import org.ballerinalang.net.http.HttpConstants;
import org.ballerinalang.test.services.testutils.HTTPTestRequest;
import org.ballerinalang.test.services.testutils.MessageUtils;
import org.ballerinalang.test.services.testutils.Services;
import org.ballerinalang.test.utils.ResponseReader;
import org.testng.Assert;
import org.testng.annotations.BeforeClass;
import org.testng.annotations.Test;
import org.wso2.carbon.messaging.Header;
import org.wso2.transport.http.netty.message.HTTPCarbonMessage;
import org.wso2.transport.http.netty.message.HttpMessageDataStreamer;

import java.io.InputStream;
import java.util.ArrayList;
import java.util.List;

/**
 * Unit tests for multipart decoder.
 *
 * @since 0.963.0
 */
public class MultipartDecoderTest {
    private CompileResult serviceResult;

    @BeforeClass
    public void setup() {
        String sourceFilePath = "test-src/mime/multipart-request.bal";
        serviceResult = BServiceUtil.setupProgramFile(this, sourceFilePath);
    }

    @Test(description = "Test sending a multipart request as multipart/mixed with multiple body parts")
    public void testMultiplePartsForMixed() {
        String path = "/test/multipleparts";
        List<Header> headers = new ArrayList<>();
        String multipartDataBoundary = MimeUtil.getNewMultipartDelimiter();
        headers.add(new Header(HttpHeaderNames.CONTENT_TYPE.toString(),
                               "multipart/mixed; boundary=" + multipartDataBoundary));
        String multipartBody = "--" + multipartDataBoundary + "\r\n" +
                "Content-Type: text/plain; charset=UTF-8" + "\r\n" +
                "\r\n" +
                "Part1" +
                "\r\n" +
                "--" + multipartDataBoundary + "\r\n" +
                "Content-Type: text/plain" + "\r\n" +
                "Content-Transfer-Encoding: binary" + "\r\n" +
                "\r\n" +
                "Part2" + StringUtil.NEWLINE +
                "\r\n" +
                "--" + multipartDataBoundary + "--" + "\r\n";

        HTTPTestRequest inRequestMsg = MessageUtils.generateHTTPMessage(path, HttpConstants.HTTP_METHOD_POST, headers,
                multipartBody);
        HTTPCarbonMessage response = Services.invokeNew(serviceResult, inRequestMsg);
        Assert.assertNotNull(response, "Response message not found");
        Assert.assertEquals(ResponseReader.getReturnValue(response), " -- Part1 -- Part2" + StringUtil.NEWLINE);
    }

    @Test(description = "Test sending a multipart request as multipart/form-data with multiple body parts")
    public void testMultiplePartsForFormData() {
        String path = "/test/multipleparts";
        List<Header> headers = new ArrayList<>();
        String multipartDataBoundary = MimeUtil.getNewMultipartDelimiter();
        headers.add(new Header(HttpHeaderNames.CONTENT_TYPE.toString(),
                               "multipart/form-data; boundary=" + multipartDataBoundary));
        String multipartBody = "--" + multipartDataBoundary + "\r\n" +
                "Content-Disposition: form-data; name=\"foo\"" + "\r\n" +
                "Content-Type: text/plain; charset=UTF-8" + "\r\n" +
                "\r\n" +
                "Part1" +
                "\r\n" +
                "--" + multipartDataBoundary + "\r\n" +
                "Content-Disposition: form-data; name=\"filepart\"; filename=\"file-01.txt\"" + "\r\n" +
                "Content-Type: text/plain" + "\r\n" +
                "Content-Transfer-Encoding: binary" + "\r\n" +
                "\r\n" +
                "Part2" + StringUtil.NEWLINE +
                "\r\n" +
                "--" + multipartDataBoundary + "--" + "\r\n";

        HTTPTestRequest inRequestMsg = MessageUtils.generateHTTPMessage(path, HttpConstants.HTTP_METHOD_POST, headers,
                multipartBody);
        HTTPCarbonMessage response = Services.invokeNew(serviceResult, inRequestMsg);
        Assert.assertNotNull(response, "Response message not found");
        Assert.assertEquals(ResponseReader.getReturnValue(response), " -- Part1 -- Part2" + StringUtil.NEWLINE);
    }

    @Test(description = "Test whether the requests with new multipart sub types can be decoded properly")
    public void testMultiplePartsForNewSubTypes() {
        String path = "/test/multipleparts";
        List<Header> headers = new ArrayList<>();
        String multipartDataBoundary = MimeUtil.getNewMultipartDelimiter();
        headers.add(new Header(HttpHeaderNames.CONTENT_TYPE.toString(),
                               "multipart/new-sub-type; boundary=" + multipartDataBoundary));
        String multipartBody = "--" + multipartDataBoundary + "\r\n" +
                "Content-Disposition: form-data; name=\"foo\"" + "\r\n" +
                "Content-Type: text/plain; charset=UTF-8" + "\r\n" +
                "\r\n" +
                "Part1" +
                "\r\n" +
                "--" + multipartDataBoundary + "\r\n" +
                "Content-Disposition: inline" + "\r\n" +
                "Content-Type: text/plain" + "\r\n" +
                "Content-Transfer-Encoding: binary" + "\r\n" +
                "\r\n" +
                "Part2" + StringUtil.NEWLINE +
                "\r\n" +
                "--" + multipartDataBoundary + "--" + "\r\n";

        HTTPTestRequest inRequestMsg = MessageUtils.generateHTTPMessage(path, HttpConstants.HTTP_METHOD_POST, headers,
                multipartBody);
        HTTPCarbonMessage response = Services.invokeNew(serviceResult, inRequestMsg);
        Assert.assertNotNull(response, "Response message not found");
        Assert.assertEquals(ResponseReader.getReturnValue(response), " -- Part1 -- Part2" + StringUtil.NEWLINE);
    }

    @Test(description = "Test sending a multipart request without body parts")
    public void testMultipartsWithEmptyBody() {
        String path = "/test/emptyparts";
        List<Header> headers = new ArrayList<>();
        String multipartDataBoundary = MimeUtil.getNewMultipartDelimiter();
        headers.add(new Header(HttpHeaderNames.CONTENT_TYPE.toString(),
                               "multipart/mixed; boundary=" + multipartDataBoundary));
        String multipartBody = "--" + multipartDataBoundary + "\r\n" +
                "--" + multipartDataBoundary + "--" + "\r\n";

        HTTPTestRequest inRequestMsg = MessageUtils.generateHTTPMessage(path, HttpConstants.HTTP_METHOD_POST, headers,
                multipartBody);
        InputStream inputStream = new HttpMessageDataStreamer(inRequestMsg).getInputStream();
        String error = null;
        try {
            MultipartDecoder.decodeBodyParts("multipart/mixed; boundary=" + multipartDataBoundary,
                    inputStream);
        } catch (Exception e) {
            error = e.getMessage();
        }
        Assert.assertNotNull(error);
        Assert.assertTrue(error.contains("Reached EOF, but there is no closing MIME boundary"));
    }

    @Test(description = "Test whether the nested parts can be properly decoded.")
    public void testNestedPartsForOneLevel() {
        String path = "/test/nestedparts";
<<<<<<< HEAD
        HTTPTestRequest inRequestMsg = Util.createNestedPartRequest(path);
=======
        List<Header> headers = new ArrayList<>();
        String multipartDataBoundary = MimeUtil.getNewMultipartDelimiter();
        String multipartMixedBoundary = MimeUtil.getNewMultipartDelimiter();
        headers.add(new Header(HttpHeaderNames.CONTENT_TYPE.toString(),
                               "multipart/form-data; boundary=" + multipartDataBoundary));
        String multipartBodyWithNestedParts = "--" + multipartDataBoundary + "\r\n" +
                "Content-Disposition: form-data; name=\"parent1\"" + "\r\n" +
                "Content-Type: text/plain; charset=UTF-8" + "\r\n" +
                "\r\n" +
                "Parent Part" + "\r\n" +
                "--" + multipartDataBoundary + "\r\n" +
                "Content-Disposition: form-data; name=\"parent2\"" + "\r\n" +
                "Content-Type: multipart/mixed; boundary=" + multipartMixedBoundary + "\r\n" +
                "\r\n" +
                "--" + multipartMixedBoundary + "\r\n" +
                "Content-Disposition: attachment; filename=\"file-02.txt\"" + "\r\n" +
                "Content-Type: text/plain" + "\r\n" +
                "Content-Transfer-Encoding: binary" + "\r\n" +
                "\r\n" +
                "Child Part 1" + StringUtil.NEWLINE +
                "\r\n" +
                "--" + multipartMixedBoundary + "\r\n" +
                "Content-Disposition: attachment; filename=\"file-02.txt\"" + "\r\n" +
                "Content-Type: text/plain" + "\r\n" +
                "Content-Transfer-Encoding: binary" + "\r\n" +
                "\r\n" +
                "Child Part 2" + StringUtil.NEWLINE +
                "\r\n" +
                "--" + multipartMixedBoundary + "--" + "\r\n" +
                "--" + multipartDataBoundary + "--" + "\r\n";
        HTTPTestRequest inRequestMsg = MessageUtils.generateHTTPMessage(path, HttpConstants.HTTP_METHOD_POST, headers,
                multipartBodyWithNestedParts);
>>>>>>> b6e1ae57
        HTTPCarbonMessage response = Services.invokeNew(serviceResult, inRequestMsg);
        Assert.assertNotNull(response, "Response message not found");
        Assert.assertEquals(ResponseReader.getReturnValue(response), "Child Part 1" + StringUtil.NEWLINE
                + "Child Part 2" + StringUtil.NEWLINE);
    }
}<|MERGE_RESOLUTION|>--- conflicted
+++ resolved
@@ -166,42 +166,7 @@
     @Test(description = "Test whether the nested parts can be properly decoded.")
     public void testNestedPartsForOneLevel() {
         String path = "/test/nestedparts";
-<<<<<<< HEAD
         HTTPTestRequest inRequestMsg = Util.createNestedPartRequest(path);
-=======
-        List<Header> headers = new ArrayList<>();
-        String multipartDataBoundary = MimeUtil.getNewMultipartDelimiter();
-        String multipartMixedBoundary = MimeUtil.getNewMultipartDelimiter();
-        headers.add(new Header(HttpHeaderNames.CONTENT_TYPE.toString(),
-                               "multipart/form-data; boundary=" + multipartDataBoundary));
-        String multipartBodyWithNestedParts = "--" + multipartDataBoundary + "\r\n" +
-                "Content-Disposition: form-data; name=\"parent1\"" + "\r\n" +
-                "Content-Type: text/plain; charset=UTF-8" + "\r\n" +
-                "\r\n" +
-                "Parent Part" + "\r\n" +
-                "--" + multipartDataBoundary + "\r\n" +
-                "Content-Disposition: form-data; name=\"parent2\"" + "\r\n" +
-                "Content-Type: multipart/mixed; boundary=" + multipartMixedBoundary + "\r\n" +
-                "\r\n" +
-                "--" + multipartMixedBoundary + "\r\n" +
-                "Content-Disposition: attachment; filename=\"file-02.txt\"" + "\r\n" +
-                "Content-Type: text/plain" + "\r\n" +
-                "Content-Transfer-Encoding: binary" + "\r\n" +
-                "\r\n" +
-                "Child Part 1" + StringUtil.NEWLINE +
-                "\r\n" +
-                "--" + multipartMixedBoundary + "\r\n" +
-                "Content-Disposition: attachment; filename=\"file-02.txt\"" + "\r\n" +
-                "Content-Type: text/plain" + "\r\n" +
-                "Content-Transfer-Encoding: binary" + "\r\n" +
-                "\r\n" +
-                "Child Part 2" + StringUtil.NEWLINE +
-                "\r\n" +
-                "--" + multipartMixedBoundary + "--" + "\r\n" +
-                "--" + multipartDataBoundary + "--" + "\r\n";
-        HTTPTestRequest inRequestMsg = MessageUtils.generateHTTPMessage(path, HttpConstants.HTTP_METHOD_POST, headers,
-                multipartBodyWithNestedParts);
->>>>>>> b6e1ae57
         HTTPCarbonMessage response = Services.invokeNew(serviceResult, inRequestMsg);
         Assert.assertNotNull(response, "Response message not found");
         Assert.assertEquals(ResponseReader.getReturnValue(response), "Child Part 1" + StringUtil.NEWLINE
