--- conflicted
+++ resolved
@@ -1,10 +1,6 @@
 package org.ballerinalang.test.packaging;
 
-<<<<<<< HEAD
-import org.ballerinalang.model.elements.PackageID;
-=======
 import org.ballerinalang.repository.PackageSourceEntry;
->>>>>>> da32246f
 import org.testng.Assert;
 import org.testng.annotations.AfterClass;
 import org.testng.annotations.BeforeClass;
@@ -50,15 +46,9 @@
         Patten balPatten = new Patten(path("very"), Patten.WILDCARD_SOURCE);
         JarRepo repo = new JarRepo(tempJar.toUri());
         Converter<Path> subject = repo.getConverterInstance();
-<<<<<<< HEAD
-        PackageID packageID = null;
-        List<Path> paths = balPatten.convertToPaths(subject, packageID)
-                                    .collect(Collectors.toList());
-=======
 
         List<PackageSourceEntry> sources = balPatten.convertToSources(subject, null)
                                                     .collect(Collectors.toList());
->>>>>>> da32246f
 
         Assert.assertEquals(sources.size(), 1);
         Assert.assertEquals(sources.get(0).getCode(), BAL_CONTENT);
