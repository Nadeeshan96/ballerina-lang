/*
 *  Copyright (c) 2018, WSO2 Inc. (http://www.wso2.org) All Rights Reserved.
 *
 *  WSO2 Inc. licenses this file to you under the Apache License,
 *  Version 2.0 (the "License"); you may not use this file except
 *  in compliance with the License.
 *  You may obtain a copy of the License at
 *
 *  http://www.apache.org/licenses/LICENSE-2.0
 *
 *  Unless required by applicable law or agreed to in writing, software
 *  distributed under the License is distributed on an "AS IS" BASIS,
 *  WITHOUT WARRANTIES OR CONDITIONS OF ANY KIND, either express or implied.
 *  See the License for the specific language governing permissions and
 *  limitations under the License.
 */
package org.ballerinalang.test.types.table;

import org.ballerinalang.launcher.util.BCompileUtil;
import org.ballerinalang.launcher.util.BRunUtil;
import org.ballerinalang.launcher.util.CompileResult;
import org.ballerinalang.model.values.BBoolean;
import org.ballerinalang.model.values.BBooleanArray;
import org.ballerinalang.model.values.BFloat;
import org.ballerinalang.model.values.BFloatArray;
import org.ballerinalang.model.values.BIntArray;
import org.ballerinalang.model.values.BInteger;
import org.ballerinalang.model.values.BJSON;
import org.ballerinalang.model.values.BString;
import org.ballerinalang.model.values.BStringArray;
import org.ballerinalang.model.values.BValue;
import org.ballerinalang.model.values.BXML;
import org.ballerinalang.util.exceptions.BLangRuntimeException;
import org.testng.Assert;
import org.testng.annotations.BeforeClass;
import org.testng.annotations.Test;

import java.io.ByteArrayOutputStream;
import java.io.IOException;
import java.io.PrintStream;

import static org.awaitility.Awaitility.await;
import static java.util.concurrent.TimeUnit.SECONDS;


/**
 * Class to test table literal.
 */
public class TableLiteralTest {

    private CompileResult result;
    private CompileResult resultHelper;

    @BeforeClass
    public void setup() {
        result = BCompileUtil.compile("test-src/types/table/table-literal.bal");
        resultHelper = BCompileUtil.compile("test-src/types/table/table-test-helper.bal");
    }

    @Test(enabled = false) //Issue #5106
    public void testEmptyTableCreate() {
        BValue[] returns = BRunUtil.invoke(result, "testEmptyTableCreate");
        Assert.assertEquals(((BInteger) returns[0]).intValue(), 3);
        Assert.assertEquals(((BInteger) returns[1]).intValue(), 2);
    }

    @Test(priority = 1)
    public void testAddData() {
        BValue[] returns = BRunUtil.invoke(result, "testAddData");
        Assert.assertEquals(((BInteger) returns[0]).intValue(), 2);
        Assert.assertEquals(((BInteger) returns[1]).intValue(), 1);
        Assert.assertEquals(((BInteger) returns[2]).intValue(), 1);
        Assert.assertEquals(((BIntArray) returns[3]).get(0), 1);
        Assert.assertEquals(((BIntArray) returns[3]).get(1), 2);
        Assert.assertEquals(((BIntArray) returns[4]).get(0), 3);
        Assert.assertEquals(((BIntArray) returns[5]).get(0), 100);
    }

    @Test(priority = 2)
    public void testTableDrop() {
        BRunUtil.invoke(result, "testTableDrop");
        //Table count before garbage collection happens.
        BValue[] args = new BValue[1];
        args[0] = new BString("TABLE_PERSON_%");
        BValue[] returns = BRunUtil.invoke(resultHelper, "getTableCount", args);
        long beforeCount = ((BInteger) returns[0]).intValue();
        //Request for garbage collection process.
        System.gc();
        //Check whether table has drop
        await().atMost(30, SECONDS).until(() -> {
            BValue[] returnVal = BRunUtil.invoke(resultHelper, "getTableCount", args);
            long afterCount = ((BInteger) returnVal[0]).intValue();
            return afterCount < beforeCount;
        });

        returns = BRunUtil.invoke(resultHelper, "getTableCount", args);
        long afterCount = ((BInteger) returns[0]).intValue();
        Assert.assertTrue(beforeCount > afterCount);
    }

    @Test(priority = 1)
    public void testPrintData() throws IOException {
        PrintStream original = System.out;
        ByteArrayOutputStream outContent = new ByteArrayOutputStream();
        try {
            System.setOut(new PrintStream(outContent));
            BRunUtil.invoke(result, "testPrintData");
            Assert.assertEquals(outContent.toString(),
                    "{data: [{id:1, age:30, salary:300.5, name:\"jane\", married:true}, "
                            + "{id:2, age:20, salary:200.5, name:\"martin\", married:true}, "
                            + "{id:3, age:32, salary:100.5, name:\"john\", married:false}]}\n");
        } finally {
            outContent.close();
            System.setOut(original);
        }
    }

    @Test(priority = 1)
    public void testMultipleAccess() {
        BValue[] returns = BRunUtil.invoke(result, "testMultipleAccess");
        Assert.assertEquals(((BInteger) returns[0]).intValue(), 3);
        Assert.assertEquals(((BInteger) returns[1]).intValue(), 3);
        Assert.assertEquals(((BIntArray) returns[2]).get(0), 1);
        Assert.assertEquals(((BIntArray) returns[2]).get(1), 2);
        Assert.assertEquals(((BIntArray) returns[2]).get(2), 3);
        Assert.assertEquals(((BIntArray) returns[3]).get(0), 1);
        Assert.assertEquals(((BIntArray) returns[3]).get(1), 2);
        Assert.assertEquals(((BIntArray) returns[3]).get(2), 3);
    }

    @Test(priority = 1)
    public void testLoopingTable() {
        BValue[] returns = BRunUtil.invoke(result, "testLoopingTable");
        Assert.assertEquals((returns[0]).stringValue(), "jane_martin_john_");
    }

    @Test(priority = 1)
    public void testToJson() {
        BValue[] returns = BRunUtil.invoke(result, "testToJson");
        Assert.assertEquals((returns[0]).stringValue(), "[{\"id\":1,\"age\":30,\"salary\":300.5,\"name\":\"jane\","
                + "\"married\":true},{\"id\":2,\"age\":20,\"salary\":200.5,\"name\":\"martin\",\"married\":true},"
                + "{\"id\":3,\"age\":32,\"salary\":100.5,\"name\":\"john\",\"married\":false}]");
    }

    @Test(priority = 1)
    public void testToXML() {
        BValue[] returns = BRunUtil.invoke(result, "testToXML");
        Assert.assertEquals((returns[0]).stringValue(), "<results><result><id>1</id><age>30</age>"
                + "<salary>300.5</salary><name>jane</name><married>true</married></result><result>"
                + "<id>2</id><age>20</age><salary>200.5</salary><name>martin</name><married>true</married></result>"
                + "<result><id>3</id><age>32</age><salary>100.5</salary><name>john</name><married>false</married>"
                + "</result></results>");
    }

    @Test(priority = 1)
    public void testTableWithAllDataToJson() {
        BValue[] returns = BRunUtil.invoke(result, "testTableWithAllDataToJson");
        Assert.assertTrue(returns[0] instanceof BJSON);
        Assert.assertEquals(returns[0].stringValue(), "[{\"id\":1,\"jsonData\":{\"name\":\"apple\",\"color\":\"red\","
                + "\"price\":30.3},\"xmlData\":\"<book>The Lost World</book>\"},{\"id\":2,\""
                + "jsonData\":{\"name\":\"apple\",\"color\":\"red\",\"price\":30.3},"
                + "\"xmlData\":\"<book>The Lost World</book>\"}]");
    }

    @Test(priority = 1)
    public void testTableWithAllDataToXml() {
        BValue[] returns = BRunUtil.invoke(result, "testTableWithAllDataToXml");
        Assert.assertTrue(returns[0] instanceof BXML);
        Assert.assertEquals(returns[0].stringValue(), "<results><result><id>1</id><jsonData>{\"name\":\"apple\","
                + "\"color\":\"red\",\"price\":30.3}</jsonData><xmlData>&lt;book>The Lost World&lt;"
                + "/book></xmlData></result><result><id>2</id><jsonData>{\"name\":\"apple\",\"color\":\"red\","
                + "\"price\":30.3}</jsonData><xmlData>&lt;book>The Lost World&lt;/book></xmlData></result></results>");
    }

    @Test(priority = 1)
    public void testTableWithAllDataToStruct() {
        BValue[] returns = BRunUtil.invoke(result, "testTableWithAllDataToStruct");
        Assert.assertTrue(returns[0] instanceof BJSON);
        Assert.assertTrue(returns[1] instanceof BXML);
        Assert.assertEquals(returns[0].stringValue(), "{\"name\":\"apple\",\"color\":\"red\",\"price\":30.3}");
        Assert.assertEquals(returns[1].stringValue(), "<book>The Lost World</book>");
    }

    @Test(priority = 1)
    public void testTableWithBlobDataToStruct() {
        BValue[] returns = BRunUtil.invoke(result, "testTableWithBlobDataToStruct");
        Assert.assertEquals((returns[0]).stringValue(), "Sample Text");
    }

    @Test(priority = 1)
    public void testTableWithBlobDataToJson() {
        BValue[] returns = BRunUtil.invoke(result, "testTableWithBlobDataToJson");
        Assert.assertEquals((returns[0]).stringValue(), "[{\"id\":1,\"blobData\":\"Sample Text\"}]");
    }

    @Test(priority = 1)
    public void testTableWithBlobDataToXml() {
        BValue[] returns = BRunUtil.invoke(result, "testTableWithBlobDataToXml");
        Assert.assertEquals((returns[0]).stringValue(), "<results><result><id>1</id><blobData>Sample Text"
                + "</blobData></result></results>");
    }

    @Test(priority = 1)
    public void testStructWithDefaultDataToJson() {
        BValue[] returns = BRunUtil.invoke(result, "testStructWithDefaultDataToJson");
        Assert.assertEquals((returns[0]).stringValue(), "[{\"id\":1,\"age\":0,\"salary\":0.0,\"name\":\"\","
                + "\"married\":false}]");
    }

    @Test(priority = 1)
    public void testStructWithDefaultDataToXml() {
        BValue[] returns = BRunUtil.invoke(result, "testStructWithDefaultDataToXml");
        Assert.assertEquals((returns[0]).stringValue(),
<<<<<<< HEAD
                "<results><result><id>1</id><age>0</age><salary>0.0</salary><name></name><married>false</married></result></results>");
=======
                "<results><result><id>1</id><age>0</age><salary>0.0</salary><name></name>" +
                        "<married>false</married></result></results>");
>>>>>>> 1ddcd7ad
    }

    @Test(priority = 1)
    public void testStructWithDefaultDataToStruct() {
        BValue[] returns = BRunUtil.invoke(result, "testStructWithDefaultDataToStruct");
        Assert.assertEquals(((BInteger) returns[0]).intValue(), 0);
        Assert.assertEquals(((BFloat) returns[1]).floatValue(), 0.0);
        Assert.assertEquals(returns[2].stringValue(), "");
        Assert.assertEquals(((BBoolean) returns[3]).booleanValue(), false);
    }

    @Test(priority = 1)
    public void testTableWithArrayDataToJson() {
        BValue[] returns = BRunUtil.invoke(result, "testTableWithArrayDataToJson");
        Assert.assertEquals((returns[0]).stringValue(), "[{\"id\":1,\"intArrData\":[1,2,3],"
                + "\"floatArrData\":[11.1,22.2,33.3],\"stringArrData\":[\"Hello\",\"World\"],"
                + "\"booleanArrData\":[true,false,true]},"
                + "{\"id\":2,\"intArrData\":[10,20,30],\"floatArrData\":[111.1,222.2,333.3],"
                + "\"stringArrData\":[\"Hello\",\"World\",\"test\"],\"booleanArrData\":[false,false,true]}]");
    }

    @Test(priority = 1)
    public void testTableWithArrayDataToXml() {
        BValue[] returns = BRunUtil.invoke(result, "testTableWithArrayDataToXml");
        Assert.assertEquals((returns[0]).stringValue(), "<results><result><id>1</id><intArrData><element>1</element>"
                + "<element>2</element><element>3</element></intArrData>"
                + "<floatArrData><element>11.1</element><element>22.2</element><element>33.3</element></floatArrData>"
                + "<stringArrData><element>Hello</element><element>World</element></stringArrData>"
                + "<booleanArrData><element>true</element><element>false</element><element>true</element>"
                + "</booleanArrData></result>"
                + "<result><id>2</id><intArrData><element>10</element><element>20</element><element>30</element>"
                + "</intArrData><floatArrData><element>111.1</element><element>222.2</element><element>333.3</element>"
                + "</floatArrData><stringArrData><element>Hello</element><element>World</element><element>test"
                + "</element></stringArrData><booleanArrData><element>false</element><element>false</element>"
                + "<element>true</element></booleanArrData></result></results>");
    }

    @Test(priority = 1)
    public void testTableWithArrayDataToStruct() {
        BValue[] returns = BRunUtil.invoke(result, "testTableWithArrayDataToStruct");
        Assert.assertEquals(((BIntArray) returns[0]).get(0), 1);
        Assert.assertEquals(((BIntArray) returns[0]).get(1), 2);
        Assert.assertEquals(((BIntArray) returns[0]).get(2), 3);
        Assert.assertEquals(((BFloatArray) returns[1]).get(0), 11.1);
        Assert.assertEquals(((BFloatArray) returns[1]).get(1), 22.2);
        Assert.assertEquals(((BFloatArray) returns[1]).get(2), 33.3);
        Assert.assertEquals(((BStringArray) returns[2]).get(0), "Hello");
        Assert.assertEquals(((BStringArray) returns[2]).get(1), "World");
        Assert.assertEquals(((BBooleanArray) returns[3]).get(0), 1);
        Assert.assertEquals(((BBooleanArray) returns[3]).get(1), 0);
        Assert.assertEquals(((BBooleanArray) returns[3]).get(2), 1);
    }

    @Test(priority = 1)
    public void testTableRemoveSuccess() {
        BValue[] returns = BRunUtil.invoke(result, "testTableRemoveSuccess");
        Assert.assertEquals(((BInteger) returns[0]).intValue(), 2);
        Assert.assertEquals((returns[1]).stringValue(), "[{\"id\":1,\"age\":35,\"salary\":300.5,"
                + "\"name\":\"jane\",\"married\":true}]");
    }

    @Test(priority = 1)
    public void testTableRemoveSuccessMultipleMatch() {
        BValue[] returns = BRunUtil.invoke(result, "testTableRemoveSuccessMultipleMatch");
        Assert.assertEquals(((BInteger) returns[0]).intValue(), 2);
        Assert.assertEquals((returns[1]).stringValue(), "[{\"id\":2,\"age\":20,\"salary\":200.5,"
                + "\"name\":\"martin\",\"married\":true}]");
    }

    @Test(priority = 1)
    public void testTableRemoveFailed() {
        BValue[] returns = BRunUtil.invoke(result, "testTableRemoveFailed");
        Assert.assertEquals(((BInteger) returns[0]).intValue(), 0);
        Assert.assertEquals((returns[1]).stringValue(), "[{\"id\":1,\"age\":35,\"salary\":300.5,"
                + "\"name\":\"jane\",\"married\":true},{\"id\":2,\"age\":40,\"salary\":200.5,"
                + "\"name\":\"martin\",\"married\":true},{\"id\":3,\"age\":42,\"salary\":100.5,"
                + "\"name\":\"john\",\"married\":false}]");
    }

    @Test(priority = 1)
    public void testTableAddAndAccess() {
        BValue[] returns = BRunUtil.invoke(result, "testTableAddAndAccess");
        Assert.assertEquals((returns[0]).stringValue(), "[{\"id\":1,\"age\":35,\"salary\":300.5,\"name\":\"jane\","
                + "\"married\":true},{\"id\":2,\"age\":40,\"salary\":200.5,\"name\":\"martin\",\"married\":true}]");
        Assert.assertEquals((returns[1]).stringValue(), "[{\"id\":1,\"age\":35,\"salary\":300.5,\"name\":\"jane\","
                + "\"married\":true},{\"id\":2,\"age\":40,\"salary\":200.5,\"name\":\"martin\",\"married\":true},"
                + "{\"id\":3,\"age\":42,\"salary\":100.5,\"name\":\"john\",\"married\":false}]");
    }

    @Test(priority = 1,
          description = "Test struct with any typed field",
          expectedExceptions = { BLangRuntimeException.class },
          expectedExceptionsMessageRegExp = ".*message: unsupported column type for table : any.*")
    public void testTableWithAnyDataToJson() {
       BRunUtil.invoke(result, "testTableWithAnyDataToJson");
    }

    @Test(priority = 1,
          description = "Test invalid empty table create",
          expectedExceptions = { BLangRuntimeException.class },
          expectedExceptionsMessageRegExp = ".*message: table cannot be created without a constraint.*")
    public void testFailedGeneratedKeyOnInsert() {
        BRunUtil.invoke(result, "testEmptyTableCreateInvalid");
    }

    @Test(priority = 1,
          description = "Test add data with  mismatched types",
          expectedExceptions = { BLangRuntimeException.class },
          expectedExceptionsMessageRegExp = ".*message: incompatible types: struct of type:Company cannot be added "
                  + "to a table with type:Person.*")
    public void testTableAddInvalid() {
        BRunUtil.invoke(result, "testTableAddInvalid");
    }

    @Test(priority = 3, enabled = false) //Issue #5106
    public void testSessionCount() {
        BValue[] returns = BRunUtil.invoke(resultHelper, "getSessionCount");
        Assert.assertEquals(((BInteger) returns[0]).intValue(), 1);
    }
}<|MERGE_RESOLUTION|>--- conflicted
+++ resolved
@@ -211,12 +211,8 @@
     public void testStructWithDefaultDataToXml() {
         BValue[] returns = BRunUtil.invoke(result, "testStructWithDefaultDataToXml");
         Assert.assertEquals((returns[0]).stringValue(),
-<<<<<<< HEAD
-                "<results><result><id>1</id><age>0</age><salary>0.0</salary><name></name><married>false</married></result></results>");
-=======
                 "<results><result><id>1</id><age>0</age><salary>0.0</salary><name></name>" +
                         "<married>false</married></result></results>");
->>>>>>> 1ddcd7ad
     }
 
     @Test(priority = 1)
