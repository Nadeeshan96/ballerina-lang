--- conflicted
+++ resolved
@@ -46,13 +46,8 @@
         resultNegative = BCompileUtil.compile("test-src/types/string/string-template-literal-syntax-negative.bal");
         Assert.assertEquals(resultNegative.getErrorCount(), 2);
         BAssertUtil.validateError(resultNegative, 0,
-<<<<<<< HEAD
-                "mismatched input '}'. expecting {'?', '+', " +
+                "mismatched input '}'. expecting {'but', '?', '+', " +
                 "'-', '*', '/', '^', '%', '==', '!=', '>', '<', '>=', '<=', '&&', '||', '?:', ExpressionEnd}", 4, 71);
-=======
-                "mismatched input '}'. expecting {'but', '?', '+', " +
-                "'-', '*', '/', '^', '%', '==', '!=', '>', '<', '>=', '<=', '&&', '||', ExpressionEnd}", 4, 71);
->>>>>>> 0b984992
         BAssertUtil.validateError(resultNegative, 1,
                 "mismatched input ';'. expecting {'[', '?', '|', Identifier}", 5, 13);
     }
