--- conflicted
+++ resolved
@@ -52,11 +52,8 @@
             <package name="org.ballerinalang.test.collections.*"/>
             <package name="org.ballerinalang.test.security.*"/>
             <package name="org.ballerinalang.test.jwt.*"/>
-<<<<<<< HEAD
+            <package name="org.ballerinalang.test.taintchecking.*"/>
             <package name="org.ballerinalang.test.config.*"/>
-=======
-            <package name="org.ballerinalang.test.taintchecking.*"/>
->>>>>>> d9be5355
         </packages>
     </test>
     <test name="ballerina-security-test-suite" preserve-order="true" parallel="false">
