<?xml version="1.0" encoding="UTF-8"?>
<!--
Copyright (c) 2017, WSO2 Inc. (http://www.wso2.org) All Rights Reserved.

WSO2 Inc. licenses this file to you under the Apache License,
Version 2.0 (the "License"); you may not use this file except
in compliance with the License.
You may obtain a copy of the License at

http://www.apache.org/licenses/LICENSE-2.0

Unless required by applicable law or agreed to in writing,
software distributed under the License is distributed on an
"AS IS" BASIS, WITHOUT WARRANTIES OR CONDITIONS OF ANY
KIND, either express or implied.  See the License for the
specific language governing permissions and limitations
under the License.
-->

<!DOCTYPE suite SYSTEM "http://testng.org/testng-1.0.dtd" >

<suite name="ballerina-test-suite">

    <listeners>
        <listener class-name="org.ballerinalang.test.utils.TestSuiteListener"/>
    </listeners>

    <!-- Ballerina language Test Cases. -->
    <test name="ballerina-lang-test-suite" preserve-order="true" parallel="false">
        <packages>
            <package name="org.ballerinalang.test.vm.*"/>
            <package name="org.ballerinalang.test.annotations.*"/>
            <package name="org.ballerinalang.test.expressions.*"/>
            <package name="org.ballerinalang.test.documentation.*"/>
            <package name="org.ballerinalang.test.statements.*"/>
            <package name="org.ballerinalang.test.types.*"/>
            <package name="org.ballerinalang.test.functions.*"/>
            <package name="org.ballerinalang.test.worker.*"/>
            <package name="org.ballerinalang.test.nativeimpl.*"/>
            <package name="org.ballerinalang.test.net.*"/>
            <package name="org.ballerinalang.test.connectors.*"/>
            <package name="org.ballerinalang.test.debugger.*"/>
            <package name="org.ballerinalang.test.structs.*"/>
            <package name="org.ballerinalang.test.services.*"/>
            <package name="org.ballerinalang.test.natives.*"/>
            <package name="org.ballerinalang.test.parser.*"/>
            <package name="org.ballerinalang.test.launch.*"/>
            <package name="org.ballerinalang.test.lock.*"/>
            <package name="org.ballerinalang.test.task.*"/>
            <package name="org.ballerinalang.test.caching.*"/>
            <package name="org.ballerinalang.test.mime.*"/>
            <package name="org.ballerinalang.test.collections.*"/>
            <package name="org.ballerinalang.test.security.*"/>
            <package name="org.ballerinalang.test.jwt.*"/>
            <package name="org.ballerinalang.test.taintchecking.*"/>
<<<<<<< HEAD
            <package name="org.ballerinalang.test.config.*"/>
=======
            <package name="org.ballerinalang.test.streaming.*"/>
>>>>>>> d4e53a49
        </packages>
    </test>
    <test name="ballerina-security-test-suite" preserve-order="true" parallel="false">
        <packages>
            <package name="org.ballerinalang.test.auth.*"/>
        </packages>
    </test>
</suite><|MERGE_RESOLUTION|>--- conflicted
+++ resolved
@@ -53,11 +53,8 @@
             <package name="org.ballerinalang.test.security.*"/>
             <package name="org.ballerinalang.test.jwt.*"/>
             <package name="org.ballerinalang.test.taintchecking.*"/>
-<<<<<<< HEAD
             <package name="org.ballerinalang.test.config.*"/>
-=======
             <package name="org.ballerinalang.test.streaming.*"/>
->>>>>>> d4e53a49
         </packages>
     </test>
     <test name="ballerina-security-test-suite" preserve-order="true" parallel="false">
