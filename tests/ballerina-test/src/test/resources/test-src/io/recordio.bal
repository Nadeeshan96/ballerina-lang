--- conflicted
+++ resolved
@@ -95,14 +95,8 @@
     float total;
     var result = io:loadToTable(filePath, "\n", ",", "UTF-8", false, typeof Employee);
     match result {
-<<<<<<< HEAD
-        table tb => {
-            table<Employee> tableEmp = tb;
-            foreach x in tableEmp {
-=======
         table<Employee> tb => {
             foreach x in tb {
->>>>>>> 55be8eb0
                 total = total + x.salary;
             }
             return total;
