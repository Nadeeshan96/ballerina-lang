import ballerina/io;
import ballerina/file;

function main (string[] args) {
<<<<<<< HEAD
    file:File target = {path:"/tmp/result.txt"};
    target.open(args[0]);

    io:ByteChannel bchannel = target.openChannel(args[0]);
    int intArg = check <int> args[0];
=======
    file:Path target = file:getPath("/tmp/result.txt");
    io:ByteChannel bchannel =? file:newByteChannel(target,args[0]);
    int intArg =? <int> args[0];
>>>>>>> d286cf64
    
    var readOutput = bchannel.read(intArg);
    match readOutput {
        (blob,int) data => {
            blob readData;
            int readLen;
            (readData, readLen) = data;
            testFunction(readData, readData);
        }
        io:IOError ioError => return;
    }
}

public function testFunction (@sensitive any sensitiveValue, any anyValue) {

}
<|MERGE_RESOLUTION|>--- conflicted
+++ resolved
@@ -2,17 +2,9 @@
 import ballerina/file;
 
 function main (string[] args) {
-<<<<<<< HEAD
-    file:File target = {path:"/tmp/result.txt"};
-    target.open(args[0]);
-
-    io:ByteChannel bchannel = target.openChannel(args[0]);
+    file:Path target = file:getPath("/tmp/result.txt");
+    io:ByteChannel bchannel = check file:newByteChannel(target,args[0]);
     int intArg = check <int> args[0];
-=======
-    file:Path target = file:getPath("/tmp/result.txt");
-    io:ByteChannel bchannel =? file:newByteChannel(target,args[0]);
-    int intArg =? <int> args[0];
->>>>>>> d286cf64
     
     var readOutput = bchannel.read(intArg);
     match readOutput {
