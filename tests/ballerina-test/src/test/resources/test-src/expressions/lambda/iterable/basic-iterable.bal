int add;

function testInt1 () returns (int, int, int, int, int, float) {
    add = 0;
    int[] fa = [-5, 2, 4, 5, 7, -8, -3, 2];
    fa.foreach(function (int i) { add = add + i;});
    int fadd = add;
    int count = fa.count();
    int max = fa.max();
    int min = fa.min();
    int sum = fa.sum();
    float avg = fa.average();
    return (fadd, count, max, min, sum, avg);
}

function testInt2 () returns (int, int, int, int, float) {
    int[] fa = [-5, 2, 4, 5, 7, -8, -3, 2];
    int count = fa.filter(filterIntNegative).count();
    int max = fa.filter(filterIntNegative).max();
    int min = fa.filter(filterIntNegative).min();
    int sum = fa.filter(filterIntNegative).sum();
    float avg = fa.filter(filterIntNegative).average();
    return (count, max, min, sum, avg);
}

function filterIntNegative (int i) returns boolean {
    return i >= 0;
}

float fadd;
function testFloat1() returns (float, int, float, float, float, float){
    fadd = 0;
    float[] fa = [1.1, 2.2, -3.3, 4.4, 5.5];
    fa.foreach(function (float i){ fadd = fadd + i;});
    float fsum = fadd;
    int count = fa.count();
    float max = fa.max();
    float min = fa.min();
    float sum = fa.sum();
    float avg = fa.average();
    return (fsum, count, max, min, sum, avg);
}

function testFloat2() returns (int, float, float, float, float){
    float[] fa = [1.1, 2.2, -3.3, 4.4, 5.5];
    int count = fa.filter(filterFloatNegative).count();
    float max = fa.filter(filterFloatNegative).max();
    float min = fa.filter(filterFloatNegative).min();
    float sum = fa.filter(filterFloatNegative).sum();
    float avg = fa.filter(filterFloatNegative).average();
    return (count, max, min, sum, avg);
}

function filterFloatNegative (float i) returns boolean {
    return i >= 0;
}

string output;

function testBasicArray1 (string[] values) returns string {
    output = "";
    values.map(mapString).foreach(concat);
    return output.trim();
}

function mapString (string x) returns (string, string) {
    string up = x.toUpperCase();
    string lower = x.toLowerCase();
    return (up, lower);
}

function concat ((string, string) value) {
    var (up, lower) = value;
    output = output + " " + up + ":" + lower;
}

function testBasicArray2 (string[] values) returns (string) {
    output = "";
    values.map(function ((int, string) tuple) returns string {
                   var (a, b) = tuple;
                   return a + b;
               })
    .foreach(function (string s) {
                 output = output + s + " ";
             });
    return output.trim();
}

function testBasicMap1 () returns (int, string[]) {
    map<string> m = {a:"A", b:"B", c:"C", d:"D", e:"E"};
    int count = m.count();
    string[] values = m.map(function (string value) returns (string) {
                                return value.toLowerCase();
                            })
                      .filter(function (string v) returns (boolean) {
                                  if (v == "a" || v == "e") {
                                      return true;
                                  }
                                  return false; });
    return (count, values);
}

function testBasicMap2 () returns string[] {
    map<string> m = {a:"A", b:"B", c:"C", d:"D", e:"E"};
    string[] values = m.map(mapToTuple)
                      .filter(function ((string, string) v) returns (boolean) {
                                  var (k, _) = v;
                                  if (k == "a" || k == "e") {
                                      return true;
                                  }
                                  return false; })
                      .map(concatString);
    return values;
}

function mapToTuple ((string, string) tuple) returns (string, string) {
    var (key, value) = tuple;
    return (key, value);
}

function concatString ((string, string) v) returns (string) {
    var (v1, v2) = v;
    return v1 + v2;
}

json j1 = {name:"bob", age:10, pass:true, subjects:[{subject:"maths", marks:75}, {subject:"English", marks:85}]};
function jsonTest () returns (string, string[], int, int, string[]) {
    output = "";
    j1.foreach(function (json j) {
                   output = output + j.toString();
               });

    string[] sa = j1.map(function (json j) returns (string) {
                             return j.toString();
                         })
                  .filter(function (string s) returns (boolean) {
                              return s == "bob";
                          });

    int i = j1.count();

    var ja =? <json[]>j1.subjects;
    string[] result = ja.map(function ((int, json) tuple) returns (string) {
                                 var (i, j) = tuple;
                                 return i + "->" + j.toString();
                             });

    return (output, sa, i, j1.count(), result);
}

xml xdata = xml `<p:person xmlns:p="foo" xmlns:q="bar">
        <p:name>bob</p:name>
        <p:address>
            <p:city>NY</p:city>
            <q:country>US</q:country>
        </p:address>
        <q:ID>1131313</q:ID>
    </p:person>`;

<<<<<<< HEAD
function xmlTest() returns (int, any, map){
    int nodeCount = xdata.*.count();
    any elementCount = xdata.*.elements().count();
    map m = xdata.*.elements()[1].*.elements().map(function (int i, xml x) returns (string, xml){
        return (<string>i, x);
    });
=======
function xmlTest () returns (int, int, map) {
    int nodeCount = xdata.children().count();
    int elementCount = xdata.children().elements().count();
    map<xml> m = xdata.children().elements()[1].children().elements()
                 .map(function ((int, xml) tuple) returns (string, xml) {
                          var (i, x) = tuple;
                          return (<string>i, x);
                      });
>>>>>>> b7bfc4c5
    return (nodeCount, elementCount, m);
}

struct person {
    string name;
    int age;
}

function structTest () returns (int, string[]) {
    person bob = {name:"bob", age:30};
    person tom = {name:"tom", age:20};
    person sam = {name:"sam", age:24};
    person[] p = [bob, tom, sam];
    int count = p.filter(isBellow25).count();
    string[] names = p.map(getName);
    return (count, names);
}

function getName (person p) returns string {
    return p.name;
}

function isBellow25 (person p) returns boolean {
    return p.age < 25;
}

function testIgnoredValue () returns (string) {
    output = "";
    string[] s = ["abc", "cd", "pqr"];
    _ = s.filter(function (string s) returns boolean {return lengthof s == 3;})
        .map(function (string s) returns string {
                 output = output + " " + s;
                 return (s + s);
             });
    return output.trim();
}

function appendAny (any a) {
    var s = <string>a;
    output = s;
}

function testInExpression () returns (string, int) {
    output = "";
    string[] s = ["abc", "cd", "pqr"];
    float[] r = [1.1, -2.2, 3.3, 4.4];
    appendAny("total count " + s.filter(function (string s) returns (boolean) {return lengthof s == 3;}).count());
    int i = s.count() + r.count();
    return (output, i);
}

function testInFunctionInvocation () returns int {
    map<string> m = {a:"abc", b:"cd", c:"pqr"};
    return doubleInt(m.filter(function (string a) returns boolean {
                                  int i = lengthof a;
                                  return i == 3;})
                     .count());
}

function doubleInt (int i) returns (int) {
    return i * 2;
}

function testInStatement () returns int {
    map<string> m = {a:"abc", b:"cd", c:"pqr"};
    if (5 > m.filter(function (string a) returns (boolean) {
                         return lengthof a == 3;})
            .count()) {
        return 10;
    }
    return 0;
}<|MERGE_RESOLUTION|>--- conflicted
+++ resolved
@@ -157,23 +157,14 @@
         <q:ID>1131313</q:ID>
     </p:person>`;
 
-<<<<<<< HEAD
-function xmlTest() returns (int, any, map){
+function xmlTest () returns (int, int, map) {
     int nodeCount = xdata.*.count();
-    any elementCount = xdata.*.elements().count();
-    map m = xdata.*.elements()[1].*.elements().map(function (int i, xml x) returns (string, xml){
-        return (<string>i, x);
-    });
-=======
-function xmlTest () returns (int, int, map) {
-    int nodeCount = xdata.children().count();
-    int elementCount = xdata.children().elements().count();
-    map<xml> m = xdata.children().elements()[1].children().elements()
+    int elementCount = xdata.*.elements().count();
+    map<xml> m = xdata.*.elements()[1].*.elements()
                  .map(function ((int, xml) tuple) returns (string, xml) {
                           var (i, x) = tuple;
                           return (<string>i, x);
                       });
->>>>>>> b7bfc4c5
     return (nodeCount, elementCount, m);
 }
 
