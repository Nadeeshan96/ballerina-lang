function testXMLAccessWithIndex() returns (xml, xml, xml) {
    xml x1 = xml `<root><!-- comment node--><name>supun</name><city>colombo</city></root>`;
    xml x2 = x1[0].*;

    return (x1[0], x2[0], x2[1]);
}

function testXMLAccessWithOutOfIndex() returns (xml) {
    xml x1 = xml `<root><!-- comment node--><name>supun</name><city>colombo</city></root>`;
    return x1[1]; 
}

function testXMLSequenceAccessWithOutOfIndex() returns (xml) {
    xml x1 = xml `<root><!-- comment node--><name>supun</name><city>colombo</city></root>`;
    xml x2 = x1[0].*;

    return x2[5]; 
}

function testLengthOfXMLSequence() returns (int, int, int, int) {
    xml x1 = xml `<root><!-- comment node--><name>supun</name><city>colombo</city></root>`;
    xml x2 = x1[0].*;

    xml[] x3 = [x1, x2];
<<<<<<< HEAD
    return lengthof x1, lengthof x2, lengthof x2[2], lengthof x3; 
}

function testFieldBasedAccess() (xml, xml, xml, xml, xml, xml) {
    xml x1 = xml `<name1><fname><foo>1</foo><bar>2</bar></fname><lname1><foo>3</foo><bar>4</bar></lname1></name1>`;
    xml x2 = xml `<name2><fname><foo>5</foo><bar>6</bar></fname><lname2><foo>7</foo><bar>8</bar></lname2></name2>`;
    xml x3 = x1 + x2 + xml `<foo>apple</foo>`;

    xml x4 = x3.*;
    xml x5 = x1["fname"];
    xml x6 = x3.fname.foo[1];
    xml x7 = x3.fname[1].foo;
    xml x8 = x3.*.bar[1];
    xml x9 = x3.*.*;

    return x4, x5, x6, x7, x8, x9;
}

function testFieldBasedAccessWithNamespaces() (xml, xml, xml, xml) {
    xmlns "http://test.com/default";
    xmlns "http://test.com" as ns0;

    xml x1 = xml `<ns0:name><ns0:fname>John</ns0:fname><lname1>Doe</lname1></ns0:name>`;
    xml x2 = xml `<name2><fname>Jane</fname><lname2><foo>7</foo><bar>8</bar></lname2></name2>`;
    xml x3 = x1 + x2 + xml `<foo>apple</foo>`;

    xml x4 = x1[ns0:fname];
    xml x5 = x1["{http://test.com}fname"];
    xml x6 = x1.|ns0:fname|;
    xml x7 = x1.|{http://test.com}fname|;

    return x4, x5, x6, x7;
=======
    return (lengthof x1, lengthof x2, lengthof x2[2], lengthof x3);
>>>>>>> a51e9d6b
}<|MERGE_RESOLUTION|>--- conflicted
+++ resolved
@@ -22,11 +22,10 @@
     xml x2 = x1[0].*;
 
     xml[] x3 = [x1, x2];
-<<<<<<< HEAD
-    return lengthof x1, lengthof x2, lengthof x2[2], lengthof x3; 
+    return (lengthof x1, lengthof x2, lengthof x2[2], lengthof x3);
 }
 
-function testFieldBasedAccess() (xml, xml, xml, xml, xml, xml) {
+function testFieldBasedAccess() returns (xml, xml, xml, xml, xml, xml) {
     xml x1 = xml `<name1><fname><foo>1</foo><bar>2</bar></fname><lname1><foo>3</foo><bar>4</bar></lname1></name1>`;
     xml x2 = xml `<name2><fname><foo>5</foo><bar>6</bar></fname><lname2><foo>7</foo><bar>8</bar></lname2></name2>`;
     xml x3 = x1 + x2 + xml `<foo>apple</foo>`;
@@ -38,10 +37,10 @@
     xml x8 = x3.*.bar[1];
     xml x9 = x3.*.*;
 
-    return x4, x5, x6, x7, x8, x9;
+    return (x4, x5, x6, x7, x8, x9);
 }
 
-function testFieldBasedAccessWithNamespaces() (xml, xml, xml, xml) {
+function testFieldBasedAccessWithNamespaces() returns (xml, xml, xml, xml) {
     xmlns "http://test.com/default";
     xmlns "http://test.com" as ns0;
 
@@ -51,11 +50,8 @@
 
     xml x4 = x1[ns0:fname];
     xml x5 = x1["{http://test.com}fname"];
-    xml x6 = x1.|ns0:fname|;
-    xml x7 = x1.|{http://test.com}fname|;
+    xml x6 = x1.^"ns0:fname";
+    xml x7 = x1.^"{http://test.com}fname";
 
-    return x4, x5, x6, x7;
-=======
-    return (lengthof x1, lengthof x2, lengthof x2[2], lengthof x3);
->>>>>>> a51e9d6b
+    return (x4, x5, x6, x7);
 }