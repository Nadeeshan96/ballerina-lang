/*
 *  Copyright (c) 2017, WSO2 Inc. (http://www.wso2.org) All Rights Reserved.
 *
 *  WSO2 Inc. licenses this file to you under the Apache License,
 *  Version 2.0 (the "License"); you may not use this file except
 *  in compliance with the License.
 *  You may obtain a copy of the License at
 *
 *  http://www.apache.org/licenses/LICENSE-2.0
 *
 *  Unless required by applicable law or agreed to in writing,
 *  software distributed under the License is distributed on an
 *  "AS IS" BASIS, WITHOUT WARRANTIES OR CONDITIONS OF ANY
 *  KIND, either express or implied.  See the License for the
 *  specific language governing permissions and limitations
 *  under the License.
 */
package org.ballerinalang.test.context;

import org.apache.commons.lang3.ArrayUtils;
import org.apache.mina.util.ConcurrentHashSet;
import org.slf4j.Logger;
import org.slf4j.LoggerFactory;

import java.io.BufferedReader;
import java.io.BufferedWriter;
import java.io.File;
import java.io.IOException;
import java.io.InputStream;
import java.io.InputStreamReader;
import java.io.OutputStream;
import java.io.OutputStreamWriter;
import java.nio.charset.Charset;
import java.util.Arrays;
import java.util.Locale;
import java.util.Map;
import java.util.concurrent.TimeUnit;
import java.util.stream.Stream;

/**
 * This class hold the server information and manage the a server instance.
 */
public class ServerInstance implements Server {
    private static final Logger log = LoggerFactory.getLogger(ServerInstance.class);
    private String serverHome;
    private String serverDistribution;
    private String[] args;
    private Map<String, String> envProperties;
    private Process process;
    private ServerLogReader serverInfoLogReader;
    private ServerLogReader serverErrorLogReader;
    private boolean isServerRunning;
    private int httpServerPort = Constant.DEFAULT_HTTP_PORT;
    private ConcurrentHashSet<LogLeecher> tmpLeechers = new ConcurrentHashSet<>();
    private ConcurrentHashSet<LogLeecher> tmpErrLeechers = new ConcurrentHashSet<>();

    /**
     * The parent directory which the ballerina runtime will be extracted to.
     */
    private String extractDir;

    public ServerInstance(String serverDistributionPath) throws BallerinaTestException {
        this.serverDistribution = serverDistributionPath;

        initialize();
    }

    public ServerInstance(String serverDistributionPath, int serverHttpPort) throws BallerinaTestException {
        this.serverDistribution = serverDistributionPath;
        this.httpServerPort = serverHttpPort;

        initialize();
    }

    /**
     * Method to start Ballerina server given the port and bal file.
     *
     * @param port In which server starts.
     * @return ballerinaServer      Started server instance.
     * @throws BallerinaTestException If any exception is thrown when starting the ballerina server
     */
    public static ServerInstance initBallerinaServer(int port) throws BallerinaTestException {
        String serverZipPath = System.getProperty(Constant.SYSTEM_PROP_SERVER_ZIP);
        return new ServerInstance(serverZipPath, port);
    }

    /**
     * Method to start Ballerina server in default port 9092 with given bal file.
     *
     * @return ballerinaServer      Started server instance.
     * @throws BallerinaTestException If any exception is thrown when starting the ballerina server
     */
    public static ServerInstance initBallerinaServer() throws BallerinaTestException {
        int defaultPort = Constant.DEFAULT_HTTP_PORT;
        String serverZipPath = System.getProperty(Constant.SYSTEM_PROP_SERVER_ZIP);
        return new ServerInstance(serverZipPath, defaultPort);
    }

    public void startBallerinaServer(String balFile) throws BallerinaTestException {
        String[] args = {balFile};
        setArguments(args);

        startServer();
    }

    /**
     * Starts the ballerina server instance along with checking the given http port for availability before starting
     * the server.
     * @param balFile - path of the ballerina distribution (zip).
     * @param httpServerPort - the http port to check for availability before starting the server instance.
     * @throws BallerinaTestException If any exception is thrown when starting the ballerina server
     */
    public void startBallerinaServer(String balFile, int httpServerPort) throws BallerinaTestException {
        this.httpServerPort = httpServerPort;
        String[] args = {balFile};
        setArguments(args);
        startServer();
    }

    public void startBallerinaServer(String balFile, Map<String, String> envProperties) throws BallerinaTestException {
        String[] args = { balFile };
        setArguments(args);
        setEnvProperties(envProperties);
        startServer();
    }

    /**
     * Starts the ballerina server instance along with checking the given http port for availability before starting
     * the server.
     *
     * @param balFile - path of the ballerina distribution (zip).
     * @param args - additional arguments to be used with starting the server.
     * @param httpServerPort - the http port to check for availability before starting the server instance.
     * @throws BallerinaTestException If any exception is thrown when starting the ballerina server
     */
    public void startBallerinaServer(String balFile, String[] args, int httpServerPort) throws BallerinaTestException {
        this.httpServerPort = httpServerPort;
        startBallerinaServer(balFile, args);
    }

    public void startBallerinaServer(String balFile, String[] args) throws BallerinaTestException {
        String[] newArgs = {balFile};
        newArgs = ArrayUtils.addAll(newArgs, args);
        setArguments(newArgs);

        startServer();
    }

    /**
     * Start the server pointing to the ballerina.conf path.
     *
     * @param balFile           ballerina file path
     * @param ballerinaConfPath ballerina.conf file path
     * @throws BallerinaTestException if an error occurs while starting the server
     */
    public void startBallerinaServerWithConfigPath(String balFile, String ballerinaConfPath) throws
            BallerinaTestException {
        String balConfigPathArg = "--config ";
        String[] args = {balConfigPathArg, ballerinaConfPath, balFile};
        setArguments(args);

        startServer();
    }

    /**
     * Start a server instance y extracting a server zip distribution.
     *
     * @throws BallerinaTestException if server start fails
     */
    @Override
    public void startServer() throws BallerinaTestException {

        if (args == null | args.length == 0) {
            throw new IllegalArgumentException("No Argument provided for server startup.");
        }

        Utils.checkPortAvailability(httpServerPort);

        log.info("Starting server..");

        startServer(args, envProperties);

        serverInfoLogReader = new ServerLogReader("inputStream", process.getInputStream());
        tmpLeechers.forEach(leacher -> serverInfoLogReader.addLeecher(leacher));
        serverInfoLogReader.start();
        serverErrorLogReader = new ServerLogReader("errorStream", process.getErrorStream());
        tmpErrLeechers.forEach(leacher -> serverErrorLogReader.addLeecher(leacher));
        serverErrorLogReader.start();
        log.info("Waiting for port " + httpServerPort + " to open");
        Utils.waitForPort(httpServerPort, 1000 * 60 * 2, false, "localhost");
        log.info("Server Started Successfully.");
        isServerRunning = true;
    }

    /**
     * Initialize the server instance with properties.
     *
     * @throws BallerinaTestException when an exception is thrown while initializing the server
     */
    private void initialize() throws BallerinaTestException {
        if (serverHome == null) {
            setUpServerHome(serverDistribution);
            log.info("Server Home " + serverHome);
            configServer();
        }
    }

    /**
     * Stop the server instance which is started by start method.
     *
     * @throws BallerinaTestException if service stop fails
     */
    @Override
    public void stopServer() throws BallerinaTestException {
        log.info("Stopping server..");
        if (process != null) {
            String pid;
            try {
                pid = getServerPID();
                if (Utils.getOSName().toLowerCase(Locale.ENGLISH).contains("windows")) {
                    Process killServer = Runtime.getRuntime().exec("TASKKILL -F /PID " + pid);
                    log.info(readProcessInputStream(killServer.getInputStream()));
                    killServer.waitFor(15, TimeUnit.SECONDS);
                    killServer.destroy();
                } else {
                    Process killServer = Runtime.getRuntime().exec("kill -9 " + pid);
                    killServer.waitFor(15, TimeUnit.SECONDS);
                    killServer.destroy();
                }
            } catch (IOException e) {
                log.error("Error getting process id for the server in port - " + httpServerPort
                        + " error - " + e.getMessage(), e);
                throw new BallerinaTestException("Error while getting the server process id", e);
            } catch (InterruptedException e) {
                log.error("Error stopping the server in port - " + httpServerPort + " error - " + e.getMessage(), e);
                throw new BallerinaTestException("Error waiting for services to stop", e);
            }
            process.destroy();
            serverInfoLogReader.stop();
            serverErrorLogReader.stop();
            process = null;
            //wait until port to close
            Utils.waitForPortToClosed(httpServerPort, 30000);
            httpServerPort = Constant.DEFAULT_HTTP_PORT;
            log.info("Server Stopped Successfully");
        }

        if (serverInfoLogReader != null) {
            serverInfoLogReader.stop();
            serverErrorLogReader.removeAllLeechers();
            serverInfoLogReader = null;
        }

        if (serverErrorLogReader != null) {
            serverErrorLogReader.stop();
            serverErrorLogReader.removeAllLeechers();
            serverErrorLogReader = null;
        }
    }

    /**
     * Clean up this server instance by removing the work directory.
     */
    public void cleanup() {
        deleteWorkDir();
    }

    /**
     * Restart the server instance.
     *
     * @throws BallerinaTestException if the services could not be started
     */
    @Override
    public void restartServer() throws BallerinaTestException {
        log.info("Restarting Server...");
        stopServer();
        startServer();
        log.info("Server Restarted Successfully");
    }

    /**
     * Run main with args.
     *
     * @param args string arguments
     * @throws BallerinaTestException if the main could not be started
     */
    public void runMain(String[] args) throws BallerinaTestException {
        runMain(args, null, "run", serverHome);
    }

    /**
     * Run main with args.
     *
     * @param args string arguments
     * @throws BallerinaTestException if the main could not be started
     */
    public void runMain(String[] args, String[] envVariables, String command) throws BallerinaTestException {
        runMain(args, envVariables, command, serverHome);
    }

    /**
     * {@inheritDoc}
     */
    @Override
    public void runMain(String[] args, String[] envVariables, String command, String dirPath)
            throws BallerinaTestException {
        initialize();
        File commandDir = new File(dirPath);
        Process process;

        try {
            process = executeProcess(args, envVariables, command, commandDir);
            serverInfoLogReader = new ServerLogReader("inputStream", process.getInputStream());
            tmpLeechers.forEach(leacher -> serverInfoLogReader.addLeecher(leacher));
            serverInfoLogReader.start();
            serverErrorLogReader = new ServerLogReader("errorStream", process.getErrorStream());
            tmpErrLeechers.forEach(leacher -> serverErrorLogReader.addLeecher(leacher));
            serverErrorLogReader.start();

            process.waitFor();
<<<<<<< HEAD
//            deleteWorkDir();
=======
>>>>>>> 352dd3c8
        } catch (IOException e) {
            throw new BallerinaTestException("Error executing ballerina", e);
        } catch (InterruptedException e) {
            throw new BallerinaTestException("Error waiting for execution to finish", e);
        }
    }
    /**
     * Run command with client options.
     *
     * @param args         client arguments
     * @param options      options
     * @param envVariables environment variables
     * @param command      command name
     * @param dir          working directory name
     * @throws BallerinaTestException
     */
    public void runMainWithClientOptions(String[] args, String[] options, String[] envVariables, String command,
                                         String dir) throws BallerinaTestException {
        initialize();
        File commandDir = new File(dir);
        Process process;

        try {
            process = executeProcess(args, envVariables, command, commandDir);
            // Wait until the options are prompted
            Thread.sleep(3000);
            writeClientOptionsToProcess(options, process);
            deleteWorkDir();
        } catch (IOException e) {
            throw new BallerinaTestException("Error executing ballerina", e);
        } catch (InterruptedException ignore) {
        }
    }

    /**
     * Execute process.
     *
     * @param args         client arguments
     * @param envVariables environment variables
     * @param command      command name
     * @param commandDir   working directory
     * @return process executed
     * @throws IOException
     */
    private Process executeProcess(String[] args, String[] envVariables, String command, File commandDir)
            throws IOException {
        String scriptName = Constant.BALLERINA_SERVER_SCRIPT_NAME;
        String[] cmdArray;
        Process process;
        if (Utils.getOSName().toLowerCase(Locale.ENGLISH).contains("windows")) {
            cmdArray = new String[]{"cmd.exe", "/c", serverHome + File.separator + "bin" + File.separator + scriptName
                    + ".bat", command};
            String[] cmdArgs = Stream.concat(Arrays.stream(cmdArray), Arrays.stream(args))
                                     .toArray(String[]::new);
            process = Runtime.getRuntime().exec(cmdArgs, envVariables, commandDir);

        } else {
            cmdArray = new String[]{"bash", serverHome + File.separator + "bin/" + scriptName, command};
            String[] cmdArgs = Stream.concat(Arrays.stream(cmdArray), Arrays.stream(args))
                                     .toArray(String[]::new);
            process = Runtime.getRuntime().exec(cmdArgs, envVariables, commandDir);
        }
        return process;
    }

    /**
     * Write client options to process.
     *
     * @param options client options
     * @param process process executed
     * @throws IOException
     */
    private void writeClientOptionsToProcess(String[] options, Process process) throws IOException {
        OutputStream stdin = process.getOutputStream();
        BufferedWriter writer = new BufferedWriter(new OutputStreamWriter(stdin));

        for (String arguments : options) {
            writer.write(arguments);
        }
        writer.flush();
        writer.close();
    }

    /**
     * Checking whether server instance is up and running.
     *
     * @return true if the server is up and running
     */
    @Override
    public boolean isRunning() {
        return isServerRunning;
    }

    /**
     * setting the list of command line argument while server startup.
     *
     * @param args list of service files
     */
    public void setArguments(String[] args) {
        this.args = args;
    }

    private void setEnvProperties(Map<String, String> envProperties) {
        this.envProperties = envProperties;
    }
    /**
     * to change the server configuration if required. This method can be overriding when initialising
     * the object of this class.
     *
     * @throws BallerinaTestException if configuring server failed
     */
    protected void configServer() throws BallerinaTestException {
    }

    /**
     * Return server home path.
     *
     * @return absolute path of the server location
     */
    public String getServerHome() {
        return serverHome;
    }

    /**
     * Return the service URL.
     *
     * @param servicePath - http url of the given service
     * @return The service URL
     */
    public String getServiceURLHttp(String servicePath) {
        return "http://localhost:" + httpServerPort + "/" + servicePath;
    }

    /**
     * A utility method to construct and return the service URL by using the given port.
     *
     * @param port - the port to be used to create the service url.
     * @param servicePath -  http url of the given service.
     * @return The service URL.
     */
    public String getServiceURLHttp(int port, String servicePath) {
        return "http://localhost:" + port + "/" + servicePath;
    }


    /**
     * Add a Leecher which is going to listen to an expected text.
     *
     * @param leecher The Leecher instance
     */
    public void addLogLeecher(LogLeecher leecher) {
        if (serverInfoLogReader == null) {
            tmpLeechers.add(leecher);
            return;
        }
        serverInfoLogReader.addLeecher(leecher);
    }

    /**
<<<<<<< HEAD
     * Add a Leecher which is going to listen to an expected text on the error stream.
     *
     * @param leecher The Leecher instance
     */
    public void addErrorLogLeecher(LogLeecher leecher) {
        if (serverErrorLogReader == null) {
            tmpErrLeechers.add(leecher);
            return;
        }
        serverErrorLogReader.addLeecher(leecher);
=======
     * Removes all added log leechers from this instance.
     */
    public void removeAllLeechers() {
        serverInfoLogReader.removeAllLeechers();
        serverErrorLogReader.removeAllLeechers();
        tmpLeechers.forEach(logLeecher -> tmpLeechers.remove(logLeecher));
>>>>>>> 352dd3c8
    }

    /**
     * Unzip carbon zip file and return the carbon home. Based on the coverage configuration
     * in automation.xml.
     * This method will inject jacoco agent to the carbon server startup scripts.
     *
     * @param serverZipFile - Carbon zip file, which should be specified in test module pom
     * @throws BallerinaTestException if setting up the server fails
     */
    private void setUpServerHome(String serverZipFile)
            throws BallerinaTestException {
        if (process != null) { // An instance of the server is running
            return;
        }
        int indexOfZip = serverZipFile.lastIndexOf(".zip");
        if (indexOfZip == -1) {
            throw new IllegalArgumentException(serverZipFile + " is not a zip file");
        }
        String fileSeparator = (File.separator.equals("\\")) ? "\\" : "/";
        if (fileSeparator.equals("\\")) {
            serverZipFile = serverZipFile.replace("/", "\\");
        }
        String extractedCarbonDir = serverZipFile.substring(serverZipFile.lastIndexOf(fileSeparator) + 1, indexOfZip);
        String baseDir = (System.getProperty(Constant.SYSTEM_PROP_BASE_DIR, ".")) + File.separator + "target";

        extractDir = new File(baseDir).getAbsolutePath() + File.separator + "ballerinatmp" + System.currentTimeMillis();

        log.info("Extracting ballerina zip file.. ");

        try {
            Utils.extractFile(serverZipFile, extractDir);

            this.serverHome = extractDir + File.separator + extractedCarbonDir;
        } catch (IOException e) {
            throw new BallerinaTestException("Error extracting server zip file", e);
        }
    }

    /**
     * Executing the sh or bat file to start the server.
     *
     * @param args - command line arguments to pass when executing the sh or bat file
     * @param envProperties - environmental properties to be appended to the environment
     *
     * @throws BallerinaTestException if starting services failed
     */
    private void startServer(String[] args, Map<String, String> envProperties) throws BallerinaTestException {
        String scriptName = Constant.BALLERINA_SERVER_SCRIPT_NAME;
        String[] cmdArray;
        File commandDir = new File(serverHome);
        try {
            if (Utils.getOSName().toLowerCase(Locale.ENGLISH).contains("windows")) {
                commandDir = new File(serverHome + File.separator + "bin");
                cmdArray = new String[] { "cmd.exe", "/c", scriptName + ".bat", "run" };

            } else {
                cmdArray = new String[] { "bash", "bin/" + scriptName, "run" };
            }
            String[] cmdArgs = Stream.concat(Arrays.stream(cmdArray), Arrays.stream(args)).toArray(String[]::new);
            ProcessBuilder processBuilder = new ProcessBuilder(cmdArgs).directory(commandDir);
            if (envProperties != null) {
                Map<String, String> env = processBuilder.environment();
                for (Map.Entry<String, String> entry: envProperties.entrySet()) {
                    env.put(entry.getKey(), entry.getValue());
                }
            }
            process = processBuilder.start();
        } catch (IOException e) {
            throw new BallerinaTestException("Error starting services", e);
        }
    }

    /**
     * reading the server process id.
     *
     * @return process id
     * @throws BallerinaTestException if pid could not be retrieved
     */
    private String getServerPID() throws BallerinaTestException {
        String pid = null;
        if (Utils.getOSName().toLowerCase(Locale.ENGLISH).contains("windows")) {
            //reading the process id from netstat
            Process tmp;
            try {
                tmp = Runtime.getRuntime().exec("netstat -a -n -o");
            } catch (IOException e) {
                throw new BallerinaTestException("Error retrieving netstat data", e);
            }

            String outPut = readProcessInputStream(tmp.getInputStream());
            String[] lines = outPut.split("\r\n");
            for (String line : lines) {
                String[] column = line.trim().split("\\s+");
                if (column.length < 5) {
                    continue;
                }
                if (column[1].contains(":" + httpServerPort) && column[3].contains("LISTENING")) {
                    log.info(line);
                    pid = column[4];
                    break;
                }
            }
            tmp.destroy();
        } else {

            //reading the process id from ss
            Process tmp = null;
            try {
                String[] cmd = {"bash", "-c",
                        "ss -ltnp \'sport = :" + httpServerPort + "\' | grep LISTEN | awk \'{print $6}\'"};
                tmp = Runtime.getRuntime().exec(cmd);
                String outPut = readProcessInputStream(tmp.getInputStream());
                log.info("Output of the PID extraction command : " + outPut);
                /* The output of ss command is "users:(("java",pid=24522,fd=161))" in latest ss versions
                 But in older versions the output is users:(("java",23165,116))
                 TODO : Improve this OS dependent logic */
                if (outPut.contains("pid=")) {
                    pid = outPut.split("pid=")[1].split(",")[0];
                } else {
                    pid = outPut.split(",")[1];
                }

            } catch (Exception e) {
                log.warn("Error occurred while extracting the PID with ss " + e.getMessage());
                // If ss command fails trying with lsof. MacOS doesn't have ss by default
                pid = getPidWithLsof(httpServerPort);
            } finally {
                if (tmp != null) {
                    tmp.destroy();
                }
            }
        }
        log.info("Server process id in " + Utils.getOSName() + " : " + pid);
        return pid;
    }

    /**
     * Reading output from input stream.
     *
     * @param inputStream input steam of a process
     * @return the output string generated by java process
     */
    private String readProcessInputStream(InputStream inputStream) {
        InputStreamReader inputStreamReader = null;
        BufferedReader bufferedReader = null;
        StringBuilder stringBuilder = new StringBuilder();
        try {
            inputStreamReader = new InputStreamReader(inputStream, Charset.defaultCharset());
            bufferedReader = new BufferedReader(inputStreamReader);
            int x;
            while ((x = bufferedReader.read()) != -1) {
                stringBuilder.append((char) x);
            }
        } catch (Exception ex) {
            log.error("Error reading process id", ex);
        } finally {
            if (inputStreamReader != null) {
                try {
                    inputStream.close();
                    inputStreamReader.close();
                } catch (IOException e) {
                    log.error("Error occurred while closing stream: " + e.getMessage(), e);
                }
            }
            if (bufferedReader != null) {
                try {
                    bufferedReader.close();
                } catch (IOException e) {
                    log.error("Error occurred while closing stream: " + e.getMessage(), e);
                }
            }
        }
        return stringBuilder.toString();
    }

    /**
     * Delete the working directory with the extracted ballerina instance to cleanup data after execution is complete.
     */
    private void deleteWorkDir() {
        File workDir = new File(extractDir);
        Utils.deleteFolder(workDir);
    }

    /**
     * This method returns the pid of the service which is using the provided port.
     *
     * @param httpServerPort port of the service running
     * @return the pid of the service
     * @throws BallerinaTestException if pid could not be retrieved
     */
    private String getPidWithLsof(int httpServerPort) throws BallerinaTestException {
        String pid;
        Process tmp = null;
        try {
            String[] cmd = {"bash", "-c", "lsof -Pi tcp:" + httpServerPort + " | grep LISTEN | awk \'{print $2}\'"};
            tmp = Runtime.getRuntime().exec(cmd);
            pid = readProcessInputStream(tmp.getInputStream());

        } catch (Exception err) {
            throw new BallerinaTestException("Error retrieving the PID : ", err);
        } finally {
            if (tmp != null) {
                tmp.destroy();
            }
        }
        return pid;
    }
}<|MERGE_RESOLUTION|>--- conflicted
+++ resolved
@@ -181,10 +181,10 @@
         startServer(args, envProperties);
 
         serverInfoLogReader = new ServerLogReader("inputStream", process.getInputStream());
-        tmpLeechers.forEach(leacher -> serverInfoLogReader.addLeecher(leacher));
+        tmpLeechers.forEach(leecher -> serverInfoLogReader.addLeecher(leecher));
         serverInfoLogReader.start();
         serverErrorLogReader = new ServerLogReader("errorStream", process.getErrorStream());
-        tmpErrLeechers.forEach(leacher -> serverErrorLogReader.addLeecher(leacher));
+        tmpErrLeechers.forEach(leecher -> serverErrorLogReader.addLeecher(leecher));
         serverErrorLogReader.start();
         log.info("Waiting for port " + httpServerPort + " to open");
         Utils.waitForPort(httpServerPort, 1000 * 60 * 2, false, "localhost");
@@ -311,17 +311,13 @@
         try {
             process = executeProcess(args, envVariables, command, commandDir);
             serverInfoLogReader = new ServerLogReader("inputStream", process.getInputStream());
-            tmpLeechers.forEach(leacher -> serverInfoLogReader.addLeecher(leacher));
+            tmpLeechers.forEach(leecher -> serverInfoLogReader.addLeecher(leecher));
             serverInfoLogReader.start();
             serverErrorLogReader = new ServerLogReader("errorStream", process.getErrorStream());
-            tmpErrLeechers.forEach(leacher -> serverErrorLogReader.addLeecher(leacher));
+            tmpErrLeechers.forEach(leecher -> serverErrorLogReader.addLeecher(leecher));
             serverErrorLogReader.start();
 
             process.waitFor();
-<<<<<<< HEAD
-//            deleteWorkDir();
-=======
->>>>>>> 352dd3c8
         } catch (IOException e) {
             throw new BallerinaTestException("Error executing ballerina", e);
         } catch (InterruptedException e) {
@@ -481,7 +477,6 @@
     }
 
     /**
-<<<<<<< HEAD
      * Add a Leecher which is going to listen to an expected text on the error stream.
      *
      * @param leecher The Leecher instance
@@ -492,14 +487,15 @@
             return;
         }
         serverErrorLogReader.addLeecher(leecher);
-=======
+    }
+
+    /**
      * Removes all added log leechers from this instance.
      */
     public void removeAllLeechers() {
         serverInfoLogReader.removeAllLeechers();
         serverErrorLogReader.removeAllLeechers();
         tmpLeechers.forEach(logLeecher -> tmpLeechers.remove(logLeecher));
->>>>>>> 352dd3c8
     }
 
     /**
