--- conflicted
+++ resolved
@@ -147,11 +147,7 @@
         <!-- Path to the generated natives ballerina files temp directory -->
         <generated.ballerina.source.directory>${project.build.directory}/../src/main/ballerina
         </generated.ballerina.source.directory>
-<<<<<<< HEAD
+        <maven.checkstyleplugin.excludes>**/generated/**</maven.checkstyleplugin.excludes>
         <maven.spotbugsplugin.exclude.file>spotbugs-exclude.xml</maven.spotbugsplugin.exclude.file>
-=======
-        <mavan.findbugsplugin.exclude.file>findbugs-exclude.xml</mavan.findbugsplugin.exclude.file>
-        <maven.checkstyleplugin.excludes>**/generated/**</maven.checkstyleplugin.excludes>
->>>>>>> 4f72f4e7
     </properties>
 </project>