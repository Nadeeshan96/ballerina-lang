/*
 * Copyright (c) 2019, WSO2 Inc. (http://www.wso2.org) All Rights Reserved.
 *
 * Licensed under the Apache License, Version 2.0 (the "License");
 * you may not use this file except in compliance with the License.
 * You may obtain a copy of the License at
 *
 * http://www.apache.org/licenses/LICENSE-2.0
 *
 * Unless required by applicable law or agreed to in writing, software
 * distributed under the License is distributed on an "AS IS" BASIS,
 * WITHOUT WARRANTIES OR CONDITIONS OF ANY KIND, either express or implied.
 * See the License for the specific language governing permissions and
 * limitations under the License.
 *
 */

apply from: "$rootDir/gradle/balNativeLibProject.gradle"
apply plugin: 'com.github.johnrengelman.shadow'
apply from: "$rootDir/gradle/baseNativeStdLibProject.gradle"

configurations {
    jballerinaTools
    testUtils {
        transitive false
    }
}

configurations.all {
    resolutionStrategy.preferProjectModules()
}

dependencies {
    baloCreat project(':lib-creator')

    shadow 'com.google.code.gson:gson'
    shadow project(':ballerina-core')
    shadow project(':ballerina-lang')
    shadow project(':ballerina-lang:annotations')

    implementation 'io.netty:netty-codec-http'
    implementation 'io.opentracing:opentracing-mock'
    implementation project(':ballerina-runtime')
    implementation project(':ballerina-lang:java')

<<<<<<< HEAD
    baloImplementation project(path: ':ballerina-java', configuration: 'baloImplementation')

    testCompile 'org.testng:testng'
    testCompile 'org.slf4j:slf4j-jdk14'
    testImplementation project(path: ':ballerina-test-utils', configuration: 'shadow')

    testUtils project(path: ':ballerina-test-utils', configuration: 'shadow')
    jballerinaTools project(path: ':jballerina-tools', configuration: 'zip')
=======
    baloImplementation project(path: ':ballerina-lang:java', configuration: 'baloImplementation')
>>>>>>> 8ced11fd
}

description = 'Ballerina - Observability - Tracing Test Utils'

jar {
    dependsOn shadowJar
}

shadowJar {
    configurations = [project.configurations.runtimeClasspath]
    dependencies {
        exclude('META-INF/*.SF')
        exclude('META-INF/*.DSA')
        exclude('META-INF/*.RSA')
    }
}

createBalo {
    jvmTarget = 'true'
}

test {
    // make sure ballerina zip is built before test run
    dependsOn ':jballerina-tools:build'
    dependsOn shadowJar
    systemProperty 'enableJBallerinaTests', 'true'

    systemProperty 'basedir', "$buildDir"
    systemProperty 'libdir', "$buildDir"
    systemProperty 'server.zip', configurations.jballerinaTools.asPath
    systemProperty 'jballerina.server.zip', configurations.jballerinaTools.asPath
    systemProperty 'java.util.logging.config.file', "$buildDir/resources/test/logging.properties"
    systemProperty 'java.util.logging.manager', 'org.ballerinalang.logging.BLogManager'
    systemProperty 'ballerina.agent.path', configurations.testUtils.asPath
    systemProperty 'observability-test-natives.jar', tasks.shadowJar.archiveFile.get().asFile
    useTestNG() {
        suites 'src/test/resources/testng.xml'
    }
}<|MERGE_RESOLUTION|>--- conflicted
+++ resolved
@@ -20,14 +20,13 @@
 apply from: "$rootDir/gradle/baseNativeStdLibProject.gradle"
 
 configurations {
+    all {
+        resolutionStrategy.preferProjectModules()
+    }
     jballerinaTools
     testUtils {
         transitive false
     }
-}
-
-configurations.all {
-    resolutionStrategy.preferProjectModules()
 }
 
 dependencies {
@@ -43,8 +42,7 @@
     implementation project(':ballerina-runtime')
     implementation project(':ballerina-lang:java')
 
-<<<<<<< HEAD
-    baloImplementation project(path: ':ballerina-java', configuration: 'baloImplementation')
+    baloImplementation project(path: ':ballerina-lang:java', configuration: 'baloImplementation')
 
     testCompile 'org.testng:testng'
     testCompile 'org.slf4j:slf4j-jdk14'
@@ -52,9 +50,6 @@
 
     testUtils project(path: ':ballerina-test-utils', configuration: 'shadow')
     jballerinaTools project(path: ':jballerina-tools', configuration: 'zip')
-=======
-    baloImplementation project(path: ':ballerina-lang:java', configuration: 'baloImplementation')
->>>>>>> 8ced11fd
 }
 
 description = 'Ballerina - Observability - Tracing Test Utils'
