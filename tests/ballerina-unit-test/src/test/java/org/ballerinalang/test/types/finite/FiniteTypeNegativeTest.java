/*
 * Copyright (c) 2018, WSO2 Inc. (http://www.wso2.org) All Rights Reserved.
 *
 * WSO2 Inc. licenses this file to you under the Apache License,
 * Version 2.0 (the "License"); you may not use this file except
 * in compliance with the License.
 * You may obtain a copy of the License at
 *
 *    http://www.apache.org/licenses/LICENSE-2.0
 *
 * Unless required by applicable law or agreed to in writing,
 * software distributed under the License is distributed on an
 * "AS IS" BASIS, WITHOUT WARRANTIES OR CONDITIONS OF ANY
 * KIND, either express or implied. See the License for the
 * specific language governing permissions and limitations
 * under the License.
 */

package org.ballerinalang.test.types.finite;

import org.ballerinalang.launcher.util.BCompileUtil;
import org.ballerinalang.launcher.util.CompileResult;
import org.testng.Assert;
import org.testng.annotations.Test;

import static org.ballerinalang.launcher.util.BAssertUtil.validateError;

/**
 * Negative tests for finite types.
 *
 * @since 0.990.0
 */
public class FiniteTypeNegativeTest {

    @Test()
    public void finiteAssignmentStateType() {
        CompileResult result = BCompileUtil.compile("test-src/types/finite/func_type_labeling_negative.bal");
        validateError(result, 0,
                      "incompatible types: expected 'function (string) returns (int)', found 'function (int) returns " +
                              "(int)'", 20, 19);
        validateError(result, 1, "incompatible types: expected 'string', found 'int'", 23, 21);
        validateError(result, 2,
                      "incompatible types: expected 'function (string) returns (int)', found 'function (string) " +
                              "returns (string)'", 27, 19);
    }

    @Test()
    public void testInvalidLiteralAssignment() {
        CompileResult result = BCompileUtil.compile("test-src/types/finite/finite_type_negative.bal");
<<<<<<< HEAD
        Assert.assertEquals(result.getErrorCount(), 5, "Error count mismatch");

        validateError(result, 0, "incompatible types: expected '5|5|5', found 'float'", 32, 16);
        validateError(result, 1, "incompatible types: expected '5|100', found 'string'", 37, 16);
        validateError(result, 2, "incompatible types: expected '100.5|S', found 'float'", 42, 23);
        validateError(result, 3, "incompatible types: expected 'string', found 'foo|1'", 50, 17);
        validateError(result, 4, "incompatible types: expected 'int', found 'string|int'", 53, 14);
=======
        Assert.assertEquals(result.getErrorCount(), 9, "Error count mismatch");

        validateError(result, 0, "incompatible types: expected '5|100', found 'string'", 33, 16);
        validateError(result, 1, "incompatible types: expected '5', found 'int'", 40, 18);
        validateError(result, 2, "incompatible types: expected '5', found 'byte'", 47, 17);
        validateError(result, 3, "incompatible types: expected '5', found 'float'", 52, 17);
        validateError(result, 4, "incompatible types: expected '5.0', found 'int'", 59, 19);
        validateError(result, 5, "incompatible types: expected '5.0', found 'decimal'", 64, 19);
        validateError(result, 6, "incompatible types: expected '5', found 'int'", 71, 21);
        validateError(result, 7, "incompatible types: expected '5', found 'float'", 76, 21);
        validateError(result, 8, "incompatible types: expected '5', found 'int'", 81, 17);
>>>>>>> 0c5bf99f
    }
}<|MERGE_RESOLUTION|>--- conflicted
+++ resolved
@@ -47,16 +47,7 @@
     @Test()
     public void testInvalidLiteralAssignment() {
         CompileResult result = BCompileUtil.compile("test-src/types/finite/finite_type_negative.bal");
-<<<<<<< HEAD
-        Assert.assertEquals(result.getErrorCount(), 5, "Error count mismatch");
-
-        validateError(result, 0, "incompatible types: expected '5|5|5', found 'float'", 32, 16);
-        validateError(result, 1, "incompatible types: expected '5|100', found 'string'", 37, 16);
-        validateError(result, 2, "incompatible types: expected '100.5|S', found 'float'", 42, 23);
-        validateError(result, 3, "incompatible types: expected 'string', found 'foo|1'", 50, 17);
-        validateError(result, 4, "incompatible types: expected 'int', found 'string|int'", 53, 14);
-=======
-        Assert.assertEquals(result.getErrorCount(), 9, "Error count mismatch");
+        Assert.assertEquals(result.getErrorCount(), 11, "Error count mismatch");
 
         validateError(result, 0, "incompatible types: expected '5|100', found 'string'", 33, 16);
         validateError(result, 1, "incompatible types: expected '5', found 'int'", 40, 18);
@@ -67,6 +58,7 @@
         validateError(result, 6, "incompatible types: expected '5', found 'int'", 71, 21);
         validateError(result, 7, "incompatible types: expected '5', found 'float'", 76, 21);
         validateError(result, 8, "incompatible types: expected '5', found 'int'", 81, 17);
->>>>>>> 0c5bf99f
+        validateError(result, 9, "incompatible types: expected 'string', found 'foo|1'", 89, 17);
+        validateError(result, 10, "incompatible types: expected 'int', found 'string|int'", 92, 14);
     }
 }