--- conflicted
+++ resolved
@@ -238,14 +238,9 @@
         Assert.assertNull(returns[0]);
     }
 
-<<<<<<< HEAD
-    @Test(expectedExceptions = {BLangRuntimeException.class},
-            expectedExceptionsMessageRegExp = "error: cannot find key 'a'.*")
-=======
-    @Test(expectedExceptions = { BLangRuntimeException.class },
+    @Test(expectedExceptions = {BLangRuntimeException.class},
             expectedExceptionsMessageRegExp = "error: \\{ballerina\\}KeyNotFound \\{\"message\":\"cannot find key " +
                     "'a'\"\\}.*")
->>>>>>> 9b763af1
     public void testNonExistingMapKeyWithFieldAccess() {
         BValue[] returns = BRunUtil.invoke(result, "testNonExistingMapKeyWithFieldAccess");
         Assert.assertEquals(returns[0].stringValue(), "Bob");
