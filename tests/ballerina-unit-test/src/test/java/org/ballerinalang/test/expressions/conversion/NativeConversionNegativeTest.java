/*
 *   Copyright (c) 2018, WSO2 Inc. (http://www.wso2.org) All Rights Reserved.
 *
 *  WSO2 Inc. licenses this file to you under the Apache License,
 *  Version 2.0 (the "License"); you may not use this file except
 *  in compliance with the License.
 *  You may obtain a copy of the License at
 *
 *    http://www.apache.org/licenses/LICENSE-2.0
 *
 * Unless required by applicable law or agreed to in writing,
 * software distributed under the License is distributed on an
 * "AS IS" BASIS, WITHOUT WARRANTIES OR CONDITIONS OF ANY
 * KIND, either express or implied.  See the License for the
 * specific language governing permissions and limitations
 * under the License.
 */
package org.ballerinalang.test.expressions.conversion;

import org.ballerinalang.launcher.util.BAssertUtil;
import org.ballerinalang.launcher.util.BCompileUtil;
import org.ballerinalang.launcher.util.CompileResult;
import org.testng.Assert;
import org.testng.annotations.BeforeClass;
import org.testng.annotations.Test;

/**
 * Negative test cases for conversion variables.
 *
 * @since 0.985.0
 */
public class NativeConversionNegativeTest {

    private CompileResult negativeResult;

    private CompileResult negativeCompileResult;

    private CompileResult taintCheckResult;

    @BeforeClass
    public void setup() {
        negativeResult = BCompileUtil.compile("test-src/expressions/conversion/native-conversion-negative.bal");
        negativeCompileResult =
                BCompileUtil.compile("test-src/expressions/conversion/native-conversion--compile-negative.bal");
        taintCheckResult =
                BCompileUtil.compile("test-src/expressions/conversion/native-conversion-taint-negative.bal");
    }

<<<<<<< HEAD
    @Test(description = "Test passing tainted value with convert")
=======
    @Test(description = "Test converting a struct with map of blob to a JSON",
          expectedExceptions = { BLangRuntimeException.class },
          expectedExceptionsMessageRegExp = ".*'Info' value cannot be stamped as 'json'.*")
    public void testStructWithIncompatibleTypeToJson() {
        BRunUtil.invoke(negativeResult, "testStructWithIncompatibleTypeToJson");
    }

    @Test(description = "Test passing tainted value with create")
>>>>>>> 79a4a65d
    public void testTaintedValue() {
        Assert.assertEquals(taintCheckResult.getErrorCount(), 1);
        BAssertUtil.validateError(taintCheckResult, 0, "tainted value passed to sensitive parameter 'intArg'", 28, 22);
    }

    @Test(description = "Test convert function with multiple arguments")
    public void testFloatToIntWithMultipleArguments() {
<<<<<<< HEAD
        Assert.assertEquals(negativeCompileResult.getErrorCount(), 8);
        BAssertUtil.validateError(negativeCompileResult, 0, "too many arguments in call to 'convert()'", 44, 12);
    }

    @Test(description = "Test convert function with no arguments")
    public void testFloatToIntWithNoArguments() {
        BAssertUtil.validateError(negativeCompileResult, 2, "not enough arguments in call to 'convert()'", 49, 12);
=======
        Assert.assertEquals(negativeCompileResult.getErrorCount(), 4);
        BAssertUtil.validateError(negativeCompileResult, 0, "too many arguments in call to 'create()'", 19, 12);
>>>>>>> 79a4a65d
    }

    @Test(description = "Test object conversions not supported")
    public void testObjectToJson() {
        BAssertUtil.validateError(negativeCompileResult, 4, "incompatible types: 'PersonObj' cannot be converted to "
                + "'json'", 54, 12);
    }
<<<<<<< HEAD

    @Test
    public void testStructToJsonConstrained1() {
        BAssertUtil.validateError(negativeCompileResult, 6, "incompatible types: 'Person' cannot be converted to "
                + "'json<Person2>'", 65, 23);
    }
=======
>>>>>>> 79a4a65d
}
<|MERGE_RESOLUTION|>--- conflicted
+++ resolved
@@ -19,7 +19,9 @@
 
 import org.ballerinalang.launcher.util.BAssertUtil;
 import org.ballerinalang.launcher.util.BCompileUtil;
+import org.ballerinalang.launcher.util.BRunUtil;
 import org.ballerinalang.launcher.util.CompileResult;
+import org.ballerinalang.util.exceptions.BLangRuntimeException;
 import org.testng.Assert;
 import org.testng.annotations.BeforeClass;
 import org.testng.annotations.Test;
@@ -46,18 +48,7 @@
                 BCompileUtil.compile("test-src/expressions/conversion/native-conversion-taint-negative.bal");
     }
 
-<<<<<<< HEAD
     @Test(description = "Test passing tainted value with convert")
-=======
-    @Test(description = "Test converting a struct with map of blob to a JSON",
-          expectedExceptions = { BLangRuntimeException.class },
-          expectedExceptionsMessageRegExp = ".*'Info' value cannot be stamped as 'json'.*")
-    public void testStructWithIncompatibleTypeToJson() {
-        BRunUtil.invoke(negativeResult, "testStructWithIncompatibleTypeToJson");
-    }
-
-    @Test(description = "Test passing tainted value with create")
->>>>>>> 79a4a65d
     public void testTaintedValue() {
         Assert.assertEquals(taintCheckResult.getErrorCount(), 1);
         BAssertUtil.validateError(taintCheckResult, 0, "tainted value passed to sensitive parameter 'intArg'", 28, 22);
@@ -65,7 +56,6 @@
 
     @Test(description = "Test convert function with multiple arguments")
     public void testFloatToIntWithMultipleArguments() {
-<<<<<<< HEAD
         Assert.assertEquals(negativeCompileResult.getErrorCount(), 8);
         BAssertUtil.validateError(negativeCompileResult, 0, "too many arguments in call to 'convert()'", 44, 12);
     }
@@ -73,10 +63,6 @@
     @Test(description = "Test convert function with no arguments")
     public void testFloatToIntWithNoArguments() {
         BAssertUtil.validateError(negativeCompileResult, 2, "not enough arguments in call to 'convert()'", 49, 12);
-=======
-        Assert.assertEquals(negativeCompileResult.getErrorCount(), 4);
-        BAssertUtil.validateError(negativeCompileResult, 0, "too many arguments in call to 'create()'", 19, 12);
->>>>>>> 79a4a65d
     }
 
     @Test(description = "Test object conversions not supported")
@@ -84,13 +70,10 @@
         BAssertUtil.validateError(negativeCompileResult, 4, "incompatible types: 'PersonObj' cannot be converted to "
                 + "'json'", 54, 12);
     }
-<<<<<<< HEAD
 
     @Test
     public void testStructToJsonConstrained1() {
         BAssertUtil.validateError(negativeCompileResult, 6, "incompatible types: 'Person' cannot be converted to "
                 + "'json<Person2>'", 65, 23);
     }
-=======
->>>>>>> 79a4a65d
 }
