/*
*  Copyright (c) 2017, WSO2 Inc. (http://www.wso2.org) All Rights Reserved.
*
*  WSO2 Inc. licenses this file to you under the Apache License,
*  Version 2.0 (the "License"); you may not use this file except
*  in compliance with the License.
*  You may obtain a copy of the License at
*
*    http://www.apache.org/licenses/LICENSE-2.0
*
*  Unless required by applicable law or agreed to in writing,
*  software distributed under the License is distributed on an
*  "AS IS" BASIS, WITHOUT WARRANTIES OR CONDITIONS OF ANY
*  KIND, either express or implied.  See the License for the
*  specific language governing permissions and limitations
*  under the License.
*/
package org.ballerinalang.test.record;

import org.ballerinalang.launcher.util.BAssertUtil;
import org.ballerinalang.launcher.util.BCompileUtil;
import org.ballerinalang.launcher.util.BRunUtil;
import org.ballerinalang.launcher.util.CompileResult;
import org.ballerinalang.model.values.BFloat;
import org.ballerinalang.model.values.BInteger;
import org.ballerinalang.model.values.BMap;
import org.ballerinalang.model.values.BString;
import org.ballerinalang.model.values.BValue;
import org.testng.Assert;
import org.testng.annotations.BeforeClass;
import org.testng.annotations.Test;

/**
 * Test cases for user defined closed record types in Ballerina.
 */
public class ClosedRecordTest {

    private CompileResult compileResult;

    @BeforeClass
    public void setup() {
        compileResult = BCompileUtil.compile("test-src/record/closed_record.bal");
    }

    @Test(description = "Test using expressions as index for record arrays")
    public void testExpressionAsIndex() {
        BValue[] returns = BRunUtil.invoke(compileResult, "testExpressionAsIndex");
        Assert.assertTrue(returns[0] instanceof BString);
        Assert.assertEquals(returns[0].stringValue(), "Jane");
    }

    @Test(description = "Test using records inside records")
    public void testStructOfStructs() {
        BValue[] returns = BRunUtil.invoke(compileResult, "testStructOfStruct");

        Assert.assertTrue(returns[0] instanceof BString);
        Assert.assertEquals(returns[0].stringValue(), "USA");
    }

    @Test(description = "Test returning fields of a record")
    public void testReturnStructAttributes() {
        BValue[] returns = BRunUtil.invoke(compileResult, "testReturnStructAttributes");

        Assert.assertTrue(returns[0] instanceof BString);
        Assert.assertEquals(returns[0].stringValue(), "emily");
    }

    @Test(description = "Test using record expression as a index in another record expression")
    public void testStructExpressionAsIndex() {
        BValue[] returns = BRunUtil.invoke(compileResult, "testStructExpressionAsIndex");
        Assert.assertTrue(returns[0] instanceof BString);
        Assert.assertEquals(returns[0].stringValue(), "emily");
    }

    @Test(description = "Test default value of a record field")
    public void testDefaultValue() {
        BValue[] returns = BRunUtil.invoke(compileResult, "testDefaultVal");

        // Check default value of a field where the default value is set
        Assert.assertTrue(returns[0] instanceof BString);
        Assert.assertEquals(returns[0].stringValue(), "default first name");

        // Check the default value of a field where the default value is not set
        Assert.assertTrue(returns[1] instanceof BString);
        Assert.assertEquals(returns[1].stringValue(), "");

        Assert.assertTrue(returns[2] instanceof BInteger);
        Assert.assertEquals(((BInteger) returns[2]).intValue(), 999);
    }

    @Test(description = "Test default value of a nested record field")
    public void testNestedFieldDefaultValue() {
        BValue[] returns = BRunUtil.invoke(compileResult, "testNestedFieldDefaultVal");

        Assert.assertTrue(returns[0] instanceof BString);
        Assert.assertEquals(returns[0].stringValue(), "default first name");

        Assert.assertTrue(returns[1] instanceof BString);
        Assert.assertEquals(returns[1].stringValue(), "Smith");

        Assert.assertTrue(returns[2] instanceof BInteger);
        Assert.assertEquals(((BInteger) returns[2]).intValue(), 999);
    }

    @Test(description = "Test default value of a nested record field")
    public void testNestedStructInit() {
        BValue[] returns = BRunUtil.invoke(compileResult, "testNestedStructInit");

        Assert.assertTrue(returns[0] instanceof BMap);
        BMap<String, BValue> person = ((BMap<String, BValue>) returns[0]);
        Assert.assertEquals(person.get("name").stringValue(), "aaa");
        Assert.assertEquals(((BInteger) person.get("age")).intValue(), 25);

        Assert.assertTrue(person.get("parent") instanceof BMap);
        BMap<String, BValue> parent = ((BMap<String, BValue>) person.get("parent"));
        Assert.assertEquals(parent.get("name").stringValue(), "bbb");
        Assert.assertEquals(((BInteger) parent.get("age")).intValue(), 50);
    }

    @Test(description = "Test negative default values in record")
    public void testNegativeDefaultValue() {
        BValue[] returns = BRunUtil.invoke(compileResult, "getStructNegativeValues");
        Assert.assertEquals(returns.length, 4);
        Assert.assertSame(returns[0].getClass(), BInteger.class);
        Assert.assertSame(returns[1].getClass(), BInteger.class);
        Assert.assertSame(returns[2].getClass(), BFloat.class);
        Assert.assertSame(returns[3].getClass(), BFloat.class);
        Assert.assertEquals(((BInteger) returns[0]).intValue(), -9);
        Assert.assertEquals(((BInteger) returns[1]).intValue(), -8);
        Assert.assertEquals(((BFloat) returns[2]).floatValue(), -88.234);
        Assert.assertEquals(((BFloat) returns[3]).floatValue(), -24.99);
    }

    @Test(description = "Test negative default values in record")
    public void testStructToString() {
        BValue[] returns = BRunUtil.invoke(compileResult, "getStruct");
        Assert.assertEquals(returns[0].stringValue(), "{name:\"aaa\", lname:\"\", adrs:{}, age:25, " +
                "family:{spouse:\"\", noOfChildren:0, children:[]}, parent:{name:\"bbb\", lname:\"ccc\", " +
                "adrs:{}, age:50, family:{spouse:\"\", noOfChildren:0, children:[]}, parent:null}}");
    }

    @Test
    public void testStructLiteral() {
        CompileResult compileResult = BCompileUtil.compile("test-src/record/sealed_record_literals.bal");
        BValue[] returns = BRunUtil.invoke(compileResult, "testStructLiteral1");
        Assert.assertEquals(returns[0].stringValue(), "{dptName:\"\", employees:[], manager:" +
                "{name:\"default first name\", lname:\"\", adrs:{}, age:999, child:null}}");

        returns = BRunUtil.invoke(compileResult, "testStructLiteral2");
        Assert.assertEquals(returns[0].stringValue(),
                "{name:\"default first name\", lname:\"\", adrs:{}, age:999, child:null}");
    }

    @Test
    public void testStructLiteralInitFunc() {
        CompileResult result = BCompileUtil.compile("test-src/record/nested_sealed_record_inline_init.bal");
        BValue[] returns = BRunUtil.invoke(result, "testCreateStruct");
        Assert.assertEquals(returns[0].stringValue(),
                "{name:\"default first name\", fname:\"\", lname:\"Doe\", adrs:{}, age:999, " +
                        "family:{spouse:\"Jane\", noOfChildren:0, children:[\"Alex\", \"Bob\"]}}");
    }

    @Test (description = "Negative test to test attaching functions to record literal")
    public void testStructLiteralAttachedFunc() {
        CompileResult result = BCompileUtil.compile(
                "test-src/record/sealed_record_literal_with_attached_functions.bal");
        Assert.assertEquals(result.getErrorCount(), 2);
        BAssertUtil.validateError(result, 0, "cannot attach function 'getName' to record type 'Person'", 8, 1);
        BAssertUtil.validateError(result, 1, "undefined symbol 'self'", 9, 12);
    }

    @Test(description = "Test for records defined using the 'record' keyword")
    public void testRecordDefinedWithKeyword() {
        BValue[] returns = BRunUtil.invoke(compileResult, "testStructWithRecordKeyword");

        Assert.assertEquals(returns[0].stringValue(), "{name:\"John\", lname:\"Doe\", address:{\"country\":\"USA\", " +
                "\"state\":\"CA\"}, age:25, family:{spouse:\"\", noOfChildren:0, children:[]}, parent:null, " +
                "designation:\"Software Engineer\"}");
    }

    @Test(description = "Test function pointer as a record field")
    public void testFuncPtrAsAField() {
        BValue[] returns = BRunUtil.invoke(compileResult, "testFuncPtrAsRecordField");
        Assert.assertEquals(returns[0].stringValue(), "Doe, John");
    }

    @Test(description = "Test nil-able function pointer invocation")
    public void testNilableFuncPtrInvocation() {
        BValue[] returns = BRunUtil.invoke(compileResult, "testNilableFuncPtrInvocation");
        Assert.assertEquals(returns[0].stringValue(), "Bob White");
    }

    @Test(description = "Test nil-able function pointer invocation")
    public void testNilableFuncPtrInvocation2() {
        BValue[] returns = BRunUtil.invoke(compileResult, "testNilableFuncPtrInvocation2");
        Assert.assertNull(returns[0]);
    }

    @Test
    public void testAmbiguityResolution() {
        BValue[] returns = BRunUtil.invoke(compileResult, "testAmbiguityResolution");
        Assert.assertEquals(returns[0].stringValue(), "In-memory mode configuration");
        Assert.assertEquals(returns[1].stringValue(), "Server mode configuration");
        Assert.assertEquals(returns[2].stringValue(), "Embedded mode configuration");
    }

    @Test(description = "Test white space between the type name and ellipsis in rest descriptor")
    public void testRestDescriptorSyntax() {
        CompileResult result = BCompileUtil.compile("test-src/record/closed_record_negative.bal");

        BAssertUtil.validateError(result, 0, "invalid record rest descriptor", 5, 7);
        BAssertUtil.validateError(result, 1, "invalid record rest descriptor", 12, 9);
        BAssertUtil.validateError(result, 2, "invalid record rest descriptor", 20, 5);
    }

    @Test(description = "Test ambiguous type resolution negative cases")
    public void testAmbiguityResolutionNegative() {
        CompileResult result = BCompileUtil.compile("test-src/record/closed_record_ambiguous_types_negative.bal");
        BAssertUtil.validateError(result, 0, "ambiguous type 'InMemoryModeConfig|ServerModeConfig|EmbeddedModeConfig'",
                                  39, 22);
    }

    @Test(description = "Test invocation of nil-able function pointer fields in a closed record")
    public void testNilableFunctionPtrInvocation() {
        CompileResult result = BCompileUtil.compile("test-src/record/negative/closed_record_nil-able_fn_ptr.bal");

<<<<<<< HEAD
        BAssertUtil.validateError(result, 0,
                                  "function invocation on type 'function (string,string) returns (string)?' is " +
                                          "not supported", 29, 16);
        BAssertUtil.validateError(result, 1, "undefined function 'Person.getName'", 34, 16);
=======
        BAssertUtil.validateError(result, 0, "incompatible types: expected 'string', found 'string?'", 29, 16);
        BAssertUtil.validateError(result, 1, "incompatible types: expected 'string', found 'string?'", 34, 16);
>>>>>>> 01af2f62
    }
}<|MERGE_RESOLUTION|>--- conflicted
+++ resolved
@@ -224,14 +224,7 @@
     public void testNilableFunctionPtrInvocation() {
         CompileResult result = BCompileUtil.compile("test-src/record/negative/closed_record_nil-able_fn_ptr.bal");
 
-<<<<<<< HEAD
-        BAssertUtil.validateError(result, 0,
-                                  "function invocation on type 'function (string,string) returns (string)?' is " +
-                                          "not supported", 29, 16);
-        BAssertUtil.validateError(result, 1, "undefined function 'Person.getName'", 34, 16);
-=======
         BAssertUtil.validateError(result, 0, "incompatible types: expected 'string', found 'string?'", 29, 16);
         BAssertUtil.validateError(result, 1, "incompatible types: expected 'string', found 'string?'", 34, 16);
->>>>>>> 01af2f62
     }
 }