/*
*  Copyright (c) 2018, WSO2 Inc. (http://www.wso2.org) All Rights Reserved.
*
*  WSO2 Inc. licenses this file to you under the Apache License,
*  Version 2.0 (the "License"); you may not use this file except
*  in compliance with the License.
*  You may obtain a copy of the License at
*
*    http://www.apache.org/licenses/LICENSE-2.0
*
*  Unless required by applicable law or agreed to in writing,
*  software distributed under the License is distributed on an
*  "AS IS" BASIS, WITHOUT WARRANTIES OR CONDITIONS OF ANY
*  KIND, either express or implied.  See the License for the
*  specific language governing permissions and limitations
*  under the License.
*/
package org.ballerinalang.test.object;

import org.ballerinalang.launcher.util.BAssertUtil;
import org.ballerinalang.launcher.util.BCompileUtil;
import org.ballerinalang.launcher.util.BRunUtil;
import org.ballerinalang.launcher.util.CompileResult;
import org.ballerinalang.model.values.BInteger;
import org.ballerinalang.model.values.BMap;
import org.ballerinalang.model.values.BString;
import org.ballerinalang.model.values.BValue;
import org.testng.Assert;
import org.testng.annotations.Test;

import java.io.ByteArrayOutputStream;
import java.io.PrintStream;

/**
 * Test cases for user defined object types in ballerina.
 */
public class ObjectTest {

    @Test(description = "Test Basic object as struct")
    public void testBasicStructAsObject() {
        CompileResult compileResult = BCompileUtil.compile("test-src/object/object-simple-struct.bal");
        BValue[] returns = BRunUtil.invoke(compileResult, "testSimpleObjectAsStruct");

        Assert.assertEquals(returns.length, 4);


        Assert.assertSame(returns[0].getClass(), BInteger.class);
        Assert.assertSame(returns[1].getClass(), BString.class);
        Assert.assertSame(returns[2].getClass(), BInteger.class);
        Assert.assertSame(returns[3].getClass(), BString.class);

        Assert.assertEquals(((BInteger) returns[0]).intValue(), 10);
        Assert.assertEquals(returns[1].stringValue(), "sample name");
        Assert.assertEquals(((BInteger) returns[2]).intValue(), 50);
        Assert.assertEquals(returns[3].stringValue(), "february");
    }

    @Test(description = "Test Object field defaultable")
    public void testObjectFieldDefaultable() {
        CompileResult compileResult = BCompileUtil.compile("test-src/object/object-field-defaultable.bal");
        BValue[] returns = BRunUtil.invoke(compileResult, "testObjectFieldDefaultable");

        Assert.assertEquals(returns.length, 4);


        Assert.assertSame(returns[0].getClass(), BInteger.class);
        Assert.assertSame(returns[1].getClass(), BString.class);
        Assert.assertSame(returns[2].getClass(), BInteger.class);
        Assert.assertSame(returns[3].getClass(), BString.class);

        Assert.assertEquals(((BInteger) returns[0]).intValue(), 10);
        Assert.assertEquals(returns[1].stringValue(), "sample name");
        Assert.assertEquals(((BInteger) returns[2]).intValue(), 50);
        Assert.assertEquals(returns[3].stringValue(), "february");
    }

    @Test(description = "Test Basic object as struct with just new")
    public void testBasicStructAsObjectWithJustNew() {
        CompileResult compileResult = BCompileUtil.compile("test-src/object/object-simple-struct.bal");
        BValue[] returns = BRunUtil.invoke(compileResult, "testSimpleObjectAsStructWithNew");

        Assert.assertEquals(returns.length, 4);


        Assert.assertSame(returns[0].getClass(), BInteger.class);
        Assert.assertSame(returns[1].getClass(), BString.class);
        Assert.assertSame(returns[2].getClass(), BInteger.class);
        Assert.assertSame(returns[3].getClass(), BString.class);

        Assert.assertEquals(((BInteger) returns[0]).intValue(), 10);
        Assert.assertEquals(returns[1].stringValue(), "sample name");
        Assert.assertEquals(((BInteger) returns[2]).intValue(), 50);
        Assert.assertEquals(returns[3].stringValue(), "february");
    }

    @Test(description = "Test object with init function")
    public void testObjectWithSimpleInit() {
        CompileResult compileResult = BCompileUtil.compile("test-src/object/object-with-init-func.bal");
        BValue[] returns = BRunUtil.invoke(compileResult, "testObjectWithSimpleInit");

        Assert.assertEquals(returns.length, 4);
        Assert.assertSame(returns[0].getClass(), BInteger.class);
        Assert.assertSame(returns[1].getClass(), BString.class);
        Assert.assertSame(returns[2].getClass(), BInteger.class);
        Assert.assertSame(returns[3].getClass(), BString.class);

        Assert.assertEquals(((BInteger) returns[0]).intValue(), 17);
        Assert.assertEquals(returns[1].stringValue(), "sample value1");
        Assert.assertEquals(((BInteger) returns[2]).intValue(), 99);
        Assert.assertEquals(returns[3].stringValue(), "default value");
    }

    @Test(description = "Test object with defaultable field in init function")
    public void testObjectWithDefaultableField() {
        CompileResult compileResult = BCompileUtil.compile("test-src/object/object-with-defaultable-field.bal");
        BValue[] returns = BRunUtil.invoke(compileResult, "testObjectWithSimpleInit");

        Assert.assertEquals(returns.length, 4);
        Assert.assertSame(returns[0].getClass(), BInteger.class);
        Assert.assertSame(returns[1].getClass(), BString.class);
        Assert.assertSame(returns[2].getClass(), BInteger.class);
        Assert.assertSame(returns[3].getClass(), BString.class);

        Assert.assertEquals(((BInteger) returns[0]).intValue(), 109);
        Assert.assertEquals(returns[1].stringValue(), "sample value1");
        Assert.assertEquals(((BInteger) returns[2]).intValue(), 50);
        Assert.assertEquals(returns[3].stringValue(), "default value");
    }

    @Test(description = "Test object with init with different values")
    public void testObjectWithSimpleInitWithDiffValues() {
        CompileResult compileResult = BCompileUtil.compile("test-src/object/object-with-init-func.bal");
        BValue[] returns = BRunUtil.invoke(compileResult, "testObjectWithSimpleInitWithDiffValues");

        Assert.assertEquals(returns.length, 4);
        Assert.assertSame(returns[0].getClass(), BInteger.class);
        Assert.assertSame(returns[1].getClass(), BString.class);
        Assert.assertSame(returns[2].getClass(), BInteger.class);
        Assert.assertSame(returns[3].getClass(), BString.class);

        Assert.assertEquals(((BInteger) returns[0]).intValue(), 37);
        Assert.assertEquals(returns[1].stringValue(), "sample value1");
        Assert.assertEquals(((BInteger) returns[2]).intValue(), 675);
        Assert.assertEquals(returns[3].stringValue(), "adding value in invocation");
    }

    @Test(description = "Test object without RHS type")
    public void testObjectWithoutRHSType() {
        CompileResult compileResult = BCompileUtil.compile("test-src/object/object-with-init-func.bal");
        BValue[] returns = BRunUtil.invoke(compileResult, "testObjectWithoutRHSType");

        Assert.assertEquals(returns.length, 4);
        Assert.assertSame(returns[0].getClass(), BInteger.class);
        Assert.assertSame(returns[1].getClass(), BString.class);
        Assert.assertSame(returns[2].getClass(), BInteger.class);
        Assert.assertSame(returns[3].getClass(), BString.class);

        Assert.assertEquals(((BInteger) returns[0]).intValue(), 37);
        Assert.assertEquals(returns[1].stringValue(), "sample value1");
        Assert.assertEquals(((BInteger) returns[2]).intValue(), 675);
        Assert.assertEquals(returns[3].stringValue(), "adding value in invocation");
    }

    @Test(description = "Test object with init attached function")
    public void testObjectWithAttachedFunction() {
        CompileResult compileResult = BCompileUtil.compile("test-src/object/object-with-attach-funcs.bal");
        BValue[] returns = BRunUtil.invoke(compileResult, "testObjectWithAttachedFunc1");

        Assert.assertEquals(returns.length, 4);
        Assert.assertSame(returns[0].getClass(), BInteger.class);
        Assert.assertSame(returns[1].getClass(), BString.class);
        Assert.assertSame(returns[2].getClass(), BInteger.class);
        Assert.assertSame(returns[3].getClass(), BString.class);

        Assert.assertEquals(((BInteger) returns[0]).intValue(), 361);
        Assert.assertEquals(returns[1].stringValue(), "added values february");
        Assert.assertEquals(((BInteger) returns[2]).intValue(), 99);
        Assert.assertEquals(returns[3].stringValue(), "february");
    }

    @Test(description = "Test object with self keyword")
    public void testObjectWithSelfKeyword() {
        CompileResult compileResult = BCompileUtil.compile("test-src/object/object-self-keyword.bal");
        BValue[] returns = BRunUtil.invoke(compileResult, "testObjectWithSelfKeyword");

        Assert.assertEquals(returns.length, 4);
        Assert.assertSame(returns[0].getClass(), BString.class);
        Assert.assertSame(returns[1].getClass(), BString.class);
        Assert.assertSame(returns[2].getClass(), BString.class);
        Assert.assertSame(returns[3].getClass(), BString.class);

        Assert.assertEquals(returns[0].stringValue(), "sample name");
        Assert.assertEquals(returns[1].stringValue(), "sample name");
        Assert.assertEquals(returns[2].stringValue(), "sample name");
        Assert.assertEquals(returns[3].stringValue(), "sample name");
    }

    @Test(description = "Test object with calling attached functions")
    public void testObjectCallAttachedFunctions() {
        CompileResult compileResult = BCompileUtil.compile("test-src/object/object-call-attached-functions.bal");
        BValue[] returns = BRunUtil.invoke(compileResult, "testObjectCallAttachedFunctions");

        Assert.assertEquals(returns.length, 4);
        Assert.assertSame(returns[0].getClass(), BString.class);
        Assert.assertSame(returns[1].getClass(), BString.class);
        Assert.assertSame(returns[2].getClass(), BString.class);
        Assert.assertSame(returns[3].getClass(), BString.class);

        Assert.assertEquals(returns[0].stringValue(), "sample name");
        Assert.assertEquals(returns[1].stringValue(), "sample name");
        Assert.assertEquals(returns[2].stringValue(), "sample name");
        Assert.assertEquals(returns[3].stringValue(), "sample name");
    }

    @Test(description = "Test object inside object with different values")
    public void testObjectInsideObject() {
        CompileResult compileResult = BCompileUtil.compile("test-src/object/object-self-keyword-pass-values.bal");
        BValue[] returns = BRunUtil.invoke(compileResult, "testObjectInsideObject");

        Assert.assertEquals(returns.length, 2);
        Assert.assertSame(returns[0].getClass(), BString.class);
        Assert.assertSame(returns[1].getClass(), BString.class);

        Assert.assertEquals(returns[0].stringValue(), "sample name");
        Assert.assertEquals(returns[1].stringValue(), "changed value");
    }

    @Test(description = "Test object self as a value")
    public void testObjectPassSelfAsValue() {
        CompileResult compileResult = BCompileUtil.compile("test-src/object/object-self-keyword-pass-values.bal");
        BValue[] returns = BRunUtil.invoke(compileResult, "testGetValueFromPassedSelf");

        Assert.assertEquals(returns.length, 1);
        Assert.assertSame(returns[0].getClass(), BString.class);

        Assert.assertEquals(returns[0].stringValue(), "sample name");
    }

    @Test(description = "Test object with init attached function")
    public void testObjectWithAttachedFunction1() {
        CompileResult compileResult = BCompileUtil.compile("test-src/object/object-with-interface.bal");
        BValue[] returns = BRunUtil.invoke(compileResult, "testObjectWithInterface");

        Assert.assertEquals(returns.length, 4);
        Assert.assertSame(returns[0].getClass(), BInteger.class);
        Assert.assertSame(returns[1].getClass(), BString.class);
        Assert.assertSame(returns[2].getClass(), BInteger.class);
        Assert.assertSame(returns[3].getClass(), BString.class);

        Assert.assertEquals(((BInteger) returns[0]).intValue(), 80);
        Assert.assertEquals(returns[1].stringValue(), "sample value1");
        Assert.assertEquals(((BInteger) returns[2]).intValue(), 100);
        Assert.assertEquals(returns[3].stringValue(), "adding value in invocation uuuu");
    }

    @Test(description = "Test object with attached function implementation")
    public void testObjectWithAttachedFunctionImpl() {
        CompileResult compileResult = BCompileUtil.compile("test-src/object/object-with-interface-and-impl.bal");
        BValue[] returns = BRunUtil.invoke(compileResult, "testObjectWithInterface");

        Assert.assertEquals(returns.length, 2);
        Assert.assertSame(returns[0].getClass(), BInteger.class);
        Assert.assertSame(returns[1].getClass(), BString.class);

        Assert.assertEquals(((BInteger) returns[0]).intValue(), 17);
        Assert.assertEquals(returns[1].stringValue(), "february");
    }

    @Test(description = "Test object with default initializer")
    public void testObjectWithWithDefaultInitialize() {
        CompileResult compileResult = BCompileUtil.compile("test-src/object/object_declaration_test.bal");
        BValue[] returns = BRunUtil.invoke(compileResult, "testGetDefaultValuesInObject");

        Assert.assertEquals(returns.length, 4);
        Assert.assertSame(returns[0].getClass(), BInteger.class);
        Assert.assertSame(returns[1].getClass(), BString.class);
        Assert.assertSame(returns[2].getClass(), BInteger.class);
        Assert.assertSame(returns[3].getClass(), BString.class);

        Assert.assertEquals(((BInteger) returns[0]).intValue(), 0);
        Assert.assertEquals(returns[1].stringValue(), "sample value");
        Assert.assertEquals(((BInteger) returns[2]).intValue(), 0);
        Assert.assertEquals(returns[3].stringValue(), "");
    }

    @Test(description = "Test passing value to a defaultable object field")
    public void testPassingValueForDefaultableObjectField() {
        CompileResult compileResult = BCompileUtil.compile("test-src/object/object_values_for_defaultable_field.bal");
        BValue[] returns = BRunUtil.invoke(compileResult, "passValueForDefaultableObjectField");

        Assert.assertEquals(returns.length, 2);
        Assert.assertSame(returns[0].getClass(), BInteger.class);
        Assert.assertSame(returns[1].getClass(), BString.class);

        Assert.assertEquals(((BInteger) returns[0]).intValue(), 50);
        Assert.assertEquals(returns[1].stringValue(), "passed in name value");
    }

    @Test(description = "Test shadowing object field")
    public void testShadowingObjectField() {
        CompileResult compileResult = BCompileUtil.compile("test-src/object/object_shadow_field.bal");
        BValue[] returns = BRunUtil.invoke(compileResult, "testShadowingObjectField");

        Assert.assertEquals(returns.length, 2);
        Assert.assertSame(returns[0].getClass(), BInteger.class);
        Assert.assertSame(returns[1].getClass(), BString.class);

        Assert.assertEquals(((BInteger) returns[0]).intValue(), 50);
        Assert.assertEquals(returns[1].stringValue(), "passed in name value");
    }

    @Test(description = "Test initializing object in return statement with same type")
    public void testNewAsReturnWithSameType() {
        CompileResult compileResult = BCompileUtil.compile("test-src/object/object_new_in_return.bal");
        BValue[] returns = BRunUtil.invoke(compileResult, "testCreateObjectInReturnSameType");

        Assert.assertEquals(returns.length, 1);
        Assert.assertSame(returns[0].getClass(), BInteger.class);

        Assert.assertEquals(((BInteger) returns[0]).intValue(), 5);
    }

    @Test(description = "Test initializing object in return statement with different type")
    public void testNewAsReturnWithDifferentType() {
        CompileResult compileResult = BCompileUtil.compile("test-src/object/object_new_in_return.bal");
        BValue[] returns = BRunUtil.invoke(compileResult, "testCreateObjectInReturnDifferentType");

        Assert.assertEquals(returns.length, 1);
        Assert.assertSame(returns[0].getClass(), BInteger.class);

        Assert.assertEquals(((BInteger) returns[0]).intValue(), 12);
    }

//
//    @Test(description = "Test object with default initializer with default values") //TODO fix
//    public void testObjectWithWithDefaultInitializeWithDefaultValues() {
//        CompileResult compileResult = BCompileUtil.compile("test-src/object/object_with_default_test.bal");
//        BValue[] returns = BRunUtil.invoke(compileResult, "testGetDefaultValuesInObjectFields");
//
//        Assert.assertEquals(returns.length, 2);
//        Assert.assertSame(returns[0].getClass(), BInteger.class);
//        Assert.assertSame(returns[1].getClass(), BString.class);
//
//        Assert.assertEquals(((BInteger) returns[0]).intValue(), 15);
//        Assert.assertEquals(returns[1].stringValue(), "hello world");
//    }

    @Test(description = "Test object with default initialize global variable")
    public void testObjectWithDefaultInitializeGlobalVar() {
        CompileResult compileResult = BCompileUtil.compile("test-src/object/object_declaration_test.bal");
        BValue[] returns = BRunUtil.invoke(compileResult, "testGetDefaultValuesInObjectGlobalVar");

        Assert.assertEquals(returns.length, 4);
        Assert.assertSame(returns[0].getClass(), BInteger.class);
        Assert.assertSame(returns[1].getClass(), BString.class);
        Assert.assertSame(returns[2].getClass(), BInteger.class);
        Assert.assertSame(returns[3].getClass(), BString.class);

        Assert.assertEquals(((BInteger) returns[0]).intValue(), 0);
        Assert.assertEquals(returns[1].stringValue(), "sample value");
        Assert.assertEquals(((BInteger) returns[2]).intValue(), 0);
        Assert.assertEquals(returns[3].stringValue(), "");
    }

    @Test(description = "Test object self reference with defaultable")
    public void testObjectSelfreferenceWithDefaultable() {
        CompileResult compileResult = BCompileUtil.compile("test-src/object/object_cyclic_" +
                "self_reference_with_default.bal");
        BValue[] returns = BRunUtil.invoke(compileResult, "testCyclicReferenceWithDefaultable");

        Assert.assertEquals(returns.length, 1);
        Assert.assertSame(returns[0].getClass(), BInteger.class);

        Assert.assertEquals(((BInteger) returns[0]).intValue(), 89);
    }

    @Test(description = "Test function references from an object")
    public void testFunctionReferencesFromObjects() {
        CompileResult compileResult = BCompileUtil.compile("test-src/object/object_function_pointer.bal");
        BValue[] returns = BRunUtil.invoke(compileResult, "testObjectFunctionPointer");

        Assert.assertEquals(returns.length, 1);
        Assert.assertSame(returns[0].getClass(), BInteger.class);

        Assert.assertEquals(((BInteger) returns[0]).intValue(), 12);
    }

    @Test(description = "Test object any type field as a constructor parameter")
    public void testObjectAnyTypeFieldAsConstructorParam() {
        CompileResult compileResult = BCompileUtil.compile("test-src/object/object_field_any_type.bal");
        BValue[] returns = BRunUtil.invoke(compileResult, "testObjectWithAnyTypeField");

        Assert.assertEquals(returns.length, 1);
        Assert.assertSame(returns[0].getClass(), BString.class);

        Assert.assertEquals(returns[0].stringValue(), "grainier");
    }

    @Test(description = "Test object recursive reference with nillable")
    public void testRecursiveObjectRefWithNillable() {
        CompileResult compileResult = BCompileUtil.compile("test-src/object/object_recurs_with_nill.bal");
        BValue[] returns = BRunUtil.invoke(compileResult, "testRecursiveObjectWithNill");

        Assert.assertEquals(returns.length, 1);
        Assert.assertSame(returns[0].getClass(), BInteger.class);

        Assert.assertEquals(((BInteger) returns[0]).intValue(), 90);
    }

    @Test(description = "Test object field with expr as defaultable")
    public void testFieldWithExpr() {
        CompileResult compileResult = BCompileUtil.compile("test-src/object/object_field_with_expr.bal");
        BValue[] returns = BRunUtil.invoke(compileResult, "testFieldWithExpr");

        Assert.assertEquals(returns.length, 2);
        Assert.assertSame(returns[0].getClass(), BInteger.class);
        Assert.assertSame(returns[1].getClass(), BString.class);

        Assert.assertEquals(((BInteger) returns[0]).intValue(), 88);
        Assert.assertEquals(returns[1].stringValue(), "sanjiva");
    }
    
    @Test (description = "Negative test to test multiple attach functions for same function interface and " +
            "attached function without function interface")
    public void testObjectNegativeTestForAttachFunctions() {
        CompileResult result = BCompileUtil.compile("test-src/object/object-with-interface-and-impl-negative.bal");
        Assert.assertEquals(result.getErrorCount(), 4);

        // test accessing object fields without "self" keyword in attached functions.
        BAssertUtil.validateError(result, 0, "undefined symbol 'age'", 14, 17);
        // test duplicate matching attach function implementations
        BAssertUtil.validateError(result, 1, "implementation already exist for the given " +
                "function 'attachInterface' in same module", 18, 1);

        // test object without matching function signature within the object
        BAssertUtil.validateError(result, 2, "cannot find function signature for" +
                " function 'attachInterfaceFunc' in object 'Employee'", 27, 1);

        // test accessing object fields without "self" keyword in attached functions.
        BAssertUtil.validateError(result, 3, "undefined symbol 'age'", 28, 17);
    }

    @Test (description = "Negative test to test uninitialized object variables")
    public void testObjectNegativeTestForNonInitializable() {
        CompileResult result = BCompileUtil.compile("test-src/object/object_with_non_defaultable_negative.bal");
        Assert.assertEquals(result.getErrorCount(), 6);
        BAssertUtil.validateError(result, 0, "variable 'pp' is not initialized", 2, 1);
        BAssertUtil.validateError(result, 1, "variable 'ee' is not initialized", 3, 1);
        BAssertUtil.validateError(result, 2, "undefined function 'attachInterface' in object 'Person'", 8, 13);
        BAssertUtil.validateError(result, 3, "variable 'p' is not initialized", 8, 13);
<<<<<<< HEAD
        BAssertUtil.validateError(result, 4, "variable 'p' is not initialized", 8, 35);
        BAssertUtil.validateError(result, 5, "uninitialized field 'p'", 21, 5);
=======
        BAssertUtil.validateError(result, 4, "variable 'e' is not initialized", 8, 35);
        BAssertUtil.validateError(result, 5, "uninitialized field 'p'", 28, 5);
>>>>>>> afee6405
    }

    @Test (description = "Negative test to test returning different type without type name")
    public void testObjectNegativeTestForReturnDifferentType() {
        CompileResult result = BCompileUtil.compile("test-src/object/object_new_in_return_negative.bal");
        Assert.assertEquals(result.getErrorCount(), 5);
        BAssertUtil.validateError(result, 0, "too many arguments in call to 'new()'", 23, 12);
        BAssertUtil.validateError(result, 1, "cannot infer type of the object from 'Person?'", 27, 12);
        BAssertUtil.validateError(result, 2, "cannot infer type of the object from 'Person?'", 31, 26);
        BAssertUtil.validateError(result, 3, "cannot infer type of the object from 'other'", 32, 19);
        BAssertUtil.validateError(result, 4, "invalid variable definition; can not infer the assignment type.",
                32, 19);
<<<<<<< HEAD
        BAssertUtil.validateError(result, 5, "cannot infer type of the object from 'error'", 33, 21);
    }

    @Test (description = "Negative test to test returning different type without type name")
    public void testUnInitializableObjFieldAsParam() {
        CompileResult result = BCompileUtil.compile("test-src/object/object_un_initializable_field.bal");
        Assert.assertEquals(result.getErrorCount(), 1);
        BAssertUtil.validateError(result, 0, "uninitialized field 'foo'", 18, 5);
    }

    @Test (description = "Negative test to test self reference types")
    public void testSelfReferenceType() {
        CompileResult result = BCompileUtil.compile("test-src/object/object_cyclic_self_reference.bal");
        Assert.assertEquals(result.getErrorCount(), 5);
        BAssertUtil.validateError(result, 0, "object un-initializable field " +
                "'Employee emp' is not present as a constructor parameter", 7, 1);
        BAssertUtil.validateError(result, 1, "object un-initializable field " +
                "'Foo foo' is not present as a constructor parameter", 14, 1);
        BAssertUtil.validateError(result, 2, "object un-initializable field " +
                "'Bar bar' is not present as a constructor parameter", 14, 1);
        BAssertUtil.validateError(result, 3, "object un-initializable field " +
                "'Bar bar1' is not present as a constructor parameter", 22, 1);
        BAssertUtil.validateError(result, 4, "cyclic type reference in " +
                "'[Person, Employee, Foo, Bar]'", 32, 5);
=======
>>>>>>> afee6405
    }

    @Test (description = "Negative test to test self reference types")
    public void testNonMatchingAttachedFunction() {
        CompileResult result = BCompileUtil.compile("test-src/object/object_invalid_attached_func_def.bal");
        int index = 0;
        Assert.assertEquals(result.getErrorCount(), 10);
        BAssertUtil.validateError(result, index++, "cannot find matching interface " +
                "function 'test0' in the object 'Person'", 42, 1);
        BAssertUtil.validateError(result, index++, "cannot find matching interface " +
                "function 'test1' in the object 'Person'", 46, 1);
        BAssertUtil.validateError(result, index++, "cannot find matching interface " +
                "function 'test2' in the object 'Person'", 50, 1);
        BAssertUtil.validateError(result, index++, "cannot find matching interface " +
                "function 'test3' in the object 'Person'", 54, 1);
        BAssertUtil.validateError(result, index++, "incompatible types: expected " +
                "'string', found 'int'", 54, 44);
        BAssertUtil.validateError(result, index++, "cannot find matching interface " +
                "function 'test5' in the object 'Person'", 62, 1);
        BAssertUtil.validateError(result, index++, "visibility modifiers not allowed " +
                "in object attached function definition 'test6'", 66, 1);
        BAssertUtil.validateError(result, index++, "cannot find matching interface " +
                "function 'test9' in the object 'Person'", 78, 1);
        BAssertUtil.validateError(result, index++, "cannot find matching interface " +
                "function 'test12' in the object 'Person'", 90, 1);
        BAssertUtil.validateError(result, index, "cannot find matching interface " +
                "function 'test13' in the object 'Person'", 94, 1);
    }

    @Test (description = "Negative test to test initializing objects with only interface functions")
    public void testInitializingInterfaceObject() {
        CompileResult result = BCompileUtil.compile("test-src/object/object_initialize_interface_object.bal");
        Assert.assertEquals(result.getErrorCount(), 1);
        BAssertUtil.validateError(result, 0, "cannot initialize abstract object 'Person'", 3, 16);
    }

    @Test (description = "Negative test to test initializing object with struct literal")
    public void testInitializingObjectWithStructLiteral() {
        CompileResult result = BCompileUtil.compile("test-src/object/object_init_with_struct_literal.bal");
        Assert.assertEquals(result.getErrorCount(), 2);
        BAssertUtil.validateError(result, 0, "invalid usage of record literal with type 'Person'", 1, 13);
        BAssertUtil.validateError(result, 1, "invalid usage of record literal with type 'Person'", 4, 16);
    }

    @Test (description = "Negative test to test referring undefined field in constructor")
    public void testReferUndefinedFieldBal() {
        CompileResult result = BCompileUtil.compile("test-src/object/object_access_undefined_field.bal");
        Assert.assertEquals(result.getErrorCount(), 2);
        BAssertUtil.validateError(result, 0, "undefined field 'agea' in object 'Person'", 6, 13);
        BAssertUtil.validateError(result, 1, "undefined symbol 'abc'", 7, 9);
    }

    @Test (description = "Negative test to test nillable initialization")
    public void testNillableInitialization() {
        CompileResult result = BCompileUtil.compile("test-src/object/object_nillable_init.bal");
        Assert.assertEquals(result.getErrorCount(), 10);
        BAssertUtil.validateError(result, 0, "cannot infer type of the object from 'Person?'", 1, 14);
        BAssertUtil.validateError(result, 1, "cannot infer type of the object from 'Person?'", 2, 14);
        BAssertUtil.validateError(result, 2, "cannot infer type of the object from 'Person?'", 5, 18);
        BAssertUtil.validateError(result, 3, "cannot infer type of the object from 'Person?'", 6, 18);
        BAssertUtil.validateError(result, 4, "cannot infer type of the object from 'Person?'", 8, 10);
        BAssertUtil.validateError(result, 5, "cannot infer type of the object from 'Person?'", 10, 10);
        BAssertUtil.validateError(result, 6, "cannot infer type of the object from 'Person?'", 19, 25);
        BAssertUtil.validateError(result, 7, "cannot infer type of the object from 'Person?'", 20, 25);
        BAssertUtil.validateError(result, 8, "cannot infer type of the object from 'Person?'", 25, 19);
        BAssertUtil.validateError(result, 9, "cannot infer type of the object from 'Person?'", 26, 19);
    }

    @Test (description = "Negative test to test object visibility modifiers")
    public void testObjectVisibilityModifiers() {
        CompileResult result = BCompileUtil.compile(this, "test-src/object", "mod");
        Assert.assertEquals(result.getErrorCount(), 14);
        BAssertUtil.validateError(result, 0, "visibility modifiers not allowed in object " +
                "attached function definition 'func1'", 10, 1);
        BAssertUtil.validateError(result, 1, "object attached function definition must have a body 'func2'", 14, 1);
        BAssertUtil.validateError(result, 2, "attempt to refer to non-accessible symbol 'name'", 46, 17);
        BAssertUtil.validateError(result, 3, "undefined field 'name' in object 'mod:0.0.0:Employee'", 46, 17);
        BAssertUtil.validateError(result, 4, "attempt to refer to non-accessible symbol 'Employee.getAge'", 50, 14);
        BAssertUtil.validateError(result, 5, "undefined function 'getAge' in object 'mod:0.0.0:Employee'", 50, 14);
        BAssertUtil.validateError(result, 6, "attempt to refer to non-accessible symbol 'name'", 57, 17);
        BAssertUtil.validateError(result, 7, "undefined field 'name' in object 'pkg1:Employee'", 57, 17);
        BAssertUtil.validateError(result, 8, "attempt to refer to non-accessible symbol 'email'", 58, 17);
        BAssertUtil.validateError(result, 9, "undefined field 'email' in object 'pkg1:Employee'", 58, 17);
        BAssertUtil.validateError(result, 10, "attempt to refer to non-accessible symbol 'Employee.getAge'", 61, 14);
        BAssertUtil.validateError(result, 11, "undefined function 'getAge' in object 'pkg1:Employee'", 61, 14);
        BAssertUtil.validateError(result, 12, "attempt to refer to non-accessible symbol " +
                "'Employee.getEmail'", 62, 17);
        BAssertUtil.validateError(result, 13, "undefined function 'getEmail' in object 'pkg1:Employee'", 62, 17);
    }

    @Test (description = "Negative test to test unknown object field type")
    public void testUnknownObjectFieldType() {
        CompileResult result = BCompileUtil.compile("test-src/object/object_undefined_field_type_negative.bal");
        Assert.assertEquals(result.getErrorCount(), 1);
        BAssertUtil.validateError(result, 0, "unknown type 'Employee'", 3, 13);
    }

    @Test
    public void testAttachFunctionsWithIdenticalRestParams() {
        CompileResult compileResult =
                BCompileUtil.compile("test-src/object/attach_func_with_identical_rest_params.bal");
        BValue[] returns = BRunUtil.invoke(compileResult, "testAttachFunctionsWithIdenticalRestParams");
        Assert.assertEquals(returns.length, 1);
        Assert.assertSame(returns[0].getClass(), BString.class);
        Assert.assertEquals(returns[0].stringValue(), "hello foo");
    }

    @Test
    public void testStructPrint() {
        PrintStream prevOut = System.out;
        ByteArrayOutputStream out = new ByteArrayOutputStream();
        CompileResult compileResult =
                BCompileUtil.compile("test-src/object/object-print.bal");
        System.setOut(new PrintStream(out));
        BValue[] returns = BRunUtil.invoke(compileResult, "testPrintingObject");
        System.setOut(prevOut);
        Assert.assertEquals(returns.length, 1);
        Assert.assertSame(returns[0].getClass(), BMap.class);
        Assert.assertEquals(returns[0].stringValue(), "{age:20, name:\"John\"}");
        Assert.assertEquals(out.toString().trim(), "{age:20, name:\"John\"}");
    }
}<|MERGE_RESOLUTION|>--- conflicted
+++ resolved
@@ -448,13 +448,8 @@
         BAssertUtil.validateError(result, 1, "variable 'ee' is not initialized", 3, 1);
         BAssertUtil.validateError(result, 2, "undefined function 'attachInterface' in object 'Person'", 8, 13);
         BAssertUtil.validateError(result, 3, "variable 'p' is not initialized", 8, 13);
-<<<<<<< HEAD
         BAssertUtil.validateError(result, 4, "variable 'p' is not initialized", 8, 35);
         BAssertUtil.validateError(result, 5, "uninitialized field 'p'", 21, 5);
-=======
-        BAssertUtil.validateError(result, 4, "variable 'e' is not initialized", 8, 35);
-        BAssertUtil.validateError(result, 5, "uninitialized field 'p'", 28, 5);
->>>>>>> afee6405
     }
 
     @Test (description = "Negative test to test returning different type without type name")
@@ -467,7 +462,6 @@
         BAssertUtil.validateError(result, 3, "cannot infer type of the object from 'other'", 32, 19);
         BAssertUtil.validateError(result, 4, "invalid variable definition; can not infer the assignment type.",
                 32, 19);
-<<<<<<< HEAD
         BAssertUtil.validateError(result, 5, "cannot infer type of the object from 'error'", 33, 21);
     }
 
@@ -492,8 +486,6 @@
                 "'Bar bar1' is not present as a constructor parameter", 22, 1);
         BAssertUtil.validateError(result, 4, "cyclic type reference in " +
                 "'[Person, Employee, Foo, Bar]'", 32, 5);
-=======
->>>>>>> afee6405
     }
 
     @Test (description = "Negative test to test self reference types")
