/*
 *  Copyright (c) 2017, WSO2 Inc. (http://www.wso2.org) All Rights Reserved.
 *
 *  WSO2 Inc. licenses this file to you under the Apache License,
 *  Version 2.0 (the "License"); you may not use this file except
 *  in compliance with the License.
 *  You may obtain a copy of the License at
 *
 *    http://www.apache.org/licenses/LICENSE-2.0
 *
 *  Unless required by applicable law or agreed to in writing,
 *  software distributed under the License is distributed on an
 *  "AS IS" BASIS, WITHOUT WARRANTIES OR CONDITIONS OF ANY
 *  KIND, either express or implied.  See the License for the
 *  specific language governing permissions and limitations
 *  under the License.
 */
package org.ballerinalang.test.types.xml;

import org.ballerinalang.model.values.BString;
import org.ballerinalang.model.values.BValue;
import org.ballerinalang.model.values.BValueArray;
import org.ballerinalang.model.values.BXML;
import org.ballerinalang.model.values.BXMLItem;
import org.ballerinalang.model.values.BXMLSequence;
import org.ballerinalang.test.services.testutils.HTTPTestRequest;
import org.ballerinalang.test.services.testutils.MessageUtils;
import org.ballerinalang.test.services.testutils.Services;
import org.ballerinalang.test.util.BAssertUtil;
import org.ballerinalang.test.util.BCompileUtil;
import org.ballerinalang.test.util.BRunUtil;
import org.ballerinalang.test.util.BServiceUtil;
import org.ballerinalang.test.util.CompileResult;
import org.testng.Assert;
import org.testng.annotations.BeforeClass;
import org.testng.annotations.Test;
import org.wso2.transport.http.netty.message.HttpCarbonMessage;
import org.wso2.transport.http.netty.message.HttpMessageDataStreamer;

import java.io.IOException;

/**
 * Test class for XML literal.
 *
 * @since 0.94
 */
public class XMLLiteralTest {

    private CompileResult result;
    private CompileResult literalWithNamespacesResult;
    private CompileResult negativeResult;

    @BeforeClass
    public void setup() {
        result = BCompileUtil.compile("test-src/types/xml/xml-literals.bal");
        literalWithNamespacesResult = BCompileUtil.compile("test-src/types/xml/xml-literals-with-namespaces.bal");
        negativeResult = BCompileUtil.compile("test-src/types/xml/xml-literals-negative.bal");
    }

    @Test
    public void testXMLNegativeSemantics() {
        int index = 0;
        BAssertUtil.validateError(negativeResult, index++, "invalid namespace prefix 'xmlns'", 5, 19);
        BAssertUtil.validateError(negativeResult, index++, "invalid namespace prefix 'xmlns'", 5, 36);

        // undeclared element prefix
        BAssertUtil.validateError(negativeResult, index++, "undefined symbol 'ns1'", 10, 19);
        BAssertUtil.validateError(negativeResult, index++, "undefined symbol 'ns1'", 10, 34);

        // text with multi type expressions
        BAssertUtil.validateError(negativeResult, index++, "incompatible types: expected 'xml', found 'map'", 16, 59);

        // text with invalid multi type expressions
<<<<<<< HEAD
        BAssertUtil.validateError(negativeResult, index++, "incompatible types: expected 'string', found 'xml'", 33,
=======
        BAssertUtil.validateError(negativeResult, index++, "incompatible types: expected 'string', found 'xml'", 28,
>>>>>>> 20c22ae1
                51);

        // assigning attributes-map to a map
        BAssertUtil.validateError(negativeResult, index++,
                "incompatible types: expected 'map', found 'xml-attributes'", 43, 19);

        // namespace conflict with package import
        BAssertUtil.validateError(negativeResult, index++, "redeclared symbol 'x'", 47, 5);

        // get attributes from non-xml
        BAssertUtil.validateError(negativeResult, index++, "incompatible types: expected 'xml', found 'map'", 52, 16);

        // update attributes map
        BAssertUtil.validateError(negativeResult, index++,
                "xml attributes cannot be updated as a collection. update attributes one at a time", 57, 5);

        // update qname
        BAssertUtil.validateError(negativeResult, index++, "cannot assign values to an xml qualified name", 62, 5);

        // use of undefined namespace for qname
        BAssertUtil.validateError(negativeResult, index++, "undefined module 'ns0'", 70, 19);

        // define namespace with empty URI
        BAssertUtil.validateError(negativeResult, index++, "cannot bind prefix 'ns0' to the empty namespace name",
                74, 5);

        // XML elements with mismatching start and end tags
        BAssertUtil.validateError(negativeResult, index++, "mismatching start and end tags found in xml element",
<<<<<<< HEAD
                                  83, 19);
=======
                                  78, 19);
>>>>>>> 20c22ae1
    }

    @Test
    public void testXMLTextLiteral() {
        BValue[] returns = BRunUtil.invoke(result, "testXMLTextLiteral");
        Assert.assertTrue(returns[0] instanceof BXML);
        Assert.assertEquals(returns[0].stringValue(), "aaa");

        Assert.assertTrue(returns[1] instanceof BXML);
        Assert.assertEquals(returns[1].stringValue(), "11");

        Assert.assertTrue(returns[2] instanceof BXML);
        Assert.assertEquals(returns[2].stringValue(), "aaa11bbb22ccc");

        Assert.assertTrue(returns[3] instanceof BXML);
        Assert.assertEquals(returns[3].stringValue(), "aaa11bbb22ccc{d{}e}{f{");

        Assert.assertTrue(returns[4] instanceof BXML);
        Assert.assertEquals(returns[4].stringValue(), "aaa11b${bb22c}cc{d{}e}{f{");

        Assert.assertTrue(returns[5] instanceof BXML);
        Assert.assertEquals(returns[5].stringValue(), " ");
    }

    @Test
    public void testXMLCommentLiteral() {
        BValue[] returns = BRunUtil.invoke(result, "testXMLCommentLiteral");
        Assert.assertTrue(returns[0] instanceof BXML);
        Assert.assertEquals(returns[0].stringValue(), "<!--aaa-->");

        Assert.assertTrue(returns[1] instanceof BXML);
        Assert.assertEquals(returns[1].stringValue(), "<!--11-->");

        Assert.assertTrue(returns[2] instanceof BXML);
        Assert.assertEquals(returns[2].stringValue(), "<!--aaa11bbb22ccc-->");

        Assert.assertTrue(returns[3] instanceof BXML);
        Assert.assertEquals(returns[3].stringValue(), "<!--<aaa11bbb22cccd->e->-f<<{>>>-->");

        Assert.assertTrue(returns[4] instanceof BXML);
        Assert.assertEquals(returns[4].stringValue(), "<!---a-aa11b${bb22c}cc{d{}e}{f{-->");

        Assert.assertTrue(returns[5] instanceof BXML);
        Assert.assertEquals(returns[5].stringValue(), "<!---->");
    }

    @Test
    public void testXMLPILiteral() {
        BValue[] returns = BRunUtil.invoke(result, "testXMLPILiteral");
        Assert.assertTrue(returns[0] instanceof BXML);
        Assert.assertEquals(returns[0].stringValue(), "<?foo ?>");

        Assert.assertTrue(returns[1] instanceof BXML);
        Assert.assertEquals(returns[1].stringValue(), "<?foo 11?>");

        Assert.assertTrue(returns[2] instanceof BXML);
        Assert.assertEquals(returns[2].stringValue(), "<?foo  aaa11bbb22ccc?>");

        Assert.assertTrue(returns[3] instanceof BXML);
        Assert.assertEquals(returns[3].stringValue(), "<?foo  <aaa11bbb22ccc??d?e>?f<<{>>>?>");

        Assert.assertTrue(returns[4] instanceof BXML);
        Assert.assertEquals(returns[4].stringValue(), "<?foo  ?a?aa11b${bb22c}cc{d{}e}{f{?>");
    }

    @Test
    public void testExpressionAsAttributeValue() {
        BValue[] returns = BRunUtil.invoke(result, "testExpressionAsAttributeValue");
        Assert.assertTrue(returns[0] instanceof BXML);
        Assert.assertEquals(returns[0].stringValue(), "<foo bar=\"&quot;zzz&quot;\"></foo>");

        Assert.assertTrue(returns[1] instanceof BXML);
        Assert.assertEquals(returns[1].stringValue(), "<foo bar=\"aaazzzbb'b33&gt;22ccc?\"></foo>");

        Assert.assertTrue(returns[2] instanceof BXML);
        Assert.assertEquals(returns[2].stringValue(), "<foo bar=\"}aaazzzbbb33&gt;22ccc{d{}e}{f{\"></foo>");

        Assert.assertTrue(returns[3] instanceof BXML);
        Assert.assertEquals(returns[3].stringValue(), "<foo bar1=\"aaa{zzz}b${b&quot;b33&gt;22c}cc{d{}e}{f{\" "
                + "bar2=\"aaa{zzz}b${b&quot;b33&gt;22c}cc{d{}e}{f{\"></foo>");

        Assert.assertTrue(returns[4] instanceof BXML);
        Assert.assertEquals(returns[4].stringValue(), "<foo bar=\"\"></foo>");
    }

    @Test
    public void testElementLiteralWithTemplateChildren() {
        BValue[] returns = BRunUtil.invoke(result, "testElementLiteralWithTemplateChildren");
        Assert.assertTrue(returns[0] instanceof BXML);
        Assert.assertEquals(returns[0].stringValue(), "<root>hello aaa&lt;bbb good morning <fname>John</fname> "
                + "<lname>Doe</lname>. Have a nice day!<foo>123</foo><bar></bar></root>");

        Assert.assertTrue(returns[1] instanceof BXML);
        BXMLSequence seq = (BXMLSequence) returns[1];
        Assert.assertEquals(seq.stringValue(), "hello aaa<bbb good morning <fname>John</fname> <lname>Doe</lname>. "
                + "Have a nice day!<foo>123</foo><bar></bar>");

        BValueArray items = seq.value();
        Assert.assertEquals(items.size(), 7);
    }

    @Test
    public void testXMLStartTag() {
        BValue[] returns = BRunUtil.invoke(result, "testXMLStartTag");
        Assert.assertTrue(returns[0] instanceof BXML);
        Assert.assertEquals(returns[0].stringValue(), "<fname>John</fname>");

        Assert.assertTrue(returns[1] instanceof BXML);
        Assert.assertEquals(returns[1].stringValue(), "<Country>US</Country>");

        Assert.assertTrue(returns[2] instanceof BXML);
        Assert.assertEquals(returns[2].stringValue(), "<_foo id=\"hello 5\">hello</_foo>");

        Assert.assertTrue(returns[3] instanceof BXML);
        Assert.assertEquals(returns[3].stringValue(), "<_-foo id=\"hello 5\">hello</_-foo>");
    }

    @Test
    public void testElementLiteralWithNamespaces() {
        BValue[] returns =
                BRunUtil.invoke(literalWithNamespacesResult, "testElementLiteralWithNamespaces");
        Assert.assertTrue(returns[0] instanceof BXML);
        Assert.assertEquals(returns[0].stringValue(),
                "<root xmlns=\"http://ballerina.com/\" xmlns:ns0=\"http://ballerina.com/a\" "
                        + "xmlns:ns1=\"http://ballerina.com/c\" ns0:id=\"456\"><foo>123</foo>"
                        + "<bar ns1:status=\"complete\"></bar></root>");

        Assert.assertTrue(returns[1] instanceof BXML);
        BXMLSequence seq = (BXMLSequence) returns[1];
        Assert.assertEquals(seq.stringValue(),
                "<foo xmlns=\"http://ballerina.com/\" "
                        + "xmlns:ns0=\"http://ballerina.com/a\" xmlns:ns1=\"http://ballerina.com/c\">123</foo>"
                        + "<bar xmlns=\"http://ballerina.com/\" xmlns:ns0=\"http://ballerina.com/a\" "
                        + "xmlns:ns1=\"http://ballerina.com/c\" ns1:status=\"complete\"></bar>");

        BValueArray items = seq.value();
        Assert.assertEquals(items.size(), 2);
    }

    @Test
    public void testElementWithQualifiedName() {
        BValue[] returns = BRunUtil.invoke(literalWithNamespacesResult, "testElementWithQualifiedName");
        Assert.assertTrue(returns[0] instanceof BXML);
        Assert.assertEquals(returns[0].stringValue(), "<root xmlns:ns1=\"http://ballerina.com/b\">hello</root>");

        Assert.assertTrue(returns[1] instanceof BXML);
        Assert.assertEquals(returns[1].stringValue(),
                "<root xmlns=\"http://ballerina.com/\" xmlns:ns1=\"http://ballerina.com/b\">hello</root>");

        Assert.assertTrue(returns[2] instanceof BXML);
        Assert.assertEquals(returns[2].stringValue(),
                "<ns1:root xmlns:ns1=\"http://ballerina.com/b\" xmlns=\"http://ballerina.com/\">hello</ns1:root>");
    }

    @Test
    public void testDefineInlineNamespace() {
        BValue[] returns = BRunUtil.invoke(literalWithNamespacesResult, "testDefineInlineNamespace");
        Assert.assertTrue(returns[0] instanceof BXML);
        Assert.assertEquals(returns[0].stringValue(), "<nsx:foo xmlns:nsx=\"http://wso2.com\" "
                + "xmlns:ns1=\"http://ballerina.com/b\" nsx:id=\"123\">hello</nsx:foo>");
    }

    @Test
    public void testDefineInlineDefaultNamespace() {
        BValue[] returns =
                BRunUtil.invoke(literalWithNamespacesResult, "testDefineInlineDefaultNamespace");
        Assert.assertTrue(returns[0] instanceof BXML);
        Assert.assertEquals(returns[0].stringValue(), "<foo xmlns=\"http://ballerina.com/default/namespace\" "
                + "xmlns:nsx=\"http://wso2.com/aaa\" xmlns:ns1=\"http://ballerina.com/b\">hello</foo>");

        Assert.assertTrue(returns[1] instanceof BXML);
        Assert.assertEquals(returns[1].stringValue(),
                "<foo xmlns=\"http://wso2.com\" xmlns:nsx=\"http://wso2.com/aaa\" "
                        + "xmlns:ns1=\"http://ballerina.com/b\">hello</foo>");

        Assert.assertTrue(returns[2] instanceof BXML);
        Assert.assertEquals(returns[2].stringValue(),
                "<foo xmlns=\"http://ballerina.com\" xmlns:nsx=\"http://wso2.com/aaa\" "
                        + "xmlns:ns1=\"http://ballerina.com/b\">hello</foo>");
    }

    @Test
    public void testTextWithValidMultiTypeExpressions() {
        BValue[] returns = BRunUtil.invoke(result, "testTextWithValidMultiTypeExpressions");
        Assert.assertTrue(returns[0] instanceof BXMLItem);

        Assert.assertEquals(returns[0].stringValue(), "hello 11 world. How 1.35 are you true?");
    }

    @Test
    public void testArithmaticExpreesionInXMLTemplate() {
        BValue[] returns = BRunUtil.invoke(result, "testArithmaticExpreesionInXMLTemplate");
        Assert.assertTrue(returns[0] instanceof BXMLItem);

        Assert.assertEquals(returns[0].stringValue(), "<foo id=\"hello 5\">hello</foo>");
    }

    @Test
    public void testFunctionCallInXMLTemplate() {
        BValue[] returns = BRunUtil.invoke(result, "testFunctionCallInXMLTemplate");
        Assert.assertTrue(returns[0] instanceof BXMLItem);

        Assert.assertEquals(returns[0].stringValue(), "<foo>&lt;--&gt;returned from a function</foo>");
    }

    @Test
    public void testUsingNamespcesOfParent() {
        BValue[] returns = BRunUtil.invoke(literalWithNamespacesResult, "testUsingNamespcesOfParent");
        Assert.assertTrue(returns[0] instanceof BXMLItem);

        Assert.assertEquals(returns[0].stringValue(), "<root xmlns:ns0=\"http://ballerinalang.com/\" "
                + "xmlns:ns1=\"http://ballerina.com/b\"><ns0:foo>hello</ns0:foo></root>");
    }

    @Test
    public void testComplexXMLLiteral() throws IOException {
        BValue[] returns = BRunUtil.invoke(literalWithNamespacesResult, "testComplexXMLLiteral");
        Assert.assertTrue(returns[0] instanceof BXMLItem);
        Assert.assertEquals(returns[0].stringValue(),
                BCompileUtil.readFileAsString("test-src/types/xml/sampleXML.txt"));
    }

    @Test
    public void testNamespaceDclr() {
        BValue[] returns = BRunUtil.invoke(literalWithNamespacesResult, "testNamespaceDclr");
        Assert.assertTrue(returns[0] instanceof BString);
        Assert.assertEquals(returns[0].stringValue(), "{http://sample.com/wso2/a2}foo");

        Assert.assertTrue(returns[1] instanceof BString);
        Assert.assertEquals(returns[1].stringValue(), "{http://sample.com/wso2/b2}foo");

        Assert.assertTrue(returns[2] instanceof BString);
        Assert.assertEquals(returns[2].stringValue(), "{http://sample.com/wso2/d2}foo");
    }

    @Test
    public void testInnerScopeNamespaceDclr() {
        BValue[] returns = BRunUtil.invoke(literalWithNamespacesResult, "testInnerScopeNamespaceDclr");
        Assert.assertTrue(returns[0] instanceof BString);
        Assert.assertEquals(returns[0].stringValue(), "{http://ballerina.com/b}foo");

        Assert.assertTrue(returns[1] instanceof BString);
        Assert.assertEquals(returns[1].stringValue(), "{http://sample.com/wso2/a3}foo");

        Assert.assertTrue(returns[2] instanceof BString);
        Assert.assertEquals(returns[2].stringValue(), "{http://ballerina.com/b}foo");
    }

    @Test
    public void testPackageLevelXML() {
        CompileResult result = BCompileUtil.compile("test-src/types/xml/package_level_xml_literals.bal");
        BValue[] returns = BRunUtil.invoke(result, "testPackageLevelXML");
        Assert.assertTrue(returns[0] instanceof BXML);
        Assert.assertEquals(returns[0].stringValue(),
                "<p:person xmlns:p=\"foo\" xmlns:q=\"bar\" xmlns:ns1=\"http://ballerina.com/b\">hello</p:person>");

        Assert.assertTrue(returns[1] instanceof BXML);
        Assert.assertEquals(returns[1].stringValue(),
                "<ns1:student xmlns:ns1=\"http://ballerina.com/b\">hello</ns1:student>");
    }

    @Test
    public void testServiceLevelXML() {
        CompileResult result = BServiceUtil.setupProgramFile(this, "test-src/types/xml/xml_literals_in_service.bal");
        HTTPTestRequest cMsg = MessageUtils.generateHTTPMessage("/test/getXML", "GET");
        HttpCarbonMessage response = Services.invokeNew(result, "testEP", cMsg);
        Assert.assertNotNull(response);

        BXML<?> xml = new BXMLItem(new HttpMessageDataStreamer(response).getInputStream());
        Assert.assertEquals(xml.stringValue(), "<p:person xmlns:p=\"foo\" xmlns:q=\"bar\" " +
                "xmlns:ns0=\"http://ballerina.com/a\" xmlns:ns1=\"http://ballerina.com/b\">hello</p:person>");
    }

    @Test
    public void testObjectLevelXML() {
        BValue[] returns = BRunUtil.invoke(literalWithNamespacesResult, "testObjectLevelXML");
        Assert.assertTrue(returns[0] instanceof BXML);
        Assert.assertEquals(returns[0].stringValue(),
                "<p:person xmlns:p=\"foo\" xmlns:q=\"bar\" xmlns:ns1=\"http://ballerina.com/b\">hello</p:person>");
    }

    @Test(description = "Test sequence of brackets in content of XML")
    public void testBracketSequenceInXMLLiteral() {
        BValue[] returns = BRunUtil.invoke(result, "testBracketSequenceInXMLLiteral");
        Assert.assertTrue(returns[0] instanceof BXML);
        Assert.assertEquals(returns[0].stringValue(),
                "{}{{ {{{ { } }} }}} - extra }<elem>{}{{</elem>");
    }

    @Test(description = "Test interpolating xml using different types")
    public void testXMLLiteralInterpolation() {
        BValue[] returns = BRunUtil.invoke(result, "testInterpolatingVariousTypes");
        Assert.assertTrue(returns[0] instanceof BXML);
        Assert.assertEquals(returns[0].stringValue(),
                "<elem>42|3.14|31.4444|this-is-a-string|<abc></abc></elem>");
    }
}<|MERGE_RESOLUTION|>--- conflicted
+++ resolved
@@ -71,11 +71,7 @@
         BAssertUtil.validateError(negativeResult, index++, "incompatible types: expected 'xml', found 'map'", 16, 59);
 
         // text with invalid multi type expressions
-<<<<<<< HEAD
-        BAssertUtil.validateError(negativeResult, index++, "incompatible types: expected 'string', found 'xml'", 33,
-=======
         BAssertUtil.validateError(negativeResult, index++, "incompatible types: expected 'string', found 'xml'", 28,
->>>>>>> 20c22ae1
                 51);
 
         // assigning attributes-map to a map
@@ -104,11 +100,7 @@
 
         // XML elements with mismatching start and end tags
         BAssertUtil.validateError(negativeResult, index++, "mismatching start and end tags found in xml element",
-<<<<<<< HEAD
-                                  83, 19);
-=======
                                   78, 19);
->>>>>>> 20c22ae1
     }
 
     @Test
