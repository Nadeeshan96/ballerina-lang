/*
 * Copyright (c) 2018, WSO2 Inc. (http://www.wso2.org) All Rights Reserved.
 *
 * WSO2 Inc. licenses this file to you under the Apache License,
 * Version 2.0 (the "License"); you may not use this file except
 * in compliance with the License.
 * You may obtain a copy of the License at
 * http://www.apache.org/licenses/LICENSE-2.0
 *
 * Unless required by applicable law or agreed to in writing,
 * software distributed under the License is distributed on an
 * "AS IS" BASIS, WITHOUT WARRANTIES OR CONDITIONS OF ANY
 * KIND, either express or implied. See the License for the
 * specific language governing permissions and limitations
 * under the License.
 */
package org.ballerinalang.test.worker;

import org.ballerinalang.launcher.util.BAssertUtil;
import org.ballerinalang.launcher.util.BCompileUtil;
import org.ballerinalang.launcher.util.CompileResult;
import org.testng.Assert;
import org.testng.annotations.BeforeClass;
import org.testng.annotations.Test;

/**
 * Negative wait action related tests.
 *
 * @since 0.985.0
 */
public class WaitActionsNegativeTest {

    private CompileResult result;

    @BeforeClass
    public void setup() {
        this.result = BCompileUtil.compile("test-src/workers/wait-actions-negative.bal");
        Assert.assertEquals(result.getErrorCount(), 20, "Wait actions negative test error count");
    }

    @Test(description = "Test negative scenarios of worker actions")
    public void testNegativeWorkerActions() {
        int index = 0;
        BAssertUtil.validateError(result, index, "incompatible types: expected 'future<string>', found 'future<int>'",
                                  43, 22);
        index++;
        BAssertUtil.validateError(result, index, "variable assignment is required", 44, 5);

        index++;
        BAssertUtil.validateError(result, index, "incompatible types: expected 'future<int>', found 'future<string>'",
                                  63, 31);
        index++;
        BAssertUtil.validateError(result, index, "incompatible types: expected 'future<int|boolean>', found 'future" +
<<<<<<< HEAD
                                          "<string>'", 64, 36);
        index++;
        BAssertUtil.validateError(result, index, "incompatible types: expected 'future<map<int|boolean>>', found " +
                                          "'future<int>'", 65, 37);
        index++;
        BAssertUtil.validateError(result, index, "incompatible types: expected 'future<map<int|boolean>>', found " +
                                          "'future<string>'", 65, 41);
        index++;
        BAssertUtil.validateError(result, index, "incompatible types: expected 'future<map<int|boolean>>', found " +
                                          "'future<boolean>'", 65, 44);
=======
                "<string>'", 64, 36);
        index++;
        BAssertUtil.validateError(result, index, "incompatible types: expected 'future<map<int|boolean>>', found " +
                "'future<int>'", 65, 37);
        index++;
        BAssertUtil.validateError(result, index, "incompatible types: expected 'future<map<int|boolean>>', found " +
                "'future<string>'", 65, 41);
        index++;
        BAssertUtil.validateError(result, index, "incompatible types: expected 'future<map<int|boolean>>', found " +
                "'future<boolean>'", 65, 44);
>>>>>>> 8aa34cc5
        index++;
        BAssertUtil.validateError(result, index, "operator '|' cannot be applied to type 'future'",
                                  66, 29);
        index++;
        BAssertUtil.validateError(result, index, "operator '|' not defined for 'future<int>' and 'future<string>'",
                                  67, 33);
        index++;
        BAssertUtil.validateError(result, index, "operator '|' cannot be applied to type 'future'",
                                  67, 33);
        index++;
        BAssertUtil.validateError(result, index, "incompatible types: expected 'future<future<int|string>>', found " +
<<<<<<< HEAD
                                          "'future<int>'", 68, 40);
        index++;
        BAssertUtil.validateError(result, index, "incompatible types: expected 'future<future<int|string>>', found " +
                                          "'future<string>'", 68, 43);
=======
                "'future<int>'", 68, 40);
        index++;
        BAssertUtil.validateError(result, index, "incompatible types: expected 'future<future<int|string>>', found " +
                "'future<string>'", 68, 43);
>>>>>>> 8aa34cc5
        index++;
        BAssertUtil.validateError(result, index, "incompatible types: expected 'future<int>', found 'future<string>'",
                                  92, 34);
        index++;
        BAssertUtil.validateError(result, index, "incompatible types: expected 'future<boolean|string>', found " +
<<<<<<< HEAD
                                          "'future<int>'", 93, 41);
        index++;
        BAssertUtil.validateError(result, index, "incompatible types: expected 'future<boolean|string>', found " +
                                          "'future<int>'", 93, 45);
=======
                "'future<int>'", 93, 41);
        index++;
        BAssertUtil.validateError(result, index, "incompatible types: expected 'future<boolean|string>', found " +
                "'future<int>'", 93, 45);
>>>>>>> 8aa34cc5
        index++;
        BAssertUtil.validateError(result, index, "incompatible types: expected 'future<int>', found 'future<string>'",
                                  94, 51);
        index++;
        BAssertUtil.validateError(result, index, "invalid literal for type '$anonType$5'",
                                  95, 45);
        index++;
        BAssertUtil.validateError(result, index, "invalid field name 'f2' in type '$anonType$6'",
                                  96, 45);
        index++;
        BAssertUtil.validateError(result, index, "missing non-defaultable required record field 'f3'",
                                  96, 45);
        index++;
        BAssertUtil.validateError(result, index, "missing non-defaultable required record field 'f2'",
                                  97, 25);

    }
}<|MERGE_RESOLUTION|>--- conflicted
+++ resolved
@@ -51,18 +51,6 @@
                                   63, 31);
         index++;
         BAssertUtil.validateError(result, index, "incompatible types: expected 'future<int|boolean>', found 'future" +
-<<<<<<< HEAD
-                                          "<string>'", 64, 36);
-        index++;
-        BAssertUtil.validateError(result, index, "incompatible types: expected 'future<map<int|boolean>>', found " +
-                                          "'future<int>'", 65, 37);
-        index++;
-        BAssertUtil.validateError(result, index, "incompatible types: expected 'future<map<int|boolean>>', found " +
-                                          "'future<string>'", 65, 41);
-        index++;
-        BAssertUtil.validateError(result, index, "incompatible types: expected 'future<map<int|boolean>>', found " +
-                                          "'future<boolean>'", 65, 44);
-=======
                 "<string>'", 64, 36);
         index++;
         BAssertUtil.validateError(result, index, "incompatible types: expected 'future<map<int|boolean>>', found " +
@@ -73,7 +61,6 @@
         index++;
         BAssertUtil.validateError(result, index, "incompatible types: expected 'future<map<int|boolean>>', found " +
                 "'future<boolean>'", 65, 44);
->>>>>>> 8aa34cc5
         index++;
         BAssertUtil.validateError(result, index, "operator '|' cannot be applied to type 'future'",
                                   66, 29);
@@ -85,33 +72,19 @@
                                   67, 33);
         index++;
         BAssertUtil.validateError(result, index, "incompatible types: expected 'future<future<int|string>>', found " +
-<<<<<<< HEAD
-                                          "'future<int>'", 68, 40);
-        index++;
-        BAssertUtil.validateError(result, index, "incompatible types: expected 'future<future<int|string>>', found " +
-                                          "'future<string>'", 68, 43);
-=======
                 "'future<int>'", 68, 40);
         index++;
         BAssertUtil.validateError(result, index, "incompatible types: expected 'future<future<int|string>>', found " +
                 "'future<string>'", 68, 43);
->>>>>>> 8aa34cc5
         index++;
         BAssertUtil.validateError(result, index, "incompatible types: expected 'future<int>', found 'future<string>'",
                                   92, 34);
         index++;
         BAssertUtil.validateError(result, index, "incompatible types: expected 'future<boolean|string>', found " +
-<<<<<<< HEAD
-                                          "'future<int>'", 93, 41);
-        index++;
-        BAssertUtil.validateError(result, index, "incompatible types: expected 'future<boolean|string>', found " +
-                                          "'future<int>'", 93, 45);
-=======
                 "'future<int>'", 93, 41);
         index++;
         BAssertUtil.validateError(result, index, "incompatible types: expected 'future<boolean|string>', found " +
                 "'future<int>'", 93, 45);
->>>>>>> 8aa34cc5
         index++;
         BAssertUtil.validateError(result, index, "incompatible types: expected 'future<int>', found 'future<string>'",
                                   94, 51);
