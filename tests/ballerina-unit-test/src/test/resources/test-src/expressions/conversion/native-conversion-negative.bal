--- conflicted
+++ resolved
@@ -29,14 +29,9 @@
     return s;
 }
 
-<<<<<<< HEAD
 type Info record {
-    blob infoBlob;
+    byte[] infoBlob;
     !...
-=======
-type Info sealed record {
-    byte[] infoBlob;
->>>>>>> caa093f8
 };
 
 function testStructWithIncompatibleTypeToJson () returns (json) {
