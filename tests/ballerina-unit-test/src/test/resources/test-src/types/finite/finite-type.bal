--- conflicted
+++ resolved
@@ -250,7 +250,72 @@
     return (f,s);
 }
 
-<<<<<<< HEAD
+const byte BCONST = 5;
+const int ICONST = 5;
+const float FCONST = 5;
+const decimal DCONST = 5;
+
+type Number DCONST|FCONST|ICONST|BCONST;
+
+function testFiniteTypeWithNumericConstants() returns (Number, Number) {
+    Number n1 = 5;
+    Number n2 = 5.0;
+    return (n1, n2);
+}
+
+type ByteType BCONST;
+
+function testAssigningIntLiteralToByteFiniteType() returns (ByteType) {
+    ByteType b = 5;
+    return b;
+}
+
+type FloatType FCONST;
+
+function testAssigningIntLiteralToFloatFiniteType() returns (FloatType) {
+    FloatType f = 5;
+    return f;
+}
+
+type DecimalType DCONST;
+
+function testAssigningIntLiteralToDecimalFiniteType() returns (DecimalType) {
+    DecimalType d = 5;
+    return d;
+}
+
+function testAssigningFloatLiteralToDecimalFiniteType() returns (DecimalType) {
+    DecimalType d = 5.0;
+    return d;
+}
+
+function testDifferentPrecisionFloatAssignment() returns (FloatType) {
+    // Though, the below value is mathematically different when comparing to 5.0, the double value(representation)
+    // is same. Hence, it is assignable to 5.0 float value.
+    FloatType f = 5.00000000000000000001;
+    return f;
+}
+
+const float FLOAT = 5.0000000000000;
+
+function testDifferentPrecisionFloatConstantAssignment() returns (FloatType) {
+    FloatType f = FLOAT;
+    return f;
+}
+
+function testDifferentPrecisionDecimalAssignment() returns (DecimalType) {
+    DecimalType d = 5.0000000000000;
+    return d;
+}
+
+const decimal DECIMAL = 5.0000000000000;
+
+
+function testDifferentPrecisionDecimalConstantAssignment() returns (DecimalType) {
+    DecimalType d = DECIMAL;
+    return d;
+}
+
 function testStringOnlyFiniteTypeAssignmentToTypeWithString() returns boolean {
     State a = "on";
     string b = a;
@@ -383,70 +448,4 @@
     b = 2.0;
     Z c = b;
     return assignmentSuccessful && b == c && c == 2.0;
-=======
-const byte BCONST = 5;
-const int ICONST = 5;
-const float FCONST = 5;
-const decimal DCONST = 5;
-
-type Number DCONST|FCONST|ICONST|BCONST;
-
-function testFiniteTypeWithNumericConstants() returns (Number, Number) {
-    Number n1 = 5;
-    Number n2 = 5.0;
-    return (n1, n2);
-}
-
-type ByteType BCONST;
-
-function testAssigningIntLiteralToByteFiniteType() returns (ByteType) {
-    ByteType b = 5;
-    return b;
-}
-
-type FloatType FCONST;
-
-function testAssigningIntLiteralToFloatFiniteType() returns (FloatType) {
-    FloatType f = 5;
-    return f;
-}
-
-type DecimalType DCONST;
-
-function testAssigningIntLiteralToDecimalFiniteType() returns (DecimalType) {
-    DecimalType d = 5;
-    return d;
-}
-
-function testAssigningFloatLiteralToDecimalFiniteType() returns (DecimalType) {
-    DecimalType d = 5.0;
-    return d;
-}
-
-function testDifferentPrecisionFloatAssignment() returns (FloatType) {
-    // Though, the below value is mathematically different when comparing to 5.0, the double value(representation)
-    // is same. Hence, it is assignable to 5.0 float value.
-    FloatType f = 5.00000000000000000001;
-    return f;
-}
-
-const float FLOAT = 5.0000000000000;
-
-function testDifferentPrecisionFloatConstantAssignment() returns (FloatType) {
-    FloatType f = FLOAT;
-    return f;
-}
-
-function testDifferentPrecisionDecimalAssignment() returns (DecimalType) {
-    DecimalType d = 5.0000000000000;
-    return d;
-}
-
-const decimal DECIMAL = 5.0000000000000;
-
-
-function testDifferentPrecisionDecimalConstantAssignment() returns (DecimalType) {
-    DecimalType d = DECIMAL;
-    return d;
->>>>>>> 0c5bf99f
 }