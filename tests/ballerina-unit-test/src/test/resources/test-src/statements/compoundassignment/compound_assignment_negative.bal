--- conflicted
+++ resolved
@@ -1,23 +1,13 @@
-<<<<<<< HEAD
-function testMapElementIncrement()  returns (int){
+function testMapElementIncrement()  returns (int|error){
     map<any> namesMap = {fname:1};
-=======
-function testMapElementIncrement()  returns (int|error){
-    map namesMap = {fname:1};
->>>>>>> 53370e67
     namesMap.fname += 1;
     int x;
     x = check <int>namesMap.fname;
     return x;
 }
 
-<<<<<<< HEAD
-function testMapElementDecrement() returns (int){
+function testMapElementDecrement() returns (int|error){
     map<any> namesMap = {fname:1};
-=======
-function testMapElementDecrement() returns (int|error){
-    map namesMap = {fname:1};
->>>>>>> 53370e67
     namesMap.fname -= 1;
     int x;
     x = check <int>namesMap.fname;
