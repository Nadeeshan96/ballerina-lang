public type testError record {
    string message;
    error? cause;
    string code;
};

public type testDataError record {
    string message;
    error? cause;
    string data;
};
public type testInputError record {
    string message;
    error? cause;
    string input;
};

public function main(string... args) {
    _ = testTryCatch(11);
    _ = testTryCatch(-1);
    _ = testTryCatch(5);
    var thrownError = testFunctionThrow(6);
    _ = testMethodCallInFinally();
}

function testTryCatch(int value) returns (string){
    string path = "start ";
    try{
        path = path + "insideTry ";
        try {
            path = path + "insideInnerTry ";
            if(value > 10){
                path = path + "onError ";
                testerror tError = error("error" , { code : "test" });
<<<<<<< HEAD
                throw tError;
            } else if( value < 0 ) {
                path = path + "onInputError " ;
                testInputerror tError = error("error", { input : "0" } );
                throw tError;
=======
                panic tError;
            } else if( value < 0 ) {
                path = path + "onInputError " ;
                testInputerror tError = error("error", { input : "0" } );
                panic tError;
>>>>>>> 87c9f5c8
            }

            path = path + "endInsideInnerTry ";
        } catch (testError ex){
            path = path + "innerTestErrorCatch:" + ex.code + " ";
            panic ex;
        } catch (testDataError e){
            path = path + "innerDataErrorCatch:" + e.message + " ";
            panic e;
        } finally {
            path = path + "innerFinally ";
        }
        path = path + "endInsideTry ";
    } catch (error e){
        path = path + "ErrorCatch ";
    } catch (testError ex){
        path = path + "TestErrorCatch ";
    } finally {
        path = path + "Finally ";
    }
    path = path + "End";
    return path;
}

function testFunctionThrow (int arg) returns (boolean, string){
    string a = "0";
    try {
        a = a + "1";
        int b = testThrow(arg);
        a = a + "2";
    } catch (error b){
        a = a + "3";
        return (true, a);
    }
    a = a + "4";
    return (false, a);
}
function testThrow(int a) returns (int) {
    int c = a + 10;
    return testNestedThrow(c);
}
function testNestedThrow(int a) returns (int){
    error e  = error("test message");
    if (e != null) {
        panic e;
    }
    return 9;
}
function mockFunction () returns (string) {
    return "done";
}

function testMethodCallInFinally () returns (string) {
    string s = "start";
    try {
        error e = error("test");
<<<<<<< HEAD
        throw e;
=======
        panic e;
>>>>>>> 87c9f5c8
    }finally {
        return s + mockFunction();
    }
}

function scopeIssueTest () returns (int) {
    int i = 0;
    while (i < 10) {
        try {
        } catch (error e) {
        }
        i = i + 1;
    }
    int j6 = 5;
    while (i < 20) {
        int val = j6;
        i = i + 1;
    }
    j6 = i + j6;
    return j6;
}<|MERGE_RESOLUTION|>--- conflicted
+++ resolved
@@ -32,19 +32,11 @@
             if(value > 10){
                 path = path + "onError ";
                 testerror tError = error("error" , { code : "test" });
-<<<<<<< HEAD
-                throw tError;
-            } else if( value < 0 ) {
-                path = path + "onInputError " ;
-                testInputerror tError = error("error", { input : "0" } );
-                throw tError;
-=======
                 panic tError;
             } else if( value < 0 ) {
                 path = path + "onInputError " ;
                 testInputerror tError = error("error", { input : "0" } );
                 panic tError;
->>>>>>> 87c9f5c8
             }
 
             path = path + "endInsideInnerTry ";
@@ -101,11 +93,7 @@
     string s = "start";
     try {
         error e = error("test");
-<<<<<<< HEAD
-        throw e;
-=======
         panic e;
->>>>>>> 87c9f5c8
     }finally {
         return s + mockFunction();
     }
