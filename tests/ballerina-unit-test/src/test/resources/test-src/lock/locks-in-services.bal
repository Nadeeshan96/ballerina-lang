--- conflicted
+++ resolved
@@ -196,11 +196,7 @@
             runtime:sleep(100);
             message = "sample Response";
             error err = error("error occurred");
-<<<<<<< HEAD
-            throw err;
-=======
             panic err;
->>>>>>> 87c9f5c8
         }
         //http:Response res = new;
         //_ = conn -> respond(res);
