public int glbVarInt = 800;

public string glbVarString = "value";

public float glbVarFloat = 99.34323;

public any glbVarAny = 88343;

public float glbVarFloatChange = 99.0;

public float glbVarFloat1 = glbVarFloat;

<<<<<<< HEAD
public json glbVarJson = ();

public float glbVarFloatLater = 1.2;
=======
public json glbVarJson = {};

public float glbVarFloatLater = 0.0;
>>>>>>> 023f6aa0

public byte glbByte = 234;

public byte[] glbByteArray1 = [2,3,4,67,89];

public byte[] glbByteArray2 = base64 `afcd34abcdef+dfginermkmf123w/bc234cd/1a4bdfaaFGTdaKMN8923as=`;

public byte[] glbByteArray3 = base16 `afcd34abcdef123abc234bcd1a4bdfaaabadabcd892312df`;<|MERGE_RESOLUTION|>--- conflicted
+++ resolved
@@ -10,15 +10,9 @@
 
 public float glbVarFloat1 = glbVarFloat;
 
-<<<<<<< HEAD
-public json glbVarJson = ();
-
-public float glbVarFloatLater = 1.2;
-=======
 public json glbVarJson = {};
 
 public float glbVarFloatLater = 0.0;
->>>>>>> 023f6aa0
 
 public byte glbByte = 234;
 
