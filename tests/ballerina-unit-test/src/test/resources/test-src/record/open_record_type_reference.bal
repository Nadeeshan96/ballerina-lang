--- conflicted
+++ resolved
@@ -57,11 +57,7 @@
 type Person object {
     string name;
 
-<<<<<<< HEAD
-    function __init(string name){
-=======
     function __init(string name) {
->>>>>>> 7b333246
         self.name = name;
     }
 };
