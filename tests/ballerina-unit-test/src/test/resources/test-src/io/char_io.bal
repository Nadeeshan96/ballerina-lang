--- conflicted
+++ resolved
@@ -3,20 +3,14 @@
 io:ReadableCharacterChannel? rch;
 io:WritableCharacterChannel? wch;
 
-<<<<<<< HEAD
 function initReadableChannel(string filePath, string encoding) {
-    io:ReadableByteChannel channel = io:openFileForReading(filePath);
-    rch = untaint new io:ReadableCharacterChannel(channel, encoding);
+    io:ReadableByteChannel byteChannel = io:openFileForReading(filePath);
+    rch = untaint new io:ReadableCharacterChannel(byteChannel, encoding);
 }
 
 function initWritableChannel(string filePath, string encoding) {
-    io:WritableByteChannel channel = io:openFileForWriting(filePath);
-    wch = untaint new io:WritableCharacterChannel(channel, encoding);
-=======
-function initCharacterChannel(string filePath, io:Mode permission, string encoding) {
-    io:ByteChannel byteChannel = io:openFile(filePath, permission);
-    characterChannel = untaint new io:CharacterChannel(byteChannel, encoding);
->>>>>>> f650b5da
+    io:WritableByteChannel byteChannel = io:openFileForWriting(filePath);
+    wch = untaint new io:WritableCharacterChannel(byteChannel, encoding);
 }
 
 function readCharacters(int numberOfCharacters) returns string|error {
