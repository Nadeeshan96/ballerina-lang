--- conflicted
+++ resolved
@@ -52,13 +52,8 @@
 
     testUniqueLengthwindow();
 
-<<<<<<< HEAD
-    outputStreamUniqueLengthTest2.subscribe(printTeachers);
+    outputStreamUniqueLengthTest2.subscribe(function(TeacherOutput e) {printTeachers(e);});
     foreach var t in teachers {
-=======
-    outputStreamUniqueLengthTest2.subscribe(function(TeacherOutput e) {printTeachers(e);});
-    foreach t in teachers {
->>>>>>> 8aa34cc5
         inputStreamUniqueLengthTest2.publish(t);
         runtime:sleep(500);
     }
