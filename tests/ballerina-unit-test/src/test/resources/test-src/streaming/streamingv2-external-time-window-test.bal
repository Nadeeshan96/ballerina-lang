// Copyright (c) 2018 WSO2 Inc. (http://www.wso2.org) All Rights Reserved.
//
// WSO2 Inc. licenses this file to you under the Apache License,
// Version 2.0 (the "License"); you may not use this file except
// in compliance with the License.
// You may obtain a copy of the License at
//
// http://www.apache.org/licenses/LICENSE-2.0
//
// Unless required by applicable law or agreed to in writing,
// software distributed under the License is distributed on an
// "AS IS" BASIS, WITHOUT WARRANTIES OR CONDITIONS OF ANY
// KIND, either express or implied.  See the License for the
// specific language governing permissions and limitations
// under the License.

import ballerina/runtime;

type Teacher record {
    int timestamp;
    string name;
    int age;
    string status;
    string school;
};

type TeacherOutput record{
    int timestamp;
    string name;
    int count;
};

int index = 0;
stream<Teacher> inputStreamExternalTimeTest = new;
stream<TeacherOutput > outputStreamExternalTimeTest = new;
TeacherOutput[] globalEmployeeArray = [];

function startExternalTimeWindowTest() returns (TeacherOutput[]) {

    Teacher[] teachers = [];
    Teacher t1 = { timestamp: 1366335804341, name: "Mohan", age: 30, status: "single", school: "Hindu College" };
    Teacher t2 = { timestamp: 1366335804342, name: "Raja", age: 45, status: "single", school: "Hindu College" };
    Teacher t3 = { timestamp: 1366335805340, name: "Naveen", age: 35, status: "single", school: "Hindu College" };
    Teacher t4 = { timestamp: 1366335805350, name: "Amal", age: 50, status: "married", school: "Hindu College" };
    Teacher t5 = { timestamp: 1366335814345, name: "Nimal", age: 55, status: "married", school: "Hindu College" };
    Teacher t6 = { timestamp: 1366335824341, name: "Kavindu", age: 55, status: "married", school: "Hindu College" };

    teachers[0] = t1;
    teachers[1] = t2;
    teachers[2] = t3;
    teachers[3] = t4;
    teachers[4] = t5;
    teachers[5] = t6;

    testExternalTimeWindow();

<<<<<<< HEAD
    outputStreamExternalTimeTest.subscribe(printTeachers);
    foreach var t in teachers {
=======
    outputStreamExternalTimeTest.subscribe(function(TeacherOutput e) {printTeachers(e);});
    foreach t in teachers {
>>>>>>> 8aa34cc5
        inputStreamExternalTimeTest.publish(t);
        runtime:sleep(450);
    }

    int count = 0;
    while(true) {
        runtime:sleep(500);
        count += 1;
        if((globalEmployeeArray.length()) == 6 || count == 10) {
            break;
        }
    }
    return globalEmployeeArray;
}

function testExternalTimeWindow() {
    forever {
        from inputStreamExternalTimeTest window externalTimeWindow([inputStreamExternalTimeTest.timestamp, 1000])
        select inputStreamExternalTimeTest.timestamp, inputStreamExternalTimeTest.name, count() as count
        group by inputStreamExternalTimeTest.school
        => (TeacherOutput [] teachers) {
            foreach var t in teachers {
                outputStreamExternalTimeTest.publish(t);
            }
        }
    }
}

function printTeachers(TeacherOutput e) {
    addToGlobalEmployeeArray(e);
}

function addToGlobalEmployeeArray(TeacherOutput e) {
    globalEmployeeArray[index] = e;
    index = index + 1;
}<|MERGE_RESOLUTION|>--- conflicted
+++ resolved
@@ -54,13 +54,8 @@
 
     testExternalTimeWindow();
 
-<<<<<<< HEAD
-    outputStreamExternalTimeTest.subscribe(printTeachers);
+    outputStreamExternalTimeTest.subscribe(function(TeacherOutput e) {printTeachers(e);});
     foreach var t in teachers {
-=======
-    outputStreamExternalTimeTest.subscribe(function(TeacherOutput e) {printTeachers(e);});
-    foreach t in teachers {
->>>>>>> 8aa34cc5
         inputStreamExternalTimeTest.publish(t);
         runtime:sleep(450);
     }
