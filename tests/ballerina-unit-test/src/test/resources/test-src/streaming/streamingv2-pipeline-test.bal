// Copyright (c) 2018 WSO2 Inc. (http://www.wso2.org) All Rights Reserved.
//
// WSO2 Inc. licenses this file to you under the Apache License,
// Version 2.0 (the "License"); you may not use this file except
// in compliance with the License.
// You may obtain a copy of the License at
//
// http://www.apache.org/licenses/LICENSE-2.0
//
// Unless required by applicable law or agreed to in writing,
// software distributed under the License is distributed on an
// "AS IS" BASIS, WITHOUT WARRANTIES OR CONDITIONS OF ANY
// KIND, either express or implied.  See the License for the
// specific language governing permissions and limitations
// under the License.

import ballerina/runtime;

type Teacher record {
    string name;
    int age;
    string status;
    string batch;
    string school;
};

type TeacherOutput record{
    string TeacherName;
    int age;
};

int index = 0;
stream<Teacher> inputStream;
stream<Teacher> outputStream;
stream<TeacherOutput> finalOutputStream;
TeacherOutput[] globalEmployeeArray = [];

function startPipelineQuery() returns (TeacherOutput[]) {

    Teacher[] teachers = [];
    Teacher t1 = { name: "Raja", age: 25, status: "single", batch: "LK2014", school: "Ananda College" };
    Teacher t2 = { name: "Mohan", age: 45, status: "single", batch: "LK2014", school: "Hindu College" };
    Teacher t3 = { name: "Shareek", age: 50, status: "single", batch: "LK2014", school: "Zahira College" };
    teachers[0] = t1;
    teachers[1] = t2;
    teachers[2] = t3;

    testPipelineQuery();

<<<<<<< HEAD
    finalOutputStream.subscribe(printTeachers);
    foreach var t in teachers {
=======
    finalOutputStream.subscribe(function(TeacherOutput e) {printTeachers(e);});
    foreach t in teachers {
>>>>>>> c34e5f65
        inputStream.publish(t);
    }

    int count = 0;
    while(true) {
        runtime:sleep(500);
        count += 1;
        if((globalEmployeeArray.length()) == 2 || count == 10) {
            break;
        }
    }

    return globalEmployeeArray;
}

function testPipelineQuery() {

    forever {
        from inputStream where inputStream.age > 25
        select inputStream.name, inputStream.age, inputStream.status, inputStream.batch, inputStream.school
        => (Teacher[] emp) {
            foreach var e in emp {
                outputStream.publish(e);
            }
        }

        from outputStream
        select outputStream.name as TeacherName, outputStream.age
        => (TeacherOutput[] emp) {
            foreach var e in emp {
                finalOutputStream.publish(e);
            }
        }
    }
}

function printTeachers(TeacherOutput e) {
    addToGlobalEmployeeArray(e);
}

function addToGlobalEmployeeArray(TeacherOutput e) {
    globalEmployeeArray[index] = e;
    index = index + 1;
}<|MERGE_RESOLUTION|>--- conflicted
+++ resolved
@@ -47,13 +47,8 @@
 
     testPipelineQuery();
 
-<<<<<<< HEAD
-    finalOutputStream.subscribe(printTeachers);
+    finalOutputStream.subscribe(function(TeacherOutput e) {printTeachers(e);});
     foreach var t in teachers {
-=======
-    finalOutputStream.subscribe(function(TeacherOutput e) {printTeachers(e);});
-    foreach t in teachers {
->>>>>>> c34e5f65
         inputStream.publish(t);
     }
 
