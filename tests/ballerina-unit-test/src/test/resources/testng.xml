--- conflicted
+++ resolved
@@ -44,15 +44,7 @@
             <package name="org.ballerinalang.test.access.*"/>
             <package name="org.ballerinalang.test.functions.*"/>
             <package name="org.ballerinalang.test.worker.*"/>
-<<<<<<< HEAD
-            <package name="org.ballerinalang.test.nativeimpl.functions.*">
-                <exclude name="org.ballerinalang.test.nativeimpl.functions.socket"/>
-            </package>
-=======
             <package name="org.ballerinalang.test.nativeimpl.functions.*"/>
-            <package name="org.ballerinalang.test.jdbc.*"/>
-            <package name="org.ballerinalang.test.h2"/>
->>>>>>> cd575614
             <package name="org.ballerinalang.test.net.*"/>
             <package name="org.ballerinalang.test.debugger.*"/>
             <package name="org.ballerinalang.test.structs.*"/>
