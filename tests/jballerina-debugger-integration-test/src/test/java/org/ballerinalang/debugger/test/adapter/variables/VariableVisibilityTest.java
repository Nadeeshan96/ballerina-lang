--- conflicted
+++ resolved
@@ -44,22 +44,12 @@
 
     @BeforeClass
     public void setup() throws BallerinaTestException {
-<<<<<<< HEAD
-        testProjectName = "basic-project";
-        testModuleName = "advanced";
-        testModuleFileName = "main.bal";
-        testProjectPath = testProjectBaseDir.toString() + File.separator + testProjectName;
-        testEntryFilePath = Paths.get(testProjectPath, "src", testModuleName, testModuleFileName).toString();
-
-        addBreakPoint(new BallerinaTestDebugPoint(testEntryFilePath, 174));
-=======
         testProjectName = "variable-tests";
         testModuleFileName = "main.bal";
         testProjectPath = testProjectBaseDir.toString() + File.separator + testProjectName;
         testEntryFilePath = Paths.get(testProjectPath, testModuleFileName).toString();
 
         addBreakPoint(new BallerinaTestDebugPoint(testEntryFilePath, 182));
->>>>>>> dfa1fba9
         initDebugSession(DebugUtils.DebuggeeExecutionKind.RUN);
         Pair<BallerinaTestDebugPoint, StoppedEventArguments> debugHitInfo = waitForDebugHit(25000);
 
@@ -73,21 +63,6 @@
         // Asserts the number of globally visible variables (should be 11).
         // Assert.assertEquals(globalVariables.size(), 11);
         // global constants
-<<<<<<< HEAD
-        // assertVariable(globalVariables, "gv01_nameWithoutType", "Ballerina", "string");
-        // assertVariable(globalVariables, "gv02_nameWithType", "Ballerina", "string");
-
-        assertVariable(globalVariables, "gv03_nameMap", "map", "map");
-        assertVariable(globalVariables, "gv04_nilWithoutType", "()", "nil");
-        assertVariable(globalVariables, "gv05_nilWithType", "()", "nil");
-        // global variables
-        assertVariable(globalVariables, "gv06_stringValue", "Ballerina", "string");
-        assertVariable(globalVariables, "gv07_decimalValue", "100.0", "decimal");
-        assertVariable(globalVariables, "gv08_byteValue", "2", "int");
-        assertVariable(globalVariables, "gv09_floatValue", "2.0", "float");
-        assertVariable(globalVariables, "gv10_jsonVar", "map<json>", "json");
-        assertVariable(globalVariables, "gv11_ /:@[`{~⌤_IL", "IL with global var", "string");
-=======
         // assertVariable(globalVariables, "nameWithoutType", "Ballerina", "string");
         // assertVariable(globalVariables, "nameWithType", "Ballerina", "string");
 
@@ -101,33 +76,11 @@
         assertVariable(globalVariables, "floatValue", "2.0", "float");
         assertVariable(globalVariables, "jsonVar", "map<json>", "json");
         assertVariable(globalVariables, " /:@[`{~⌤_IL", "IL with global var", "string");
->>>>>>> dfa1fba9
     }
 
     @Test
     public void localVariableVisibilityTest() {
         // var variable visibility test
-<<<<<<< HEAD
-        assertVariable(localVariables, "v01_varVariable", "()", "nil");
-
-        // boolean variable visibility test
-        assertVariable(localVariables, "v02_booleanVar", "true", "boolean");
-
-        // int variable visibility test
-        assertVariable(localVariables, "v03_intVar", "20", "int");
-
-        // float variable visibility test
-        assertVariable(localVariables, "v04_floatVar", "-10.0", "float");
-
-        // decimal variable visibility test
-        assertVariable(localVariables, "v05_decimalVar", "3.5", "decimal");
-
-        // string variable visibility test
-        assertVariable(localVariables, "v06_stringVar", "foo", "string");
-
-        // xml variable visibility test
-        assertVariable(localVariables, "v07_xmlVar",
-=======
         assertVariable(localVariables, "varVariable", "()", "nil");
 
         // boolean variable visibility test
@@ -147,76 +100,10 @@
 
         // xml variable visibility test
         assertVariable(localVariables, "xmlVar",
->>>>>>> dfa1fba9
                 "<person gender=\"male\"><firstname>Praveen</firstname><lastname>Nada</lastname></person>",
                 "xml");
 
         // array variable visibility test
-<<<<<<< HEAD
-        assertVariable(localVariables, "v08_arrayVar", "any[4]", "array");
-
-        // tuple variable visibility test
-        assertVariable(localVariables, "v09_tupleVar", "tuple[int,string]", "tuple");
-
-        // map variable visibility test
-        assertVariable(localVariables, "v10_mapVar", "map", "map");
-
-        // record variable visibility test (Student record)
-        assertVariable(localVariables, "v11_recordVar", " /:@[`{~⌤_123_ƮέŞŢ_Student", "record");
-
-        // anonymous record variable visibility test
-        assertVariable(localVariables, "v12_anonRecord", "anonymous", "record");
-
-        // error variable visibility test
-        assertVariable(localVariables, "v13_errorVar", "SimpleErrorType", "error");
-
-        // anonymous function variable visibility test
-        assertVariable(localVariables, "v14_anonFunctionVar",
-                "function (string,string) returns (string)", "function");
-
-        // future variable visibility test
-        assertVariable(localVariables, "v15_futureVar", "future", "future");
-
-        // object variable visibility test (Person object)
-        assertVariable(localVariables, "v16_objectVar", "Person_\\ /<>:@[`{~⌤_ƮέŞŢ", "object");
-
-        assertVariable(localVariables, "v17_anonObjectVar", "Person_\\ /<>:@[`{~⌤_ƮέŞŢ", "object");
-
-        // type descriptor variable visibility test
-        assertVariable(localVariables, "v18_typedescVar", "int", "typedesc");
-
-        // union variable visibility test
-        assertVariable(localVariables, "v19_unionVar", "foo", "string");
-
-        // optional variable visibility test
-        assertVariable(localVariables, "v20_optionalVar", "foo", "string");
-
-        // any variable visibility test
-        assertVariable(localVariables, "v21_anyVar", "15.0", "float");
-
-        // anydata variable visibility test
-        assertVariable(localVariables, "v22_anydataVar", "619", "int");
-
-        // byte variable visibility test
-        assertVariable(localVariables, "v23_byteVar", "128", "int");
-
-        // json variable visibility test
-        assertVariable(localVariables, "v24_jsonVar", "map<json>", "json");
-
-        // table variable visibility test
-        assertVariable(localVariables, "v25_tableVar", "table<Employee>", "table");
-
-        // stream variable visibility test
-        assertVariable(localVariables, "v26_oddNumberStream", "stream<int>", "stream");
-
-        // never variable visibility test
-        assertVariable(localVariables, "v27_neverVar", "", "xml");
-
-        // variables with quoted identifiers visibility test
-        assertVariable(localVariables, "v28_ /:@[`{~⌤_var", "IL with special characters in var", "string");
-        assertVariable(localVariables, "v29_üňĩćőđę_var", "IL with unicode characters in var", "string");
-        assertVariable(localVariables, "v30_ĠĿŐΒȂɭ_ /:@[`{~⌤_json", "map<json>", "json");
-=======
         assertVariable(localVariables, "arrayVar", "any[4]", "array");
 
         // tuple variable visibility test
@@ -280,17 +167,12 @@
         assertVariable(localVariables, " /:@[`{~⌤_var", "IL with special characters in var", "string");
         assertVariable(localVariables, "üňĩćőđę_var", "IL with unicode characters in var", "string");
         assertVariable(localVariables, "ĠĿŐΒȂɭ_ /:@[`{~⌤_json", "map<json>", "json");
->>>>>>> dfa1fba9
     }
 
     @Test
     public void localVariableChildrenVisibilityTest() throws BallerinaTestException {
         // xml child variable visibility test
-<<<<<<< HEAD
-        Map<String, Variable> xmlChildVariables = fetchChildVariables(localVariables.get("v07_xmlVar"));
-=======
         Map<String, Variable> xmlChildVariables = fetchChildVariables(localVariables.get("xmlVar"));
->>>>>>> dfa1fba9
         assertVariable(xmlChildVariables, "attributes", "map", "map");
         assertVariable(xmlChildVariables, "children", "<firstname>Praveen</firstname><lastname>Nada</lastname>", "xml");
 
@@ -308,42 +190,26 @@
         assertVariable(xmlGrandChildrenVariables, "children", "Praveen", "xml");
 
         // array child variable visibility test
-<<<<<<< HEAD
-        Map<String, Variable> arrayChildVariables = fetchChildVariables(localVariables.get("v08_arrayVar"));
-=======
         Map<String, Variable> arrayChildVariables = fetchChildVariables(localVariables.get("arrayVar"));
->>>>>>> dfa1fba9
         assertVariable(arrayChildVariables, "[0]", "1", "int");
         assertVariable(arrayChildVariables, "[1]", "20", "int");
         assertVariable(arrayChildVariables, "[2]", "-10.0", "float");
         assertVariable(arrayChildVariables, "[3]", "foo", "string");
 
         // tuple child variable visibility test
-<<<<<<< HEAD
-        Map<String, Variable> tupleChildVariables = fetchChildVariables(localVariables.get("v09_tupleVar"));
-=======
         Map<String, Variable> tupleChildVariables = fetchChildVariables(localVariables.get("tupleVar"));
->>>>>>> dfa1fba9
         assertVariable(tupleChildVariables, "[0]", "20", "int");
         assertVariable(tupleChildVariables, "[1]", "foo", "string");
 
         // map child variable visibility test
-<<<<<<< HEAD
-        Map<String, Variable> mapChildVariables = fetchChildVariables(localVariables.get("v10_mapVar"));
-=======
         Map<String, Variable> mapChildVariables = fetchChildVariables(localVariables.get("mapVar"));
->>>>>>> dfa1fba9
         assertVariable(mapChildVariables, "city", "Colombo 03", "string");
         assertVariable(mapChildVariables, "country", "Sri Lanka", "string");
         assertVariable(mapChildVariables, "line1", "No. 20", "string");
         assertVariable(mapChildVariables, "line2", "Palm Grove", "string");
 
         // record child variable visibility test (Student record)
-<<<<<<< HEAD
-        Map<String, Variable> studentRecordChildVariables = fetchChildVariables(localVariables.get("v11_recordVar"));
-=======
         Map<String, Variable> studentRecordChildVariables = fetchChildVariables(localVariables.get("recordVar"));
->>>>>>> dfa1fba9
         assertVariable(studentRecordChildVariables, "1st_name", "John Doe", "string");
         assertVariable(studentRecordChildVariables, "grades", "Grades", "record");
         assertVariable(studentRecordChildVariables, "Ȧɢέ_ /:@[`{~⌤", "20", "int");
@@ -355,20 +221,12 @@
         assertVariable(gradesChildVariables, "physics", "75", "int");
 
         // anonymous record child variable visibility test
-<<<<<<< HEAD
-        Map<String, Variable> recordChildVariables = fetchChildVariables(localVariables.get("v12_anonRecord"));
-=======
         Map<String, Variable> recordChildVariables = fetchChildVariables(localVariables.get("anonRecord"));
->>>>>>> dfa1fba9
         assertVariable(recordChildVariables, "city", "London", "string");
         assertVariable(recordChildVariables, "country", "UK", "string");
 
         // error child variable visibility test
-<<<<<<< HEAD
-        Map<String, Variable> errorChildVariables = fetchChildVariables(localVariables.get("v13_errorVar"));
-=======
         Map<String, Variable> errorChildVariables = fetchChildVariables(localVariables.get("errorVar"));
->>>>>>> dfa1fba9
         assertVariable(errorChildVariables, "details", "map", "map");
         assertVariable(errorChildVariables, "message", "SimpleErrorType", "string");
 
@@ -377,20 +235,12 @@
         assertVariable(errorDetailsChildVariables, "message", "Simple error occurred", "string");
 
         // future child variable visibility test
-<<<<<<< HEAD
-        Map<String, Variable> futureChildVariables = fetchChildVariables(localVariables.get("v15_futureVar"));
-=======
         Map<String, Variable> futureChildVariables = fetchChildVariables(localVariables.get("futureVar"));
->>>>>>> dfa1fba9
         assertVariable(futureChildVariables, "isDone", "true", "boolean");
         assertVariable(futureChildVariables, "result", "90", "int");
 
         // object child variable visibility test (Person object)
-<<<<<<< HEAD
-        Map<String, Variable> personObjectChildVariables = fetchChildVariables(localVariables.get("v16_objectVar"));
-=======
         Map<String, Variable> personObjectChildVariables = fetchChildVariables(localVariables.get("objectVar"));
->>>>>>> dfa1fba9
         assertVariable(personObjectChildVariables, "1st_name", "John", "string");
         assertVariable(personObjectChildVariables, "address", "No 20, Palm grove", "string");
         assertVariable(personObjectChildVariables, "parent", "()", "nil");
@@ -398,11 +248,7 @@
         assertVariable(personObjectChildVariables, "Ȧɢέ_ /:@[`{~⌤", "0", "int");
 
         // anonymous object child variable visibility test (AnonPerson object)
-<<<<<<< HEAD
-        Map<String, Variable> anonObjectChildVariables = fetchChildVariables(localVariables.get("v17_anonObjectVar"));
-=======
         Map<String, Variable> anonObjectChildVariables = fetchChildVariables(localVariables.get("anonObjectVar"));
->>>>>>> dfa1fba9
         assertVariable(anonObjectChildVariables, "1st_name", "John", "string");
         assertVariable(anonObjectChildVariables, "address", "No 20, Palm grove", "string");
         assertVariable(anonObjectChildVariables, "parent", "()", "nil");
@@ -416,11 +262,7 @@
         // assertVariable(anonPersonAddressChildVariables[1], "country", "Sri Lanka", "string");
 
         // json child variable visibility test
-<<<<<<< HEAD
-        Map<String, Variable> jsonChildVariables = fetchChildVariables(localVariables.get("v24_jsonVar"));
-=======
         Map<String, Variable> jsonChildVariables = fetchChildVariables(localVariables.get("jsonVar"));
->>>>>>> dfa1fba9
         assertVariable(jsonChildVariables, "color", "red", "string");
         assertVariable(jsonChildVariables, "name", "apple", "string");
         assertVariable(jsonChildVariables, "price", "40", "int");
