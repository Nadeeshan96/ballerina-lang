--- conflicted
+++ resolved
@@ -216,11 +216,7 @@
     @Override
     @Test
     public void annotationAccessEvaluationTest() throws BallerinaTestException {
-<<<<<<< HEAD
-        debugTestRunner.assertExpression(context, "(typeof a).@v1", "evaluation_tests:Annot (size = 2)", "map");
-=======
         debugTestRunner.assertExpression(context, "(typeof a).@v1", "map (size = 2)", "map");
->>>>>>> aa9a102b
         debugTestRunner.assertExpression(context, "(typeof a).@v2", "()", "nil");
         debugTestRunner.assertExpression(context, "(typeof a).@v1[\"foo\"]", "\"v1 value\"", "string");
         debugTestRunner.assertExpression(context, "(typeof a).@v1[\"bar\"]", "1", "int");
