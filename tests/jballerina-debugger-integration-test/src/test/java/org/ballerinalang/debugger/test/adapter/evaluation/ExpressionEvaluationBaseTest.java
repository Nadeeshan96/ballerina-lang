--- conflicted
+++ resolved
@@ -105,11 +105,7 @@
         String testModuleFileName = "main.bal";
         debugTestRunner = new DebugTestRunner(testProjectName, testModuleFileName, true);
 
-<<<<<<< HEAD
-        debugTestRunner.addBreakPoint(new BallerinaTestDebugPoint(debugTestRunner.testEntryFilePath, 330));
-=======
         debugTestRunner.addBreakPoint(new BallerinaTestDebugPoint(debugTestRunner.testEntryFilePath, 352));
->>>>>>> 34b5842f
         debugTestRunner.initDebugSession(DebugUtils.DebuggeeExecutionKind.RUN);
         Pair<BallerinaTestDebugPoint, StoppedEventArguments> debugHitInfo = debugTestRunner.waitForDebugHit(25000);
         this.context = debugHitInfo.getRight();
