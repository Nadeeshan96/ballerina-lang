--- conflicted
+++ resolved
@@ -68,15 +68,9 @@
         // Steps into `float` language library.
         debugTestRunner.resumeProgram(debugHitInfo.getRight(), DebugTestRunner.DebugResumeKind.STEP_IN);
         debugHitInfo = debugTestRunner.waitForDebugHit(10000);
-<<<<<<< HEAD
-        Assert.assertTrue(debugHitInfo.getLeft().getSource().getPath().endsWith("ballerina/lang.float/1.0.0/any/" +
-                "modules/lang.float/float.bal"));
-        Assert.assertEquals(debugHitInfo.getLeft().getDAPBreakPoint().getLine(), 130);
-=======
         Assert.assertTrue(debugHitInfo.getLeft().getSource().getPath().replaceAll("\\\\", "/")
                 .endsWith("ballerina/lang.float/1.0.0/any/modules/lang.float/float.bal"));
         Assert.assertEquals(debugHitInfo.getLeft().getDAPBreakPoint().getLine(), 123);
->>>>>>> c5efa989
     }
 
     @AfterMethod(alwaysRun = true)
