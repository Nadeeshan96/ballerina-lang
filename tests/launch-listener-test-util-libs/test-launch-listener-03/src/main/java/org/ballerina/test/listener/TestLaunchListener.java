--- conflicted
+++ resolved
@@ -17,11 +17,7 @@
  */
 package org.ballerina.test.listener;
 
-<<<<<<< HEAD
-import io.ballerina.runtime.launch.LaunchListener;
-=======
 import io.ballerina.runtime.api.launch.LaunchListener;
->>>>>>> dfa1fba9
 /**
  * Test Launcher Listener used for testing purpose.
  *
