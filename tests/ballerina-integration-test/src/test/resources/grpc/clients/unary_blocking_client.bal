--- conflicted
+++ resolved
@@ -173,11 +173,7 @@
 };
 
 
-<<<<<<< HEAD
-public type helloWorldClient object {
-=======
 public type helloWorldClient client object {
->>>>>>> b1ed6e6a
 
     private grpc:Client grpcClient = new;
 
@@ -191,32 +187,6 @@
         } else {
             self.grpcClient = c;
         }
-<<<<<<< HEAD
-    };
-
-    remote function hello(string req, typedesc listener, grpc:Headers? headers = ()) returns (error?) {
-        return self.grpcClient->nonBlockingExecute("grpcservices.HelloWorld100/hello", req, listener, headers = headers);
-    }
-
-    remote function testInt(int req, typedesc listener, grpc:Headers? headers = ()) returns (error?) {
-        return self.grpcClient->nonBlockingExecute("grpcservices.HelloWorld100/testInt", req, listener, headers = headers);
-    }
-
-    remote function testFloat(float req, typedesc listener, grpc:Headers? headers = ()) returns (error?) {
-        return self.grpcClient->nonBlockingExecute("grpcservices.HelloWorld100/testFloat", req, listener, headers = headers);
-    }
-
-    remote function testBoolean(boolean req, typedesc listener, grpc:Headers? headers = ()) returns (error?) {
-        return self.grpcClient->nonBlockingExecute("grpcservices.HelloWorld100/testBoolean", req, listener, headers = headers);
-    }
-
-    remote function testStruct(Request req, typedesc listener, grpc:Headers? headers = ()) returns (error?) {
-        return self.grpcClient->nonBlockingExecute("grpcservices.HelloWorld100/testStruct", req, listener, headers = headers);
-    }
-
-    remote function testResponseInsideMatch (string req, typedesc listener, grpc:Headers? headers = ()) returns error? {
-        return self.grpcClient->nonBlockingExecute("grpcservices.HelloWorld100/testResponseInsideMatch", req, listener,
-=======
     }
 
     remote function hello(string req, typedesc msgListener, grpc:Headers? headers = ()) returns (error?) {
@@ -241,7 +211,6 @@
 
     remote function testResponseInsideMatch (string req, typedesc msgListener, grpc:Headers? headers = ()) returns error? {
         return self.grpcClient->nonBlockingExecute("grpcservices.HelloWorld100/testResponseInsideMatch", req, msgListener,
->>>>>>> b1ed6e6a
             headers = headers);
     }
 };
