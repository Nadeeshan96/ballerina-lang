--- conflicted
+++ resolved
@@ -36,16 +36,11 @@
     io:println("Initialized connection sucessfully.");
 
     foreach greet in args {
-<<<<<<< HEAD
         io:print("send greeting: " + greet);
         error? err = ep->send(greet);
         if (err is error) {
             io:println("Error from Connector: " + err.reason());
         }
-=======
-        error? connErr = ep->send(greet);
-        io:println(connErr.message but { () => ("send greeting: " + greet) });
->>>>>>> a48ada0f
     }
     _ = ep->complete();
 
