// Copyright (c) 2018 WSO2 Inc. (http://www.wso2.org) All Rights Reserved.
//
// WSO2 Inc. licenses this file to you under the Apache License,
// Version 2.0 (the "License"); you may not use this file except
// in compliance with the License.
// You may obtain a copy of the License at
//
// http://www.apache.org/licenses/LICENSE-2.0
//
// Unless required by applicable law or agreed to in writing,
// software distributed under the License is distributed on an
// "AS IS" BASIS, WITHOUT WARRANTIES OR CONDITIONS OF ANY
// KIND, either express or implied.  See the License for the
// specific language governing permissions and limitations
// under the License.
// This is server implementation for bidirectional streaming scenario
import ballerina/grpc;
import ballerina/io;

// Server endpoint configuration
listener grpc:Listener ep3 = new (9095);

@grpc:ServiceConfig {name:"chat",
    clientStreaming:true,
    serverStreaming:true}
@grpc:ServiceDescriptor {
    descriptor: ROOT_DESCRIPTOR_3,
    descMap: getDescriptorMap3()
}
service Chat on ep3 {
    map<grpc:Caller> consMap = {};
    resource function onOpen(grpc:Caller caller) {
        io:println(string `{{caller.getId()}} connected to chat`);
<<<<<<< HEAD
        self.consMap[string.convert(caller.getId())] = caller;
=======
        self.consMap[<string>caller.getId()] = caller;
        io:println("Client registration completed. Connection map status");
        io:println("Map length: " + self.consMap.length());
        io:println(self.consMap);
>>>>>>> 2a27fa2b
    }

    resource function onMessage(grpc:Caller caller, ChatMessage chatMsg) {
        grpc:Caller conn;
        string msg = string `{{chatMsg.name}}: {{chatMsg.message}}`;
        io:println("Server received message: " + msg);
        io:println("Starting message broadcast. Connection map status");
        io:println("Map length: " + self.consMap.length());
        io:println(self.consMap);
        foreach var con in self.consMap {
            string callerId;
            (callerId, conn) = con;
            error? err = conn->send(msg);
            if (err is error) {
                io:println("Error from Connector: " + err.reason() + " - "
                        + <string>err.detail().message);
            } else {
                io:println("Server message to caller " + callerId + " sent successfully.");
            }
        }
    }

    resource function onError(grpc:Caller caller, error err) {
        io:println("Error from Connector: " + err.reason() + " - "
                + <string>err.detail().message);
    }

    resource function onComplete(grpc:Caller caller) {
        grpc:Caller conn;
        string msg = string `{{caller.getId()}} left the chat`;
        io:println(msg);
<<<<<<< HEAD
        var v = self.consMap.remove(string.convert(caller.getId()));
=======
        var v = self.consMap.remove(<string>caller.getId());
        io:println("Starting client left broadcast. Connection map status");
        io:println("Map length: " + self.consMap.length());
        io:println(self.consMap);
>>>>>>> 2a27fa2b
        foreach var con in self.consMap {
            string callerId;
            (callerId, conn) = con;
            error? err = conn->send(msg);
            if (err is error) {
                io:println("Error from Connector: " + err.reason() + " - "
                        + <string>err.detail().message);
            } else {
                io:println("Server message to caller " + callerId + " sent successfully.");
            }
        }
    }
}

type ChatMessage record {
    string name = "";
    string message = "";
};

const string ROOT_DESCRIPTOR_3 = "0A0A436861742E70726F746F1A1E676F6F676C652F70726F746F6275662F77726170706572732E70726F746F22280A0B436861744D657373616765120A0A046E616D6518012809120D0A076D65737361676518022809323C0A044368617412340A0463686174120B436861744D6573736167651A1B676F6F676C652E70726F746F6275662E537472696E6756616C756528013001620670726F746F33";
function getDescriptorMap3() returns map<string> {
    return {
        "Chat.proto":
        "0A0A436861742E70726F746F1A1E676F6F676C652F70726F746F6275662F77726170706572732E70726F746F22280A0B436861744D657373616765120A0A046E616D6518012809120D0A076D65737361676518022809323C0A044368617412340A0463686174120B436861744D6573736167651A1B676F6F676C652E70726F746F6275662E537472696E6756616C756528013001620670726F746F33"
        ,

        "google/protobuf/wrappers.proto":
        "0A1E676F6F676C652F70726F746F6275662F77726170706572732E70726F746F120F676F6F676C652E70726F746F627566221C0A0B446F75626C6556616C7565120D0A0576616C7565180120012801221B0A0A466C6F617456616C7565120D0A0576616C7565180120012802221B0A0A496E74363456616C7565120D0A0576616C7565180120012803221C0A0B55496E74363456616C7565120D0A0576616C7565180120012804221B0A0A496E74333256616C7565120D0A0576616C7565180120012805221C0A0B55496E74333256616C7565120D0A0576616C756518012001280D221A0A09426F6F6C56616C7565120D0A0576616C7565180120012808221C0A0B537472696E6756616C7565120D0A0576616C7565180120012809221B0A0A427974657356616C7565120D0A0576616C756518012001280C427C0A13636F6D2E676F6F676C652E70726F746F627566420D577261707065727350726F746F50015A2A6769746875622E636F6D2F676F6C616E672F70726F746F6275662F7074797065732F7772617070657273F80101A20203475042AA021E476F6F676C652E50726F746F6275662E57656C6C4B6E6F776E5479706573620670726F746F33"

    };
}<|MERGE_RESOLUTION|>--- conflicted
+++ resolved
@@ -31,14 +31,10 @@
     map<grpc:Caller> consMap = {};
     resource function onOpen(grpc:Caller caller) {
         io:println(string `{{caller.getId()}} connected to chat`);
-<<<<<<< HEAD
         self.consMap[string.convert(caller.getId())] = caller;
-=======
-        self.consMap[<string>caller.getId()] = caller;
         io:println("Client registration completed. Connection map status");
         io:println("Map length: " + self.consMap.length());
         io:println(self.consMap);
->>>>>>> 2a27fa2b
     }
 
     resource function onMessage(grpc:Caller caller, ChatMessage chatMsg) {
@@ -70,14 +66,10 @@
         grpc:Caller conn;
         string msg = string `{{caller.getId()}} left the chat`;
         io:println(msg);
-<<<<<<< HEAD
         var v = self.consMap.remove(string.convert(caller.getId()));
-=======
-        var v = self.consMap.remove(<string>caller.getId());
         io:println("Starting client left broadcast. Connection map status");
         io:println("Map length: " + self.consMap.length());
         io:println(self.consMap);
->>>>>>> 2a27fa2b
         foreach var con in self.consMap {
             string callerId;
             (callerId, conn) = con;
