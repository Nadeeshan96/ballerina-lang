--- conflicted
+++ resolved
@@ -98,11 +98,7 @@
                 panic j;
             }
         } else {
-<<<<<<< HEAD
-            map<any> allTopics = {};
-=======
             map<string> allTopics = {};
->>>>>>> 135bb066
             int index=1;
             string [] availableTopics = webSubHub.getAvailableTopics();
             foreach topic in availableTopics {
