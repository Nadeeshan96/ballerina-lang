// Copyright (c) 2018 WSO2 Inc. (http://www.wso2.org) All Rights Reserved.
//
// WSO2 Inc. licenses this file to you under the Apache License,
// Version 2.0 (the "License"); you may not use this file except
// in compliance with the License.
// You may obtain a copy of the License at
//
// http://www.apache.org/licenses/LICENSE-2.0
//
// Unless required by applicable law or agreed to in writing,
// software distributed under the License is distributed on an
// "AS IS" BASIS, WITHOUT WARRANTIES OR CONDITIONS OF ANY
// KIND, either express or implied.  See the License for the
// specific language governing permissions and limitations
// under the License.

import ballerina/http;
import ballerina/io;
import ballerina/log;
import ballerina/runtime;
import ballerina/websub;

const string WEBSUB_TOPIC_ONE = "http://one.websub.topic.com";
const string WEBSUB_TOPIC_TWO = "http://two.websub.topic.com";
const string WEBSUB_TOPIC_THREE = "http://three.websub.topic.com";
const string WEBSUB_TOPIC_FOUR = "http://four.websub.topic.com";
const string WEBSUB_TOPIC_FIVE = "http://one.redir.topic.com";
const string WEBSUB_TOPIC_SIX = "http://two.redir.topic.com";

boolean remoteTopicRegistered = false;

websub:WebSubHub webSubHub = startHubAndRegisterTopic();

websub:Client websubHubClientEP = new websub:Client(webSubHub.hubUrl);

listener http:Listener publisherServiceEP = new http:Listener(8080);

service publisher on publisherServiceEP {
    @http:ResourceConfig {
        methods: ["GET", "HEAD"]
    }
    resource function discover(http:Caller caller, http:Request req) {
        http:Response response = new;
        // Add a link header indicating the hub and topic
        websub:addWebSubLinkHeader(response, [webSubHub.hubUrl], WEBSUB_TOPIC_ONE);
        response.statusCode = 202;
        var err = caller->respond(response);
        if (err is error) {
            log:printError("Error responding on ordering", err = err);
        }
    }

    @http:ResourceConfig {
        methods: ["POST"]
    }
    resource function notify(http:Caller caller, http:Request req) {
        remoteRegisterTopic();
        string mode = "";
        string contentType = "";
        var jsonPayload = req.getJsonPayload();
        if (jsonPayload is json) {
            mode = jsonPayload.mode.toString();
            contentType = jsonPayload.content_type.toString();
        } else {
            panic jsonPayload;
        }

        http:Response response = new;
        response.statusCode = 202;
        var err = caller->respond(response);
        if (err is error) {
            log:printError("Error responding on notify request", err = err);
        }

        if (mode == "internal") {
            err = webSubHub.publishUpdate(WEBSUB_TOPIC_ONE, getPayloadContent(contentType, mode));
            if (err is error) {
                log:printError("Error publishing update directly", err = err);
            }
        } else {
            err = websubHubClientEP->publishUpdate(WEBSUB_TOPIC_ONE, getPayloadContent(contentType, mode));
            if (err is error) {
                log:printError("Error publishing update remotely", err = err);
            }
        }
    }

    resource function topicInfo(http:Caller caller, http:Request req) {
        if (req.hasHeader("x-topic")) {
            string topicName = req.getHeader("x-topic");
            websub:SubscriberDetails[] details = webSubHub.getSubscribers(topicName);
            var j = json.convert(details[0]);
            if (j is json) {
                var err = caller->respond(j);
                if (err is error) {
                    log:printError("Error responding on topicInfo request", err = err);
                }
            } else {
                panic j;
            }
        } else {
            map<string> allTopics = {};
            int index=1;
            string [] availableTopics = webSubHub.getAvailableTopics();
            foreach var topic in availableTopics {
                allTopics["Topic_" + index] = topic;
                index += 1;
            }
            var j = json.convert(allTopics);
            if (j is json) {
                var err = caller->respond(j);
                if (err is error) {
                    log:printError("Error responding on topicInfo request", err = err);
                }
            } else {
                panic j;
            }
        }
    }
}

service publisherTwo on publisherServiceEP {
    @http:ResourceConfig {
        methods: ["GET", "HEAD"]
    }
    resource function discover(http:Caller caller, http:Request req) {
        http:Response response = new;
        // Add a link header indicating the hub and topic
        websub:addWebSubLinkHeader(response, [webSubHub.hubUrl], WEBSUB_TOPIC_FOUR);
        response.statusCode = 202;
        var err = caller->respond(response);
        if (err is error) {
            log:printError("Error responding on ordering", err = err);
        }
    }

    @http:ResourceConfig {
        methods: ["POST"]
    }
    resource function notify(http:Caller caller, http:Request req) {
        checkSubscriberAvailability(WEBSUB_TOPIC_THREE, "http://localhost:8383/websub");
        var err = webSubHub.publishUpdate(WEBSUB_TOPIC_THREE, {"action":"publish","mode":"internal-hub"});
        if (err is error) {
            log:printError("Error publishing update directly", err = err);
        }

<<<<<<< HEAD
        err = websubHubClientEP->publishUpdate(WEBSUB_TOPIC_THREE, {"action":"publish","mode":"internal-hub"});
=======
        checkSubscriberAvailability(WEBSUB_TOPIC_FOUR, "http://localhost:8383/websubTwo");
        err = webSubHub.publishUpdate(WEBSUB_TOPIC_FOUR, {"action":"publish","mode":"internal-hub-two"});
>>>>>>> 249780c0
        if (err is error) {
            log:printError("Error publishing update directly", err = err);
        }

        http:Response response = new;
        response.statusCode = 202;
        err = caller->respond(response);
        if (err is error) {
            log:printError("Error responding on notify request", err = err);
        }
    }
}

function startHubAndRegisterTopic() returns websub:WebSubHub {
    websub:WebSubHub internalHub = startWebSubHub();
    var err = internalHub.registerTopic(WEBSUB_TOPIC_ONE);
    if (err is error) {
        log:printError("Error registering topic directly", err = err);
    }
    err = internalHub.registerTopic(WEBSUB_TOPIC_THREE);
    if (err is error) {
        log:printError("Error registering topic directly", err = err);
    }
    err = internalHub.registerTopic(WEBSUB_TOPIC_FOUR);
    if (err is error) {
        log:printError("Error registering topic directly", err = err);
    }
    err = internalHub.registerTopic(WEBSUB_TOPIC_FIVE);
    if (err is error) {
        log:printError("Error registering topic directly", err = err);
    }
    err = internalHub.registerTopic(WEBSUB_TOPIC_SIX);
    if (err is error) {
        log:printError("Error registering topic directly", err = err);
    }
    return internalHub;
}

function startWebSubHub() returns websub:WebSubHub {
    var result = websub:startHub(new http:Listener(9191), hubConfiguration = { remotePublish : { enabled : true }});
    if (result is websub:WebSubHub) {
        return result;
    } else {
        return result.startedUpHub;
    }
}

function remoteRegisterTopic()  {
    if (remoteTopicRegistered) {
        return;
    }
    var err = websubHubClientEP->registerTopic(WEBSUB_TOPIC_TWO);
    if (err is error) {
        log:printError("Error registering topic remotely", err = err);
    }
    remoteTopicRegistered = true;
}

function getPayloadContent(string contentType, string mode) returns string|xml|json|byte[]|io:ReadableByteChannel {
    string errorMessage = "unknown content type";
    if (contentType == "" || contentType == "json") {
        if (mode == "internal") {
            return {"action":"publish","mode":"internal-hub"};
        } else {
            return {"action":"publish","mode":"remote-hub"};
        }
    } else if (contentType == "string") {
        if (mode == "internal") {
            return "Text update for internal Hub";
        } else {
            return "Text update for remote Hub";
        }
    } else if (contentType == "xml") {
        if (mode == "internal") {
            return xml `<websub><request>Notification</request><type>Internal</type></websub>`;
        } else {
            return xml `<websub><request>Notification</request><type>Remote</type></websub>`;
        }
    } else if (contentType == "byte[]" || contentType == "io:ReadableByteChannel") {
        errorMessage = "content type " + contentType + " not yet supported with WebSub tests";
    }
    error e = error(websub:WEBSUB_ERROR_CODE, { message : errorMessage });
    panic e;
}

function checkSubscriberAvailability(string topic, string callback) {
    int count = 0;
    boolean subscriberAvailable = false;
    while (!subscriberAvailable && count < 60) {
        websub:SubscriberDetails[] topicDetails = webSubHub.getSubscribers(topic);
        if (isSubscriberAvailable(topicDetails, callback)) {
            return;
        }
        runtime:sleep(1000);
        count += 1;
    }
}

function isSubscriberAvailable(websub:SubscriberDetails[] topicDetails, string callback) returns boolean {
    foreach var detail in topicDetails {
        if (detail.callback == callback) {
            return true;
        }
    }
    return false;
}<|MERGE_RESOLUTION|>--- conflicted
+++ resolved
@@ -144,12 +144,8 @@
             log:printError("Error publishing update directly", err = err);
         }
 
-<<<<<<< HEAD
-        err = websubHubClientEP->publishUpdate(WEBSUB_TOPIC_THREE, {"action":"publish","mode":"internal-hub"});
-=======
         checkSubscriberAvailability(WEBSUB_TOPIC_FOUR, "http://localhost:8383/websubTwo");
         err = webSubHub.publishUpdate(WEBSUB_TOPIC_FOUR, {"action":"publish","mode":"internal-hub-two"});
->>>>>>> 249780c0
         if (err is error) {
             log:printError("Error publishing update directly", err = err);
         }
