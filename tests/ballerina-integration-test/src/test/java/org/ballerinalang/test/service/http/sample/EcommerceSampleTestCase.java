--- conflicted
+++ resolved
@@ -55,18 +55,10 @@
         HttpResponse response = HttpClientRequest.doGet(serverInstance.getServiceURLHttp(servicePort,
                 "ecommerceservice/orders"));
         Assert.assertEquals(response.getResponseCode(), 200, "Response code mismatched");
-<<<<<<< HEAD
         Assert.assertEquals(response.getHeaders().get(HttpHeaderNames.CONTENT_TYPE.toString()),
                 TestConstant.CONTENT_TYPE_JSON, "Content-Type mismatched");
-        Assert.assertEquals(response.getData(), "{\"Order\":{\"ID\":\"111999\",\"Name\":\"ABC123\"," +
-                        "\"Description\":\"Sample order.\"}}", "Message content mismatched");
-=======
-        Assert.assertEquals(response.getHeaders().get(HttpHeaderNames.CONTENT_TYPE.toString())
-                , TestConstant.CONTENT_TYPE_JSON, "Content-Type mismatched");
         Assert.assertEquals(response.getData(), "{\"Order\":{\"ID\":\"111999\", \"Name\":\"ABC123\", " +
-                                                "\"Description\":\"Sample order.\"}}"
-                , "Message content mismatched");
->>>>>>> f7445590
+                "\"Description\":\"Sample order.\"}}", "Message content mismatched");
     }
 
     @Test(description = "Test resource GET customers in E-Commerce sample")
@@ -74,18 +66,10 @@
         HttpResponse response = HttpClientRequest.doGet(serverInstance.getServiceURLHttp(servicePort,
                 "ecommerceservice/customers"));
         Assert.assertEquals(response.getResponseCode(), 200, "Response code mismatched");
-<<<<<<< HEAD
         Assert.assertEquals(response.getHeaders().get(HttpHeaderNames.CONTENT_TYPE.toString()),
                 TestConstant.CONTENT_TYPE_JSON, "Content-Type mismatched");
-        Assert.assertEquals(response.getData(), "{\"Customer\":{\"ID\":\"987654\",\"Name\":\"ABC PQR\"," +
+        Assert.assertEquals(response.getData(), "{\"Customer\":{\"ID\":\"987654\", \"Name\":\"ABC PQR\", " +
                         "\"Description\":\"Sample Customer.\"}}", "Message content mismatched");
-=======
-        Assert.assertEquals(response.getHeaders().get(HttpHeaderNames.CONTENT_TYPE.toString())
-                , TestConstant.CONTENT_TYPE_JSON, "Content-Type mismatched");
-        Assert.assertEquals(response.getData(), "{\"Customer\":{\"ID\":\"987654\", \"Name\":\"ABC PQR\", " +
-                                                "\"Description\":\"Sample Customer.\"}}"
-                , "Message content mismatched");
->>>>>>> f7445590
     }
 
     @Test(description = "Test resource POST orders in E-Commerce sample")
