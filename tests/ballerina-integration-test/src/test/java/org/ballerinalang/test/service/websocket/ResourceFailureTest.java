/*
 *  Copyright (c) 2018, WSO2 Inc. (http://www.wso2.org) All Rights Reserved.
 *
 *  WSO2 Inc. licenses this file to you under the Apache License,
 *  Version 2.0 (the "License"); you may not use this file except
 *  in compliance with the License.
 *  You may obtain a copy of the License at
 *
 *  http://www.apache.org/licenses/LICENSE-2.0
 *
 *  Unless required by applicable law or agreed to in writing,
 *  software distributed under the License is distributed on an
 *  "AS IS" BASIS, WITHOUT WARRANTIES OR CONDITIONS OF ANY
 *  KIND, either express or implied.  See the License for the
 *  specific language governing permissions and limitations
 *  under the License.
 */

package org.ballerinalang.test.service.websocket;

import io.netty.handler.codec.http.websocketx.CloseWebSocketFrame;
import org.ballerinalang.test.util.websocket.client.WebSocketTestClient;
import org.testng.Assert;
import org.testng.annotations.AfterMethod;
import org.testng.annotations.BeforeMethod;
import org.testng.annotations.Test;

import java.net.URISyntaxException;
import java.nio.ByteBuffer;
import java.util.concurrent.CountDownLatch;
import java.util.concurrent.TimeUnit;

/**
 * Test whether resource failure causes a close frame to be sent.
 */
<<<<<<< HEAD
@Test(groups = "websocket-test")
public class ResourceFailureTest extends WebSocketIntegrationTest {
=======
public class ResourceFailureTest extends WebSocketTestCommons {
>>>>>>> f7445590

    private WebSocketTestClient client;
    private static final String URL = "ws://localhost:9097/simple7?q1=name";
    private static final ByteBuffer SENDING_BYTE_BUFFER = ByteBuffer.wrap(new byte[]{1, 2, 3, 4, 5});
    private CountDownLatch countDownLatch;

    @BeforeMethod(description = "Creates a new client and performs handshake")
    public void clientSetup() throws URISyntaxException, InterruptedException {
        client = new WebSocketTestClient(URL);
        client.handshake();
        countDownLatch = new CountDownLatch(1);
        client.setCountDownLatch(countDownLatch);
    }

    @Test(description = "Tests failure of onText resource")
    public void testOnTextResource() throws InterruptedException {
        client.sendText("Hello world!!");
        assertCloseFrame();
    }

    @Test(description = "Tests failure of onBinary resource")
    public void testOnBinaryResource() throws InterruptedException {
        client.sendBinary(SENDING_BYTE_BUFFER);
        assertCloseFrame();
    }

    @Test(description = "Tests failure of onPing resource")
    public void testOnPingResource() throws InterruptedException {
        client.sendPing(SENDING_BYTE_BUFFER);
        assertCloseFrame();
    }

    @Test(description = "Tests failure of onClose resource")
    public void testOnIdleTimeoutResource() throws InterruptedException {
        countDownLatch.await(TIMEOUT_IN_SECS, TimeUnit.SECONDS);
        assertCloseFrame();
    }

    @Test(description = "Tests failure of onText resource")
    public void testOnCloseResource() throws InterruptedException {
        client.shutDown();
        assertCloseFrame();
    }

    @AfterMethod(description = "Shuts down the client")
    public void stopClient() throws InterruptedException {
        client.shutDown();
    }

    private void assertCloseFrame() throws InterruptedException {
        countDownLatch.await(TIMEOUT_IN_SECS, TimeUnit.SECONDS);
        CloseWebSocketFrame closeWebSocketFrame = client.getReceivedCloseFrame();

        Assert.assertNotNull(closeWebSocketFrame);
        Assert.assertEquals(closeWebSocketFrame.statusCode(), 1011);
        Assert.assertEquals(closeWebSocketFrame.reasonText(), "Unexpected condition");

        closeWebSocketFrame.release();
    }
}<|MERGE_RESOLUTION|>--- conflicted
+++ resolved
@@ -33,12 +33,8 @@
 /**
  * Test whether resource failure causes a close frame to be sent.
  */
-<<<<<<< HEAD
 @Test(groups = "websocket-test")
-public class ResourceFailureTest extends WebSocketIntegrationTest {
-=======
 public class ResourceFailureTest extends WebSocketTestCommons {
->>>>>>> f7445590
 
     private WebSocketTestClient client;
     private static final String URL = "ws://localhost:9097/simple7?q1=name";
