--- conflicted
+++ resolved
@@ -132,8 +132,7 @@
     string reason2;
     string messageX;
     map<any> rest2;
-<<<<<<< HEAD
-    error(reason=reason2, message=messageX, ...rest2) = e;
+    error(message=messageX, ...rest2) = e;
 }
 
 public function testOptionalDetailFields() {
@@ -144,7 +143,4 @@
     anydata|error other;
 
     error(reason, message = message, other = other) = e;
-=======
-    error(message=messageX, ...rest2) = e;
->>>>>>> 7a117bd6
 }