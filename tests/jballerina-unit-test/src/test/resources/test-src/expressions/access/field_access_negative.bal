// Copyright (c) 2019 WSO2 Inc. (http://www.wso2.org) All Rights Reserved.
//
// WSO2 Inc. licenses this file to you under the Apache License,
// Version 2.0 (the "License"); you may not use this file except
// in compliance with the License.
// You may obtain a copy of the License at
//
// http://www.apache.org/licenses/LICENSE-2.0
//
// Unless required by applicable law or agreed to in writing,
// software distributed under the License is distributed on an
// "AS IS" BASIS, WITHOUT WARRANTIES OR CONDITIONS OF ANY
// KIND, either express or implied.  See the License for the
// specific language governing permissions and limitations
// under the License.

type Employee record {
    string name;
    Employee? employer = ();
    int? id?;
};

type Person record {
    string name;
    Person? employer = ();
    float salary;
    int id;
};

function testInvalidOptionalFieldAccess1() {
    Employee e = { name: "Anne" };
    _ = e.id;
    _ = e.salary;
}

function testInvalidOptionalFieldAccess2() {
    Employee e = { name: "Anne" };
    Employee|Person ep = e;
    _ = ep.salary;
}

type EmployeeTwo record {
    string name;
    int id;
};

type PersonTwo record {
    string name;
    string id;
    float salary;
};

function testInvalidFieldAccessType() {
    PersonTwo e = { name: "s1", id: "s2", salary: 100.0 };
    EmployeeTwo|PersonTwo ep = e;
    string id = ep.id;
    int id2 = ep.id;
}

function testInvalidFieldAccessOnMap() {
    map<string> m = { one: "hello" };
    string s = m.one;
}

function testInvalidFieldAccessOnUnion1() {
    map<string> m = { name: "Anne" };
    map<string>|EmployeeTwo me = m;
    string s = me.name;
}

function testInvalidFieldAccessOnUnion2() {
    EmployeeTwo e = { name: "Anne", id: 1000 };
    EmployeeTwo? en = e;
    string? s = en.name;
}

function testInvalidFieldAccessOnUnion3() {
    map<string> m = { name: "Anne" };
    map<string>|map<int> m2 = m;
    string|int s = m2.name;
}

function testInvalidFieldAccessTypeOnJson() {
    json m = { one: "hello" };
    json s = m.one;
}

function testInvalidFieldAccessTypeOnJsonMap() {
    map<json> m = { one: "hello" };
    json s = m.one;
}

function testInvalidFieldAccessOnJsonInUnion() {
    json m = { one: { two: "hello" } };
    json|error one = m.one;
    json|error two = one.two;
}

function testJsonMapAccessInvalidType() {
    map<json> m0 = { x: { y: 1 } };
    map<map<json>>|map<json> m1 = m0;
    map<json>|error m2 = m1.x;

    map<map<json>> m3 = { a: { b: 1 }, c: { d: 2, e: "hello" } };
    map<map<json>>|map<map<map<json>>> m4 = m3;
    map<json> jv = m4.a.b;
}

type Foo record {
    Bar bar;
    function() returns Baz? bazFunc = getBaz;
};

class Bar {
    int i = 10;
}

type Baz record {
    float f = 2.0;
};

function getFoo() returns Foo? {
    return { bar: new };
}

function getBaz() returns Baz? {
    return { f: 100.0 };
}

function testInvalidFieldAccessOnInvocation1() {
    int ri = getFoo().bar.i;

    Foo fv = { bar: new };
    float rf = fv.bazFunc().f;
}

function testInvalidFieldAccessOnInvocation2() {
    _ = getNonFieldAccessibleValue().f;
}

function getNonFieldAccessibleValue() returns Foo[] {
    return [];
}

type R1 record {|
    int x;
|};

type R2 record {|
    int y;
    R1 r1;
|};

function testUndeclared(R2 r2) {
    int a = r2.r1.a;
}

type R3 record {|
    int x;
    int? y?;
|};

function testOptionalInClosedRecord(R3 r) {
    int a = r.y;
}

type R4 record {
    int x;
    int? y?;
};

function testOptionalInOpenRecord(R4 r) {
    int a = r.y;
}

type R5 record {
    int x;
};

function testRestDeclaredInRuntime() {
    R5 r = {x:1, "y":2};
    anydata a = r.y;
}

type R6 record {
    int x;
};

function testUndeclaredInOpenRecord() {
    R6 r = {x:1};
    anydata a = r.y;
}

type R7 record {|
    int x;
    int|string...;
|};


function exclusiveRecordTypeWithRestField() {
    R7 r = {x:1};
    anydata a = r.y;
}

type RA record {
    int a;
    int b;
    int c;
    int x;
    int y;
    int z;
};

type SA record {
    int? a?;
    int? b?;
    int c;
    int z;
};

type TA record {|
    int a;
    int b;
    int? c?;
    int x;
    int y;
|};

type UA record {
    int? a?;
    int? b?;
    int c;
    int z;
};

type VA record {|
    int? a?;
    int b;
    int c;
    int y;
    int z;
|};

function testUndeclaredFieldInUnion() {
    RA r = {a: 1, b: 2, c: 3, x: 4, y: 5, z: 6};
    (RA|SA|TA|UA|VA) rstuv = r;
    anydata a = rstuv.a;
    anydata b = rstuv.b;
    anydata c = rstuv.c;

    anydata x = rstuv.x;
    anydata y = rstuv.y;
    anydata z = rstuv.z;
}

type PB record {
    int x;
    int y;
    string z;
};

type QB record {
    int x?;
    string z?;
};

type RB record {
    int y?;
};

type SB record {
    int x?;
    int y;
};

type TB record {
    string z?;
};

type UB record {
    int y?;
    string z;
};

type VB record {
    int x?;
    int y?;
};

function testUndeclaredAndOptional() {
    PB r = {x: 5, y: 6, z: "test"};
    (PB|QB|RB|SB|TB|UB|VB) pqrstuv = r;
    anydata x = pqrstuv.x;
    anydata y = pqrstuv.y;
    anydata z = pqrstuv.z;
}

type FooOne record {|
    int i?;
|};

type BarOne record {|
    int? i;
|};

function testNilableAndOptional() {
    FooOne|BarOne val = <BarOne> {i: 5};
    int? i = val.i;
}

type AB record {
    int x;
    int? y?;
    string z;
};

type BC record {
    int? x?;
    string? z?;
};

type CD record {
    int y?;
};

function testUndeclaredAndOptionalAndNilable() {
    AB r = {x: 5, y: 6, z: "test"};
    (AB|BC|CD) abcd = r;
    anydata x = abcd.x;
    anydata y = abcd.y;
    anydata z = abcd.z;
}

function testInvalidAccessWhenTypeIsAnUnion() {
    string name;
    AB|BC abbc = {};
    abbc.id = "HR"; // error
}

<<<<<<< HEAD
class ManagerR {
    function func(int i) returns int => i;
}

class CompanyR {
    function func(int i) returns string => (i+1).toString();
}

class EmployeeR {
    function func(int i) returns int => i;
}

function testAccessingMethodOnUnionObjectTypeNegative() {
    ManagerR|CompanyR ob1 = new CompanyR();
    _ = ob1.func();

    (function (int i) returns int)|function (int i) returns string func1 = ob1.func;
    _ = func1(1);

    var func2 = ob1.func;
    _ = func2(1);

    ManagerR|EmployeeR ob2 = new EmployeeR();
    _ = ob2.func();

    var func3 = ob1.func;
    _ = func3(1);
=======
service class ServiceClass {
    remote function fn() {

    }
}

client class ClientClass {
    remote function fn() {

    }
}

type ServiceObjectTypeDesc service object {
    remote function fn(int i);
};

type ClientObjectTypeDesc client object {
    remote function fn() returns int;
};

type RecordWithNetworkObjectField record {
    ServiceObjectTypeDesc ser;
};

function testInvalidBoundMethodAccessWithRemoteMethod(ServiceClass a,
                                                      ClientClass b,
                                                      ServiceObjectTypeDesc c,
                                                      ClientObjectTypeDesc d,
                                                      RecordWithNetworkObjectField e) {
    function _ = a.fn;

    _ = b.fn;

    function (int) _ = c.fn;

    var _ = d.fn;

    _ = e.ser.fn;
>>>>>>> 573dc284
}<|MERGE_RESOLUTION|>--- conflicted
+++ resolved
@@ -337,35 +337,6 @@
     abbc.id = "HR"; // error
 }
 
-<<<<<<< HEAD
-class ManagerR {
-    function func(int i) returns int => i;
-}
-
-class CompanyR {
-    function func(int i) returns string => (i+1).toString();
-}
-
-class EmployeeR {
-    function func(int i) returns int => i;
-}
-
-function testAccessingMethodOnUnionObjectTypeNegative() {
-    ManagerR|CompanyR ob1 = new CompanyR();
-    _ = ob1.func();
-
-    (function (int i) returns int)|function (int i) returns string func1 = ob1.func;
-    _ = func1(1);
-
-    var func2 = ob1.func;
-    _ = func2(1);
-
-    ManagerR|EmployeeR ob2 = new EmployeeR();
-    _ = ob2.func();
-
-    var func3 = ob1.func;
-    _ = func3(1);
-=======
 service class ServiceClass {
     remote function fn() {
 
@@ -404,5 +375,33 @@
     var _ = d.fn;
 
     _ = e.ser.fn;
->>>>>>> 573dc284
+}
+
+class ManagerR {
+    function func(int i) returns int => i;
+}
+
+class CompanyR {
+    function func(int i) returns string => (i+1).toString();
+}
+
+class EmployeeR {
+    function func(int i) returns int => i;
+}
+
+function testAccessingMethodOnUnionObjectTypeNegative() {
+    ManagerR|CompanyR ob1 = new CompanyR();
+    _ = ob1.func();
+
+    (function (int i) returns int)|function (int i) returns string func1 = ob1.func;
+    _ = func1(1);
+
+    var func2 = ob1.func;
+    _ = func2(1);
+
+    ManagerR|EmployeeR ob2 = new EmployeeR();
+    _ = ob2.func();
+
+    var func3 = ob1.func;
+    _ = func3(1);
 }