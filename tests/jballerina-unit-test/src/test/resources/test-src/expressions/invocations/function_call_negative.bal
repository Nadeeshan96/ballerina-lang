--- conflicted
+++ resolved
@@ -96,17 +96,6 @@
 
 function intParam(int i) returns int => i;
 
-<<<<<<< HEAD
-function testFuncWithNilReturnTypeWithoutVariableAssignment() {
-    f1();
-    f2();
-    f3();
-}
-
-function f1() returns ()|int|() => ();
-function f2() returns 1|null => null;
-function f3() returns null|1|null => null;
-=======
 function invalidNamedArg1() returns error {
      int[] y = [5,6];
      string x = "5";
@@ -116,4 +105,13 @@
      _ = check int:fromString(s=y);
      _ = check int:fromString(ss=x);
 }
->>>>>>> a1a17d9e
+
+function testFuncWithNilReturnTypeWithoutVariableAssignment() {
+    f1();
+    f2();
+    f3();
+}
+
+function f1() returns ()|int|() => ();
+function f2() returns 1|null => null;
+function f3() returns null|1|null => null;