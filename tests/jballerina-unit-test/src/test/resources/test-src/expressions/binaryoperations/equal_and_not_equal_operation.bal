--- conflicted
+++ resolved
@@ -1365,29 +1365,6 @@
     return a == b && !(b != a);
 }
 
-<<<<<<< HEAD
-class MyObj2 {}
-type MyObject1 object {};
-
-function testEqualityWithNonAnydataType() {
-    map<int|string> a = { one: 1, two: "two" };
-    map<any> b = { one: 1, two: "two" };
-    assert(a == b, true);
-    assert(a != b, false);
-
-    any c = 5;
-    int d = 5;
-    assert(c == d, true);
-    assert(c != d, false);
-
-    MyObject1? obj1 = ();
-    assert(obj1 == (), true);
-    assert(obj1 != (), false);
-
-    MyObj2? obj2 = new;
-    assert(obj2 == (), false);
-    assert(obj2 != (), true);
-=======
 function testTupleJSONEquality() {
     [string, int] t = ["Hi", 1];
     json j = "Hi 1";
@@ -1410,7 +1387,29 @@
     j = true;
     [boolean, string|()] l = [true];
     assert(j != l, true);
->>>>>>> ec66543c
+}
+
+class MyObj2 {}
+type MyObject1 object {};
+
+function testEqualityWithNonAnydataType() {
+    map<int|string> a = { one: 1, two: "two" };
+    map<any> b = { one: 1, two: "two" };
+    assert(a == b, true);
+    assert(a != b, false);
+
+    any c = 5;
+    int d = 5;
+    assert(c == d, true);
+    assert(c != d, false);
+
+    MyObject1? obj1 = ();
+    assert(obj1 == (), true);
+    assert(obj1 != (), false);
+
+    MyObj2? obj2 = new;
+    assert(obj2 == (), false);
+    assert(obj2 != (), true);
 }
 
 function assert(anydata actual, anydata expected) {
