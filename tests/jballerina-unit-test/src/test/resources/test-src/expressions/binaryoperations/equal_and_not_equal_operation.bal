--- conflicted
+++ resolved
@@ -1403,29 +1403,6 @@
     assert(j != l, true);
 }
 
-<<<<<<< HEAD
-class MyObj2 {}
-type MyObject1 object {};
-
-function testEqualityWithNonAnydataType() {
-    map<int|string> a = { one: 1, two: "two" };
-    map<any> b = { one: 1, two: "two" };
-    assert(a == b, true);
-    assert(a != b, false);
-
-    any c = 5;
-    int d = 5;
-    assert(c == d, true);
-    assert(c != d, false);
-
-    MyObject1? obj1 = ();
-    assert(obj1 == (), true);
-    assert(obj1 != (), false);
-
-    MyObj2? obj2 = new;
-    assert(obj2 == (), false);
-    assert(obj2 != (), true);
-=======
 function testIntersectingUnionEquality() {
     string:Char? a = "a";
     string b = "a";
@@ -1447,7 +1424,29 @@
     assert(a != "x", true);
     assert("abc" == a, false);
     assert("abc" != a, true);
->>>>>>> bbc1f16c
+}
+
+class MyObj2 {}
+type MyObject1 object {};
+
+function testEqualityWithNonAnydataType() {
+    map<int|string> a = { one: 1, two: "two" };
+    map<any> b = { one: 1, two: "two" };
+    assert(a == b, true);
+    assert(a != b, false);
+
+    any c = 5;
+    int d = 5;
+    assert(c == d, true);
+    assert(c != d, false);
+
+    MyObject1? obj1 = ();
+    assert(obj1 == (), true);
+    assert(obj1 != (), false);
+
+    MyObj2? obj2 = new;
+    assert(obj2 == (), false);
+    assert(obj2 != (), true);
 }
 
 function assert(anydata actual, anydata expected) {
