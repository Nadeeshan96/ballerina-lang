--- conflicted
+++ resolved
@@ -153,31 +153,6 @@
     assertEquality(7, x17);
 }
 
-<<<<<<< HEAD
-function testNullableUnaryExpressions() {
-    int? a1 = 10;
-    int? a2 = 5;
-    int a3 = 2;
-    float? a4 = 5.0;
-    float? a5 = 15.0;
-    float a6 = 4.0;
-
-    int? a7 = +((a1 + a2) * a3);
-    float? a8 = -((a4 + a5) / a6);
-    int? a9 = ~a1;
-
-    assertEquality(a7, 30);
-    assertEquality(a8, -5.0);
-    assertEquality(a9, -11);
-}
-
-function assertEquality(any actual, any expected) {
-    if actual is anydata && expected is anydata && actual == expected {
-        return;
-    }
-
-    if actual === expected {
-=======
 function testUnaryOperationsWithNonBasicTypes() {
     int|float x1 = +5;
     int|float x2 = ++5;
@@ -247,11 +222,26 @@
 
 function assertEquality(anydata expected, anydata actual) {
     if expected == actual {
->>>>>>> 2b553751
+function testNullableUnaryExpressions() {
+    int? a1 = 10;
+    int? a2 = 5;
+    int a3 = 2;
+    float? a4 = 5.0;
+    float? a5 = 15.0;
+    float a6 = 4.0;
+
+    int? a7 = +((a1 + a2) * a3);
+    float? a8 = -((a4 + a5) / a6);
+    int? a9 = ~a1;
+
+    assertEquality(a7, 30);
+    assertEquality(a8, -5.0);
+    assertEquality(a9, -11);
+}
+
+function assertEquality(any actual, any expected) {
+    if actual is anydata && expected is anydata && actual == expected {
         return;
     }
-
-    string actualValAsString = actual.toString();
-    string expectedValAsString = expected.toString();
-    panic error(string `Assertion error: expected ${expectedValAsString} found ${actualValAsString}`);
+    panic error("expected '" + expected.toString() + "', found '" + actual.toString() + "'");
 }