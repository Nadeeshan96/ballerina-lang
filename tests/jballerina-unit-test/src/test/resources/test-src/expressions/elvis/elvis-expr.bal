--- conflicted
+++ resolved
@@ -160,7 +160,23 @@
     assertEquals(a[1], 0);
 }
 
-<<<<<<< HEAD
+int? nilVal = ();
+string? stringOrNilVal = "dummyStr";
+int? intOrNilVal = 1;
+
+configurable string CONFIGURABLE_1 = stringOrNilVal ?: "val2";
+configurable int CONFIGURABLE_2 = intOrNilVal ?: -1;
+
+configurable int|string CONFIGURABLE_3 = nilVal ?: stringOrNilVal ?: "val2";
+configurable int|string CONFIGURABLE_4 = stringOrNilVal ?: -1;
+
+function testElvisWithConfigurableVar() {
+    assertEquals(CONFIGURABLE_1, "dummyStr");
+    assertEquals(CONFIGURABLE_2, 1);
+    assertEquals(CONFIGURABLE_3, "dummyStr");
+    assertEquals(CONFIGURABLE_4, "dummyStr");
+}
+
 int|() x1 = ();
 int|() y1 = 3000;
 string a1 = (x1 ?: y1).toBalString();
@@ -384,24 +400,6 @@
     assertEquals(255, elvisOutput16);
     assertEquals(255, elvisOutput17);
     assertEquals(1.213123, elvisOutput18);
-=======
-int? nilVal = ();
-string? stringOrNilVal = "dummyStr";
-int? intOrNilVal = 1;
-
-configurable string CONFIGURABLE_1 = stringOrNilVal ?: "val2";
-configurable int CONFIGURABLE_2 = intOrNilVal ?: -1;
-
-//enable after #33655 is fixed
-//configurable int|string CONFIGURABLE_3 = nilVal ?: stringOrNilVal ?: "val2";
-configurable int|string CONFIGURABLE_4 = stringOrNilVal ?: -1;
-
-function testElvisWithConfigurableVar() {
-    assertEquals(CONFIGURABLE_1, "dummyStr");
-    assertEquals(CONFIGURABLE_2, 1);
-    //assertEquals(CONFIGURABLE_3, "dummyStr");
-    assertEquals(CONFIGURABLE_4, "dummyStr");
->>>>>>> 2e787ffa
 }
 
 const ASSERTION_ERROR_REASON = "AssertionError";
