--- conflicted
+++ resolved
@@ -307,20 +307,6 @@
     assertTrue(result is Err && result.message() == "Err");
 }
 
-<<<<<<< HEAD
-function testCheckedExprWithNever() {
-    error? e = checkingFunc();
-    assertTrue(e is error && e.message() == "io error");
-}
-
-function checkingFunc() returns error? {
-    check getErr();
-}
-
-function getErr() returns error {
-    error e = error("io error");
-    return e;
-=======
 float location1 =
     let var statusSuccess = check openFileSuccess("/home/sameera/foo.txt")
     in 3.33;
@@ -331,7 +317,20 @@
         in 5.33;
     assertEquality(5.33, location);
     assertEquality(3.33, location1);
->>>>>>> d9fc3148
+}
+
+function testCheckedExprWithNever() {
+    error? e = checkingFunc();
+    assertTrue(e is error && e.message() == "io error");
+}
+
+function checkingFunc() returns error? {
+    check getErr();
+}
+
+function getErr() returns error {
+    error e = error("io error");
+    return e;
 }
 
 const ASSERTION_ERROR_REASON = "AssertionError";
