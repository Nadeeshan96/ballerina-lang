--- conflicted
+++ resolved
@@ -20,11 +20,7 @@
 const ERROR_REASON_TWO = "reason two";
 
 type UserDefErrorOne error<ErrorReasons>;
-<<<<<<< HEAD
 type UserDefErrorTwo error<ERROR_REASON_ONE>;
-=======
-type UserDefErrorTwo error<ERROR_REASON_ONE, TrxErrorData>;
->>>>>>> e7970d62
 
 function testInvalidErrorReasonWithUserDefinedReasonType() returns error {
     UserDefErrorOne e = error("");
@@ -51,19 +47,11 @@
     error<boolean> e = error(true);
 }
 
-<<<<<<< HEAD
 type MyError error<string>;
-
-function testSelfReferencingErrorConstructor() {
-    error e3 = error(e3.reason(), e3 = e3);
-    MyError e4 = error("reason", e4 = e4);
-=======
-type MyError error<string, MyErrorErrorData>;
 
 function testSelfReferencingErrorConstructor() {
     error e3 = error(e3.reason(), cause = e3);
     MyError e4 = error("reason", cause = e4);
->>>>>>> e7970d62
     UserDefErrorOne ue1 = UserDefErrorOne();
     MyError me1 = MyError();
 }
