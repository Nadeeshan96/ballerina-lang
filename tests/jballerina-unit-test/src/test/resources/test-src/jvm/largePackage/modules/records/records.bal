--- conflicted
+++ resolved
@@ -21,17 +21,10 @@
 
 public type  MyRecordV11 record {
     string a = "hello";
-<<<<<<< HEAD
     int b1 = 5;
     map<anydata> m1 = {a:"apple"};
     int[] d1 = [1,2,3];
     table<map<any|error>> t = table [{id: 1, firstName: "Waruna"}];
-=======
-    int b1;
-    map<anydata> m1;
-    int[] d1;
-    table<map<string>> t;
->>>>>>> 34b5842f
 };
 
 public type  MyRecordV12 record {
