failLockWithinLock function() -> (int, string) {
    %0(RETURN) (int, string);
    %1(SYNTHETIC) error|();
    %4(SYNTHETIC) error|();
    %7(SYNTHETIC) error|();
    %10(TEMP) boolean;
    %12(TEMP) error;
    %14(LOCAL) error;
    %16(TEMP) string;
    %18(TEMP) ();
    %19(TEMP) typeDesc<any|error>;
    %20(TEMP) map<ballerina/lang.value:0.0.0:Cloneable>;
    %21(TEMP) string;
    %22(TEMP) string;
    %23(TEMP) map<ballerina/lang.value:0.0.0:Cloneable>;
    %24(LOCAL) error;
    %41(TEMP) int;
    %42(TEMP) int;

    bb0 {
        lock -> bb1;
    }
    bb1 {
        lockWithinLockInt = ConstLoad 50;
        lockWithinLockString = ConstLoad sample value;
        lock -> bb2;
    }
    bb2 {
        lockWithinLockString = ConstLoad second sample value;
        lockWithinLockInt = ConstLoad 99;
        lock -> bb3;
    }
    bb3 {
        lockWithinLockInt = ConstLoad 90;
        %7 = ConstLoad 0;
        GOTO bb4;
    }
    bb4 {
        unlock -> bb5;
    }
    bb5 {
        %10 = %7 is error;
        %10? bb6 : bb7;
    }
    bb6 {
        %12 = <error> %7;
        panic %12;
    }
    bb7 {
        %16 = ConstLoad custom error;
        %18 = ConstLoad 0;
        %12 = <error> %18;
        %19 = newType map<ballerina/lang.value:0.0.0:Cloneable>;
        %21 = ConstLoad message;
        %22 = ConstLoad error value;
        %20 = NewMap %19{%21:%22};
        %23 = cloneReadOnly(%20) -> bb8;
    }
    bb8 {
        %14 = error error(%16, %12, %23);
        GOTO bb9;
    }
    bb9 {
        unlock -> bb10;
    }
    bb10 {
        %24 = %14;
        lockWithinLockInt = ConstLoad 100;
        lockWithinLockString = ConstLoad Error caught;
        %18 = ConstLoad 0;
        GOTO bb15;
    }
    bb11 {
        %4 = ConstLoad 0;
        GOTO bb15;
    }
    bb12 {
        unlock -> bb13;
    }
    bb13 {
        %10 = %4 is error;
        %10? bb14 : bb15;
    }
    bb14 {
        %12 = <error> %4;
        panic %12;
    }
    bb15 {
        %1 = ConstLoad 0;
        GOTO bb16;
    }
    bb16 {
        unlock -> bb17;
    }
    bb17 {
        %10 = %1 is error;
        %10? bb18 : bb19;
    }
    bb18 {
        %12 = <error> %1;
        panic %12;
    }
    bb19 {
        %19 = newType (int, string);
        %41 = ConstLoad 2;
<<<<<<< HEAD
        %0 = newArray %19[%41]{lockWithinLockInt,lockWithinLockString};
=======
        %42 = lockWithinLockInt;
        %0 = newArray %19[%41];
>>>>>>> 446f250c
        GOTO bb20;
    }
    bb20 {
        return;
    }

    -------------------------------------------------------------
    | trapBB       | endBB        | targetBB     | errorOp      |
    -------------------------------------------------------------
    | bb1          | bb15         | bb16         | %1           |
    | bb2          | bb11         | bb12         | %4           |
    | bb3          | bb3          | bb4          | %7           |
    -------------------------------------------------------------
}<|MERGE_RESOLUTION|>--- conflicted
+++ resolved
@@ -103,12 +103,8 @@
     bb19 {
         %19 = newType (int, string);
         %41 = ConstLoad 2;
-<<<<<<< HEAD
-        %0 = newArray %19[%41]{lockWithinLockInt,lockWithinLockString};
-=======
         %42 = lockWithinLockInt;
-        %0 = newArray %19[%41];
->>>>>>> 446f250c
+        %0 = newArray %19[%41]{%42,lockWithinLockString};
         GOTO bb20;
     }
     bb20 {
