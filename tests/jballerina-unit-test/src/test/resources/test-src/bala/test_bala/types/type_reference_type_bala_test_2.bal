// Copyright (c) 2021 WSO2 Inc. (http://www.wso2.org) All Rights Reserved.
//
// WSO2 Inc. licenses this file to you under the Apache License,
// Version 2.0 (the "License"); you may not use this file except
// in compliance with the License.
// You may obtain a copy of the License at
//
// http://www.apache.org/licenses/LICENSE-2.0
//
// Unless required by applicable law or agreed to in writing,
// software distributed under the License is distributed on an
// "AS IS" BASIS, WITHOUT WARRANTIES OR CONDITIONS OF ANY
// KIND, either express or implied.  See the License for the
// specific language governing permissions and limitations
// under the License.

import testorg/typereftypes2 as tr;

type StringDefn tr:ConstPointerValue;

type Module record {|
    map<StringDefn> stringDefns = {};
|};

<<<<<<< HEAD
type Object1 object {
    public int a;
    *tr:Object2;
};
=======
type FooFunctionDecl tr:FunctionDecl;
>>>>>>> b81100b6

function testFn() {
    Module m = {stringDefns: {a: new (1234)}};
    assertEquality(1, m.stringDefns.length());
    assertEquality(1234, m.stringDefns.get("a").i);

<<<<<<< HEAD
    Object1 obj = object {
        public int a = 1;
        public int b = 2;
        public int c = 3;
    };
    assertEquality(1, obj.a);
    assertEquality(2, obj.b);
    assertEquality(3, obj.c);
=======
    tr:FooFunction fn1 = new ("llvmFunction1");
    assertEquality("llvmFunction1", fn1.getFuncName());

    tr:FunctionDecl fn2 = new ("llvmFunction2");
    assertEquality("llvmFunction2", fn2.getFuncName());

    FooFunctionDecl fn3 = new ("llvmFunction3");
    assertEquality("llvmFunction3", fn3.getFuncName());
>>>>>>> b81100b6
}

function assertEquality(anydata expected, anydata actual) {
    if expected == actual {
        return;
    }

    panic error("expected '" + expected.toString() + "', found '" + actual.toString() + "'");
}<|MERGE_RESOLUTION|>--- conflicted
+++ resolved
@@ -22,21 +22,27 @@
     map<StringDefn> stringDefns = {};
 |};
 
-<<<<<<< HEAD
+type FooFunctionDecl tr:FunctionDecl;
+
 type Object1 object {
     public int a;
     *tr:Object2;
 };
-=======
-type FooFunctionDecl tr:FunctionDecl;
->>>>>>> b81100b6
 
 function testFn() {
     Module m = {stringDefns: {a: new (1234)}};
     assertEquality(1, m.stringDefns.length());
     assertEquality(1234, m.stringDefns.get("a").i);
 
-<<<<<<< HEAD
+    tr:FooFunction fn1 = new ("llvmFunction1");
+    assertEquality("llvmFunction1", fn1.getFuncName());
+
+    tr:FunctionDecl fn2 = new ("llvmFunction2");
+    assertEquality("llvmFunction2", fn2.getFuncName());
+
+    FooFunctionDecl fn3 = new ("llvmFunction3");
+    assertEquality("llvmFunction3", fn3.getFuncName());
+
     Object1 obj = object {
         public int a = 1;
         public int b = 2;
@@ -45,16 +51,6 @@
     assertEquality(1, obj.a);
     assertEquality(2, obj.b);
     assertEquality(3, obj.c);
-=======
-    tr:FooFunction fn1 = new ("llvmFunction1");
-    assertEquality("llvmFunction1", fn1.getFuncName());
-
-    tr:FunctionDecl fn2 = new ("llvmFunction2");
-    assertEquality("llvmFunction2", fn2.getFuncName());
-
-    FooFunctionDecl fn3 = new ("llvmFunction3");
-    assertEquality("llvmFunction3", fn3.getFuncName());
->>>>>>> b81100b6
 }
 
 function assertEquality(anydata expected, anydata actual) {
