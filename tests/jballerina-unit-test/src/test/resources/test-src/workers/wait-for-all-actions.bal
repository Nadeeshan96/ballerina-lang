--- conflicted
+++ resolved
@@ -108,15 +108,9 @@
 }
 
 function waitTest11() returns thirdRec { // {f1: 30, f5: "hello bar"}
-<<<<<<< HEAD
     future<int> f1 = @strand{thread:"any"} start add_1(20, 10);
     future<string> f2 = @strand{thread:"any"} start concat("bar");
-    thirdRec result = wait {f1: f1, field: f2};
-=======
-    future<int> f1 = start add_1(20, 10);
-    future<string> f2 = start concat("bar");
     thirdRec result = wait {f1: f1, 'field: f2};
->>>>>>> 3f3b16b4
     return result;
 }
 
