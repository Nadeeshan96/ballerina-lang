--- conflicted
+++ resolved
@@ -110,27 +110,19 @@
     name: "getAnnotationsAtServiceAttach"
 } external;
 
-<<<<<<< HEAD
+function getResourceAnnot(service object {} obj, string methodName, string[] path, string annotName) returns any =
+@java:Method {
+    'class: "org/ballerinalang/nativeimpl/jvm/servicetests/ServiceValue",
+    name: "getResourceMethodAnnotations"
+} external;
+
+
 type LE Listener|EmptyListener|error;
 listener LE lsn = new Listener();
 
 type S service object {
 };
 
-=======
-function getResourceAnnot(service object {} obj, string methodName, string[] path, string annotName) returns any =
-@java:Method {
-    'class: "org/ballerinalang/nativeimpl/jvm/servicetests/ServiceValue",
-    name: "getResourceMethodAnnotations"
-} external;
-
-
-listener Listener lsn = new Listener();
-
-type S service object {
-};
-
->>>>>>> 72fa4691
 type Annot record {
     string val;
 };
