--- conflicted
+++ resolved
@@ -215,7 +215,6 @@
 
 function newByte(int val) returns handle = @java:Constructor {
    'class: "java.lang.Byte"
-<<<<<<< HEAD
 } external;
 
 function assertEquals(anydata|error expected, anydata|error actual) {
@@ -224,7 +223,4 @@
     }
 
     panic error("expected '" + expected.toString() + "', found '" + actual.toString () + "'");
-}
-=======
-} external;
->>>>>>> cb8440ed
+}