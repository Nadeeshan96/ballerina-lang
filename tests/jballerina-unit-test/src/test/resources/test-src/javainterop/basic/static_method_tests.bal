// Copyright (c) 2019 WSO2 Inc. (http://www.wso2.org) All Rights Reserved.
//
// WSO2 Inc. licenses this file to you under the Apache License,
// Version 2.0 (the "License"); you may not use this file except
// in compliance with the License.
// You may obtain a copy of the License at
//
// http://www.apache.org/licenses/LICENSE-2.0
//
// Unless required by applicable law or agreed to in writing,
// software distributed under the License is distributed on an
// "AS IS" BASIS, WITHOUT WARRANTIES OR CONDITIONS OF ANY
// KIND, either express or implied.  See the License for the
// specific language governing permissions and limitations
// under the License.

import ballerina/runtime;
import ballerina/java;
import ballerina/lang.'value;
import ballerina/test;
<<<<<<< HEAD
=======

public class Person {
    int age = 9;
    public function init(int age) {
        self.age = age;
    }
}

public type ResourceDefinition record {|
    string path;
    string method;
|};

public type ApiDefinition record {|
    ResourceDefinition[] resources;
|};

public type MyType byte[]|string|int|float;
>>>>>>> dfa1fba9

function testAcceptNothingAndReturnNothing() {
    acceptNothingAndReturnNothing();
}

function testInteropFunctionWithDifferentName() {
    interopFunctionWithDifferentName();
}

function testAcceptNothingButReturnDate() returns handle {
    return acceptNothingButReturnDate();
}

function testAcceptNothingButReturnString() returns string {
    return acceptNothingButReturnString();
}

function testAcceptSomethingAndReturnSomething(handle h) returns handle {
    return acceptSomethingAndReturnSomething(h);
}

function testAcceptTwoParamsAndReturnSomething(handle h1, handle h2) returns handle {
    return acceptTwoParamsAndReturnSomething(h1, h2);
}

function testAcceptThreeParamsAndReturnSomething(handle h1, handle h2, handle h3) returns handle {
    return acceptThreeParamsAndReturnSomething(h1, h2, h3);
}

function testErrorOrTupleReturn() returns error|[string,string] {
   [string,string] ret = check getArrayValue();
   return ret;
}

function testFuncWithAsyncDefaultParamExpression() returns int {
    return funcWithAsyncDefaultParamExpression() + funcWithAsyncDefaultParamExpression(5) + funcWithAsyncDefaultParamExpression(50, 20);
}

function asyncRet() returns int {
    runtime:sleep(50);
    return 10;
}

function asyncRetWithVal(int a = 30) returns int {
    runtime:sleep(50);
    return a + 20;
}

function testUsingParamValues() returns int {
    return usingParamValues() + usingParamValues(5) + usingParamValues(50, 20);
}

function testDecimalParamAndReturn(decimal a1) returns decimal {
    return decimalParamAndReturn(a1);
}
function testStaticResolve() {
    // When instance and static methods have the same name resolve static method based on the parameter type
    int val = hashCode(2);
    test:assertEquals(val, 2);
}

public function testBalEnvSlowAsyncVoidSig() {
    int added = addTwoNumbersSlowAsyncVoidSig(1, 2);
    test:assertEquals(3, added);
}

public function testUnionReturn() returns string {
    ResourceDefinition resourceDef = {path:"path", method:"method"};
    ResourceDefinition[] resources = [resourceDef];
    ApiDefinition apiDef = {resources:resources};
    return value:toString(getMapOrError("swagger", apiDef));
}

public function testBalEnvFastAsyncVoidSig() {
    int added = addTwoNumbersFastAsyncVoidSig(1, 2);
    test:assertEquals(3, added);
}

public function testBalEnvSlowAsync() {
    int added = addTwoNumbersSlowAsync(1, 2);
    test:assertEquals(3, added);
}

public function testBalEnvFastAsync() {
    int added = addTwoNumbersFastAsync(1, 2);
    test:assertEquals(3, added);
}

public function testReturnNullString() {
    string concat = "some" + (returnNullString(true) ?: "");
    test:assertEquals("some", concat);
}

public function testReturnNotNullString() {
    string concat = "some" + (returnNullString(false) ?: "");
    test:assertEquals("someNotNull", concat);
}

public function testStringCast() {
    any result = getValue();
    string s = <string> result;
    test:assertEquals("Ballerina", s);
}

function testStaticResolve() {
    int val = hashCode(2);
    test:assertEquals(val, 2);
}

// Interop functions
public function acceptNothingAndReturnNothing() = @java:Method {
    'class:"org/ballerinalang/nativeimpl/jvm/tests/StaticMethods"
} external;

public function interopFunctionWithDifferentName() = @java:Method {
    'class:"org/ballerinalang/nativeimpl/jvm/tests/StaticMethods",
    name:"acceptNothingAndReturnNothing"
} external;

public function acceptNothingButReturnDate() returns handle = @java:Method {
    'class:"org/ballerinalang/nativeimpl/jvm/tests/StaticMethods"
} external;

public function acceptNothingButReturnString() returns string = @java:Method {
    'class:"org/ballerinalang/nativeimpl/jvm/tests/StaticMethods"
} external;

function stringParamAndReturn(string a1) returns string = @java:Method {
    'class:"org/ballerinalang/nativeimpl/jvm/tests/StaticMethods"
} external;

public function acceptSomethingAndReturnSomething(handle h) returns handle = @java:Method {
    'class:"org/ballerinalang/nativeimpl/jvm/tests/StaticMethods"
} external;

public function acceptTwoParamsAndReturnSomething(handle h1, handle h2) returns handle = @java:Method {
    'class:"org/ballerinalang/nativeimpl/jvm/tests/StaticMethods"
} external;

public function acceptThreeParamsAndReturnSomething(handle h1, handle h2, handle h3) returns handle = @java:Method {
    'class:"org/ballerinalang/nativeimpl/jvm/tests/StaticMethods"
} external;

public function acceptNothingReturnNothingAndThrowsCheckedException() returns error? = @java:Method {
    'class:"org/ballerinalang/nativeimpl/jvm/tests/StaticMethods"
} external;

public function acceptNothingReturnNothingAndThrowsMultipleCheckedException() returns error? = @java:Method {
    'class:"org/ballerinalang/nativeimpl/jvm/tests/StaticMethods"
} external;

public function acceptNothingReturnNothingAndThrowsUncheckedException() = @java:Method {
    'class:"org/ballerinalang/nativeimpl/jvm/tests/StaticMethods"
} external;

public function acceptNothingReturnNothingAndThrowsCheckedAndUncheckedException() returns error? = @java:Method {
    'class:"org/ballerinalang/nativeimpl/jvm/tests/StaticMethods"
} external;

public function acceptNothingReturnSomethingAndThrowsCheckedException() returns handle | error = @java:Method {
    'class:"org/ballerinalang/nativeimpl/jvm/tests/StaticMethods"
} external;

public function acceptNothingReturnSomethingAndThrowsMultipleCheckedException() returns handle | error = @java:Method {
    'class:"org/ballerinalang/nativeimpl/jvm/tests/StaticMethods"
} external;

public function acceptNothingReturnSomethingAndThrowsCheckedAndUncheckedException() returns handle | error = @java:Method {
    'class:"org/ballerinalang/nativeimpl/jvm/tests/StaticMethods"
} external;

public function acceptNothingReturnSomethingAndThrowsUncheckedException() returns handle = @java:Method {
    'class:"org/ballerinalang/nativeimpl/jvm/tests/StaticMethods"
} external;

public function acceptSomethingReturnSomethingAndThrowsCheckedAndUncheckedException(handle h1) returns handle | error = @java:Method {
    'class:"org/ballerinalang/nativeimpl/jvm/tests/StaticMethods"
} external;

public function acceptSomethingReturnSomethingAndThrowsCheckedException(handle h1) returns handle | error = @java:Method {
    'class:"org/ballerinalang/nativeimpl/jvm/tests/StaticMethods"
} external;

public function acceptSomethingReturnSomethingAndThrowsMultipleCheckedException(handle h1) returns handle | error = @java:Method {
    'class:"org/ballerinalang/nativeimpl/jvm/tests/StaticMethods"
} external;

public function acceptSomethingReturnSomethingAndThrowsUncheckedException(handle h1) returns handle = @java:Method {
    'class:"org/ballerinalang/nativeimpl/jvm/tests/StaticMethods"
} external;

<<<<<<< HEAD
public class Person {
    int age = 9;
    public function init(int age) {
        self.age = age;
    }
}

public type ResourceDefinition record {|
    string path;
    string method;
|};

public type ApiDefinition record {|
    ResourceDefinition[] resources;
|};

public function testUnionReturn() returns string {
    ResourceDefinition resourceDef = {path:"path", method:"method"};
    ResourceDefinition[] resources = [resourceDef];
    ApiDefinition apiDef = {resources:resources};
    return value:toString(getMapOrError("swagger", apiDef));
}

=======
>>>>>>> dfa1fba9
function getMapOrError(string swaggerFilePath, ApiDefinition apiDef) returns ApiDefinition | error  = @java:Method {
    'class:"org/ballerinalang/nativeimpl/jvm/tests/StaticMethods"
} external;

public function getObjectOrError() returns Person|error = @java:Method {
    name: "returnObjectOrError",
<<<<<<< HEAD
    'class: "org.ballerinalang.test.javainterop.basic.StaticMethodTest"
=======
    'class: "org/ballerinalang/nativeimpl/jvm/tests/StaticMethods"
>>>>>>> dfa1fba9
} external;

function getArrayValue() returns [string, string] | error = @java:Method {
    'class:"org/ballerinalang/nativeimpl/jvm/tests/StaticMethods"
} external;

function funcWithAsyncDefaultParamExpression(int a1 = asyncRet(), int a2 = asyncRet()) returns int = @java:Method {
    'class:"org/ballerinalang/nativeimpl/jvm/tests/StaticMethods"
} external;

function usingParamValues(int a1 = asyncRet(), int a2 = asyncRetWithVal(a1)) returns int = @java:Method {
    'class:"org/ballerinalang/nativeimpl/jvm/tests/StaticMethods"
} external;

function decimalParamAndReturn(decimal a1) returns decimal = @java:Method {
    'class:"org/ballerinalang/nativeimpl/jvm/tests/StaticMethods"
} external;

<<<<<<< HEAD
 public function addTwoNumbersSlowAsyncVoidSig(int a, int b) returns int = @java:Method {
    'class:"org/ballerinalang/nativeimpl/jvm/tests/StaticMethods"
} external;

 public function addTwoNumbersFastAsyncVoidSig(int a, int b) returns int = @java:Method {
    'class:"org/ballerinalang/nativeimpl/jvm/tests/StaticMethods"
} external;

 public function addTwoNumbersSlowAsync(int a, int b) returns int = @java:Method {
=======
public function addTwoNumbersSlowAsyncVoidSig(int a, int b) returns int = @java:Method {
    'class:"org/ballerinalang/nativeimpl/jvm/tests/StaticMethods"
} external;

public function addTwoNumbersFastAsyncVoidSig(int a, int b) returns int = @java:Method {
    'class:"org/ballerinalang/nativeimpl/jvm/tests/StaticMethods"
} external;

public function addTwoNumbersSlowAsync(int a, int b) returns int = @java:Method {
>>>>>>> dfa1fba9
    'class:"org/ballerinalang/nativeimpl/jvm/tests/StaticMethods",
    paramTypes: ["long" ,"long"]
} external;

<<<<<<< HEAD
 public function addTwoNumbersFastAsync(int a, int b) returns int = @java:Method {
    'class:"org/ballerinalang/nativeimpl/jvm/tests/StaticMethods"
} external;

public function testBalEnvSlowAsyncVoidSig() {
    int added = addTwoNumbersSlowAsyncVoidSig(1, 2);
    assertEquality(3, added);
}

public function testBalEnvFastAsyncVoidSig() {
    int added = addTwoNumbersFastAsyncVoidSig(1, 2);
    assertEquality(3, added);
}

public function testBalEnvSlowAsync() {
    int added = addTwoNumbersSlowAsync(1, 2);
    assertEquality(3, added);
}

public function testBalEnvFastAsync() {
    int added = addTwoNumbersFastAsync(1, 2);
    assertEquality(3, added);
}

function hashCode(int receiver) returns int = @java:Method {
    name: "hashCode",
    'class: "java.lang.Byte",
    paramTypes: ["byte"]
} external;

const ASSERTION_ERROR_REASON = "AssertionError";

function assertEquality(any|error expected, any|error actual) {
    if expected is anydata && actual is anydata && expected == actual {
        return;
    }
    if expected === actual {
        return;
    }
    panic error(ASSERTION_ERROR_REASON,
                message = "expected '" + expected.toString() + "', found '" + actual.toString () + "'");
}
=======
public function addTwoNumbersFastAsync(int a, int b) returns int = @java:Method {
    'class:"org/ballerinalang/nativeimpl/jvm/tests/StaticMethods"
} external;

function getCurrentModule(int a) returns string  = @java:Method {
        'class: "org/ballerinalang/nativeimpl/jvm/tests/StaticMethods"
} external;

public function returnNullString(boolean nullVal) returns string? = @java:Method {
    'class:"org/ballerinalang/nativeimpl/jvm/tests/StaticMethods"
} external;

public function testGetCurrentModule() {
     string moduleString =  getCurrentModule(4);
     test:assertEquals(moduleString, "$anon#.#0.0.0#4");
}

function hashCode(int receiver) returns int = @java:Method {
    name: "hashCode",
    'class: "java.lang.Byte",
    paramTypes: ["byte"]
} external;

function getValue() returns MyType = @java:Method {
    'class:"org/ballerinalang/nativeimpl/jvm/tests/StaticMethods"
} external;
>>>>>>> dfa1fba9
<|MERGE_RESOLUTION|>--- conflicted
+++ resolved
@@ -18,8 +18,6 @@
 import ballerina/java;
 import ballerina/lang.'value;
 import ballerina/test;
-<<<<<<< HEAD
-=======
 
 public class Person {
     int age = 9;
@@ -38,7 +36,6 @@
 |};
 
 public type MyType byte[]|string|int|float;
->>>>>>> dfa1fba9
 
 function testAcceptNothingAndReturnNothing() {
     acceptNothingAndReturnNothing();
@@ -143,11 +140,6 @@
     test:assertEquals("Ballerina", s);
 }
 
-function testStaticResolve() {
-    int val = hashCode(2);
-    test:assertEquals(val, 2);
-}
-
 // Interop functions
 public function acceptNothingAndReturnNothing() = @java:Method {
     'class:"org/ballerinalang/nativeimpl/jvm/tests/StaticMethods"
@@ -230,43 +222,13 @@
     'class:"org/ballerinalang/nativeimpl/jvm/tests/StaticMethods"
 } external;
 
-<<<<<<< HEAD
-public class Person {
-    int age = 9;
-    public function init(int age) {
-        self.age = age;
-    }
-}
-
-public type ResourceDefinition record {|
-    string path;
-    string method;
-|};
-
-public type ApiDefinition record {|
-    ResourceDefinition[] resources;
-|};
-
-public function testUnionReturn() returns string {
-    ResourceDefinition resourceDef = {path:"path", method:"method"};
-    ResourceDefinition[] resources = [resourceDef];
-    ApiDefinition apiDef = {resources:resources};
-    return value:toString(getMapOrError("swagger", apiDef));
-}
-
-=======
->>>>>>> dfa1fba9
 function getMapOrError(string swaggerFilePath, ApiDefinition apiDef) returns ApiDefinition | error  = @java:Method {
     'class:"org/ballerinalang/nativeimpl/jvm/tests/StaticMethods"
 } external;
 
 public function getObjectOrError() returns Person|error = @java:Method {
     name: "returnObjectOrError",
-<<<<<<< HEAD
-    'class: "org.ballerinalang.test.javainterop.basic.StaticMethodTest"
-=======
     'class: "org/ballerinalang/nativeimpl/jvm/tests/StaticMethods"
->>>>>>> dfa1fba9
 } external;
 
 function getArrayValue() returns [string, string] | error = @java:Method {
@@ -285,17 +247,6 @@
     'class:"org/ballerinalang/nativeimpl/jvm/tests/StaticMethods"
 } external;
 
-<<<<<<< HEAD
- public function addTwoNumbersSlowAsyncVoidSig(int a, int b) returns int = @java:Method {
-    'class:"org/ballerinalang/nativeimpl/jvm/tests/StaticMethods"
-} external;
-
- public function addTwoNumbersFastAsyncVoidSig(int a, int b) returns int = @java:Method {
-    'class:"org/ballerinalang/nativeimpl/jvm/tests/StaticMethods"
-} external;
-
- public function addTwoNumbersSlowAsync(int a, int b) returns int = @java:Method {
-=======
 public function addTwoNumbersSlowAsyncVoidSig(int a, int b) returns int = @java:Method {
     'class:"org/ballerinalang/nativeimpl/jvm/tests/StaticMethods"
 } external;
@@ -305,34 +256,25 @@
 } external;
 
 public function addTwoNumbersSlowAsync(int a, int b) returns int = @java:Method {
->>>>>>> dfa1fba9
     'class:"org/ballerinalang/nativeimpl/jvm/tests/StaticMethods",
     paramTypes: ["long" ,"long"]
 } external;
 
-<<<<<<< HEAD
- public function addTwoNumbersFastAsync(int a, int b) returns int = @java:Method {
-    'class:"org/ballerinalang/nativeimpl/jvm/tests/StaticMethods"
-} external;
-
-public function testBalEnvSlowAsyncVoidSig() {
-    int added = addTwoNumbersSlowAsyncVoidSig(1, 2);
-    assertEquality(3, added);
-}
-
-public function testBalEnvFastAsyncVoidSig() {
-    int added = addTwoNumbersFastAsyncVoidSig(1, 2);
-    assertEquality(3, added);
-}
-
-public function testBalEnvSlowAsync() {
-    int added = addTwoNumbersSlowAsync(1, 2);
-    assertEquality(3, added);
-}
-
-public function testBalEnvFastAsync() {
-    int added = addTwoNumbersFastAsync(1, 2);
-    assertEquality(3, added);
+public function addTwoNumbersFastAsync(int a, int b) returns int = @java:Method {
+    'class:"org/ballerinalang/nativeimpl/jvm/tests/StaticMethods"
+} external;
+
+function getCurrentModule(int a) returns string  = @java:Method {
+        'class: "org/ballerinalang/nativeimpl/jvm/tests/StaticMethods"
+} external;
+
+public function returnNullString(boolean nullVal) returns string? = @java:Method {
+    'class:"org/ballerinalang/nativeimpl/jvm/tests/StaticMethods"
+} external;
+
+public function testGetCurrentModule() {
+     string moduleString =  getCurrentModule(4);
+     test:assertEquals(moduleString, "$anon#.#0.0.0#4");
 }
 
 function hashCode(int receiver) returns int = @java:Method {
@@ -341,43 +283,6 @@
     paramTypes: ["byte"]
 } external;
 
-const ASSERTION_ERROR_REASON = "AssertionError";
-
-function assertEquality(any|error expected, any|error actual) {
-    if expected is anydata && actual is anydata && expected == actual {
-        return;
-    }
-    if expected === actual {
-        return;
-    }
-    panic error(ASSERTION_ERROR_REASON,
-                message = "expected '" + expected.toString() + "', found '" + actual.toString () + "'");
-}
-=======
-public function addTwoNumbersFastAsync(int a, int b) returns int = @java:Method {
-    'class:"org/ballerinalang/nativeimpl/jvm/tests/StaticMethods"
-} external;
-
-function getCurrentModule(int a) returns string  = @java:Method {
-        'class: "org/ballerinalang/nativeimpl/jvm/tests/StaticMethods"
-} external;
-
-public function returnNullString(boolean nullVal) returns string? = @java:Method {
-    'class:"org/ballerinalang/nativeimpl/jvm/tests/StaticMethods"
-} external;
-
-public function testGetCurrentModule() {
-     string moduleString =  getCurrentModule(4);
-     test:assertEquals(moduleString, "$anon#.#0.0.0#4");
-}
-
-function hashCode(int receiver) returns int = @java:Method {
-    name: "hashCode",
-    'class: "java.lang.Byte",
-    paramTypes: ["byte"]
-} external;
-
 function getValue() returns MyType = @java:Method {
     'class:"org/ballerinalang/nativeimpl/jvm/tests/StaticMethods"
-} external;
->>>>>>> dfa1fba9
+} external;