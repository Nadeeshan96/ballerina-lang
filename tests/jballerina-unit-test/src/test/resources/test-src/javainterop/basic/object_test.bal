// Copyright (c) 2020 WSO2 Inc. (http://www.wso2.org) All Rights Reserved.
//
// WSO2 Inc. licenses this file to you under the Apache License,
// Version 2.0 (the "License"); you may not use this file except
// in compliance with the License.
// You may obtain a copy of the License at
//
// http://www.apache.org/licenses/LICENSE-2.0
//
// Unless required by applicable law or agreed to in writing,
// software distributed under the License is distributed on an
// "AS IS" BASIS, WITHOUT WARRANTIES OR CONDITIONS OF ANY
// KIND, either express or implied.  See the License for the
// specific language governing permissions and limitations
// under the License.

import ballerina/java;

public class Person {

    string name;

    int age;

    float height;

    public function init(string name, int age, float height) {
      self.name = name;
      self.age = age;
      self.height = height;
    }

    function newInstance() returns handle = @java:Constructor {
        'class:"org/ballerinalang/nativeimpl/jvm/tests/InstanceMethods"
    } external;

    public function getCounter(handle receiver) returns handle = @java:Method{
        'class:"org/ballerinalang/nativeimpl/jvm/tests/InstanceMethods"
    } external;

    public function setCounterValue(handle receiver, handle count) = @java:Method{
        'class:"org/ballerinalang/nativeimpl/jvm/tests/InstanceMethods"
    } external;

    public function getObjectValueField(handle receiver) returns int = @java:Method{
        'class:"org/ballerinalang/nativeimpl/jvm/tests/InstanceMethods"
    } external;

    public function getInt(handle h, int x) returns int = @java:Method{
        'class:"org/ballerinalang/nativeimpl/jvm/tests/InstanceMethods"
    } external;

    public function getRandomInt(handle h) returns int = @java:Method{
        'class:"org/ballerinalang/nativeimpl/jvm/tests/InstanceMethods"
    } external;

    public function acceptTwoParamsAndReturnSomething(handle s, handle s2) returns handle = @java:Method {
       'class:"org/ballerinalang/nativeimpl/jvm/tests/StaticMethods"
    } external;

    public function acceptObjectAndObjectReturn(int age) returns Person = @java:Method {
       'class:"org/ballerinalang/nativeimpl/jvm/tests/StaticMethods"
    } external;

    public function acceptObjectAndReturnField() returns int = @java:Method {
       'class:"org/ballerinalang/nativeimpl/jvm/tests/StaticMethods"
    } external;

    function echoObject() returns object {}  = @java:Method {
<<<<<<< HEAD
            'class: "org/ballerinalang/nativeimpl/jvm/tests/StaticMethods"
=======
        'class: "org/ballerinalang/nativeimpl/jvm/tests/StaticMethods"
    } external;

    function getCurrentModuleForObject(int a) returns string  = @java:Method {
        'class: "org/ballerinalang/nativeimpl/jvm/tests/StaticMethods"
>>>>>>> dfa1fba9
    } external;

    function getBIntFromJInt(handle receiver) returns int = @java:Method {
        name:"longValue",
        'class:"java.lang.Integer"
    } external;

    function newInteger(int value) returns handle = @java:Constructor {
        'class:"java.lang.Integer"
    } external;

     public function floor(float a) returns float = @java:Method {
             'class: "java/lang/Math"
     } external;
}

function getBIntFromJInt(handle receiver) returns int = @java:Method {
    name:"longValue",
    'class:"java.lang.Integer"
} external;

public function testInteropsInsideObject() {
    Person p = new("Waruna", 5, 123.45);

    // Test instance java interop methods inside object
    handle h = p.newInstance();
    int counter = p.getBIntFromJInt(p.getCounter(h));
    assertEquality(counter, 0);
    p.setCounterValue(h, p.newInteger(24));
    counter = p.getBIntFromJInt(p.getCounter(h));
    assertEquality(counter, 24);
    int age = p.getObjectValueField(h);
    assertEquality(age, 5);
    int x = p.getInt(h, 444);
    assertEquality(x, 5);
    int y = p.getRandomInt(h);
    assertEquality(y, 123);

    // Test static java interop methods inside object
    string message = <string>java:toString(p.acceptTwoParamsAndReturnSomething(java:fromString("Hello "),
                                                                               java:fromString("World")));
    assertEquality(message, "Hello World");
    age = p.acceptObjectAndReturnField();
    assertEquality(age, 5);
    Person samePerson = p.acceptObjectAndObjectReturn(12);
    assertEquality(p.age, 12);
    assertEquality(samePerson.age, 12);
    Person p1 = <Person>p.echoObject();
    assertEquality(p.name, "Waruna");
    assertEquality(p.age, 12);
    assertEquality(p.height, 123.45);
    float f = p.floor(p.height);
    assertEquality(f, 123.0);

    // Test get current Module
    string moduleString =  p.getCurrentModuleForObject(4);
    assertEquality(moduleString, "$anon#.#0.0.0#12#4");
}

const ASSERTION_ERROR_REASON = "AssertionError";

function assertEquality(any|error expected, any|error actual) {
    if expected is anydata && actual is anydata && expected == actual {
        return;
    }
    if expected === actual {
        return;
    }
    panic error(ASSERTION_ERROR_REASON,
                message = "found '" + expected.toString() + "', expected '" + actual.toString () + "'");
}<|MERGE_RESOLUTION|>--- conflicted
+++ resolved
@@ -67,15 +67,11 @@
     } external;
 
     function echoObject() returns object {}  = @java:Method {
-<<<<<<< HEAD
-            'class: "org/ballerinalang/nativeimpl/jvm/tests/StaticMethods"
-=======
         'class: "org/ballerinalang/nativeimpl/jvm/tests/StaticMethods"
     } external;
 
     function getCurrentModuleForObject(int a) returns string  = @java:Method {
         'class: "org/ballerinalang/nativeimpl/jvm/tests/StaticMethods"
->>>>>>> dfa1fba9
     } external;
 
     function getBIntFromJInt(handle receiver) returns int = @java:Method {
