// Copyright (c) 2020 WSO2 Inc. (http://www.wso2.org) All Rights Reserved.
//
// WSO2 Inc. licenses this file to you under the Apache License,
// Version 2.0 (the "License"); you may not use this file except
// in compliance with the License.
// You may obtain a copy of the License at
//
// http://www.apache.org/licenses/LICENSE-2.0
//
// Unless required by applicable law or agreed to in writing,
// software distributed under the License is distributed on an
// "AS IS" BASIS, WITHOUT WARRANTIES OR CONDITIONS OF ANY
// KIND, either express or implied.  See the License for the
// specific language governing permissions and limitations
// under the License.

function testIsolatedFunctionWithOnlyLocalVars() {
    int x = isolatedFunctionWithOnlyLocalVars();
    assertEquality(4, x);
}

isolated function isolatedFunctionWithOnlyLocalVars() returns int {
    int i = 1;
    int j = i + 1;
    return j + 2;
}

function testIsolatedFunctionWithLocalVarsAndParams() {
    int x = isolatedFunctionWithOnlyLocalVarsAndParams({"two": 2});
    assertEquality(6, x);
}

isolated function isolatedFunctionWithOnlyLocalVarsAndParams(map<int> m) returns int {
    int i = 1;
    int j = i + <int> m["two"];
    return j + 3;
}

final int i = 1;

final readonly & map<string> ms = {
    "first": "hello",
    "second": "world"
};

isolated function testIsolatedFunctionAccessingImmutableGlobalStorage() {
    string concat = <string> ms["first"] + <string> ms["second"];
    assertEquality("helloworld", concat);
}

final int[] & readonly arr = [1, 2, 3];

class Baz {
    int iv;

    isolated function init(int j) {
        self.iv = j + i;
    }

    isolated function val() returns int {
        return self.iv + arr[0] + 100;
    }
}

isolated function testIsolatedObjectMethods() {
    Baz b = new (100);
    assertEquality(101, b.iv);

    assertEquality(202, b.val());
}

//// Service tests, only testing definition since dispatching is not possible atm ////

public class Listener {

    public function attach(service object {} s, string[]|string? name = ()) returns error? { }

    public function detach(service object {} s) returns error? { }

    public function 'start() returns error? { }

    public function gracefulStop() returns error? { }

    public function immediateStop() returns error? { }
}

service /s1 on new Listener() {
    isolated resource function get res1(map<int> j) {
        int x = i + <int> j["val"];
    }

    resource isolated function get res2(string str) returns error? {
        lock {
            self.res3();
        }
        return error(str + <string> ms["first"]);
    }

    isolated function res3() {

    }
}

service object {} s2 = service object {
    isolated resource function get res1(map<int> j) {
        int x = i + <int> j["val"];
    }

    resource isolated function get res2(string str) returns error? {
        lock {
            self.res3();
        }
        return error(str + <string> ms["first"]);
    }

    isolated function res3() {

    }
};

/////////////////////////////////////////////////////////////////////////////

type Qux object {
    isolated function qux() returns int;
};

int globInt = 1;

function testNonIsolatedMethodAsIsolatedMethodRuntimeNegative() {
    object {
        int i;

        function qux() returns int;
    } obj = object {
        int i;

        function init() {
            self.i = 123;
        }

        function qux() returns int {
            return self.i + globInt;
        }
    };

    assertEquality(false, <any> obj is Qux);
}

var fn1 = isolated function (int j, map<int> m) returns int {
    record {
        int i;
    } rec = {
        i: 1,
        "str": "val"
    };

    return rec.i + j + <int> m["first"] + i;
};

function (int, map<int>) returns int fn2 = function (int j, map<int> m) returns int {
    record {
        int i;
    } rec = {
        i: 1,
        "str": "val"
    };

    return rec.i + j + <int> m["first"] + i;
};

function (int, map<int>) returns int fn3 = isolated function (int j, map<int> m) returns int {
    record {
        int i;
    } rec = {
        i: 1,
        "str": "val"
    };
    return rec.i + j + <int> m["first"] + i;
};

isolated function testIsolatedFunctionPointerInvocation() {
    int sum = fn1(100, {first: 123, second: 234}) + fn4();
    assertEquality(sum, 240);
    assertEquality(fn1(101, {first: 123, second: 234}), 226);
}

IsolatedFunction fn4 = isolated function () returns int {
    return 15;
};

function testIsolatedFunctionAsIsolatedFunctionRuntime() {
    assertEquality(true, <any> fn1 is isolated function (int, map<int>) returns int);
    assertEquality(true, <any> fn2 is isolated function (int, map<int>) returns int);
    assertEquality(true, <any> fn3 is isolated function (int, map<int>) returns int);
}
int k = 8;
function (int, map<int>) returns int fn5 = function (int j, map<int> m) returns int {
    return j + <int> m["first"] + i + k;
};

function testIsolatedFunctionAsIsolatedFunctionRuntimeNegative() {
    assertEquality(false, <any> fn5 is isolated function (int, map<int>) returns int);

    var res = trap <isolated function (int, map<int>) returns int> fn5;
    assertEquality(true, res is error);

    error err = <error> res;
    assertEquality("incompatible types: 'function (int,map<int>) returns (int)' cannot be cast to " +
                        "'isolated function (int,map<int>) returns (int)'", err.detail()["message"]);
}

const FLOAT = 1.23;

const map<float> FLOAT_MAP = {
    a: 1.0,
    b: 2.0
};

isolated function testConstantRefsInIsolatedFunctions() {
    assertEquality(4.23, FLOAT + <float> FLOAT_MAP["a"] + <float> FLOAT_MAP["b"]);
}

final int recI = 111222;

isolated function recJ() returns int => 234;

type RecWithDefaults record {|
    int i = recI;
    int j = recJ();
|};

isolated function testIsolatedClosuresAsRecordDefaultValues() {
    RecWithDefaults r = {};

    assertEquality(111222, r.i);
    assertEquality(234, r.j);
}

type ISOLATED_FUNCTION isolated function (int) returns int;

ISOLATED_FUNCTION af1 = intVal => intVal + i;

isolated function testIsolatedArrowFunctions() {
    isolated function (int) returns int af2 = intVal => intVal + 2 * i;

    int sum = af1(90) + af2(10);
    assertEquality(103, sum);
}

class ClassWithDefaultsWithoutInitFunc {
    int i = recI;
    int j = recJ();
    object {
        string k;
    } ob = object {
        string k = <string> ms["first"];
    };
}

class ClassWithDefaultsWithInitFunc {
    int i;
    int j;
    object {
        string k;
    } ob;

    isolated function init(int i) {
        self.i = i;
        self.j = af1(1);
        self.ob = object {
            string k;

            isolated function init() {
                self.k = <string> ms["second"];
            }
        };
    }
}

isolated function testIsolatedObjectFieldInitializers() {
    ClassWithDefaultsWithoutInitFunc c1 = new;
    assertEquality(111222, c1.i);
    assertEquality(234, c1.j);
    assertEquality("hello", c1.ob.k);

    ClassWithDefaultsWithInitFunc c2 = new (123);
    assertEquality(123, c2.i);
    assertEquality(2, c2.j);
    assertEquality("world", c2.ob.k);

    ClassWithDefaultsWithInitFunc c3 = object {
        int i = 21212;
        int j = 999;
        object {
            string k;
        } ob = object {
            string k;

            isolated function init() {
                self.k = "ballerina";
            }
        };
    };
    assertEquality(21212, c3.i);
    assertEquality(999, c3.j);
    assertEquality("ballerina", c3.ob.k);
}

client class ClientClass {
    int i = 1;

    remote isolated function bar() {
        self.i = 2;
    }

    isolated remote function baz(int j, string... s) returns int {
        int tot = self.i + j;

        foreach string strVal in s {
            tot = tot + strVal.length();
        }
        return tot;
    }
}

final string[] & readonly strArr = ["hello", "world"];

isolated function testIsolationAnalysisWithRemoteMethods() {
    ClientClass cc = new;

    cc->bar();
    assertEquality(2, cc.i);

    int x = cc->baz(1);
    assertEquality(3, x);

    x = cc->baz(arr[2], "hello");
    assertEquality(10, x);

    x = cc->baz(arr[1], ...strArr);
    assertEquality(14, x);
}

final map<int> & readonly intMap = {a: 1, b: 2};

isolated function testIsolatedFunctionWithDefaultableParams() {
    isolatedFunctionWithDefaultableParams();
    
    // https://github.com/ballerina-platform/ballerina-lang/issues/10639#issuecomment-699952927
    //assertEquality(<int[]> [2, 3, 4, 1, 2], isolatedAnonFunctionWithDefaultableParams(true));
    //assertEquality(<int[]> [1, 2], isolatedAnonFunctionWithDefaultableParams(false, y = [1, 2]));
    //assertEquality(<int[]> [1, 2, 1, 2], isolatedAnonFunctionWithDefaultableParams(true, y = [1, 2]));

    assertEquality(<int[]> [1, 2, 3, 4], isolatedAnonFunctionWithDefaultableParams(true, [1, 2], {c: 3, d: 4}));
}

isolated function isolatedFunctionWithDefaultableParams(int w = i, int[] x = getIntArray()) {
    assertEquality(1, w);
    assertEquality(<int[]> [1, 2, 3], x);
}

var isolatedAnonFunctionWithDefaultableParams =
    isolated function (boolean b, int[] y = getMutableIntArray(), map<int> z = intMap) returns any {
        if b {
            foreach var val in z {
                y.push(val);
            }
        }
        return y;
    };

isolated class IsolatedClass {
    final string a = "hello";
    private int[] b = [1, 2];

    isolated function getArray() returns int[] {
        lock {
            int[] x = self.b.clone();
            x.push(self.a.length());
            return x.clone();
        }
    }
}

final IsolatedClass isolatedObject = new;

isolated function testAccessingFinalIsolatedObjectInIsolatedFunction() {
    IsolatedClass cl = isolatedObject;
    int[] arr = isolatedObject.getArray();

    assertEquality(<int[]> [1, 2, 5], arr);
    assertEquality(<int[]> [1, 2, 5], cl.getArray());
}

final (map<int> & readonly)|isolated object {} unionOne = {a: 1, b: 2};
final (map<int> & readonly)|IsolatedClass unionTwo = isolatedObject;

isolated function testIsolatedFuncAccessingSubTypeOfReadOnlyOrIsolatedObjectUnion() {
    var x = unionOne;
    var y = unionTwo;
}

isolated function getIntArray() returns int[] => arr;

isolated function getMutableIntArray() returns int[] => [2, 3, 4];

isolated class IsolatedClassWithIsolatedMethod {
    private int i = 0;

    isolated function foo(int i) returns int {
        lock {
            int j = i + self.i;
            self.i += 1;
            return j;
        }
    }
}

isolated class IsolatedClassWithIsolatedMethodTwo {
    isolated function foo(int i) returns int => i;
}

class NonIsolatedClassWithIsolatedMethod {
    int i = 0;

    isolated function foo(int i) returns int {
        int j = i + self.i;
        self.i += 1;
        return j;
    }
}

function testIsolationOfBoundMethods() {
    IsolatedClassWithIsolatedMethod ob1 = new;
    isolated function (int) returns int func1 = ob1.foo;
    assertEquality(true, <any> func1 is isolated function (int) returns int);
    assertEquality(1, func1(1));
    assertEquality(3, func1(2));

    NonIsolatedClassWithIsolatedMethod ob2 = new;
    function (int) returns int func2 = ob2.foo;
    assertEquality(true, <any> func2 is function (int) returns int);
    assertEquality(false, <any> func2 is isolated function (int) returns int);
    assertEquality(1, func2(1));
    assertEquality(3, func2(2));

    // See https://github.com/ballerina-platform/ballerina-lang/issues/26726
    //IsolatedClassWithIsolatedMethod|IsolatedClassWithIsolatedMethodTwo ob3 = new IsolatedClassWithIsolatedMethodTwo();
    //isolated function (int) returns int func3 = ob3.foo;
    //assertEquality(true, <any> func3 is isolated function (int) returns int);
    //assertEquality(1, func3(1));
    //assertEquality(2, func3(2));
    //
    //IsolatedClassWithIsolatedMethodTwo|NonIsolatedClassWithIsolatedMethod ob4 = new NonIsolatedClassWithIsolatedMethod();
    //function (int) returns int func4 = ob4.foo;
    //assertEquality(true, <any> func4 is function (int) returns int);
    //assertEquality(false, <any> func4 is isolated function (int) returns int);
    //assertEquality(1, func4(1));
    //assertEquality(3, func4(2));
    //
    //IsolatedClassWithIsolatedMethodTwo|NonIsolatedClassWithIsolatedMethod ob5 = new IsolatedClassWithIsolatedMethodTwo();
    //function (int) returns int func5 = ob5.foo;
    //assertEquality(true, <any> func5 is function (int) returns int);
    //assertEquality(false, <any> func5 is isolated function (int) returns int);
    //assertEquality(1, func5(1));
    //assertEquality(2, func5(2));
}

service readonly class ReadOnlyService {
    int[] x = [1, 2, 3];

    resource function get foo() returns int[] => self.x;
}

final ReadOnlyService s = new;

isolated function testFinalReadOnlyServiceAccessInIsolatedFunction() {
    ReadOnlyService rs = s;
    assertEquality(<int[]> [1, 2, 3], rs.x);
}

type RawTemplateType object:RawTemplate;

type Template1 object {
    *object:RawTemplate;
    public (readonly & string[]) strings;
    public int[] insertions;
};

final object:RawTemplate & readonly tmp1 = `Count: ${10}, ${20}`;

final Template1 & readonly tmp2 = `Count: ${10}, ${20}`;

final RawTemplateType & readonly tmp3 = `Count: ${10}, ${20}`;

isolated function testFinalReadOnlyRawTemplateAccessInIsolatedFunction() {
    assertEquality(<string[]>["Count: ", ", ", ""], tmp1.strings);
    assertEquality(<int[]>[10, 20], tmp1.insertions);

    assertEquality(<string[]>["Count: ", ", ", ""], tmp2.strings);
    assertEquality(<int[]>[10, 20], tmp2.insertions);

    assertEquality(<string[]>["Count: ", ", ", ""], tmp3.strings);
    assertEquality(<int[]>[10, 20], tmp3.insertions);
}

<<<<<<< HEAD
isolated function testIsolatedFPCallInIsolatedFunction() {
    var f = isolatedFunctionWithOnlyLocalVars;
    int r = f();
    assertEquality(4, r);

    isolated function () returns int g = isolatedFunctionWithOnlyLocalVars;
    assertEquality(4, g());

    BoundMethodTestClass h = new;
    isolated function () returns int m = h.isolatedFn;
    int v = m();
    assertEquality(10, v);

    FunctionFieldTestClass i = new;
    var if1 = i.f1;
    int w = if1();
    assertEquality(123, w);

    i.testFunctionFieldFPCall();
}

isolated class BoundMethodTestClass {
    isolated function testBoundMethodFPCall() {
        var f = self.isolatedFn;
        int v = f();
        assertEquality(10, v);
    }

    public function nonIsolatedFn() {
    }

    public isolated function isolatedFn() returns int => 10;
}

public class FunctionFieldTestClass {
    public final isolated function () returns int f1 = () => 123;
    private final isolated function () returns string f2 = () => "hello";

    isolated function testFunctionFieldFPCall() {
        isolated function () returns int f1 = self.f1;
        assertEquality(123, f1());

        var f2 = self.f2;
        string r = f2();
        assertEquality("hello", r);
    }
=======
readonly class IsolatedFunctionWithReadOnlySelfAsCapturedVariable {
    string[] words;
    int length;

    isolated function init(string[] & readonly words, int length) {
        self.words = words;
        self.length = length;
    }

    isolated function getCount() returns int =>
        self.words.filter(
            isolated function (string word) returns boolean => word.length() == self.length).length();
}

isolated class IsolatedFunctionWithIsolatedSelfAsCapturedVariable {
    private string[] words;
    private int min = 10;

    isolated function init(string[] words) {
        self.words = words.clone();
    }

    isolated function compare() returns boolean {
        lock {
            return self.words.some(isolated function (string s) returns boolean => s.length() > self.min);
        }
    }
}

function testIsolatedFunctionWithSelfAsCapturedVariable() {
    string[] words = ["hello", "world", "this", "is", "a", "test"];

    IsolatedFunctionWithReadOnlySelfAsCapturedVariable a = new (words.cloneReadOnly(), 4);
    assertEquality(2, a.getCount());

    IsolatedFunctionWithIsolatedSelfAsCapturedVariable b = new (words);
    assertEquality(false, b.compare());
>>>>>>> 427f58d8
}

isolated function assertEquality(any|error expected, any|error actual) {
    if expected is anydata && actual is anydata && expected == actual {
        return;
    }

    if expected === actual {
        return;
    }

    string expectedValAsString = expected is error ? expected.toString() : expected.toString();
    string actualValAsString = actual is error ? actual.toString() : actual.toString();
    panic error(string `expected '${expectedValAsString}', found '${actualValAsString}'`);
}

type IsolatedFunction isolated function () returns int;<|MERGE_RESOLUTION|>--- conflicted
+++ resolved
@@ -504,7 +504,45 @@
     assertEquality(<int[]>[10, 20], tmp3.insertions);
 }
 
-<<<<<<< HEAD
+readonly class IsolatedFunctionWithReadOnlySelfAsCapturedVariable {
+    string[] words;
+    int length;
+
+    isolated function init(string[] & readonly words, int length) {
+        self.words = words;
+        self.length = length;
+    }
+
+    isolated function getCount() returns int =>
+        self.words.filter(
+            isolated function (string word) returns boolean => word.length() == self.length).length();
+}
+
+isolated class IsolatedFunctionWithIsolatedSelfAsCapturedVariable {
+    private string[] words;
+    private int min = 10;
+
+    isolated function init(string[] words) {
+        self.words = words.clone();
+    }
+
+    isolated function compare() returns boolean {
+        lock {
+            return self.words.some(isolated function (string s) returns boolean => s.length() > self.min);
+        }
+    }
+}
+
+function testIsolatedFunctionWithSelfAsCapturedVariable() {
+    string[] words = ["hello", "world", "this", "is", "a", "test"];
+
+    IsolatedFunctionWithReadOnlySelfAsCapturedVariable a = new (words.cloneReadOnly(), 4);
+    assertEquality(2, a.getCount());
+
+    IsolatedFunctionWithIsolatedSelfAsCapturedVariable b = new (words);
+    assertEquality(false, b.compare());
+}
+
 isolated function testIsolatedFPCallInIsolatedFunction() {
     var f = isolatedFunctionWithOnlyLocalVars;
     int r = f();
@@ -551,45 +589,6 @@
         string r = f2();
         assertEquality("hello", r);
     }
-=======
-readonly class IsolatedFunctionWithReadOnlySelfAsCapturedVariable {
-    string[] words;
-    int length;
-
-    isolated function init(string[] & readonly words, int length) {
-        self.words = words;
-        self.length = length;
-    }
-
-    isolated function getCount() returns int =>
-        self.words.filter(
-            isolated function (string word) returns boolean => word.length() == self.length).length();
-}
-
-isolated class IsolatedFunctionWithIsolatedSelfAsCapturedVariable {
-    private string[] words;
-    private int min = 10;
-
-    isolated function init(string[] words) {
-        self.words = words.clone();
-    }
-
-    isolated function compare() returns boolean {
-        lock {
-            return self.words.some(isolated function (string s) returns boolean => s.length() > self.min);
-        }
-    }
-}
-
-function testIsolatedFunctionWithSelfAsCapturedVariable() {
-    string[] words = ["hello", "world", "this", "is", "a", "test"];
-
-    IsolatedFunctionWithReadOnlySelfAsCapturedVariable a = new (words.cloneReadOnly(), 4);
-    assertEquality(2, a.getCount());
-
-    IsolatedFunctionWithIsolatedSelfAsCapturedVariable b = new (words);
-    assertEquality(false, b.compare());
->>>>>>> 427f58d8
 }
 
 isolated function assertEquality(any|error expected, any|error actual) {
