// Copyright (c) 2021 WSO2 Inc. (http://www.wso2.org) All Rights Reserved.
//
// WSO2 Inc. licenses this file to you under the Apache License,
// Version 2.0 (the "License"); you may not use this file except
// in compliance with the License.
// You may obtain a copy of the License at
//
// http://www.apache.org/licenses/LICENSE-2.0
//
// Unless required by applicable law or agreed to in writing,
// software distributed under the License is distributed on an
// "AS IS" BASIS, WITHOUT WARRANTIES OR CONDITIONS OF ANY
// KIND, either express or implied.  See the License for the
// specific language governing permissions and limitations
// under the License.

function testUnreachableCodeWithWhile1() {
    while false {
        int _ = 1; // unreachable code
        string _ = "ABC";
    }
    int|string _ = 25;
}

function testUnreachableCodeWithWhile2() {
    while false {
        foo(); // unreachable code
        string b = "ABC";
        string _ = b + "D";
    }
    int|string _ = 25;
}

function testUnreachableCodeWithIf1() {
    if false {
        int _ = 1; // unreachable code
        string _ = "ABC";
    }
    int|string _ = 25;
}

function testUnreachableCodeWithIf2() {
    if false {
        string _ = "ABC"; // unreachable code
        foo();
        int _ = 1;
    }
    int|string _ = 25;
}

function testUnreachableCodeWithIf3() {
    if true {
        string _ = "ABC";
        return;
    }
    int|string _ = 25; // unreachable code
}

function testUnreachableCodeWithIfElse1() {
    if false {
        int _ = 1; // unreachable code
        string _ = "ABC";
    } else {
        string _ = "XYZ";
        int _ = 26;
    }
    int|string _ = 25;
}

function testUnreachableCodeWithIfElse2() {
    if true {
        int _ = 1;
        string _ = "ABC";
    } else {
        string _ = "XYZ"; // unreachable code
        int _ = 26;
    }
    int|string _ = 25;
}

function testUnreachableCodeWithIf4() {
    if true {
        int _ = 1;
        string _ = "ABC";
        return;
    }
    int|string _ = 25; // unreachable code
    int _ = 10;
}

function testUnreachableCodeWithIf5() {
    if true {
        int _ = 1;
        string _ = "ABC";
        return;
        foo(); // unreachable code
    }
    int|string _ = 25;
    int _ = 10;
}

function foo() {

}

enum E { X, Y, Z }

function testUnreachableCodeWithIfElse3() {
    E e = "Z";
    int v = 10;
    int a;

    if e is X {
        a = v * 10;
    } else if e is Y {
        a = v * 20;
    } else if e is Z { // always true
        a = v * 30;
    } else {
        foo(); // unreachable code
    }
}

function testUnreachableCodeWithIfElse4() {
    E e = "Z";
    int v = 10;
    int a;

    if e is X {
        a = v * 10;
    } else if e is Y {
        a = v * 20;
    } else if e is Z { // always true
        a = v * 30;
    } else if e is Y {
        foo(); // unreachable code
    }
}

function testUnreachableCodeWithIfElse5() {
    E e = "Z";
    int v = 10;
    int a;

    if e is X {
        a = v * 10;
    } else if e is Y {
        a = v * 20;
    } else if e is Z { // always true
        a = v * 30;
        return ();
    } else {
        a = v * 40; // unreachable code
    }
}

function testUnreachableCodeWithIfElse6(E e) returns int {
    if e is X {
        return 1;
    }
    if e is Y {
        return 2;
    }
    int _ = 12;
    // must return a result
}

function testUnreachableCodeWithIfElse7(E e) returns int {
    if e is X {
        return 1;
    } else if e is Y {
        return 2;
    }
    int _ = 12;
    // must return a result
}

function testUnreachableCodeWithWhileHavingBreakAndContinue1() {
    int a;
    while false {
        if true { // unreachable code
            continue;
        } else {
            a = 1; // unreachable code
        }
        int _ = a;
    }

    int b;
    while false {
        if true { // unreachable code
            break;
        } else {
            b = 1; // unreachable code
        }
        int _ = b;
    }
}

function testUnreachableCodeWithWhile3() returns int {
    int value = 0;
    while true {
        int|string b = 10;
        if b is int {
            value += 1;
            break;
        }
        if b is string { // always true
            value += 2;
            return value;
        }
        value += 3; // unreachable code
    }
    value += 4;
    // must return a result
}

function testUnreachableCodeWithWhile4() returns int {
    int value = 0;
    while value is int { // always true
        int|string b = 10;
        if b is int {
            value += 1;
            if false {
                break; // unreachable code
            }
            value += 2;
        }
        if b is string {
            if true {
                continue;
            }
            value += 3; // unreachable code
        }
        value += 4;
    }
    value += 4;
    // must return a result
}

function testUnreachableCodeWithWhile5() returns int {
    int value = 0;
    while false {
        value += 1; // unreachable code
        foo();
        return value;
    }
    value += 2;
    // must return a result
}

function testUnreachableCodeWithFail() returns error? {
    boolean? v = false;
    int i = 0;
    string str = "";
    while i < 5 {
        i += 1;
        do {
            int|string a = "ABC";
            if a is string {
                if v is boolean {
                    break;
                } else if v is () { // always true
                    continue;
                }
                string _ = "A"; // unreachable code
            }
            if a is int { // always true
                if true {
                    fail getError();
                }
            }
        }
    }
    string _ = "A";
}

function testUnreachableCodeWithFail2() returns error {
    while true {
        int|string a = 12;
        if a is int {
            fail getError();
        }
        string _ = a;
        if a is string { // always true
            panic error("Error");
        }
    }
    string _ = "ABC"; // unreachable code
}

function testUnreachableCodeWithCallStmtFuncReturningNever() {
    impossible();
    string _ = "ABC"; // unreachable code
}

function testUnreachableCodeWithWhile6() {
    string str = "";
    int i = 1;
    while i < 5 {
        int|string a = 12;
        if a is int {
            str += "a is int -> ";
            panic getError();
        }
        string _ = a;
        if a is string { // always true
            str += "a is string";
            impossible();
        }
        string _ = "ABC"; // unreachable code
        i += 1;
    }
    string _ = "ABC";
}

function getError() returns error {
    error err = error("Custom Error");
    return err;
}

function testConstTrueConditionWihLogicalAndInIfElse() {
    if true && true {
        return;
    } else {
        int _ = 10; // unreachable code
    }
}

function testConstTrueConditionWihLogicalAndInIf() {
    if true && true {
        return;
    }
    int _ = 10; // unreachable code
}

function testConstTrueConditionWihLogicalAndInIfElse2() {
    if true && true {
        int _ = 10;
    } else {
        int _ = 10; // unreachable code
    }
    int _ = 10;
}

function testConstTrueConditionWihLogicalAndInIfElse3() {
    if true {
        int _ = 10;
    } else if true && true {
        int _ = 10; // unreachable code
    }
    int _ = 10;
}

function testConstFalseConditionWihLogicalAndInIfElse1() {
    if false && false {
        int _ = 10; // unreachable code
    } else {
        int _ = 10;
    }
    int _ = 10;
}

function testConstTrueConditionWihLogicalAndInWhile1() {
    while true && true {
        if true && true {
            int _ = 12;
        } else if true {
            int _ = 10; // unreachable code
        }
    }
    int _ = 10;
}

function testConstFalseConditionWihTypeTestInIfElse1() {
    int a = 10;
    if a !is int {
        int _ = 10; // unreachable code
    } else {
        int _ = 10;
    }
    int _ = 10;
}

function testConstFalseConditionWihTypeTestInWhile1() {
    int a = 10;
    while a !is int {
        int _ = 10; // unreachable code
    }
    int _ = 10;
}

function impossible() returns never {
    panic error("Something impossible happened.");
}

function testConstFalseWithIf() {
    if false {
        int a = 10; // unreachable code
    } else {
        int a = 20;
    }
    int|string _ = 25;
}

function testUnreachabilitywithIfElse(E e) returns int {
    if e is X {
        return 1;
    }
    if e is Y {
        return 2;
    }
    if e is Z { // always true
        return 3;
    }
    return 4; // unreachable code
}

function testConstFalseWithWhile() {
    while false {
        int _ = 10; // unreachable code
    }
    int|string _ = 25;
}

function testUnreachableCodeWithWhileConstTrue() {
    while true {
        string _ = "A";
        return;
    }
    int _ = 12; // unreachable code
}

function testUnreachableCodeWithWhileConstTrue2() returns int {
    while true {
        string? a = "A";
        if a is string {
            return 1;
        } else if a is () { // always true
            return 2;
        } else {
            return 3; // unreachable code
        }
    }
    return 4; // unreachable code
}

function testUnreachableCodeWithWhileConstTrue3() returns int {
    int|boolean v = true;
    int res = 0;
    while v is boolean {
        string? a = "A";
        if a is string {
            string|int b = "B";
            if b is string {
                if true {
                    return 1;
                }
                return 10; // unreachable code
            }
            if b is int { // always true
                break;
            }
            return 20; // unreachable code
        } else {
            return 2;
        }
        return 3; // unreachable code
    }
    return 4;
}

function testUnreachableCodeWithWhileConstTrue4(string p) returns string {
    string str = "";
    while true {
        int|string a = 12;
        if a is int {
            str += "a is int";
            break;
        }
        string _ = a;
        if a is string { // always true
            str += "a is string";
            panic error("Error");
        }
        str += " -> final"; // unreachable code
    }
    string x = " -> end.";
    return str + x + " -> parameter:" + p;
}

const TRUE = true;
const FALSE = false;

function testUnreachableCodeWithConstRef1() {
    if TRUE {
        return;
    }
    int _ = 1; // unreachable code
}

function testUnreachableCodeWithConstRef2() {
    if FALSE {
        return; // unreachable code
    }
    int _ = 1;
}

function testUnreachableCodeWithConstRef3() {
    while TRUE {
        return;
    }
    int x = 1; // unreachable code
}

function testUnreachableCodeWithConstRef4() {
    while FALSE {
        return; // unreachable code
    }
    int _ = 1;
}

type TRUE1 true;
type FALSE1 false;

function testUnreachableCodeWithConstRef5() {
    TRUE1 b = true;

    if b {
        return;
    }

    int _ = 1; // unreachable code
}

function testUnreachableCodeWithConstRef6() {
    FALSE1 b = false;

    if b {
        return; // unreachable code
    }

    int _ = 1;
}

function testUnreachableCodeWithConstRef7() {
    TRUE1 b = true;

    while b {
        return;
    }

    int _ = 1; // unreachable code
}

function testUnreachableCodeWithConstRef8() {
    FALSE1 b = false;

    while b {
        return; // unreachable code
    }

    int _ = 1;
}

function testUnreachableCodeWithUnaryCondition() {
    if !true {
        int _ = 1; // unreachable code
    } else {
        int _ = 2;
    }
}

function testUnreachableCodeWithUnaryCondition2() {
    while !true {
        int _ = 1; // unreachable code
    }
    int _ = 2;
}

function testUnreachableCodeWithBinaryCondition() {
    int x = 1;
    if true || x < 2 {
        int _ = 1;
    } else {
        int _ = 1; // unreachable code
    }
}

function testUnreachableCodeWithBinaryCondition2() {
    int x = 1;
    if x < 2 || true {
        int _ = 1;
    } else {
        int _ = 1; // unreachable code
    }
}

function testUnreachableCodeWithBinaryCondition3() {
    int x = 1;
    if true || true {
        int _ = 1;
    } else {
        int _ = 1; // unreachable code
    }
}

function testUnreachableCodeWithBinaryCondition4() {
    int _ = 1;
    if false || false {
        int _ = 1; // unreachable code
    } else {
        int _ = 1;
    }
}

function testUnreachableCodeWithUnaryCondition3() {
    if !false {
        int _ = 1;
    } else {
        int _ = 2; // unreachable code
    }
}

function testUnreachableCodeWithUnaryCondition4() {
    while !false {
        int _ = 1;
        return;
    }
    int _ = 2; // unreachable code
}

function testUnreachableCodeWithUnaryCondition6() {
    if true == true {
        return;
    }
    int _ = 10; // unreachable code
}

function testUnreachableCodeWithUnaryCondition7() {
    if !true == true {
        int _ = 10; // unreachable code
    }
    int _ = 10;
}

function testUnreachableCodeWithUnaryCondition8() {
    if false == true {
        int _ = 10; // unreachable code
    }
    int _ = 10;
}

function testUnreachableCodeWithUnaryCondition9() {
    while true == true {
        return;
    }
    int _ = 10; // unreachable code
}

function testUnreachableCodeWithUnaryCondition10() {
    while !true == true {
        int _ = 10; // unreachable code
    }
    int _ = 10;
}

function testUnreachableCodeWithUnaryCondition11() {
    while false == true {
        int _ = 10; // unreachable code
    }
    int _ = 10;
}

function testReachableCodeWithBinaryCondition12() returns int {
    10 b = 10;

    if b != 10 {
        return 10; // unreachable code
    }
    // must return a result
}

function testReachableCodeWithBinaryCondition13() {
    10 b = 10;

    if b == 10 {
        return;
    }
    int _ = 10; // unreachable code
}

function testReachableCodeWithBinaryCondition14() {
    10|20 b = 10;

    if b == 10 {
        return;
    }

    if b == 20 {
        return;
    }

    int _ = 10; // unreachable code
}

function testReachableCodeWithBinaryCondition15() {
    10|20 b = 10;

    if b != 10 {
        return;
    }

    10 _ = b;

    if b != 20 {
        return;
    }

    int _ = 10; // unreachable code
}

type Type1 10|20;
type Type2 10;

function testReachableCodeWithBinaryCondition16() returns int {
    Type2 b = 10;

    if b != 10 {
        return 10; // unreachable code
    }
    // must return a result
}

function testReachableCodeWithBinaryCondition17() {
    Type2 b = 10;

    if b == 10 {
        return;
    }
    int _ = 10; // unreachable code
}

function testReachableCodeWithBinaryCondition18() {
    Type1 b = 10;

    if b == 10 {
        return;
    }

    if b == 20 {
        return;
    }

    int _ = 10; // unreachable code
}

function testReachableCodeWithBinaryCondition19() {
    Type1 b = 10;

    if b != 10 {
        return;
    }

    10 _ = b;

    if b != 20 {
        return;
    }

<<<<<<< HEAD
    int c = 10; // unreachable code
}

function testUnreachabilityWithIfElseStmts1(E e) {
    if e is X {
        int a = 10;
    } else if e is Y {
        int a = 20;
    } else if e is Z {
        int a = 30;
    } else {
        never _ = e; // unreachable code
    }
}

function testUnreachabilityWithIfElseStmts2(E e) {
    if e is X {
        int a = 10;
    } else if e is Y {
        int a = 20;
    } else if e is Z {
        int a = 30;
    } else if e is Y {
        never _ = e; // unreachable code
    }
}

function testUnreachabilityWithIfElseStmts3(int|string|float e) {
    if e is int {
        int a = 10;
    } else if e is string {
        int a = 20;
    } else if e is float {
        int a = 30;
    } else {
        never _ = e; // unreachable code
    }
}

function testUnreachabilityWithIfElseStmts4(int|string|float e) {
    if e is int {
        int a = 10;
    } else if e is string {
        int a = 20;
    } else if e is float {
        int a = 30;
    } else if e is int {
        never _ = e; // unreachable code
    }
}

function testUnreachabilityWithIfElseStmts5() {
    10|20 e = 10;
    if e == 10 {
        int a = 10;
    } else if e == 20 {
        int a = 20;
    } else {
        never _ = e; // unreachable code
    }
}

function testUnreachabilityWithIfElseStmts6() {
    10|20 e = 10;
    if e == 10 {
        int a = 10;
    } else if e == 20 {
        int a = 20;
    } else if e == 10 {
        never _ = e; // unreachable code
    }
}

function testUnreachableCodeWithTypeNarrowing1() {
    int|string|boolean i = 1;

    if i is int|string {
        panic error("Error");
    }
    if i is boolean {
        return;
    }
    int x = i; // unreachable code
}

function testUnreachableCodeWithTypeNarrowing2() {
    int|string a = 1;
    if a is int|string {
        a = 2;
        return;
    }

    string b = a; // unreachable code
}

function testUnreachableCodeWithTypeNarrowing3() {
    10 b = 10;

    if b == 10 {
        return;
    }

    string a = b; // unreachable code
}

function testUnreachableCodeWithTypeNarrowing4() {
    Type2 b = 10;

    if b == 10 {
        return;
    }

    string a = b; // unreachable code
}

function testUnreachableCodeWithTypeNarrowing5() {
    int|string x = 5;
    if x is int|string {

    } else {
        never _ = x; // unreachable code
    }
}

function testUnreachableCodeWithTypeNarrowing6() {
    int|string|float a = 10;
    if a is int {
        int b = 10;
    } else if a is string {
        int b = 20;
    } else if a is float {
        int b = 30;
    } else if a is string {
        never _ = a; // unreachable code
    }
}

function testUnreachableCodeWithTypeNarrowing7() {
    int|string|float a = 10;
    if a is int {
        int b = 10;
    } else if a is string {
        int b = 20;
    } else if a is float {
        int b = 30;
    } else if a is string {
        never _ = a;
    } else if a is float {
        never _ = a; // unreachable code
    }
}

function testUnreachableCodeWithTypeNarrowing8() {
    int|string|float a = 10;
    if a is int {
        int b = 10;
    } else if a is string {
        int b = 20;
    } else if a is float {
        int b = 30;
    } else {
        never _ = a; // unreachable code
    }
=======
    int _ = 10; // unreachable code
>>>>>>> 0e47086d
}<|MERGE_RESOLUTION|>--- conflicted
+++ resolved
@@ -768,8 +768,7 @@
         return;
     }
 
-<<<<<<< HEAD
-    int c = 10; // unreachable code
+    int _ = 10; // unreachable code
 }
 
 function testUnreachabilityWithIfElseStmts1(E e) {
@@ -932,7 +931,4 @@
     } else {
         never _ = a; // unreachable code
     }
-=======
-    int _ = 10; // unreachable code
->>>>>>> 0e47086d
 }