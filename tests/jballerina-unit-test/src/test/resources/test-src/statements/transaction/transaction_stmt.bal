--- conflicted
+++ resolved
@@ -60,9 +60,6 @@
     return 5;
 }
 
-<<<<<<< HEAD
-type AssertionError error;
-=======
 function testLocalTransaction1(int i) returns int|error {
     int x = i;
 
@@ -96,8 +93,7 @@
     assertEquality(4, j);
 }
 
-type AssertionError error<ASSERTION_ERROR_REASON>;
->>>>>>> 42004b24
+type AssertionError error;
 
 const ASSERTION_ERROR_REASON = "AssertionError";
 
