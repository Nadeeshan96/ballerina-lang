// Copyright (c) 2020 WSO2 Inc. (http://www.wso2.org) All Rights Reserved.
//
// WSO2 Inc. licenses this file to you under the Apache License,
// Version 2.0 (the "License"); you may not use this file except
// in compliance with the License.
// You may obtain a copy of the License at
//
// http://www.apache.org/licenses/LICENSE-2.0
//
// Unless required by applicable law or agreed to in writing,
// software distributed under the License is distributed on an
// "AS IS" BASIS, WITHOUT WARRANTIES OR CONDITIONS OF ANY
// KIND, either express or implied.  See the License for the
// specific language governing permissions and limitations
// under the License.

function listBindingPattern1(any v) returns string {
    match v {
        var [a] => {
            return "var [a]";
        }
        var [a, b] => {
            return "var [a, b]";
        }
        var [a, b, c] => {
            return "var [a, b, c]";
        }
    }
    return "No match";
}

function testListBindingPattern1() {
    assertEquals("var [a]", listBindingPattern1([1]));
    assertEquals("var [a, b]", listBindingPattern1([1, "str"]));
    assertEquals("var [a, b, c]", listBindingPattern1([1, "str", true]));
    assertEquals("No match", listBindingPattern1(1));
}

function listBindingPattern2(any v) returns string {
    match v {
        var [a, b] if a is int => {
            return "var [a, b] if a is int";
        }
        var [a, b] if b is int => {
            return "var [a, b] if b is int";
        }
    }
    return "No match";
}

function testListBindingPattern2() {
    assertEquals("var [a, b] if a is int", listBindingPattern2([1, 2]));
    assertEquals("var [a, b] if b is int", listBindingPattern2(["str", 2]));
    assertEquals("No match", listBindingPattern2([1]));
}

function listBindingPattern3(any v) returns string {
    match v {
        [var [a, b], 5] | [var [a, b], 7] => {
            return "match2";
        }
    }

    return "No match";
}

function testListBindingPattern3() {
    assertEquals("match2", listBindingPattern3([["s", true], 5]));
    assertEquals("match2", listBindingPattern3([[10, false], 7]));
    assertEquals("No match", listBindingPattern3([1]));
}

function listBindingPattern4(any v) returns string {
    match v {
        [var [a], 5] | [var [a], 7] => {
            return "match1";
        }
        [var [a], 2] | [3, var [a]] => {
            return "match2";
        }
    }

    return "No match";
}

function testListBindingPattern4() {
    assertEquals("match1", listBindingPattern4([[2], 5]));
    assertEquals("match1", listBindingPattern4([[2], 7]));
    assertEquals("match2", listBindingPattern4([[2], 2]));
    assertEquals("match2", listBindingPattern4([3, [8]]));
    assertEquals("No match", listBindingPattern4([1, 1]));
}

function listBindingPattern5([[int], int] v) returns int|string {
    match v {
        [var [a], 5] | [var [a], 7] => {
            return a;
        }
        [var [a], 2] | [var [a], 3] => {
            return a + 20;
        }
    }

    return "No match";
}

function testListBindingPattern5() {
    assertEquals(2, listBindingPattern5([[2], 5]));
    assertEquals(2, listBindingPattern5([[2], 7]));
    assertEquals(22, listBindingPattern5([[2], 2]));
    assertEquals(28, listBindingPattern5([[8], 3]));
    assertEquals("No match", listBindingPattern5([[1], 1]));
}

function listBindingPattern6([[int, int], int]|[[boolean, boolean], boolean] v) returns int|boolean {
    match v {
        [var [a, b], 5] | [var [a, b], false] => {
            return a;
        }
    }

    return false;
}

function testListBindingPattern6() {
    assertEquals(2, listBindingPattern6([[2, 2], 5]));
    assertEquals(true, listBindingPattern6([[true, true], false]));
    assertEquals(false, listBindingPattern6([[1, 1], 1]));
}

function listBindingPattern7(any v) returns string {
    match v {
        var [a, b, [c]] => {
            return "match1";
        }
        var [a, b, [c, d]] => {
            return "match2";
        }
        _ => {
            return "No match";
        }
    }
}

function testListBindingPattern7() {
    assertEquals("match1" ,listBindingPattern7([1, "str", [true]]));
    assertEquals("match2" ,listBindingPattern7([1, "str", [true, false]]));
    assertEquals("No match" ,listBindingPattern7([1, "str"]));
}

function listBindingPattern8(any v) returns string {
    match v {
        [1, 2, var [c, d, e], 3] | [1, 2, var [c, d, e]] => {
            return "match1";
        }
        [1, 3, var [c, d, e]] => {
            return "match2";
        }
        _ => {
            return "No match";
        }
    }
}

function testListBindingPattern8() {
    assertEquals("match1" ,listBindingPattern8([1, 2, [true, true, false], 3]));
    assertEquals("match1" ,listBindingPattern8([1, 2, [true, true, false]]));
    assertEquals("match2" ,listBindingPattern8([1, 3, [true, true, false]]));
    assertEquals("No match" ,listBindingPattern8([1, 2, [true, false]]));
}

function listBindingPattern9(any v) returns string {
    match v {
        var [_, _] => {
            return "match1";
        }
        var [_] => {
            return "match2";
        }
        _ => {
            return "match3";
        }
    }
}

function testListBindingPattern9() {
    assertEquals("match1" ,listBindingPattern9([1, 2]));
    assertEquals("match1" ,listBindingPattern9([1, [2]]));
    assertEquals("match2" ,listBindingPattern9([[1, 2]]));
    assertEquals("match3" ,listBindingPattern9([[1, 2], 3, 4]));
}

function listBindingPattern10([string, int] | [float, boolean] | [float, string, boolean] | float a) returns string {
    match a {
        var [s, i] => {
            return "Matched with two vars : " + s.toString() + ", " + i.toString();
        }
        var [s, i, b] => {
            return "Matched with three vars : " + s.toString() + ", " + i.toString() + ", " + b.toString();
        }
        var s => {
            return "Matched with single var : " + s.toString();
        }
    }
}

function testListBindingPattern10() {
    [string, int] | [float, boolean] | [float, string, boolean] | float a1 = 66.6;
    [string, int] | [float, boolean] | [float, string, boolean] | float a2 = ["Hello", 12];
    [string, int] | [float, boolean] | [float, string, boolean] | float a3 = [4.5, true];
    [string, int] | [float, boolean] | [float, string, boolean] | float a4 = [6.7, "Test", false];

    assertEquals("Matched with single var : 66.6" ,listBindingPattern10(a1));
    assertEquals("Matched with two vars : Hello, 12" ,listBindingPattern10(a2));
    assertEquals("Matched with two vars : 4.5, true" ,listBindingPattern10(a3));
    assertEquals("Matched with three vars : 6.7, Test, false" ,listBindingPattern10(a4));
}

function listBindingPattern11([string, int] | [float, [string, boolean]] | [float, [string, [boolean, int]]] | float a)
                                                                                                        returns string {
    match a {
        var [f, [s, [b, i]]] => {
            return "Matched with four vars : " + f.toString() + ", " + s.toString() + ", " + i.toString() + ", "
             + b.toString();
        }
        var [s, [i, b]] => {
            return "Matched with three vars : " + s.toString() + ", " + i.toString() + ", " + b.toString();
        }
        var [s, i] => {
            return "Matched with two vars : " + s.toString() + ", " + i.toString();
        }
        var s => {
            return "Matched with single var : " + s.toString();
        }
    }
}

function testListBindingPattern11() {
    float a1 = 66.6;
    [string, int] a2 = ["Hello", 34];
    [float, [string, [boolean, int]]] a3 = [66.6, ["Test", [true, 456]]];
    [float, [string, boolean]] a4 = [5.6, ["Ballerina", false]];

    assertEquals("Matched with single var : 66.6" ,listBindingPattern11(a1));
    assertEquals("Matched with two vars : Hello, 34" ,listBindingPattern11(a2));
    assertEquals("Matched with four vars : 66.6, Test, 456, true" ,listBindingPattern11(a3));
    assertEquals("Matched with three vars : 5.6, Ballerina, false" ,listBindingPattern11(a4));
}

function listBindingPattern12(any x) returns string {
    match x {
        var [s, i] if s is string => {
            return "Matched with string : " + s + " added text with " + (checkpanic i).toString();
        }
        var [s, i] if s is float => {
            return "Matched with float : " + (s + 4.5).toString() + " with " + (checkpanic i).toString();
        }
        var [s, i] if i is int => {
            return "Matched with int : " + (checkpanic s).toString() + " with " + (i + 3456).toString();
        }
        var [s, i] if i is boolean => {
            return "Matched with boolean : " + (checkpanic s).toString() + ", " + i.toString();
        }
        var y => {
            return "Matched with default type - float : " + y.toString();
        }
    }
}

function testListBindingPattern12() {
    [string, int] | [float, boolean] | [boolean, int] | [int, boolean] | int | float a1 = ["Hello", 45];
    [string, int] | [float, boolean] | [boolean, int] | [int, boolean] | int | float a2 = [4.5, true];
    [string, int] | [float, boolean] | [boolean, int] | [int, boolean] | int | float a3 = [false, 4];
    [int, boolean] ib = [455, true];
    [string, int] | [float, boolean] | [boolean, int] | [int, boolean] | int | float a4 = ib;
    [string, int] | [float, boolean] | [boolean, int] | [int, boolean] | float a5 = 5.6;

    assertEquals("Matched with string : Hello added text with 45", listBindingPattern12(a1));
    assertEquals("Matched with float : 9.0 with true", listBindingPattern12(a2));
    assertEquals("Matched with int : false with 3460", listBindingPattern12(a3));
    assertEquals("Matched with boolean : 455, true", listBindingPattern12(a4));
    assertEquals("Matched with default type - float : 5.6", listBindingPattern12(a5));
}

function listBindingPattern13(any x) returns string {
    match x {
        var [s, i, f] if s is string => {
            return "Matched with string : " + s + " added text with " + (checkpanic i).toString();
        }
        var [s, [i, f]] if s is float => {
            return "Matched with float : " + (s + 4.5).toString() + " with " + (checkpanic i).toString()
                                                                                  + " and " + (checkpanic f).toString();
        }
        var [[s, i], f] if i is int => {
            return "Matched with int : " + (checkpanic s).toString() + " with " + (i + 3456).toString()
                                                                                + " and " + (checkpanic f).toString();
        }
        var [s, i] if i is boolean => {
            return "Matched with boolean : " + (checkpanic s).toString() + ", " + i.toString();
        }
    }
    return "Default";
}

function testListBindingPattern13() {
        [string, int, float] | [float, [boolean, int]] | [[boolean, int], float] | [int, boolean] | float
                                                                                        a1 = ["Hello", 45, 5.6];
        [string, int, float] | [float, [boolean, int]] | [[boolean, int], float] | [int, boolean] | float
                                                                                        a2 = [5.7, [true, 67]];
        [string, int, float] | [float, [boolean, int]] | [[boolean, int], float] | [int, boolean] | float
                                                                                        a3 = [[true, 67], 7.8];
        [string, int, float] | [float, [boolean, int]] | [[boolean, int], float] | [int, boolean] | float
                                                                                        a4 = [678, false];
        [string, int, float] | [float, [boolean, int]] | [[boolean, int], float] | [int, boolean] | float a5 = 67.89;

        assertEquals("Matched with string : Hello added text with 45" ,listBindingPattern13(a1));
        assertEquals("Matched with float : 10.2 with true and 67" ,listBindingPattern13(a2));
        assertEquals("Matched with int : true with 3523 and 7.8" ,listBindingPattern13(a3));
        assertEquals("Matched with boolean : 678, false" ,listBindingPattern13(a4));
        assertEquals("Default" ,listBindingPattern13(a5));
}

type FooRec record {
    string s;
    int i;
    float f;
};

type BarRec record {
    byte b;
    FooRec f;
};

function listBindingPattern14(any a) returns string {
    match a {
        var [i, s] if i is FooRec && s is BarRec => {
            return "Matched with FooRec and BarRec : " + i.toString() + " , " + s.toString();
        }
        var [i, s] if i is FooRec && s is float => {
            return "Matched with FooRec and float : " + i.toString() + " , " + s.toString();
        }
        var [i, s] if i is BarRec && s is FooRec => {
            return "Matched with BarRec and FooRec : " + i.toString() + " , " + s.toString();
        }
        var [i, s] if i is BarRec && s is int => {
            return "Matched with BarRec and int : " + i.toString() + " , " + s.toString();
        }
        var [i, s] if i is float && s is FooRec => {
            return "Matched with float and FooRec : " + i.toString() + " , " + s.toString();
        }
        var [i, s] if i is int && s is BarRec => {
            return "Matched with int and BarRec : " + i.toString() + " , " + s.toString();
        }
    }

    return "Default";
}

function testListBindingPattern14() {
    FooRec fooRec1 = {s: "S", i: 23, f: 5.6};
    BarRec barRec1 = {b: 12, f: fooRec1};

    [int|FooRec, float|BarRec] | [float|BarRec, int|FooRec] a1 = [fooRec1, barRec1];
    [int|FooRec, float|BarRec] | [float|BarRec, int|FooRec] a2 = [fooRec1, 4.5];
    [int|FooRec, float|BarRec] | [float|BarRec, int|FooRec] a3 = [barRec1, fooRec1];
    [int|FooRec, float|BarRec] | [float|BarRec, int|FooRec] a4 = [barRec1, 543];
    [int|FooRec, float|BarRec] | [float|BarRec, int|FooRec] a5 = [5.2, fooRec1];
    [int|FooRec, float|BarRec] | [float|BarRec, int|FooRec] a6 = [15, barRec1];
    [int|FooRec, float|BarRec] | [float|BarRec, int|FooRec] a7 = [65, 7.4];
    [int|FooRec, float|BarRec] | [float|BarRec, int|FooRec] a8 = [3.6, 42];

    assertEquals("Matched with FooRec and BarRec : {\"s\":\"S\",\"i\":23,\"f\":5.6} , " +
                                "{\"b\":12,\"f\":{\"s\":\"S\",\"i\":23,\"f\":5.6}}", listBindingPattern14(a1));
    assertEquals("Matched with FooRec and float : {\"s\":\"S\",\"i\":23,\"f\":5.6} , 4.5" ,listBindingPattern14(a2));
    assertEquals("Matched with BarRec and FooRec : {\"b\":12,\"f\":{\"s\":\"S\",\"i\":23,\"f\":5.6}} , " +
                                "{\"s\":\"S\",\"i\":23,\"f\":5.6}" ,listBindingPattern14(a3));
    assertEquals("Matched with BarRec and int : {\"b\":12,\"f\":{\"s\":\"S\",\"i\":23,\"f\":5.6}} , 543" ,
                                listBindingPattern14(a4));
    assertEquals("Matched with float and FooRec : 5.2 , {\"s\":\"S\",\"i\":23,\"f\":5.6}" ,listBindingPattern14(a5));
    assertEquals("Matched with int and BarRec : 15 , {\"b\":12,\"f\":{\"s\":\"S\",\"i\":23,\"f\":5.6}}" ,
                                listBindingPattern14(a6));
    assertEquals("Default" ,listBindingPattern14(a7));
    assertEquals("Default" ,listBindingPattern14(a8));
}

function listBindingPattern15() returns string {
    [boolean, string] | [int, string, decimal] v = [1, "A", 1.1d];
    match v {
        var [i, ...s] => {
            return "i: " + i.toString() + " s: " + s.toString();
        }
    }
}

function testListBindingPattern15() {
    assertEquals("i: 1 s: [\"A\",1.1]", listBindingPattern15());
}

function listBindingPattern16(int[] v) returns int {
    match v {
        var [a, b, ...c] => {
            return a + b + c[0];
        }
    }
    return -1;
}

function testListBindingPattern16() {
    assertEquals(6, listBindingPattern16([1, 2, 3, 4, 5]));
}

function listBindingPattern17(int[5] v) returns int {
    match v {
        var [a, b, ...c] => {
            return a + b + c[1];
        }
    }
}

function testListBindingPattern17() {
    assertEquals(7, listBindingPattern17([1, 2, 3, 4, 5]));
}

function listBindingPattern18(any[] v) returns string {
    match v {
        var [a, b, ...c] => {
            return a.toString();
        }
    }
    return "No Match";
}

function testListBindingPattern18() {
    assertEquals("1", listBindingPattern18([1, 2, 3, 4, 5]));
}

<<<<<<< HEAD
function listBindingPattern19(int[3] a) returns int {
    match a {
        var [x, _, z] => {
            return x + z;
        }
    }
}

function testListBindingPattern19() {
    assertEquals(4, listBindingPattern19([1, 2, 3]));
=======
function listBindingPattern19(int[] v) returns int {
    match v {
        var [a, b] => {
            return a + b;
        }
    }
    return -1;
}

function testListBindingPattern19() {
    assertEquals(3, listBindingPattern19([1,2]));
    assertEquals(-1, listBindingPattern19([1,2,3]));
>>>>>>> 98cf9e18
}

function assertEquals(anydata expected, anydata actual) {
    if expected == actual {
        return;
    }

    panic error("expected '" + expected.toString() + "', found '" + actual.toString () + "'");
}<|MERGE_RESOLUTION|>--- conflicted
+++ resolved
@@ -434,8 +434,21 @@
     assertEquals("1", listBindingPattern18([1, 2, 3, 4, 5]));
 }
 
-<<<<<<< HEAD
-function listBindingPattern19(int[3] a) returns int {
+function listBindingPattern19(int[] v) returns int {
+    match v {
+        var [a, b] => {
+            return a + b;
+        }
+    }
+    return -1;
+}
+
+function testListBindingPattern19() {
+    assertEquals(3, listBindingPattern19([1,2]));
+    assertEquals(-1, listBindingPattern19([1,2,3]));
+}
+
+function listBindingPattern20(int[3] a) returns int {
     match a {
         var [x, _, z] => {
             return x + z;
@@ -443,22 +456,8 @@
     }
 }
 
-function testListBindingPattern19() {
-    assertEquals(4, listBindingPattern19([1, 2, 3]));
-=======
-function listBindingPattern19(int[] v) returns int {
-    match v {
-        var [a, b] => {
-            return a + b;
-        }
-    }
-    return -1;
-}
-
-function testListBindingPattern19() {
-    assertEquals(3, listBindingPattern19([1,2]));
-    assertEquals(-1, listBindingPattern19([1,2,3]));
->>>>>>> 98cf9e18
+function testListBindingPattern20() {
+    assertEquals(4, listBindingPattern20([1, 2, 3]));
 }
 
 function assertEquals(anydata expected, anydata actual) {
