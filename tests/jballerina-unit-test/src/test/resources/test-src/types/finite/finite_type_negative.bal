--- conflicted
+++ resolved
@@ -232,7 +232,6 @@
     "null" _ = null; // error
 }
 
-<<<<<<< HEAD
 type UnaryType1 -2;
 type UnaryType2 string|-3;
 type UnaryType3 UnaryType1|-3;
@@ -245,7 +244,8 @@
 function testFiniteTypeWithOutOfRangeValues() {
     1|5.4 _ = 92233720368547758078;
     1 _ = 92233720368547758078;
-=======
+}
+
 type IntOne 1;
 type FloatOne 1.0;
 type DecimalOne 1.0d;
@@ -270,5 +270,4 @@
     IntOne _ = decimalOne;
     FloatOne _ = decimalOne;
     FloatOne|IntOne _ = decimalOne;
->>>>>>> 5737b0da
 }