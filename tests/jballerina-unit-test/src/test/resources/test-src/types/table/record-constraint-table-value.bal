--- conflicted
+++ resolved
@@ -26,11 +26,7 @@
       { m: {"BBB":"DDDD"}, age: 34 }
     ];
 
-<<<<<<< HEAD
-    tab[{"CCC":"EEEE"}] = { m: {"CCC":"EEEE"}, age: 34 };
-=======
     tab.add({ m: {"CCC":"EEEE"}, age: 34 });
->>>>>>> dfa1fba9
     return tab.toString() == "[{\"m\":{\"AAA\":\"DDDD\"},\"age\":31},{\"m\":{\"BBB\":\"DDDD\"},\"age\":34},{\"m\":{\"CCC\":\"EEEE\"},\"age\":34}]";
 }
 
