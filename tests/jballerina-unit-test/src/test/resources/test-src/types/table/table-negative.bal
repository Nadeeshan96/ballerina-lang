type Customer record {
  readonly int id;
  readonly  string firstName;
  string lastName;
};

type Person record {
    string name;
    readonly int age;
};

type CustomerTable table<Customer> key(id);
type GlobalTable table<Person> key<string>;

CusTable tab1 = table key(id, firstName) [
 { id: 222, firstName: "Sanjiva", lastName: "Weerawarana" },
 { id: 111, firstName: "James", lastName: "Clark" }
];

CustomerTable tab2 = table key(id, firstName) [
 { id: 222, firstName: "Sanjiva", lastName: "Weerawarana" },
 { id: 111, firstName: "James", lastName: "Clark" }
];

GlobalTable tab3 = table [
  { name: "AAA", age: 31 },
  { name: "BBB", age: 34 }
];

GlobalTable tab4 = table key(age) [
  { name: "AAA", age: 31 },
  { name: "BBB", age: 34 }
];

CustomerTable invalidCustomerTable = table key(address) [
 { id: 222, firstName: "Sanjiva", lastName: "Weerawarana" },
 { id: 111, firstName: "James", lastName: "Clark" }
];

var customerTable = table [
 { id: 222, firstName: "Sanjiva", lastName: "Weerawarana" },
 { id: 111, firstName: "James", lastName: "Clark" }
];

Customer customer = customerTable[222];

table<int> tableWithInvalidConstarint = table [];

function testArrayAccessWithMultiKey() returns (string) {
    map<any> namesMap = {fname:"Supun",lname:"Setunga"};
    string keyString = "";
    var a = namesMap["fname","lname"];
    keyString =  a is string ? a : "";
    return keyString;
}

type Teacher record {
    string name;
    int age;
};

type TeacherTable table<Teacher> key(name);

TeacherTable teacheTab = table [
    { name: "AAA", age: 31 },
    { name: "BBB", age: 34 }
    ];

type User record {
    readonly int id;
    readonly string name?;
    string address;
};

type UserTable table<User> key(id, name);

UserTable userTab = table [{ id: 13 , name: "Sanjiva", address: "Weerawarana" },
                                                   { id: 45 , name: "James" , address: "Clark" }];

int idValue = 15;
table<Customer> key(id) cusTable = table [{ id: 13 , firstName: "Sanjiva", lastName: "Weerawarana"},
                                        {id: idValue, firstName: "James" , lastName: "Clark"}];

table<Customer> keylessCusTab  = table [{ id: 222, firstName: "Sanjiva", lastName: "Weerawarana" },
                                    { id: 111, firstName: "James", lastName: "Clark" }];

Customer customerRecord = keylessCusTab[222];

var invalidCusTable = table key(id) [{ id: 13 , firstName: "Sanjiva", lastName: "Weerawarana"},
                                {id: idValue, firstName: "James" , lastName: "Clark"}];

table<Customer> key<int> intKeyConstraintTable = table key(id)[{ id: 13 , firstName: "Sanjiva", lastName: "Weerawarana" },
                                                { id: 23 , firstName: "James" , lastName: "Clark" }];

table<Customer> key<string> stringKeyConstraintTable = intKeyConstraintTable;

type UserCustTable table<User|Customer> key<int>;

type UserInfoTable table<User> key<int> | table<Customer> key<int>;

function testInvalidKeyForInferTypeTable() {
    var tab = table key(no) [{ id: 13 , name: "Sanjiva", lname: "Weerawarana" },
                                        { id: 23 , name: "James" },
                                       { id: 133 , name: "Mohan", lname: "Darshan" , address: "Colombo"} ];
}

function testRequiredFieldForInferTypeTable() {
    var tab = table key(address) [{ id: 13 , name: "Sanjiva", lname: "Weerawarana" },
                                        { id: 23 , name: "James" },
                                       { id: 133 , name: "Mohan", lname: "Darshan" , address: "Colombo"} ];
}

function testMapConstraintTableWithKeySpecifier() {
    table<map<any>> key(lname) tab = table key() [{ id: 13 , name: "Sanjiva", lname: "Weerawarana" },
                                            { id: 23 , name: "James" },
                                           { id: 133 , name: "Mohan", lname: "JJ" , address: "Colombo"} ];
}

function testMemberAccessMapConstraintTable() {
    table<map<any>> key(id) tab = table key() [{ id: 13 , name: "Sanjiva", lname: "Weerawarana" },
                                            { id: 23 , name: "James" },
                                           { id: 133 , name: "Mohan", lname: "JJ" , address: "Colombo"} ];

    map<any> mapObject = tab[13];
}

function testVarTypeTableInfering() {
    var customerTable = table [];
    customerTable.put({id: 3, name: "Pope", age: 19, address: {no: 12, road: "Sea street"}});
}

function testMemberAccessWithInvalidStaticType() {
    table<Customer> key(id) customerTable = table [{ id: 13 , firstName: "Sanjiva", lastName: "Weerawarana" },
                                        { id: 23 , firstName: "James" , lastName: "Clark" }];
    Customer customer = customerTable[18];
}

function testMemberAccessWithInvalidStaticType2() {
    UserCustTable userTab = table key(id) [{ id: 13 , name: "Sanjiva", address: "Weerawarana" },
                                                   { id: 45 , name: "James" , address: "Clark" }];
    User user = userTab[18];
}

function testMemberAccessWithInvalidStaticType3() {
    UserInfoTable infoTab = table key(id) [{ id: 13 , name: "Sanjiva", address: "Weerawarana" },
                                                   { id: 45 , name: "James" , address: "Clark" }];
    table<Customer> key(id) tab = <table<Customer> key(id)> infoTab;
    Customer customer = tab[18];
}

type Employee record {
    string name;
    readonly int age;
};

type EmployeeTable table<Employee> key(name);

class A {

}

readonly & A[] a = [];

type Row record {
    readonly A[] k;
    int value;
};

table<Row> key(k) t = table [
    { k: a, value: 17, "b":12}
];

type Row2 record {
    readonly int k;
    readonly string[] m;
    int value;
};

int intVal = 12;

table<Row2> key(k) t2 = table [
    { k: intVal, m: ["foo", "bar"], value: 17, "b":12}
];

readonly & string[] stringArr = ["foo", "bar"];

table<Row2> key(k, m) t3 = table [
    { k: 20, m: stringArr, value: 17, "b":12}
];

function someFunc(table<any> p) {
}

type T table<any>;

function testInvalidTableKeys() {
    table<Person> key(id, name) tableVar;
    table<Person> key(invalidField) tableVar2;
}

type EmployeeId record {
    readonly string firstname;
    readonly string lastname;
};

type Employee1 record {
    *EmployeeId;
    readonly int leaves;
};

table<Employee1> key<EmployeeId> tbl1 = table key(leaves) [{firstname: "John", lastname: "Wick", leaves: 10}];

table<Employee1> key<[string, string]> tbl2 = table key(firstname) [{firstname: "John", lastname: "Wick", leaves: 10}];

table<Employee1> key<EmployeeId> tbl3 = table key(firstname) [{firstname: "John", lastname: "Wick", leaves: 10}];

type CustomerDetail record {
    readonly Name name;
    readonly int id;
    string address;
};

type Name record {
    string fname;
    string lname;
};

type CustomerTableWithKTC table<CustomerDetail> key<Name>;

CustomerTableWithKTC tbl4 = table key(firstname, lastname) [{name: {fname: "Sanjiva", lname: "Weerawarana"},
                id: 13, address: "Sri Lanka"}];

function variableNameFieldAsKeyField() {
    int id = 1;

    table<record {readonly int id; string name;}> key (id) _ = table [
        {id, name: "Jo"},
        {id: 1, name: "Amy"},
        {id: 2, name: "Amy"},
        {id, name: "Alex"}
    ];
}

function testTableConstructorWithVar1() {
    string s1 = "id";
    string s2 = "employed";

    var v1 = table [
            {name: "Jo"},
            {[s1] : 2},
            {[s2] : false}
        ];

    table<record {|string name?;|}> _ = v1;

    map<int> m = {name: 1, b: 2};

    var v2 = table [
        {name: "Jo"},
        {...m}
    ];

    table<record {|string name?;|}> _ = v2;
    table<record {|string|int name?;|}> _ = v2;
}

type FooUnion int|string;

function testTableConstructorWithVar2() {
    FooUnion f = 1;

    var v1 = table [
        {a: f},
        {a: 1}
    ];
    int _ = v1;
}

type FooRec2 record {|
    int i;
    never j?;
    never k?;
    never...;
|};

function testTableConstructorWithVar3(FooRec2 f) {
    var v1 = table [
            {...f},
            {i: 1, j: 2, l: ""}
        ];
    int _ = v1;
}

function testTableConstructorWithVar4() {
    anydata|error f = 1;

    var v1 = table [
            {a: f},
            {a: 1}
        ];
    int _ = v1;
}

function testTableConstructorWithVar5() {
    any|error f = 1;

    var v1 = table [
            {a: f},
            {a: 1}
        ];
    int _ = v1;
}

type Zero 0;

type NaturalNums 1|2|3;

type WholeNums Zero|NaturalNums;

function testTableConstructorWithVar6() {
    WholeNums f = 2;

    var v1 = table [{a: f}];
    int _ = v1;
}

type CustomerEmptyKeyedTbl table<Customer> key();

function testInvalidMemberAccessWithEmptyKeyedKeylessTbl() {
    table<Customer> key() tbl1 = table [
            {id: 222, firstName: "John", lastName: "Reed"},
            {id: 111, firstName: "Anne", lastName: "Frank"}
        ];
    _ = tbl1[222];

    CustomerEmptyKeyedTbl tbl2 = table [
            {id: 222, firstName: "John", lastName: "Reed"},
            {id: 111, firstName: "Anne", lastName: "Frank"}
        ];
    _ = tbl2[222];

    table<record {|string name?;|}> key() tbl3 = table [
            {name: "John"},
            {name: "Anne"}
        ];
    _ = tbl3["Anne"];

    table<record {string name?;}> key() tbl4 = table [
            {name: "John"},
            {name: "Anne"}
        ];
    _ = tbl4["Anne"];

    table<Customer> key() & readonly tbl5 = table [
            {id: 222, firstName: "John", lastName: "Reed"},
            {id: 111, firstName: "Anne", lastName: "Frank"}
        ];
    _ = tbl5[222];

    table<record {|string name?;|}> key() & readonly tbl6 = table [
            {name: "John"},
            {name: "Anne"}
        ];
    _ = tbl6["Anne"];

    table<User|Customer> key() tbl7 = table key(id) [
            {id: 222, firstName: "John", lastName: "Reed"},
            {id: 111, name: "Anne", address: "LA"}
        ];
    _ = tbl7["Anne"];
}

function testUpdatingMemberWithEmptyKeyedKeylessTbl() {
    table<Customer> key() tbl1 = table [
            {id: 222, firstName: "John", lastName: "Reed"},
            {id: 111, firstName: "Anne", lastName: "Frank"}
        ];
    tbl1[222] = {id: 222, firstName: "Melina", lastName: "Kodel"};

    CustomerEmptyKeyedTbl tbl2 = table [
            {id: 222, firstName: "John", lastName: "Reed"},
            {id: 111, firstName: "Anne", lastName: "Frank"}
        ];
    tbl2[222] = {id: 222, firstName: "Melina", lastName: "Kodel"};

    table<record {|string name?;|}> key() tbl3 = table [
            {name: "John"},
            {name: "Anne"}
        ];
    tbl3["Anne"] = {name: "Annie"};

    table<record {string name?;}> key() tbl4 = table [
            {name: "John"},
            {name: "Anne"}
        ];
    tbl4["Anne"] = {name: "Annie"};

    table<Customer> key() & readonly tbl5 = table [
            {id: 222, firstName: "John", lastName: "Reed"},
            {id: 111, firstName: "Anne", lastName: "Frank"}
        ];
    tbl5[222] = {id: 222, firstName: "Melina", lastName: "Kodel"};

    table<record {|string name?;|}> key() & readonly tbl6 = table [
            {name: "John"},
            {name: "Anne"}
        ];
    tbl6["Anne"] = {name: "Annie"};

    table<User|Customer> key() tbl7 = table key(id) [
            {id: 222, firstName: "John", lastName: "Reed"},
            {id: 111, name: "Anne", address: "LA"}
        ];
    tbl7[111] = {id: 111, name: "Annie", address: "LA"};
}

function testIncompatibleTableTypesWithEmptyKeyedKeylessTbl() {
    CustomerEmptyKeyedTbl tbl1 = table [
            {id: 222, firstName: "John", lastName: "Reed"}
        ];

    table<record {|int id; string firstName; string lastName;|}> key() _ = tbl1;

    CustomerTable _ = tbl1;
}

function testAssigningKeyedToEmptyKeyedTbl() {
    table<Customer> key(id) tbl1 = table [
            {id: 222, firstName: "John", lastName: "Reed"},
            {id: 111, firstName: "Anne", lastName: "Frank"}
        ];
    CustomerEmptyKeyedTbl tbl2 = tbl1;
    _ = tbl2[111];
    tbl2[222] = {id: 222, firstName: "Melina", lastName: "Kodel"};
}

<<<<<<< HEAD
type Person1 record {
    readonly int id;
    string name;
};

function testMultipleKeys1() {
    table<Person1> key(id) t1 = table [
        {id: 1, name: "a"},
        {id: 2, name: "a"}
    ];

    Person1? _ = t1[1, 2, 3]; // error
}

type Person2 record {
    readonly int id;
    readonly string name;
};

function testMultipleKeys2() {
    table<Person2> key(id) t1 = table [
        {id: 1, name: "a"},
        {id: 2, name: "a"}
    ];

    Person2? _ = t1[1, "2", "3"]; // error

    table<Person2> key(id) t2 = table [
        {id: 1, name: "a"},
        {id: 2, name: "a"}
    ];

    Person2? _ = t2[11, 12, 13, 14]; // error
}

function testMultipleKeys3() {
    table<Person1> key <int> t1 = table key(id) [
        {id: 1, name: "a"},
        {id: 2, name: "a"}
    ];

    Person1? _ = t1[1, 2, 3]; // error
}

type FooRec record {
    readonly int x;
    int y;
};

FooRec spreadField1 = {x: 1002, y: 30};
FooRec spreadField2 = {x: 1003, y: 25};

table<FooRec> key(x) tb1 = table [
    {x: 1001, y: 20},
    {...spreadField1},
    {...spreadField2}
];

table<FooRec> key(x) tb2 = table [
    {...spreadField1},
    {...spreadField2}
];

type BarRec record {
    readonly int x;
    readonly int y;
    readonly string z;
};

int i = 1;
BarRec spreadField3 = {x: 1003, y: 25, z: "a"};
table<BarRec> key(x, y, z) tb3 = table [
    {x: i, y: i, z: "a"},
    {...spreadField3}
];
=======
type Student record {|
    readonly int id;
    string firstName;
|};

function testIncompatibleTableTypeInAUnion() {
    string lastName = "Jayawickrama";
    table<Student>|int t = table key(id) [{id: 1, firstName: "Lochana", lastName}];
}
>>>>>>> 23cf7176
<|MERGE_RESOLUTION|>--- conflicted
+++ resolved
@@ -434,7 +434,16 @@
     tbl2[222] = {id: 222, firstName: "Melina", lastName: "Kodel"};
 }
 
-<<<<<<< HEAD
+type Student record {|
+    readonly int id;
+    string firstName;
+|};
+
+function testIncompatibleTableTypeInAUnion() {
+    string lastName = "Jayawickrama";
+    table<Student>|int t = table key(id) [{id: 1, firstName: "Lochana", lastName}];
+}
+
 type Person1 record {
     readonly int id;
     string name;
@@ -509,15 +518,4 @@
 table<BarRec> key(x, y, z) tb3 = table [
     {x: i, y: i, z: "a"},
     {...spreadField3}
-];
-=======
-type Student record {|
-    readonly int id;
-    string firstName;
-|};
-
-function testIncompatibleTableTypeInAUnion() {
-    string lastName = "Jayawickrama";
-    table<Student>|int t = table key(id) [{id: 1, firstName: "Lochana", lastName}];
-}
->>>>>>> 23cf7176
+];