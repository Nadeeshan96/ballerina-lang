type Customer record {
  readonly int id;
  readonly  string firstName;
  string lastName;
};

type Person record {
    string name;
    readonly int age;
};

type CustomerTable table<Customer> key(id);
type GlobalTable table<Person> key<string>;

CusTable tab1 = table key(id, firstName) [
 { id: 222, firstName: "Sanjiva", lastName: "Weerawarana" },
 { id: 111, firstName: "James", lastName: "Clark" }
];

CustomerTable tab2 = table key(id, firstName) [
 { id: 222, firstName: "Sanjiva", lastName: "Weerawarana" },
 { id: 111, firstName: "James", lastName: "Clark" }
];

GlobalTable tab3 = table [
  { name: "AAA", age: 31 },
  { name: "BBB", age: 34 }
];

GlobalTable tab4 = table key(age) [
  { name: "AAA", age: 31 },
  { name: "BBB", age: 34 }
];

CustomerTable invalidCustomerTable = table key(address) [
 { id: 222, firstName: "Sanjiva", lastName: "Weerawarana" },
 { id: 111, firstName: "James", lastName: "Clark" }
];

var customerTable = table [
 { id: 222, firstName: "Sanjiva", lastName: "Weerawarana" },
 { id: 111, firstName: "James", lastName: "Clark" }
];

Customer customer = customerTable[222];

table<int> tableWithInvalidConstarint = table [];

function testArrayAccessWithMultiKey() returns (string) {
    map<any> namesMap = {fname:"Supun",lname:"Setunga"};
    string keyString = "";
    var a = namesMap["fname","lname"];
    keyString =  a is string ? a : "";
    return keyString;
}

type Teacher record {
    string name;
    int age;
};

type TeacherTable table<Teacher> key(name);

TeacherTable teacheTab = table [
    { name: "AAA", age: 31 },
    { name: "BBB", age: 34 }
    ];

type User record {
    readonly int id;
    readonly string name?;
    string address;
};

type UserTable table<User> key(id, name);

UserTable userTab = table [{ id: 13 , name: "Sanjiva", address: "Weerawarana" },
                                                   { id: 45 , name: "James" , address: "Clark" }];

int idValue = 15;
table<Customer> key(id) cusTable = table [{ id: 13 , firstName: "Sanjiva", lastName: "Weerawarana"},
                                        {id: idValue, firstName: "James" , lastName: "Clark"}];

table<Customer> keylessCusTab  = table [{ id: 222, firstName: "Sanjiva", lastName: "Weerawarana" },
                                    { id: 111, firstName: "James", lastName: "Clark" }];

Customer customerRecord = keylessCusTab[222];

var invalidCusTable = table key(id) [{ id: 13 , firstName: "Sanjiva", lastName: "Weerawarana"},
                                {id: idValue, firstName: "James" , lastName: "Clark"}];

table<Customer> key<int> intKeyConstraintTable = table key(id)[{ id: 13 , firstName: "Sanjiva", lastName: "Weerawarana" },
                                                { id: 23 , firstName: "James" , lastName: "Clark" }];

table<Customer> key<string> stringKeyConstraintTable = intKeyConstraintTable;

type UserCustTable table<User|Customer> key<int>;

type UserInfoTable table<User> key<int> | table<Customer> key<int>;

function testInvalidKeyForInferTypeTable() {
    var tab = table key(no) [{ id: 13 , name: "Sanjiva", lname: "Weerawarana" },
                                        { id: 23 , name: "James" },
                                       { id: 133 , name: "Mohan", lname: "Darshan" , address: "Colombo"} ];
}

function testRequiredFieldForInferTypeTable() {
    var tab = table key(address) [{ id: 13 , name: "Sanjiva", lname: "Weerawarana" },
                                        { id: 23 , name: "James" },
                                       { id: 133 , name: "Mohan", lname: "Darshan" , address: "Colombo"} ];
}

function testMapConstraintTableWithKeySpecifier() {
    table<map<any>> key(lname) tab = table key() [{ id: 13 , name: "Sanjiva", lname: "Weerawarana" },
                                            { id: 23 , name: "James" },
                                           { id: 133 , name: "Mohan", lname: "JJ" , address: "Colombo"} ];
}

function testMemberAccessMapConstraintTable() {
    table<map<any>> key(id) tab = table key() [{ id: 13 , name: "Sanjiva", lname: "Weerawarana" },
                                            { id: 23 , name: "James" },
                                           { id: 133 , name: "Mohan", lname: "JJ" , address: "Colombo"} ];

    map<any> mapObject = tab[13];
}

function testVarTypeTableInfering() {
    var customerTable = table [];
    customerTable.put({id: 3, name: "Pope", age: 19, address: {no: 12, road: "Sea street"}});
}

function testMemberAccessWithInvalidStaticType() {
    table<Customer> key(id) customerTable = table [{ id: 13 , firstName: "Sanjiva", lastName: "Weerawarana" },
                                        { id: 23 , firstName: "James" , lastName: "Clark" }];
    Customer customer = customerTable[18];
}

function testMemberAccessWithInvalidStaticType2() {
    UserCustTable userTab = table key(id) [{ id: 13 , name: "Sanjiva", address: "Weerawarana" },
                                                   { id: 45 , name: "James" , address: "Clark" }];
    User user = userTab[18];
}

function testMemberAccessWithInvalidStaticType3() {
    UserInfoTable infoTab = table key(id) [{ id: 13 , name: "Sanjiva", address: "Weerawarana" },
                                                   { id: 45 , name: "James" , address: "Clark" }];
    table<Customer> key(id) tab = <table<Customer> key(id)> infoTab;
    Customer customer = tab[18];
}

type Employee record {
    string name;
    readonly int age;
};

type EmployeeTable table<Employee> key(name);

class A {

}

readonly & A[] a = [];

type Row record {
    readonly A[] k;
    int value;
};

table<Row> key(k) t = table [
    { k: a, value: 17, "b":12}
];

type Row2 record {
    readonly int k;
    readonly string[] m;
    int value;
};

int intVal = 12;

table<Row2> key(k) t2 = table [
    { k: intVal, m: ["foo", "bar"], value: 17, "b":12}
];

readonly & string[] stringArr = ["foo", "bar"];

table<Row2> key(k, m) t3 = table [
    { k: 20, m: stringArr, value: 17, "b":12}
];

function someFunc(table<any> p) {
}

type T table<any>;

function testInvalidTableKeys() {
    table<Person> key(id, name) tableVar;
    table<Person> key(invalidField) tableVar2;
}

type EmployeeId record {
    readonly string firstname;
    readonly string lastname;
};

type Employee1 record {
    *EmployeeId;
    readonly int leaves;
};

table<Employee1> key<EmployeeId> tbl1 = table key(leaves) [{firstname: "John", lastname: "Wick", leaves: 10}];

table<Employee1> key<[string, string]> tbl2 = table key(firstname) [{firstname: "John", lastname: "Wick", leaves: 10}];

table<Employee1> key<EmployeeId> tbl3 = table key(firstname) [{firstname: "John", lastname: "Wick", leaves: 10}];

type CustomerDetail record {
    readonly Name name;
    readonly int id;
    string address;
};

type Name record {
    string fname;
    string lname;
};

type CustomerTableWithKTC table<CustomerDetail> key<Name>;

CustomerTableWithKTC tbl4 = table key(firstname, lastname) [{name: {fname: "Sanjiva", lname: "Weerawarana"},
                id: 13, address: "Sri Lanka"}];

function variableNameFieldAsKeyField() {
    int id = 1;

    table<record {readonly int id; string name;}> key (id) _ = table [
        {id, name: "Jo"},
        {id: 1, name: "Amy"},
        {id: 2, name: "Amy"},
        {id, name: "Alex"}
    ];
}

function testTableConstructorWithVar1() {
    string s1 = "id";
    string s2 = "employed";

    var v1 = table [
            {name: "Jo"},
            {[s1] : 2},
            {[s2] : false}
        ];

    table<record {|string name?;|}> _ = v1;

    map<int> m = {name: 1, b: 2};

    var v2 = table [
        {name: "Jo"},
        {...m}
    ];

    table<record {|string name?;|}> _ = v2;
    table<record {|string|int name?;|}> _ = v2;
}

type FooUnion int|string;

function testTableConstructorWithVar2() {
    FooUnion f = 1;

    var v1 = table [
        {a: f},
        {a: 1}
    ];
    int _ = v1;
}

type FooRec2 record {|
    int i;
    never j?;
    never k?;
    never...;
|};

function testTableConstructorWithVar3(FooRec2 f) {
    var v1 = table [
            {...f},
            {i: 1, j: 2, l: ""}
        ];
    int _ = v1;
}

function testTableConstructorWithVar4() {
    anydata|error f = 1;

    var v1 = table [
            {a: f},
            {a: 1}
        ];
    int _ = v1;
}

function testTableConstructorWithVar5() {
    any|error f = 1;

    var v1 = table [
            {a: f},
            {a: 1}
        ];
    int _ = v1;
}

type Zero 0;

type NaturalNums 1|2|3;

type WholeNums Zero|NaturalNums;

function testTableConstructorWithVar6() {
    WholeNums f = 2;

    var v1 = table [{a: f}];
    int _ = v1;
}

type CustomerEmptyKeyedTbl table<Customer> key();

function testInvalidMemberAccessWithEmptyKeyedKeylessTbl() {
    table<Customer> key() tbl1 = table [
            {id: 222, firstName: "John", lastName: "Reed"},
            {id: 111, firstName: "Anne", lastName: "Frank"}
        ];
    _ = tbl1[222];

    CustomerEmptyKeyedTbl tbl2 = table [
            {id: 222, firstName: "John", lastName: "Reed"},
            {id: 111, firstName: "Anne", lastName: "Frank"}
        ];
    _ = tbl2[222];

    table<record {|string name?;|}> key() tbl3 = table [
            {name: "John"},
            {name: "Anne"}
        ];
    _ = tbl3["Anne"];

    table<record {string name?;}> key() tbl4 = table [
            {name: "John"},
            {name: "Anne"}
        ];
    _ = tbl4["Anne"];

    table<Customer> key() & readonly tbl5 = table [
            {id: 222, firstName: "John", lastName: "Reed"},
            {id: 111, firstName: "Anne", lastName: "Frank"}
        ];
    _ = tbl5[222];

    table<record {|string name?;|}> key() & readonly tbl6 = table [
            {name: "John"},
            {name: "Anne"}
        ];
    _ = tbl6["Anne"];

    table<User|Customer> key() tbl7 = table key(id) [
            {id: 222, firstName: "John", lastName: "Reed"},
            {id: 111, name: "Anne", address: "LA"}
        ];
    _ = tbl7["Anne"];
}

function testUpdatingMemberWithEmptyKeyedKeylessTbl() {
    table<Customer> key() tbl1 = table [
            {id: 222, firstName: "John", lastName: "Reed"},
            {id: 111, firstName: "Anne", lastName: "Frank"}
        ];
    tbl1[222] = {id: 222, firstName: "Melina", lastName: "Kodel"};

    CustomerEmptyKeyedTbl tbl2 = table [
            {id: 222, firstName: "John", lastName: "Reed"},
            {id: 111, firstName: "Anne", lastName: "Frank"}
        ];
    tbl2[222] = {id: 222, firstName: "Melina", lastName: "Kodel"};

    table<record {|string name?;|}> key() tbl3 = table [
            {name: "John"},
            {name: "Anne"}
        ];
    tbl3["Anne"] = {name: "Annie"};

    table<record {string name?;}> key() tbl4 = table [
            {name: "John"},
            {name: "Anne"}
        ];
    tbl4["Anne"] = {name: "Annie"};

    table<Customer> key() & readonly tbl5 = table [
            {id: 222, firstName: "John", lastName: "Reed"},
            {id: 111, firstName: "Anne", lastName: "Frank"}
        ];
    tbl5[222] = {id: 222, firstName: "Melina", lastName: "Kodel"};

    table<record {|string name?;|}> key() & readonly tbl6 = table [
            {name: "John"},
            {name: "Anne"}
        ];
    tbl6["Anne"] = {name: "Annie"};

    table<User|Customer> key() tbl7 = table key(id) [
            {id: 222, firstName: "John", lastName: "Reed"},
            {id: 111, name: "Anne", address: "LA"}
        ];
    tbl7[111] = {id: 111, name: "Annie", address: "LA"};
}

function testIncompatibleTableTypesWithEmptyKeyedKeylessTbl() {
    CustomerEmptyKeyedTbl tbl1 = table [
            {id: 222, firstName: "John", lastName: "Reed"}
        ];

    table<record {|int id; string firstName; string lastName;|}> key() _ = tbl1;

    CustomerTable _ = tbl1;
}

function testAssigningKeyedToEmptyKeyedTbl() {
    table<Customer> key(id) tbl1 = table [
            {id: 222, firstName: "John", lastName: "Reed"},
            {id: 111, firstName: "Anne", lastName: "Frank"}
        ];
    CustomerEmptyKeyedTbl tbl2 = tbl1;
    _ = tbl2[111];
    tbl2[222] = {id: 222, firstName: "Melina", lastName: "Kodel"};
}

type Student record {|
    readonly int id;
    string firstName;
|};

function testIncompatibleTableTypeInAUnion() {
    string lastName = "Jayawickrama";
    table<Student>|int t = table key(id) [{id: 1, firstName: "Lochana", lastName}];
}

<<<<<<< HEAD
type Person1 record {
    readonly int id;
    string name;
};

function testMultipleKeys1() {
    table<Person1> key(id) t1 = table [
        {id: 1, name: "a"},
        {id: 2, name: "a"}
    ];

    Person1? _ = t1[1, 2, 3]; // error
}

type Person2 record {
    readonly int id;
    readonly string name;
};

function testMultipleKeys2() {
    table<Person2> key(id) t1 = table [
        {id: 1, name: "a"},
        {id: 2, name: "a"}
    ];

    Person2? _ = t1[1, "2", "3"]; // error

    table<Person2> key(id) t2 = table [
        {id: 1, name: "a"},
        {id: 2, name: "a"}
    ];

    Person2? _ = t2[11, 12, 13, 14]; // error
}

function testMultipleKeys3() {
    table<Person1> key <int> t1 = table key(id) [
        {id: 1, name: "a"},
        {id: 2, name: "a"}
    ];

    Person1? _ = t1[1, 2, 3]; // error
}

=======
>>>>>>> ce352d77
type FooRec record {
    readonly int x;
    int y;
};

FooRec spreadField1 = {x: 1002, y: 30};
FooRec spreadField2 = {x: 1003, y: 25};

table<FooRec> key(x) tb1 = table [
<<<<<<< HEAD
    {x: 1001, y: 20},
    {...spreadField1},
    {...spreadField2}
];

table<FooRec> key(x) tb2 = table [
    {...spreadField1},
    {...spreadField2}
];
=======
        {x: 1001, y: 20},
        {...spreadField1},
        {...spreadField2}
    ];

table<FooRec> key(x) tb2 = table [
        {...spreadField1},
        {...spreadField2}
    ];
>>>>>>> ce352d77

type BarRec record {
    readonly int x;
    readonly int y;
    readonly string z;
};

int i = 1;
BarRec spreadField3 = {x: 1003, y: 25, z: "a"};
table<BarRec> key(x, y, z) tb3 = table [
<<<<<<< HEAD
    {x: i, y: i, z: "a"},
    {...spreadField3}
];
=======
        {x: i, y: i, z: "a"},
        {...spreadField3}
    ];
>>>>>>> ce352d77
<|MERGE_RESOLUTION|>--- conflicted
+++ resolved
@@ -444,7 +444,6 @@
     table<Student>|int t = table key(id) [{id: 1, firstName: "Lochana", lastName}];
 }
 
-<<<<<<< HEAD
 type Person1 record {
     readonly int id;
     string name;
@@ -489,8 +488,6 @@
     Person1? _ = t1[1, 2, 3]; // error
 }
 
-=======
->>>>>>> ce352d77
 type FooRec record {
     readonly int x;
     int y;
@@ -500,17 +497,6 @@
 FooRec spreadField2 = {x: 1003, y: 25};
 
 table<FooRec> key(x) tb1 = table [
-<<<<<<< HEAD
-    {x: 1001, y: 20},
-    {...spreadField1},
-    {...spreadField2}
-];
-
-table<FooRec> key(x) tb2 = table [
-    {...spreadField1},
-    {...spreadField2}
-];
-=======
         {x: 1001, y: 20},
         {...spreadField1},
         {...spreadField2}
@@ -520,7 +506,6 @@
         {...spreadField1},
         {...spreadField2}
     ];
->>>>>>> ce352d77
 
 type BarRec record {
     readonly int x;
@@ -531,12 +516,6 @@
 int i = 1;
 BarRec spreadField3 = {x: 1003, y: 25, z: "a"};
 table<BarRec> key(x, y, z) tb3 = table [
-<<<<<<< HEAD
-    {x: i, y: i, z: "a"},
-    {...spreadField3}
-];
-=======
         {x: i, y: i, z: "a"},
         {...spreadField3}
-    ];
->>>>>>> ce352d77
+    ];