--- conflicted
+++ resolved
@@ -150,21 +150,6 @@
     return [x[2], x[1], x[0], x[3]];
 }
 
-<<<<<<< HEAD
-const x = "x";
-const y = "y";
-
-type someType [x, int];
-type anotherType [y, string, int];
-type oneMoreType [y, string];
-
-type someOtherType someType | anotherType | oneMoreType;
-
-function testAmbiguousTupleExpectedType() returns [any, any] {
-    someOtherType st = [y, "a", 1];
-    someOtherType st1 = ["y", "str"];
-    return [st, st1];
-=======
 function testTupleToArrayAssignment() returns string[] {
     [string...] x = ["a", "b", "c"];
     string[] y = x;
@@ -187,5 +172,19 @@
     string[] x = ["a", "b", "c"];
     [string, string...] [i, ...j] = x;
     return [i, j];
->>>>>>> a6678ec3
+}
+
+const x = "x";
+const y = "y";
+
+type someType [x, int];
+type anotherType [y, string, int];
+type oneMoreType [y, string];
+
+type someOtherType someType | anotherType | oneMoreType;
+
+function testAmbiguousTupleExpectedType() returns [any, any] {
+    someOtherType st = [y, "a", 1];
+    someOtherType st1 = ["y", "str"];
+    return [st, st1];
 }