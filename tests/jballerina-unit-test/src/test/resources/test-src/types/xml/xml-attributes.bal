import ballerina/io;
import ballerina/lang.'xml;

xmlns "http://sample.com/wso2/a1" as ns0;
xmlns "http://sample.com/wso2/b1" as ns1;
xmlns "http://sample.com/wso2/c1";
xmlns "http://sample.com/wso2/d1" as ns3;

function testNamespaceDclr() returns (xml) {
    xmlns "http://sample.com/wso2/a2" as ns0;
    xmlns "http://sample.com/wso2/c2";
    xmlns "http://sample.com/wso2/d2" as ns3;

    var x1 = xml `<root><foo/></root>`;

    return x1;
}

function testAddAttributeWithString() returns (xml) {
    var x1 = xml `<root xmlns:ns4="http://sample.com/wso2/f"></root>`;
    var xAttr = let var x2 = <'xml:Element> x1 in x2.getAttributes();
    // without namespaceUri
    xAttr["foo1"] = "bar1";

    // with a new namespaceUri
    xAttr["{http://sample.com/wso2/e}foo2"] = "bar2";

    // with an existing namespaceUri
    xAttr["{http://sample.com/wso2/f}foo3"] = "bar3";

    return x1;
}

function testAddAttributeWithQName() returns (xml) {
    var x1 = xml `<root xmlns:ns3="http://sample.com/wso2/f"></root>`;
    var xAttr = let var x2 = <'xml:Element> x1 in x2.getAttributes();

    xAttr[ns0:foo1] = "bar1";
    return x1;
}

function testAddAttributeWithDiffQName_1() returns (xml) {
    xml x1 = xml `<root xmlns:ns3="http://sample.com/wso2/f" xmlns:ns4="http://sample.com/wso2/f/" xmlns:ns5="http://sample.com/wso2/f/" ns4:diff="yes"></root>`;
    //same uri, non existant prefix
    var xAttr = let var x2 = <'xml:Element> x1 in x2.getAttributes();
    xmlns "http://sample.com/wso2/f" as pre;
    xAttr[pre:foo1] = "bar1";
    return x1;
}

function testAddAttributeWithDiffQName_2() returns (xml) {
    xml x1 = xml `<root xmlns:ns3="http://sample.com/wso2/f" xmlns:ns4="http://sample.com/wso2/f/" xmlns:ns5="http://sample.com/wso2/f/" ns4:diff="yes"></root>`;
    var xAttr = let var x2 = <'xml:Element> x1 in x2.getAttributes();
    //same uri, existing, non used prefix
    xmlns "http://sample.com/wso2/f/" as ns5;
    xAttr[ns5:foo1] = "bar1";
    return x1;
}

function testAddAttributeWithDiffQName_3() returns (xml) {
    xml x1 = xml `<root xmlns:ns3="http://sample.com/wso2/f" xmlns:ns4="http://sample.com/wso2/f/" xmlns:ns5="http://sample.com/wso2/f/" ns4:diff="yes"></root>`;
    var xAttr = let var x2 = <'xml:Element> x1 in x2.getAttributes();
    //same uri, existing, used prefix
    xmlns "http://sample.com/wso2/f/" as ns4;
    xAttr[ns4:foo1] = "bar1";
    return x1;
}

function testAddAttributeWithDiffQName_4() returns (xml) {
    xml x1 = xml `<root xmlns:ns3="http://sample.com/wso2/f" xmlns:ns4="http://sample.com/wso2/f/" xmlns:ns5="http://sample.com/wso2/f/" ns4:diff="yes"></root>`;
    var xAttr = let var x2 = <'xml:Element> x1 in x2.getAttributes();
    //different uri, existing, non used prefix
    xmlns "http://sample.com/wso2/f/t" as ns5;
    xAttr[ns5:foo1] = "bar1";
    return x1;
}

function testAddAttributeWithDiffQName_5() returns (xml) {
    xml x1 = xml `<root xmlns:ns3="http://sample.com/wso2/f" xmlns:ns4="http://sample.com/wso2/f/" xmlns:ns5="http://sample.com/wso2/f/" ns4:diff="yes"></root>`;
    var xAttr = let var x2 = <'xml:Element> x1 in x2.getAttributes();
    //adding attribute with default namespace
    xAttr["{http://sample.com/wso2/c1}foo1"] = "bar1";
    //adding attribute with empty namepsace
    xAttr["{}foo2"] = "bar2";
    //adding attribute without a namespace
    xAttr["foo3"] = "bar3";
    return x1;
}

function testAddAttributeWithoutLocalname() returns (xml) {
    var x1 = xml `<root xmlns:ns3="http://sample.com/wso2/f"></root>`;
    var xAttr = let var x2 = <'xml:Element> x1 in x2.getAttributes();
    xAttr["{http://sample.com/wso2/e}"] = "bar";
    return x1;
}

function testAddAttributeWithEmptyNamespace() returns (xml) {
    var x1 = xml `<root xmlns:ns3="http://sample.com/wso2/f"></root>`;
    var xAttr = let var x2 = <'xml:Element> x1 in x2.getAttributes();
    xAttr["{}foo1"] = "bar";
    return x1;
}

function testAddNamespaceAsAttribute() returns [xml, xml] {
    var x1 = xml `<root xmlns:ns3="http://sample.com/wso2/f"></root>`;
    var xAttr = let var x12 = <'xml:Element> x1 in x12.getAttributes();
    xAttr["{http://www.w3.org/2000/xmlns/}ns4"] = "http://wso2.com";

    var x2 = xml `<root xmlns="http://ballerinalang.org/" xmlns:ns3="http://sample.com/wso2/f"></root>`;
    var xAttr2 = let var x22 = <'xml:Element> x2 in x22.getAttributes();
    xAttr2["{http://ballerinalang.org/}att"] = "http://wso2.com";

    return [x1, x2];
}

function testUpdateNamespaceAsAttribute() returns (xml) {
    var x1 = xml `<root xmlns:ns3="http://sample.com/wso2/f"></root>`;
    var xAttr = let var x2 = <'xml:Element> x1 in x2.getAttributes();
    xAttr["{http://www.w3.org/2000/xmlns/}ns3"] = "http://wso2.com";

    return (x1);
}

function testUpdateAttributeWithString() returns (xml) {
    xmlns "http://defaultNs/";
    
    var x1 = xml `<root xmlns:ns0="http://sample.com/wso2/e" foo1="bar1" ns0:foo2="bar2" foo3="bar3"/>`;
    var xAttr = let var x2 = <'xml:Element> x1 in x2.getAttributes();

    // with empty namespaceUri
    xAttr["foo1"] = "newbar1";
    
    // with a new namespaceUri
    xAttr["{http://sample.com/wso2/e}foo2"] = "newbar2";
    
    // without namespaceUri
    xAttr["foo3"] = "newbar3";
    
    return x1;
}

function testUpdateAttributeWithString_1() returns (xml) {
    var x1 = xml `<root xmlns:ns4="http://sample.com/wso2/f" xmlns:ns0Kf5j="http://sample.com/wso2/e" foo1="bar1" ns0Kf5j:foo2="bar2" ns4:foo3="bar3"/>`;
    var xAttr = let var x2 = <'xml:Element> x1 in x2.getAttributes();

    //with a new uri than the assigned uri for the attribute
    xAttr["{http://sample.com/wso2/f/t}foo3"] = "newbar3";

    return x1;
}

function testUpdateAttributeWithQName() returns (xml) {
    var x1 = xml `<root xmlns:ns3="http://sample.com/wso2/f" xmlns:ns0="http://sample.com/wso2/a1" ns0:foo1="bar1" ns3:foo2="bar2"/>`;
    var xAttr = let var x2 = <'xml:Element> x1 in x2.getAttributes();

    // with a matching namespaceUri and prefix
    xAttr[ns0:foo1] = "newbar1";
    
    // with a matching namespaceUri but different prefix
    xmlns "http://sample.com/wso2/f" as ns4;
    xAttr[ns4:foo2] = "newbar2";

    return x1;
}

function testUpdateAttributeWithQName_1() returns (xml) {
    var x1 = xml `<root xmlns:ns3="http://sample.com/wso2/f" xmlns:ns0="http://sample.com/wso2/a1" xmlns:ns5="http://sample.com/wso2/a1" ns0:foo1="bar1" ns3:foo2="bar2"/>`;
    var xAttr = let var x2 = <'xml:Element> x1 in x2.getAttributes();
    // with a matching namespaceUri but different prefix
    xmlns "http://sample.com/wso2/a1" as pre;
    xAttr[pre:foo1] = "newaddedbar1";

    return x1;
}

function testGetAttributeWithString() returns [string|error, string?, string?] {
    xmlns "http://sample.com/wso2/f";
    var x1 = xml `<root xmlns:ns4="http://sample.com/wso2/f" xmlns:ns0="http://sample.com/wso2/e" foo1="bar1" ns0:foo2="bar2" ns4:foo3="bar3"/>`;
    var xAttr = let var x2 = <'xml:Element> x1 in x2.getAttributes();
    return [x1.foo1, xAttr["{http://sample.com/wso2/e}foo2"], xAttr["{http://sample.com/wso2/eee}foo2"]];
}

function testGetAttributeWithoutLocalname() returns (string?) {
    var x1 = xml `<root xmlns:ns4="http://sample.com/wso2/f" xmlns="http://sample.com/wso2/e" foo1="bar1" ns4:foo3="bar3"/>`;
    var xAttr = let var x2 = <'xml:Element> x1 in x2.getAttributes();
    return xAttr["{http://sample.com/wso2/e}"];
}

function testGetNamespaceAsAttribute() returns (string?) {
    var x1 = xml `<root xmlns:ns4="http://sample.com/wso2/f" xmlns="http://sample.com/wso2/e" foo1="bar1" ns4:foo3="bar3"/>`;
<<<<<<< HEAD
    return x1@["{http://www.w3.org/2000/xmlns/}ns4"];
=======
    var xAttr = let var x2 = <'xml:Element> x1 in x2.getAttributes();
    return xAttr["{http://www.w3.org/2000/xmlns/}ns4"];
>>>>>>> 596a4651
}

function testGetAttributeWithQName() returns [string?, string?, string?] {
    var x1 = xml `<root xmlns:ns3="http://sample.com/wso2/f" xmlns:ns0="http://sample.com/wso2/a1" ns0:foo1="bar1" ns3:foo2="bar2"/>`;
    var xAttr = let var x2 = <'xml:Element> x1 in x2.getAttributes();
    xmlns "http://sample.com/wso2/f" as ns4;
    return [xAttr[ns0:foo1], xAttr[ns4:foo2], xAttr[ns1:foo2]];
}

function testUsingQNameAsString () returns [string, string] {
    string s1 = ns0:wso2;
    string temp = "  " + ns0:ballerina + "  ";
    string s2 = temp.trim();
    return [s1, s2];
}

function testGetAttributeFromSingletonSeq() returns (string?) {
    var x1 = xml `<root><child xmlns:p1="http://wso2.com/" xmlns:p2="http://sample.com/wso2/a1/" p1:foo="bar"/></root>`;
    xml x2 = x1/*;
<<<<<<< HEAD
    return x2@["{http://wso2.com/}foo"];
}

function testGetAttributeFromLiteral() returns (string?) {
    xmlns "http://sample.com/wso2/a1" as ns0;
    
    xml x = xml `<root ns0:id="5"/>`;
    
    return x@[ns0:id];
}

function testGetAttributeMap() returns (map<string>?) {
    var x1 = xml `<child xmlns:p1="http://wso2.com/" xmlns:p2="http://sample.com/wso2/a1/" p1:foo="bar"/>`;
    map<string>? s = x1@;
    return s;
}

function takeInAMap(map<string>? input) returns map<string>? {
    if (input is map<string>) {
        input["tracer"] = "1";
    }
    return input;
}

function passXmlAttrToFunction() returns map<string>? {
    var x1 = xml `<child foo="bar"/>`;
    return takeInAMap(x1@);
=======
    var xAttr = let var x3 = <'xml:Element> x2 in x3.getAttributes();
    return xAttr["{http://wso2.com/}foo"];
>>>>>>> 596a4651
}

function mapOperationsOnXmlAttribute() returns [int?, string[]?, boolean] {
    var x1 = xml `<child foo="bar"/>`;
    var attrMap = let var x2 = <'xml:Element> x1 in x2.getAttributes();
    return [attrMap.length(), attrMap.keys(), true];
}

function testPrintAttribMap() {
    xml x1 = xml `<Person name="Foo" />`;
    var attrMap = let var x2 = <'xml:Element> x1 in x2.getAttributes();
    io:print(attrMap);
}<|MERGE_RESOLUTION|>--- conflicted
+++ resolved
@@ -188,12 +188,8 @@
 
 function testGetNamespaceAsAttribute() returns (string?) {
     var x1 = xml `<root xmlns:ns4="http://sample.com/wso2/f" xmlns="http://sample.com/wso2/e" foo1="bar1" ns4:foo3="bar3"/>`;
-<<<<<<< HEAD
-    return x1@["{http://www.w3.org/2000/xmlns/}ns4"];
-=======
     var xAttr = let var x2 = <'xml:Element> x1 in x2.getAttributes();
     return xAttr["{http://www.w3.org/2000/xmlns/}ns4"];
->>>>>>> 596a4651
 }
 
 function testGetAttributeWithQName() returns [string?, string?, string?] {
@@ -213,38 +209,8 @@
 function testGetAttributeFromSingletonSeq() returns (string?) {
     var x1 = xml `<root><child xmlns:p1="http://wso2.com/" xmlns:p2="http://sample.com/wso2/a1/" p1:foo="bar"/></root>`;
     xml x2 = x1/*;
-<<<<<<< HEAD
-    return x2@["{http://wso2.com/}foo"];
-}
-
-function testGetAttributeFromLiteral() returns (string?) {
-    xmlns "http://sample.com/wso2/a1" as ns0;
-    
-    xml x = xml `<root ns0:id="5"/>`;
-    
-    return x@[ns0:id];
-}
-
-function testGetAttributeMap() returns (map<string>?) {
-    var x1 = xml `<child xmlns:p1="http://wso2.com/" xmlns:p2="http://sample.com/wso2/a1/" p1:foo="bar"/>`;
-    map<string>? s = x1@;
-    return s;
-}
-
-function takeInAMap(map<string>? input) returns map<string>? {
-    if (input is map<string>) {
-        input["tracer"] = "1";
-    }
-    return input;
-}
-
-function passXmlAttrToFunction() returns map<string>? {
-    var x1 = xml `<child foo="bar"/>`;
-    return takeInAMap(x1@);
-=======
     var xAttr = let var x3 = <'xml:Element> x2 in x3.getAttributes();
     return xAttr["{http://wso2.com/}foo"];
->>>>>>> 596a4651
 }
 
 function mapOperationsOnXmlAttribute() returns [int?, string[]?, boolean] {
