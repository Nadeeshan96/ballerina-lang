const boolean someBoolean = 10; // Invalid RHS value.
const int someInt = "ABC"; // Invalid RHS value.
const byte someByte = 500; // Invalid RHS value.
const float someFloat = true; // Invalid RHS value.
const decimal someDeciaml = true; // Invalid RHS value.
const string someString = 120; // Invalid RHS value.

// Invalid identifier
const string _ = "PUT";
const _ = 11;

const invalidType someValue = 1;

// Assigning var ref.
string s = "Ballerina";
public const string name2 = "";

// Assigning var ref.
int a = 10;

// Updating const.
const x = 10;
const int y = 20;

function testAssignment() {
    x = 1; // Updating constant.
    y = 2; // Updating constant.
}

// Updating constant in a worker.
function testWorkerInteractions() {
    worker w1 {
        x = <- w2; // Updating constant.
    }
    worker w2 {
        30 -> w1;
    }
}

const string sVar = 10;

const string m = { name: "Ballerina" };

// Redeclared constant.
const abc = "abc";
const abc = "abc";
const abc = "Ballerina";

// Redeclared variable.
const def = "def";

function test() {
    string def = "def";
}

// Incompatible types.
type ACTION "GET";

type XYZ "XYZ";

const xyz = "XYZ";

function testInvalidTypes() returns ACTION {
    ACTION action = xyz; // Incompatibel types.
    return action;
}

// -----------------------------------------------------------

const byteWithoutType = 120;

function testByteWithoutType() returns byte {
    return byteWithoutType; // Invalid return.
}

// -----------------------------------------------------------

const D = "D";

const E = "E";

const F = "F";

type G E|F;

type H D|E;

H h = "D";

function testImproperSubset() returns G {
    G g = h; // Test improper subset assignment.
    return g;
}

// -----------------------------------------------------------

// Cyclic dependency.
type UVW UVW;

// -----------------------------------------------------------

// Cyclic dependency and unknown type.
type IJK IJK|"R"|SSS|"S";

// -----------------------------------------------------------

// Cyclic dependency and multiple unknown types.
type LMN OPQ|"QRS"|RST|STU;

type OPQ LMN|"STU"|RST;

// -----------------------------------------------------------

// Complex cyclic dependency.
type ACE BDF;

type BDF "AAA"|CEG|"TTT"|DFH;

type CEG ACE|"UUU"|EGI;

type DFH "DFH";

type EGI BDF|ACE;

// -----------------------------------------------------------

// Type node's type undefined.
type MNO PQ;

// -----------------------------------------------------------

// Type node's one of member's type not available.
type JKL J|STU;

const J = "J";

type STU S|T|U; // T, U are undefined.

const S = "S";

// -----------------------------------------------------------

function testInvalidConstUsage() {
    string wxy = name2; // name2 has an invalid RHS.
}

// -----------------------------------------------------------

const boolean booleanWithType = false;

type BooleanTypeWithType booleanWithType;

function testBooleanTypeWithType() returns BooleanTypeWithType {
    BooleanTypeWithType t = true; // Invalid value assignment.
    return t;
}

const booleanWithoutType = true;

type BooleanTypeWithoutType booleanWithoutType;

function testBooleanTypeWithoutType() returns BooleanTypeWithoutType {
    BooleanTypeWithoutType t = false; // Invalid value assignment.
    return t;
}

// -----------------------------------------------------------

const int intWithType = 40;

type IntTypeWithType intWithType;

function testIntTypeWithType() returns IntTypeWithType {
    IntTypeWithType t = 100; // Invalid value assignment.
    return t;
}

const intWithoutType = 20;

type IntTypeWithoutType intWithoutType;

function testIntTypeWithoutType() returns IntTypeWithoutType {
    IntTypeWithoutType t = 100; // Invalid value assignment.
    return t;
}

// -----------------------------------------------------------

const byte byteWithType = 240;

type ByteTypeWithType byteWithType;

function testByteTypeWithType() returns ByteTypeWithType {
    ByteTypeWithType t = 120; // Invalid value assignment.
    return t;
}

// -----------------------------------------------------------

const float floatWithType = 4.0;

type FloatTypeWithType floatWithType;

function testFloatTypeWithType() returns FloatTypeWithType {
    FloatTypeWithType t = 10.0; // Invalid value assignment.
    return t;
}

const floatWithoutType = 2.0;

type FloatTypeWithoutType floatWithoutType;

function testFloatTypeWithoutType() returns FloatTypeWithoutType {
    FloatTypeWithoutType t = 10.0; // Invalid value assignment.
    return t;
}

// -----------------------------------------------------------

const decimal decimalWithType = 4.0;

type DecimalTypeWithType decimalWithType;

function testDecimalTypeWithType() returns DecimalTypeWithType {
    DecimalTypeWithType t = 10.0; // Invalid value assignment.
    return t;
}

// -----------------------------------------------------------

const string stringWithType = "Ballerina is awesome";

type StringTypeWithType stringWithType;

function testStringTypeWithType() returns StringTypeWithType {
    StringTypeWithType t = "random text"; // Invalid value assignment.
    return t;
}

const stringWithoutType = "Ballerina rocks";

type StringTypeWithoutType stringWithoutType;

function testStringTypeWithoutType() returns StringTypeWithoutType {
    StringTypeWithoutType t = "random text"; // Invalid value assignment.
    return t;
}

// -----------------------------------------------------------

const int invalidNil = ();

// -----------------------------------------------------------

const map<string> m1 = { "key": getValue() };
const map<string> m2 = { "key": sValue };
string sValue = "ballerina";

function getValue() returns string {
    return "ballerina";
}

// -----------------------------------------------------------

const map<string> m3 = { "m3k": "m3v" };

function updateConstantMapValue() {
    m3.m3k = "m3nv";
}

// -----------------------------------------------------------

type Foo record {
    string s;
    int i;
};

const Foo f = { s: "const string", i: 1 };

const json j = 1;

public const int:Signed32 ONE = 1;

public const int:Unsigned16 TWO = 2;

public const string:Char A = "A";

// -----------------------------------------------------------

class Bar {
    int i = 1;
}

const Bar BAR = new;

function main1() {
    const expected = "";
}

public const UT_OBJECT_RW  = 0x16;
public const UT_COUNT = UT_OBJECT_RW + 1;
const int UT_MASK = (1 << UT_COUNT) - 1;

const int CONST1 = CONST1;

// Redeclared constant.
const abc2 = 1;
const abc2 = "1";

<<<<<<< HEAD
// Test the types of Langlib constants
type Ints -1|int:MIN_VALUE;
Ints ints = 2;

float:NaN floatNan = 1.0;
float:Infinity floatInf = 1.0;
=======
type Byte byte;

const Byte V1 = 256;

type Ints int;

const Ints V2 = 1.0;
>>>>>>> a76fc84f
<|MERGE_RESOLUTION|>--- conflicted
+++ resolved
@@ -307,19 +307,17 @@
 const abc2 = 1;
 const abc2 = "1";
 
-<<<<<<< HEAD
+type Byte byte;
+
+const Byte V1 = 256;
+
+type Ints int;
+
+const Ints V2 = 1.0;
+
 // Test the types of Langlib constants
-type Ints -1|int:MIN_VALUE;
-Ints ints = 2;
+type Ints2 -1|int:MIN_VALUE;
+Ints ints2 = 2;
 
 float:NaN floatNan = 1.0;
-float:Infinity floatInf = 1.0;
-=======
-type Byte byte;
-
-const Byte V1 = 256;
-
-type Ints int;
-
-const Ints V2 = 1.0;
->>>>>>> a76fc84f
+float:Infinity floatInf = 1.0;