// Copyright (c) 2019 WSO2 Inc. (http://www.wso2.org) All Rights Reserved.
//
// WSO2 Inc. licenses this file to you under the Apache License,
// Version 2.0 (the "License"); you may not use this file except
// in compliance with the License.
// You may obtain a copy of the License at
//
// http://www.apache.org/licenses/LICENSE-2.0
//
// Unless required by applicable law or agreed to in writing,
// software distributed under the License is distributed on an
// "AS IS" BASIS, WITHOUT WARRANTIES OR CONDITIONS OF ANY
// KIND, either express or implied.  See the License for the
// specific language governing permissions and limitations
// under the License.

const CI1 = 1;

const CI2 = 1 + 2;      // type is required for constants with expressions

const map<int> CIMap1 = { v1 : 1 + 2, v2 : 2 * 5}; // const expressions are not yet supported here

const int CI3  = 1/0; // invalid constant expression, reason '/ by zero'

const int CI4  = 0/0; // invalid constant expression, reason '/ by zero'

const int CI5  = *(5 + 10); // expression is not a constant expression

const string CS1 = +("hello" + "world"); // operator '+' not defined for 'string'

const boolean CB1 = !(10); // operator '!' not defined for 'int'

const int CONST1 =  ~~false; // operator '~' not defined for 'boolean'

const int CONST2 =  -!false; // operator '-' not defined for 'boolean'

const int CONST3 =  -~false; // operator '~' not defined for 'boolean'

<<<<<<< HEAD
const int CONST4 = -9223372036854775808; // -9223372036854775808 is out of range
=======
const int A = D + B;
const int C = A;
const int B = C;
const int D = 1;

const float E = F;
const float F = E;
>>>>>>> 04f2c2ea
<|MERGE_RESOLUTION|>--- conflicted
+++ resolved
@@ -36,9 +36,6 @@
 
 const int CONST3 =  -~false; // operator '~' not defined for 'boolean'
 
-<<<<<<< HEAD
-const int CONST4 = -9223372036854775808; // -9223372036854775808 is out of range
-=======
 const int A = D + B;
 const int C = A;
 const int B = C;
@@ -46,4 +43,5 @@
 
 const float E = F;
 const float F = E;
->>>>>>> 04f2c2ea
+
+const int CONST4 = -9223372036854775808; // -9223372036854775808 is out of range