// Copyright (c) 2021 WSO2 Inc. (http://www.wso2.org) All Rights Reserved.
//
// WSO2 Inc. licenses this file to you under the Apache License,
// Version 2.0 (the "License"); you may not use this file except
// in compliance with the License.
// You may obtain a copy of the License at
//
// http://www.apache.org/licenses/LICENSE-2.0
//
// Unless required by applicable law or agreed to in writing,
// software distributed under the License is distributed on an
// "AS IS" BASIS, WITHOUT WARRANTIES OR CONDITIONS OF ANY
// KIND, either express or implied.  See the License for the
// specific language governing permissions and limitations
// under the License.

const int CI6 = 1 + 2;
const float CF1 = 1.0 + 2.0;
const decimal CD1 = 1.0 + 2.0;
const byte CBT1 = 1;
const byte CBT2 = 2;
const byte CBT3 = CBT1 + CBT2;
const boolean CB2 = !true;
const string CS2 = "1" + "2";

type TYPE1  4;
type TYPE2 5.0|4.0f;
type TYPE3 1d|2.0d;
type TYPE4 4;
type TYPE5 true;
type TYPE6 "a";

function userDefinedTypeTests() {
    CI6 ci6 = 4; // expected '3', found 'int'
    CF1 cf1 = 4.0; // expected '3.0f', found 'float'
<<<<<<< HEAD
    CD1 cd1 = 4.0; // expected '3.0d', found 'decimal'
//  CBT3 cbt3 = 4; // expected '3', found 'int' // Uncomment after fixing #33889
=======
    CD1 cd1 = 4.0; // expected '3.0d', found 'float'
    CBT3 cbt3 = 4; // expected '3', found 'int'
>>>>>>> 4509b090
    CB2 cb2 = true; // expected 'false', found 'boolean'
    CS2 cs2 = "4"; // expected '"12"', found 'string'

    TYPE1 t1 = CI6; // expected 'TYPE1', found '3'
    TYPE2 t2 = CF1; // expected 'TYPE2', found '3.0f'
    TYPE3 t3 = CD1; // expected 'TYPE3', found '3.0d'
    TYPE4 t4 = CBT3; // expected 'TYPE4', found '3'
    TYPE5 t5 = CB2; // expected 'TYPE5', found 'false'
    TYPE6 t6 = CS2; // expected 'TYPE5', found '12'
}

const map<int> CMI1 = {a : 1};
const map<int> CMI2 = {b : 2, c : 3};
const map<map<int>> CMI3 = {a : CMI1, CMI2, c : {d : 1}};
const map<map<map<int>>> CMI4 = {a : {b : {a : 1}}, b : CMI3};
const map<float> CMF1 = {a : 0.11, b : 2.12};
const map<map<float>> CMF2 = {c : {d : 0.11, e : 2.12}, f : CMF1};
const map<decimal> CMD1 = {a : 0.11, b : 2.12};
const map<map<decimal>> CMD2 = {c : {d : 0.11, e : 2.12}, f : CMD1};
const map<byte> CMBT = {a : 127, b : 255};
const map<boolean> CMB1 = {a : true, b : false};
const map<string> CMS1 = {a : "C", b : "S"};
const map<string> CMS2 = {b : "C", c : "S"};

const map<string> CMS1_CLONE = {...CMS1};
const map<string> CMS12_CLONE = {...CMS1, ...CMS2};

const int a = 1;
const map<int> CMI5 = {a};

const map<()> CN1 = {a : ()};
const map<map<()>> CN2 = {CN1};

type TYPE7 readonly & record {|
    readonly & record {|
        readonly & record {|
            1 a;
        |} b;
    |} a;
    readonly & record {|
        readonly & record {|
            1 a;
        |} a;
        readonly & record {|
            2 b;
            3 c;
        |} b;
        readonly & record {|
            1 d;
        |} c;
    |} b;
|};

type TYPE8 readonly & record {|
    0.11 a;
    2.12 b;
|};

type TYPE9 readonly & record {|
    0.11d a;
    2.12d b;
|};

type TYPE10 readonly & record {|
    127 a;
    255 b;
|};

type TYPE11 readonly & record {|
    true a;
    false b;
|};

type TYPE12 readonly & record {|
    "C" a;
    "S" b;
|};

function testTypesOfConstantMaps() {
    TYPE12 t1 = CMI4;
    TYPE11 t2 = CMF1;
    TYPE10 t3 = CMD1;
    TYPE9 t4 = CMBT;
    TYPE8 t5 = CMB1;
    TYPE7 t6 = CMS1;
    TYPE7 t7 = CMS1_CLONE;
    TYPE7 t8 = CMS12_CLONE;
    TYPE7 t9 = CMI4;
    CMI1 cmi4 = CMI2;
    CMI4 cmi4 = {a : "C", b : "S"};
    CMF1 cmf1 = {a : 0.11, c : 2.12d};
    CMD1 cmd1 = {a : 0.11f, b : 2.12d};
    CMBT cmbt = {a : "C", b : "S"};
    CMB1 cmb1 = {a : true};
    CMS1 cms1 = {a : "S", b : "C"};
    CMS1_CLONE cms1_clone = {};
    CMI5 cmi5 = {};
    CN2 cn2 = {a : ()};
}

const int A = 123;
const int B = A;
const int C = B - A - 1;

function f1() {
    A _ = 1; // error incompatible types: expected '123', found 'int'
    B _ = 2; // error incompatible types: expected '123', found 'int'
    C _ = 3; // error incompatible types: expected '-1', found 'int'
}

function f2() {
    var a = A;
    var b = B;
    var c = C;
    a = 1; // OK, using the broad type.
    b = 2; // OK, using the broad type.
    c = 3; // OK, using the broad type.
    a = "1"; // error incompatible types: expected 'int', found 'string'
    b = "2"; // error incompatible types: expected 'int', found 'string'
    c = "3"; // error incompatible types: expected 'int', found 'string'
}

function f3() {
    A[] _ = [A, B, C, 1]; // error
    B[] _ = [A, B, C, 1, 123]; // error
    (B|C)[] _ = [A, 1, C, 123, B, -1]; // error
    C[] _ = [A, B, C, -1, 1]; // error
}

const X = 1;
int i = 2;

const map<int> D = {
    a: X,
    b: i, // error expression is not a constant expression
    X
};

record { string a; } _ = D; // error incompatible types: expected 'record {| string a; anydata...; |}', found 'map<int>'

const map<int> E = {
    a: X,
    b: 2
};

const map<map<int>> F = {
    a: E,
    b: {
        a: 1
    }
};

function f4() {
    record {| int a; string...; |} _ = D; // error incompatible types: expected 'record {| int a; string...; |}', found 'map<int>'
    record {| 1 a; |} _ = E; // error incompatible types: expected 'record {| 1 a; |}', found '(record {| 1 a; 2 b; |} & readonly)'
    readonly & record {| record {| 1 a; 2 b; |} a; record {| 3 a; |} b; |} _ = F; // error incompatible types: expected 'record {| readonly (record {| 1 a; 2 b; |} & readonly) a; readonly (record {| 3 a; |} & readonly) b; |} & readonly', found '(record {| record {| 1 a; 2 b; |} a; record {| 1 a; |} b; |} & readonly)'
}

function f5() {
    var a = E;
    a.a = 1; // error cannot update 'readonly' value of type 'record {| readonly 1 a; readonly 2 b; |} & readonly'
    a.b = 1; // error cannot update 'readonly' value of type 'record {| readonly 1 a; readonly 2 b; |} & readonly'

    var b = F;
    b.a.a = 2; // error cannot update 'readonly' value of type 'record {| readonly (record {| 1 a; 2 b; |} & readonly) a; readonly (record {| 1 a; |} & readonly) b; |} & readonly'
    b.b.a = 2; // error cannot update 'readonly' value of type 'record {| readonly (record {| 1 a; 2 b; |} & readonly) a; readonly (record {| 1 a; |} & readonly) b; |} & readonly'
    b.b = {}; // error cannot update 'readonly' value of type 'record {| readonly (record {| 1 a; 2 b; |} & readonly) a; readonly (record {| 1 a; |} & readonly) b; |} & readonly'
}

const G = 1;
const int H = G + 1;

G _ = 1; // OK
G _ = 0; // error incompatible types: expected '1', found 'int'

H _ = 2; // OK
H _ = 0; // error incompatible types: expected '2', found 'int'

const map<boolean> I = {a: true, b: false};

I _ = {a: true, b: false}; // OK
I _ = {}; // error missing non-defaultable required record field 'a', missing non-defaultable required record field 'b'
I _ = {a: false}; // error missing non-defaultable required record field 'b', incompatible types: expected 'true', found 'boolean'

const map<string> J = {
    a: "greetings",
    b: "map"
};

const map<map<string>> K = {
    a: J,
    b: {
        x: "hello",
        y: "world"
    },
    c: {
        x: "from",
        z: "Ballerina",
        b: "!"
    }
};

record {| record {| "greetings" a; "map" b; |} a; record {| "hello" x; "world" y; |} b; record {| "!" b; "from" x; "Ballerina" z; |} c; |} & readonly _ = K; // OK
record {| record {| "greetings" a; "map" b; |}...; |} _ = K; // error incompatible types: expected 'record {| record {| greetings a; map b; |}...; |}', found '(record {| record {| greetings a; map b; |} a; record {| hello x; world y; |} b; record {| from x; Ballerina z; ! b; |} c; |} & readonly)'

K _ = {}; // error missing non-defaultable required record field 'a', missing non-defaultable required record field 'b', missing non-defaultable required record field 'c'
K _ = { // OK
    b: K.b,
    a: {
        a: "greetings",
        b: "map"
    },
    c: {
        x: "from",
        z: "Ballerina",
        b: K.c.b
    }
};

function f6() {
    record {| record {| "greetings" a; "map" b; |} a; record {| "hello" x; "world" y; |} b; record {| "!" b; "from" x; "Ballerina" z; |} c; |} & readonly _ = K; // OK
    record {| record {| "greetings" a; "map" b; |}...; |} _ = K; // error incompatible types: expected 'record {| record {| greetings a; map b; |}...; |}', found '(record {| record {| greetings a; map b; |} a; record {| hello x; world y; |} b; record {| from x; Ballerina z; ! b; |} c; |} & readonly)'

    K _ = {}; // error missing non-defaultable required record field 'a', missing non-defaultable required record field 'b', missing non-defaultable required record field 'c'
    K _ = { // OK
        b: K.b,
        a: {
            a: "greetings",
            b: "map"
        },
        c: {
            x: "from",
            z: "Ballerina",
            b: K.c.b
        }
    };
}<|MERGE_RESOLUTION|>--- conflicted
+++ resolved
@@ -33,13 +33,10 @@
 function userDefinedTypeTests() {
     CI6 ci6 = 4; // expected '3', found 'int'
     CF1 cf1 = 4.0; // expected '3.0f', found 'float'
-<<<<<<< HEAD
     CD1 cd1 = 4.0; // expected '3.0d', found 'decimal'
 //  CBT3 cbt3 = 4; // expected '3', found 'int' // Uncomment after fixing #33889
-=======
     CD1 cd1 = 4.0; // expected '3.0d', found 'float'
     CBT3 cbt3 = 4; // expected '3', found 'int'
->>>>>>> 4509b090
     CB2 cb2 = true; // expected 'false', found 'boolean'
     CS2 cs2 = "4"; // expected '"12"', found 'string'
 
