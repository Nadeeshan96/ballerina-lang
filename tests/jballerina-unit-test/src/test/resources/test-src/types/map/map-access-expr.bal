function mapAccessTest(int x, int y) returns (int) {
    map<any> testMap = {};
    int xx = 0;
    int yy = 0;
    testMap["first"] = x;
    testMap["second"] = y;
    testMap["third"] = x + y;
    testMap["forth"] = x - y;
    xx = <int> testMap["first"];
    yy = <int> testMap["second"];

    return xx + yy;
}

function mapReturnTest(string firstName, string lastName) returns (map<any>) {
    map<any> testMap = {};
    testMap["fname"] = firstName;
    testMap["lname"] = lastName;
    testMap[ firstName + lastName ] = firstName + lastName;
    return testMap;
}

function testArrayAccessAsIndexOfMapt() returns (string) {
    map<any> namesMap = {fname:"Supun",lname:"Setunga"};
    string[] keys = ["fname","lname"];
    string key = "";
    var a = namesMap[keys[0]];
    key =  a is string ? a : "";
    return key;
}

function testAccessThroughVar() returns (string) {
    map<any> m = {};
    m["x"] = "a";
    m["y"] = "b";
    m["z"] = "c";
    return constructString(m);
}

function constructString(map<any> m) returns (string) {
    string [] keys = m.keys();
    int len = keys.length();
    int i = 0;
    string returnStr = "";
    while (i < len) {
        string key = keys[i];
        var a = m[key];
        string val = a is string ? a : "";
        returnStr = returnStr + key + ":" + val + ", ";
        i = i + 1;
    }
    return returnStr;
}

function testMapRemoveAll() returns (int) {
    map<any> namesMap = {fname:"Supun", lname:"Setunga", sname:"Kevin", tname:"Ratnasekera"};
    namesMap.removeAll();
    return namesMap.length();
}

function testHasKeyPositive() returns (boolean) {
    map<any> namesMap = {fname:"Supun", lname:"Setunga", sname:"Kevin", tname:"Ratnasekera"};
    return namesMap.hasKey("fname");
}

function testHasKeyNegative() returns (boolean) {
    map<any> namesMap = {fname:"Supun", lname:"Setunga", sname:"Kevin", tname:"Ratnasekera"};
    return namesMap.hasKey("fname2");
}

function testGetMapValues () returns [string, string] {
    json j = {"city":"Colombo", "country":"SriLanka"};
    int[] arr = [7,8,9];
    map<any> address = {city:"CA", "country":"USA"};
    map<map<any>>[] addressArray=[{address:{city:"Colombo", "country":"SriLanka"}},
                               {address:{city:"Kandy", "country":"SriLanka"}},
                               {address:{city:"Galle", "country":"SriLanka"}}];
    map<any> m = { name:"Supun",
                  age:25,
                  gpa:2.81,
                  status:true,
                  info:(),
                  address:address,
                  intArray:arr,
                  addressArray:addressArray,
                  finfo:j
                };
    any[] values = [];
<<<<<<< HEAD
    values = m.reduce(function(any[] array, any value) returns any[] {
        array[array.length()] = value;
        return array;
=======
    values = m.reduce(function(any[] arr1, any value) returns any[] {
        arr1[arr1.length()] = value;
        return arr1;
>>>>>>> b81100b6
    }, values);
    var nam = <string> values[0];
    var jsn = <json> values[8];
    var city = <string> checkpanic jsn.city;
    return [nam, city];
}

function testMapRemovePositive() returns [boolean, boolean, boolean] {
    map<any> namesMap = {fname:"Supun", lname:"Setunga", sname:"Kevin", tname:"Ratnasekera"};
    return [namesMap.hasKey("fname"), namesMap.remove("fname") === "Supun", namesMap.hasKey("fname")];
}

function testMapRemoveNegative() {
    map<any> namesMap = {fname:"Supun", lname:"Setunga", sname:"Kevin", tname:"Ratnasekera"};
    _ = namesMap.remove("fname2"); // panic
}

function testRemoveIfHasKeyPositive1() returns boolean {
    map<string> student = {id:"1", name:"Andrew", country:"Sri Lanka", city:"Colombo"};
    string? s = student.removeIfHasKey("city");
    if (s is ()) {
        return false;
    }
    return <string> s == "Colombo";
}

function testRemoveIfHasKeyNegative1() returns boolean {
    map<string> student = {id:"1", name:"Andrew", country:"Sri Lanka", city:"Colombo"};
    string? s = student.removeIfHasKey("age");
    if (s is ()) {
        return false;
    }
    return <string> s == "Sri Lanka";
}

function testRemoveIfHasKeyPositive2() returns boolean {
    map<any> student = {id:1, name:"Andrew", country:"Sri Lanka", city:"Colombo"};
    var s = student.removeIfHasKey("city");
    if (s is ()) {
        return false;
    }
    return <string> s == "Colombo";
}

function testRemoveIfHasKeyNegative2() returns boolean {
    map<any> student = {id:1, name:"Andrew", country:"Sri Lanka", city:"Colombo"};
    var s = student.removeIfHasKey("age");
    if (s is ()) {
        return false;
    }
    return <string> s == "Sri Lanka";
}

function testMapToString() returns string {
    map<map<json>> arr = {};
    typedesc<any> t = typeof arr;
    return t.toString();
}<|MERGE_RESOLUTION|>--- conflicted
+++ resolved
@@ -86,15 +86,9 @@
                   finfo:j
                 };
     any[] values = [];
-<<<<<<< HEAD
-    values = m.reduce(function(any[] array, any value) returns any[] {
-        array[array.length()] = value;
-        return array;
-=======
     values = m.reduce(function(any[] arr1, any value) returns any[] {
         arr1[arr1.length()] = value;
         return arr1;
->>>>>>> b81100b6
     }, values);
     var nam = <string> values[0];
     var jsn = <json> values[8];
