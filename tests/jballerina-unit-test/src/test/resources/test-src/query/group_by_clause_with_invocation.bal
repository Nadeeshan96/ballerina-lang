--- conflicted
+++ resolved
@@ -973,7 +973,25 @@
     assertEquality("", res5);   
 }
 
-<<<<<<< HEAD
+enum Student {
+    SAMAN,
+    KAMAL,
+    AMAL
+};
+
+function testEnumInInput() {
+    var input = [{name: SAMAN, price1: 11, price2: 12},
+                    {name: SAMAN, price1: 11, price2: 14},
+                    {name: KAMAL, price1: 12, price2: 12},
+                    {name: KAMAL, price1: 12, price2: 14},
+                    {name: AMAL, price1: 19, price2: 20}];
+
+    var x1 = from var {name, price1, price2} in input
+                group by name
+                select sum(price1);
+    assertEquality([22, 24, 19], x1);
+}
+
 function testGroupByExpressionAndSelectWithNonGroupingKeys9() {
     var input = [
         {name: "Saman", mathematics: 85, science: 70, quarter: "Q1"},
@@ -1008,25 +1026,6 @@
         {"quarter": "Q3", "mathematicsMin": 85, "minScience": 70},
         {"quarter": "Q4", "mathematicsMin": 85, "minScience": 70}
     ], quarterlyMin);
-=======
-enum Student {
-    SAMAN,
-    KAMAL,
-    AMAL
-};
-
-function testEnumInInput() {
-    var input = [{name: SAMAN, price1: 11, price2: 12}, 
-                    {name: SAMAN, price1: 11, price2: 14}, 
-                    {name: KAMAL, price1: 12, price2: 12}, 
-                    {name: KAMAL, price1: 12, price2: 14}, 
-                    {name: AMAL, price1: 19, price2: 20}]; 
-
-    var x1 = from var {name, price1, price2} in input 
-                group by name
-                select sum(price1);  
-    assertEquality([22, 24, 19], x1); 
->>>>>>> 92651583
 }
 
 function assertEquality(anydata expected, anydata actual) {
