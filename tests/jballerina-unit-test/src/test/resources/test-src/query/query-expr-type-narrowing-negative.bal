// Copyright (c) 2022 WSO2 Inc. (http://www.wso2.org) All Rights Reserved.
//
// WSO2 Inc. licenses this file to you under the Apache License,
// Version 2.0 (the "License"); you may not use this file except
// in compliance with the License.
// You may obtain a copy of the License at
//
// http://www.apache.org/licenses/LICENSE-2.0
//
// Unless required by applicable law or agreed to in writing,
// software distributed under the License is distributed on an
// "AS IS" BASIS, WITHOUT WARRANTIES OR CONDITIONS OF ANY
// KIND, either express or implied.  See the License for the
// specific language governing permissions and limitations
// under the License.

type IntOrStr int|string;

type IntStrOrBoolean IntOrStr|boolean;

function test1(IntOrStr[] data) returns error? {
    _ = from IntOrStr i in data
        where i is int
        select i * 2;

    string[] _ = from IntOrStr i in data
        where i !is int
        select i;

    from IntOrStr i in data
    where i is int
    do {
        int _ = i;
    };

    from IntOrStr i in data
    where i !is int
    do {
        string _ = i;
    };
}

function test2(IntOrStr[] data1, IntOrStr[] data2) returns error? {
    int[] _ = from IntOrStr i in data1
        from IntOrStr j in data2
        where i is int && j is int
        select i * j;

    string[] _ = from IntOrStr i in data1
        from IntOrStr j in data2
        where i !is int && j !is int
        select i + j;

    from IntOrStr i in data1
    from IntOrStr j in data2
    where i !is int && j !is int
    do {
        string _ = i + j;
    };
}

function test3(IntStrOrBoolean[] data) returns error? {
    string[] _ = from IntStrOrBoolean i in data
        where i !is boolean && i !is int
        select i;

    string[] _ = from IntStrOrBoolean i in data
        where i !is boolean
        where i !is int
        select i;

    int[][] _ = from IntStrOrBoolean i in data
        where i !is boolean
        select from int ii in 1 ... 3
            where i !is string
            select i * ii;

    from var item in data
    where item !is boolean && item !is int
    do {
        string _ = item;
    };

    from var i in data
    where i !is boolean
    do {
        int[] _ = from int ii in 1 ... 3
            where i is int
            select i * ii;
    };
}

type A record {|
    int i;
|};

type B record {|
    string i;
|};

type C record {|
    string j;
|};

type AorB A|B;

type AorC A|C;

type BorC B|C;

function test4(AorB[] data1, AorC[] data2, BorC[] data3) returns error? {
    _ = from AorB item in data1
        where item is A
        select aFn(item);

    _ = from AorB item in data1
        where item !is A
        select bFn(item); //error incompatible types: expected 'B', found 'AorB'

<<<<<<< HEAD
    from AorB item in data1
    where !(item is A)
    do {
        intFn(item); //error incompatible types: expected 'int', found 'B'
    };
=======
    check from AorB item in data1
        where !(item is A)
        do {
            bFn(item); //error incompatible types: expected 'B', found 'AorB'
        };
>>>>>>> 84dddff7

    _ = from AorC item in data2
        where item is A
        select aFn(item);

    _ = from AorC item in data2
        where item !is A
        select cFn(item);

    _ = from BorC item in data3
        where item is B
        select bFn(item);

    _ = from BorC item in data3
        where item !is B
        select cFn(item);

    from AorC item in data2
    where item is A
    do {
        aFn(item);
    };

    from AorC item in data2
    where item !is A
    do {
        cFn(item);
    };

    from BorC item in data3
    where item is B
    do {
        bFn(item);
    };

    from BorC item in data3
    where item !is B
    do {
        cFn(item);
    };
}

function aFn(A x) {
}

function bFn(B x) {
}

function cFn(C x) {
}

type D record {
    int i;
};

type E record {
    string i;
};

type F record {
    string j;
};

type DorE D|E;

type DorF D|F;

type EorF E|F;

function dFn(D x) {
}

function eFn(E x) {
}

function fFn(F x) {
}

function test5(DorE[] x, DorF[] y, EorF[] z) returns error? {
    _ = from var item in x
        where item is D
        select dFn(item);

    _ = from var item in x
        where item !is D
        select eFn(item); // error incompatible types: expected 'E', found 'DorE'

    from var item in x
    where item is D
    do {
        dFn(item);
    };

<<<<<<< HEAD
    from var item in x
    where item !is D
    do {
        intFn(item); // error incompatible types: expected 'int', found 'E'
    };
=======
    check from var item in x
        where item !is D
        do {
            eFn(item); // error incompatible types: expected 'E', found 'DorE'
        };
>>>>>>> 84dddff7

    _ = from var item in y
        where item is D
        select dFn(item);

    _ = from var item in y
        where item !is D
        select fFn(item); // error incompatible types: expected 'F', found 'DorF'

    _ = from var item in z
        where item is E
        select eFn(item);

    _ = from var item in z
        where item !is D
        select fFn(item); // error incompatible types: expected 'F', found 'EorF'

    _ = from var item in z
        where item !is E
        select fFn(item); // error incompatible types: expected 'F', found 'EorF'
}

type S readonly & record {|
    int i;
|};

type J readonly & record {|
    string i;
|};

function sFn(S x) {
}

function jFn(J x) {
}

type SorJ S|J;

function test6(SorJ[] data) returns error? {
    _ = from SorJ item in data
        where item is S
        select sFn(item);

    _ = from SorJ item in data
        where item !is S
        select jFn(item);

    from SorJ item in data
    where item is S
    do {
        sFn(item);
    };
}

type K record {|
    int i;
|};

type L record {|
    string i;
|};

type M readonly & (K|L);

function kFn(K x) {
}

function lFn(L x) {
}

function test7(M[] data) returns error? {
    _ = from M item in data
        where item is K
        select kFn(item);

    _ = from M item in data
        where item !is K
        select lFn(item);

    from M item in data
    where item !is K
    do {
        lFn(item);
    };
}

type N record {|
    int i;
|};

type P record {|
    string i;
|};

function nFn(N x) {
}

function pFn(P x) {
}

type readonlyNorP readonly & (N|P);

function test8(readonlyNorP[] data) {
    _ = from var item in data
        where item is N
        select nFn(item);

    _ = from var item in data
        where item !is N
        select pFn(item);
}

type V record {|
    int i;
|};

type W record {|
    string s;
|};

type Y record {|
    int s;
|};

type Z record {|
    float f;
|};

function vwFn(V|W x) {
}

function yzFn(Y|Z x) {
}

function vwyFn(V|W|Y x) {
}

function zFn(Z x) {
}

function test9((V|W|Y|Z)[] data) returns error? {
    _ = from var item in data
        where item is V|W
        select vwFn(item);

    _ = from var item in data
        where item !is V|W
        select yzFn(item); // error incompatible types: expected '(Y|Z)', found '(W|Y|Z)'

<<<<<<< HEAD
    from var item in data
    where item !is V|W
    do {
        intFn(item); // error incompatible types: expected 'int', found '(Y|Z)'
    };
=======
    check from var item in data
        where item !is V|W
        do {
            yzFn(item); // error incompatible types: expected '(Y|Z)', found '(W|Y|Z)'
        };
>>>>>>> 84dddff7

    _ = from var item in data
        where item is V|W|Y
        select vwyFn(item);

    _ = from var item in data
        where item !is V|W|Y
        select zFn(item);
}

type Q record {|
    string a;
|};

type R record {
    int b;
};

type T record {
    boolean a;
};

function qFn(Q x) {
}

function rFn(R x) {
}

function rtFn(R|T x) {
}

function test10((Q|R)[] data1, (Q|R|T)[] data2) returns error? {
    _ = from var item in data1
        where item is Q
        select qFn(item);

    _ = from var item in data1
        where item !is Q
        select rFn(item); // error incompatible types: expected 'R', found '(Q|R)'

<<<<<<< HEAD
    from var item in data1
    where item !is Q
    do {
        intFn(item); // error incompatible types: expected 'int', found 'R'
    };
=======
    check from var item in data1
        where item !is Q
        do {
            rFn(item); // error incompatible types: expected 'R', found '(Q|R)'
        };
>>>>>>> 84dddff7

    _ = from var item in data2
        where item is Q
        select qFn(item);

    _ = from var item in data2
        where item !is Q
        select rtFn(item); // error incompatible types: expected '(R|T)', found '(Q|R|T)'
}

type Integers 1|2|3;

type Chars "A"|"B"|"C";

function test11(Integers[] numbers, Chars[] chars) returns error? {
    1[] _ = from int item in numbers
        where item == 1
        select item;

    (1|2)[] _ = from int item in numbers
        where item == 1 || item == 2
        select item;

    from Integers item in numbers
    where item == 1 || item == 2
    do {
        1 _ = item; // error incompatible types: expected '1', found '(1|2)'
    };

    1[] _ = from int item in numbers
        where item is 1
        select item;

    "C"[] _ = from Chars item in chars
        where item == "C"
        select item;

    from Chars item in chars
    where item == "C"
    do {
        "C" _ = item;
    };

    int?[] a = [1, 2, 3];
    var _ = from var item in a
        where item == 1
        let () varName = item // error incompatible types: expected '()', found '1'
        select item;

    1[] _ = from var item in 1 ... 3
        let int? one = 1
        where one == 1
        select one;

    from var item in 1 ... 3
    let int? one = 1
    where one == 1
    do {
        2 two = one; // error incompatible types: expected '2', found '1'
    };

    (int|string)[] arr = [1, 2, 3];
    from int|string item in arr
    where item is int
    let int num = item
    do {
        int _ = num * 2;
    };

    IntStrOrBoolean[] intArr = [1, 2, 3, 4];

<<<<<<< HEAD
    from var item in intArr
    where item is int && item == 2
    do {
        2 _ = item;
    };
}

function intFn(int x) {
=======
    check from var item in intArr
        where item is int && item == 2
        do {
            2 _ = item;
        };
>>>>>>> 84dddff7
}<|MERGE_RESOLUTION|>--- conflicted
+++ resolved
@@ -117,19 +117,11 @@
         where item !is A
         select bFn(item); //error incompatible types: expected 'B', found 'AorB'
 
-<<<<<<< HEAD
     from AorB item in data1
     where !(item is A)
     do {
-        intFn(item); //error incompatible types: expected 'int', found 'B'
-    };
-=======
-    check from AorB item in data1
-        where !(item is A)
-        do {
-            bFn(item); //error incompatible types: expected 'B', found 'AorB'
-        };
->>>>>>> 84dddff7
+        bFn(item); //error incompatible types: expected 'B', found 'AorB'
+    };
 
     _ = from AorC item in data2
         where item is A
@@ -223,19 +215,11 @@
         dFn(item);
     };
 
-<<<<<<< HEAD
     from var item in x
     where item !is D
     do {
-        intFn(item); // error incompatible types: expected 'int', found 'E'
-    };
-=======
-    check from var item in x
-        where item !is D
-        do {
-            eFn(item); // error incompatible types: expected 'E', found 'DorE'
-        };
->>>>>>> 84dddff7
+        eFn(item); // error incompatible types: expected 'E', found 'DorE'
+    };
 
     _ = from var item in y
         where item is D
@@ -385,19 +369,11 @@
         where item !is V|W
         select yzFn(item); // error incompatible types: expected '(Y|Z)', found '(W|Y|Z)'
 
-<<<<<<< HEAD
     from var item in data
     where item !is V|W
     do {
-        intFn(item); // error incompatible types: expected 'int', found '(Y|Z)'
-    };
-=======
-    check from var item in data
-        where item !is V|W
-        do {
-            yzFn(item); // error incompatible types: expected '(Y|Z)', found '(W|Y|Z)'
-        };
->>>>>>> 84dddff7
+        yzFn(item); // error incompatible types: expected '(Y|Z)', found '(W|Y|Z)'
+    };
 
     _ = from var item in data
         where item is V|W|Y
@@ -438,19 +414,11 @@
         where item !is Q
         select rFn(item); // error incompatible types: expected 'R', found '(Q|R)'
 
-<<<<<<< HEAD
     from var item in data1
     where item !is Q
     do {
-        intFn(item); // error incompatible types: expected 'int', found 'R'
-    };
-=======
-    check from var item in data1
-        where item !is Q
-        do {
-            rFn(item); // error incompatible types: expected 'R', found '(Q|R)'
-        };
->>>>>>> 84dddff7
+        rFn(item); // error incompatible types: expected 'R', found '(Q|R)'
+    };
 
     _ = from var item in data2
         where item is Q
@@ -522,20 +490,9 @@
 
     IntStrOrBoolean[] intArr = [1, 2, 3, 4];
 
-<<<<<<< HEAD
     from var item in intArr
     where item is int && item == 2
     do {
         2 _ = item;
     };
-}
-
-function intFn(int x) {
-=======
-    check from var item in intArr
-        where item is int && item == 2
-        do {
-            2 _ = item;
-        };
->>>>>>> 84dddff7
 }