// Copyright (c) 2022 WSO2 Inc. (http://www.wso2.org) All Rights Reserved.
//
// WSO2 Inc. licenses this file to you under the Apache License,
// Version 2.0 (the "License"); you may not use this file except
// in compliance with the License.
// You may obtain a copy of the License at
//
// http://www.apache.org/licenses/LICENSE-2.0
//
// Unless required by applicable law or agreed to in writing,
// software distributed under the License is distributed on an
// "AS IS" BASIS, WITHOUT WARRANTIES OR CONDITIONS OF ANY
// KIND, either express or implied.  See the License for the
// specific language governing permissions and limitations
// under the License.

function testQueryActionOrExprWithStartAction() returns error? {
    future<int>[] a = from int i in 1...5
                      select start getInt(i);
    int[] res = check getIntsFromFutureInts(a);
    assertEquality([2, 3, 4, 5, 6], res);

    future<int>[] b = from int i in 1...5
                      let future<int> futureVal = start getInt(i)
                      let int intVal = check wait futureVal
                      select start getInt(intVal);
    res = check getIntsFromFutureInts(b);
    assertEquality([3, 4, 5, 6, 7], res);
}

function testQueryActionOrExprWithParenthesizedStartAction() returns error? {
    future<int>[] a = from int i in 1...5
                      select (start getInt(i));
    int[] res = check getIntsFromFutureInts(a);
    assertEquality([2, 3, 4, 5, 6], res);

    future<int>[] b = from int i in 1...5
                      let future<int> futureVal = (start getInt(i))
                      let int intVal = check wait futureVal
                      select (start getInt(intVal));
    res = check getIntsFromFutureInts(b);
    assertEquality([3, 4, 5, 6, 7], res);
}

function testQueryActionOrExprWithWaitAction() {
    (int|error)[] a = from int i in 1...5
                      let future<int> val = start getInt(i)
                      select wait val;
    assertEquality([2, 3, 4, 5, 6], getIntArr(a));

    int[] b = from int i in 1...5
              let future<int> val = start getInt(i)
              let int|error intVal = wait val
              where intVal is int
              select intVal;
    assertEquality([2, 3, 4, 5, 6], b);

    (int|error)[] c = from int i in 1...5
                      let future<int> val = start getInt(i)
                      let int|error intVal = wait val
                      where intVal is int
                      select wait getFutureInt(intVal);
    assertEquality([3, 4, 5, 6, 7], getIntArr(c));
}

function testQueryActionOrExprWithParenthesizedWaitAction() {
    (int|error)[] a = from int i in 1...5
                      let future<int> val = (start getInt(i))
                      select (wait val);
    assertEquality([2, 3, 4, 5, 6], getIntArr(a));

    int[] b = from int i in 1...5
              let future<int> val = (start getInt(i))
              let int|error intVal = (wait val)
              where intVal is int
              select intVal;
    assertEquality([2, 3, 4, 5, 6], b);

    (int|error)[] c = from int i in 1...5
                      let future<int> val = (start getInt(i))
                      let int|error intVal = (wait val)
                      where intVal is int
                      select (wait getFutureInt(intVal));
    assertEquality([3, 4, 5, 6, 7], getIntArr(c));
}

function getInt(int i) returns int {
    return i + 1;
}

function getIntsFromFutureInts(future<int>[] arr) returns int[]|error {
    int[] res = from future<int> i in arr
                select check wait i;
    return res;
}

function getIntArr((int|error)[] arr) returns int[] {
    int[] res = from var i in arr
                where i is int
                select i;
    return res;
}

function getFutureInt(int i) returns future<int> {
    future<int> res = start getInt(i);
    return res;
}

function testQueryActionOrExprWithClientRemoteMethodCall() {
    var obj = client object {
        remote function foo() returns int[] {
            return [1, 2, 3, 4, 5];
        }

        remote function bar() returns int {
            return 2;
        }

        remote function bam(int i, int k) returns int {
            return i * k;
        }
    };

    int[] a = from var i in obj->foo()
        select i * 2;
    assertEquality([2, 4, 6, 8, 10], a);

    int[] b = from var i in obj->foo()
        let int k = obj->bar()
        select i * k;
    assertEquality([2, 4, 6, 8, 10], b);

    int[] c = from var i in obj->foo()
        let int k = obj->bar()
        select obj->bam(i, k);
    assertEquality([2, 4, 6, 8, 10], c);
}

function testQueryActionOrExprWithParenthesizedClientRemoteMethodCall() {
    var obj = client object {
        remote function foo() returns int[] {
            return [1, 2, 3, 4, 5];
        }

        remote function bar() returns int {
            return 2;
        }

        remote function bam(int i, int k) returns int {
            return i * k;
        }
    };

    int[] a = from var i in (obj->foo())
        select i * 2;
    assertEquality([2, 4, 6, 8, 10], a);

    int[] b = from var i in (obj->foo())
        let int k = (obj->bar())
        select i * k;
    assertEquality([2, 4, 6, 8, 10], b);

    int[] c = from var i in (obj->foo())
        let int k = (obj->bar())
        select (obj->bam(i, k));
    assertEquality([2, 4, 6, 8, 10], c);
}

function testQueryActionOrExprWithQueryAction() {
    assertTrue(checkQueryActionExpressionNested() is ());
}

function checkQueryActionExpressionNested() returns error? {
    int sum = 0;
    error?[] a = from int i in 1 ... 5
        select from var j in 1 ... 5
            do {
                sum = sum + j;
            };
    assertEquality(75, sum);

    sum = 0;
    error?[] b = from int i in 1 ... 5
        let error? val = from var j in ["1", "2", "3"]
            do {
                int _ = check int:fromString(j);
            }
        where val is ()
        select from var j in 1 ... 5
            do {
                sum = sum + j;
            };
    assertEquality(75, sum);
}

function testQueryActionOrExprWithParenthesizedQueryAction() {
    assertTrue(checkQueryActionOrExprWithParenthesizedQueryAction() is ());
}

function checkQueryActionOrExprWithParenthesizedQueryAction() returns error? {
    int sum = 0;
    error?[] a = from int i in 1 ... 5
        select (from var j in 1 ... 5
            do {
                sum = sum + j;
            });
    assertEquality(75, sum);

    sum = 0;
    error?[] b = from int i in 1 ... 5
        let error? val = (from var j in ["1", "2", "3"]
            do {
                int _ = check int:fromString(j);
            })
        where val is ()
        select (from var j in 1 ... 5
            do {
                sum = sum + j;
            });
    assertEquality(75, sum);
}

function testQueryActionOrExprWithTypeCastActionOrExpr() returns error? {
    int[] a = from var i in <int[]>f1()
              let int val = 10
              select <int>f2(i, val);
    assertEquality([10, 20, 30], a);

    int[] b = from var i in <int[]>f1()
              let int val = <int>f2(i, 20)
              select <int>f2(i, val);
    assertEquality([20, 80, 180], b);

    future<int>[] c = from int i in 1...5
                      let future<int> futureVal = <future<int>>start getInt(i)
                      let int intVal = <int>check wait futureVal
                      select <future<int>>start getInt(intVal);
    int[] res = check getIntsFromFutureInts(c);
    assertEquality([3, 4, 5, 6, 7], res);
}

function testQueryActionOrExprWithParenthesizedTypeCastActionOrExpr() returns error? {
    int[] a = from var i in (<int[]>f1())
              let int val = 10
              select (<int>f2(i, val));
    assertEquality([10, 20, 30], a);

    int[] b = from var i in (<int[]>f1())
              let int val = (<int>f2(i, 20))
              select (<int>f2(i, val));
    assertEquality([20, 80, 180], b);

    future<int>[] c = from int i in 1...5
                      let future<int> futureVal = (<future<int>>start getInt(i))
                      let int intVal = (<int>check wait futureVal)
                      select (<future<int>>start getInt(intVal));
    int[] res = check getIntsFromFutureInts(c);
    assertEquality([3, 4, 5, 6, 7], res);
}

function f1() returns int[]? {
    return [1, 2 ,3];
}

function f2(int i, int j) returns int? {
    return i * j;
}

function testQueryActionOrExprWithCheckingActionOrExpr() returns error? {
    int[] a = from var i in check f3()
              let int val = 10
              select check f4(i, val);
    assertEquality([10, 20, 30], a);

    var obj = client object {
        remote function foo() returns int[]|error {
            return [1, 2, 3, 4, 5];
        }

        remote function bar() returns int|error {
            return 2;
        }

        remote function bam(int i, int k) returns int|error {
            return i * k;
        }
    };

    int[] b = from var i in check obj->foo()
              let int val = check obj->bar()
              select check obj->bam(i, val);
    assertEquality([2, 4, 6, 8, 10], b);

    int sum = 0;
    int[] c = from var i in check obj->foo()
              let () val = from var j in 1...5
                           do {
                               sum = sum + j;
                           }
              select check f4(i, sum);
    assertEquality([15, 60, 135, 240, 375], c);
}

function testQueryActionOrExprWithParenthesizedCheckingActionOrExpr() returns error? {
    int[] a = from var i in (check f3())
              let int val = 10
              select (check f4(i, val));
    assertEquality([10, 20, 30], a);

    var obj = client object {
        remote function foo() returns int[]|error {
            return [1, 2, 3, 4, 5];
        }

        remote function bar() returns int|error {
            return 2;
        }

        remote function bam(int i, int k) returns int|error {
            return i * k;
        }
    };

    int[] b = from var i in check obj->foo()
              let int val = check obj->bar()
              select check obj->bam(i, val);
    assertEquality([2, 4, 6, 8, 10], b);

    int sum = 0;
    int[] c = from var i in check obj->foo()
              let () val = from var j in 1...5
                           do {
                               sum = sum + j;
                           }
              select check f4(i, sum);
    assertEquality([15, 60, 135, 240, 375], c);
}

function f3() returns int[]|error {
    return [1, 2 ,3];
}

function f4(int i, int j) returns int|error {
    return i * j;
}

function testQueryActionOrExprWithTrapActionOrExpr() returns error? {
    (int|error?)[] a = from var i in check f3()
                       let int|error val = trap getInt(i)
                       where val is int && i is int
                       select trap f2(i, val);
    int[] res = from var i in a
                where i is int
                select i;
    assertEquality([2, 6, 12], res);

    var obj = client object {
        remote function foo() returns int[] {
            return [1, 2, 3, 4, 5];
        }

        remote function bar() returns int {
            return 2;
        }

        remote function bam(int i, int k) returns int {
            return i * k;
        }
    };

    (int|error)[] b = from var i in (obj->foo())
                      let int|error val = trap obj->bar()
                      where val is int
                      select trap obj->bam(i, val);
    assertEquality([2, 4, 6, 8, 10], getIntArr(b));

    (int|error)[] c = from var i in 1...5
                      let int[]|error val = trap from var j in 1...5
                                            select j
                      where val is int[]
                      select trap obj->bam(i, val[3]);
    assertEquality([4, 8, 12, 16, 20], getIntArr(c));
}

function testQueryActionOrExprWithParenthesizedTrapActionOrExpr() returns error? {
    (int|error?)[] a = from var i in (check f3())
                       let int|error val = (trap getInt(i))
                       where val is int && i is int
                       select (trap f2(i, val));
    int[] res = from var i in a
                where i is int
                select i;
    assertEquality([2, 6, 12], res);

    var obj = client object {
        remote function foo() returns int[] {
            return [1, 2, 3, 4, 5];
        }

        remote function bar() returns int {
            return 2;
        }

        remote function bam(int i, int k) returns int {
            return i * k;
        }
    };

    (int|error)[] b = from var i in obj->foo()
                      let int|error val = (trap obj->bar())
                      where val is int
                      select (trap obj->bam(i, val));
    assertEquality([2, 4, 6, 8, 10], getIntArr(b));

    (int|error)[] c = from var i in 1...5
                      let int[]|error val = trap from var j in 1...5
                                            select j
                      where val is int[]
                      select (trap obj->bam(i, val[3]));
    assertEquality([4, 8, 12, 16, 20], getIntArr(c));
}

client class ClientClass {
    remote function foo() returns int[] {
        return [1, 2, 3, 4, 5];
    }

    remote function bar(int i, int j) returns int {
        return i * j;
    }
}

function testQueryActionOrExprWithQueryActionOrExpr() {
    ClientClass cls = new;
    int[] a = from int i in from int j in cls->foo() select cls->bar(j, 10)
              let int[] val = from int j in cls->foo() select cls->bar(j, 10)
              select cls->bar(i, val[2]);
    assertEquality([300, 600, 900, 1200, 1500], a);

    int[][] b = from int i in from int j in cls->foo() select cls->bar(j, 10)
                select from int k in cls->foo() select cls->bar(k, 2);
    assertEquality([[2, 4, 6, 8, 10], [2, 4, 6, 8, 10], [2, 4, 6, 8, 10], [2, 4, 6, 8, 10], [2, 4, 6, 8, 10]], b);
}

function testQueryActionOrExprWithParenthesizedQueryActionOrExpr() {
    ClientClass cls = new;
    int[] a = from int i in (from int j in cls->foo() select cls->bar(j, 10))
              let int[] val = (from int j in cls->foo() select cls->bar(j, 10))
              select cls->bar(i, val[2]);
    assertEquality([300, 600, 900, 1200, 1500], a);

    int[][] b = from int i in (from int j in cls->foo() select cls->bar(j, 10))
                let int[] val = (from int j in cls->foo() select cls->bar(j, 10))
                select (from int k in cls->foo() select cls->bar(k, 2));
    assertEquality([[2, 4, 6, 8, 10], [2, 4, 6, 8, 10], [2, 4, 6, 8, 10], [2, 4, 6, 8, 10], [2, 4, 6, 8, 10]], b);
}

function testPrecedenceOfActionsWithQueryActionOrExpr() returns error? {
    var obj = client object {
        remote function foo() returns int[]|error {
            return [1, 2, 3, 4, 5];
        }

        remote function bar() returns int[] {
            return [1, 2, 3, 4, 5];
        }
    };
    int[] a = from int i in check obj->foo()
              select i;
    assertEquality([1, 2, 3, 4, 5], a);

    int[] b = from int i in check (obj->foo())
              select i;
    assertEquality([1, 2, 3, 4, 5], b);

    int[] c = from int i in check <int[]>obj->bar()
              select i;
    assertEquality([1, 2, 3, 4, 5], c);

    int[] d = from int i in check (<int[]>(obj->bar()))
              select i;
    assertEquality([1, 2, 3, 4, 5], d);
}

function testQueryActionOrExprWithAllQueryClauses() {
    var obj = client object {
        remote function foo() returns (int|string)[] {
            return [1, 2, "C", 4, "E"];
        }

        remote function bar(int i) returns int {
            return i + 2;
        }

        remote function bam(int i, int j) returns int {
            return i * j;
        }
    };
    int x = 10;
    var a = from var i in obj->foo()
            let int val = 5
            where i is int
            let int val2 = obj->bar(i + val)
            order by i descending
            limit 2
            select obj->bam(i, x * val2);
    assertEquality([440, 180], a);
}

function testQueryActionOrExprWithNestedQueryActionOrExpr() {
    var obj = client object {
        remote function foo() returns (int|string)[] {
            return [1, 2, "C", 4, "E"];
        }

        remote function bar(int i) returns int {
            return i + 2;
        }

        remote function bam(int i, int j) returns int {
            return i * j;
        }
    };

    var a = from var i in from var j in (from var k in obj->foo() where k is int select k) select obj->bam(j, 2)
            from var l in from var m in (from var n in obj->foo() where n is int select n + 10) select obj->bam(m, 2)
            let (int|string)[] val = from var x in 1...3 select obj->bar(x)
            where val is int[]
            order by l
            limit 4
            select l * i * val[0];
    assertEquality([132, 264, 528, 144], a);

    var b = from var i in from var j in (from var k in obj->foo() where k is int select k) select obj->bam(j, 2)
            from var l in from var m in (from var n in obj->foo() where n is int select n + 10) select obj->bam(m, 2)
            let (int|string)[] val = from var x in 1...3 select obj->bar(x)
            where val is int[]
            order by i descending
            limit 4
            select obj->bam(l * i * val[0], 2);
    assertEquality([1056, 1152, 1344, 528], b);

    var c = from var i in (from var j in (from var k in obj->foo() where k is int select k) select obj->bam(j, 2))
            join var l in (from var m in (from var n in [1, 2, "C", 4, "E"] where n is int select n) select m * 2)
            on i equals l
            let (int|string)[] val = from var x in 1...3 select obj->bar(x)
            where val is int[]
            order by i descending
            limit 4
            select obj->bam(l * i * val[0], 2);
    assertEquality([384, 96, 24], c);
}

public type Token record {|
    readonly int idx;
    string val;
|};

type TokenTable table<Token> key(idx);

function testQueryActionOrExprWithQueryConstructingTable() {
    var obj = client object {
        remote function foo() returns (int|string)[] {
            return [1, 2, "C", 4, "E"];
        }

        remote function bar(int i) returns int {
            return i + 2;
        }

        remote function bam(int i, int j) returns int {
            return i * j;
        }

        remote function getToken(int i, string j) returns Token {
            return {idx: i, val: j};
        }
    };

    TokenTable|error a = table key(idx) from var i in obj->foo()
            where i is int
            let int val = obj->bar(i)
            order by i
            limit 2
            select obj->getToken(i * val, "A")
            on conflict error("Duplicate Keys Error");

    TokenTable expectedTbl1 = table [
            {"idx":3,"val":"A"},
            {"idx":8,"val":"A"}
        ];

    assertEquality(true, a is TokenTable);
    if (a is TokenTable) {
        assertEquality(expectedTbl1, a);
    }

    TokenTable|error b = table key(idx) from var i in [1, 2, 1]
            where i is int
            let int val = obj->bar(i)
            order by i
            limit 2
            select obj->getToken(i * val, "A")
            on conflict error("Duplicate Keys Error");

    assertEquality(true, b is error);
    if (b is error) {
        assertEquality("Duplicate Keys Error", b.message());
    }

    TokenTable|error c = table key(idx) from var i in from var j in (from var k in obj->foo() where k is int select k) select obj->bam(j, 2)
            from var l in from var m in (from var n in obj->foo() where n is int select n + 10) select obj->bam(m, 2)
            let (int|string)[] val = from var x in 1...3 select obj->bar(x)
            where val is int[]
            order by l
            limit 4
            select {
                idx: l * i * val[0],
                val: "A"
            };

    TokenTable expectedTbl2 = table [
            {"idx": 132, "val": "A"},
            {"idx": 264, "val": "A"},
            {"idx": 528, "val": "A"},
            {"idx": 144, "val": "A"}
        ];

    assertEquality(true, c is TokenTable);
    if (c is TokenTable) {
        assertEquality(expectedTbl2, c);
    }
}

function testQueryActionOrExprWithQueryConstructingStream() {
    var obj = client object {
        remote function foo() returns (int|string)[] {
            return [1, 2, "C", 4, "E"];
        }

        remote function bar(int i) returns int {
            return i + 2;
        }

        remote function bam(int i, int j) returns int {
            return i * j;
        }

        remote function getToken(int i, string j) returns Token {
            return {idx: i, val: j};
        }
    };

    stream<Token> a = stream from var i in obj->foo()
            where i is int
            let int val = obj->bar(i)
            order by i
            limit 2
            select obj->getToken(i * val, "A");

    record {| Token value; |}? token = getTokenValue(a.next());
    assertEquality({idx: 3, val: "A"}, token?.value);

    token = getTokenValue(a.next());
    assertEquality({idx: 8, val: "A"}, token?.value);


    stream<Token> b = stream from var i in from var j in (from var k in obj->foo() where k is int select k) select obj->bam(j, 2)
            from var l in from var m in (from var n in obj->foo() where n is int select n + 10) select obj->bam(m, 2)
            let (int|string)[] val = from var x in 1...3 select obj->bar(x)
            where val is int[]
            order by l
            limit 4
            select {
                idx: l * i * val[0],
                val: "A"
            };

    token = getTokenValue(b.next());
    assertEquality({idx: 132, val: "A"}, token?.value);

    token = getTokenValue(b.next());
    assertEquality({idx: 264, val: "A"}, token?.value);

    token = getTokenValue(b.next());
    assertEquality({idx: 528, val: "A"}, token?.value);

    token = getTokenValue(b.next());
    assertEquality({idx: 144, val: "A"}, token?.value);
}

type TokenValue record {|
    Token value;
|};

function getTokenValue((record {| Token value; |}|error?)|(record {| Token value; |}?) returnedVal) returns TokenValue? {
    var result = returnedVal;
    if (result is TokenValue) {
        return result;
    } else {
        return ();
    }
}

function testQueryingEmptyTuple() {
    var a = [];
    int count = 0;
    foreach var item in a {
        count += 1;
    }
    assertEquality(0, count);
    count = 0;

    foreach var item in [] {
        count += 1;
    }
    assertEquality(0, count);
}

type Book record {|
    readonly int id;
    string name;
|};

const PATH = "someLongPathSegment";

client class MyClient {
    resource function get .() returns string {
        return "book1";
    }

    resource function get books/names() returns string[2] {
        return ["book1", "book2"];
    }

    resource function get books/[int id]() returns string {
        return "book" + id.toString();
    }

    resource function get [int number]() returns string {
        return string`data${number}`;
    }

    resource function bookDetails .(int no, string bookName) returns Book {
            Book b = {id: no, name: bookName};
            return b;
    }

    resource function put books/[PATH](int a) returns string {
        return "book1";
    }

    resource function someOtherMethod books/[PATH...](string a) returns string[] {
        return [a, "book4"];
    }

    resource function post game/[string name]/path/[int players]() returns string {
        return name + ": " + players.toString();
    }
}

client class MyClient2 {
    resource function get [string... a](string... b) returns string[][] {
        return [a, b];
    }

    resource function get1 [string](int a, int b) returns int? {
        return a;
    }

    resource function get path/[int a]/path2/[string](string b, int... c) returns [int, string, int[]] {
        return [a, b, c];
    }

    resource function put [int](int a, int b = 5) returns int[2] {
        return [a, b];
    }
}

type Rec record {|
    int a;
    string b;
|};

client class MyClient3 {
    resource function get [string]() returns Rec[] {
        return [{a: 1, b: "A"}, {a: 2, b: "B"}];
    }

    resource function put path/[string](Rec r) returns int {
        return r.a;
    }
}

function testQueryActionOrExprWithClientResourceAccessAction() {
    MyClient myClient = new;

    string[] res = from var i in myClient->/books/names
            let string book = myClient->/.get
            where i == book
            select myClient->/books/[1];
    assertEquality(["book1"], res);

    table<Book> key(id) res2 = table key(id) from var b in myClient->/books/names
            let string book = myClient->/.get
            where b == book
            select myClient->/.bookDetails(1, b);
    table<Book> key(id) tbl = table [{id: 1, name: "book1"}];
    assertEquality(tbl, res2);

    "someLongPathSegment" path = "someLongPathSegment";
    var res3 = from var b in myClient->/books/names
            let string book = myClient->/books/someLongPathSegment.put(1)
            where b == book
            select myClient->/.bookDetails(1, b);
    assertEquality([{id: 1, name: "book1"}], res3);

    var res4 = from var b in myClient->/books/names
            select myClient->/books/someLongPathSegment.someOtherMethod(b);
    assertEquality([["book1", "book4"], ["book2", "book4"]], res4);

    var res5 = from var b in [1, 2]
            select myClient->/[b];
    assertEquality(["data1", "data2"], res5);

    var res6 = from var b in [1, 2]
            let [string, "path", int] gameDetails2 = ["Carrom", "path", 4]
            select myClient->/game/[...gameDetails2].post;
    assertEquality(["Carrom: 4", "Carrom: 4"], res6);

    MyClient2 myClient2 = new;

    var res7 = from string[] b in myClient2->/books/books2
            where b.length() > 1
            select myClient2->/(b[0], "pen");
    assertEquality([[[], ["books", "pen"]]], res7);

    var res8 = from int b in myClient2->/[5].put(1, 6)
            let int[] arr = myClient2->/[5].put(b)
            select myClient2->/path/[arr[0]]/path2/path3("book", arr[1]);
    assertEquality([[1, "book", [5]], [6, "book", [5]]], res8);

    MyClient3 myClient3 = new;

    string a = "a";
    var res9 = from Rec r in myClient3->/a.get()
            where r.a == 1
            select myClient3->/path/[a].put(r);
    assertEquality([1], res9);
}

function testQueryActionOrExprWithGroupedClientResourceAccessAction() {
    MyClient myClient = new;

    string[] res = from var i in (myClient->/books/names)
            let string book = (myClient->/.get)
            where i == book
            select (myClient->/books/[1]);
    assertEquality(["book1"], res);

    table<Book> key(id) res2 = table key(id) from var b in (myClient->/books/names)
            let string book = myClient->/.get
            where b == book
            select (myClient->/.bookDetails(1, b));
    table<Book> key(id) tbl = table [{id: 1, name: "book1"}];
    assertEquality(tbl, res2);

    "someLongPathSegment" path = "someLongPathSegment";
    var res3 = from var b in myClient->/books/names
            let string book = (myClient->/books/someLongPathSegment.put(1))
            where b == book
            select (myClient->/.bookDetails(1, b));
    assertEquality([{id: 1, name: "book1"}], res3);
}

function testNestedQueryActionOrExprWithClientResourceAccessAction() {
    MyClient myClient = new;

    Book[] res = from var i in (from string k in myClient->/books/names
                         let string book = myClient->/.get
                         where k == book
                         select myClient->/books/[1])
            select myClient->/.bookDetails(1, i);
    assertEquality([{id: 1, name: "book1"}], res);

    "someLongPathSegment" path = "someLongPathSegment";
    var res2 = from var b in myClient->/books/names
            from string c in myClient->/books/someLongPathSegment.someOtherMethod("book2")
            where b == c
            select myClient->/.bookDetails(1, b);
    assertEquality([{id: 1, name: "book2"}], res2);

    string b1 = "book1";
    var res3 = from var b in myClient->/books/names
            from string c in myClient->/books/someLongPathSegment.someOtherMethod(b1)
            where b == c
            select myClient->/books/someLongPathSegment.someOtherMethod(b);
    assertEquality([["book1", "book4"]], res3);
}

<<<<<<< HEAD
type T1 record {
    T3[] t3s;
};

type T2 record {
    T3[]|T4[] t3OrT4;
};

type T3 record {
    string str;
};

type T4 record {
    boolean foo;
};

function transform(T1 t1) returns T2 => {
    t3OrT4: from var t3sItem in t1.t3s
        select {
           str: "transformed_" + t3sItem.str
        }
};

function testQueryActionOrExpressionWithUnionRecordResultType() {
    T1 t1 = {t3s: [{str: "str1"}, {str: "str2"}]};
    T2 t2 = transform(t1);
    assertEquality([{str: "transformed_str1"}, {str: "transformed_str2"}], t2.t3OrT4);
}

type Student record {
    string firstName;
    string lastName;
    int intakeYear;
    float gpa;
};

function calGraduationYear(int year) returns int {
    return year + 5;
}

function getBestStudents() returns any|error {

    Student s1 = {firstName: "Martin", lastName: "Sadler", intakeYear: 1990, gpa: 3.5};
    Student s2 = {firstName: "Ranjan", lastName: "Fonseka", intakeYear: 2001, gpa: 1.9};
    Student s3 = {firstName: "Michelle", lastName: "Guthrie", intakeYear: 2002, gpa: 3.7};
    Student s4 = {firstName: "George", lastName: "Fernando", intakeYear: 2005, gpa: 4.0};
    Student[] studentList = [s1, s2, s3];

    return from var student in studentList
        where student.gpa >= 2.0
        let string degreeName = "Bachelor of Medicine", int graduationYear = calGraduationYear(student.intakeYear)
        order by student.gpa descending
        limit 2
        select {name: student.firstName + " " + student.lastName, degree: degreeName, graduationYear: graduationYear};
}

function testQueryActionOrExprWithAnyOrErrResultType() {
    assertTrue(getBestStudents() is record {|string name; string degree; int graduationYear;|}[]);

=======
function testQueryActionWithQueryExpression() {
    string[] res = [];
    int[] res2 = [];

    from var item in from string letter in ["a", "b", "c"] select letter
    do {
        res.push(item);
    };

    from var x in from int num in [2, -3, -4, 5] where num > 0 select num * num
    do {
        res2.push(x);
    };

    assertEquality([4, 25], res2);
>>>>>>> d85f96e4
}

const ASSERTION_ERROR_REASON = "AssertionError";

function assertEquality(anydata expected, anydata actual) {
    if expected == actual {
        return;
    }

    panic error(ASSERTION_ERROR_REASON,
                message = "expected '" + expected.toString() + "', found '" + actual.toString() + "'");
}

function assertTrue(anydata actual) {
    return assertEquality(true, actual);
}<|MERGE_RESOLUTION|>--- conflicted
+++ resolved
@@ -898,7 +898,23 @@
     assertEquality([["book1", "book4"]], res3);
 }
 
-<<<<<<< HEAD
+function testQueryActionWithQueryExpression() {
+    string[] res = [];
+    int[] res2 = [];
+
+    from var item in from string letter in ["a", "b", "c"] select letter
+    do {
+        res.push(item);
+    };
+
+    from var x in from int num in [2, -3, -4, 5] where num > 0 select num * num
+    do {
+        res2.push(x);
+    };
+
+    assertEquality([4, 25], res2);
+}
+
 type T1 record {
     T3[] t3s;
 };
@@ -958,23 +974,6 @@
 function testQueryActionOrExprWithAnyOrErrResultType() {
     assertTrue(getBestStudents() is record {|string name; string degree; int graduationYear;|}[]);
 
-=======
-function testQueryActionWithQueryExpression() {
-    string[] res = [];
-    int[] res2 = [];
-
-    from var item in from string letter in ["a", "b", "c"] select letter
-    do {
-        res.push(item);
-    };
-
-    from var x in from int num in [2, -3, -4, 5] where num > 0 select num * num
-    do {
-        res2.push(x);
-    };
-
-    assertEquality([4, 25], res2);
->>>>>>> d85f96e4
 }
 
 const ASSERTION_ERROR_REASON = "AssertionError";
