--- conflicted
+++ resolved
@@ -615,7 +615,83 @@
     assertEqual(customerTable7, table key(id) [{"id":1,"name":"James","noOfItems":5},{"id":3,"name":"Anne","noOfItems":20}]);
 }
 
-<<<<<<< HEAD
+type Token record {|
+    readonly int idx;
+    string value;
+|};
+
+type TokenTable table<Token> key(idx);
+
+function testQueryConstructingTableWithOnConflictClauseHavingNonTableQueryInLetClause() {
+    TokenTable|error tbl1 = table key(idx) from int i in 1 ... 3
+        let int[] arr = from var j in 1 ... 3 select j
+        select {
+            idx: i,
+            value: "A" + i.toString()
+        }
+        on conflict error("Duplicate Key");
+
+    TokenTable expectedTbl = table [
+            {"idx": 1, "value": "A1"},
+            {"idx": 2, "value": "A2"},
+            {"idx": 3, "value": "A3"}
+        ];
+
+    assertEqual(true, tbl1 is TokenTable);
+    if tbl1 is TokenTable {
+        assertEqual(expectedTbl, tbl1);
+    }
+
+    TokenTable|error tbl2 = table key(idx) from int i in [1, 2, 1]
+        let int[] arr = from var j in 1 ... 3 select j
+        select {
+            idx: i,
+            value: "A" + i.toString()
+        }
+        on conflict error("Duplicate Key");
+
+    assertEqual(true, tbl2 is error);
+    if tbl2 is error {
+        assertEqual("Duplicate Key", tbl2.message());
+    }
+}
+
+function testQueryConstructingTableWithOnConflictClauseHavingNonTableQueryInWhereClause() {
+    TokenTable|error tbl1 = table key(idx) from int i in 1 ... 3
+        let int[] arr = [1, 2, 3]
+        where arr == from int j in 1...3 select j
+        select {
+            idx: i,
+            value: "A" + i.toString()
+        }
+        on conflict error("Duplicate Key");
+
+    TokenTable expectedTbl = table [
+            {"idx": 1, "value": "A1"},
+            {"idx": 2, "value": "A2"},
+            {"idx": 3, "value": "A3"}
+        ];
+
+    assertEqual(true, tbl1 is TokenTable);
+    if tbl1 is TokenTable {
+        assertEqual(expectedTbl, tbl1);
+    }
+
+    TokenTable|error tbl2 = table key(idx) from int i in [1, 2, 1]
+        let int[] arr = [1, 2, 3]
+        where arr == from int j in 1...3 select j
+        select {
+            idx: i,
+            value: "A" + i.toString()
+        }
+        on conflict error("Duplicate Key");
+
+    assertEqual(true, tbl2 is error);
+    if tbl2 is error {
+        assertEqual("Duplicate Key", tbl2.message());
+    }
+}
+
 function testReadonlyTable() {
     Customer c1 = {id: 1, name: "Melina", noOfItems: 12};
     Customer c2 = {id: 2, name: "James", noOfItems: 5};
@@ -748,83 +824,6 @@
     T rec1 = { params: from var s in ["a", "b", "c", "abc"] select s };
     assertEqual((typeof(rec1)).toString(), "typedesc {\"params\":[\"a\",\"b\",\"c\",\"abc\"]}");
     assertEqual(rec1, {"params":["a","b","c","abc"]});
-=======
-type Token record {|
-    readonly int idx;
-    string value;
-|};
-
-type TokenTable table<Token> key(idx);
-
-function testQueryConstructingTableWithOnConflictClauseHavingNonTableQueryInLetClause() {
-    TokenTable|error tbl1 = table key(idx) from int i in 1 ... 3
-        let int[] arr = from var j in 1 ... 3 select j
-        select {
-            idx: i,
-            value: "A" + i.toString()
-        }
-        on conflict error("Duplicate Key");
-
-    TokenTable expectedTbl = table [
-            {"idx": 1, "value": "A1"},
-            {"idx": 2, "value": "A2"},
-            {"idx": 3, "value": "A3"}
-        ];
-
-    assertEqual(true, tbl1 is TokenTable);
-    if tbl1 is TokenTable {
-        assertEqual(expectedTbl, tbl1);
-    }
-
-    TokenTable|error tbl2 = table key(idx) from int i in [1, 2, 1]
-        let int[] arr = from var j in 1 ... 3 select j
-        select {
-            idx: i,
-            value: "A" + i.toString()
-        }
-        on conflict error("Duplicate Key");
-
-    assertEqual(true, tbl2 is error);
-    if tbl2 is error {
-        assertEqual("Duplicate Key", tbl2.message());
-    }
-}
-
-function testQueryConstructingTableWithOnConflictClauseHavingNonTableQueryInWhereClause() {
-    TokenTable|error tbl1 = table key(idx) from int i in 1 ... 3
-        let int[] arr = [1, 2, 3]
-        where arr == from int j in 1...3 select j
-        select {
-            idx: i,
-            value: "A" + i.toString()
-        }
-        on conflict error("Duplicate Key");
-
-    TokenTable expectedTbl = table [
-            {"idx": 1, "value": "A1"},
-            {"idx": 2, "value": "A2"},
-            {"idx": 3, "value": "A3"}
-        ];
-
-    assertEqual(true, tbl1 is TokenTable);
-    if tbl1 is TokenTable {
-        assertEqual(expectedTbl, tbl1);
-    }
-
-    TokenTable|error tbl2 = table key(idx) from int i in [1, 2, 1]
-        let int[] arr = [1, 2, 3]
-        where arr == from int j in 1...3 select j
-        select {
-            idx: i,
-            value: "A" + i.toString()
-        }
-        on conflict error("Duplicate Key");
-
-    assertEqual(true, tbl2 is error);
-    if tbl2 is error {
-        assertEqual("Duplicate Key", tbl2.message());
-    }
->>>>>>> cfbaf8ac
 }
 
 function assertEqual(anydata|error actual, anydata|error expected) {
