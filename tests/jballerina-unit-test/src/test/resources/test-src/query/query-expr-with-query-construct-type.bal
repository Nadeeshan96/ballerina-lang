// Copyright (c) 2020 WSO2 Inc. (http://www.wso2.org) All Rights Reserved.
//
// WSO2 Inc. licenses this file to you under the Apache License,
// Version 2.0 (the "License"); you may not use this file except
// in compliance with the License.
// You may obtain a copy of the License at
//
// http://www.apache.org/licenses/LICENSE-2.0
//
// Unless required by applicable law or agreed to in writing,
// software distributed under the License is distributed on an
// "AS IS" BASIS, WITHOUT WARRANTIES OR CONDITIONS OF ANY
// KIND, either express or implied.  See the License for the
// specific language governing permissions and limitations
// under the License.

type Person record {|
    string firstName;
    string lastName;
    int age;
|};

type Employee record {|
    string firstName;
    string lastName;
    string dept;
|};

type Department record {
    string dept;
};

type EmpProfile record {|
    string firstName;
    string lastName;
    int age;
    string dept;
    string status;
|};

type PersonValue record {|
    Person value;
|};

type EmployeeValue record {|
    Employee value;
|};

type EmpProfileValue record {|
    EmpProfile value;
|};

type Customer record {|
    readonly int id;
    readonly string name;
    int noOfItems;
|};

type CustomerTable table<Customer> key(id, name);

type CustomerKeyLessTable table<Customer>;

type CustomerValue record {|
  Customer value;
|};

function getPersonValue((record {| Person value; |}|error?)|(record {| Person value; |}?) returnedVal)
returns PersonValue? {
    var result = returnedVal;
    if (result is PersonValue) {
        return result;
    } else {
        return ();
    }
}

function getEmployeeValue((record {| Employee value; |}|error?)|(record {| Employee value; |}?) returnedVal)
returns EmployeeValue? {
    var result = returnedVal;
    if (result is EmployeeValue) {
        return result;
    } else {
        return ();
    }
}

function getEmpProfileValue((record {| EmpProfile value; |}|error?)|(record {| EmpProfile value; |}?) returnedVal)
returns EmpProfileValue? {
    var result = returnedVal;
    if (result is EmpProfileValue) {
        return result;
    } else {
        return ();
    }
}

function getCustomer(record {| Customer value; |}? returnedVal) returns Customer? {
    if (returnedVal is CustomerValue) {
       return returnedVal.value;
    } else {
       return ();
    }
}

// functions to test query-construct-type --> stream

function testSimpleQueryReturnStream() returns boolean {
    boolean testPassed = true;

    Person p1 = {firstName: "Alex", lastName: "George", age: 23};
    Person p2 = {firstName: "Ranjan", lastName: "Fonseka", age: 30};
    Person p3 = {firstName: "John", lastName: "David", age: 33};

    Person[] personList = [p1, p2, p3];

    stream<Person> outputPersonStream = stream from var person in personList
        where person.firstName == "John"
        let int newAge = 34
        select {
            firstName: person.firstName,
            lastName: person.lastName,
            age: newAge
        };

    record {| Person value; |}? person = getPersonValue(outputPersonStream.next());
    testPassed = testPassed && person?.value?.firstName == "John" && person?.value?.lastName == "David" &&
    person?.value?.age == 34;

    person = getPersonValue(outputPersonStream.next());
    testPassed = testPassed && person == ();

    return testPassed;
}

function testStreamInFromClauseWithReturnStream() returns boolean {
    boolean testPassed = true;

    Person p1 = {firstName: "Alex", lastName: "George", age: 23};
    Person p2 = {firstName: "Ranjan", lastName: "Fonseka", age: 30};
    Person p3 = {firstName: "John", lastName: "David", age: 33};

    Person[] personList = [p1, p2, p3];

    stream<Employee> outputEmployeeStream = stream from var {firstName, lastName, dept} in
                   <stream<Employee>>personList.toStream().filter(function (Person person) returns boolean {
                       return person.firstName == "John";
                       }).'map(function (Person person) returns Employee {
                           Employee employee = {
                               firstName: person.firstName,
                               lastName: person.lastName,
                               dept: "Engineering"
                           };
                           return employee;
                           })
                   select {
                       firstName: firstName,
                       lastName: lastName,
                       dept: dept
                   };

    record {| Employee value; |}? employee = getEmployeeValue(outputEmployeeStream.next());
    testPassed = testPassed && employee?.value?.firstName == "John" && employee?.value?.lastName == "David" &&
    employee?.value?.dept == "Engineering";

    employee = getEmployeeValue(outputEmployeeStream.next());
    testPassed = testPassed && employee == ();

    return testPassed;
}

function testMultipleFromWhereAndLetReturnStream() returns boolean {
    boolean testPassed = true;

    Employee e1 = {firstName: "John", lastName: "Fonseka", dept: "Engineering"};
    Employee e2 = {firstName: "John", lastName: "David", dept: "HR"};

    Department d1 = {dept: "Support"};
    Department d2 = {dept: "Dev"};

    Employee[] employeeList = [e1, e2];
    Department[] departmentList = [d1, d2];

    stream<Employee> outputEmployeeStream = stream from var emp in employeeList
         from var department in departmentList
         where emp.firstName == "John"
         where emp.dept == "Engineering"
         let string fname = "Johns"
         let string deptName = "Research"
         select {
             firstName: fname,
             lastName: emp.lastName,
             dept: deptName
         };

    record {| Employee value; |}? employee = getEmployeeValue(outputEmployeeStream.next());
    testPassed = testPassed && employee?.value?.firstName == "Johns" && employee?.value?.lastName == "Fonseka" &&
        employee?.value?.dept == "Research";

    employee = getEmployeeValue(outputEmployeeStream.next());
    testPassed = testPassed && employee?.value?.firstName == "Johns" && employee?.value?.lastName == "Fonseka" &&
        employee?.value?.dept == "Research";

    employee = getEmployeeValue(outputEmployeeStream.next());
    testPassed = testPassed && employee == ();

    return testPassed;
}

function testInnerJoinAndLimitReturnStream() returns boolean {
    boolean testPassed = true;

    Person p1 = {firstName: "Alex", lastName: "George", age: 23};
    Person p2 = {firstName: "Ranjan", lastName: "Fonseka", age: 30};

    Employee e1 = {firstName: "Alex", lastName: "George", dept: "Engineering"};
    Employee e2 = {firstName: "John", lastName: "David", dept: "HR"};
    Employee e3 = {firstName: "Ranjan", lastName: "Fonseka", dept: "Operations"};

    Person[] personList = [p1, p2];
    Employee[] employeeList = [e1, e2, e3];

    stream<EmpProfile> outputEmpProfileStream = stream from var person in personList.toStream()
            join Employee employee in employeeList.toStream()
            on person.firstName equals employee.firstName
            limit 1
            select {
                firstName: employee.firstName,
                lastName: employee.lastName,
                age: person.age,
                dept: employee.dept,
                status: "Permanent"
            };

    record {| EmpProfile value; |}? empProfile = getEmpProfileValue(outputEmpProfileStream.next());
    testPassed = testPassed && empProfile?.value?.firstName == "Alex" && empProfile?.value?.lastName == "George" &&
        empProfile?.value?.age == 23 && empProfile?.value?.dept == "Engineering" &&
        empProfile?.value?.status == "Permanent";

    empProfile = getEmpProfileValue(outputEmpProfileStream.next());
    testPassed = testPassed && empProfile == ();

    return testPassed;
}

// functions to test query-construct-type --> table

function testSimpleQueryExprReturnTable() returns boolean {
    boolean testPassed = true;

    Customer c1 = {id: 1, name: "Melina", noOfItems: 12};
    Customer c2 = {id: 2, name: "James", noOfItems: 5};
    Customer c3 = {id: 3, name: "Anne", noOfItems: 20};

    Customer[] customerList = [c1, c2, c3];

    CustomerTable|error customerTable = table key(id, name) from var customer in customerList
        select {
            id: customer.id,
            name: customer.name,
            noOfItems: customer.noOfItems
        };

    if (customerTable is CustomerTable) {
        var itr = customerTable.iterator();
        Customer? customer = getCustomer(itr.next());
        testPassed = testPassed && customer == customerList[0];
        customer = getCustomer(itr.next());
        testPassed = testPassed && customer == customerList[1];
        customer = getCustomer(itr.next());
        testPassed = testPassed && customer == customerList[2];
        customer = getCustomer(itr.next());
        testPassed = testPassed && customer == ();
    }

    return testPassed;
}

function testTableWithDuplicateKeys() {
    boolean testPassed = false;

    Customer c1 = {id: 1, name: "Melina", noOfItems: 12};
    Customer c2 = {id: 2, name: "James", noOfItems: 5};

    Customer[] customerList = [c1, c2, c1];

    CustomerTable|error customerTable = table key(id, name) from var customer in customerList
        select {
            id: customer.id,
            name: customer.name,
            noOfItems: customer.noOfItems
        };

    assertEqual(customerTable, table key(id,name) [{"id":1,"name":"Melina","noOfItems":12},{"id":2,"name":"James","noOfItems":5}]);
}

function testTableNoDuplicatesAndOnConflictReturnTable() returns boolean {
    boolean testPassed = true;
    error onConflictError = error("Key Conflict", message = "cannot insert.");

    Customer c1 = {id: 1, name: "Melina", noOfItems: 12};
    Customer c2 = {id: 2, name: "James", noOfItems: 5};
    Customer c3 = {id: 3, name: "Anne", noOfItems: 20};

    Customer[] customerList = [c1, c2, c3];

    CustomerTable|error customerTable = table key(id, name) from var customer in customerList
        select {
            id: customer.id,
            name: customer.name,
            noOfItems: customer.noOfItems
        }
        on conflict onConflictError;

    if (customerTable is CustomerTable) {
        var itr = customerTable.iterator();
        Customer? customer = getCustomer(itr.next());
        testPassed = testPassed && customer == customerList[0];
        customer = getCustomer(itr.next());
        testPassed = testPassed && customer == customerList[1];
        customer = getCustomer(itr.next());
        testPassed = testPassed && customer == customerList[2];
        customer = getCustomer(itr.next());
        testPassed = testPassed && customer == ();
    }

    return testPassed;
}

function testTableWithDuplicatesAndOnConflictReturnTable() {
     error onConflictError = error("Key Conflict", message = "cannot insert.");

     Customer c1 = {id: 1, name: "Melina", noOfItems: 12};
     Customer c2 = {id: 2, name: "James", noOfItems: 5};

     Customer[] customerList = [c1, c2, c1];

     CustomerTable|error customerTable = table key(id, name) from var customer in customerList
         select {
             id: customer.id,
             name: customer.name,
             noOfItems: customer.noOfItems
         }
         on conflict onConflictError;

     validateKeyConflictError(customerTable);
}

function testQueryExprWithOtherClausesReturnTable() {
     error onConflictError = error("Key Conflict", message = "cannot insert.");

     Customer c1 = {id: 1, name: "Melina", noOfItems: 12};
     Customer c2 = {id: 2, name: "James", noOfItems: 5};

    Person p1 = {firstName: "Amy", lastName: "Melina", age: 23};
    Person p2 = {firstName: "Frank", lastName: "James", age: 30};

     Customer[] customerList = [c1, c2, c1];
     Person[] personList = [p1, p2];

     CustomerTable|error customerTable = table key(id, name) from var customer in customerList
         from var person in personList
         let int items = 25
         let string customerName = "Bini"
         where customer.id == 1
         where person.firstName == "Amy"
         select {
             id: customer.id,
             name: customerName,
             noOfItems: items
         }
         on conflict onConflictError;

     validateKeyConflictError(customerTable);
}

function validateKeyConflictError(any|error value) {
     if (value is error) {
         any|error detailMessage = value.detail()["message"];
         if (value.message() == "Key Conflict"
            && detailMessage is string
            && detailMessage == "cannot insert.") {
             return;
         }
         panic error("Assertion error");
     }
     panic error("Expected error, found: " + (typeof value).toString());
}

function testQueryExprWithJoinClauseReturnTable() {
     error onConflictError = error("Key Conflict", message = "cannot insert.");

     Customer c1 = {id: 1, name: "Melina", noOfItems: 12};
     Customer c2 = {id: 2, name: "James", noOfItems: 5};

     Person p1 = {firstName: "Amy", lastName: "Melina", age: 23};
     Person p2 = {firstName: "Frank", lastName: "James", age: 30};

     Customer[] customerList = [c1, c2, c1];
     Person[] personList = [p1, p2];

     CustomerTable|error customerTable = table key(id, name) from var customer in customerList
         join var person in personList
         on customer.name equals person.lastName
         select {
             id: customer.id,
             name: person.firstName,
             noOfItems: customer.noOfItems
         }
         on conflict onConflictError;

     validateKeyConflictError(customerTable);
}

function testQueryExprWithLimitClauseReturnTable() returns boolean {
     boolean testPassed = true;
     error onConflictError = error("Key Conflict", message = "cannot insert.");

     Customer c1 = {id: 1, name: "Melina", noOfItems: 12};
     Customer c2 = {id: 2, name: "James", noOfItems: 5};
     Customer c3 = {id: 3, name: "Melina", noOfItems: 25};

     Customer[] customerList = [c1, c2, c3];

     CustomerTable|error customerTable = table key(id, name) from var customer in customerList.toStream()
         where customer.name == "Melina"
         limit 1
         select {
             id: customer.id,
             name: customer.name,
             noOfItems: customer.noOfItems
         }
         on conflict onConflictError;

    if (customerTable is CustomerTable) {
        var itr = customerTable.iterator();
        Customer? customer = getCustomer(itr.next());
        testPassed = testPassed && customer == customerList[0];
        customer = getCustomer(itr.next());
        testPassed = testPassed && customer == ();
    }

    return testPassed;
}

function testKeyLessTableWithReturnTable() returns boolean {
    boolean testPassed = true;

    Customer c1 = {id: 1, name: "Melina", noOfItems: 12};
    Customer c2 = {id: 2, name: "James", noOfItems: 5};
    Customer c3 = {id: 3, name: "Anne", noOfItems: 20};

    Customer[] customerList = [c1, c2, c3];

    CustomerKeyLessTable|error customerTable = table key(id, name) from var customer in customerList
        select {
            id: customer.id,
            name: customer.name,
            noOfItems: customer.noOfItems
        };

    if (customerTable is CustomerKeyLessTable) {
        var itr = customerTable.iterator();
        Customer? customer = getCustomer(itr.next());
        testPassed = testPassed && customer == customerList[0];
        customer = getCustomer(itr.next());
        testPassed = testPassed && customer == customerList[1];
        customer = getCustomer(itr.next());
        testPassed = testPassed && customer == customerList[2];
        customer = getCustomer(itr.next());
        testPassed = testPassed && customer == ();
    }

    return testPassed;
}

type User record {
    readonly int id;
    string firstName;
    string lastName;
    int age;
};

function testQueryConstructingTableUpdateKeyPanic1() returns error? {
    table<User> key(id) users = table [
        {id: 1, firstName: "John", lastName: "Doe", age: 25}
    ];

    var result = check table key(id, name) from var user in users
                 where user.age > 21 && user.age < 60
                 select {id: user.id, name: user.firstName, user};

    var r2 = <record {
        int id;
        string name;
        User user;
    }> result[1, "John"];

    r2.id = 1;
}

type NewUser record {|
    readonly int id;
    readonly string name;
    User user;
|};

function testQueryConstructingTableUpdateKeyPanic2() returns error? {
    table<User> key(id) users = table [
        {id: 1, firstName: "John", lastName: "Doe", age: 25}
    ];

    table<record {| readonly int id; readonly string name; User user; |}> key(id, name) result =
                               check table key(id, name) from var user in users
                               where user.age > 21 && user.age < 60
                               select {id: user.id, name: user.firstName, user};

    var r2 = <record {
        int id;
        string name;
        User user;
    }> result[1, "John"];

    r2.id = 2;
}

type CustomErrorDetail record {|
    string message;
    int code;
|};

type CustomError error<CustomErrorDetail>;

function testTableOnConflict() {
    boolean testPassed = true;
    error? onConflictError1 = error("Key Conflict", message = "cannot insert.");
    error|null onConflictError2 = ();
    error|null onConflictError3 = null;
    CustomError? onConflictError4 = error ("error msg 1", message = "error 1", code = 500);
    CustomError? onConflictError5 = error ("error msg 2", message = "error 2", code = 500);

    Customer c1 = {id: 1, name: "Melina", noOfItems: 12};
    Customer c2 = {id: 1, name: "James", noOfItems: 5};
    Customer c3 = {id: 3, name: "Anne", noOfItems: 20};

    Customer[] customerList = [c1, c2, c3];

    var customerTable1 = table key(id) from var customer in customerList
        select {
            id: customer.id,
            name: customer.name,
            noOfItems: customer.noOfItems
        }
        on conflict onConflictError1;

    assertEqual(customerTable1, onConflictError1);

    var customerTable2 = table key(id) from var customer in customerList
        select {
            id: customer.id,
            name: customer.name,
            noOfItems: customer.noOfItems
        }
        on conflict onConflictError2;

    assertEqual(customerTable2, table key(id) [{"id":1,"name":"James","noOfItems":5},{"id":3,"name":"Anne","noOfItems":20}]);

    var customerTable3 = table key(id) from var customer in customerList
        select {
            id: customer.id,
            name: customer.name,
            noOfItems: customer.noOfItems
        }
        on conflict onConflictError3;

    assertEqual(customerTable3, table key(id) [{"id":1,"name":"James","noOfItems":5},{"id":3,"name":"Anne","noOfItems":20}]);

    var customerTable4 = table key(id) from var customer in customerList
        select {
            id: customer.id,
            name: customer.name,
            noOfItems: customer.noOfItems
        }
        on conflict onConflictError4;

    assertEqual(customerTable4, onConflictError4);

    var customerTable5 = table key(id) from var customer in customerList
        select {
            id: customer.id,
            name: customer.name,
            noOfItems: customer.noOfItems
        }
        on conflict onConflictError5;

    assertEqual(customerTable5, onConflictError5);

    var customerTable6 = table key(id) from var customer in customerList
        select {
            id: customer.id,
            name: customer.name,
            noOfItems: customer.noOfItems
        }
        on conflict null;

    assertEqual(customerTable6, table key(id) [{"id":1,"name":"James","noOfItems":5},{"id":3,"name":"Anne","noOfItems":20}]);

    var customerTable7 = table key(id) from var customer in customerList
        select {
            id: customer.id,
            name: customer.name,
            noOfItems: customer.noOfItems
        }
        on conflict ();

    assertEqual(customerTable7, table key(id) [{"id":1,"name":"James","noOfItems":5},{"id":3,"name":"Anne","noOfItems":20}]);
}

type Token record {|
    readonly int idx;
    string value;
|};

type TokenTable table<Token> key(idx);

function testQueryConstructingTableWithOnConflictClauseHavingNonTableQueryInLetClause() {
    TokenTable|error tbl1 = table key(idx) from int i in 1 ... 3
        let int[] arr = from var j in 1 ... 3 select j
        select {
            idx: i,
            value: "A" + i.toString()
        }
        on conflict error("Duplicate Key");

    TokenTable expectedTbl = table [
            {"idx": 1, "value": "A1"},
            {"idx": 2, "value": "A2"},
            {"idx": 3, "value": "A3"}
        ];

    assertEqual(true, tbl1 is TokenTable);
    if tbl1 is TokenTable {
        assertEqual(expectedTbl, tbl1);
    }

    TokenTable|error tbl2 = table key(idx) from int i in [1, 2, 1]
        let int[] arr = from var j in 1 ... 3 select j
        select {
            idx: i,
            value: "A" + i.toString()
        }
        on conflict error("Duplicate Key");

    assertEqual(true, tbl2 is error);
    if tbl2 is error {
        assertEqual("Duplicate Key", tbl2.message());
    }
}

function testQueryConstructingTableWithOnConflictClauseHavingNonTableQueryInWhereClause() {
    TokenTable|error tbl1 = table key(idx) from int i in 1 ... 3
        let int[] arr = [1, 2, 3]
        where arr == from int j in 1...3 select j
        select {
            idx: i,
            value: "A" + i.toString()
        }
        on conflict error("Duplicate Key");

    TokenTable expectedTbl = table [
            {"idx": 1, "value": "A1"},
            {"idx": 2, "value": "A2"},
            {"idx": 3, "value": "A3"}
        ];

    assertEqual(true, tbl1 is TokenTable);
    if tbl1 is TokenTable {
        assertEqual(expectedTbl, tbl1);
    }

    TokenTable|error tbl2 = table key(idx) from int i in [1, 2, 1]
        let int[] arr = [1, 2, 3]
        where arr == from int j in 1...3 select j
        select {
            idx: i,
            value: "A" + i.toString()
        }
        on conflict error("Duplicate Key");

    assertEqual(true, tbl2 is error);
    if tbl2 is error {
        assertEqual("Duplicate Key", tbl2.message());
    }
}

<<<<<<< HEAD
function testReadonlyTable() {
=======
function testMapConstructingQueryExpr() {
>>>>>>> d2faab9f
    Customer c1 = {id: 1, name: "Melina", noOfItems: 12};
    Customer c2 = {id: 2, name: "James", noOfItems: 5};
    Customer c3 = {id: 3, name: "Anne", noOfItems: 20};

<<<<<<< HEAD
    Customer[] customerList1 = [c1, c2, c3];

    CustomerKeyLessTable & readonly|error customerTable1 = table key(id, name) from var customer in customerList1
        select {
            id: customer.id,
            name: customer.name,
            noOfItems: customer.noOfItems
        };
    any _ = <readonly> (checkpanic customerTable1);
    assertEqual((typeof(checkpanic customerTable1)).toString(), "typedesc [{\"id\":1,\"name\":\"Melina\",\"noOfItems\":12},{\"id\":2,\"name\":\"James\",\"noOfItems\":5},{\"id\":3,\"name\":\"Anne\",\"noOfItems\":20}]");
    assertEqual((checkpanic customerTable1).toString(), [{"id":1,"name":"Melina","noOfItems":12},{"id":2,"name":"James","noOfItems":5},{"id":3,"name":"Anne","noOfItems":20}].toString());

    Customer[] & readonly customerList2 = [c1, c2, c3].cloneReadOnly();

    CustomerKeyLessTable & readonly|error customerTable2 = table key(id, name) from var customer in customerList2
        select {
            id: customer.id,
            name: customer.name,
            noOfItems: customer.noOfItems
        } on conflict error("Error");
    any _ = <readonly> (checkpanic customerTable2);
    assertEqual((typeof(checkpanic customerTable2)).toString(), "typedesc [{\"id\":1,\"name\":\"Melina\",\"noOfItems\":12},{\"id\":2,\"name\":\"James\",\"noOfItems\":5},{\"id\":3,\"name\":\"Anne\",\"noOfItems\":20}]");
    assertEqual((checkpanic customerTable2).toString(), [{"id":1,"name":"Melina","noOfItems":12},{"id":2,"name":"James","noOfItems":5},{"id":3,"name":"Anne","noOfItems":20}].toString());

    CustomerKeyLessTable|error customerTable3 = table key(id, name) from var customer in customerList2
        select {
            id: customer.id,
            name: customer.name,
            noOfItems: customer.noOfItems
        } on conflict ();
    assertEqual((typeof(checkpanic customerTable3)).toString(), "typedesc table<Customer> key(id, name)");
    assertEqual((checkpanic customerTable3).toString(), [{"id":1,"name":"Melina","noOfItems":12},{"id":2,"name":"James","noOfItems":5},{"id":3,"name":"Anne","noOfItems":20}].toString());
}

function testReadonlyTable2() {
=======
    Customer[] list1 = [c1, c2, c3];

    map<Customer>|error map1 = map from var customer in list1
        select [customer.id.toString(), customer];
    assertEqual(map1, {"1": {id: 1, name: "Melina", noOfItems: 12}, "2": {id: 2, name: "James", noOfItems: 5}, "3": {id: 3, name: "Anne", noOfItems: 20}});

    [string:Char, decimal] t1 = ["a", 1.234d];
    [string:Char, int] t2 = ["b", 123];
    string:Char[2] t3 = ["c", "a"];

    [string:Char, string|int|decimal][] list2 = [t1, t2, t3];

    map<string|int|decimal>|error map2 = map from var item in list2
        select [item[0], item[1]];
    assertEqual(map2, {"a": 1.234d, "b": 123, "c": "a"});

    [string:Char, byte|int:Signed8] t4 = ["a", 123];
    [string:Char, int:Signed16] t5 = ["b", 123];
    [string, int] t6 = ["c", -123];
    [string, int:Unsigned32] t7 = ["zero", 0];

    [string, int][] list3 = [t4, t5, t6, t7];

    map<string|int>|error map3 = map from var item in list3
        select [item[0], item[1]];
    assertEqual(map3, {"a": 123, "b": 123, "c": -123, "zero": 0});

    [string:Char, byte|int:Signed8] t8 = ["a", 123];
    [string:Char, int:Signed16] t9 = ["b", 123];
    [string, int|error] t10 = ["c", error("Error")];
    [string, int:Unsigned32] t11 = ["zero", 0];

    [string, int|error][] list4 = [t8, t9, t10, t11];

    map<string|int|error>|error map4 = map from var item in list4
        select [item[0], item[1]];

    map<string|int|error> expectedMap = {"a":123,"b":123,"c":error("Error"),"zero":0};

    assertEqual(expectedMap.length(), (<map<string|int|error>> checkpanic map4).length());
    foreach var key in expectedMap.keys() {
        assertEqual(expectedMap[key], (<map<string|int|error>> checkpanic map4)[key]);
    }
}

function testMapConstructingQueryExpr2() {
    map<int>|error map1 = map from var e in (checkpanic map from var e in [1, 2, 10, 3, 5, 20]
                                order by e descending
                                select [e.toString(), e])
                                order by e ascending
                                select [e.toString(), e];
    assertEqual(map1, {"1":1,"2":2,"3":3,"5":5,"10":10,"20":20});

    map<int>|error map2 = map from var e in (from var e in [1, 2, 5, 4]
                                let int f = e / 2
                                order by f ascending
                                select f)
                                order by e descending
                                select [e.toString(), e];
    assertEqual(map2, {"2":2,"1":1,"0":0});
}

function testMapConstructingQueryExprWithDuplicateKeys() {
>>>>>>> d2faab9f
    Customer c1 = {id: 1, name: "Melina", noOfItems: 12};
    Customer c2 = {id: 2, name: "James", noOfItems: 5};
    Customer c3 = {id: 3, name: "Anne", noOfItems: 20};

<<<<<<< HEAD
    Customer[] customerList1 = [c1, c2, c3];

    CustomerTable & readonly|error customerTable1 = table key(id, name) from var customer in customerList1
        select {
            id: customer.id,
            name: customer.name,
            noOfItems: customer.noOfItems
        };
    any _ = <readonly> (checkpanic customerTable1);
    assertEqual((typeof(checkpanic customerTable1)).toString(), "typedesc [{\"id\":1,\"name\":\"Melina\",\"noOfItems\":12},{\"id\":2,\"name\":\"James\",\"noOfItems\":5},{\"id\":3,\"name\":\"Anne\",\"noOfItems\":20}]");
    assertEqual((checkpanic customerTable1).toString(), [{"id":1,"name":"Melina","noOfItems":12},{"id":2,"name":"James","noOfItems":5},{"id":3,"name":"Anne","noOfItems":20}].toString());

    Customer[] customerList2 = [c1, c2, c3];

    CustomerTable & readonly|error customerTable2 = table key(id, name) from var customer in customerList2
        select customer.cloneReadOnly() on conflict error("Error");
    any _ = <readonly> (checkpanic customerTable2);
    assertEqual((typeof(checkpanic customerTable2)).toString(), "typedesc [{\"id\":1,\"name\":\"Melina\",\"noOfItems\":12},{\"id\":2,\"name\":\"James\",\"noOfItems\":5},{\"id\":3,\"name\":\"Anne\",\"noOfItems\":20}]");
    assertEqual((checkpanic customerTable2).toString(), [{"id":1,"name":"Melina","noOfItems":12},{"id":2,"name":"James","noOfItems":5},{"id":3,"name":"Anne","noOfItems":20}].toString());

    CustomerTable|error customerTable3 = table key(id, name) from var customer in customerList2
        select {
            id: customer.id,
            name: customer.name,
            noOfItems: customer.noOfItems
        } on conflict ();
    assertEqual((typeof(checkpanic customerTable3)).toString(), "typedesc table<Customer> key(id, name)");
    assertEqual((checkpanic customerTable3).toString(), [{"id":1,"name":"Melina","noOfItems":12},{"id":2,"name":"James","noOfItems":5},{"id":3,"name":"Anne","noOfItems":20}].toString());
}

function testConstructingListOfTablesUsingQueryWithReadonly() {
    table<User> key(id) & readonly users1 = table [
        {id: 1, firstName: "John", lastName: "Doe", age: 25}
    ];

    (table<User> key(id))[] uList = [users1];

    (table<User> key(id))[] & readonly result = from var user in uList
                                    select user.cloneReadOnly();
    assertEqual((typeof(result)).toString(), "typedesc [[{\"id\":1,\"firstName\":\"John\",\"lastName\":\"Doe\",\"age\":25}]]");
    assertEqual(result, [table key(id) [{"id":1,"firstName":"John","lastName":"Doe","age":25}]]);
}

function testConstructingListOfXMLsUsingQueryWithReadonly() {
    Employee emp1 = {firstName: "A1", lastName: "B1", dept: "C1"};
    Employee emp2 = {firstName: "A2", lastName: "B2", dept: "C2"};
    Employee emp3 = {firstName: "A3", lastName: "B3", dept: "C3"};

    Employee[] & readonly result = from var user in [emp1, emp2, emp3]
                                select user.cloneReadOnly();
    assertEqual((typeof(result)).toString(), "typedesc [{\"firstName\":\"A1\",\"lastName\":\"B1\",\"dept\":\"C1\"},{\"firstName\":\"A2\",\"lastName\":\"B2\",\"dept\":\"C2\"},{\"firstName\":\"A3\",\"lastName\":\"B3\",\"dept\":\"C3\"}]");
    assertEqual(result, [{"firstName":"A1","lastName":"B1","dept":"C1"},{"firstName":"A2","lastName":"B2","dept":"C2"},{"firstName":"A3","lastName":"B3","dept":"C3"}]);
}

function testConstructingListOfRecordsUsingQueryWithReadonly() {
    xml a = xml `<id> 1 </id> <name> John </name>`;

    xml[] & readonly result = from var user in a
                                select user.cloneReadOnly();
    assertEqual((typeof(result)).toString(), "typedesc [`<id> 1 </id>`,` `,`<name> John </name>`]");
    assertEqual(result, [xml`<id> 1 </id>`,xml` `,xml`<name> John </name>`]);
}

type Type1 int[]|string;

function testConstructingListOfListsUsingQueryWithReadonly() {
    Type1[] & readonly result = from var user in [[1, 2], "a", "b", [-1, int:MAX_VALUE]]
                                select user.cloneReadOnly();
    assertEqual((typeof(result)).toString(), "typedesc [[1,2],\"a\",\"b\",[-1,9223372036854775807]]");
    assertEqual(result, [[1,2],"a","b",[-1,9223372036854775807]]);
}

function testConstructingListOfMapsUsingQueryWithReadonly() {
    map<Type1>[] & readonly result = from var item in [[1, 2], "a", "b", [-1, int:MAX_VALUE]]
                                select {item: item}.cloneReadOnly();

    assertEqual((typeof(result)).toString(), "typedesc [{\"item\":[1,2]},{\"item\":\"a\"},{\"item\":\"b\"},{\"item\":[-1,9223372036854775807]}]");
    assertEqual(result, [{"item":[1,2]},{"item":"a"},{"item":"b"},{"item":[-1,9223372036854775807]}]);
}

type T readonly & record {
    string[] params;
};

function testConstructingListInRecordsUsingQueryWithReadonly() {
    T rec1 = { params: from var s in ["a", "b", "c", "abc"] select s };
    assertEqual((typeof(rec1)).toString(), "typedesc {\"params\":[\"a\",\"b\",\"c\",\"abc\"]}");
    assertEqual(rec1, {"params":["a","b","c","abc"]});
=======
    Customer[] list1 = [c1, c2, c3, c1, c2, c3];

    var map1 = map from var customer in list1
        select [customer.id.toString(), customer];
    assertEqual(map1, {"1": {id: 1, name: "Melina", noOfItems: 12}, "2": {id: 2, name: "James", noOfItems: 5}, "3": {id: 3, name: "Anne", noOfItems: 20}});

    string[*] t1 = ["a", "ABC"];
    [string:Char, int] t2 = ["b", 123];
    string:Char[2] t3 = ["c", "a"];

    [string, string|int][] list2 = [t1, t2, t3, t1, t2, t3];

    map<string|int>|error map2 = map from var item in list2
        select [item[0], item[1]];
    assertEqual(map2, {"a": "ABC", "b": 123, "c": "a"});

    [string:Char, byte|int:Signed8] t4 = ["a", 123];
    [string:Char, int:Signed16] t5 = ["b", 123];
    [string, int] t6 = ["c", -123];
    [string, int:Unsigned32] t7 = ["zero", 0];

    [string, int][] list3 = [t4, t5, t4, t6, t6, t7, t7, t4];

    map<string|int>|error map3 = map from var item in list3
        select [item[0], item[1]];
    assertEqual(map3, {"a": 123, "b": 123, "c": -123, "zero": 0});
}

function testMapConstructingQueryExprWithOnConflict() {
    Customer c1 = {id: 1, name: "Melina", noOfItems: 12};
    Customer c2 = {id: 2, name: "James", noOfItems: 5};
    Customer c3 = {id: 3, name: "Anne", noOfItems: 20};
    ()|error conflictMsg1 = ();

    Customer[] list1 = [c1, c2, c3, c1, c2, c3];

    var mapWithOnConflict1 = map from var customer in list1
        select [customer.id.toString(), customer]
        on conflict conflictMsg1;

    var mapWithOutOnConflict1 = map from var customer in list1
        select [customer.id.toString(), customer];
    assertEqual(mapWithOnConflict1, {"1": {id: 1, name: "Melina", noOfItems: 12}, "2": {id: 2, name: "James", noOfItems: 5}, "3": {id: 3, name: "Anne", noOfItems: 20}});
    assertEqual(mapWithOnConflict1, mapWithOutOnConflict1);

    string[*] t1 = ["a", "ABC"];
    [string:Char, int] t2 = ["b", 123];
    string:Char[2] t3 = ["c", "a"];
    ()|error conflictMsg2 = error("Error 1");

    [string, string|int][] list2 = [t1, t2, t3, t1, t2, t3];

    map<string|int>|error map2 = map from var item in list2
        select [item[0], item[1]]
        on conflict conflictMsg2;
    assertEqual(map2, error("Error 1"));

    [string:Char, byte|int:Signed8] t4 = ["a", 123];
    [string:Char, int:Signed16] t5 = ["b", 123];
    [string, int] t6 = ["c", -123];
    [string, int:Unsigned32] t7 = ["zero", 0];
    CustomError? onConflictError4 = error("error msg 1", message = "Error 2", code = 500);
    [string, int][] list3 = [t4, t5, t4, t6, t6, t7, t7, t4];

    map<string|int>|error map3 = map from var item in list3
        select [item[0], item[1]]
        on conflict onConflictError4;
    assertEqual(map3, onConflictError4);

    [string, int][] list4 = [t4, t5, t6, t7];

    map<string|int>|error map4 = map from var item in list4
        select [item[0], item[1]]
        on conflict onConflictError4;
    assertEqual(map4, {"a": 123, "b": 123, "c": -123, "zero": 0});
}

function testMapConstructingQueryExprWithOtherClauses() {
    error onConflictError = error("Key Conflict", message = "cannot insert.");

    Customer c1 = {id: 1, name: "Melina", noOfItems: 12};
    Customer c2 = {id: 2, name: "James", noOfItems: 5};

    Person p1 = {firstName: "Amy", lastName: "Melina", age: 23};
    Person p2 = {firstName: "Frank", lastName: "James", age: 30};

    Customer[] customerList1 = [c1, c2, c2];
    Person[] personList = [p1, p2];

    var selectedCustomers1 = map from var customer in customerList1
        from var person in personList
        let string fullName = person.firstName + " " + person.lastName
        where customer.name == person.lastName
        where customer.noOfItems >= 5
        where person.age <= 25
        select [
            fullName,
            {
                id: customer.id,
                name: fullName
            }
        ]
        on conflict onConflictError;
    assertEqual(selectedCustomers1, {"Amy Melina": {"id": 1, "name": "Amy Melina"}});

    Customer c3 = {id: 1, name: "Melina", noOfItems: 22};
    Customer c4 = {id: 2, name: "James", noOfItems: 15};
    Customer c5 = {id: 1, name: "Melina", noOfItems: 10};
    Customer c6 = {id: 2, name: "James", noOfItems: 11};

    Customer[] customerList2 = [c1, c2, c3, c4, c5, c6];

    map<Customer>|error selectedCustomers2 = map from var customer in customerList2
        from var person in personList
        let string fullName = person.firstName + " " + person.lastName
        where customer.name == person.lastName
        where customer.noOfItems >= 10
        where person.age <= 25
        select [
            fullName,
            {
                id: customer.id,
                name: fullName,
                noOfItems: customer.noOfItems
            }
        ]
        on conflict onConflictError;
    assertEqual(selectedCustomers2, onConflictError);

    var selectedCustomers3 = map from var customer in customerList2
        from var person in personList
        let string fullName = person.firstName + " " + person.lastName
        where customer.name == person.lastName
        where customer.noOfItems >= 10
        where person.age <= 25
        select [
            fullName,
            {
                id: customer.id,
                name: fullName
            }
        ]
        on conflict null;
    assertEqual(selectedCustomers3, {"Amy Melina": {"id": 1, "name": "Amy Melina"}});
}

function testMapConstructingQueryExprWithJoinClause() {
    error onConflictError = error("Key Conflict", message = "cannot insert.");

    Customer c1 = {id: 1, name: "Melina", noOfItems: 12};
    Customer c2 = {id: 2, name: "James", noOfItems: 5};

    Person p1 = {firstName: "Amy", lastName: "Melina", age: 23};
    Person p2 = {firstName: "Frank", lastName: "James", age: 30};

    Customer[] customerList1 = [c1, c2, c1];
    Person[] personList = [p1, p2];

    var customerMap1 = map from var customer in customerList1
        join var person in personList
        on customer.name equals person.lastName
        select [customer.id.toString(), {
            id: customer.id,
            name: person.firstName,
            age: person.age,
            noOfItems: customer.noOfItems
        }]
        on conflict onConflictError;
    assertEqual(customerMap1, onConflictError);

    Customer[] customerList2 = [c1, c2];

    var customerMap2 = map from var customer in customerList2
        join var person in personList
        on customer.name equals person.lastName
        select [customer.id.toString(), {
            id: customer.id,
            name: person.firstName,
            age: person.age,
            noOfItems: customer.noOfItems
        }]
        on conflict onConflictError;
    assertEqual(customerMap2, {"1":{"id":1,"name":"Amy","age":23,"noOfItems":12},"2":{"id":2,"name":"Frank","age":30,"noOfItems":5}});
}

function testMapConstructingQueryExprWithLimitClause() {
    error onConflictError = error("Key Conflict", message = "cannot insert.");

    Customer c1 = {id: 1, name: "Melina", noOfItems: 12};
    Customer c2 = {id: 2, name: "James", noOfItems: 5};
    Customer c3 = {id: 3, name: "Melina", noOfItems: 25};

    Customer[] customerList = [c1, c2, c3];

    map<Customer>|error customerMap1 = map from var customer in customerList.toStream()
        where customer.name == "Melina"
        limit 1
        select [customer.name, {
            id: customer.id,
            name: customer.name,
            noOfItems: customer.noOfItems
        }]
        on conflict onConflictError;
    assertEqual(customerMap1, {"Melina":{"id":1,"name":"Melina","noOfItems":12}});
}

function testMapConstructingQueryExprWithOrderByClause() {
    map<int>|error sorted1 = map from var e in [1, 2, 10, 3, 5, 20]
                                order by e ascending
                                select [e.toString(), e];
    assertEqual(sorted1, {"1":1,"2":2,"3":3,"5":5,"10":10,"20":20});

    map<int>|error sorted2 = map from var e in [1, 2, 10, 3, 5, 20]
                                order by e descending
                                select [e.toString(), e];
    assertEqual(sorted2, {"20":20,"10":10,"5":5,"3":3,"2":2,"1":1});

    var sorted3 = map from var e in ["1", "2", "10", "3", "5", "20"]
                    order by e ascending
                    select [e, e] on conflict ();
    assertEqual(sorted3, {"1":"1","10":"10","2":"2","20":"20","3":"3","5":"5"});

    var sorted4 = map from var e in [1, 2, 5, 4]
                    let int f = e / 2
                    order by f ascending
                    select [f.toString(), e] on conflict error("Error");
    assertEqual(sorted4, error("Error"));
}

type Error error;
type Json json;
type IntOrString int|string;
type ZeroOrOne 1|0;

type MapOfJsonOrError map<Json>|Error;
type MapOfIntOrError map<int>|Error;
type ErrorOrMapOfZeroOrOne Error|map<ZeroOrOne>;

function testMapConstructingQueryExprWithReferenceTypes() {
    map<ZeroOrOne>|error sorted1 = map from var e in [1, 0, 1, 0, 1, 1]
                                    order by e ascending
                                    select [e.toString(), <ZeroOrOne> e];
    assertEqual(sorted1, {"0":0,"1":1});

    ErrorOrMapOfZeroOrOne sorted2 = map from var e in [1, 0, 1, 0, 0, 0]
                                    order by e ascending
                                    select [e.toString(), <ZeroOrOne> e];
    assertEqual(sorted2, {"0":0,"1":1});

    map<Json>|error sorted3 = map from var e in ["1", "2", "10", "3", "5", "20"]
                                        order by e ascending
                                        select [e, e] on conflict ();
    assertEqual(sorted3, {"1":"1","10":"10","2":"2","20":"20","3":"3","5":"5"});

    MapOfJsonOrError sorted4 = map from var e in ["1", "2", "10", "3", "5", "20"]
                                        order by e ascending
                                        select [e, e] on conflict ();
    assertEqual(sorted4, {"1":"1","10":"10","2":"2","20":"20","3":"3","5":"5"});

    MapOfIntOrError sorted5 = map from var e in [1, 2, 5, 4]
                    let int f = e / 2
                    order by f ascending
                    select [f.toString(), e] on conflict error("Error");
    assertEqual(sorted5, error("Error"));
>>>>>>> d2faab9f
}

function assertEqual(anydata|error actual, anydata|error expected) {
    anydata expectedValue = (expected is error)? (<error> expected).message() : expected;
    anydata actualValue = (actual is error)? (<error> actual).message() : actual;
    if expectedValue == actualValue {
        return;
    }
    panic error(string `expected '${expectedValue.toBalString()}', found '${actualValue.toBalString()}'`);
}<|MERGE_RESOLUTION|>--- conflicted
+++ resolved
@@ -692,52 +692,11 @@
     }
 }
 
-<<<<<<< HEAD
-function testReadonlyTable() {
-=======
 function testMapConstructingQueryExpr() {
->>>>>>> d2faab9f
     Customer c1 = {id: 1, name: "Melina", noOfItems: 12};
     Customer c2 = {id: 2, name: "James", noOfItems: 5};
     Customer c3 = {id: 3, name: "Anne", noOfItems: 20};
 
-<<<<<<< HEAD
-    Customer[] customerList1 = [c1, c2, c3];
-
-    CustomerKeyLessTable & readonly|error customerTable1 = table key(id, name) from var customer in customerList1
-        select {
-            id: customer.id,
-            name: customer.name,
-            noOfItems: customer.noOfItems
-        };
-    any _ = <readonly> (checkpanic customerTable1);
-    assertEqual((typeof(checkpanic customerTable1)).toString(), "typedesc [{\"id\":1,\"name\":\"Melina\",\"noOfItems\":12},{\"id\":2,\"name\":\"James\",\"noOfItems\":5},{\"id\":3,\"name\":\"Anne\",\"noOfItems\":20}]");
-    assertEqual((checkpanic customerTable1).toString(), [{"id":1,"name":"Melina","noOfItems":12},{"id":2,"name":"James","noOfItems":5},{"id":3,"name":"Anne","noOfItems":20}].toString());
-
-    Customer[] & readonly customerList2 = [c1, c2, c3].cloneReadOnly();
-
-    CustomerKeyLessTable & readonly|error customerTable2 = table key(id, name) from var customer in customerList2
-        select {
-            id: customer.id,
-            name: customer.name,
-            noOfItems: customer.noOfItems
-        } on conflict error("Error");
-    any _ = <readonly> (checkpanic customerTable2);
-    assertEqual((typeof(checkpanic customerTable2)).toString(), "typedesc [{\"id\":1,\"name\":\"Melina\",\"noOfItems\":12},{\"id\":2,\"name\":\"James\",\"noOfItems\":5},{\"id\":3,\"name\":\"Anne\",\"noOfItems\":20}]");
-    assertEqual((checkpanic customerTable2).toString(), [{"id":1,"name":"Melina","noOfItems":12},{"id":2,"name":"James","noOfItems":5},{"id":3,"name":"Anne","noOfItems":20}].toString());
-
-    CustomerKeyLessTable|error customerTable3 = table key(id, name) from var customer in customerList2
-        select {
-            id: customer.id,
-            name: customer.name,
-            noOfItems: customer.noOfItems
-        } on conflict ();
-    assertEqual((typeof(checkpanic customerTable3)).toString(), "typedesc table<Customer> key(id, name)");
-    assertEqual((checkpanic customerTable3).toString(), [{"id":1,"name":"Melina","noOfItems":12},{"id":2,"name":"James","noOfItems":5},{"id":3,"name":"Anne","noOfItems":20}].toString());
-}
-
-function testReadonlyTable2() {
-=======
     Customer[] list1 = [c1, c2, c3];
 
     map<Customer>|error map1 = map from var customer in list1
@@ -801,101 +760,10 @@
 }
 
 function testMapConstructingQueryExprWithDuplicateKeys() {
->>>>>>> d2faab9f
     Customer c1 = {id: 1, name: "Melina", noOfItems: 12};
     Customer c2 = {id: 2, name: "James", noOfItems: 5};
     Customer c3 = {id: 3, name: "Anne", noOfItems: 20};
 
-<<<<<<< HEAD
-    Customer[] customerList1 = [c1, c2, c3];
-
-    CustomerTable & readonly|error customerTable1 = table key(id, name) from var customer in customerList1
-        select {
-            id: customer.id,
-            name: customer.name,
-            noOfItems: customer.noOfItems
-        };
-    any _ = <readonly> (checkpanic customerTable1);
-    assertEqual((typeof(checkpanic customerTable1)).toString(), "typedesc [{\"id\":1,\"name\":\"Melina\",\"noOfItems\":12},{\"id\":2,\"name\":\"James\",\"noOfItems\":5},{\"id\":3,\"name\":\"Anne\",\"noOfItems\":20}]");
-    assertEqual((checkpanic customerTable1).toString(), [{"id":1,"name":"Melina","noOfItems":12},{"id":2,"name":"James","noOfItems":5},{"id":3,"name":"Anne","noOfItems":20}].toString());
-
-    Customer[] customerList2 = [c1, c2, c3];
-
-    CustomerTable & readonly|error customerTable2 = table key(id, name) from var customer in customerList2
-        select customer.cloneReadOnly() on conflict error("Error");
-    any _ = <readonly> (checkpanic customerTable2);
-    assertEqual((typeof(checkpanic customerTable2)).toString(), "typedesc [{\"id\":1,\"name\":\"Melina\",\"noOfItems\":12},{\"id\":2,\"name\":\"James\",\"noOfItems\":5},{\"id\":3,\"name\":\"Anne\",\"noOfItems\":20}]");
-    assertEqual((checkpanic customerTable2).toString(), [{"id":1,"name":"Melina","noOfItems":12},{"id":2,"name":"James","noOfItems":5},{"id":3,"name":"Anne","noOfItems":20}].toString());
-
-    CustomerTable|error customerTable3 = table key(id, name) from var customer in customerList2
-        select {
-            id: customer.id,
-            name: customer.name,
-            noOfItems: customer.noOfItems
-        } on conflict ();
-    assertEqual((typeof(checkpanic customerTable3)).toString(), "typedesc table<Customer> key(id, name)");
-    assertEqual((checkpanic customerTable3).toString(), [{"id":1,"name":"Melina","noOfItems":12},{"id":2,"name":"James","noOfItems":5},{"id":3,"name":"Anne","noOfItems":20}].toString());
-}
-
-function testConstructingListOfTablesUsingQueryWithReadonly() {
-    table<User> key(id) & readonly users1 = table [
-        {id: 1, firstName: "John", lastName: "Doe", age: 25}
-    ];
-
-    (table<User> key(id))[] uList = [users1];
-
-    (table<User> key(id))[] & readonly result = from var user in uList
-                                    select user.cloneReadOnly();
-    assertEqual((typeof(result)).toString(), "typedesc [[{\"id\":1,\"firstName\":\"John\",\"lastName\":\"Doe\",\"age\":25}]]");
-    assertEqual(result, [table key(id) [{"id":1,"firstName":"John","lastName":"Doe","age":25}]]);
-}
-
-function testConstructingListOfXMLsUsingQueryWithReadonly() {
-    Employee emp1 = {firstName: "A1", lastName: "B1", dept: "C1"};
-    Employee emp2 = {firstName: "A2", lastName: "B2", dept: "C2"};
-    Employee emp3 = {firstName: "A3", lastName: "B3", dept: "C3"};
-
-    Employee[] & readonly result = from var user in [emp1, emp2, emp3]
-                                select user.cloneReadOnly();
-    assertEqual((typeof(result)).toString(), "typedesc [{\"firstName\":\"A1\",\"lastName\":\"B1\",\"dept\":\"C1\"},{\"firstName\":\"A2\",\"lastName\":\"B2\",\"dept\":\"C2\"},{\"firstName\":\"A3\",\"lastName\":\"B3\",\"dept\":\"C3\"}]");
-    assertEqual(result, [{"firstName":"A1","lastName":"B1","dept":"C1"},{"firstName":"A2","lastName":"B2","dept":"C2"},{"firstName":"A3","lastName":"B3","dept":"C3"}]);
-}
-
-function testConstructingListOfRecordsUsingQueryWithReadonly() {
-    xml a = xml `<id> 1 </id> <name> John </name>`;
-
-    xml[] & readonly result = from var user in a
-                                select user.cloneReadOnly();
-    assertEqual((typeof(result)).toString(), "typedesc [`<id> 1 </id>`,` `,`<name> John </name>`]");
-    assertEqual(result, [xml`<id> 1 </id>`,xml` `,xml`<name> John </name>`]);
-}
-
-type Type1 int[]|string;
-
-function testConstructingListOfListsUsingQueryWithReadonly() {
-    Type1[] & readonly result = from var user in [[1, 2], "a", "b", [-1, int:MAX_VALUE]]
-                                select user.cloneReadOnly();
-    assertEqual((typeof(result)).toString(), "typedesc [[1,2],\"a\",\"b\",[-1,9223372036854775807]]");
-    assertEqual(result, [[1,2],"a","b",[-1,9223372036854775807]]);
-}
-
-function testConstructingListOfMapsUsingQueryWithReadonly() {
-    map<Type1>[] & readonly result = from var item in [[1, 2], "a", "b", [-1, int:MAX_VALUE]]
-                                select {item: item}.cloneReadOnly();
-
-    assertEqual((typeof(result)).toString(), "typedesc [{\"item\":[1,2]},{\"item\":\"a\"},{\"item\":\"b\"},{\"item\":[-1,9223372036854775807]}]");
-    assertEqual(result, [{"item":[1,2]},{"item":"a"},{"item":"b"},{"item":[-1,9223372036854775807]}]);
-}
-
-type T readonly & record {
-    string[] params;
-};
-
-function testConstructingListInRecordsUsingQueryWithReadonly() {
-    T rec1 = { params: from var s in ["a", "b", "c", "abc"] select s };
-    assertEqual((typeof(rec1)).toString(), "typedesc {\"params\":[\"a\",\"b\",\"c\",\"abc\"]}");
-    assertEqual(rec1, {"params":["a","b","c","abc"]});
-=======
     Customer[] list1 = [c1, c2, c3, c1, c2, c3];
 
     var map1 = map from var customer in list1
@@ -1160,7 +1028,140 @@
                     order by f ascending
                     select [f.toString(), e] on conflict error("Error");
     assertEqual(sorted5, error("Error"));
->>>>>>> d2faab9f
+}
+
+function testReadonlyTable() {
+    Customer c1 = {id: 1, name: "Melina", noOfItems: 12};
+    Customer c2 = {id: 2, name: "James", noOfItems: 5};
+    Customer c3 = {id: 3, name: "Anne", noOfItems: 20};
+
+    Customer[] customerList1 = [c1, c2, c3];
+
+    CustomerKeyLessTable & readonly|error customerTable1 = table key(id, name) from var customer in customerList1
+        select {
+            id: customer.id,
+            name: customer.name,
+            noOfItems: customer.noOfItems
+        };
+    any _ = <readonly> (checkpanic customerTable1);
+    assertEqual((typeof(checkpanic customerTable1)).toString(), "typedesc [{\"id\":1,\"name\":\"Melina\",\"noOfItems\":12},{\"id\":2,\"name\":\"James\",\"noOfItems\":5},{\"id\":3,\"name\":\"Anne\",\"noOfItems\":20}]");
+    assertEqual((checkpanic customerTable1).toString(), [{"id":1,"name":"Melina","noOfItems":12},{"id":2,"name":"James","noOfItems":5},{"id":3,"name":"Anne","noOfItems":20}].toString());
+
+    Customer[] & readonly customerList2 = [c1, c2, c3].cloneReadOnly();
+
+    CustomerKeyLessTable & readonly|error customerTable2 = table key(id, name) from var customer in customerList2
+        select {
+            id: customer.id,
+            name: customer.name,
+            noOfItems: customer.noOfItems
+        } on conflict error("Error");
+    any _ = <readonly> (checkpanic customerTable2);
+    assertEqual((typeof(checkpanic customerTable2)).toString(), "typedesc [{\"id\":1,\"name\":\"Melina\",\"noOfItems\":12},{\"id\":2,\"name\":\"James\",\"noOfItems\":5},{\"id\":3,\"name\":\"Anne\",\"noOfItems\":20}]");
+    assertEqual((checkpanic customerTable2).toString(), [{"id":1,"name":"Melina","noOfItems":12},{"id":2,"name":"James","noOfItems":5},{"id":3,"name":"Anne","noOfItems":20}].toString());
+
+    CustomerKeyLessTable|error customerTable3 = table key(id, name) from var customer in customerList2
+        select {
+            id: customer.id,
+            name: customer.name,
+            noOfItems: customer.noOfItems
+        } on conflict ();
+    assertEqual((typeof(checkpanic customerTable3)).toString(), "typedesc table<Customer> key(id, name)");
+    assertEqual((checkpanic customerTable3).toString(), [{"id":1,"name":"Melina","noOfItems":12},{"id":2,"name":"James","noOfItems":5},{"id":3,"name":"Anne","noOfItems":20}].toString());
+}
+
+function testReadonlyTable2() {
+    Customer c1 = {id: 1, name: "Melina", noOfItems: 12};
+    Customer c2 = {id: 2, name: "James", noOfItems: 5};
+    Customer c3 = {id: 3, name: "Anne", noOfItems: 20};
+
+    Customer[] customerList1 = [c1, c2, c3];
+
+    CustomerTable & readonly|error customerTable1 = table key(id, name) from var customer in customerList1
+        select {
+            id: customer.id,
+            name: customer.name,
+            noOfItems: customer.noOfItems
+        };
+    any _ = <readonly> (checkpanic customerTable1);
+    assertEqual((typeof(checkpanic customerTable1)).toString(), "typedesc [{\"id\":1,\"name\":\"Melina\",\"noOfItems\":12},{\"id\":2,\"name\":\"James\",\"noOfItems\":5},{\"id\":3,\"name\":\"Anne\",\"noOfItems\":20}]");
+    assertEqual((checkpanic customerTable1).toString(), [{"id":1,"name":"Melina","noOfItems":12},{"id":2,"name":"James","noOfItems":5},{"id":3,"name":"Anne","noOfItems":20}].toString());
+
+    Customer[] customerList2 = [c1, c2, c3];
+
+    CustomerTable & readonly|error customerTable2 = table key(id, name) from var customer in customerList2
+        select customer.cloneReadOnly() on conflict error("Error");
+    any _ = <readonly> (checkpanic customerTable2);
+    assertEqual((typeof(checkpanic customerTable2)).toString(), "typedesc [{\"id\":1,\"name\":\"Melina\",\"noOfItems\":12},{\"id\":2,\"name\":\"James\",\"noOfItems\":5},{\"id\":3,\"name\":\"Anne\",\"noOfItems\":20}]");
+    assertEqual((checkpanic customerTable2).toString(), [{"id":1,"name":"Melina","noOfItems":12},{"id":2,"name":"James","noOfItems":5},{"id":3,"name":"Anne","noOfItems":20}].toString());
+
+    CustomerTable|error customerTable3 = table key(id, name) from var customer in customerList2
+        select {
+            id: customer.id,
+            name: customer.name,
+            noOfItems: customer.noOfItems
+        } on conflict ();
+    assertEqual((typeof(checkpanic customerTable3)).toString(), "typedesc table<Customer> key(id, name)");
+    assertEqual((checkpanic customerTable3).toString(), [{"id":1,"name":"Melina","noOfItems":12},{"id":2,"name":"James","noOfItems":5},{"id":3,"name":"Anne","noOfItems":20}].toString());
+}
+
+function testConstructingListOfTablesUsingQueryWithReadonly() {
+    table<User> key(id) & readonly users1 = table [
+        {id: 1, firstName: "John", lastName: "Doe", age: 25}
+    ];
+
+    (table<User> key(id))[] uList = [users1];
+
+    (table<User> key(id))[] & readonly result = from var user in uList
+                                    select user.cloneReadOnly();
+    assertEqual((typeof(result)).toString(), "typedesc [[{\"id\":1,\"firstName\":\"John\",\"lastName\":\"Doe\",\"age\":25}]]");
+    assertEqual(result, [table key(id) [{"id":1,"firstName":"John","lastName":"Doe","age":25}]]);
+}
+
+function testConstructingListOfXMLsUsingQueryWithReadonly() {
+    Employee emp1 = {firstName: "A1", lastName: "B1", dept: "C1"};
+    Employee emp2 = {firstName: "A2", lastName: "B2", dept: "C2"};
+    Employee emp3 = {firstName: "A3", lastName: "B3", dept: "C3"};
+
+    Employee[] & readonly result = from var user in [emp1, emp2, emp3]
+                                select user.cloneReadOnly();
+    assertEqual((typeof(result)).toString(), "typedesc [{\"firstName\":\"A1\",\"lastName\":\"B1\",\"dept\":\"C1\"},{\"firstName\":\"A2\",\"lastName\":\"B2\",\"dept\":\"C2\"},{\"firstName\":\"A3\",\"lastName\":\"B3\",\"dept\":\"C3\"}]");
+    assertEqual(result, [{"firstName":"A1","lastName":"B1","dept":"C1"},{"firstName":"A2","lastName":"B2","dept":"C2"},{"firstName":"A3","lastName":"B3","dept":"C3"}]);
+}
+
+function testConstructingListOfRecordsUsingQueryWithReadonly() {
+    xml a = xml `<id> 1 </id> <name> John </name>`;
+
+    xml[] & readonly result = from var user in a
+                                select user.cloneReadOnly();
+    assertEqual((typeof(result)).toString(), "typedesc [`<id> 1 </id>`,` `,`<name> John </name>`]");
+    assertEqual(result, [xml`<id> 1 </id>`,xml` `,xml`<name> John </name>`]);
+}
+
+type Type1 int[]|string;
+
+function testConstructingListOfListsUsingQueryWithReadonly() {
+    Type1[] & readonly result = from var user in [[1, 2], "a", "b", [-1, int:MAX_VALUE]]
+                                select user.cloneReadOnly();
+    assertEqual((typeof(result)).toString(), "typedesc [[1,2],\"a\",\"b\",[-1,9223372036854775807]]");
+    assertEqual(result, [[1,2],"a","b",[-1,9223372036854775807]]);
+}
+
+function testConstructingListOfMapsUsingQueryWithReadonly() {
+    map<Type1>[] & readonly result = from var item in [[1, 2], "a", "b", [-1, int:MAX_VALUE]]
+                                select {item: item}.cloneReadOnly();
+
+    assertEqual((typeof(result)).toString(), "typedesc [{\"item\":[1,2]},{\"item\":\"a\"},{\"item\":\"b\"},{\"item\":[-1,9223372036854775807]}]");
+    assertEqual(result, [{"item":[1,2]},{"item":"a"},{"item":"b"},{"item":[-1,9223372036854775807]}]);
+}
+
+type T readonly & record {
+    string[] params;
+};
+
+function testConstructingListInRecordsUsingQueryWithReadonly() {
+    T rec1 = { params: from var s in ["a", "b", "c", "abc"] select s };
+    assertEqual((typeof(rec1)).toString(), "typedesc {\"params\":[\"a\",\"b\",\"c\",\"abc\"]}");
+    assertEqual(rec1, {"params":["a","b","c","abc"]});
 }
 
 function assertEqual(anydata|error actual, anydata|error expected) {
