// Copyright (c) 2020 WSO2 Inc. (http://www.wso2.org) All Rights Reserved.
//
// WSO2 Inc. licenses this file to you under the Apache License,
// Version 2.0 (the "License"); you may not use this file except
// in compliance with the License.
// You may obtain a copy of the License at
//
// http://www.apache.org/licenses/LICENSE-2.0
//
// Unless required by applicable law or agreed to in writing,
// software distributed under the License is distributed on an
// "AS IS" BASIS, WITHOUT WARRANTIES OR CONDITIONS OF ANY
// KIND, either express or implied.  See the License for the
// specific language governing permissions and limitations
// under the License.

type Person record {|
    string firstName;
    string lastName;
    int age;
|};

type Customer record {
    readonly int id;
    readonly string name;
    int noOfItems;
};

type CustomerTable table<Customer> key(id, name);

type CustomerKeyLessTable table<Customer>;

type PersonValue record {|
    Person value;
|};

function getPersonValue((record {| Person value; |}|error?)|(record {| Person value; |}?) returnedVal)
returns PersonValue? {
    var result = returnedVal;
    if (result is PersonValue) {
        return result;
    } else {
        return ();
    }
}

function testIncompatibleTypeWithReturnStream()  {
    Person p1 = {firstName: "Alex", lastName: "George", age: 23};
    Person p2 = {firstName: "Ranjan", lastName: "Fonseka", age: 30};
    Person p3 = {firstName: "John", lastName: "David", age: 33};

    Person[] personList = [p1, p2, p3];

    Person[] outputPersonStream = stream from var person in personList
        where person.firstName == "John"
        let int newAge = 34
        select {
            firstName: person.firstName,
            lastName: person.lastName,
            age: newAge
        };
}

function testIncompatibleTypeWithReturnTable() {
    Customer c1 = {id: 1, name: "Melina", noOfItems: 12};
    Customer c2 = {id: 2, name: "James", noOfItems: 5};
    Customer c3 = {id: 3, name: "Anne", noOfItems: 20};

    Customer[] customerList = [c1, c2, c3];

    Customer[] customerTable = table key(id, name) from var customer in customerList
        select {
            id: customer.id,
            name: customer.name,
            noOfItems: customer.noOfItems
        };
}

function testMissingErrorTypeWithReturnTable() {
    Customer c1 = {id: 1, name: "Melina", noOfItems: 12};
    Customer c2 = {id: 2, name: "James", noOfItems: 5};
    Customer c3 = {id: 3, name: "Anne", noOfItems: 20};

    Customer[] customerList = [c1, c2, c3];

    CustomerTable customerTable = table key(id, name) from var customer in customerList
        select {
            id: customer.id,
            name: customer.name,
            noOfItems: customer.noOfItems
        };
}

function testOnConflictClauseWithFunction() {
    Customer c1 = {id: 1, name: "Melina", noOfItems: 12};
    Customer c2 = {id: 2, name: "James", noOfItems: 5};
    Customer c3 = {id: 3, name: "Anne", noOfItems: 20};

    Customer[] customerList = [c1, c2, c3];

    CustomerTable|error customerTable = table key(id, name) from var customer in customerList
        select {
            id: customer.id,
            name: customer.name,
            noOfItems: customer.noOfItems
        }
        on conflict condition(customer.name);
}

function condition(string name) returns boolean{
    return name == "Anne";
}

type User record {
    readonly int id;
    readonly string firstName;
    string lastName;
    int age;
};

function testInvalidTypeInSelectWithQueryConstructingMap1() {
    table<User> key(id) users = table [];

    var _ = map from var user in users
                 where user.age > 21 && user.age < 60
                 select user;

    var _ = map from var user in users
                 where user.age > 21 && user.age < 60
                 select [user.id, user];

    var _ = map from var user in users
                 where user.age > 21 && user.age < 60
                 let int[2] arr = [user.id, user.age]
                 select arr;

    var _ = map from var user in users
                 where user.age > 21 && user.age < 60
                 let string[] arr = [user.firstName, user.lastName]
                 select arr;
}

function testInvalidTypeInSelectWithQueryConstructingMap2() {
    User[] users = [];

    var _ = map from var user in users
                 where user.age > 21 && user.age < 60
                 select user;

    var _ = map from var user in users
                 where user.age > 21 && user.age < 60
                 select [user.id, user];

    var _ = map from var user in users
                 where user.age > 21 && user.age < 60
                 let int[2] arr = [user.id, user.age]
                 select arr;

    var _ = map from var user in users
                 where user.age > 21 && user.age < 60
                 let string[] arr = [user.firstName, user.lastName]
                 select arr;

    var _ = map from var user in users
                 where user.age > 21 && user.age < 60
                 let string[3] arr = [user.firstName, user.lastName, " "]
                 select arr;

    var _ = map from var user in users
                 where user.age > 21 && user.age < 60
                 select [user.firstName];
}

function testInvalidStaticTypeWithQueryConstructingMap() {
    table<User> key(id) users1 = table [];
    User[] users2 = [];

    map<int>|error a1 = map from var user in users1
                         where user.age > 21 && user.age < 60
                         select [user.firstName, user.lastName];

    map<User> a2 = map from var user in users1
                     where user.age > 21 && user.age < 60
                     select [user.firstName, user.age];

    map<string> a3 = map from var user in users1
                     where user.age > 21 && user.age < 60
                     let string[2] arr = [user.firstName, user.age]
                     select arr;

    map<int>|error a4 = map from var user in users2
                         where user.age > 21 && user.age < 60
                         select [user.firstName, user.lastName];

    map<string> a5 = map from var user in users2
                     where user.age > 21 && user.age < 60
                     select [user.firstName, user];

    map<User> a6 = map from var user in users2
                     where user.age > 21 && user.age < 60
                     let string[2] arr = [user.firstName, user.lastName]
                     select arr;

    map<string>|error a7 = map from var user in users2
                     where user.age > 21 && user.age < 60
                     let string[2]|[string, int] arr = [user.firstName, user.lastName]
                     select arr;
}

function testInvalidTypeInSelectWithQueryConstructingMap3() {
    table<User> key(id) users1 = table [];
    User[] users2 = [];

    var a1 = map from var user in users2
                     where user.age > 21 && user.age < 60
                     let (int[2]|string[2]) & readonly u = [user.id, user.age]
                     select u;

    var a2 = map from var user in users2
                     where user.age > 21 && user.age < 60
                     let string[2]|int[2]|string arr = [user.firstName, user.lastName]
                     select arr;
}

function testInvalidTypeInSelectWithQueryConstructingMap4() {
    var a = map from string|int a in ["a", "b", 1, 2]
                let [string, int]|[string, string] c = a
                select c;
    map<string> _ = a;
}

function testWithReadonlyContextualTypeForQueryConstructingTables() {
    Customer[] customerList1 = [];

    CustomerTable & readonly|error out1 = table key(id, name) from var customer in customerList1
        select {
            id: customer.id,
            name: customer.name
        };

    CustomerTable & readonly|error out2 = table key(id, name) from var customer in customerList1
        select customer on conflict error("Error");
}

type T readonly & record {
    string[] params;
};

type Type1 int[]|string;

function testWithReadonlyContextualTypeForQueryConstructingLists() {
    T _ = { params: from var s in [1, "b", "c", "abc"] select s };

    Type1[] & readonly _ = from var user in [[1, 2], "a", "b", [-1, int:MAX_VALUE]]
                                    select user;

    map<Type1>[] & readonly _ = from var item in [[1, 2], "a", "b", [-1, int:MAX_VALUE]]
                                    select {item: item};

    xml a = xml `<id> 1 </id> <name> John </name>`;

    xml[] & readonly _ = from var user in a
                                 select user;
}

type Department record {
    string dept;
};

type ImmutableMapOfDept map<Department> & readonly;

type ImmutableMapOfInt map<int> & readonly;

type ErrorOrImmutableMapOfInt ImmutableMapOfInt|error;

function testConstructingInvalidReadonlyMap() {
    int[][2] arr = [[1, 2], [3, 4], [9, 10]];
    map<int[2]> & readonly|error mp1 = map from var item in arr
                                        select [item[0].toString(), item];

    ImmutableMapOfDept|error mp3 = map from var item in ["ABC", "DEF", "XY"]
                                        let Department dept = {dept: item}
                                        select [item, dept];

    map<string> & readonly|error mp4 = map from var item in [["1", 1], ["2", 2], ["3", 3], ["4", 4]]
                                        select item on conflict error("Error");

    [string:Char, int[]][] list = [];
    map<float[]>|error mp5 = map from var item in list select item;

    map<int[]> & readonly|error mp7 = map from var item in list select item;
}

type FooBar1 ("foo"|"bar"|int)[2];
type FooBar2 ("foo"|"bar"|1)[2];
type FooBar3 "foo"|"bar"|1;
type FooBar4 "foo"|"bar"|float;
type FooBar5 "foo"|"bar"|1;

function testQueryConstructingMapsWithoutStringSubtypeKeys() {
    FooBar1[] list1 = [];
    map<FooBar1>|error mp1 = map from var item in list1 select item;

    FooBar2[] list2 = [];
    map<FooBar2>|error mp2 = map from var item in list2 select item;

    FooBar3[][2] list3 = [];
    map<FooBar3>|error mp3 = map from var item in list3 select item;

    FooBar4[][2] list4 = [];
    map<FooBar4>|error mp4 = map from var item in list4 select item;

    FooBar5[][2] list5 = [];
    map<FooBar5>|error mp5 = map from var item in list5 select item;

    [FooBar3, int|float][] list6 = [];
    map<int|float>|error mp6 = map from var item in list6 select item;

    [FooBar4, int|float][] list7 = [];
    map<int|float>|error mp7 = map from var item in list7 select item;

    [FooBar5, int|float][] list8 = [];
    map<int|float>|error mp8 = map from var item in list8 select item;
}

function testConstructingInvalidReadonlyMapWithOnConflict() {
    int[][2] & readonly arr = [[1, 2], [3, 4], [9, 10]];
    error? onConflictError = null;
    map<int[2]> & readonly mp1 = map from var item in arr
                                        select [item[0].toString(), item] on conflict error("Duplicate Key!");

    ImmutableMapOfDept mp3 = map from var item in ["ABC", "DEF", "XY"]
                                        let Department dept = {dept: item}
                                        select [item, dept] on conflict null;

    map<string> & readonly mp4 = map from var item in [["1", 1], ["2", 2], ["3", 3], ["4", 4]]
                                        select item on conflict onConflictError;
}

type CustomerTableKeyless table<Customer>;

function testWithReadonlyContextualTypeForQueryConstructingTablesWithOnConflict() {
    Customer[] & readonly customerList1 = [];
    error? onConflictError = null;

    CustomerTable & readonly out1 = table key(id, name) from var customer in customerList1
        select {
            id: customer.id,
            name: customer.name
        } on conflict onConflictError;

    Customer[] customerList2 = [];
    CustomerTable out2 = table key(id, name) from var customer in customerList2
        select customer on conflict null;

    CustomerTableKeyless & readonly out3 = table key() from var customer in customerList1
        select customer on conflict onConflictError;
}

class EvenNumberGenerator {
    int i = 0;
    public isolated function next() returns record {| int value; |}|error {
        self.i += 2;
        if self.i > 20 {
            return error("Greater than 20!");
        }
        return { value: self.i };
    }
}

type ResultValue record {|
    int value;
|};

type NumberRecord record {|
    readonly int id;
    string value;
|};

function testQueryConstructingMapsAndTablesWithClauseMayCompleteSEarlyWithError() {
    EvenNumberGenerator evenGen = new();
    stream<int, error> evenNumberStream = new(evenGen);

    map<int> map1 = map from var item in evenNumberStream
                        select [item.toBalString(), item];

    table<ResultValue> table1 = table key() from var item in evenNumberStream
                                    select {value: item};

    table<NumberRecord> key(id) table2 = table key(id) from var item in evenNumberStream
                                            select {id: item, value: item.toBalString()};
    // Enable following tests after fixing issue - lang/#36746
    // map<int> map2 = map from var firstNo in [1, 4, 9, 10]
    //                         join var secondNo in evenNumberStream
    //                         on firstNo equals secondNo
    //                         select [secondNo.toBalString(), secondNo];

    // table<NumberRecord> key() table3 = table key() from var firstNo in [1, 4, 9, 10]
    //                         join var secondNo in evenNumberStream
    //                         on firstNo equals secondNo
    //                         select {id: secondNo, value: secondNo.toBalString()};

    // table<NumberRecord> key(id) table4 = table key(id) from var firstNo in [1, 4, 9, 10]
    //                         join var secondNo in evenNumberStream
    //                         on firstNo equals secondNo
    //                         select {id: secondNo, value: secondNo.toBalString()};

    map<int> map3 = map from var firstNo in [1, 4, 9, 10]
                            select [firstNo.toBalString(), firstNo] on conflict error("Error");

    table<NumberRecord> key(id) table6 = table key(id) from var firstNo in [1, 4, 9, 10]
                            select {id: firstNo, value: firstNo.toBalString()} on conflict error("Error");
}

function testQueryConstructingMapsAndTablesWithClausesMayCompleteSEarlyWithError2() {
    EvenNumberGenerator evenGen = new();
    stream<int, error> evenNumberStream = new(evenGen);

    map<int> map1 = map from var item in (from var integer in evenNumberStream select integer)
                        select [item.toBalString(), item];

    table<ResultValue> table1 = table key() from var item in (from var integer in evenNumberStream select integer)
                                    select {value: item};

    table<NumberRecord> key(id) table2 = table key(id) from var item in (from var integer in evenNumberStream select integer)
                                            select {id: item, value: item.toBalString()};

    map<int>|error map2 = map from var item in (map from var firstNo in [1, 4, 4, 10]
                            select [firstNo.toBalString(), firstNo] on conflict error("Error"))
                        select [item.toBalString(), item];

    table<record {| readonly int id; string value; |}>|error table3 = table key() from var item in (table key(id) from var firstNo in [1, 4, 4, 10]
                            select {id: firstNo, value: firstNo.toBalString()} on conflict error("Error"))
                                    select item;
}

<<<<<<< HEAD
type Employee record {
    readonly string name;
    int salary;
};

type Employee2 record {
    readonly string name;
    int salary;
};

function testQueryConstructWithInvalidStaticType() {
    var _ = from string letter in "abcd" select 1;
    var _ = from string letter in "abcd" select [1, 2, 3, 4];

    xml x = xml `<book><a>The Lost World</a><b>Clean Code</b></book>`;

    var _ = from xml element in x select element.toString();
    var _ = from xml element in x select 1;
    var _ = from xml element in x select [1, 2, 3, 4];

    table<Employee> key(name) t = table [
        { name: "John", salary: 100 },
        { name: "Jane", salary: 200 }
    ];

    var _ = from Employee e in t select 1;
    var _ = from Employee e in t select ["name", 35000];
    var _ = from Employee e in t select t;

    map<int> m = {"a": 1, "b": 2};

    var _ = from var i in m select ["A",1];
    var _ = from var i in m select 1;
    var _ = from var i in m select {"A": 1};
    var _ = map from var i in m select 1;
    var _ = map from var i in m select {"A": 1};
=======
function testInvalidTableCtrAssignment() {
    int _ = table []; // error
    int|float _ = table []; // error
    string _ = table [{a: 1, b: 2}]; // error
>>>>>>> 3cd6b38b
}<|MERGE_RESOLUTION|>--- conflicted
+++ resolved
@@ -434,7 +434,12 @@
                                     select item;
 }
 
-<<<<<<< HEAD
+function testInvalidTableCtrAssignment() {
+    int _ = table []; // error
+    int|float _ = table []; // error
+    string _ = table [{a: 1, b: 2}]; // error
+}
+
 type Employee record {
     readonly string name;
     int salary;
@@ -471,10 +476,4 @@
     var _ = from var i in m select {"A": 1};
     var _ = map from var i in m select 1;
     var _ = map from var i in m select {"A": 1};
-=======
-function testInvalidTableCtrAssignment() {
-    int _ = table []; // error
-    int|float _ = table []; // error
-    string _ = table [{a: 1, b: 2}]; // error
->>>>>>> 3cd6b38b
 }