--- conflicted
+++ resolved
@@ -784,11 +784,7 @@
     boolean[] k;
     f2(i, j, ...k); // uninitialized `f2`, `i`, `j`, `k`
 
-<<<<<<< HEAD
-    function (int x, string y = "", boolean... z) f3 = function (int m, string n = "", boolean... o) {};
-=======
     function (int i, string j = "", boolean... k) f3 = function (int i1, string j1 = "", boolean... k1) {};
->>>>>>> b81100b6
     int i2 = 0;
     string j2 = "";
     boolean[] k2 = [true];
@@ -801,11 +797,7 @@
     b.method(); // uninitialized `b`
 
     i = 1;
-<<<<<<< HEAD
-    b = new(function (int v) {});
-=======
     b = new(function (int i1) {});
->>>>>>> b81100b6
     b.fn(i); // OK
     b.method(); // OK
 }
