import listenerproject/test_listener;

<<<<<<< HEAD
service /sample2 on bee:ep {
=======
service sample2 on test_listener:ep {
>>>>>>> a6d93fa6

    resource function get foo(string b) {
    }

    resource function get bar(string b) {
    }
}

<<<<<<< HEAD
service /sample3 on bee:ep1 {
    resource function get foo(string b) {}
=======
service sample3 on test_listener:ep1 {
    resource function foo(string b) {}
>>>>>>> a6d93fa6
}

public function getStartAndAttachCount() returns string {
    return test_listener:getStartAndAttachCount();
}<|MERGE_RESOLUTION|>--- conflicted
+++ resolved
@@ -1,10 +1,6 @@
 import listenerproject/test_listener;
 
-<<<<<<< HEAD
-service /sample2 on bee:ep {
-=======
-service sample2 on test_listener:ep {
->>>>>>> a6d93fa6
+service /sample2 on test_listener:ep {
 
     resource function get foo(string b) {
     }
@@ -13,13 +9,8 @@
     }
 }
 
-<<<<<<< HEAD
-service /sample3 on bee:ep1 {
+service /sample3 on test_listener:ep1 {
     resource function get foo(string b) {}
-=======
-service sample3 on test_listener:ep1 {
-    resource function foo(string b) {}
->>>>>>> a6d93fa6
 }
 
 public function getStartAndAttachCount() returns string {
