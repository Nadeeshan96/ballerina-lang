--- conflicted
+++ resolved
@@ -295,11 +295,10 @@
     BLUE
 }
 
-<<<<<<< HEAD
-annotation v29 on field;
-
-type Tp [@v29 int, string];
-=======
+annotation v30 on field;
+
+type Tp [@v30 int, string];
+
 public const annotation record {| int increment = 1; |} v29 on source type;
 
 @v29 {
@@ -307,5 +306,4 @@
 }
 type Qux record {|
     int x;
-|};
->>>>>>> f3ad55a4
+|};