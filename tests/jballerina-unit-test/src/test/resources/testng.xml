--- conflicted
+++ resolved
@@ -195,14 +195,11 @@
             <class name="org.ballerinalang.test.types.var.VarIgnoreTest"></class>
             <class name="org.ballerinalang.test.documentation.MultilineDocsTest"></class>
             <class name="org.ballerinalang.test.documentation.ObjectFieldDefaultValueTest"></class>
-<<<<<<< HEAD
-            <class name="org.ballerinalang.test.statements.matchstmt.MatchStatementOnFailTest"></class>
-            <class name="org.ballerinalang.test.lock.LocksWithOnFailTest"></class>
-=======
             <class name="org.ballerinalang.test.statements.matchstmt.MatchStmtConstPatternTest"></class>
             <class name="org.ballerinalang.test.statements.matchstmt.MatchStatementSyntaxErrorsTest"></class>
             <class name="org.ballerinalang.test.statements.matchstmt.varbindingpatternmatchpattern.CaptureBindingPatternTest"></class>
->>>>>>> 919a5b23
+            <class name="org.ballerinalang.test.statements.matchstmt.MatchStatementOnFailTest"></class>
+            <class name="org.ballerinalang.test.lock.LocksWithOnFailTest"></class>
             <!--<class name="org.ballerinalang.test.closures.VarMutabilityClosureTest" />-->
             <!--<class name="org.ballerinalang.test.lock.LocksInMainTest">-->
             <!--<methods>-->
