<?xml version="1.0" encoding="UTF-8"?>
<!--
  ~ Copyright (c) 2019, WSO2 Inc. (http://www.wso2.org) All Rights Reserved.
  ~
  ~ WSO2 Inc. licenses this file to you under the Apache License,
  ~ Version 2.0 (the "License"); you may not use this file except
  ~ in compliance with the License.
  ~ You may obtain a copy of the License at
  ~
  ~     http://www.apache.org/licenses/LICENSE-2.0
  ~
  ~ Unless required by applicable law or agreed to in writing,
  ~ software distributed under the License is distributed on an
  ~ "AS IS" BASIS, WITHOUT WARRANTIES OR CONDITIONS OF ANY
  ~ KIND, either express or implied. See the License for the
  ~ specific language governing permissions and limitations
  ~ under the License.
  ~
  -->

<!DOCTYPE suite SYSTEM "http://testng.org/testng-1.0.dtd" >

<suite name="ballerina-test-suite" time-out="120000">

    <listeners>
        <listener class-name="org.ballerinalang.test.utils.BLogInitializer"/>
        <listener class-name="org.ballerinalang.test.listener.JBallerinaTestInitializer"/>
        <!--<listener class-name="org.ballerinalang.test.utils.TestNGListener"/>-->
    </listeners>
    <test name="jballerina-test" parallel="false">
        <parameter name="enableJBallerinaTests" value="true"/>
        <groups>
            <run>
                <exclude name="brokenOnJBallerina"/>
            </run>
        </groups>
        <packages>
            <package name="org.ballerinalang.test.vm.*"/>
            <package name="org.ballerinalang.test.annotations.*"/>
            <package name="org.ballerinalang.test.imports.*"/>
            <package name="org.ballerinalang.test.parser.*"/>
            <package name="org.ballerinalang.test.closures.*"/>
            <!-- <package name="org.ballerinalang.test.privacy.*"/> -->
            <package name="org.ballerinalang.test.dataflow.*"/>
            <package name="org.ballerinalang.test.variable.shadowing.*"/>
            <package name="org.ballerinalang.test.net.*"/>
            <package name="org.ballerinalang.test.typedefs.*"/>
            <package name="org.ballerinalang.test.access.*"/>
            <package name="org.ballerinalang.test.structs.*"/>
            <package name="org.ballerinalang.test.jvm.*"/>
            <package name="org.ballerinalang.test.types.integer"/>
            <package name="org.ballerinalang.test.types.floattype"/>
            <!-- <package name="org.ballerinalang.test.main.function.*"/> -->
            <package name="org.ballerinalang.test.types.decimaltype.*"/>
            <package name="org.ballerinalang.test.types.any.*"/>
            <package name="org.ballerinalang.test.error.*"/>
            <package name="org.ballerinalang.test.types.finaltypes.*"/>
            <package name="org.ballerinalang.test.types.finite.*"/>
            <package name="org.ballerinalang.test.types.map.*"/>
            <package name="org.ballerinalang.test.types.string.*"/>
            <package name="org.ballerinalang.test.types.errors.*"/>
            <package name="org.ballerinalang.test.types.var.*"/>
            <package name="org.ballerinalang.test.types.uniontypes.*"/>
            <package name="org.ballerinalang.test.types.typedesc.*"/>
            <package name="org.ballerinalang.test.types.tuples.*"/>
            <package name="org.ballerinalang.test.types.anydata.*"/>
            <package name="org.ballerinalang.test.statements.arrays.*"/>
            <package name="org.ballerinalang.test.statements.assign.*"/>
            <package name="org.ballerinalang.test.statements.block.*"/>
            <package name="org.ballerinalang.test.statements.breakstatement.*"/>
            <package name="org.ballerinalang.test.statements.comment.*"/>
            <package name="org.ballerinalang.test.statements.compoundassignment.*"/>
            <package name="org.ballerinalang.test.statements.continuestatement.*"/>
            <package name="org.ballerinalang.test.statements.expressionstmt.*"/>
            <package name="org.ballerinalang.test.statements.ifelse.*"/>
            <package name="org.ballerinalang.test.statements.packageimport.*"/>
            <package name="org.ballerinalang.test.statements.returnstmt.*"/>
            <package name="org.ballerinalang.test.statements.vardeclr.*"/>
            <package name="org.ballerinalang.test.statements.whilestatement.*"/>
            <package name="org.ballerinalang.test.statements.foreach.*"/>
            <package name="org.ballerinalang.test.statements.variabledef.*"/>
            <package name="org.ballerinalang.test.types.json.*"/>
            <package name="org.ballerinalang.test.types.nullable.*"/>
            <package name="org.ballerinalang.test.types.nullvalue.*"/>
            <package name="org.ballerinalang.test.types.globalvar.*"/>
            <package name="org.ballerinalang.test.expressions.builtinoperations.*"/>
            <package name="org.ballerinalang.test.expressions.builtinfunctions.*"/>
            <package name="org.ballerinalang.test.expressions.conversion.*"/>
            <package name="org.ballerinalang.test.expressions.fieldaccess.*"/>
            <package name="org.ballerinalang.test.expressions.unaryoperations.*"/>
            <package name="org.ballerinalang.test.expressions.binaryoperations.*"/>
            <package name="org.ballerinalang.test.expressions.checkedexpr.*"/>
            <package name="org.ballerinalang.test.expressions.checkpanicexpr.*"/>
            <package name="org.ballerinalang.test.expressions.elvis.*"/>
            <package name="org.ballerinalang.test.expressions.ternary.*"/>
            <package name="org.ballerinalang.test.expressions.typeof.*"/>
            <package name="org.ballerinalang.test.expressions.stamp.*"/>
            <package name="org.ballerinalang.test.expressions.invocations.*"/>
            <package name="org.ballerinalang.test.expressions.lambda.*"/>
            <package name="org.ballerinalang.test.object.*" />
            <package name="org.ballerinalang.test.dataflow.analysis.*" />
            <package name="org.ballerinalang.test.documentation.*" />
            <package name="org.ballerinalang.test.endpoint.*" />
            <package name="org.ballerinalang.test.enum.*" />
            <!-- <package name="org.ballerinalang.test.loc.*" /> -->
            <package name="org.ballerinalang.test.packaging.*" />
            <package name="org.ballerinalang.test.types.xml.*" />
            <package name="org.ballerinalang.test.record.*"/>
            <package name="org.ballerinalang.test.types.constant.*" />
            <package name="org.ballerinalang.test.types.bytetype.*"/>
            <package name="org.ballerinalang.test.balo.*"/>
            <package name="org.ballerinalang.test.expressions.typecast.*"/>
            <package name="org.ballerinalang.test.expressions.literals.*"/>
            <package name="org.ballerinalang.test.expressions.varref.*"/>
            <package name="org.ballerinalang.test.annotations"/>
            <package name="org.ballerinalang.test.worker.*"/>
            <package name="org.ballerinalang.test.taintchecking.*"/>
<<<<<<< HEAD
            <package name="org.ballerinalang.test.statements.transaction.*"/>
=======
            <!-- <package name="org.ballerinalang.test.statements.matchstmt.*"/> -->
>>>>>>> 13973d44
        </packages>

        <classes>
            <class name="org.ballerinalang.test.functions.FunctionSignatureTest" >
                <methods>
                    <exclude name="testOptionalArgsInNativeFunc" />
                </methods>
            </class>
            <class name="org.ballerinalang.test.functions.FunctionsWithDefaultableArguments" />
            <class name="org.ballerinalang.test.closures.VarMutabilityClosureTest" />
            <class name="org.ballerinalang.test.lock.LocksInMainTest">
                <methods>
                    <include name="simpleLock"/>
                </methods>
            </class>
            <class name="org.ballerinalang.test.types.table.TableSqlQueryTest"/>
            <class name="org.ballerinalang.test.types.stream.BStreamValueTest"/>
            <class name="org.ballerinalang.test.types.TypeUnificationTest"/>
            <class name="org.ballerinalang.test.error.ErrorTest" />
            <class name="org.ballerinalang.test.expressions.varref.ErrorVariableReferenceTest">
                <methods>
                    <exclude name="testErrorInRecordWithDestructure"></exclude>
                    <exclude name="testErrorInRecordWithDestructure2"></exclude>
                </methods>
            </class>
            <class name="org.ballerinalang.test.statements.variabledef.ErrorVariableDefinitionTest">
                <methods>
                    <!-- fails at record destructure -->
                    <exclude name="testErrorInRecordWithDestructure"></exclude>
                </methods>
            </class>
            <class name="org.ballerinalang.test.functions.TransactionLocalParticipantFunctionTest"/>
        </classes>
    </test>
</suite><|MERGE_RESOLUTION|>--- conflicted
+++ resolved
@@ -115,11 +115,8 @@
             <package name="org.ballerinalang.test.annotations"/>
             <package name="org.ballerinalang.test.worker.*"/>
             <package name="org.ballerinalang.test.taintchecking.*"/>
-<<<<<<< HEAD
             <package name="org.ballerinalang.test.statements.transaction.*"/>
-=======
             <!-- <package name="org.ballerinalang.test.statements.matchstmt.*"/> -->
->>>>>>> 13973d44
         </packages>
 
         <classes>
