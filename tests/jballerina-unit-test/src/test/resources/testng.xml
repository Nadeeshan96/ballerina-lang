<?xml version="1.0" encoding="UTF-8"?>
<!--
  ~ Copyright (c) 2020, WSO2 Inc. (http://www.wso2.org) All Rights Reserved.
  ~
  ~ WSO2 Inc. licenses this file to you under the Apache License,
  ~ Version 2.0 (the "License"); you may not use this file except
  ~ in compliance with the License.
  ~ You may obtain a copy of the License at
  ~
  ~     http://www.apache.org/licenses/LICENSE-2.0
  ~
  ~ Unless required by applicable law or agreed to in writing,
  ~ software distributed under the License is distributed on an
  ~ "AS IS" BASIS, WITHOUT WARRANTIES OR CONDITIONS OF ANY
  ~ KIND, either express or implied. See the License for the
  ~ specific language governing permissions and limitations
  ~ under the License.
  ~
  -->

<!DOCTYPE suite SYSTEM "http://testng.org/testng-1.0.dtd" >

<suite name="ballerina-new-parser-test-suite" time-out="120000">
    <test name="jballerina-test" parallel="false">
        <parameter name="enableJBallerinaTests" value="true"/>
        <groups>
            <run>
                <exclude name="brokenOnJBallerina"/>
                <exclude name="brokenOnSpecDeviation"/>
                <exclude name="brokenOnXMLLangLibChange"/>
                <exclude name="brokenOnNewParser"/>
                <exclude name="brokenOnErrorChange"/>
                <exclude name="brokenOnClassChange"/>
            </run>
        </groups>
        <packages>
            <package name="org.ballerinalang.test.vm.*"/>
            <package name="org.ballerinalang.test.annotations.*"/>
            <package name="org.ballerinalang.test.action.*"/>
            <package name="org.ballerinalang.test.imports.*"/>
<!--            <package name="org.ballerinalang.test.parser.*"/>-->
            <package name="org.ballerinalang.test.closures.*"/>
            <package name="org.ballerinalang.test.bir.*"/>

            <!-- has complex match stmt usages -->
            <!-- <package name="org.ballerinalang.test.dataflow.analysis.*"/> -->
            <package name="org.ballerinalang.test.isolation.*"/>

            <package name="org.ballerinalang.test.variable.shadowing.*"/>
            <package name="org.ballerinalang.test.net.*"/>
            <package name="org.ballerinalang.test.typedefs.*"/>
<!--            <package name="org.ballerinalang.test.access.*"/>-->
            <package name="org.ballerinalang.test.structs.*"/>
            <package name="org.ballerinalang.test.testerina.*"/>
            <package name="org.ballerinalang.test.jvm.*"/>
            <package name="org.ballerinalang.test.types.integer"/>
            <package name="org.ballerinalang.test.types.floattype"/>
            <package name="org.ballerinalang.test.main.function.*"/>
            <package name="org.ballerinalang.test.types.decimaltype.*"/>
            <package name="org.ballerinalang.test.types.any.*"/>
            <package name="org.ballerinalang.test.error.*"/>
            <package name="org.ballerinalang.test.enums.*"/>
            <package name="org.ballerinalang.test.types.finaltypes.*"/>
            <package name="org.ballerinalang.test.types.finite.*"/>
            <package name="org.ballerinalang.test.types.map.*"/>
            <package name="org.ballerinalang.test.types.string.*"/>
            <package name="org.ballerinalang.test.types.stream.*"/>
            <package name="org.ballerinalang.test.types.table.*"/>
            <package name="org.ballerinalang.test.types.errors.*"/>
            <package name="org.ballerinalang.test.types.var.*"/>
            <package name="org.ballerinalang.test.types.uniontypes.*"/>
            <package name="org.ballerinalang.test.types.typedesc.*"/>
            <package name="org.ballerinalang.test.types.tuples.*"/>
            <package name="org.ballerinalang.test.types.anydata.*"/>
            <package name="org.ballerinalang.test.statements.arrays.*"/>
            <package name="org.ballerinalang.test.statements.assign.*"/>
            <package name="org.ballerinalang.test.statements.block.*"/>
            <package name="org.ballerinalang.test.statements.breakstatement.*"/>
            <package name="org.ballerinalang.test.statements.comment.*"/>
            <package name="org.ballerinalang.test.statements.compoundassignment.*"/>
            <package name="org.ballerinalang.test.statements.continuestatement.*"/>
            <package name="org.ballerinalang.test.statements.dostatement.*"/>
            <package name="org.ballerinalang.test.statements.fail.*"/>
            <package name="org.ballerinalang.test.statements.onfail.*"/>

            <!-- No longer valid since new parser handles those -->
            <!-- <package name="org.ballerinalang.test.statements.expressionstmt.*"/> -->

            <package name="org.ballerinalang.test.statements.ifelse.*"/>
            <package name="org.ballerinalang.test.statements.packageimport.*"/>
            <package name="org.ballerinalang.test.statements.returnstmt.*"/>
            <package name="org.ballerinalang.test.statements.vardeclr.*"/>
            <package name="org.ballerinalang.test.statements.whilestatement.*"/>
            <package name="org.ballerinalang.test.statements.variabledef.*"/>
<!--            <package name="org.ballerinalang.test.statements.matchstmt.*"/>-->
            <package name="org.ballerinalang.test.types.json.*"/>
            <package name="org.ballerinalang.test.types.nullable.*"/>
            <package name="org.ballerinalang.test.types.nullvalue.*"/>
            <package name="org.ballerinalang.test.types.service.*"/>
            <package name="org.ballerinalang.test.types.globalvar.*"/>
            <package name="org.ballerinalang.test.types.intersection.*"/>
            <package name="org.ballerinalang.test.expressions.builtinoperations.*"/>
            <package name="org.ballerinalang.test.expressions.let.*"/>
            <package name="org.ballerinalang.test.expressions.checkpanicexpr.*"/>
            <package name="org.ballerinalang.test.expressions.builtinfunctions.*"/>
            <package name="org.ballerinalang.test.expressions.conversion.*"/>
            <package name="org.ballerinalang.test.expressions.unaryoperations.*"/>
            <package name="org.ballerinalang.test.expressions.access.*"/>
            <package name="org.ballerinalang.test.expressions.binaryoperations.*"/>
            <package name="org.ballerinalang.test.expressions.checkedexpr.*"/>
            <package name="org.ballerinalang.test.expressions.elvis.*"/>
            <package name="org.ballerinalang.test.expressions.ternary.*"/>
            <package name="org.ballerinalang.test.expressions.typeof.*"/>
            <package name="org.ballerinalang.test.expressions.stamp.*"/>
            <package name="org.ballerinalang.test.expressions.group.*"/>
            <package name="org.ballerinalang.test.expressions.lambda.*"/>
            <package name="org.ballerinalang.test.expressions.invocations.*"/>
            <package name="org.ballerinalang.test.expressions.mappingconstructor.*"/>
            <package name="org.ballerinalang.test.expressions.listconstructor.*"/>
            <package name="org.ballerinalang.test.expressions.rawtemplate.*"/>
            <package name="org.ballerinalang.test.expressions.object.*" />
            <package name="org.ballerinalang.test.object.*" />
            <package name="org.ballerinalang.test.documentation.*" />
            <package name="org.ballerinalang.test.endpoint.*" />
            <package name="org.ballerinalang.test.packaging.*" />
            <package name="org.ballerinalang.test.types.xml.*" />
            <package name="org.ballerinalang.test.record.*"/>
            <package name="org.ballerinalang.test.types.constant.*" />
            <package name="org.ballerinalang.test.types.bytetype.*"/>
            <package name="org.ballerinalang.test.types.handle.*"/>
            <package name="org.ballerinalang.test.balo.*"/>
            <package name="org.ballerinalang.test.expressions.typecast.*"/>
            <package name="org.ballerinalang.test.expressions.literals.*"/>
            <package name="org.ballerinalang.test.expressions.varref.*"/>
            <package name="org.ballerinalang.test.worker.*"/>
            <package name="org.ballerinalang.test.taintchecking.*"/>
            <package name="org.ballerinalang.test.functions.*"/>
            <package name="org.ballerinalang.test.javainterop.*"/>
            <package name="org.ballerinalang.test.execution.*" />
            <package name="org.ballerinalang.test.taintchecking*"/>
            <package name="org.ballerinalang.test.query.*"/>
            <package name="org.ballerinalang.test.statements.retrystmt.*"/>
            <package name="org.ballerinalang.test.types.readonly.*"/>
            <package name="org.ballerinalang.test.strand.*"/>
            <package name="org.ballerinalang.test.klass.*"/>
            <package name="org.ballerinalang.test.services.*"/>
        </packages>

        <classes>
            <class name="org.ballerinalang.test.parser.ResilientParserTest"/>
            <class name="org.ballerinalang.test.typedefs.DistinctTypeDefTest"/>
            <class name="org.ballerinalang.test.statements.transaction.TransactionStmtTest"/>
            <class name="org.ballerinalang.test.statements.transaction.TransactionalWorkerTest"/>
            <class name="org.ballerinalang.test.statements.transaction.RetryTransactionBlockStmtOutcomesTest"/>
            <class name="org.ballerinalang.test.statements.transaction.NestedTransactionTest"/>
            <class name="org.ballerinalang.test.statements.transaction.NestedRetryTransactionStmtsTest" />
            <class name="org.ballerinalang.test.statements.transaction.SetRollbackOnlyTest" />
            <class name="org.ballerinalang.test.statements.transaction.RetryTransactionStmtTest"></class>
            <class name="org.ballerinalang.test.statements.transaction.TransactionOnFailTest" />
            <class name="org.ballerinalang.test.balo.constant.SimpleConstantBaloNegativeTests"></class>
            <class name="org.ballerinalang.test.expressions.builtinoperations.BuiltinOperationsTest"></class>
            <class name="org.ballerinalang.test.expressions.invocations.StringFunctionInvocationExprTest"></class>
            <class name="org.ballerinalang.test.expressions.invocations.PackageInitInvocationTest"></class>
            <class name="org.ballerinalang.test.expressions.unaryoperations.UnaryExprTest"></class>
            <class name="org.ballerinalang.test.statements.ifelse.IfElseStmtTest"></class>
            <class name="org.ballerinalang.test.worker.StackOverflowTest"></class>
            <class name="org.ballerinalang.test.worker.WaitForAllWorkersTest"></class>
            <class name="org.ballerinalang.test.javainterop.basic.AsyncTest"></class>
            <class name="org.ballerinalang.test.javainterop.basic.ConstructorTest"></class>
            <class name="org.ballerinalang.test.javainterop.basic.FieldAccessMutateTest"></class>
            <class name="org.ballerinalang.test.javainterop.basic.JavaToBallerinaTest"></class>
            <class name="org.ballerinalang.test.javainterop.primitivetypes.FunctionsReturningPrimitivesTest"></class>
            <class name="org.ballerinalang.test.javainterop.basic.HandleRefersNullTest"></class>
            <class name="org.ballerinalang.test.javainterop.primitivetypes.PrimitiveConversionInFunctionReturnsTest"></class>
            <class name="org.ballerinalang.test.javainterop.primitivetypes.PrimitiveConversionsInFunctionParamsTest"></class>
            <class name="org.ballerinalang.test.javainterop.primitivetypes.PrimitiveTypeFunctionParamTest"></class>
            <class name="org.ballerinalang.test.javainterop.primitivetypes.UnionsWithPrimitiveTypesTest"></class>
            <class name="org.ballerinalang.test.jvm.BuiltinMethodTest"></class>
            <class name="org.ballerinalang.test.jvm.TypeTestExprTest"></class>
            <class name="org.ballerinalang.test.record.RecordValueTest"></class>
            <class name="org.ballerinalang.test.statements.arrays.ArrayIndexTooLargeTest"></class>
            <class name="org.ballerinalang.test.statements.arrays.ArrayLengthAccessExprTest"></class>
            <class name="org.ballerinalang.test.statements.arrays.BArrayValueTest"></class>
            <class name="org.ballerinalang.test.statements.ifelse.IfElseStmtTest"></class>
            <class name="org.ballerinalang.test.statements.returnstmt.NamedReturnParameterTest"></class>
            <class name="org.ballerinalang.test.statements.returnstmt.ReturnStmtInBranchTest"></class>
            <class name="org.ballerinalang.test.statements.variabledef.VariableDefinitionTest"></class>
            <class name="org.ballerinalang.test.structs.StructEquivalencyNegativeTest"></class>
            <class name="org.ballerinalang.test.testerina.TopLevelNodesTest"></class>
            <class name="org.ballerinalang.test.types.any.BAnyTypeInvalidCastError"></class>
            <class name="org.ballerinalang.test.types.globalvar.GlobalVarFunctionTest"></class>
            <class name="org.ballerinalang.test.types.var.TopLevelVarDeclarationTest"></class>
            <class name="org.ballerinalang.test.vm.DynamicControlStackTest"></class>
            <class name="org.ballerinalang.test.javainterop.RefTypeNegativeTests"></class>
            <class name="org.ballerinalang.test.types.constant.ConstantAccessNegativeTest"></class>
            <class name="org.ballerinalang.test.types.constant.ConstantAccessTest"></class>
            <class name="org.ballerinalang.test.types.var.VarIgnoreTest"></class>
            <class name="org.ballerinalang.test.documentation.MultilineDocsTest"></class>
            <class name="org.ballerinalang.test.documentation.ObjectFieldDefaultValueTest"></class>
            <class name="org.ballerinalang.test.statements.matchstmt.MatchStmtConstPatternTest"></class>
<<<<<<< HEAD
<!--            <class name="org.ballerinalang.test.statements.matchstmt.MatchStatementSyntaxErrorsTest"></class>-->
            <class name="org.ballerinalang.test.statements.matchstmt.varbindingpatternmatchpattern.CaptureBindingPatternTest"></class>
            <class name="org.ballerinalang.test.statements.matchstmt.MatchStatementOnFailTest"></class>
            <class name="org.ballerinalang.test.lock.LocksWithOnFailTest"></class>
=======
            <class name="org.ballerinalang.test.statements.matchstmt.MatchStatementSyntaxErrorsTest"></class>
            <class name="org.ballerinalang.test.statements.matchstmt.varbindingpatternmatchpattern.CaptureBindingPatternTest"></class>
<!--            <class name="org.ballerinalang.test.statements.matchstmt.MatchStatementOnFailTest"></class>-->
<!--            <class name="org.ballerinalang.test.lock.LocksWithOnFailTest"></class>-->
>>>>>>> 05afb960
            <!--<class name="org.ballerinalang.test.closures.VarMutabilityClosureTest" />-->
            <!--<class name="org.ballerinalang.test.lock.LocksInMainTest">-->
            <!--<methods>-->
            <!--<include name="simpleLock"/>-->
            <!--</methods>-->
            <!--</class>-->
<!--            <class name="org.ballerinalang.test.lock.LocksInServicesTest">-->
<!--                <methods>-->
<!--                    &lt;!&ndash; Not supported at the moment &ndash;&gt;-->
<!--                    <exclude name="testFieldLock"></exclude>-->
<!--                </methods>-->
<!--            </class>-->
            <class name="org.ballerinalang.test.lock.LocksInMainTest" />
            <class name="org.ballerinalang.test.lock.FieldLockTest">
                <methods>
                    <!-- Not supported at the moment -->
                    <exclude name="testObjectLock" />
                    <exclude name="testLockInRecords" />
                </methods>
            </class>
            <!-- <class name="org.ballerinalang.test.types.TypeUnificationTest"/> -->
            <!--<class name="org.ballerinalang.test.error.ErrorTest" />-->
            <class name="org.ballerinalang.test.expressions.async.BasicAsyncOperationsTest">
                <methods>
                    <exclude name="testAsyncNonNativeBasic6" />
                    <exclude name="testAsyncNonNativeBasic7" />
                    <exclude name="testAsyncNonNativeBasic8" />
                    <exclude name="testAsyncNonNativeBasic9" />
                    <exclude name="testAsyncNonNativeBasic10" />
                    <exclude name="testAsyncNonNativeBasic11" />
                </methods>
            </class>
            <class name="org.ballerinalang.test.balo.record.OpenRecordTypeReferenceTest" />
            <class name="org.ballerinalang.test.balo.record.ClosedRecordTypeReferenceTest" />
        </classes>
    </test>
</suite><|MERGE_RESOLUTION|>--- conflicted
+++ resolved
@@ -198,17 +198,10 @@
             <class name="org.ballerinalang.test.documentation.MultilineDocsTest"></class>
             <class name="org.ballerinalang.test.documentation.ObjectFieldDefaultValueTest"></class>
             <class name="org.ballerinalang.test.statements.matchstmt.MatchStmtConstPatternTest"></class>
-<<<<<<< HEAD
-<!--            <class name="org.ballerinalang.test.statements.matchstmt.MatchStatementSyntaxErrorsTest"></class>-->
-            <class name="org.ballerinalang.test.statements.matchstmt.varbindingpatternmatchpattern.CaptureBindingPatternTest"></class>
-            <class name="org.ballerinalang.test.statements.matchstmt.MatchStatementOnFailTest"></class>
-            <class name="org.ballerinalang.test.lock.LocksWithOnFailTest"></class>
-=======
             <class name="org.ballerinalang.test.statements.matchstmt.MatchStatementSyntaxErrorsTest"></class>
             <class name="org.ballerinalang.test.statements.matchstmt.varbindingpatternmatchpattern.CaptureBindingPatternTest"></class>
 <!--            <class name="org.ballerinalang.test.statements.matchstmt.MatchStatementOnFailTest"></class>-->
 <!--            <class name="org.ballerinalang.test.lock.LocksWithOnFailTest"></class>-->
->>>>>>> 05afb960
             <!--<class name="org.ballerinalang.test.closures.VarMutabilityClosureTest" />-->
             <!--<class name="org.ballerinalang.test.lock.LocksInMainTest">-->
             <!--<methods>-->
