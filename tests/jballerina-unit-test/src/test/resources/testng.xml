<?xml version="1.0" encoding="UTF-8"?>
<!--
  ~ Copyright (c) 2020, WSO2 Inc. (http://www.wso2.org) All Rights Reserved.
  ~
  ~ WSO2 Inc. licenses this file to you under the Apache License,
  ~ Version 2.0 (the "License"); you may not use this file except
  ~ in compliance with the License.
  ~ You may obtain a copy of the License at
  ~
  ~     http://www.apache.org/licenses/LICENSE-2.0
  ~
  ~ Unless required by applicable law or agreed to in writing,
  ~ software distributed under the License is distributed on an
  ~ "AS IS" BASIS, WITHOUT WARRANTIES OR CONDITIONS OF ANY
  ~ KIND, either express or implied. See the License for the
  ~ specific language governing permissions and limitations
  ~ under the License.
  ~
  -->

<!DOCTYPE suite SYSTEM "http://testng.org/testng-1.0.dtd" >

<suite name="ballerina-new-parser-test-suite" time-out="120000">
    <test name="jballerina-test" parallel="false">
        <parameter name="enableJBallerinaTests" value="true"/>
        <groups>
            <run>
                <exclude name="brokenOnJBallerina"/>
                <exclude name="brokenOnSpecDeviation"/>
                <exclude name="brokenOnXMLLangLibChange"/>
                <exclude name="brokenOnNewParser"/>
                <exclude name="brokenOnErrorChange"/>
                <exclude name="brokenOnClassChange"/>
            </run>
        </groups>
        <packages>
            <package name="org.ballerinalang.test.vm.*"/>
            <package name="org.ballerinalang.test.annotations.*"/>
            <package name="org.ballerinalang.test.action.*"/>
            <package name="org.ballerinalang.test.imports.*"/>
<!--            <package name="org.ballerinalang.test.parser.*"/>-->
            <package name="org.ballerinalang.test.closures.*"/>
            <package name="org.ballerinalang.test.bir.*"/>

            <!-- has complex match stmt usages -->
            <!-- <package name="org.ballerinalang.test.dataflow.analysis.*"/> -->
            <package name="org.ballerinalang.test.isolation.*"/>

            <package name="org.ballerinalang.test.variable.shadowing.*"/>
            <package name="org.ballerinalang.test.net.*"/>
            <package name="org.ballerinalang.test.typedefs.*"/>
<!--            <package name="org.ballerinalang.test.access.*"/>-->
            <package name="org.ballerinalang.test.structs.*"/>
            <package name="org.ballerinalang.test.testerina.*"/>
            <package name="org.ballerinalang.test.jvm.*"/>
            <package name="org.ballerinalang.test.types.integer"/>
            <package name="org.ballerinalang.test.types.floattype"/>
            <package name="org.ballerinalang.test.main.function.*"/>
            <package name="org.ballerinalang.test.types.decimaltype.*"/>
            <package name="org.ballerinalang.test.types.any.*"/>
            <package name="org.ballerinalang.test.error.*"/>
            <package name="org.ballerinalang.test.enums.*"/>
            <package name="org.ballerinalang.test.types.finaltypes.*"/>
            <package name="org.ballerinalang.test.types.finite.*"/>
            <package name="org.ballerinalang.test.types.map.*"/>
            <package name="org.ballerinalang.test.types.string.*"/>
            <package name="org.ballerinalang.test.types.stream.*"/>
            <package name="org.ballerinalang.test.types.table.*"/>
            <package name="org.ballerinalang.test.types.errors.*"/>
            <package name="org.ballerinalang.test.types.var.*"/>
            <package name="org.ballerinalang.test.types.uniontypes.*"/>
            <package name="org.ballerinalang.test.types.typedesc.*"/>
            <package name="org.ballerinalang.test.types.tuples.*"/>
            <package name="org.ballerinalang.test.types.anydata.*"/>
            <package name="org.ballerinalang.test.statements.arrays.*"/>
            <package name="org.ballerinalang.test.statements.assign.*"/>
            <package name="org.ballerinalang.test.statements.block.*"/>
            <package name="org.ballerinalang.test.statements.breakstatement.*"/>
            <package name="org.ballerinalang.test.statements.comment.*"/>
            <package name="org.ballerinalang.test.statements.compoundassignment.*"/>
            <package name="org.ballerinalang.test.statements.continuestatement.*"/>
            <package name="org.ballerinalang.test.statements.dostatement.*"/>
            <package name="org.ballerinalang.test.statements.fail.*"/>
            <package name="org.ballerinalang.test.statements.onfail.*"/>

            <!-- No longer valid since new parser handles those -->
            <!-- <package name="org.ballerinalang.test.statements.expressionstmt.*"/> -->

            <package name="org.ballerinalang.test.statements.ifelse.*"/>
            <package name="org.ballerinalang.test.statements.packageimport.*"/>
            <package name="org.ballerinalang.test.statements.returnstmt.*"/>
            <package name="org.ballerinalang.test.statements.vardeclr.*"/>
            <package name="org.ballerinalang.test.statements.whilestatement.*"/>
            <package name="org.ballerinalang.test.statements.variabledef.*"/>
<!--            <package name="org.ballerinalang.test.statements.matchstmt.*"/>-->
            <package name="org.ballerinalang.test.types.json.*"/>
            <package name="org.ballerinalang.test.types.nullable.*"/>
            <package name="org.ballerinalang.test.types.nullvalue.*"/>
            <package name="org.ballerinalang.test.types.service.*"/>
            <package name="org.ballerinalang.test.types.globalvar.*"/>
            <package name="org.ballerinalang.test.types.intersection.*"/>
            <package name="org.ballerinalang.test.expressions.builtinoperations.*"/>
            <package name="org.ballerinalang.test.expressions.let.*"/>
            <package name="org.ballerinalang.test.expressions.checkpanicexpr.*"/>
            <package name="org.ballerinalang.test.expressions.builtinfunctions.*"/>
            <package name="org.ballerinalang.test.expressions.conversion.*"/>
            <package name="org.ballerinalang.test.expressions.unaryoperations.*"/>
            <package name="org.ballerinalang.test.expressions.access.*"/>
            <package name="org.ballerinalang.test.expressions.binaryoperations.*"/>
            <package name="org.ballerinalang.test.expressions.checkedexpr.*"/>
            <package name="org.ballerinalang.test.expressions.elvis.*"/>
            <package name="org.ballerinalang.test.expressions.ternary.*"/>
            <package name="org.ballerinalang.test.expressions.typeof.*"/>
            <package name="org.ballerinalang.test.expressions.stamp.*"/>
            <package name="org.ballerinalang.test.expressions.group.*"/>
            <package name="org.ballerinalang.test.expressions.lambda.*"/>
            <package name="org.ballerinalang.test.expressions.invocations.*"/>
            <package name="org.ballerinalang.test.expressions.mappingconstructor.*"/>
            <package name="org.ballerinalang.test.expressions.listconstructor.*"/>
            <package name="org.ballerinalang.test.expressions.rawtemplate.*"/>
            <package name="org.ballerinalang.test.expressions.object.*" />
            <package name="org.ballerinalang.test.object.*" />
            <package name="org.ballerinalang.test.documentation.*" />
            <package name="org.ballerinalang.test.endpoint.*" />
            <package name="org.ballerinalang.test.packaging.*" />
            <package name="org.ballerinalang.test.types.xml.*" />
            <package name="org.ballerinalang.test.record.*"/>
            <package name="org.ballerinalang.test.types.constant.*" />
            <package name="org.ballerinalang.test.types.bytetype.*"/>
            <package name="org.ballerinalang.test.types.handle.*"/>
            <package name="org.ballerinalang.test.balo.*"/>
            <package name="org.ballerinalang.test.expressions.typecast.*"/>
            <package name="org.ballerinalang.test.expressions.literals.*"/>
            <package name="org.ballerinalang.test.expressions.varref.*"/>
            <package name="org.ballerinalang.test.worker.*"/>
            <package name="org.ballerinalang.test.taintchecking.*"/>
            <package name="org.ballerinalang.test.functions.*"/>
            <package name="org.ballerinalang.test.javainterop.*"/>
            <package name="org.ballerinalang.test.execution.*" />
            <package name="org.ballerinalang.test.taintchecking*"/>
            <package name="org.ballerinalang.test.query.*"/>
            <package name="org.ballerinalang.test.statements.retrystmt.*"/>
            <package name="org.ballerinalang.test.types.readonly.*"/>
            <package name="org.ballerinalang.test.strand.*"/>
            <package name="org.ballerinalang.test.klass.*"/>
            <package name="org.ballerinalang.test.services.*"/>
        </packages>

        <classes>
            <class name="org.ballerinalang.test.parser.ResilientParserTest"/>
            <class name="org.ballerinalang.test.typedefs.DistinctTypeDefTest"/>
            <class name="org.ballerinalang.test.statements.transaction.TransactionStmtTest"/>
            <class name="org.ballerinalang.test.statements.transaction.TransactionalWorkerTest"/>
            <class name="org.ballerinalang.test.statements.transaction.RetryTransactionBlockStmtOutcomesTest"/>
            <class name="org.ballerinalang.test.statements.transaction.NestedTransactionTest"/>
            <class name="org.ballerinalang.test.statements.transaction.NestedRetryTransactionStmtsTest" />
            <class name="org.ballerinalang.test.statements.transaction.SetRollbackOnlyTest" />
            <class name="org.ballerinalang.test.statements.transaction.RetryTransactionStmtTest"></class>
            <class name="org.ballerinalang.test.statements.transaction.TransactionOnFailTest" />
            <class name="org.ballerinalang.test.balo.constant.SimpleConstantBaloNegativeTests"></class>
            <class name="org.ballerinalang.test.expressions.builtinoperations.BuiltinOperationsTest"></class>
            <class name="org.ballerinalang.test.expressions.invocations.StringFunctionInvocationExprTest"></class>
            <class name="org.ballerinalang.test.expressions.invocations.PackageInitInvocationTest"></class>
            <class name="org.ballerinalang.test.expressions.unaryoperations.UnaryExprTest"></class>
            <class name="org.ballerinalang.test.statements.ifelse.IfElseStmtTest"></class>
            <class name="org.ballerinalang.test.worker.StackOverflowTest"></class>
            <class name="org.ballerinalang.test.worker.WaitForAllWorkersTest"></class>
            <class name="org.ballerinalang.test.javainterop.basic.AsyncTest"></class>
            <class name="org.ballerinalang.test.javainterop.basic.ConstructorTest"></class>
            <class name="org.ballerinalang.test.javainterop.basic.FieldAccessMutateTest"></class>
            <class name="org.ballerinalang.test.javainterop.basic.JavaToBallerinaTest"></class>
            <class name="org.ballerinalang.test.javainterop.primitivetypes.FunctionsReturningPrimitivesTest"></class>
            <class name="org.ballerinalang.test.javainterop.basic.HandleRefersNullTest"></class>
            <class name="org.ballerinalang.test.javainterop.primitivetypes.PrimitiveConversionInFunctionReturnsTest"></class>
            <class name="org.ballerinalang.test.javainterop.primitivetypes.PrimitiveConversionsInFunctionParamsTest"></class>
            <class name="org.ballerinalang.test.javainterop.primitivetypes.PrimitiveTypeFunctionParamTest"></class>
            <class name="org.ballerinalang.test.javainterop.primitivetypes.UnionsWithPrimitiveTypesTest"></class>
            <class name="org.ballerinalang.test.jvm.BuiltinMethodTest"></class>
            <class name="org.ballerinalang.test.jvm.TypeTestExprTest"></class>
            <class name="org.ballerinalang.test.record.RecordValueTest"></class>
            <class name="org.ballerinalang.test.statements.arrays.ArrayIndexTooLargeTest"></class>
            <class name="org.ballerinalang.test.statements.arrays.ArrayLengthAccessExprTest"></class>
            <class name="org.ballerinalang.test.statements.arrays.BArrayValueTest"></class>
            <class name="org.ballerinalang.test.statements.ifelse.IfElseStmtTest"></class>
            <class name="org.ballerinalang.test.statements.returnstmt.NamedReturnParameterTest"></class>
            <class name="org.ballerinalang.test.statements.returnstmt.ReturnStmtInBranchTest"></class>
            <class name="org.ballerinalang.test.statements.variabledef.VariableDefinitionTest"></class>
            <class name="org.ballerinalang.test.structs.StructEquivalencyNegativeTest"></class>
            <class name="org.ballerinalang.test.testerina.TopLevelNodesTest"></class>
            <class name="org.ballerinalang.test.types.any.BAnyTypeInvalidCastError"></class>
            <class name="org.ballerinalang.test.types.globalvar.GlobalVarFunctionTest"></class>
            <class name="org.ballerinalang.test.types.var.TopLevelVarDeclarationTest"></class>
            <class name="org.ballerinalang.test.vm.DynamicControlStackTest"></class>
            <class name="org.ballerinalang.test.javainterop.RefTypeNegativeTests"></class>
            <class name="org.ballerinalang.test.types.constant.ConstantAccessNegativeTest"></class>
            <class name="org.ballerinalang.test.types.constant.ConstantAccessTest"></class>
            <class name="org.ballerinalang.test.types.var.VarIgnoreTest"></class>
            <class name="org.ballerinalang.test.documentation.MultilineDocsTest"></class>
            <class name="org.ballerinalang.test.documentation.ObjectFieldDefaultValueTest"></class>
            <class name="org.ballerinalang.test.statements.matchstmt.MatchStmtConstPatternTest"></class>
            <class name="org.ballerinalang.test.statements.matchstmt.MatchStatementSyntaxErrorsTest"></class>
            <class name="org.ballerinalang.test.statements.matchstmt.varbindingpatternmatchpattern.CaptureBindingPatternTest"></class>
            <class name="org.ballerinalang.test.statements.matchstmt.MatchStmtListMatchPatternTest"></class>
            <class name="org.ballerinalang.test.statements.matchstmt.MatchStatementOnFailTest"></class>
            <class name="org.ballerinalang.test.lock.LocksWithOnFailTest"></class>
            <!--<class name="org.ballerinalang.test.closures.VarMutabilityClosureTest" />-->
            <!--<class name="org.ballerinalang.test.lock.LocksInMainTest">-->
            <!--<methods>-->
            <!--<include name="simpleLock"/>-->
            <!--</methods>-->
            <!--</class>-->
<!--            <class name="org.ballerinalang.test.lock.LocksInServicesTest">-->
<!--                <methods>-->
<!--                    &lt;!&ndash; Not supported at the moment &ndash;&gt;-->
<!--                    <exclude name="testFieldLock"></exclude>-->
<!--                </methods>-->
<!--            </class>-->
            <class name="org.ballerinalang.test.lock.LocksInMainTest" />
            <class name="org.ballerinalang.test.lock.FieldLockTest">
                <methods>
                    <!-- Not supported at the moment -->
                    <exclude name="testObjectLock" />
                    <exclude name="testLockInRecords" />
                </methods>
            </class>
            <!-- <class name="org.ballerinalang.test.types.TypeUnificationTest"/> -->
            <!--<class name="org.ballerinalang.test.error.ErrorTest" />-->
            <class name="org.ballerinalang.test.expressions.async.BasicAsyncOperationsTest">
                <methods>
                    <exclude name="testAsyncNonNativeBasic6" />
                    <exclude name="testAsyncNonNativeBasic7" />
                    <exclude name="testAsyncNonNativeBasic8" />
                    <exclude name="testAsyncNonNativeBasic9" />
                    <exclude name="testAsyncNonNativeBasic10" />
                    <exclude name="testAsyncNonNativeBasic11" />
                </methods>
            </class>
            <class name="org.ballerinalang.test.balo.record.OpenRecordTypeReferenceTest" />
            <class name="org.ballerinalang.test.balo.record.ClosedRecordTypeReferenceTest" />


            <!-- Disabled tests related to ProjectAPI change -->
            <!-- ########################## START ############################# -->

            <class name="org.ballerinalang.test.record.AnonymousOpenRecordTest">
                <methods>
                    <exclude name="testAnonRecordAsRestFieldOfAnonRecord"/>
                    <exclude name="testAnonRecordWithRestField"/>
                    <exclude name="testAnonStructAsFuncParam"/>
                    <exclude name="testAnonStructAsLocalVar"/>
                    <exclude name="testAnonStructAsPkgVar"/>
                    <exclude name="testAnonStructAsStructField"/>
                </methods>
            </class>
            <class name="org.ballerinalang.test.balo.object.RemoteObjectBaloTest">
                <methods>
<!--                    <exclude name="testRemoteObject"/>-->
                </methods>
            </class>
            <class name="org.ballerinalang.test.worker.WorkerSyncSendTest">
                <methods>
                    <exclude name="basicSyncSendTest"/>
                    <exclude name="errorAfterSendTest"/>
                    <exclude name="errorResultWithMultipleWorkers"/>
                    <exclude name="multiWorkerTest"/>
                    <exclude name="multipleSendsToErroredWorker"/>
                    <exclude name="multipleSyncSendTest"/>
                    <exclude name="multipleSyncSendWithPanic"/>
                    <exclude name="multipleSyncSendWithPanicInSend"/>
                    <exclude name="nilReturnTest"/>
                    <exclude name="panicAfterSendTest"/>
                    <exclude name="panicWithMultipleSendStmtsTest"/>
                    <exclude name="simpleSyncSendTest"/>
                    <exclude name="syncSendWithPanicInReceive"/>
                    <exclude name="testComplexTypeSend"/>
                    <exclude name="testFailureForReceiveWithError"/>
                    <exclude name="testNoFailureForReceiveWithError"/>
                    <exclude name="testSyncSendAfterSend"/>
                </methods>
            </class>
            <class name="org.ballerinalang.test.javainterop.basic.InstanceMethodTest">
                <methods>
                    <exclude name="handleOrErrorReturn"/>
                    <exclude name="handleOrErrorWithObjectReturn"/>
                    <exclude name="testAcceptNothingAndReturnNothing"/>
                    <exclude name="testAcceptNothingButReturnSomething"/>
                    <exclude name="testAcceptSomethingAndReturnSomething"/>
                    <exclude name="testAcceptSomethingButReturnNothing"/>
                    <exclude name="testAcceptTwoParamsAndReturnSomething"/>
                    <exclude name="testErrorDetail"/>
                    <exclude name="testInstanceResolve"/>
                    <exclude name="testInteropFunctionWithDifferentName"/>
                    <exclude name="testPrimitiveOrErrorReturn"/>
                    <exclude name="testUncheckedErrorDetail"/>
                    <exclude name="testUnionWithErrorReturn"/>
                    <exclude name="testVoidWithThrows"/>
                </methods>
            </class>
            <class name="org.ballerinalang.test.javainterop.basic.StaticMethodTest">
                <methods>
                    <exclude name="testAcceptNothingAndReturnNothing"/>
                    <exclude name="testAcceptNothingButReturnDate"/>
                    <exclude name="testAcceptNothingButReturnString"/>
                    <exclude name="testAcceptSomethingAndReturnSomething"/>
                    <exclude name="testBalEnvFastAsync"/>
                    <exclude name="testBalEnvFastAsyncVoidSig"/>
                    <exclude name="testBalEnvSlowAsync"/>
                    <exclude name="testBalEnvSlowAsyncVoidSig"/>
                    <exclude name="testDecimalParamAndReturn"/>
                    <exclude name="testFuncWithAsyncDefaultParamExpression"/>
                    <exclude name="testInteropFunctionWithDifferentName"/>
                    <exclude name="testJavaInteropFunctionThatAcceptsThreeParameters"/>
                    <exclude name="testJavaInteropFunctionThatAcceptsTwoParameters"/>
                    <exclude name="testMapValueOrErrorReturn"/>
                    <exclude name="testReturnObjectValueOrError"/>
                    <exclude name="testStaticResolve"/>
                    <exclude name="testStringParamAndReturn"/>
                    <exclude name="testTupleReturn"/>
                    <exclude name="testUsingParamValues"/>
                </methods>
            </class>
            <class name="org.ballerinalang.test.action.start.StartActionTest">
                <methods>
                    <exclude name="testStartActionNegative"/>
                </methods>
            </class>
            <class name="org.ballerinalang.test.worker.WaitForAllActionsTest">
                <methods>
                    <exclude name="waitTest1"/>
                    <exclude name="waitTest10"/>
                    <exclude name="waitTest11"/>
                    <exclude name="waitTest12"/>
                    <exclude name="waitTest13"/>
                    <exclude name="waitTest14"/>
                    <exclude name="waitTest15"/>
                    <exclude name="waitTest16"/>
                    <exclude name="waitTest17"/>
                    <exclude name="waitTest18"/>
                    <exclude name="waitTest19"/>
                    <exclude name="waitTest2"/>
                    <exclude name="waitTest20"/>
                    <exclude name="waitTest21"/>
                    <exclude name="waitTest22"/>
                    <exclude name="waitTest23"/>
                    <exclude name="waitTest24"/>
                    <exclude name="waitTest25"/>
                    <exclude name="waitTest26"/>
                    <exclude name="waitTest27"/>
                    <exclude name="waitTest3"/>
                    <exclude name="waitTest4"/>
                    <exclude name="waitTest5"/>
                    <exclude name="waitTest6"/>
                    <exclude name="waitTest7"/>
                    <exclude name="waitTest8"/>
                    <exclude name="waitTest9"/>
                </methods>
            </class>
<<<<<<< HEAD
            <class name="org.ballerinalang.test.testerina.TopLevelNodesTest">
                <methods>
                    <exclude name="testModule"/>
=======
            <class name="org.ballerinalang.test.record.AnonymousClosedRecordTest">
                <methods>
                    <exclude name="testAnonStructAsFuncParam"/>
                    <exclude name="testAnonStructAsLocalVar"/>
                    <exclude name="testAnonStructAsPkgVar"/>
                    <exclude name="testAnonStructAsStructField"/>
>>>>>>> 9cb26da4
                </methods>
            </class>
            <class name="org.ballerinalang.test.execution.ModuleExecutionFlowTests">
                <methods>
                    <exclude name="testModuleInitPanic"/>
                    <exclude name="testModuleInitReturningError"/>
                    <exclude name="testModuleStartAndStopPanic"/>
                    <exclude name="testModuleStartPanic"/>
                </methods>
            </class>
            <class name="org.ballerinalang.test.taintchecking.TaintedStatusPropagationTest">
                <methods>
                    <exclude name="testParameterStatusWithNativeInvocations"/>
                    <exclude name="testParameterStatusWithNativeInvocationsNegative"/>
                </methods>
            </class>
            <class name="org.ballerinalang.test.error.ErrorTest">
                <methods>
                    <exclude name="customErrorDetailsTest"/>
                    <exclude name="errorConstructDetailTest"/>
                    <exclude name="errorConstructReasonTest"/>
                    <exclude name="errorPanicTest"/>
                    <exclude name="errorReasonSubtypeTest"/>
                    <exclude name="errorTrapTest"/>
                    <exclude name="indirectErrorCtorTest"/>
                    <exclude name="testConsecutiveTraps"/>
                    <exclude name="testCustomErrorDetails2"/>
                    <exclude name="testDefaultErrorTypeDescriptionInferring"/>
                    <exclude name="testErrorTrapVarReuse"/>
                    <exclude name="testErrorTypeDescriptionInferring"/>
                    <exclude name="testErrorUnionPassedToErrorParam"/>
                    <exclude name="testErrorWithConstantAsReason"/>
                    <exclude name="testErrorWithConstantAsReason"/>
                    <exclude name="testErrorWithErrorConstructor"/>
                    <exclude name="testErrorWithUserDefinedReasonType"/>
                    <exclude name="testErrorWithUserDefinedReasonType"/>
                    <exclude name="testGenericErrorWithDetailRecord"/>
                    <exclude name="testIndirectErrorCtor"/>
                    <exclude name="testIndirectErrorReturn"/>
                    <exclude name="testOneLinePanic"/>
                    <exclude name="testOptionalErrorReturn"/>
                    <exclude name="testPanicOnErrorUnion"/>
                    <exclude name="testPanicOnErrorUnionCustomError"/>
                    <exclude name="testPanicOnErrorUnionCustomError2"/>
                    <exclude name="testStackOverFlow"/>
                    <exclude name="testTrapSuccessScenario"/>
                    <exclude name="testUnionErrorTypeDescriptionInferring"/>
                    <exclude name="testUnionLhsWithIndirectErrorRhs"/>
                    <exclude name="testUnspecifiedErrorDetailFrozenness"/>
                </methods>
            </class>
            <class name="org.ballerinalang.test.object.ObjectTest">
                <methods>
                    <exclude name="testObjectAttachFuncReturningTuple"/>
                </methods>
            </class>
            <class name="org.ballerinalang.test.worker.BasicWorkerTest">
                <methods>
                    <exclude name="basicForkTest"/>
                    <exclude name="forkWithMessageParsingTest"/>
                    <exclude name="forkWithWaitForAny"/>
                    <exclude name="simpleWorkerMessagePassingTest"/>
                    <exclude name="workerDeclTest"/>
                    <exclude name="workerReturnTest"/>
                    <exclude name="workerSameThreadSchedulingTest"/>
                </methods>
            </class>
            <class name="org.ballerinalang.test.worker.WaitForOneActionsTest">
                <methods>
                    <exclude name="asyncObjectCreationTest"/>
                    <exclude name="waitTest1"/>
                    <exclude name="waitTest2"/>
                    <exclude name="waitTest3"/>
                    <exclude name="waitTest4"/>
                    <exclude name="waitTest5"/>
                    <exclude name="waitTest6"/>
                    <exclude name="waitTest7"/>
                    <exclude name="waitTest8"/>
                    <exclude name="waitTest9"/>
                </methods>
            </class>
<<<<<<< HEAD
            <class name="org.ballerinalang.test.balo.documentation.DocumentationTest">
                <methods>
                    <exclude name="testAnnotationDoc"/>
                    <exclude name="testDocAttachmentBalo"/>
=======
            <class name="org.ballerinalang.test.expressions.conversion.NativeConversionTest">
                <methods>
                    <exclude name="structWithComplexArraysToJson"/>
                    <exclude name="structWithComplexMapToJson"/>
                    <exclude name="testAnyRecordToAnydataMap"/>
                    <exclude name="testArrayToJson1"/>
                    <exclude name="testArrayToJson2"/>
                    <exclude name="testConvertWithFuncCall"/>
                    <exclude name="testConvertWithFuncReturnUnion"/>
                    <exclude name="testEmptyJSONtoStructWithOptionals"/>
                    <exclude name="testImplicitConversionToString"/>
                    <exclude name="testIncompatibleJsonToStruct"/>
                    <exclude name="testJsonArrayToStruct"/>
                    <exclude name="testJsonFloatToRecordWithFloat"/>
                    <exclude name="testJsonIntArrayToStringArray"/>
                    <exclude name="testJsonToAnyArray"/>
                    <exclude name="testJsonToArray1"/>
                    <exclude name="testJsonToArray2"/>
                    <exclude name="testJsonToArrayFail"/>
                    <exclude name="testJsonToIntArray"/>
                    <exclude name="testJsonToMapConstrained1"/>
                    <exclude name="testJsonToMapConstrained2"/>
                    <exclude name="testJsonToMapConstrainedFail"/>
                    <exclude name="testJsonToMapUnconstrained"/>
                    <exclude name="testJsonToRecordInPackage"/>
                    <exclude name="testJsonToStringArray"/>
                    <exclude name="testJsonToStruct"/>
                    <exclude name="testJsonToStructWithMissingOptionalFields"/>
                    <exclude name="testJsonToStructWithMissingRequiredFields"/>
                    <exclude name="testJsonToXmlArray"/>
                    <exclude name="testJsonWithIncompatibleMapToStruct"/>
                    <exclude name="testJsonWithIncompatibleStructToStruct"/>
                    <exclude name="testJsonWithIncompatibleTypeToStruct"/>
                    <exclude name="testMapToJsonConversion"/>
                    <exclude name="testMapToRecordInPackage"/>
                    <exclude name="testMapToStruct"/>
                    <exclude name="testMapToStructWithMapValueForJsonField"/>
                    <exclude name="testMapWithIncompatibleArrayToStruct"/>
                    <exclude name="testMapWithIncompatibleStructToStruct"/>
                    <exclude name="testMapWithMissingOptionalFieldsToStruct"/>
                    <exclude name="testNestedMapToNestedStruct"/>
                    <exclude name="testNonArrayJsonToArray"/>
                    <exclude name="testNullJsonArrayToArray"/>
                    <exclude name="testNullJsonToArray"/>
                    <exclude name="testNullJsonToStruct"/>
                    <exclude name="testNullStructToJson"/>
                    <exclude name="testRecordToJsonWithIsJson"/>
                    <exclude name="testStructArrayConversion1"/>
                    <exclude name="testStructArrayConversion2"/>
                    <exclude name="testStructToJson"/>
                    <exclude name="testStructToMap"/>
                    <exclude name="testStructToMapWithRefTypeArray"/>
                    <exclude name="testStructWithIncompatibleTypeMapToJson"/>
                    <exclude name="testStructWithIncompatibleTypeToJson"/>
                    <exclude name="testStructWithStringArrayToJSON"/>
                    <exclude name="testTupleConversion1"/>
                    <exclude name="testTupleConversion2"/>
>>>>>>> 9cb26da4
                </methods>
            </class>
            <class name="org.ballerinalang.test.worker.WaitForAnyActionsTest">
                <methods>
                    <exclude name="waitTest1"/>
                    <exclude name="waitTest10"/>
                    <exclude name="waitTest11"/>
                    <exclude name="waitTest12"/>
                    <exclude name="waitTest13"/>
                    <exclude name="waitTest14"/>
                    <exclude name="waitTest15"/>
                    <exclude name="waitTest16"/>
                    <exclude name="waitTest17"/>
                    <exclude name="waitTest18"/>
                    <exclude name="waitTest19"/>
                    <exclude name="waitTest2"/>
                    <exclude name="waitTest20"/>
                    <exclude name="waitTest21"/>
                    <exclude name="waitTest22"/>
                    <exclude name="waitTest23"/>
                    <exclude name="waitTest24"/>
                    <exclude name="waitTest3"/>
                    <exclude name="waitTest4"/>
                    <exclude name="waitTest5"/>
                    <exclude name="waitTest6"/>
                    <exclude name="waitTest7"/>
                    <exclude name="waitTest8"/>
                    <exclude name="waitTest9"/>
                </methods>
            </class>
            <class name="org.ballerinalang.test.worker.WaitForAllWorkersTest">
                <methods>
                    <exclude name="sendToFork"/>
                </methods>
            </class>
            <class name="org.ballerinalang.test.worker.WorkerCancelledTest">
                <methods>
                    <exclude name="workerCancelledBeforeSend"/>
                </methods>
            </class>
            <class name="org.ballerinalang.test.documentation.FieldLevelDocsTest">
                <methods>
                    <exclude name="testObjWithModuleLevelAndFieldLevelFieldDocs"/>
                    <exclude name="testObjectDocsWithMarkdownStyles"/>
                    <exclude name="testObjectWithFieldLevelFieldDocs"/>
                    <exclude name="testObjectWithModuleLevelFieldDocs"/>
                    <exclude name="testRecordDocsWithMarkdownStyles"/>
                    <exclude name="testRecordWithFieldLevelFieldDocs"/>
                    <exclude name="testRecordWithModuleLevelAndFieldLevelFieldDocs"/>
                    <exclude name="testRecordWithModuleLevelFieldDocs"/>
                </methods>
            </class>
            <class name="org.ballerinalang.test.types.constant.ConstantAssignmentTest">
                <methods>
                    <exclude name="testConstantAssignmentExpression"/>
                </methods>
            </class>
            <class name="org.ballerinalang.test.lock.LocksInMainTest">
                <methods>
                    <exclude name="testBreakInsideLock"/>
                    <exclude name="testForGlobalRefUpdateInsideConditional"/>
                    <exclude name="testForGlobalRefUpdateInsideWorker"/>
                    <exclude name="testLockInsideWhileLoop"/>
                    <exclude name="testLockNegativeCases"/>
                    <exclude name="testLockWithinFunctionsDownTheLine"/>
                    <exclude name="testLockWithinLock"/>
                    <exclude name="testLockWithinLockInWorkers"/>
                    <exclude name="testLockWithinLockInWorkersForBlobAndBoolean"/>
                    <exclude name="testLocksWhenGlobalVariablesReferToSameValue"/>
                    <exclude name="testNextInsideLock"/>
                    <exclude name="testParallelRunWithChainedInvocationDependencies"/>
                    <exclude name="testParallelRunWithImportInvocationDependencies"/>
                    <exclude name="testParallelRunWithInvocationDependencies"/>
                    <exclude name="testParallelRunWithRecursiveInvocationDependencies"/>
                    <exclude name="testThrowErrorInsideLockInsideTrap"/>
                    <exclude name="testThrowErrorInsideLockInsideTryCatch"/>
                    <exclude name="testThrowErrorInsideTryCatchFinallyInsideLock"/>
                    <exclude name="testThrowErrorInsideTryCatchInsideLock"/>
                </methods>
            </class>
            <class name="org.ballerinalang.test.functions.FunctionsWithDefaultableArguments">
                <methods>
                    <exclude name="testAttachedAsyncDefaultParam"/>
                    <exclude name="testCombinedExprAsDefaultValue"/>
                    <exclude name="testDefaultExprInFunctionPointers"/>
                    <exclude name="testDefaultObject"/>
                    <exclude name="testDefaultValueWithError"/>
                    <exclude name="testDefaultValueWithTernary"/>
                    <exclude name="testFuncWithAsyncDefaultParamExpression"/>
                    <exclude name="testFunctionCallAsDefaultExpr"/>
                    <exclude name="testPanicWithinDefaultExpr"/>
                    <exclude name="testRecordAsDefaultExpr"/>
                    <exclude name="testUsingParamValues"/>
                    <exclude name="testUsingParamValuesInAttachedFunc"/>
                </methods>
            </class>
            <class name="org.ballerinalang.test.expressions.literals.IdentifierLiteralPackageTest">
                <methods>
                    <exclude name="testAccessStructGlobalVarWithIdentifierLiteralInOtherPackage"/>
                    <exclude name="testAccessingVarsInOtherPackage"/>
                </methods>
            </class>
            <class name="org.ballerinalang.test.expressions.async.BasicAsyncOperationsTest">
                <methods>
                    <exclude name="testAsyncInvWithDefaultParams"/>
                    <exclude name="testAsyncInvWithoutDefaultParams"/>
                    <exclude name="testAsyncNegative"/>
                    <exclude name="testAsyncNonNativeBasic1"/>
                    <exclude name="testAsyncNonNativeBasic2"/>
                    <exclude name="testAsyncNonNativeBasic3"/>
                    <exclude name="testAsyncNonNativeBasic4"/>
                    <exclude name="testAsyncNonNativeBasic5"/>
                    <exclude name="testAsyncObjectAttachedFunctions"/>
                    <exclude name="testAttachedAsyncInvWithDefaultParams"/>
                    <exclude name="testAttachedAsyncInvWithoutDefaultParams"/>
                </methods>
            </class>
            <class name="org.ballerinalang.test.services.ErrorReturnTest">
                <methods>
                    <exclude name="testErrorReturnFunction"/>
                </methods>
            </class>
            <class name="org.ballerinalang.test.statements.variabledef.ForwardReferencingGlobalDefinitionTest">
                <methods>
                    <exclude name="globalDefinitionsReOrdering"/>
                    <exclude name="inFunctionGlobalReference"/>
                    <exclude name="inFunctionGlobalReferenceCauseCycle"/>
                </methods>
            </class>
            <class name="org.ballerinalang.test.worker.WorkerFlushTest">
                <methods>
                    <exclude name="errorBeforeFlush"/>
                    <exclude name="flushAll"/>
                    <exclude name="flushInDefault"/>
                    <exclude name="flushInDefaultError"/>
                    <exclude name="flushReturnNilTest"/>
                    <exclude name="panicBeforeFlush"/>
                    <exclude name="simpleFlushTest"/>
                </methods>
            </class>
            <class name="org.ballerinalang.test.worker.WorkerInActionTest">
                <methods>
                    <exclude name="testConnectorAction1"/>
                    <exclude name="testConnectorAction2"/>
                    <exclude name="testDefaultErrorBeforeSend"/>
                </methods>
            </class>
            <class name="org.ballerinalang.test.documentation.MultilineDocsTest">
                <methods>
                    <exclude name="testMultilineDocs"/>
                    <exclude name="testMultilineDocsWithDeprecation"/>
                </methods>
            </class>
            <class name="org.ballerinalang.test.worker.WorkerTest">
                <methods>
                    <exclude name="innerWorkerPanicTest"/>
                    <exclude name="receiveDefaultWithCheckAndTrap"/>
                    <exclude name="receiveFromDefaultWithPanicAfterReceiveInWorker"/>
                    <exclude name="receiveFromDefaultWithPanicAfterSendInDefault"/>
                    <exclude name="receiveFromDefaultWithPanicBeforeReceiveInWorker"/>
                    <exclude name="receiveFromDefaultWithPanicBeforeSendInDefault"/>
                    <exclude name="receiveWithCheck"/>
                    <exclude name="receiveWithCheckAndTrap"/>
                    <exclude name="receiveWithCheckForDefault"/>
                    <exclude name="receiveWithCheckpanic"/>
                    <exclude name="receiveWithTrap"/>
                    <exclude name="receiveWithTrapForDefault"/>
                    <exclude name="sendToDefaultWithPanicAfterSendInDefault"/>
                    <exclude name="sendToDefaultWithPanicAfterSendInWorker"/>
                    <exclude name="sendToDefaultWithPanicBeforeSendInDefault"/>
                    <exclude name="sendToDefaultWithPanicBeforeSendInWorker"/>
                    <exclude name="syncSendReceiveWithCheck"/>
                    <exclude name="syncSendReceiveWithCheckpanic"/>
                    <exclude name="syncSendReceiveWithTrap"/>
                    <exclude name="testComplexTypeSend"/>
                    <exclude name="testFunctionWithStartInsideLock"/>
                    <exclude name="testFunctionWithStartInsideLockWithDepth3"/>
                    <exclude name="testFunctionWithWorkerInsideLock"/>
                    <exclude name="testFunctionWithWorkerInsideLockWithDepth3"/>
                    <exclude name="testWorkerInsideLock"/>
                    <exclude name="waitInReturn"/>
                    <exclude name="waitOnSameFutureByMultiple"/>
                    <exclude name="workerReturnTest"/>
                    <exclude name="workerSendFromDefault"/>
                    <exclude name="workerSendToDefault"/>
                    <exclude name="workerSendToWorkerTest"/>
                    <exclude name="workerTestWithLambda"/>
                    <exclude name="workerWithFutureTest1"/>
                    <exclude name="workerWithFutureTest2"/>
                    <exclude name="workerWithFutureTest3"/>
                </methods>
            </class>
            <class name="org.ballerinalang.test.documentation.DeprecatedAnnotationTest">
                <methods>
                    <exclude name="testDeprecatedAnnotationDef"/>
                    <exclude name="testDeprecatedConstantDecl"/>
                    <exclude name="testDeprecatedErrorTypeDef"/>
                    <exclude name="testDeprecatedFiniteTypeDef"/>
                    <exclude name="testDeprecatedFunctionDef"/>
                    <exclude name="testDeprecatedObjectMemberField"/>
                    <exclude name="testDeprecatedObjectMemberMethod"/>
                    <exclude name="testDeprecatedObjectTypeDef"/>
                    <exclude name="testDeprecatedRecordTypeDef"/>
                    <exclude name="testDeprecatedUnionTypeDef"/>
                    <exclude name="testFunctionParams"/>
                </methods>
            </class>
            <class name="org.ballerinalang.test.balo.record.OpenRecordTypeReferenceTest">
                <methods>
                    <exclude name="testCreatingRecordWithOverriddenFields"/>
                    <exclude name="testDefaultValueInit"/>
                    <exclude name="testDefaultValueInitInBALOs"/>
                    <exclude name="testOrdering"/>
                    <exclude name="testRefTypes"/>
                    <exclude name="testReferenceChains"/>
                    <exclude name="testTypeReferencingInBALOs"/>
                    <exclude name="testValRefType"/>
                </methods>
            </class>
            <class name="org.ballerinalang.test.worker.PackageInitWorkerTest">
                <methods>
                    <exclude name="testPackageInitWorkerTest"/>
                </methods>
            </class>
            <class name="org.ballerinalang.test.documentation.ObjectFieldDefaultValueTest">
                <methods>
                    <exclude name="testDefValInitInt"/>
                    <exclude name="testDefValInitObject"/>
                    <exclude name="testDefValInitString"/>
                </methods>
            </class>
            <class name="org.ballerinalang.test.lock.FieldLockTest">
                <methods>
                    <exclude name="testLockInAttachedFunc"/>
                </methods>
            </class>
            <class name="org.ballerinalang.test.statements.packageimport.PackageImportTest">
                <methods>
                    <exclude name="testImportsPerfile"/>
                </methods>
            </class>
            <class name="org.ballerinalang.test.expressions.typecast.TypeCastExprTest">
                <methods>
                    <exclude name="testCastToStructInDifferentPkg"/>
                </methods>
            </class>
            <class name="org.ballerinalang.test.documentation.ErrorsTest">
                <methods>
                    <exclude name="testErrorAsAType"/>
                </methods>
            </class>
            <class name="org.ballerinalang.test.strand.worker.StrandMetadataTest">
                <methods>
                    <exclude name="testStrandMetadataAsyncCalls"/>
                </methods>
            </class>
            <class name="org.ballerinalang.test.javainterop.basic.JavaToBallerinaTest">
                <methods>
                    <exclude name="testUsingExistingBallerinaRuntime"/>
                </methods>
            </class>
            <class name="org.ballerinalang.test.documentation.MarkdownDocumentationTest">
                <methods>
                    <exclude name="testDocNativeFunction"/>
                </methods>
            </class>
            <class name="org.ballerinalang.test.worker.NotSoBasicWorkerTest">
                <methods>
                    <exclude name="chainedWorkerSendReceive"/>
                    <exclude name="forkWithMessagePassing"/>
                    <exclude name="forkWithSameWorkerContent"/>
                    <exclude name="forkWithStructTest"/>
                    <exclude name="forkWithWaitOnAllSelectedWorkers1"/>
                    <exclude name="forkWithWaitOnAllSelectedWorkers2"/>
                    <exclude name="forkWithWaitOnSomeSelectedWorkers1"/>
                    <exclude name="forkWithWaitOnSomeSelectedWorkers2"/>
                    <exclude name="forkWithWaitOnSomeSelectedWorkers3"/>
                    <exclude name="forkWithinWorkers"/>
                    <exclude name="largeForkCreationTest"/>
                    <exclude name="testVoidFunctionWorkers"/>
                </methods>
            </class>
            <class name="org.ballerinalang.test.bir.BirVariableOptimizationTest">
                <methods>
                    <exclude name="testAttachedFunctions"/>
                    <exclude name="testFunctions"/>
                </methods>
            </class>
            <class name="org.ballerinalang.test.balo.constant.MapConstantInBaloTest">
                <methods>
                    <exclude name="testBooleanConstKeyReference"/>
                    <exclude name="testBooleanConstKeyReferenceInLocalVar"/>
                    <exclude name="testByteConstKeyReference"/>
                    <exclude name="testByteConstKeyReferenceInLocalVar"/>
                    <exclude name="testComplexBooleanConstMap"/>
                    <exclude name="testComplexByteConstMap"/>
                    <exclude name="testComplexConstMap"/>
                    <exclude name="testComplexDecimalConstMap"/>
                    <exclude name="testComplexFloatConstMap"/>
                    <exclude name="testComplexIntConstMap"/>
                    <exclude name="testComplexNilConstMap"/>
                    <exclude name="testComplexStringConstMap"/>
                    <exclude name="testConstInAnnotations"/>
                    <exclude name="testDecimalConstKeyReference"/>
                    <exclude name="testDecimalConstKeyReferenceInLocalVar"/>
                    <exclude name="testFloatConstKeyReference"/>
                    <exclude name="testFloatConstKeyReferenceInLocalVar"/>
                    <exclude name="testIntConstKeyReference"/>
                    <exclude name="testIntConstKeyReferenceInLocalVar"/>
                    <exclude name="testNullConstKeyReference"/>
                    <exclude name="testNullConstKeyReferenceInLocalVar"/>
                    <exclude name="testSimpleBooleanConstMap"/>
                    <exclude name="testSimpleByteConstMap"/>
                    <exclude name="testSimpleDecimalConstMap"/>
                    <exclude name="testSimpleFloatConstMap"/>
                    <exclude name="testSimpleIntConstMap"/>
                    <exclude name="testSimpleNilConstMap"/>
                    <exclude name="testSimpleStringConstMap"/>
                    <exclude name="testStringConstKeyReference"/>
                    <exclude name="testStringConstKeyReferenceInLocalVar"/>
                </methods>
            </class>
            <class name="org.ballerinalang.test.execution.LargeInitBuildTest">
                <methods>
                    <exclude name="testFileWithLargeInitMethod"/>
                </methods>
            </class>
            <!-- ########################## END ############################# -->

        </classes>
    </test>
</suite><|MERGE_RESOLUTION|>--- conflicted
+++ resolved
@@ -355,32 +355,50 @@
                     <exclude name="waitTest9"/>
                 </methods>
             </class>
-<<<<<<< HEAD
-            <class name="org.ballerinalang.test.testerina.TopLevelNodesTest">
-                <methods>
-                    <exclude name="testModule"/>
-=======
             <class name="org.ballerinalang.test.record.AnonymousClosedRecordTest">
                 <methods>
                     <exclude name="testAnonStructAsFuncParam"/>
                     <exclude name="testAnonStructAsLocalVar"/>
                     <exclude name="testAnonStructAsPkgVar"/>
                     <exclude name="testAnonStructAsStructField"/>
->>>>>>> 9cb26da4
                 </methods>
             </class>
             <class name="org.ballerinalang.test.execution.ModuleExecutionFlowTests">
                 <methods>
+                    <exclude name="testModuleDependencyChainForInit"/>
+                    <exclude name="testModuleDependencyChainForStart"/>
+                    <exclude name="testModuleExecutionOrder"/>
+                    <exclude name="testModuleImmediateStopPanic"/>
                     <exclude name="testModuleInitPanic"/>
                     <exclude name="testModuleInitReturningError"/>
+                    <exclude name="testModuleMainPanicError"/>
+                    <exclude name="testModuleMainReturnError"/>
                     <exclude name="testModuleStartAndStopPanic"/>
                     <exclude name="testModuleStartPanic"/>
+                    <exclude name="testModuleStartReturningError"/>
+                    <exclude name="testModuleStopPanic"/>
                 </methods>
             </class>
             <class name="org.ballerinalang.test.taintchecking.TaintedStatusPropagationTest">
                 <methods>
                     <exclude name="testParameterStatusWithNativeInvocations"/>
                     <exclude name="testParameterStatusWithNativeInvocationsNegative"/>
+                </methods>
+            </class>
+            <class name="org.ballerinalang.test.query.QueryExprWithQueryConstructTypeTest">
+                <methods>
+                    <exclude name="testInnerJoinAndLimitReturnStream"/>
+                    <exclude name="testKeyLessTableWithReturnTable"/>
+                    <exclude name="testMultipleFromWhereAndLetReturnStream"/>
+                    <exclude name="testQueryExprWithJoinClauseReturnTable"/>
+                    <exclude name="testQueryExprWithLimitClauseReturnTable"/>
+                    <exclude name="testQueryExprWithOtherClausesReturnTable"/>
+                    <exclude name="testSimpleQueryExprReturnTable"/>
+                    <exclude name="testSimpleQueryReturnStream"/>
+                    <exclude name="testStreamInFromClauseWithReturnStream"/>
+                    <exclude name="testTableNoDuplicatesAndOnConflictReturnTable"/>
+                    <exclude name="testTableWithDuplicateKeys"/>
+                    <exclude name="testTableWithDuplicatesAndOnConflictReturnTable"/>
                 </methods>
             </class>
             <class name="org.ballerinalang.test.error.ErrorTest">
@@ -421,6 +439,9 @@
             <class name="org.ballerinalang.test.object.ObjectTest">
                 <methods>
                     <exclude name="testObjectAttachFuncReturningTuple"/>
+                    <exclude name="testObjectInitFunctionWithDefaultableParams"/>
+                    <exclude name="testObjectInitFunctionWithDefaultableParams2"/>
+                    <exclude name="testObjectVisibilityModifiers"/>
                 </methods>
             </class>
             <class name="org.ballerinalang.test.worker.BasicWorkerTest">
@@ -448,12 +469,6 @@
                     <exclude name="waitTest9"/>
                 </methods>
             </class>
-<<<<<<< HEAD
-            <class name="org.ballerinalang.test.balo.documentation.DocumentationTest">
-                <methods>
-                    <exclude name="testAnnotationDoc"/>
-                    <exclude name="testDocAttachmentBalo"/>
-=======
             <class name="org.ballerinalang.test.expressions.conversion.NativeConversionTest">
                 <methods>
                     <exclude name="structWithComplexArraysToJson"/>
@@ -511,7 +526,6 @@
                     <exclude name="testStructWithStringArrayToJSON"/>
                     <exclude name="testTupleConversion1"/>
                     <exclude name="testTupleConversion2"/>
->>>>>>> 9cb26da4
                 </methods>
             </class>
             <class name="org.ballerinalang.test.worker.WaitForAnyActionsTest">
