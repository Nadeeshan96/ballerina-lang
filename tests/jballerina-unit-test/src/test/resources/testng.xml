<?xml version="1.0" encoding="UTF-8"?>
<!--
  ~ Copyright (c) 2020, WSO2 Inc. (http://www.wso2.org) All Rights Reserved.
  ~
  ~ WSO2 Inc. licenses this file to you under the Apache License,
  ~ Version 2.0 (the "License"); you may not use this file except
  ~ in compliance with the License.
  ~ You may obtain a copy of the License at
  ~
  ~     http://www.apache.org/licenses/LICENSE-2.0
  ~
  ~ Unless required by applicable law or agreed to in writing,
  ~ software distributed under the License is distributed on an
  ~ "AS IS" BASIS, WITHOUT WARRANTIES OR CONDITIONS OF ANY
  ~ KIND, either express or implied. See the License for the
  ~ specific language governing permissions and limitations
  ~ under the License.
  ~
  -->

<!DOCTYPE suite SYSTEM "http://testng.org/testng-1.0.dtd" >

<suite name="ballerina-new-parser-test-suite" time-out="120000">
    <test name="jballerina-test" parallel="false">
        <parameter name="enableJBallerinaTests" value="true"/>
        <groups>
            <run>
                <exclude name="brokenOnJBallerina"/>
                <exclude name="brokenOnSpecDeviation"/>
                <exclude name="brokenOnXMLLangLibChange"/>
                <exclude name="brokenOnNewParser"/>
                <exclude name="brokenOnErrorChange"/>
                <exclude name="brokenOnClassChange"/>
            </run>
        </groups>
        <packages>
            <package name="org.ballerinalang.test.vm.*"/>
            <package name="org.ballerinalang.test.annotations.*"/>
            <package name="org.ballerinalang.test.action.*"/>
            <package name="org.ballerinalang.test.imports.*"/>
<!--            <package name="org.ballerinalang.test.parser.*"/>-->
            <package name="org.ballerinalang.test.closures.*"/>
            <package name="org.ballerinalang.test.bir.*"/>

            <!-- has complex match stmt usages -->
            <!-- <package name="org.ballerinalang.test.dataflow.analysis.*"/> -->
            <package name="org.ballerinalang.test.isolation.*"/>

            <package name="org.ballerinalang.test.variable.shadowing.*"/>
            <package name="org.ballerinalang.test.net.*"/>
            <package name="org.ballerinalang.test.typedefs.*"/>
<!--            <package name="org.ballerinalang.test.access.*"/>-->
            <package name="org.ballerinalang.test.structs.*"/>
            <package name="org.ballerinalang.test.testerina.*"/>
            <package name="org.ballerinalang.test.jvm.*"/>
            <package name="org.ballerinalang.test.types.integer"/>
            <package name="org.ballerinalang.test.types.floattype"/>
            <package name="org.ballerinalang.test.main.function.*"/>
            <package name="org.ballerinalang.test.types.decimaltype.*"/>
            <package name="org.ballerinalang.test.types.any.*"/>
            <package name="org.ballerinalang.test.error.*"/>
            <package name="org.ballerinalang.test.enums.*"/>
            <package name="org.ballerinalang.test.types.finaltypes.*"/>
            <package name="org.ballerinalang.test.types.finite.*"/>
            <package name="org.ballerinalang.test.types.map.*"/>
            <package name="org.ballerinalang.test.types.string.*"/>
            <package name="org.ballerinalang.test.types.stream.*"/>
            <package name="org.ballerinalang.test.types.table.*"/>
            <package name="org.ballerinalang.test.types.errors.*"/>
            <package name="org.ballerinalang.test.types.var.*"/>
            <package name="org.ballerinalang.test.types.uniontypes.*"/>
            <package name="org.ballerinalang.test.types.typedesc.*"/>
            <package name="org.ballerinalang.test.types.tuples.*"/>
            <package name="org.ballerinalang.test.types.anydata.*"/>
            <package name="org.ballerinalang.test.statements.arrays.*"/>
            <package name="org.ballerinalang.test.statements.assign.*"/>
            <package name="org.ballerinalang.test.statements.block.*"/>
            <package name="org.ballerinalang.test.statements.breakstatement.*"/>
            <package name="org.ballerinalang.test.statements.comment.*"/>
            <package name="org.ballerinalang.test.statements.compoundassignment.*"/>
            <package name="org.ballerinalang.test.statements.continuestatement.*"/>
            <package name="org.ballerinalang.test.statements.dostatement.*"/>
            <package name="org.ballerinalang.test.statements.fail.*"/>
            <package name="org.ballerinalang.test.statements.onfail.*"/>

            <!-- No longer valid since new parser handles those -->
            <!-- <package name="org.ballerinalang.test.statements.expressionstmt.*"/> -->

            <package name="org.ballerinalang.test.statements.ifelse.*"/>
            <package name="org.ballerinalang.test.statements.packageimport.*"/>
            <package name="org.ballerinalang.test.statements.returnstmt.*"/>
            <package name="org.ballerinalang.test.statements.vardeclr.*"/>
            <package name="org.ballerinalang.test.statements.whilestatement.*"/>
            <package name="org.ballerinalang.test.statements.variabledef.*"/>
<!--            <package name="org.ballerinalang.test.statements.matchstmt.*"/>-->
            <package name="org.ballerinalang.test.types.json.*"/>
            <package name="org.ballerinalang.test.types.nullable.*"/>
            <package name="org.ballerinalang.test.types.nullvalue.*"/>
            <package name="org.ballerinalang.test.types.service.*"/>
            <package name="org.ballerinalang.test.types.globalvar.*"/>
            <package name="org.ballerinalang.test.types.intersection.*"/>
            <package name="org.ballerinalang.test.expressions.builtinoperations.*"/>
            <package name="org.ballerinalang.test.expressions.let.*"/>
            <package name="org.ballerinalang.test.expressions.checkpanicexpr.*"/>
            <package name="org.ballerinalang.test.expressions.builtinfunctions.*"/>
            <package name="org.ballerinalang.test.expressions.conversion.*"/>
            <package name="org.ballerinalang.test.expressions.unaryoperations.*"/>
            <package name="org.ballerinalang.test.expressions.access.*"/>
            <package name="org.ballerinalang.test.expressions.binaryoperations.*"/>
            <package name="org.ballerinalang.test.expressions.checkedexpr.*"/>
            <package name="org.ballerinalang.test.expressions.elvis.*"/>
            <package name="org.ballerinalang.test.expressions.ternary.*"/>
            <package name="org.ballerinalang.test.expressions.typeof.*"/>
            <package name="org.ballerinalang.test.expressions.stamp.*"/>
            <package name="org.ballerinalang.test.expressions.group.*"/>
            <package name="org.ballerinalang.test.expressions.lambda.*"/>
            <package name="org.ballerinalang.test.expressions.invocations.*"/>
            <package name="org.ballerinalang.test.expressions.mappingconstructor.*"/>
            <package name="org.ballerinalang.test.expressions.listconstructor.*"/>
            <package name="org.ballerinalang.test.expressions.rawtemplate.*"/>
            <package name="org.ballerinalang.test.expressions.object.*" />
            <package name="org.ballerinalang.test.object.*" />
            <package name="org.ballerinalang.test.documentation.*" />
            <package name="org.ballerinalang.test.endpoint.*" />
            <package name="org.ballerinalang.test.packaging.*" />
            <package name="org.ballerinalang.test.types.xml.*" />
            <package name="org.ballerinalang.test.record.*"/>
            <package name="org.ballerinalang.test.types.constant.*" />
            <package name="org.ballerinalang.test.types.bytetype.*"/>
            <package name="org.ballerinalang.test.types.handle.*"/>
            <package name="org.ballerinalang.test.balo.*"/>
            <package name="org.ballerinalang.test.expressions.typecast.*"/>
            <package name="org.ballerinalang.test.expressions.literals.*"/>
            <package name="org.ballerinalang.test.expressions.varref.*"/>
            <package name="org.ballerinalang.test.worker.*"/>
            <package name="org.ballerinalang.test.taintchecking.*"/>
            <package name="org.ballerinalang.test.functions.*"/>
            <package name="org.ballerinalang.test.javainterop.*"/>
            <package name="org.ballerinalang.test.execution.*" />
            <package name="org.ballerinalang.test.taintchecking*"/>
            <package name="org.ballerinalang.test.query.*"/>
            <package name="org.ballerinalang.test.statements.retrystmt.*"/>
            <package name="org.ballerinalang.test.types.readonly.*"/>
            <package name="org.ballerinalang.test.strand.*"/>
            <package name="org.ballerinalang.test.klass.*"/>
            <package name="org.ballerinalang.test.services.*"/>
        </packages>

        <classes>
            <class name="org.ballerinalang.test.parser.ResilientParserTest"/>
            <class name="org.ballerinalang.test.typedefs.DistinctTypeDefTest"/>
            <class name="org.ballerinalang.test.statements.transaction.TransactionStmtTest"/>
            <class name="org.ballerinalang.test.statements.transaction.TransactionalWorkerTest"/>
            <class name="org.ballerinalang.test.statements.transaction.RetryTransactionBlockStmtOutcomesTest"/>
            <class name="org.ballerinalang.test.statements.transaction.NestedTransactionTest"/>
            <class name="org.ballerinalang.test.statements.transaction.NestedRetryTransactionStmtsTest" />
            <class name="org.ballerinalang.test.statements.transaction.SetRollbackOnlyTest" />
            <class name="org.ballerinalang.test.statements.transaction.RetryTransactionStmtTest"></class>
            <class name="org.ballerinalang.test.statements.transaction.TransactionOnFailTest" />
            <class name="org.ballerinalang.test.balo.constant.SimpleConstantBaloNegativeTests"></class>
            <class name="org.ballerinalang.test.expressions.builtinoperations.BuiltinOperationsTest"></class>
            <class name="org.ballerinalang.test.expressions.invocations.StringFunctionInvocationExprTest"></class>
            <class name="org.ballerinalang.test.expressions.invocations.PackageInitInvocationTest"></class>
            <class name="org.ballerinalang.test.expressions.unaryoperations.UnaryExprTest"></class>
            <class name="org.ballerinalang.test.statements.ifelse.IfElseStmtTest"></class>
            <class name="org.ballerinalang.test.worker.StackOverflowTest"></class>
            <class name="org.ballerinalang.test.worker.WaitForAllWorkersTest"></class>
            <class name="org.ballerinalang.test.javainterop.basic.AsyncTest"></class>
            <class name="org.ballerinalang.test.javainterop.basic.ConstructorTest"></class>
            <class name="org.ballerinalang.test.javainterop.basic.FieldAccessMutateTest"></class>
            <class name="org.ballerinalang.test.javainterop.basic.JavaToBallerinaTest"></class>
            <class name="org.ballerinalang.test.javainterop.primitivetypes.FunctionsReturningPrimitivesTest"></class>
            <class name="org.ballerinalang.test.javainterop.basic.HandleRefersNullTest"></class>
            <class name="org.ballerinalang.test.javainterop.primitivetypes.PrimitiveConversionInFunctionReturnsTest"></class>
            <class name="org.ballerinalang.test.javainterop.primitivetypes.PrimitiveConversionsInFunctionParamsTest"></class>
            <class name="org.ballerinalang.test.javainterop.primitivetypes.PrimitiveTypeFunctionParamTest"></class>
            <class name="org.ballerinalang.test.javainterop.primitivetypes.UnionsWithPrimitiveTypesTest"></class>
            <class name="org.ballerinalang.test.jvm.BuiltinMethodTest"></class>
            <class name="org.ballerinalang.test.jvm.TypeTestExprTest"></class>
            <class name="org.ballerinalang.test.record.RecordValueTest"></class>
            <class name="org.ballerinalang.test.statements.arrays.ArrayIndexTooLargeTest"></class>
            <class name="org.ballerinalang.test.statements.arrays.ArrayLengthAccessExprTest"></class>
            <class name="org.ballerinalang.test.statements.arrays.BArrayValueTest"></class>
            <class name="org.ballerinalang.test.statements.ifelse.IfElseStmtTest"></class>
            <class name="org.ballerinalang.test.statements.returnstmt.NamedReturnParameterTest"></class>
            <class name="org.ballerinalang.test.statements.returnstmt.ReturnStmtInBranchTest"></class>
            <class name="org.ballerinalang.test.statements.variabledef.VariableDefinitionTest"></class>
            <class name="org.ballerinalang.test.structs.StructEquivalencyNegativeTest"></class>
            <class name="org.ballerinalang.test.testerina.TopLevelNodesTest"></class>
            <class name="org.ballerinalang.test.types.any.BAnyTypeInvalidCastError"></class>
            <class name="org.ballerinalang.test.types.globalvar.GlobalVarFunctionTest"></class>
            <class name="org.ballerinalang.test.types.var.TopLevelVarDeclarationTest"></class>
            <class name="org.ballerinalang.test.vm.DynamicControlStackTest"></class>
            <class name="org.ballerinalang.test.javainterop.RefTypeNegativeTests"></class>
            <class name="org.ballerinalang.test.types.constant.ConstantAccessNegativeTest"></class>
            <class name="org.ballerinalang.test.types.constant.ConstantAccessTest"></class>
            <class name="org.ballerinalang.test.types.var.VarIgnoreTest"></class>
            <class name="org.ballerinalang.test.documentation.MultilineDocsTest"></class>
            <class name="org.ballerinalang.test.documentation.ObjectFieldDefaultValueTest"></class>
            <class name="org.ballerinalang.test.statements.matchstmt.MatchStmtConstPatternTest"></class>
            <class name="org.ballerinalang.test.statements.matchstmt.MatchStatementSyntaxErrorsTest"></class>
            <class name="org.ballerinalang.test.statements.matchstmt.varbindingpatternmatchpattern.CaptureBindingPatternTest"></class>
            <class name="org.ballerinalang.test.statements.matchstmt.MatchStmtListMatchPatternTest"></class>
            <class name="org.ballerinalang.test.statements.matchstmt.MatchStatementOnFailTest"></class>
            <class name="org.ballerinalang.test.lock.LocksWithOnFailTest"></class>
            <!--<class name="org.ballerinalang.test.closures.VarMutabilityClosureTest" />-->
            <!--<class name="org.ballerinalang.test.lock.LocksInMainTest">-->
            <!--<methods>-->
            <!--<include name="simpleLock"/>-->
            <!--</methods>-->
            <!--</class>-->
<!--            <class name="org.ballerinalang.test.lock.LocksInServicesTest">-->
<!--                <methods>-->
<!--                    &lt;!&ndash; Not supported at the moment &ndash;&gt;-->
<!--                    <exclude name="testFieldLock"></exclude>-->
<!--                </methods>-->
<!--            </class>-->
            <class name="org.ballerinalang.test.lock.LocksInMainTest" />
            <class name="org.ballerinalang.test.lock.FieldLockTest">
                <methods>
                    <!-- Not supported at the moment -->
                    <exclude name="testObjectLock" />
                    <exclude name="testLockInRecords" />
                </methods>
            </class>
            <!-- <class name="org.ballerinalang.test.types.TypeUnificationTest"/> -->
            <!--<class name="org.ballerinalang.test.error.ErrorTest" />-->
            <class name="org.ballerinalang.test.expressions.async.BasicAsyncOperationsTest">
                <methods>
                    <exclude name="testAsyncNonNativeBasic6" />
                    <exclude name="testAsyncNonNativeBasic7" />
                    <exclude name="testAsyncNonNativeBasic8" />
                    <exclude name="testAsyncNonNativeBasic9" />
                    <exclude name="testAsyncNonNativeBasic10" />
                    <exclude name="testAsyncNonNativeBasic11" />
                </methods>
            </class>
            <class name="org.ballerinalang.test.balo.record.OpenRecordTypeReferenceTest" />
            <class name="org.ballerinalang.test.balo.record.ClosedRecordTypeReferenceTest" />


            <!-- Disabled tests related to ProjectAPI change -->
            <!-- ########################## START ############################# -->

            <class name="org.ballerinalang.test.record.AnonymousOpenRecordTest">
                <methods>
                    <exclude name="testAnonRecordAsRestFieldOfAnonRecord"/>
                    <exclude name="testAnonRecordWithRestField"/>
                    <exclude name="testAnonStructAsFuncParam"/>
                    <exclude name="testAnonStructAsLocalVar"/>
                    <exclude name="testAnonStructAsPkgVar"/>
                    <exclude name="testAnonStructAsStructField"/>
                </methods>
            </class>
            <class name="org.ballerinalang.test.balo.object.RemoteObjectBaloTest">
                <methods>
<!--                    <exclude name="testRemoteObject"/>-->
                </methods>
            </class>
            <class name="org.ballerinalang.test.worker.WorkerSyncSendTest">
                <methods>
                    <exclude name="basicSyncSendTest"/>
                    <exclude name="errorAfterSendTest"/>
                    <exclude name="errorResultWithMultipleWorkers"/>
                    <exclude name="multiWorkerTest"/>
                    <exclude name="multipleSendsToErroredWorker"/>
                    <exclude name="multipleSyncSendTest"/>
                    <exclude name="multipleSyncSendWithPanic"/>
                    <exclude name="multipleSyncSendWithPanicInSend"/>
                    <exclude name="nilReturnTest"/>
                    <exclude name="panicAfterSendTest"/>
                    <exclude name="panicWithMultipleSendStmtsTest"/>
                    <exclude name="simpleSyncSendTest"/>
                    <exclude name="syncSendWithPanicInReceive"/>
                    <exclude name="testComplexTypeSend"/>
                    <exclude name="testFailureForReceiveWithError"/>
                    <exclude name="testNoFailureForReceiveWithError"/>
                    <exclude name="testSyncSendAfterSend"/>
                </methods>
            </class>
            <class name="org.ballerinalang.test.javainterop.basic.InstanceMethodTest">
                <methods>
                    <exclude name="handleOrErrorReturn"/>
                    <exclude name="handleOrErrorWithObjectReturn"/>
                    <exclude name="testAcceptNothingAndReturnNothing"/>
                    <exclude name="testAcceptNothingButReturnSomething"/>
                    <exclude name="testAcceptSomethingAndReturnSomething"/>
                    <exclude name="testAcceptSomethingButReturnNothing"/>
                    <exclude name="testAcceptTwoParamsAndReturnSomething"/>
                    <exclude name="testErrorDetail"/>
                    <exclude name="testInstanceResolve"/>
                    <exclude name="testInteropFunctionWithDifferentName"/>
                    <exclude name="testPrimitiveOrErrorReturn"/>
                    <exclude name="testUncheckedErrorDetail"/>
                    <exclude name="testUnionWithErrorReturn"/>
                    <exclude name="testVoidWithThrows"/>
                </methods>
            </class>
            <class name="org.ballerinalang.test.javainterop.basic.StaticMethodTest">
                <methods>
                    <exclude name="testAcceptNothingAndReturnNothing"/>
                    <exclude name="testAcceptNothingButReturnDate"/>
                    <exclude name="testAcceptNothingButReturnString"/>
                    <exclude name="testAcceptSomethingAndReturnSomething"/>
                    <exclude name="testBalEnvFastAsync"/>
                    <exclude name="testBalEnvFastAsyncVoidSig"/>
                    <exclude name="testBalEnvSlowAsync"/>
                    <exclude name="testBalEnvSlowAsyncVoidSig"/>
                    <exclude name="testDecimalParamAndReturn"/>
                    <exclude name="testFuncWithAsyncDefaultParamExpression"/>
                    <exclude name="testInteropFunctionWithDifferentName"/>
                    <exclude name="testJavaInteropFunctionThatAcceptsThreeParameters"/>
                    <exclude name="testJavaInteropFunctionThatAcceptsTwoParameters"/>
                    <exclude name="testMapValueOrErrorReturn"/>
                    <exclude name="testReturnObjectValueOrError"/>
                    <exclude name="testStaticResolve"/>
                    <exclude name="testStringParamAndReturn"/>
                    <exclude name="testTupleReturn"/>
                    <exclude name="testUsingParamValues"/>
                </methods>
            </class>
            <class name="org.ballerinalang.test.action.start.StartActionTest">
                <methods>
                    <exclude name="testStartActionNegative"/>
                </methods>
            </class>
            <class name="org.ballerinalang.test.worker.WaitForAllActionsTest">
                <methods>
                    <exclude name="waitTest1"/>
                    <exclude name="waitTest10"/>
                    <exclude name="waitTest11"/>
                    <exclude name="waitTest12"/>
                    <exclude name="waitTest13"/>
                    <exclude name="waitTest14"/>
                    <exclude name="waitTest15"/>
                    <exclude name="waitTest16"/>
                    <exclude name="waitTest17"/>
                    <exclude name="waitTest18"/>
                    <exclude name="waitTest19"/>
                    <exclude name="waitTest2"/>
                    <exclude name="waitTest20"/>
                    <exclude name="waitTest21"/>
                    <exclude name="waitTest22"/>
                    <exclude name="waitTest23"/>
                    <exclude name="waitTest24"/>
                    <exclude name="waitTest25"/>
                    <exclude name="waitTest26"/>
                    <exclude name="waitTest27"/>
                    <exclude name="waitTest3"/>
                    <exclude name="waitTest4"/>
                    <exclude name="waitTest5"/>
                    <exclude name="waitTest6"/>
                    <exclude name="waitTest7"/>
                    <exclude name="waitTest8"/>
                    <exclude name="waitTest9"/>
                </methods>
            </class>
            <class name="org.ballerinalang.test.record.AnonymousClosedRecordTest">
                <methods>
                    <exclude name="testAnonStructAsFuncParam"/>
                    <exclude name="testAnonStructAsLocalVar"/>
                    <exclude name="testAnonStructAsPkgVar"/>
                    <exclude name="testAnonStructAsStructField"/>
                </methods>
            </class>
            <class name="org.ballerinalang.test.execution.ModuleExecutionFlowTests">
                <methods>
                    <exclude name="testModuleDependencyChainForInit"/>
                    <exclude name="testModuleDependencyChainForStart"/>
                    <exclude name="testModuleExecutionOrder"/>
                    <exclude name="testModuleImmediateStopPanic"/>
                    <exclude name="testModuleInitPanic"/>
                    <exclude name="testModuleInitReturningError"/>
                    <exclude name="testModuleMainPanicError"/>
                    <exclude name="testModuleMainReturnError"/>
                    <exclude name="testModuleStartAndStopPanic"/>
                    <exclude name="testModuleStartPanic"/>
                    <exclude name="testModuleStartReturningError"/>
                    <exclude name="testModuleStopPanic"/>
                </methods>
            </class>
            <class name="org.ballerinalang.test.taintchecking.TaintedStatusPropagationTest">
                <methods>
                    <exclude name="testParameterStatusWithNativeInvocations"/>
                    <exclude name="testParameterStatusWithNativeInvocationsNegative"/>
                </methods>
            </class>
            <class name="org.ballerinalang.test.query.QueryExprWithQueryConstructTypeTest">
                <methods>
                    <exclude name="testInnerJoinAndLimitReturnStream"/>
                    <exclude name="testKeyLessTableWithReturnTable"/>
                    <exclude name="testMultipleFromWhereAndLetReturnStream"/>
                    <exclude name="testQueryExprWithJoinClauseReturnTable"/>
                    <exclude name="testQueryExprWithLimitClauseReturnTable"/>
                    <exclude name="testQueryExprWithOtherClausesReturnTable"/>
                    <exclude name="testSimpleQueryExprReturnTable"/>
                    <exclude name="testSimpleQueryReturnStream"/>
                    <exclude name="testStreamInFromClauseWithReturnStream"/>
                    <exclude name="testTableNoDuplicatesAndOnConflictReturnTable"/>
                    <exclude name="testTableWithDuplicateKeys"/>
                    <exclude name="testTableWithDuplicatesAndOnConflictReturnTable"/>
                </methods>
            </class>
            <class name="org.ballerinalang.test.error.ErrorTest">
                <methods>
                    <exclude name="customErrorDetailsTest"/>
                    <exclude name="errorConstructDetailTest"/>
                    <exclude name="errorConstructReasonTest"/>
                    <exclude name="errorPanicTest"/>
                    <exclude name="errorReasonSubtypeTest"/>
                    <exclude name="errorTrapTest"/>
                    <exclude name="indirectErrorCtorTest"/>
                    <exclude name="testConsecutiveTraps"/>
                    <exclude name="testCustomErrorDetails2"/>
                    <exclude name="testDefaultErrorTypeDescriptionInferring"/>
                    <exclude name="testErrorTrapVarReuse"/>
                    <exclude name="testErrorTypeDescriptionInferring"/>
                    <exclude name="testErrorUnionPassedToErrorParam"/>
                    <exclude name="testErrorWithConstantAsReason"/>
                    <exclude name="testErrorWithConstantAsReason"/>
                    <exclude name="testErrorWithErrorConstructor"/>
                    <exclude name="testErrorWithUserDefinedReasonType"/>
                    <exclude name="testErrorWithUserDefinedReasonType"/>
                    <exclude name="testGenericErrorWithDetailRecord"/>
                    <exclude name="testIndirectErrorCtor"/>
                    <exclude name="testIndirectErrorReturn"/>
                    <exclude name="testOneLinePanic"/>
                    <exclude name="testOptionalErrorReturn"/>
                    <exclude name="testPanicOnErrorUnion"/>
                    <exclude name="testPanicOnErrorUnionCustomError"/>
                    <exclude name="testPanicOnErrorUnionCustomError2"/>
                    <exclude name="testStackOverFlow"/>
                    <exclude name="testTrapSuccessScenario"/>
                    <exclude name="testUnionErrorTypeDescriptionInferring"/>
                    <exclude name="testUnionLhsWithIndirectErrorRhs"/>
                    <exclude name="testUnspecifiedErrorDetailFrozenness"/>
                </methods>
            </class>
            <class name="org.ballerinalang.test.object.ObjectTest">
                <methods>
                    <exclude name="testObjectAttachFuncReturningTuple"/>
                    <exclude name="testObjectInitFunctionWithDefaultableParams"/>
                    <exclude name="testObjectInitFunctionWithDefaultableParams2"/>
                    <exclude name="testObjectVisibilityModifiers"/>
                </methods>
            </class>
            <class name="org.ballerinalang.test.worker.BasicWorkerTest">
                <methods>
                    <exclude name="basicForkTest"/>
                    <exclude name="forkWithMessageParsingTest"/>
                    <exclude name="forkWithWaitForAny"/>
                    <exclude name="simpleWorkerMessagePassingTest"/>
                    <exclude name="workerDeclTest"/>
                    <exclude name="workerReturnTest"/>
                    <exclude name="workerSameThreadSchedulingTest"/>
                </methods>
            </class>
            <class name="org.ballerinalang.test.worker.WaitForOneActionsTest">
                <methods>
                    <exclude name="asyncObjectCreationTest"/>
                    <exclude name="waitTest1"/>
                    <exclude name="waitTest2"/>
                    <exclude name="waitTest3"/>
                    <exclude name="waitTest4"/>
                    <exclude name="waitTest5"/>
                    <exclude name="waitTest6"/>
                    <exclude name="waitTest7"/>
                    <exclude name="waitTest8"/>
                    <exclude name="waitTest9"/>
                </methods>
            </class>
            <class name="org.ballerinalang.test.expressions.conversion.NativeConversionTest">
                <methods>
                    <exclude name="structWithComplexArraysToJson"/>
                    <exclude name="structWithComplexMapToJson"/>
                    <exclude name="testAnyRecordToAnydataMap"/>
                    <exclude name="testArrayToJson1"/>
                    <exclude name="testArrayToJson2"/>
                    <exclude name="testConvertWithFuncCall"/>
                    <exclude name="testConvertWithFuncReturnUnion"/>
                    <exclude name="testEmptyJSONtoStructWithOptionals"/>
                    <exclude name="testImplicitConversionToString"/>
                    <exclude name="testIncompatibleJsonToStruct"/>
                    <exclude name="testJsonArrayToStruct"/>
                    <exclude name="testJsonFloatToRecordWithFloat"/>
                    <exclude name="testJsonIntArrayToStringArray"/>
                    <exclude name="testJsonToAnyArray"/>
                    <exclude name="testJsonToArray1"/>
                    <exclude name="testJsonToArray2"/>
                    <exclude name="testJsonToArrayFail"/>
                    <exclude name="testJsonToIntArray"/>
                    <exclude name="testJsonToMapConstrained1"/>
                    <exclude name="testJsonToMapConstrained2"/>
                    <exclude name="testJsonToMapConstrainedFail"/>
                    <exclude name="testJsonToMapUnconstrained"/>
                    <exclude name="testJsonToRecordInPackage"/>
                    <exclude name="testJsonToStringArray"/>
                    <exclude name="testJsonToStruct"/>
                    <exclude name="testJsonToStructWithMissingOptionalFields"/>
                    <exclude name="testJsonToStructWithMissingRequiredFields"/>
                    <exclude name="testJsonToXmlArray"/>
                    <exclude name="testJsonWithIncompatibleMapToStruct"/>
                    <exclude name="testJsonWithIncompatibleStructToStruct"/>
                    <exclude name="testJsonWithIncompatibleTypeToStruct"/>
                    <exclude name="testMapToJsonConversion"/>
                    <exclude name="testMapToRecordInPackage"/>
                    <exclude name="testMapToStruct"/>
                    <exclude name="testMapToStructWithMapValueForJsonField"/>
                    <exclude name="testMapWithIncompatibleArrayToStruct"/>
                    <exclude name="testMapWithIncompatibleStructToStruct"/>
                    <exclude name="testMapWithMissingOptionalFieldsToStruct"/>
                    <exclude name="testNestedMapToNestedStruct"/>
                    <exclude name="testNonArrayJsonToArray"/>
                    <exclude name="testNullJsonArrayToArray"/>
                    <exclude name="testNullJsonToArray"/>
                    <exclude name="testNullJsonToStruct"/>
                    <exclude name="testNullStructToJson"/>
                    <exclude name="testRecordToJsonWithIsJson"/>
                    <exclude name="testStructArrayConversion1"/>
                    <exclude name="testStructArrayConversion2"/>
                    <exclude name="testStructToJson"/>
                    <exclude name="testStructToMap"/>
                    <exclude name="testStructToMapWithRefTypeArray"/>
                    <exclude name="testStructWithIncompatibleTypeMapToJson"/>
                    <exclude name="testStructWithIncompatibleTypeToJson"/>
                    <exclude name="testStructWithStringArrayToJSON"/>
                    <exclude name="testTupleConversion1"/>
                    <exclude name="testTupleConversion2"/>
                </methods>
            </class>
            <class name="org.ballerinalang.test.worker.WaitForAnyActionsTest">
                <methods>
                    <exclude name="waitTest1"/>
                    <exclude name="waitTest10"/>
                    <exclude name="waitTest11"/>
                    <exclude name="waitTest12"/>
                    <exclude name="waitTest13"/>
                    <exclude name="waitTest14"/>
                    <exclude name="waitTest15"/>
                    <exclude name="waitTest16"/>
                    <exclude name="waitTest17"/>
                    <exclude name="waitTest18"/>
                    <exclude name="waitTest19"/>
                    <exclude name="waitTest2"/>
                    <exclude name="waitTest20"/>
                    <exclude name="waitTest21"/>
                    <exclude name="waitTest22"/>
                    <exclude name="waitTest23"/>
                    <exclude name="waitTest24"/>
                    <exclude name="waitTest3"/>
                    <exclude name="waitTest4"/>
                    <exclude name="waitTest5"/>
                    <exclude name="waitTest6"/>
                    <exclude name="waitTest7"/>
                    <exclude name="waitTest8"/>
                    <exclude name="waitTest9"/>
                </methods>
            </class>
            <class name="org.ballerinalang.test.worker.WaitForAllWorkersTest">
                <methods>
                    <exclude name="sendToFork"/>
                </methods>
            </class>
            <class name="org.ballerinalang.test.worker.WorkerCancelledTest">
                <methods>
                    <exclude name="workerCancelledBeforeSend"/>
                </methods>
            </class>
<<<<<<< HEAD
            <class name="org.ballerinalang.test.balo.record.ClosedRecordTypeReferenceTest">
                <methods>
                    <exclude name="testDefaultValueInit"/>
                    <exclude name="testDefaultValueInitInBALOs"/>
                    <exclude name="testOrdering"/>
                    <exclude name="testRefTypes"/>
                    <exclude name="testReferenceChains"/>
                    <exclude name="testTypeReferencingInBALOs"/>
                    <exclude name="testValRefType"/>
                </methods>
            </class>
            <class name="org.ballerinalang.test.balo.constant.SimpleConstantInBaloTest">
                <methods>
                    <exclude name="testBooleanConstInTuple"/>
                    <exclude name="testBooleanConstInUnion"/>
                    <exclude name="testBooleanWithType"/>
                    <exclude name="testBooleanWithoutType"/>
                    <exclude name="testBuiltinFunctionInvocation"/>
                    <exclude name="testBuiltinFunctionInvocationOnArrayElement"/>
                    <exclude name="testBuiltinFunctionInvocationOnField"/>
                    <exclude name="testByteConstInTuple"/>
                    <exclude name="testByteConstInUnion"/>
                    <exclude name="testByteWithType"/>
                    <exclude name="testConstAndTypeComparison"/>
                    <exclude name="testConstInJsonKey"/>
                    <exclude name="testConstInJsonValue"/>
                    <exclude name="testConstInMapKey"/>
                    <exclude name="testConstInMapValue"/>
                    <exclude name="testConstInRecord"/>
                    <exclude name="testConstWithTypeAsParam"/>
                    <exclude name="testConstWithTypeAssignmentToGlobalVariable"/>
                    <exclude name="testConstWithTypeAssignmentToLocalVariable"/>
                    <exclude name="testConstWithTypeAssignmentToType"/>
                    <exclude name="testConstWithTypeConcat"/>
                    <exclude name="testConstWithTypeInCondition"/>
                    <exclude name="testConstWithTypeInReturn"/>
                    <exclude name="testConstWithoutTypeAsParam"/>
                    <exclude name="testConstWithoutTypeAssignmentToGlobalVariable"/>
                    <exclude name="testConstWithoutTypeAssignmentToLocalVariable"/>
                    <exclude name="testConstWithoutTypeAssignmentToType"/>
                    <exclude name="testConstWithoutTypeConcat"/>
                    <exclude name="testConstWithoutTypeInCondition"/>
                    <exclude name="testConstWithoutTypeInReturn"/>
                    <exclude name="testDecimalWithType"/>
                    <exclude name="testEqualityWithConstWithType"/>
                    <exclude name="testFloatAsFiniteType"/>
                    <exclude name="testFloatConstInTuple"/>
                    <exclude name="testFloatConstInUnion"/>
                    <exclude name="testFloatWithType"/>
                    <exclude name="testFloatWithoutType"/>
                    <exclude name="testIntConstInTuple"/>
                    <exclude name="testIntConstInUnion"/>
                    <exclude name="testIntWithType"/>
                    <exclude name="testIntWithoutType"/>
                    <exclude name="testLabeling"/>
                    <exclude name="testNilWithType"/>
                    <exclude name="testNilWithoutType"/>
                    <exclude name="testProperSubset"/>
                    <exclude name="testStringConstInTuple"/>
                    <exclude name="testStringConstInUnion"/>
                    <exclude name="testStringWithType"/>
                    <exclude name="testStringWithoutType"/>
                    <exclude name="testTypeConstAsParam"/>
                    <exclude name="testTypeConstants"/>
                </methods>
            </class>
            <class name="org.ballerinalang.test.balo.listener.ListenerBaloTestExtPackage">
                <methods>
                    <exclude name="testListenerObjectDefinedInDifferentPackage"/>
=======
            <class name="org.ballerinalang.test.documentation.FieldLevelDocsTest">
                <methods>
                    <exclude name="testObjWithModuleLevelAndFieldLevelFieldDocs"/>
                    <exclude name="testObjectDocsWithMarkdownStyles"/>
                    <exclude name="testObjectWithFieldLevelFieldDocs"/>
                    <exclude name="testObjectWithModuleLevelFieldDocs"/>
                    <exclude name="testRecordDocsWithMarkdownStyles"/>
                    <exclude name="testRecordWithFieldLevelFieldDocs"/>
                    <exclude name="testRecordWithModuleLevelAndFieldLevelFieldDocs"/>
                    <exclude name="testRecordWithModuleLevelFieldDocs"/>
>>>>>>> 9cb26da4
                </methods>
            </class>
            <class name="org.ballerinalang.test.types.constant.ConstantAssignmentTest">
                <methods>
                    <exclude name="testConstantAssignmentExpression"/>
                </methods>
            </class>
            <class name="org.ballerinalang.test.lock.LocksInMainTest">
                <methods>
                    <exclude name="testBreakInsideLock"/>
                    <exclude name="testForGlobalRefUpdateInsideConditional"/>
                    <exclude name="testForGlobalRefUpdateInsideWorker"/>
                    <exclude name="testLockInsideWhileLoop"/>
                    <exclude name="testLockNegativeCases"/>
                    <exclude name="testLockWithinFunctionsDownTheLine"/>
                    <exclude name="testLockWithinLock"/>
                    <exclude name="testLockWithinLockInWorkers"/>
                    <exclude name="testLockWithinLockInWorkersForBlobAndBoolean"/>
                    <exclude name="testLocksWhenGlobalVariablesReferToSameValue"/>
                    <exclude name="testNextInsideLock"/>
                    <exclude name="testParallelRunWithChainedInvocationDependencies"/>
                    <exclude name="testParallelRunWithImportInvocationDependencies"/>
                    <exclude name="testParallelRunWithInvocationDependencies"/>
                    <exclude name="testParallelRunWithRecursiveInvocationDependencies"/>
                    <exclude name="testThrowErrorInsideLockInsideTrap"/>
                    <exclude name="testThrowErrorInsideLockInsideTryCatch"/>
                    <exclude name="testThrowErrorInsideTryCatchFinallyInsideLock"/>
                    <exclude name="testThrowErrorInsideTryCatchInsideLock"/>
                </methods>
            </class>
            <class name="org.ballerinalang.test.functions.FunctionsWithDefaultableArguments">
                <methods>
                    <exclude name="testAttachedAsyncDefaultParam"/>
                    <exclude name="testCombinedExprAsDefaultValue"/>
                    <exclude name="testDefaultExprInFunctionPointers"/>
                    <exclude name="testDefaultObject"/>
                    <exclude name="testDefaultValueWithError"/>
                    <exclude name="testDefaultValueWithTernary"/>
                    <exclude name="testFuncWithAsyncDefaultParamExpression"/>
                    <exclude name="testFunctionCallAsDefaultExpr"/>
                    <exclude name="testPanicWithinDefaultExpr"/>
                    <exclude name="testRecordAsDefaultExpr"/>
                    <exclude name="testUsingParamValues"/>
                    <exclude name="testUsingParamValuesInAttachedFunc"/>
                </methods>
            </class>
            <class name="org.ballerinalang.test.expressions.literals.IdentifierLiteralPackageTest">
                <methods>
                    <exclude name="testAccessStructGlobalVarWithIdentifierLiteralInOtherPackage"/>
                    <exclude name="testAccessingVarsInOtherPackage"/>
                </methods>
            </class>
            <class name="org.ballerinalang.test.expressions.async.BasicAsyncOperationsTest">
                <methods>
                    <exclude name="testAsyncInvWithDefaultParams"/>
                    <exclude name="testAsyncInvWithoutDefaultParams"/>
                    <exclude name="testAsyncNegative"/>
                    <exclude name="testAsyncNonNativeBasic1"/>
                    <exclude name="testAsyncNonNativeBasic2"/>
                    <exclude name="testAsyncNonNativeBasic3"/>
                    <exclude name="testAsyncNonNativeBasic4"/>
                    <exclude name="testAsyncNonNativeBasic5"/>
                    <exclude name="testAsyncObjectAttachedFunctions"/>
                    <exclude name="testAttachedAsyncInvWithDefaultParams"/>
                    <exclude name="testAttachedAsyncInvWithoutDefaultParams"/>
                </methods>
            </class>
            <class name="org.ballerinalang.test.services.ErrorReturnTest">
                <methods>
                    <exclude name="testErrorReturnFunction"/>
                </methods>
            </class>
            <class name="org.ballerinalang.test.statements.variabledef.ForwardReferencingGlobalDefinitionTest">
                <methods>
                    <exclude name="globalDefinitionsReOrdering"/>
                    <exclude name="inFunctionGlobalReference"/>
                    <exclude name="inFunctionGlobalReferenceCauseCycle"/>
                </methods>
            </class>
            <class name="org.ballerinalang.test.worker.WorkerFlushTest">
                <methods>
                    <exclude name="errorBeforeFlush"/>
                    <exclude name="flushAll"/>
                    <exclude name="flushInDefault"/>
                    <exclude name="flushInDefaultError"/>
                    <exclude name="flushReturnNilTest"/>
                    <exclude name="panicBeforeFlush"/>
                    <exclude name="simpleFlushTest"/>
                </methods>
            </class>
            <class name="org.ballerinalang.test.worker.WorkerInActionTest">
                <methods>
                    <exclude name="testConnectorAction1"/>
                    <exclude name="testConnectorAction2"/>
                    <exclude name="testDefaultErrorBeforeSend"/>
                </methods>
            </class>
<<<<<<< HEAD
            <class name="org.ballerinalang.test.balo.readonly.SelectivelyImmutableTypeBaloTest">
                <methods>
                    <exclude name="testImmutableTypesNegative"/>
                    <exclude name="testReadonlyType"/>
                </methods>
            </class>
            <class name="org.ballerinalang.test.statements.matchstmt.MatchStmtListMatchPatternTest">
                <methods>
                    <exclude name="testListMatchPattern1"/>
                    <exclude name="testListMatchPattern10"/>
                    <exclude name="testListMatchPattern11"/>
                    <exclude name="testListMatchPattern12"/>
                    <exclude name="testListMatchPattern13"/>
                    <exclude name="testListMatchPattern14"/>
                    <exclude name="testListMatchPattern15"/>
                    <exclude name="testListMatchPattern16"/>
                    <exclude name="testListMatchPattern17"/>
                    <exclude name="testListMatchPattern18"/>
                    <exclude name="testListMatchPattern19"/>
                    <exclude name="testListMatchPattern2"/>
                    <exclude name="testListMatchPattern3"/>
                    <exclude name="testListMatchPattern4"/>
                    <exclude name="testListMatchPattern5"/>
                    <exclude name="testListMatchPattern6"/>
                    <exclude name="testListMatchPattern7"/>
                    <exclude name="testListMatchPattern8"/>
                    <exclude name="testListMatchPattern9"/>
                    <exclude name="testListMatchPatternNegative"/>
                    <exclude name="testNegativeSemantics"/>
                    <exclude name="testRestMatchPattern1"/>
                    <exclude name="testRestMatchPattern2"/>
                    <exclude name="testRestMatchPattern3"/>
                    <exclude name="testRestMatchPattern4"/>
                    <exclude name="testRestMatchPattern5"/>
                </methods>
            </class>
            <class name="org.ballerinalang.test.balo.constant.SimpleConstantBaloNegativeTests">
                <methods>
                    <exclude name="testNegative"/>
=======
            <class name="org.ballerinalang.test.documentation.MultilineDocsTest">
                <methods>
                    <exclude name="testMultilineDocs"/>
                    <exclude name="testMultilineDocsWithDeprecation"/>
>>>>>>> 9cb26da4
                </methods>
            </class>
            <class name="org.ballerinalang.test.worker.WorkerTest">
                <methods>
                    <exclude name="innerWorkerPanicTest"/>
                    <exclude name="receiveDefaultWithCheckAndTrap"/>
                    <exclude name="receiveFromDefaultWithPanicAfterReceiveInWorker"/>
                    <exclude name="receiveFromDefaultWithPanicAfterSendInDefault"/>
                    <exclude name="receiveFromDefaultWithPanicBeforeReceiveInWorker"/>
                    <exclude name="receiveFromDefaultWithPanicBeforeSendInDefault"/>
                    <exclude name="receiveWithCheck"/>
                    <exclude name="receiveWithCheckAndTrap"/>
                    <exclude name="receiveWithCheckForDefault"/>
                    <exclude name="receiveWithCheckpanic"/>
                    <exclude name="receiveWithTrap"/>
                    <exclude name="receiveWithTrapForDefault"/>
                    <exclude name="sendToDefaultWithPanicAfterSendInDefault"/>
                    <exclude name="sendToDefaultWithPanicAfterSendInWorker"/>
                    <exclude name="sendToDefaultWithPanicBeforeSendInDefault"/>
                    <exclude name="sendToDefaultWithPanicBeforeSendInWorker"/>
                    <exclude name="syncSendReceiveWithCheck"/>
                    <exclude name="syncSendReceiveWithCheckpanic"/>
                    <exclude name="syncSendReceiveWithTrap"/>
                    <exclude name="testComplexTypeSend"/>
                    <exclude name="testFunctionWithStartInsideLock"/>
                    <exclude name="testFunctionWithStartInsideLockWithDepth3"/>
                    <exclude name="testFunctionWithWorkerInsideLock"/>
                    <exclude name="testFunctionWithWorkerInsideLockWithDepth3"/>
                    <exclude name="testWorkerInsideLock"/>
                    <exclude name="waitInReturn"/>
                    <exclude name="waitOnSameFutureByMultiple"/>
                    <exclude name="workerReturnTest"/>
                    <exclude name="workerSendFromDefault"/>
                    <exclude name="workerSendToDefault"/>
                    <exclude name="workerSendToWorkerTest"/>
                    <exclude name="workerTestWithLambda"/>
                    <exclude name="workerWithFutureTest1"/>
                    <exclude name="workerWithFutureTest2"/>
                    <exclude name="workerWithFutureTest3"/>
                </methods>
            </class>
<<<<<<< HEAD
            <class name="org.ballerinalang.test.balo.constant.MapConstantPanicInBaloTest">
                <methods>
                    <exclude name="updateConstantBooleanMapValueInArrayWithExistingKey"/>
                    <exclude name="updateConstantBooleanMapValueInArrayWithNewKey"/>
                    <exclude name="updateConstantByteMapValueInArrayWithExistingKey"/>
                    <exclude name="updateConstantByteMapValueInArrayWithNewKey"/>
                    <exclude name="updateConstantDecimalMapValueInArrayWithExistingKey"/>
                    <exclude name="updateConstantDecimalMapValueInArrayWithNewKey"/>
                    <exclude name="updateConstantFloatMapValueInArrayWithExistingKey"/>
                    <exclude name="updateConstantFloatMapValueInArrayWithNewKey"/>
                    <exclude name="updateConstantIntMapValueInArrayWithExistingKey"/>
                    <exclude name="updateConstantIntMapValueInArrayWithNewKey"/>
                    <exclude name="updateConstantNilMapValueInArrayWithExistingKey"/>
                    <exclude name="updateConstantNilMapValueInArrayWithNewKey"/>
                    <exclude name="updateConstantStringMapValueInArrayWithExistingKey"/>
                    <exclude name="updateConstantStringMapValueInArrayWithNewKey"/>
                    <exclude name="updateNestedConstantByteMapValueWithExistingKey"/>
                    <exclude name="updateNestedConstantByteMapValueWithNewKey"/>
                    <exclude name="updateNestedConstantDecimalMapValueWithExistingKey"/>
                    <exclude name="updateNestedConstantDecimalMapValueWithNewKey"/>
                    <exclude name="updateNestedConstantFloatMapValueWithExistingKey"/>
                    <exclude name="updateNestedConstantFloatMapValueWithNewKey"/>
                    <exclude name="updateNestedConstantIntMapValueWithExistingKey"/>
                    <exclude name="updateNestedConstantIntMapValueWithNewKey"/>
                    <exclude name="updateNestedConstantNilMapValueWithExistingKey"/>
                    <exclude name="updateNestedConstantNilMapValueWithNewKey"/>
                    <exclude name="updateNestedConstantStringMapValueWithExistingKey"/>
                    <exclude name="updateNestedConstantStringMapValueWithNewKey"/>
                    <exclude name="updateReturnedConstantBooleanMap2WithNewKey"/>
                    <exclude name="updateReturnedConstantBooleanMapWithExistingKey"/>
                    <exclude name="updateReturnedConstantByteMap2WithNewKey"/>
                    <exclude name="updateReturnedConstantByteMapWithExistingKey"/>
                    <exclude name="updateReturnedConstantDecimalMap2WithNewKey"/>
                    <exclude name="updateReturnedConstantDecimalMapWithExistingKey"/>
                    <exclude name="updateReturnedConstantFloatMap2WithNewKey"/>
                    <exclude name="updateReturnedConstantFloatMapWithExistingKey"/>
                    <exclude name="updateReturnedConstantIntMap2WithNewKey"/>
                    <exclude name="updateReturnedConstantIntMapWithExistingKey"/>
                    <exclude name="updateReturnedConstantNilMap2WithNewKey"/>
                    <exclude name="updateReturnedConstantNilMapWithExistingKey"/>
                    <exclude name="updateReturnedConstantStringMap2WithNewKey"/>
                    <exclude name="updateReturnedConstantStringMapWithExistingKey"/>
=======
            <class name="org.ballerinalang.test.documentation.DeprecatedAnnotationTest">
                <methods>
                    <exclude name="testDeprecatedAnnotationDef"/>
                    <exclude name="testDeprecatedConstantDecl"/>
                    <exclude name="testDeprecatedErrorTypeDef"/>
                    <exclude name="testDeprecatedFiniteTypeDef"/>
                    <exclude name="testDeprecatedFunctionDef"/>
                    <exclude name="testDeprecatedObjectMemberField"/>
                    <exclude name="testDeprecatedObjectMemberMethod"/>
                    <exclude name="testDeprecatedObjectTypeDef"/>
                    <exclude name="testDeprecatedRecordTypeDef"/>
                    <exclude name="testDeprecatedUnionTypeDef"/>
                    <exclude name="testFunctionParams"/>
>>>>>>> 9cb26da4
                </methods>
            </class>
            <class name="org.ballerinalang.test.balo.record.OpenRecordTypeReferenceTest">
                <methods>
                    <exclude name="testCreatingRecordWithOverriddenFields"/>
                    <exclude name="testDefaultValueInit"/>
                    <exclude name="testDefaultValueInitInBALOs"/>
                    <exclude name="testOrdering"/>
                    <exclude name="testRefTypes"/>
                    <exclude name="testReferenceChains"/>
                    <exclude name="testTypeReferencingInBALOs"/>
                    <exclude name="testValRefType"/>
                </methods>
            </class>
            <class name="org.ballerinalang.test.worker.PackageInitWorkerTest">
                <methods>
                    <exclude name="testPackageInitWorkerTest"/>
                </methods>
            </class>
            <class name="org.ballerinalang.test.lock.FieldLockTest">
                <methods>
                    <exclude name="testLockInAttachedFunc"/>
                </methods>
            </class>
            <class name="org.ballerinalang.test.statements.packageimport.PackageImportTest">
                <methods>
                    <exclude name="testImportsPerfile"/>
                </methods>
            </class>
            <class name="org.ballerinalang.test.expressions.typecast.TypeCastExprTest">
                <methods>
                    <exclude name="testCastToStructInDifferentPkg"/>
                </methods>
            </class>
            <class name="org.ballerinalang.test.documentation.ErrorsTest">
                <methods>
                    <exclude name="testErrorAsAType"/>
                </methods>
            </class>
            <class name="org.ballerinalang.test.strand.worker.StrandMetadataTest">
                <methods>
                    <exclude name="testStrandMetadataAsyncCalls"/>
                </methods>
            </class>
            <class name="org.ballerinalang.test.javainterop.basic.JavaToBallerinaTest">
                <methods>
                    <exclude name="testUsingExistingBallerinaRuntime"/>
                </methods>
            </class>
            <class name="org.ballerinalang.test.documentation.MarkdownDocumentationTest">
                <methods>
                    <exclude name="testDocNativeFunction"/>
                </methods>
            </class>
            <class name="org.ballerinalang.test.worker.NotSoBasicWorkerTest">
                <methods>
                    <exclude name="chainedWorkerSendReceive"/>
                    <exclude name="forkWithMessagePassing"/>
                    <exclude name="forkWithSameWorkerContent"/>
                    <exclude name="forkWithStructTest"/>
                    <exclude name="forkWithWaitOnAllSelectedWorkers1"/>
                    <exclude name="forkWithWaitOnAllSelectedWorkers2"/>
                    <exclude name="forkWithWaitOnSomeSelectedWorkers1"/>
                    <exclude name="forkWithWaitOnSomeSelectedWorkers2"/>
                    <exclude name="forkWithWaitOnSomeSelectedWorkers3"/>
                    <exclude name="forkWithinWorkers"/>
                    <exclude name="largeForkCreationTest"/>
                    <exclude name="testVoidFunctionWorkers"/>
                </methods>
            </class>
            <class name="org.ballerinalang.test.bir.BirVariableOptimizationTest">
                <methods>
                    <exclude name="testAttachedFunctions"/>
                    <exclude name="testFunctions"/>
                </methods>
            </class>
            <class name="org.ballerinalang.test.balo.constant.MapConstantInBaloTest">
                <methods>
                    <exclude name="testBooleanConstKeyReference"/>
                    <exclude name="testBooleanConstKeyReferenceInLocalVar"/>
                    <exclude name="testByteConstKeyReference"/>
                    <exclude name="testByteConstKeyReferenceInLocalVar"/>
                    <exclude name="testComplexBooleanConstMap"/>
                    <exclude name="testComplexByteConstMap"/>
                    <exclude name="testComplexConstMap"/>
                    <exclude name="testComplexDecimalConstMap"/>
                    <exclude name="testComplexFloatConstMap"/>
                    <exclude name="testComplexIntConstMap"/>
                    <exclude name="testComplexNilConstMap"/>
                    <exclude name="testComplexStringConstMap"/>
                    <exclude name="testConstInAnnotations"/>
                    <exclude name="testDecimalConstKeyReference"/>
                    <exclude name="testDecimalConstKeyReferenceInLocalVar"/>
                    <exclude name="testFloatConstKeyReference"/>
                    <exclude name="testFloatConstKeyReferenceInLocalVar"/>
                    <exclude name="testIntConstKeyReference"/>
                    <exclude name="testIntConstKeyReferenceInLocalVar"/>
                    <exclude name="testNullConstKeyReference"/>
                    <exclude name="testNullConstKeyReferenceInLocalVar"/>
                    <exclude name="testSimpleBooleanConstMap"/>
                    <exclude name="testSimpleByteConstMap"/>
                    <exclude name="testSimpleDecimalConstMap"/>
                    <exclude name="testSimpleFloatConstMap"/>
                    <exclude name="testSimpleIntConstMap"/>
                    <exclude name="testSimpleNilConstMap"/>
                    <exclude name="testSimpleStringConstMap"/>
                    <exclude name="testStringConstKeyReference"/>
                    <exclude name="testStringConstKeyReferenceInLocalVar"/>
                </methods>
            </class>
            <class name="org.ballerinalang.test.execution.LargeInitBuildTest">
                <methods>
                    <exclude name="testFileWithLargeInitMethod"/>
                </methods>
            </class>
            <!-- ########################## END ############################# -->

        </classes>
    </test>
</suite><|MERGE_RESOLUTION|>--- conflicted
+++ resolved
@@ -566,77 +566,6 @@
                     <exclude name="workerCancelledBeforeSend"/>
                 </methods>
             </class>
-<<<<<<< HEAD
-            <class name="org.ballerinalang.test.balo.record.ClosedRecordTypeReferenceTest">
-                <methods>
-                    <exclude name="testDefaultValueInit"/>
-                    <exclude name="testDefaultValueInitInBALOs"/>
-                    <exclude name="testOrdering"/>
-                    <exclude name="testRefTypes"/>
-                    <exclude name="testReferenceChains"/>
-                    <exclude name="testTypeReferencingInBALOs"/>
-                    <exclude name="testValRefType"/>
-                </methods>
-            </class>
-            <class name="org.ballerinalang.test.balo.constant.SimpleConstantInBaloTest">
-                <methods>
-                    <exclude name="testBooleanConstInTuple"/>
-                    <exclude name="testBooleanConstInUnion"/>
-                    <exclude name="testBooleanWithType"/>
-                    <exclude name="testBooleanWithoutType"/>
-                    <exclude name="testBuiltinFunctionInvocation"/>
-                    <exclude name="testBuiltinFunctionInvocationOnArrayElement"/>
-                    <exclude name="testBuiltinFunctionInvocationOnField"/>
-                    <exclude name="testByteConstInTuple"/>
-                    <exclude name="testByteConstInUnion"/>
-                    <exclude name="testByteWithType"/>
-                    <exclude name="testConstAndTypeComparison"/>
-                    <exclude name="testConstInJsonKey"/>
-                    <exclude name="testConstInJsonValue"/>
-                    <exclude name="testConstInMapKey"/>
-                    <exclude name="testConstInMapValue"/>
-                    <exclude name="testConstInRecord"/>
-                    <exclude name="testConstWithTypeAsParam"/>
-                    <exclude name="testConstWithTypeAssignmentToGlobalVariable"/>
-                    <exclude name="testConstWithTypeAssignmentToLocalVariable"/>
-                    <exclude name="testConstWithTypeAssignmentToType"/>
-                    <exclude name="testConstWithTypeConcat"/>
-                    <exclude name="testConstWithTypeInCondition"/>
-                    <exclude name="testConstWithTypeInReturn"/>
-                    <exclude name="testConstWithoutTypeAsParam"/>
-                    <exclude name="testConstWithoutTypeAssignmentToGlobalVariable"/>
-                    <exclude name="testConstWithoutTypeAssignmentToLocalVariable"/>
-                    <exclude name="testConstWithoutTypeAssignmentToType"/>
-                    <exclude name="testConstWithoutTypeConcat"/>
-                    <exclude name="testConstWithoutTypeInCondition"/>
-                    <exclude name="testConstWithoutTypeInReturn"/>
-                    <exclude name="testDecimalWithType"/>
-                    <exclude name="testEqualityWithConstWithType"/>
-                    <exclude name="testFloatAsFiniteType"/>
-                    <exclude name="testFloatConstInTuple"/>
-                    <exclude name="testFloatConstInUnion"/>
-                    <exclude name="testFloatWithType"/>
-                    <exclude name="testFloatWithoutType"/>
-                    <exclude name="testIntConstInTuple"/>
-                    <exclude name="testIntConstInUnion"/>
-                    <exclude name="testIntWithType"/>
-                    <exclude name="testIntWithoutType"/>
-                    <exclude name="testLabeling"/>
-                    <exclude name="testNilWithType"/>
-                    <exclude name="testNilWithoutType"/>
-                    <exclude name="testProperSubset"/>
-                    <exclude name="testStringConstInTuple"/>
-                    <exclude name="testStringConstInUnion"/>
-                    <exclude name="testStringWithType"/>
-                    <exclude name="testStringWithoutType"/>
-                    <exclude name="testTypeConstAsParam"/>
-                    <exclude name="testTypeConstants"/>
-                </methods>
-            </class>
-            <class name="org.ballerinalang.test.balo.listener.ListenerBaloTestExtPackage">
-                <methods>
-                    <exclude name="testListenerObjectDefinedInDifferentPackage"/>
-=======
             <class name="org.ballerinalang.test.documentation.FieldLevelDocsTest">
                 <methods>
                     <exclude name="testObjWithModuleLevelAndFieldLevelFieldDocs"/>
@@ -647,7 +576,6 @@
                     <exclude name="testRecordWithFieldLevelFieldDocs"/>
                     <exclude name="testRecordWithModuleLevelAndFieldLevelFieldDocs"/>
                     <exclude name="testRecordWithModuleLevelFieldDocs"/>
->>>>>>> 9cb26da4
                 </methods>
             </class>
             <class name="org.ballerinalang.test.types.constant.ConstantAssignmentTest">
@@ -745,52 +673,10 @@
                     <exclude name="testDefaultErrorBeforeSend"/>
                 </methods>
             </class>
-<<<<<<< HEAD
-            <class name="org.ballerinalang.test.balo.readonly.SelectivelyImmutableTypeBaloTest">
-                <methods>
-                    <exclude name="testImmutableTypesNegative"/>
-                    <exclude name="testReadonlyType"/>
-                </methods>
-            </class>
-            <class name="org.ballerinalang.test.statements.matchstmt.MatchStmtListMatchPatternTest">
-                <methods>
-                    <exclude name="testListMatchPattern1"/>
-                    <exclude name="testListMatchPattern10"/>
-                    <exclude name="testListMatchPattern11"/>
-                    <exclude name="testListMatchPattern12"/>
-                    <exclude name="testListMatchPattern13"/>
-                    <exclude name="testListMatchPattern14"/>
-                    <exclude name="testListMatchPattern15"/>
-                    <exclude name="testListMatchPattern16"/>
-                    <exclude name="testListMatchPattern17"/>
-                    <exclude name="testListMatchPattern18"/>
-                    <exclude name="testListMatchPattern19"/>
-                    <exclude name="testListMatchPattern2"/>
-                    <exclude name="testListMatchPattern3"/>
-                    <exclude name="testListMatchPattern4"/>
-                    <exclude name="testListMatchPattern5"/>
-                    <exclude name="testListMatchPattern6"/>
-                    <exclude name="testListMatchPattern7"/>
-                    <exclude name="testListMatchPattern8"/>
-                    <exclude name="testListMatchPattern9"/>
-                    <exclude name="testListMatchPatternNegative"/>
-                    <exclude name="testNegativeSemantics"/>
-                    <exclude name="testRestMatchPattern1"/>
-                    <exclude name="testRestMatchPattern2"/>
-                    <exclude name="testRestMatchPattern3"/>
-                    <exclude name="testRestMatchPattern4"/>
-                    <exclude name="testRestMatchPattern5"/>
-                </methods>
-            </class>
-            <class name="org.ballerinalang.test.balo.constant.SimpleConstantBaloNegativeTests">
-                <methods>
-                    <exclude name="testNegative"/>
-=======
             <class name="org.ballerinalang.test.documentation.MultilineDocsTest">
                 <methods>
                     <exclude name="testMultilineDocs"/>
                     <exclude name="testMultilineDocsWithDeprecation"/>
->>>>>>> 9cb26da4
                 </methods>
             </class>
             <class name="org.ballerinalang.test.worker.WorkerTest">
@@ -832,50 +718,6 @@
                     <exclude name="workerWithFutureTest3"/>
                 </methods>
             </class>
-<<<<<<< HEAD
-            <class name="org.ballerinalang.test.balo.constant.MapConstantPanicInBaloTest">
-                <methods>
-                    <exclude name="updateConstantBooleanMapValueInArrayWithExistingKey"/>
-                    <exclude name="updateConstantBooleanMapValueInArrayWithNewKey"/>
-                    <exclude name="updateConstantByteMapValueInArrayWithExistingKey"/>
-                    <exclude name="updateConstantByteMapValueInArrayWithNewKey"/>
-                    <exclude name="updateConstantDecimalMapValueInArrayWithExistingKey"/>
-                    <exclude name="updateConstantDecimalMapValueInArrayWithNewKey"/>
-                    <exclude name="updateConstantFloatMapValueInArrayWithExistingKey"/>
-                    <exclude name="updateConstantFloatMapValueInArrayWithNewKey"/>
-                    <exclude name="updateConstantIntMapValueInArrayWithExistingKey"/>
-                    <exclude name="updateConstantIntMapValueInArrayWithNewKey"/>
-                    <exclude name="updateConstantNilMapValueInArrayWithExistingKey"/>
-                    <exclude name="updateConstantNilMapValueInArrayWithNewKey"/>
-                    <exclude name="updateConstantStringMapValueInArrayWithExistingKey"/>
-                    <exclude name="updateConstantStringMapValueInArrayWithNewKey"/>
-                    <exclude name="updateNestedConstantByteMapValueWithExistingKey"/>
-                    <exclude name="updateNestedConstantByteMapValueWithNewKey"/>
-                    <exclude name="updateNestedConstantDecimalMapValueWithExistingKey"/>
-                    <exclude name="updateNestedConstantDecimalMapValueWithNewKey"/>
-                    <exclude name="updateNestedConstantFloatMapValueWithExistingKey"/>
-                    <exclude name="updateNestedConstantFloatMapValueWithNewKey"/>
-                    <exclude name="updateNestedConstantIntMapValueWithExistingKey"/>
-                    <exclude name="updateNestedConstantIntMapValueWithNewKey"/>
-                    <exclude name="updateNestedConstantNilMapValueWithExistingKey"/>
-                    <exclude name="updateNestedConstantNilMapValueWithNewKey"/>
-                    <exclude name="updateNestedConstantStringMapValueWithExistingKey"/>
-                    <exclude name="updateNestedConstantStringMapValueWithNewKey"/>
-                    <exclude name="updateReturnedConstantBooleanMap2WithNewKey"/>
-                    <exclude name="updateReturnedConstantBooleanMapWithExistingKey"/>
-                    <exclude name="updateReturnedConstantByteMap2WithNewKey"/>
-                    <exclude name="updateReturnedConstantByteMapWithExistingKey"/>
-                    <exclude name="updateReturnedConstantDecimalMap2WithNewKey"/>
-                    <exclude name="updateReturnedConstantDecimalMapWithExistingKey"/>
-                    <exclude name="updateReturnedConstantFloatMap2WithNewKey"/>
-                    <exclude name="updateReturnedConstantFloatMapWithExistingKey"/>
-                    <exclude name="updateReturnedConstantIntMap2WithNewKey"/>
-                    <exclude name="updateReturnedConstantIntMapWithExistingKey"/>
-                    <exclude name="updateReturnedConstantNilMap2WithNewKey"/>
-                    <exclude name="updateReturnedConstantNilMapWithExistingKey"/>
-                    <exclude name="updateReturnedConstantStringMap2WithNewKey"/>
-                    <exclude name="updateReturnedConstantStringMapWithExistingKey"/>
-=======
             <class name="org.ballerinalang.test.documentation.DeprecatedAnnotationTest">
                 <methods>
                     <exclude name="testDeprecatedAnnotationDef"/>
@@ -889,7 +731,6 @@
                     <exclude name="testDeprecatedRecordTypeDef"/>
                     <exclude name="testDeprecatedUnionTypeDef"/>
                     <exclude name="testFunctionParams"/>
->>>>>>> 9cb26da4
                 </methods>
             </class>
             <class name="org.ballerinalang.test.balo.record.OpenRecordTypeReferenceTest">
@@ -907,6 +748,13 @@
             <class name="org.ballerinalang.test.worker.PackageInitWorkerTest">
                 <methods>
                     <exclude name="testPackageInitWorkerTest"/>
+                </methods>
+            </class>
+            <class name="org.ballerinalang.test.documentation.ObjectFieldDefaultValueTest">
+                <methods>
+                    <exclude name="testDefValInitInt"/>
+                    <exclude name="testDefValInitObject"/>
+                    <exclude name="testDefValInitString"/>
                 </methods>
             </class>
             <class name="org.ballerinalang.test.lock.FieldLockTest">
