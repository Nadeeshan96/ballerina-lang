/*
 *  Copyright (c) 2019, WSO2 Inc. (http://www.wso2.org) All Rights Reserved.
 *
 *  WSO2 Inc. licenses this file to you under the Apache License,
 *  Version 2.0 (the "License"); you may not use this file except
 *  in compliance with the License.
 *  You may obtain a copy of the License at
 *
 *    http://www.apache.org/licenses/LICENSE-2.0
 *
 *  Unless required by applicable law or agreed to in writing,
 *  software distributed under the License is distributed on an
 *  "AS IS" BASIS, WITHOUT WARRANTIES OR CONDITIONS OF ANY
 *  KIND, either express or implied.  See the License for the
 *  specific language governing permissions and limitations
 *  under the License.
 */
package org.ballerinalang.nativeimpl.jvm.tests;

import io.ballerina.runtime.api.Environment;
import io.ballerina.runtime.api.Future;
import io.ballerina.runtime.api.Module;
import io.ballerina.runtime.api.creators.ValueCreator;
import io.ballerina.runtime.api.utils.StringUtils;
<<<<<<< HEAD
import io.ballerina.runtime.api.values.BArray;
import io.ballerina.runtime.api.values.BObject;
=======
import io.ballerina.runtime.api.values.BMap;
>>>>>>> 734227f2
import io.ballerina.runtime.api.values.BString;
import io.ballerina.runtime.internal.values.BmpStringValue;
import io.ballerina.runtime.internal.values.HandleValue;
import io.ballerina.runtime.internal.values.ObjectValue;

/**
 * This class contains a set of utility instance methods required for interoperability testing.
 *
 * @since 1.0.0
 */
public class InstanceMethods {

    private Integer counter = 0;

    public InstanceMethods() {
    }

    public void increaseCounterByOne() {
        this.counter = this.counter + 1;
    }

    public Integer getCounter() {
        return counter;
    }

    public void setCounterValue(Integer newValue) {
        this.counter = newValue;
    }

    public Integer setAndGetCounterValue(Integer newValue) {
        this.counter = newValue;
        return this.counter;
    }

    public Integer setTwiceAndGetCounterValue(Integer newValue1, Integer newValue2) {
        this.counter = newValue1 + newValue2;
        return this.counter;
    }

    public Integer setAndGetCounterValueWhichThrowsCheckedException(Integer newValue)
    throws JavaInteropTestCheckedException {
        this.counter = newValue;
        return this.counter;
    }

    public Integer setAndGetCounterValueWhichThrowsUncheckedException(Integer newValue)
            throws UnsupportedOperationException {
        this.counter = newValue;
        return this.counter;
    }

    public long setGetCounterValueWhichThrowsCheckedException(float newValue) throws JavaInteropTestCheckedException {
        this.counter = (int) newValue;
        return this.counter;
    }

    public long setGetCounterValueWhichThrowsUncheckedException(float newValue) throws UnsupportedOperationException {
        this.counter = (int) newValue;
        return this.counter;
    }

    public void testThrowsWithVoid() throws InterruptedException {
        throw new InterruptedException();
    }

    public void testThrowsWithVoidReturn() throws InterruptedException {
        if (false) {
            throw new InterruptedException();
        }
    }

    public Integer handleOrErrorReturn() throws InterruptedException {
        if (false) {
            throw new InterruptedException();
        }
        return 70;
    }

    public Integer handleOrErrorReturnThrows() throws InterruptedException {
        if (true) {
            throw new InterruptedException();
        }
        return 70;
    }

    public Object handleOrErrorWithObjectReturn() throws InterruptedException {
        if (false) {
            throw new InterruptedException();
        }
        return new HandleValue(70);
    }

    public Object handleOrErrorWithObjectReturnThrows() throws InterruptedException {
        if (true) {
            throw new InterruptedException();
        }
        return 70;
    }

    public float primitiveOrErrorReturn() throws InterruptedException {
        if (false) {
            throw new InterruptedException();
        }
        return 55;
    }

    public float primitiveOrErrorReturnThrows() throws InterruptedException {
        if (true) {
            throw new InterruptedException();
        }
        return 55;
    }

    public byte unionWithErrorReturnByte() throws InterruptedException {
        if (false) {
            throw new InterruptedException();
        }
        return '5';
    }

    public byte unionWithErrorReturnThrows() throws InterruptedException {
        if (true) {
            throw new InterruptedException();
        }
        return '5';
    }

    public String unionWithErrorReturnHandle() throws InterruptedException {
        if (false) {
            throw new InterruptedException();
        }
        return "handle ret";
    }

    public byte[] unionWithErrorReturnByteArray() throws InterruptedException {
        byte[] byteArray = "Byte Test".getBytes();
        if (false) {
            throw new InterruptedException();
        }
        return byteArray;
    }

    public String[] anyOrErrorReturnStringArray() throws InterruptedException {
        String[] strArray = {"makes", "integration", "easy"};
        if (false) {
            throw new InterruptedException();
        }
        return strArray;
    }

    public void errorDetail() throws JavaInteropTestCheckedException {
        JavaInteropTestCheckedException e = new JavaInteropTestCheckedException("Custom error");
        e.initCause(new Throwable("Interop Throwable"));
        throw e;
    }

    public int uncheckedErrorDetail() {
        RuntimeException ex = new RuntimeException("Unchecked Exception", new Throwable("Unchecked cause"));
        if (true) {
            throw ex;
        }
        return 10;
    }

    public int getObjectValueField(ObjectValue objectValue) {
        return ((Long) objectValue.get(new BmpStringValue("age"))).intValue();
    }

    public int getInt(ObjectValue objectValue, int x) {
        return ((Long) objectValue.get(new BmpStringValue("age"))).intValue();
    }

    public int getRandomInt() {
        return 123;
    }

    public BString getCurrentModule(Environment env, long b) {
        Module callerModule = env.getCurrentModule();
        return StringUtils.fromString(callerModule.getOrg() + "#" + callerModule.getName() + "#" +
                                              callerModule.getMajorVersion() + "#" + b);
    }

    public BString getCurrentModuleAndOverloadParams(Environment env, long b) {
        Module callerModule = env.getCurrentModule();
        return StringUtils.fromString(callerModule.getOrg() + "#" + callerModule.getName() + "#" +
                                              callerModule.getMajorVersion() + "#" + b * 2);
    }

    public BString getCurrentModuleAndOverloadParams(Environment env, InstanceMethods instanceMethods, long b) {
        return instanceMethods.getCurrentModule(env, b * 4);
    }

<<<<<<< HEAD
    public long getResource(BString p1, BString p2) {
        return 5;
    }

    public BString getResourceWithBundledPaths(Environment env, BObject self, BArray paths, long i) {
        return StringUtils.fromString("resource method input: " + i);
=======
    public void getStringWithBalEnv(Environment env) {
        Future balFuture = env.markAsync();
        BString output = StringUtils.fromString("Hello World!");
        balFuture.complete(output);
    }

    public void getIntWithBalEnv(Environment env) {
        Future balFuture = env.markAsync();
        long output = 7;
        balFuture.complete(output);
    }

    public void getMapValueWithBalEnv(Environment env) {
        Future balFuture = env.markAsync();
        BMap<BString, Object> mapValue = ValueCreator.createMapValue();
        mapValue.put(StringUtils.fromString("a"), 10);
        mapValue.put(StringUtils.fromString("b"), 12.5);
        balFuture.complete(mapValue);
>>>>>>> 734227f2
    }
}<|MERGE_RESOLUTION|>--- conflicted
+++ resolved
@@ -22,12 +22,9 @@
 import io.ballerina.runtime.api.Module;
 import io.ballerina.runtime.api.creators.ValueCreator;
 import io.ballerina.runtime.api.utils.StringUtils;
-<<<<<<< HEAD
 import io.ballerina.runtime.api.values.BArray;
 import io.ballerina.runtime.api.values.BObject;
-=======
 import io.ballerina.runtime.api.values.BMap;
->>>>>>> 734227f2
 import io.ballerina.runtime.api.values.BString;
 import io.ballerina.runtime.internal.values.BmpStringValue;
 import io.ballerina.runtime.internal.values.HandleValue;
@@ -220,14 +217,14 @@
         return instanceMethods.getCurrentModule(env, b * 4);
     }
 
-<<<<<<< HEAD
     public long getResource(BString p1, BString p2) {
         return 5;
     }
 
     public BString getResourceWithBundledPaths(Environment env, BObject self, BArray paths, long i) {
         return StringUtils.fromString("resource method input: " + i);
-=======
+    }
+
     public void getStringWithBalEnv(Environment env) {
         Future balFuture = env.markAsync();
         BString output = StringUtils.fromString("Hello World!");
@@ -246,6 +243,5 @@
         mapValue.put(StringUtils.fromString("a"), 10);
         mapValue.put(StringUtils.fromString("b"), 12.5);
         balFuture.complete(mapValue);
->>>>>>> 734227f2
     }
 }