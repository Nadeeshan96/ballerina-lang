--- conflicted
+++ resolved
@@ -177,7 +177,18 @@
         return ServiceValue.annotationMap;
     }
 
-<<<<<<< HEAD
+    public static BValue getResourceMethodAnnotations(BObject service, BString method, ArrayValue resourcePath,
+                                                      BString annotName) {
+        String methodName = generateMethodName(method, resourcePath);
+
+        for (var methodType : ((ServiceType) service.getType()).getResourceMethods()) {
+            if (methodType.getName().equals(methodName)) {
+                return (BValue) methodType.getAnnotation(annotName);
+            }
+        }
+        return null;
+    }
+
     public static BArray getParamDefaultability(BObject service, BString name) {
         ServiceType serviceType = (ServiceType) service.getType();
         Optional<ResourceFunctionType> func = Arrays.stream(serviceType.getResourceFunctions())
@@ -197,17 +208,5 @@
             arrayValue.add(i, d);
         }
         return arrayValue;
-=======
-    public static BValue getResourceMethodAnnotations(BObject service, BString method, ArrayValue resourcePath,
-                                                      BString annotName) {
-        String methodName = generateMethodName(method, resourcePath);
-
-        for (var methodType : ((ServiceType) service.getType()).getResourceMethods()) {
-            if (methodType.getName().equals(methodName)) {
-                return (BValue) methodType.getAnnotation(annotName);
-            }
-        }
-        return null;
->>>>>>> 72fa4691
     }
 }