/*
 *  Copyright (c) 2021, WSO2 Inc. (http://www.wso2.org) All Rights Reserved.
 *
 *  WSO2 Inc. licenses this file to you under the Apache License,
 *  Version 2.0 (the "License"); you may not use this file except
 *  in compliance with the License.
 *  You may obtain a copy of the License at
 *
 *    http://www.apache.org/licenses/LICENSE-2.0
 *
 *  Unless required by applicable law or agreed to in writing,
 *  software distributed under the License is distributed on an
 *  "AS IS" BASIS, WITHOUT WARRANTIES OR CONDITIONS OF ANY
 *  KIND, either express or implied.  See the License for the
 *  specific language governing permissions and limitations
 *  under the License.
 */

package org.ballerinalang.nativeimpl.jvm.runtime.api.tests;

import io.ballerina.runtime.api.Module;
import io.ballerina.runtime.api.PredefinedTypes;
import io.ballerina.runtime.api.creators.ErrorCreator;
import io.ballerina.runtime.api.creators.TypeCreator;
import io.ballerina.runtime.api.creators.ValueCreator;
import io.ballerina.runtime.api.flags.SymbolFlags;
import io.ballerina.runtime.api.types.Field;
import io.ballerina.runtime.api.types.IntersectableReferenceType;
import io.ballerina.runtime.api.types.IntersectionType;
import io.ballerina.runtime.api.types.MethodType;
import io.ballerina.runtime.api.types.ObjectType;
import io.ballerina.runtime.api.types.Parameter;
import io.ballerina.runtime.api.types.RecordType;
import io.ballerina.runtime.api.types.RemoteMethodType;
import io.ballerina.runtime.api.types.ResourceMethodType;
import io.ballerina.runtime.api.types.ServiceType;
import io.ballerina.runtime.api.types.TupleType;
import io.ballerina.runtime.api.types.Type;
import io.ballerina.runtime.api.types.TypeId;
import io.ballerina.runtime.api.utils.IdentifierUtils;
import io.ballerina.runtime.api.utils.StringUtils;
import io.ballerina.runtime.api.values.BArray;
import io.ballerina.runtime.api.values.BError;
import io.ballerina.runtime.api.values.BFunctionPointer;
import io.ballerina.runtime.api.values.BListInitialValueEntry;
import io.ballerina.runtime.api.values.BMap;
import io.ballerina.runtime.api.values.BMapInitialValueEntry;
import io.ballerina.runtime.api.values.BObject;
import io.ballerina.runtime.api.values.BString;
import io.ballerina.runtime.internal.types.BFunctionType;

import java.util.ArrayList;
import java.util.Arrays;
import java.util.HashMap;
import java.util.List;
import java.util.Map;
import java.util.Optional;

/**
 * This class contains a set of utility methods required for runtime api @{@link ValueCreator} testing.
 *
 * @since 2.0.0
 */
public class Values {

    private static final Module objectModule = new Module("testorg", "runtime_api.objects", "1");
    private static final Module recordModule = new Module("testorg", "runtime_api.records", "1");
    private static final Module invalidValueModule = new Module("testorg", "invalid_values", "1");

    public static BMap<BString, Object> getRecord(BString recordName) {
        HashMap<String, Object> address = new HashMap<>();
        address.put("city", StringUtils.fromString("Nugegoda"));
        address.put("country", StringUtils.fromString("Sri Lanka"));
        address.put("postalCode", 10250);
        return ValueCreator.createRecordValue(recordModule, recordName.getValue(), address);
    }

    public static BObject getObject(BString objectName) {
        BMap<BString, Object> address = getRecord(StringUtils.fromString("Address"));
        return ValueCreator.createObjectValue(objectModule, objectName.getValue(), StringUtils.fromString("Waruna"),
                                              14, address);
    }

    public static BArray getParameters(BObject object, BString methodName) {
        ObjectType objectType = object.getType();
        Optional<MethodType> funcType = Arrays.stream(objectType.getMethods())
                .filter(r -> r.getName().equals(methodName.getValue())).findAny();
        TupleType tupleType = TypeCreator.createTupleType(List.of(PredefinedTypes.TYPE_STRING,
                PredefinedTypes.TYPE_BOOLEAN, PredefinedTypes.TYPE_STRING));
        if (funcType.isEmpty()) {
            return ValueCreator.createArrayValue(TypeCreator.createArrayType(tupleType, 0), 0);
        }
        RemoteMethodType remoteType = (RemoteMethodType) funcType.get();
        Parameter[] parameters = remoteType.getParameters();
        int len = parameters.length;
        BListInitialValueEntry[] elements = new BListInitialValueEntry[len];
        for (int i = 0; i < len; i++) {
            BListInitialValueEntry[] initialTupleValues =
                    {ValueCreator.createListInitialValueEntry(StringUtils.fromString(parameters[i].name)),
                            ValueCreator.createListInitialValueEntry(parameters[i].isDefault),
                            ValueCreator.createListInitialValueEntry(
                                    (StringUtils.fromString(parameters[i].type.toString())))};
            elements[i] = ValueCreator
                    .createListInitialValueEntry(ValueCreator.createTupleValue(tupleType, 3, initialTupleValues));
        }
        return ValueCreator.createArrayValue(TypeCreator.createArrayType(tupleType), len, elements);
    }

    public static BString getFunctionString(BObject object, BString methodName) {
        ObjectType objectType = object.getType();
        Optional<MethodType> funcType = Arrays.stream(objectType.getMethods())
                .filter(r -> r.getName().equals(methodName.getValue())).findAny();
        if (funcType.isPresent()) {
            return StringUtils.fromString(funcType.get().toString());
        }
        Optional<ResourceMethodType> resourceMethodType =
                Arrays.stream(((ServiceType) objectType).getResourceMethods())
                        .filter(r -> r.getResourcePath()[0].equals(methodName.getValue())).findAny();
        if (resourceMethodType.isPresent()) {
            return StringUtils.fromString(resourceMethodType.get().toString());
        }
        return StringUtils.fromString("");
    }

    public static BString getParamTypesString(BFunctionPointer func) {
        BFunctionType funcType = (BFunctionType) func.getType();
        StringBuilder sb = new StringBuilder();
        for (Type type : funcType.getParameterTypes()) {
            sb.append(type.toString()).append(" ");
        }
        return StringUtils.fromString(sb.toString());
    }

    public static BArray getConstituentTypes(BArray array) {
        Optional<IntersectionType> arrayType = ((IntersectableReferenceType) array.getType()).getIntersectionType();
        assert arrayType.isPresent();
        List<Type> constituentTypes = arrayType.get().getConstituentTypes();
        int size = constituentTypes.size();
        BArray arrayValue = ValueCreator.createArrayValue(TypeCreator.createArrayType(PredefinedTypes.TYPE_STRING, size)
                , size);
        int index = 0;
        for (Type type : constituentTypes) {
            arrayValue.add(index, StringUtils.fromString(type.toString()));
            index++;
        }
        return arrayValue;
    }

    public static BArray getTypeIds(BObject bObject) {
        List<TypeId> typeIds = bObject.getType().getTypeIdSet().getIds();
        int size = typeIds.size();
        BArray arrayValue = ValueCreator.createArrayValue(TypeCreator.createArrayType(PredefinedTypes.TYPE_STRING,
                size), size);
        int index = 0;
        for (TypeId typeId : typeIds) {
            arrayValue.add(index, StringUtils.fromString(typeId.getName()));
            index++;
        }
        return arrayValue;
    }

<<<<<<< HEAD
    public static Object getMapValue() {
        BMap<BString, Object> mapValue = ValueCreator.createMapValue(
                TypeCreator.createMapType(PredefinedTypes.TYPE_ANYDATA));
        mapValue.put(StringUtils.fromString("a"), 5);
        return mapValue;
    }

    public static BMap<BString, Object> getMapValueWithInitialValues() {
        BMapInitialValueEntry[] mapInitialValueEntries = {ValueCreator.createKeyFieldEntry(
                StringUtils.fromString("aa"), StringUtils.fromString("55")), ValueCreator.createKeyFieldEntry(
                StringUtils.fromString("bb"), StringUtils.fromString("66"))};
        return ValueCreator.createMapValue(
                TypeCreator.createMapType(PredefinedTypes.TYPE_ANYDATA), mapInitialValueEntries);
    }

    public static Object getRecordValue() {
        Field stringField = TypeCreator.createField(PredefinedTypes.TYPE_STRING, "name", 1);
        Map<String, Field> fields = Map.ofEntries(Map.entry("name", stringField));
        RecordType recordType = TypeCreator.createRecordType("Student", null, 1, fields,
                null, true, 6);
        BMap<BString, Object> recordValue = ValueCreator.createRecordValue(recordType);
        recordValue.populateInitialValue(StringUtils.fromString("name"), StringUtils.fromString("nameOfStudent"));
        return recordValue;
    }

    public static BMap<BString, Object> getRecordValueWithInitialValues() {
        Map<String, Field> fieldMap = new HashMap<>();
        fieldMap.put("name", TypeCreator
                .createField(PredefinedTypes.TYPE_STRING, "name", SymbolFlags.REQUIRED + SymbolFlags.PUBLIC));
        fieldMap.put("id", TypeCreator
                .createField(PredefinedTypes.TYPE_INT, "id", SymbolFlags.REQUIRED + SymbolFlags.PUBLIC));
        RecordType recordType = TypeCreator.createRecordType("Details", null, SymbolFlags.READONLY
                , fieldMap, null, true, 0);
        BMapInitialValueEntry[] mapInitialValueEntries = {ValueCreator.createKeyFieldEntry(
                StringUtils.fromString("name"), StringUtils.fromString("studentName")),
                ValueCreator.createKeyFieldEntry(StringUtils.fromString("id"), 123L)};
        return ValueCreator.createRecordValue(recordType, mapInitialValueEntries);
    }

    public static BObject getInvalidObject(BString objectName) {
        return ValueCreator.createObjectValue(invalidValueModule, objectName.getValue());
    }

    public static BMap<BString, Object> getInvalidRecord(BString recordName) {
        return ValueCreator.createRecordValue(invalidValueModule, recordName.getValue());
    }

    public static BError getInvalidError(BString errorName) {
        BString errorMsg = StringUtils.fromString("error message!");
        return ErrorCreator.createError(invalidValueModule, errorName.getValue(), errorMsg,
                ErrorCreator.createError(errorMsg), ValueCreator.createMapValue());
    }

    public static BMap<BString, Object> getRecordNegative(BString recordName) {
        ArrayList<Integer> arrayList = new ArrayList<>(Arrays.asList(1, 2, 3, 4, 5));
        Map<String, Object> map = Map.ofEntries(
                Map.entry("arrList", arrayList)
        );
        return ValueCreator.createRecordValue(recordModule, recordName.getValue(), map);
    }

    public static BMap<BString, Object> getReadonlyRecordNegative(BString recordName) {
        Map<String, Integer> map = Map.ofEntries(
                Map.entry("a", 1),
                Map.entry("b", 2)
        );
        Map<String, Object> valueMap = Map.ofEntries(
                Map.entry("valueMap", map)
        );
        return ValueCreator.createRecordValue(recordModule, recordName.getValue(), valueMap);
    }

    public static BMap<BString, Object> getRecordWithRestFieldsNegative() {
        BMap<BString, Object> map = ValueCreator.createMapValue();
        map.put(StringUtils.fromString("key"), "map value");
        Object[] values = new Object[2];
        values[0] = 1;
        values[1] = "abc";
        return ValueCreator.createRecordValue(map, values);
=======
    public static BString decodeIdentifier(BString identifier) {
        return StringUtils.fromString(IdentifierUtils.decodeIdentifier(identifier.getValue()));
>>>>>>> be4023dc
    }
}<|MERGE_RESOLUTION|>--- conflicted
+++ resolved
@@ -159,7 +159,6 @@
         return arrayValue;
     }
 
-<<<<<<< HEAD
     public static Object getMapValue() {
         BMap<BString, Object> mapValue = ValueCreator.createMapValue(
                 TypeCreator.createMapType(PredefinedTypes.TYPE_ANYDATA));
@@ -239,9 +238,9 @@
         values[0] = 1;
         values[1] = "abc";
         return ValueCreator.createRecordValue(map, values);
-=======
+    }
+
     public static BString decodeIdentifier(BString identifier) {
         return StringUtils.fromString(IdentifierUtils.decodeIdentifier(identifier.getValue()));
->>>>>>> be4023dc
     }
 }