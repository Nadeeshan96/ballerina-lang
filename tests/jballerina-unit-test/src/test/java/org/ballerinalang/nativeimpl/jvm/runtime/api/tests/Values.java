/*
 *  Copyright (c) 2021, WSO2 Inc. (http://www.wso2.org) All Rights Reserved.
 *
 *  WSO2 Inc. licenses this file to you under the Apache License,
 *  Version 2.0 (the "License"); you may not use this file except
 *  in compliance with the License.
 *  You may obtain a copy of the License at
 *
 *    http://www.apache.org/licenses/LICENSE-2.0
 *
 *  Unless required by applicable law or agreed to in writing,
 *  software distributed under the License is distributed on an
 *  "AS IS" BASIS, WITHOUT WARRANTIES OR CONDITIONS OF ANY
 *  KIND, either express or implied.  See the License for the
 *  specific language governing permissions and limitations
 *  under the License.
 */

package org.ballerinalang.nativeimpl.jvm.runtime.api.tests;

import io.ballerina.runtime.api.Module;
import io.ballerina.runtime.api.PredefinedTypes;
import io.ballerina.runtime.api.TypeTags;
import io.ballerina.runtime.api.creators.ErrorCreator;
import io.ballerina.runtime.api.creators.TypeCreator;
import io.ballerina.runtime.api.creators.ValueCreator;
import io.ballerina.runtime.api.flags.SymbolFlags;
import io.ballerina.runtime.api.types.AnnotatableType;
import io.ballerina.runtime.api.types.Field;
import io.ballerina.runtime.api.types.FunctionType;
import io.ballerina.runtime.api.types.IntersectableReferenceType;
import io.ballerina.runtime.api.types.IntersectionType;
import io.ballerina.runtime.api.types.MethodType;
import io.ballerina.runtime.api.types.ObjectType;
import io.ballerina.runtime.api.types.Parameter;
import io.ballerina.runtime.api.types.RecordType;
import io.ballerina.runtime.api.types.ReferenceType;
import io.ballerina.runtime.api.types.RemoteMethodType;
import io.ballerina.runtime.api.types.ResourceMethodType;
import io.ballerina.runtime.api.types.ServiceType;
import io.ballerina.runtime.api.types.TupleType;
import io.ballerina.runtime.api.types.Type;
import io.ballerina.runtime.api.types.TypeId;
import io.ballerina.runtime.api.utils.IdentifierUtils;
import io.ballerina.runtime.api.utils.StringUtils;
import io.ballerina.runtime.api.values.BArray;
import io.ballerina.runtime.api.values.BError;
import io.ballerina.runtime.api.values.BFunctionPointer;
import io.ballerina.runtime.api.values.BListInitialValueEntry;
import io.ballerina.runtime.api.values.BMap;
import io.ballerina.runtime.api.values.BMapInitialValueEntry;
import io.ballerina.runtime.api.values.BObject;
import io.ballerina.runtime.api.values.BString;
import io.ballerina.runtime.api.values.BTypedesc;
import io.ballerina.runtime.internal.types.BArrayType;
import io.ballerina.runtime.internal.types.BFunctionType;
import io.ballerina.runtime.internal.types.BRecordType;
import org.ballerinalang.langlib.value.FromJsonWithType;
import org.jetbrains.annotations.Nullable;

import java.util.ArrayList;
import java.util.Arrays;
import java.util.HashMap;
import java.util.List;
import java.util.Map;
import java.util.Optional;

/**
 * This class contains a set of utility methods required for runtime api @{@link ValueCreator} testing.
 *
 * @since 2.0.0
 */
public class Values {

    private static final Module objectModule = new Module("testorg", "runtime_api.objects", "1");
    private static final Module recordModule = new Module("testorg", "runtime_api.records", "1");
    private static final Module invalidValueModule = new Module("testorg", "invalid_values", "1");
<<<<<<< HEAD
    private static final Module functionModule = new Module("testorg", "runtime_api.functions", "1");

=======
    private static final BString intAnnotation = StringUtils.fromString("testorg/runtime_api_types.typeref:1:Int");
    private static final BError constraintError =
            ErrorCreator.createError(StringUtils.fromString("Validation failed for 'minValue' constraint(s)."));
>>>>>>> f43a27cf

    public static BMap<BString, Object> getRecord(BString recordName) {
        HashMap<String, Object> address = new HashMap<>();
        address.put("city", StringUtils.fromString("Nugegoda"));
        address.put("country", StringUtils.fromString("Sri Lanka"));
        address.put("postalCode", 10250);
        return ValueCreator.createRecordValue(recordModule, recordName.getValue(), address);
    }

    public static BMap<BString, Object> getRecordWithInitialValues() {
        BMap<BString, Object> address = ValueCreator.createMapValue();
        address.put(StringUtils.fromString("city"), StringUtils.fromString("Nugegoda"));
        address.put(StringUtils.fromString("country"), StringUtils.fromString("Sri Lanka"));
        address.put(StringUtils.fromString("postalCode"), 10250);
        return ValueCreator.createRecordValue(recordModule, "Address", address);
    }

    public static BMap<BString, Object> getRecordWithInvalidInitialValues() {
        BMap<BString, Object> address = ValueCreator.createMapValue();
        address.put(StringUtils.fromString("city"), StringUtils.fromString("Nugegoda"));
        address.put(StringUtils.fromString("district"), StringUtils.fromString("Colombo"));
        address.put(StringUtils.fromString("country"), StringUtils.fromString("Sri Lanka"));
        address.put(StringUtils.fromString("postalCode"), StringUtils.fromString("10250"));
        return ValueCreator.createRecordValue(recordModule, "Address", address);
    }

    public static BMap<BString, Object> getReadOnlyRecordWithInitialValues() {
        BMapInitialValueEntry[] mapInitialValueEntries = {ValueCreator.createKeyFieldEntry(
                StringUtils.fromString("name"), StringUtils.fromString("NameOfStudent1"))};
        BMap<BString, Object> student = ValueCreator.createMapValue(
                TypeCreator.createMapType(PredefinedTypes.TYPE_STRING), mapInitialValueEntries);
        return ValueCreator.createReadonlyRecordValue(recordModule, "Student", student);
    }

    public static BMap<BString, Object> getReadOnlyRecordWithInvalidInitialValues() {
        BMapInitialValueEntry[] mapInitialValueEntries = {ValueCreator.createKeyFieldEntry(
                StringUtils.fromString("name"), StringUtils.fromString("NameOfStudent2"))};
        BMap<BString, Object> student = ValueCreator.createMapValue(
                TypeCreator.createMapType(PredefinedTypes.TYPE_STRING), mapInitialValueEntries);
        student.put(StringUtils.fromString("postalCode"), StringUtils.fromString("10250"));
        return ValueCreator.createReadonlyRecordValue(recordModule, "Student", student);
    }

    public static BObject getObject(BString objectName) {
        BMap<BString, Object> address = getRecord(StringUtils.fromString("Address"));
        return ValueCreator.createObjectValue(objectModule, objectName.getValue(), StringUtils.fromString("Waruna"),
                14, address);
    }

    public static BArray getParameters(BObject object, BString methodName) {
        ObjectType objectType = object.getType();
        Optional<MethodType> funcType = Arrays.stream(objectType.getMethods())
                .filter(r -> r.getName().equals(methodName.getValue())).findAny();
        TupleType tupleType = TypeCreator.createTupleType(List.of(PredefinedTypes.TYPE_STRING,
                PredefinedTypes.TYPE_BOOLEAN, PredefinedTypes.TYPE_STRING));
        if (funcType.isEmpty()) {
            return ValueCreator.createArrayValue(TypeCreator.createArrayType(tupleType, 0), 0);
        }
        RemoteMethodType remoteType = (RemoteMethodType) funcType.get();
        Parameter[] parameters = remoteType.getParameters();
        int len = parameters.length;
        BListInitialValueEntry[] elements = new BListInitialValueEntry[len];
        for (int i = 0; i < len; i++) {
            BListInitialValueEntry[] initialTupleValues =
                    {ValueCreator.createListInitialValueEntry(StringUtils.fromString(parameters[i].name)),
                            ValueCreator.createListInitialValueEntry(parameters[i].isDefault),
                            ValueCreator.createListInitialValueEntry(
                                    (StringUtils.fromString(parameters[i].type.toString())))};
            elements[i] = ValueCreator
                    .createListInitialValueEntry(ValueCreator.createTupleValue(tupleType, 3, initialTupleValues));
        }
        return ValueCreator.createArrayValue(TypeCreator.createArrayType(tupleType), len, elements);
    }

    public static BString getFunctionString(BObject object, BString methodName) {
        ObjectType objectType = object.getType();
        Optional<MethodType> funcType = Arrays.stream(objectType.getMethods())
                .filter(r -> r.getName().equals(methodName.getValue())).findAny();
        if (funcType.isPresent()) {
            return StringUtils.fromString(funcType.get().toString());
        }
        Optional<ResourceMethodType> resourceMethodType =
                Arrays.stream(((ServiceType) objectType).getResourceMethods())
                        .filter(r -> r.getResourcePath()[0].equals(methodName.getValue())).findAny();
        if (resourceMethodType.isPresent()) {
            return StringUtils.fromString(resourceMethodType.get().toString());
        }
        return StringUtils.fromString("");
    }

    public static BString getParamTypesString(BFunctionPointer func) {
        BFunctionType funcType = (BFunctionType) func.getType();
        StringBuilder sb = new StringBuilder();
        for (Type type : funcType.getParameterTypes()) {
            sb.append(type.toString()).append(" ");
        }
        return StringUtils.fromString(sb.toString());
    }

    public static BArray getConstituentTypes(BArray array) {
        Optional<IntersectionType> arrayType = ((IntersectableReferenceType) array.getType()).getIntersectionType();
        assert arrayType.isPresent();
        List<Type> constituentTypes = arrayType.get().getConstituentTypes();
        int size = constituentTypes.size();
        BArray arrayValue = ValueCreator.createArrayValue(TypeCreator.createArrayType(PredefinedTypes.TYPE_STRING, size)
                , size);
        int index = 0;
        for (Type type : constituentTypes) {
            arrayValue.add(index, StringUtils.fromString(type.toString()));
            index++;
        }
        return arrayValue;
    }

    public static BArray getTypeIds(BObject bObject) {
        List<TypeId> typeIds = bObject.getType().getTypeIdSet().getIds();
        int size = typeIds.size();
        BArray arrayValue = ValueCreator.createArrayValue(TypeCreator.createArrayType(PredefinedTypes.TYPE_STRING,
                size), size);
        int index = 0;
        for (TypeId typeId : typeIds) {
            arrayValue.add(index, StringUtils.fromString(typeId.getName()));
            index++;
        }
        return arrayValue;
    }

    public static Object getMapValue() {
        BMap<BString, Object> mapValue = ValueCreator.createMapValue(
                TypeCreator.createMapType(PredefinedTypes.TYPE_ANYDATA));
        mapValue.put(StringUtils.fromString("a"), 5);
        return mapValue;
    }

    public static BMap<BString, Object> getMapValueWithInitialValues() {
        BMapInitialValueEntry[] mapInitialValueEntries = {ValueCreator.createKeyFieldEntry(
                StringUtils.fromString("aa"), StringUtils.fromString("55")), ValueCreator.createKeyFieldEntry(
                StringUtils.fromString("bb"), StringUtils.fromString("66"))};
        return ValueCreator.createMapValue(
                TypeCreator.createMapType(PredefinedTypes.TYPE_ANYDATA), mapInitialValueEntries);
    }

    public static Object getRecordValue() {
        Field stringField = TypeCreator.createField(PredefinedTypes.TYPE_STRING, "name", 1);
        Map<String, Field> fields = Map.ofEntries(Map.entry("name", stringField));
        RecordType recordType = TypeCreator.createRecordType("Student", null, 1, fields,
                null, true, 6);
        BMap<BString, Object> recordValue = ValueCreator.createRecordValue(recordType);
        recordValue.populateInitialValue(StringUtils.fromString("name"), StringUtils.fromString("nameOfStudent"));
        return recordValue;
    }

    public static BMap<BString, Object> getRecordValueWithInitialValues() {
        Map<String, Field> fieldMap = new HashMap<>();
        fieldMap.put("name", TypeCreator
                .createField(PredefinedTypes.TYPE_STRING, "name", SymbolFlags.REQUIRED + SymbolFlags.PUBLIC));
        fieldMap.put("id", TypeCreator
                .createField(PredefinedTypes.TYPE_INT, "id", SymbolFlags.REQUIRED + SymbolFlags.PUBLIC));
        RecordType recordType = TypeCreator.createRecordType("Details", null, SymbolFlags.READONLY
                , fieldMap, null, true, 0);
        BMapInitialValueEntry[] mapInitialValueEntries = {ValueCreator.createKeyFieldEntry(
                StringUtils.fromString("name"), StringUtils.fromString("studentName")),
                ValueCreator.createKeyFieldEntry(StringUtils.fromString("id"), 123L)};
        return ValueCreator.createRecordValue(recordType, mapInitialValueEntries);
    }

    public static Object getRecordValueFromJson(Object jsonValue, BTypedesc type) {
        return FromJsonWithType.convert(jsonValue, type.getDescribingType());
    }

    public static BObject getInvalidObject(BString objectName) {
        return ValueCreator.createObjectValue(invalidValueModule, objectName.getValue());
    }

    public static BMap<BString, Object> getInvalidRecord(BString recordName) {
        return ValueCreator.createRecordValue(invalidValueModule, recordName.getValue());
    }

    public static BError getInvalidError(BString errorName) {
        BString errorMsg = StringUtils.fromString("error message!");
        return ErrorCreator.createError(invalidValueModule, errorName.getValue(), errorMsg,
                ErrorCreator.createError(errorMsg), ValueCreator.createMapValue());
    }

    public static BString decodeIdentifier(BString identifier) {
        return StringUtils.fromString(IdentifierUtils.decodeIdentifier(identifier.getValue()));
    }

    public static BMap<BString, Object> getRecordNegative(BString recordName) {
        ArrayList<Integer> arrayList = new ArrayList<>(Arrays.asList(1, 2, 3, 4, 5));
        Map<String, Object> map = Map.ofEntries(
                Map.entry("arrList", arrayList)
                                               );
        return ValueCreator.createRecordValue(recordModule, recordName.getValue(), map);
    }

    public static BMap<BString, Object> getRecordNegative2(BString recordName) {
        ArrayList<Integer> arrayList = new ArrayList<>(Arrays.asList(1, 2, 3, 4, 5));
        Map<String, Object> map = Map.ofEntries(
                Map.entry("arrList", arrayList)
                                               );
        return ValueCreator.createRecordValue(recordModule, recordName.getValue(), (Map<String, Object>) null);
    }

    public static BMap<BString, Object> getReadonlyRecordNegative(BString recordName) {
        Map<String, Integer> map = Map.ofEntries(
                Map.entry("a", 1),
                Map.entry("b", 2)
                                                );
        Map<String, Object> valueMap = Map.ofEntries(
                Map.entry("valueMap", map)
                                                    );
        return ValueCreator.createRecordValue(recordModule, recordName.getValue(), valueMap);
    }

    public static BMap<BString, Object> getRecordWithRestFieldsNegative() {
        BMap<BString, Object> map = ValueCreator.createMapValue();
        map.put(StringUtils.fromString("key"), "map value");
        Object[] values = new Object[2];
        values[0] = 1;
        values[1] = "abc";
        return ValueCreator.createRecordValue(map, values);
    }

    public static Object validate(Object value, BTypedesc typedesc) {
        Type describingType = typedesc.getDescribingType();
        BMap<BString, Object> annotations = ((AnnotatableType) describingType).getAnnotations();
        if (annotations.containsKey(intAnnotation)) {
            Object annotValue = annotations.get(intAnnotation);
            Long minValue = (Long) ((BMap) annotValue).get(StringUtils.fromString("minValue"));
            if (((Long) value) >= minValue) {
                return value;
            }
        }
        return constraintError;
    }

    public static Object validateRecord(Object value, BTypedesc typedesc) {
        Type describingType = typedesc.getDescribingType();
        Long age = ((BMap) value).getIntValue(StringUtils.fromString("age"));
        for (Field field : ((BRecordType) describingType).getFields().values()) {
            BMap<BString, Object> annotations = ((AnnotatableType) field.getFieldType()).getAnnotations();
            if (annotations.containsKey(intAnnotation)) {
                Long minValue = (Long) ((BMap) annotations.get(intAnnotation)).get(StringUtils.fromString("minValue"));
                if (age < minValue) {
                    return constraintError;
                }
            }
        }
        return value;
    }

    public static Object validateArrayElements(Object value, BTypedesc typedesc) {
        Type describingType = typedesc.getDescribingType();
        BMap<BString, Object> annotations = ((AnnotatableType) describingType).getAnnotations();
        if (annotations.containsKey(intAnnotation)) {
            Object annotValue = annotations.get(intAnnotation);
            Long minValue = (Long) ((BMap) annotValue).get(StringUtils.fromString("minValue"));
            for (Object element : ((BArray) value).getValues()) {
                if (((Long) element) >= minValue) {
                    return value;
                }
            }
        }
        return constraintError;
    }

    public static Object validateArrayConstraint(Object value, BTypedesc typedesc) {
        Type describingType = typedesc.getDescribingType();
        BMap<BString, Object> annotations = ((AnnotatableType) describingType).getAnnotations();
        BString annotKey = StringUtils.fromString("testorg/runtime_api_types.typeref:1:Array");
        if (annotations.containsKey(annotKey)) {
            Object annotValue = annotations.get(annotKey);
            Long maxLength = (Long) ((BMap) annotValue).get(StringUtils.fromString("maxLength"));
            BArray array = (BArray) value;
            if (maxLength < array.getLength()) {
                return ErrorCreator.createError(
                        StringUtils.fromString("Validation failed for 'maxLength' constraint(s)."));
            }
            AnnotatableType eType = (AnnotatableType) ((ReferenceType) ((BArrayType) ((ReferenceType) describingType)
                    .getReferredType()).getElementType()).getReferredType();
            annotations = eType.getAnnotations();
            if (!annotations.containsKey(intAnnotation)) {
                return constraintError;
            }
            annotValue = annotations.get(intAnnotation);
            Long minValue = (Long) ((BMap) annotValue).get(StringUtils.fromString("minValue"));
            for (int i = 0; i < array.getLength(); i++) {
                if (((Long) array.get(i)) < minValue) {
                    return constraintError;
                }
            }
        }
        return value;
    }

    public static Object validateFunctionParameterExtern(BFunctionPointer fpValue) {
        return validateFunctionType((FunctionType) fpValue.getType());
    }

    @Nullable
    private static BError validateFunctionType(FunctionType functionType) {
        Parameter[] parameters = functionType.getParameters();
        assert parameters[0].type.getTag() == TypeTags.TYPE_REFERENCED_TYPE_TAG;
        AnnotatableType annotatableType = (AnnotatableType) parameters[0].type;
        if (annotatableType.getAnnotation(intAnnotation) == null) {
            return constraintError;
        }
        assert parameters[1].type.getTag() == TypeTags.TYPE_REFERENCED_TYPE_TAG;
        annotatableType = (AnnotatableType) parameters[1].type;
        if (annotatableType.getAnnotation(intAnnotation) == null) {
            return constraintError;
        }
        return null;
    }

    public static Object validateFunctionParameterFromObject(BObject object) {
        ObjectType type = object.getType();
        for (MethodType methodType : type.getMethods()) {
            if (methodType.getName() == "testFunction") {
                return validateFunctionType(methodType.getType());
            }
        }
        return constraintError;
    }

}<|MERGE_RESOLUTION|>--- conflicted
+++ resolved
@@ -75,14 +75,9 @@
     private static final Module objectModule = new Module("testorg", "runtime_api.objects", "1");
     private static final Module recordModule = new Module("testorg", "runtime_api.records", "1");
     private static final Module invalidValueModule = new Module("testorg", "invalid_values", "1");
-<<<<<<< HEAD
-    private static final Module functionModule = new Module("testorg", "runtime_api.functions", "1");
-
-=======
     private static final BString intAnnotation = StringUtils.fromString("testorg/runtime_api_types.typeref:1:Int");
     private static final BError constraintError =
             ErrorCreator.createError(StringUtils.fromString("Validation failed for 'minValue' constraint(s)."));
->>>>>>> f43a27cf
 
     public static BMap<BString, Object> getRecord(BString recordName) {
         HashMap<String, Object> address = new HashMap<>();
