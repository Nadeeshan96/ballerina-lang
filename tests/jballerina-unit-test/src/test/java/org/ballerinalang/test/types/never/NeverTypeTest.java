/*
 *  Copyright (c) 2020, WSO2 Inc. (http://www.wso2.org) All Rights Reserved.
 *
 *  WSO2 Inc. licenses this file to you under the Apache License,
 *  Version 2.0 (the "License"); you may not use this file except
 *  in compliance with the License.
 *  You may obtain a copy of the License at
 *
 *    http://www.apache.org/licenses/LICENSE-2.0
 *
 *  Unless required by applicable law or agreed to in writing,
 *  software distributed under the License is distributed on an
 *  "AS IS" BASIS, WITHOUT WARRANTIES OR CONDITIONS OF ANY
 *  KIND, either express or implied.  See the License for the
 *  specific language governing permissions and limitations
 *  under the License.
 */
package org.ballerinalang.test.types.never;

import org.ballerinalang.core.util.exceptions.BLangRuntimeException;
import org.ballerinalang.test.BAssertUtil;
import org.ballerinalang.test.BCompileUtil;
import org.ballerinalang.test.BRunUtil;
import org.ballerinalang.test.CompileResult;
import org.testng.Assert;
import org.testng.annotations.AfterClass;
import org.testng.annotations.BeforeClass;
import org.testng.annotations.DataProvider;
import org.testng.annotations.Test;

/**
 * Test class for ballerina never type.
 */
public class NeverTypeTest {

    private CompileResult neverTypeTestResult;
    private CompileResult negativeCompileResult;
    private CompileResult runtimeResult;

    @BeforeClass
    public void setup() {
        neverTypeTestResult = BCompileUtil.compile("test-src/types/never/never-type.bal");
        negativeCompileResult = BCompileUtil.compile("test-src/types/never/never-type-negative.bal");
    }


    @Test(description = "Test calling function with 'never' return type")
    public void testNeverReturnTypedFunctionCall() {
        BRunUtil.invoke(neverTypeTestResult, "testNeverReturnTypedFunctionCall");
    }

    @Test(description = "Test inclusive record type with 'never' typed field")
    public void testInclusiveRecordTypeWithNeverTypedField() {
        BRunUtil.invoke(neverTypeTestResult, "testInclusiveRecord");
    }

    @Test(description = "Test exclusive record type with 'never' typed field")
    public void testExclusiveRecordTypeWithNeverTypedField() {
        BRunUtil.invoke(neverTypeTestResult, "testExclusiveRecord");
    }

    @Test(description = "Test XML with 'never' type constraint")
    public void testXMLWithNeverTypeConstraint() {
        BRunUtil.invoke(neverTypeTestResult, "testXMLWithNeverType");
    }

    @Test(description = "Test union type with 'never' type: 1")
    public void testNeverWithUnionType1() {
        BRunUtil.invoke(neverTypeTestResult, "testNeverWithUnionType1");
    }

    @Test(description = "Test union type with 'never' type: 2")
    public void testNeverWithUnionType2() {
        BRunUtil.invoke(neverTypeTestResult, "testNeverWithUnionType1");
    }

    @Test(description = "Test union type with 'never' type: 3")
    public void testNeverWithUnionType3() {
        BRunUtil.invoke(neverTypeTestResult, "testNeverWithUnionType3");
    }

    @Test(description = "Test table's key constraint with 'never' type")
    public void testNeverWithKeyLessTable() {
        BRunUtil.invoke(neverTypeTestResult, "testNeverWithKeyLessTable");
    }

    @Test(description = "Test table key constraint with 'never' type")
    public void testNeverInUnionTypedKeyConstraints() {
        BRunUtil.invoke(neverTypeTestResult, "testNeverInUnionTypedKeyConstraints");
    }

    @Test(description = "Test 'never' type as future type param")
    public void testNeverAsFutureTypeParam() {
        BRunUtil.invoke(neverTypeTestResult, "testNeverAsFutureTypeParam");
    }

    @Test(description = "Test 'never' type as mapping type param")
    public void testNeverAsMappingTypeParam() {
        BRunUtil.invoke(neverTypeTestResult, "testNeverAsMappingTypeParam");
    }

    @Test
    public void testNeverTypeNegative() {
<<<<<<< HEAD
        Assert.assertEquals(negativeCompileResult.getErrorCount(), 42);
=======
        Assert.assertEquals(negativeCompileResult.getErrorCount(), 37);
>>>>>>> 883bf8a5
        int i = 0;
        BAssertUtil.validateError(negativeCompileResult, i++,
                "cannot define a variable of type 'never' or equivalent to type 'never'", 2, 5);
        BAssertUtil.validateError(negativeCompileResult, i++,
                "cannot define a variable of type 'never' or equivalent to type 'never'", 12, 5);
        BAssertUtil.validateError(negativeCompileResult, i++,
                "incompatible types: expected 'never', found 'string'", 21, 12);
        BAssertUtil.validateError(negativeCompileResult, i++,
                "incompatible types: expected 'never', found 'string'", 27, 16);
        BAssertUtil.validateError(negativeCompileResult, i++,
                "incompatible types: expected 'never', found '()'", 32, 12);
        BAssertUtil.validateError(negativeCompileResult, i++,
                "incompatible types: expected 'never', found '()'", 37, 20);
        BAssertUtil.validateError(negativeCompileResult, i++,
                "cannot define a variable of type 'never' or equivalent to type 'never'", 54, 5);
        BAssertUtil.validateError(negativeCompileResult, i++,
                "incompatible types: expected 'never', found 'string'", 54, 23);
        BAssertUtil.validateError(negativeCompileResult, i++,
                "incompatible types: expected 'never', found 'string'", 58, 23);
        BAssertUtil.validateError(negativeCompileResult, i++,
                "cannot define a variable of type 'never' or equivalent to type 'never'", 62, 5);
        BAssertUtil.validateError(negativeCompileResult, i++,
                "incompatible types: expected 'never', found 'int'", 72, 16);
        BAssertUtil.validateError(negativeCompileResult, i++,
                "incompatible types: expected 'never', found '()'", 77, 16);
        BAssertUtil.validateError(negativeCompileResult, i++,
                "incompatible types: expected 'never', found 'string'", 87, 16);
        BAssertUtil.validateError(negativeCompileResult, i++,
                "incompatible types: expected 'never', found '()'", 92, 16);
        BAssertUtil.validateError(negativeCompileResult, i++,
                "incompatible types: expected 'never', found 'int'", 101, 38);
        BAssertUtil.validateError(negativeCompileResult, i++,
                "incompatible types: expected 'never', found 'int'", 108, 14);
        BAssertUtil.validateError(negativeCompileResult, i++,
                "incompatible types: expected 'never', found '()'", 113, 14);
        BAssertUtil.validateError(negativeCompileResult, i++,
                "table key specifier '[name]' does not match with key constraint type '[never]'", 125, 34);
        BAssertUtil.validateError(negativeCompileResult, i++,
                "table key specifier mismatch with key constraint. expected: '1' fields but found '0'", 134, 37);
        BAssertUtil.validateError(negativeCompileResult, i++,
                "incompatible types: expected 'xml<never>', found 'xml:Text'", 143, 26);
        BAssertUtil.validateError(negativeCompileResult, i++,
                "incompatible types: expected 'string', found '(xml|xml:Text)'", 145, 17);
        BAssertUtil.validateError(negativeCompileResult, i++,
                "incompatible types: expected 'string', found '(xml|xml:Text)'", 147, 17);
        BAssertUtil.validateError(negativeCompileResult, i++,
                "incompatible types: expected '(int|float)', found 'xml<never>'", 149, 20);
        BAssertUtil.validateError(negativeCompileResult, i++,
                "incompatible types: expected 'string', found '(string|xml:Text)'", 151, 18);
        BAssertUtil.validateError(negativeCompileResult, i++,
                "incompatible types: expected '(int|string)', found 'xml<never>'", 152, 21);
        BAssertUtil.validateError(negativeCompileResult, i++, "cannot define a variable of type " +
                        "'never' or equivalent to type 'never'", 156, 5);
        BAssertUtil.validateError(negativeCompileResult, i++, "cannot define a variable of type 'never' " +
                        "or equivalent to type 'never'", 159, 1);
        BAssertUtil.validateError(negativeCompileResult, i++, "constant cannot be defined with type 'never', " +
                        "expected a simple basic types or a map of a simple basic type", 161, 7);
        BAssertUtil.validateError(negativeCompileResult, i++, "incompatible types: expected 'never', found '()'",
                161, 17);
        BAssertUtil.validateError(negativeCompileResult, i++, "cannot define a variable of type 'never' " +
                        "or equivalent to type 'never'", 164, 5);
        BAssertUtil.validateError(negativeCompileResult, i++, "cannot define a variable of type 'never' " +
                        "or equivalent to type 'never'", 165, 5);
        BAssertUtil.validateError(negativeCompileResult, i++, "a required parameter or a defaultable parameter " +
                        "cannot be of type 'never' or equivalent to type 'never'", 173, 16);
        BAssertUtil.validateError(negativeCompileResult, i++, "a required parameter or a defaultable parameter " +
                "cannot be of type 'never' or equivalent to type 'never'", 176, 16);
        BAssertUtil.validateError(negativeCompileResult, i++, "a required parameter or a defaultable parameter " +
                "cannot be of type 'never' or equivalent to type 'never'", 179, 16);
        BAssertUtil.validateError(negativeCompileResult, i++, "a required parameter or a defaultable parameter " +
                "cannot be of type 'never' or equivalent to type 'never'", 182, 25);
<<<<<<< HEAD
        BAssertUtil.validateError(negativeCompileResult, i++, "cannot call a remote method with return type 'never'",
                187, 5);
        BAssertUtil.validateError(negativeCompileResult, i++, "cannot call a remote method with return type 'never'",
                188, 5);
        BAssertUtil.validateError(negativeCompileResult, i++, "cannot call a remote method with return type 'never'",
                189, 5);
        BAssertUtil.validateError(negativeCompileResult, i++, "cannot define a variable of type 'never' " +
                "or equivalent to type 'never'", 207, 5);
        BAssertUtil.validateError(negativeCompileResult, i++, "a required parameter or a defaultable parameter" +
                " cannot be of type 'never' or equivalent to type 'never'", 210, 48);
        BAssertUtil.validateError(negativeCompileResult, i++, "a required parameter or a defaultable parameter" +
                " cannot be of type 'never' or equivalent to type 'never'", 214, 48);
        BAssertUtil.validateError(negativeCompileResult, i, "cannot define an object field of type 'never'" +
                " or equivalent to type 'never'", 214, 82);
=======
        BAssertUtil.validateError(negativeCompileResult, i++, "cannot call a remote method with return type 'never'",
                187, 5);
        BAssertUtil.validateError(negativeCompileResult, i, "cannot define a variable of type 'never' " +
                "or equivalent to type 'never'", 197, 5);
>>>>>>> 883bf8a5
    }

    @Test(expectedExceptions = BLangRuntimeException.class,
            expectedExceptionsMessageRegExp = "error: Bad Sad!!.*")
    public void testNeverWithCallStmt() {
        BRunUtil.invoke(neverTypeTestResult, "testNeverWithCallStmt");
    }

    @Test(dataProvider = "dataToTestNeverWithExpressions", description = "Test never type with expressions")
    public void testNeverWithExpressions(String functionName) {
        BRunUtil.invoke(neverTypeTestResult, functionName);
    }

    @DataProvider
    public Object[] dataToTestNeverWithExpressions() {
        return new Object[]{
                "testNeverWithStartAction1",
                "testNeverWithStartAction2",
                "testNeverWithTrapExpr1",
                "testNeverWithTrapExpr2",
                "testValidNeverReturnFuncAssignment",
                "testValidNeverReturnFuncAssignment2",
        };
    }

    @Test(expectedExceptions = BLangRuntimeException.class,
            expectedExceptionsMessageRegExp = "error: Bad Sad!!.*")
    public void testNeverWithMethodCallExpr() {
        BRunUtil.invoke(neverTypeTestResult, "testNeverWithMethodCallExpr");
    }


    @Test(dataProvider = "dataToTestNeverTypeWithIterator", description = "Test never type with iterator")
    public void testNeverTypeWithIterator(String functionName) {
       BRunUtil.invoke(neverTypeTestResult, functionName);
    }

    @DataProvider
    public Object[] dataToTestNeverTypeWithIterator() {
        return new Object[]{
                "testNeverWithIterator1",
                "testNeverWithIterator2",
                "testNeverWithIterator3",
                "testNeverWithIterator4",
                "testNeverWithIterator5",
                "testNeverWithIterator6"
        };
    }

    @Test(dataProvider = "dataToTestNeverTypeWithForeach", description = "Test never type with foreach")
    public void testNeverTypeWithForeach(String functionName) {
        BRunUtil.invoke(neverTypeTestResult, functionName);
    }

    @DataProvider
    public Object[] dataToTestNeverTypeWithForeach() {
        return new Object[]{
                "testNeverWithForeach1",
                "testNeverWithForeach2",
                "testNeverWithForeach3",
                "testNeverWithForeach4",
                "testNeverWithForeach5",
                "testNeverWithForeach6",
                "testNeverWithForeach7",
                "testNeverWithForeach8"
        };
    }

    @Test(dataProvider = "dataToTestNeverTypeWithFromClauseInQueryExpr", description = "Test never type in from " +
            "clause in query expr")
    public void testNeverTypeWithFromClauseInQueryExpr(String functionName) {
        BRunUtil.invoke(neverTypeTestResult, functionName);
    }

    @DataProvider
    public Object[] dataToTestNeverTypeWithFromClauseInQueryExpr() {
        return new Object[]{
                "testNeverWithFromClauseInQueryExpr1",
                "testNeverWithFromClauseInQueryExpr2",
                "testNeverWithFromClauseInQueryExpr3",
                "testNeverWithFromClauseInQueryExpr4",
                "testNeverWithFromClauseInQueryExpr5"
        };
    }

    @Test(description = "Test never type in rest params and fields")
    public void testNeverWithRestParams() {
        BRunUtil.invoke(neverTypeTestResult, "testNeverWithRestParamsAndFields");
    }


    @Test(description = "Test never type in remote method return type of service object")
    public void testNeverWithServiceObjFunc() {
        BRunUtil.invoke(neverTypeTestResult, "testNeverWithServiceObjFunc");
    }

<<<<<<< HEAD
    @Test(description = "Test never type in remote method return type of service object")
    public void testNeverRuntime() {
        runtimeResult = BCompileUtil.compile("test-src/types/never/never-type-runtime.bal");
        BRunUtil.invoke(runtimeResult, "testNeverRuntime");
=======
    @Test(description = "Test never sub typing")
    public void testNeverSubtyping() {
        BRunUtil.invoke(neverTypeTestResult, "testNeverSubtyping");
>>>>>>> 883bf8a5
    }

    @AfterClass
    public void tearDown() {
        neverTypeTestResult = null;
        negativeCompileResult = null;
        runtimeResult = null;
    }
}<|MERGE_RESOLUTION|>--- conflicted
+++ resolved
@@ -17,6 +17,7 @@
  */
 package org.ballerinalang.test.types.never;
 
+import org.ballerinalang.core.model.values.BValue;
 import org.ballerinalang.core.util.exceptions.BLangRuntimeException;
 import org.ballerinalang.test.BAssertUtil;
 import org.ballerinalang.test.BCompileUtil;
@@ -35,7 +36,6 @@
 
     private CompileResult neverTypeTestResult;
     private CompileResult negativeCompileResult;
-    private CompileResult runtimeResult;
 
     @BeforeClass
     public void setup() {
@@ -101,11 +101,7 @@
 
     @Test
     public void testNeverTypeNegative() {
-<<<<<<< HEAD
-        Assert.assertEquals(negativeCompileResult.getErrorCount(), 42);
-=======
         Assert.assertEquals(negativeCompileResult.getErrorCount(), 37);
->>>>>>> 883bf8a5
         int i = 0;
         BAssertUtil.validateError(negativeCompileResult, i++,
                 "cannot define a variable of type 'never' or equivalent to type 'never'", 2, 5);
@@ -177,27 +173,10 @@
                 "cannot be of type 'never' or equivalent to type 'never'", 179, 16);
         BAssertUtil.validateError(negativeCompileResult, i++, "a required parameter or a defaultable parameter " +
                 "cannot be of type 'never' or equivalent to type 'never'", 182, 25);
-<<<<<<< HEAD
-        BAssertUtil.validateError(negativeCompileResult, i++, "cannot call a remote method with return type 'never'",
-                187, 5);
-        BAssertUtil.validateError(negativeCompileResult, i++, "cannot call a remote method with return type 'never'",
-                188, 5);
-        BAssertUtil.validateError(negativeCompileResult, i++, "cannot call a remote method with return type 'never'",
-                189, 5);
-        BAssertUtil.validateError(negativeCompileResult, i++, "cannot define a variable of type 'never' " +
-                "or equivalent to type 'never'", 207, 5);
-        BAssertUtil.validateError(negativeCompileResult, i++, "a required parameter or a defaultable parameter" +
-                " cannot be of type 'never' or equivalent to type 'never'", 210, 48);
-        BAssertUtil.validateError(negativeCompileResult, i++, "a required parameter or a defaultable parameter" +
-                " cannot be of type 'never' or equivalent to type 'never'", 214, 48);
-        BAssertUtil.validateError(negativeCompileResult, i, "cannot define an object field of type 'never'" +
-                " or equivalent to type 'never'", 214, 82);
-=======
         BAssertUtil.validateError(negativeCompileResult, i++, "cannot call a remote method with return type 'never'",
                 187, 5);
         BAssertUtil.validateError(negativeCompileResult, i, "cannot define a variable of type 'never' " +
                 "or equivalent to type 'never'", 197, 5);
->>>>>>> 883bf8a5
     }
 
     @Test(expectedExceptions = BLangRuntimeException.class,
@@ -206,21 +185,17 @@
         BRunUtil.invoke(neverTypeTestResult, "testNeverWithCallStmt");
     }
 
-    @Test(dataProvider = "dataToTestNeverWithExpressions", description = "Test never type with expressions")
-    public void testNeverWithExpressions(String functionName) {
-        BRunUtil.invoke(neverTypeTestResult, functionName);
-    }
-
-    @DataProvider
-    public Object[] dataToTestNeverWithExpressions() {
-        return new Object[]{
-                "testNeverWithStartAction1",
-                "testNeverWithStartAction2",
-                "testNeverWithTrapExpr1",
-                "testNeverWithTrapExpr2",
-                "testValidNeverReturnFuncAssignment",
-                "testValidNeverReturnFuncAssignment2",
-        };
+    @Test(expectedExceptions = BLangRuntimeException.class,
+            expectedExceptionsMessageRegExp = "error: Bad Sad!!.*")
+    public void testNeverWithStartAction() {
+        BRunUtil.invoke(neverTypeTestResult, "testNeverWithStartAction");
+    }
+
+    @Test(description = "Test never type with trap expression")
+    public void testNeverWithTrapExpr() {
+        BValue[] returns = BRunUtil.invoke(neverTypeTestResult, "testNeverWithTrapExpr");
+        Assert.assertEquals(returns.length, 1);
+        Assert.assertEquals(returns[0].stringValue(), "Bad Sad!! {}");
     }
 
     @Test(expectedExceptions = BLangRuntimeException.class,
@@ -294,22 +269,14 @@
         BRunUtil.invoke(neverTypeTestResult, "testNeverWithServiceObjFunc");
     }
 
-<<<<<<< HEAD
-    @Test(description = "Test never type in remote method return type of service object")
-    public void testNeverRuntime() {
-        runtimeResult = BCompileUtil.compile("test-src/types/never/never-type-runtime.bal");
-        BRunUtil.invoke(runtimeResult, "testNeverRuntime");
-=======
     @Test(description = "Test never sub typing")
     public void testNeverSubtyping() {
         BRunUtil.invoke(neverTypeTestResult, "testNeverSubtyping");
->>>>>>> 883bf8a5
     }
 
     @AfterClass
     public void tearDown() {
         neverTypeTestResult = null;
         negativeCompileResult = null;
-        runtimeResult = null;
     }
 }