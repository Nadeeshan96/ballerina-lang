--- conflicted
+++ resolved
@@ -424,11 +424,7 @@
         CompileResult compileResult = BCompileUtil.compile(
                 "test-src/statements/compoundassignment/compound_assignment_negative.bal");
         int i = 0;
-<<<<<<< HEAD
-        Assert.assertEquals(compileResult.getErrorCount(), 21);
-=======
         Assert.assertEquals(compileResult.getErrorCount(), 33);
->>>>>>> ddc7d1f1
         BAssertUtil.validateError(compileResult, i++, "operator '+' not defined for 'any' and 'int'", 5, 5);
         BAssertUtil.validateError(compileResult, i++, "operator '-' not defined for 'any' and 'int'", 13, 5);
         BAssertUtil.validateError(compileResult, i++, "invalid expr in compound assignment lhs", 20, 5);
@@ -447,11 +443,9 @@
         BAssertUtil.validateError(compileResult, i++, "operator '<<' not defined for 'int' and 'string'", 108, 5);
         BAssertUtil.validateError(compileResult, i++, "operator '>>' not defined for 'int' and 'string'", 114, 5);
         BAssertUtil.validateError(compileResult, i++, "operator '>>>' not defined for 'int' and 'string'", 120, 5);
-<<<<<<< HEAD
         BAssertUtil.validateError(compileResult, i++, "invalid expr in compound assignment lhs", 126, 18);
         BAssertUtil.validateError(compileResult, i++, "invalid token '='", 140, 19);
         BAssertUtil.validateError(compileResult, i, "invalid token '='", 141, 19);
-=======
         BAssertUtil.validateError(compileResult, i++, "operator '+' not defined for 'int?' and 'int?'", 132, 5);
         BAssertUtil.validateError(compileResult, i++, "operator '+' not defined for 'int?' and 'int?'", 140, 5);
         BAssertUtil.validateError(compileResult, i++, "operator '+' not defined for 'int?' and 'int'", 150, 11);
@@ -476,7 +470,6 @@
                 191, 5);
         BAssertUtil.validateError(compileResult, i, "operator '^' not defined for '(int|string)' and '12|A'",
                 192, 5);
->>>>>>> ddc7d1f1
     }
 
     @Test(dataProvider = "dataToTestCompoundAssignmentBinaryOpsWithTypes", description = "Test compound assignment " +
@@ -494,10 +487,7 @@
                 "testCompoundAssignmentDivisionWithTypes",
                 "testCompoundAssignmentBitwiseLeftShift",
                 "testCompoundAssignmentBitwiseRightShift",
-                "testCompoundAssignmentBitwiseUnsignedRightShift",
-                "testCompoundAssignmentBitwiseANDOperation",
-                "testCompoundAssignmentBitwiseOROperation",
-                "testCompoundAssignmentBitwiseXOROperation"
+                "testCompoundAssignmentBitwiseUnsignedRightShift"
         };
     }
 
