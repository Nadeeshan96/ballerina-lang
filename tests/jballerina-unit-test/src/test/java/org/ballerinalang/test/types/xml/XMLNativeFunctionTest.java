/*
*   Copyright (c) 2016, WSO2 Inc. (http://www.wso2.org) All Rights Reserved.
*
*  WSO2 Inc. licenses this file to you under the Apache License,
*  Version 2.0 (the "License"); you may not use this file except
*  in compliance with the License.
*  You may obtain a copy of the License at
*
*    http://www.apache.org/licenses/LICENSE-2.0
*
* Unless required by applicable law or agreed to in writing,
* software distributed under the License is distributed on an
* "AS IS" BASIS, WITHOUT WARRANTIES OR CONDITIONS OF ANY
* KIND, either express or implied.  See the License for the
* specific language governing permissions and limitations
* under the License.
*/
package org.ballerinalang.test.types.xml;

import org.ballerinalang.model.values.BBoolean;
import org.ballerinalang.model.values.BInteger;
import org.ballerinalang.model.values.BString;
import org.ballerinalang.model.values.BValue;
import org.ballerinalang.model.values.BValueArray;
import org.ballerinalang.model.values.BXML;
import org.ballerinalang.model.values.BXMLItem;
import org.ballerinalang.model.values.BXMLSequence;
import org.ballerinalang.test.util.BCompileUtil;
import org.ballerinalang.test.util.BRunUtil;
import org.ballerinalang.test.util.CompileResult;
import org.ballerinalang.util.exceptions.BLangRuntimeException;
import org.testng.Assert;
import org.testng.annotations.BeforeClass;
import org.testng.annotations.Test;

/**
 * Test Native function in ballerina.model.xml.
 */
@Test (groups = "brokenOnXMLLangLibChange")
public class XMLNativeFunctionTest {

    private static final String ERROR_FAILED_TO_SLICE_XML_INDEX_OUT_OF_RANGE =
            "error: \\{ballerina/lang.xml\\}XMLOperationError message=Failed to slice xml: index out of range:";
    private CompileResult result;

    @BeforeClass
    public void setup() {
        result = BCompileUtil.compile("test-src/types/xml/xml-native-functions.bal");
    }

    @Test (groups = "brokenOnXMLLangLibChange")
    public void testIsSingleton() {
        BValue[] returns = BRunUtil.invoke(result, "testIsSingleton");
        Assert.assertEquals(returns.length, 2);
        Assert.assertSame(returns[0].getClass(), BBoolean.class);
        Assert.assertFalse(((BBoolean) returns[0]).booleanValue());
        
        Assert.assertSame(returns[1].getClass(), BBoolean.class);
        Assert.assertTrue(((BBoolean) returns[1]).booleanValue());
    }

    @Test (groups = "brokenOnXMLLangLibChange")
    public void testIsSingletonWithMultipleChildren() {
        BValue[] returns = BRunUtil.invoke(result, "testIsSingletonWithMultipleChildren");
        Assert.assertEquals(returns.length, 1);
        Assert.assertSame(returns[0].getClass(), BBoolean.class);
        Assert.assertTrue(((BBoolean) returns[0]).booleanValue());

    }

<<<<<<< HEAD
    @Test (groups = "brokenOnXMLLangLibChange")
=======
    @Test
>>>>>>> a872408c
    public void testIsEmpty() {
        BValue[] returns = BRunUtil.invoke(result, "testIsEmpty");
        Assert.assertEquals(returns.length, 1);
        Assert.assertSame(returns[0].getClass(), BBoolean.class);
        Assert.assertFalse(((BBoolean) returns[0]).booleanValue());
    }

    @Test (groups = "brokenOnXMLLangLibChange")
    public void testIsEmptyWithNoElementTextValue() {
        BValue[] returns = BRunUtil.invoke(result, "testIsEmptyWithNoElementTextValue");
        Assert.assertEquals(returns.length, 1);
        Assert.assertSame(returns[0].getClass(), BBoolean.class);
        Assert.assertFalse(((BBoolean) returns[0]).booleanValue());
    }

    @Test (groups = "brokenOnXMLLangLibChange")
    public void testIsEmptyWithMultipleChildren() {
        BValue[] returns = BRunUtil.invoke(result, "testIsEmptyWithMultipleChildren");
        Assert.assertEquals(returns.length, 1);
        Assert.assertSame(returns[0].getClass(), BBoolean.class);
        Assert.assertFalse(((BBoolean) returns[0]).booleanValue());
    }

<<<<<<< HEAD
    @Test (groups = "brokenOnXMLLangLibChange")
=======
    @Test
>>>>>>> a872408c
    public void testGetItemType() {
        BValue[] returns = BRunUtil.invoke(result, "testGetItemType");
        Assert.assertEquals(returns.length, 4);
        Assert.assertSame(returns[0].getClass(), BString.class);
        Assert.assertEquals(returns[0].stringValue(), "element");
        
        Assert.assertSame(returns[1].getClass(), BString.class);
        Assert.assertEquals(returns[1].stringValue(), "comment");

        Assert.assertSame(returns[2].getClass(), BString.class);
        Assert.assertEquals(returns[2].stringValue(), "element");
        
        Assert.assertSame(returns[3].getClass(), BString.class);
        Assert.assertEquals(returns[3].stringValue(), "sequence");
    }

    @Test (groups = "brokenOnXMLLangLibChange")
    public void testGetItemTypeForElementWithPrefix() {
        BValue[] returns = BRunUtil.invoke(result, "testGetItemTypeForElementWithPrefix");
        Assert.assertEquals(returns.length, 1);
        Assert.assertSame(returns[0].getClass(), BString.class);
        Assert.assertEquals(returns[0].stringValue(), "element");
    }

    @Test (groups = "brokenOnXMLLangLibChange")
    public void testGetItemTypeForElementWithDefaultNamespace() {
        BValue[] returns = BRunUtil.invoke(result, "testGetItemTypeForElementWithDefaultNamespace");
        Assert.assertEquals(returns.length, 1);
        Assert.assertSame(returns[0].getClass(), BString.class);
        Assert.assertEquals(returns[0].stringValue(), "element");
    }

<<<<<<< HEAD
    @Test (groups = "brokenOnXMLLangLibChange")
=======
    @Test
>>>>>>> a872408c
    public void testGetElementName() {
        BValue[] returns = BRunUtil.invoke(result, "testGetElementName");
        Assert.assertEquals(returns.length, 1);
        Assert.assertSame(returns[0].getClass(), BString.class);
        Assert.assertEquals(returns[0].stringValue(), "{http://sample.com/test}name");
    }

    @Test (groups = "brokenOnXMLLangLibChange")
    public void testGetElementNameWithDefaultNamespace() {
        BValue[] returns = BRunUtil.invoke(result, "testGetElementNameForElementWithDefaultNamespace");
        Assert.assertEquals(returns.length, 1);
        Assert.assertSame(returns[0].getClass(), BString.class);
        Assert.assertEquals(returns[0].stringValue(), "{http://sample.com/test}name");
    }

<<<<<<< HEAD
    @Test (groups = "brokenOnXMLLangLibChange")
=======
    @Test
>>>>>>> a872408c
    public void testGetElementNameWithoutNamespace() {
        BValue[] returns = BRunUtil.invoke(result, "testGetElementNameForElementWithoutNamespace");
        Assert.assertEquals(returns.length, 1);
        Assert.assertSame(returns[0].getClass(), BString.class);
        Assert.assertEquals(returns[0].stringValue(), "{http://sample.com/test/core}name");
    }

<<<<<<< HEAD
    @Test (groups = "brokenOnXMLLangLibChange")
=======
    @Test
>>>>>>> a872408c
    public void testGetTextValue() {
        BValue[] returns = BRunUtil.invoke(result, "testGetTextValue");
        Assert.assertEquals(returns.length, 1);
        Assert.assertSame(returns[0].getClass(), BString.class);
        Assert.assertEquals(returns[0].stringValue(), "supun");
    }

    @Test (groups = "brokenOnXMLLangLibChange")
    public void testGetTextValueDefaultNamespace() {
        BValue[] returns = BRunUtil.invoke(result, "testGetTextValueDefaultNamespace");
        Assert.assertEquals(returns.length, 1);
        Assert.assertSame(returns[0].getClass(), BString.class);
        Assert.assertEquals(returns[0].stringValue(), "supun");
    }

<<<<<<< HEAD
    @Test (groups = "brokenOnXMLLangLibChange")
=======
    @Test
>>>>>>> a872408c
    public void testGetElements() {
        BValue[] returns = BRunUtil.invoke(result, "testGetElements");
        Assert.assertEquals(returns.length, 3);
        Assert.assertTrue(returns[0] instanceof BXML);
        
        // is element seq is empty?
        Assert.assertSame(returns[1].getClass(), BBoolean.class);
        Assert.assertFalse(((BBoolean) returns[1]).booleanValue());
        
        // is element seq is singleton?
        Assert.assertSame(returns[2].getClass(), BBoolean.class);
        Assert.assertTrue(((BBoolean) returns[2]).booleanValue());
    }

    @Test (groups = "brokenOnXMLLangLibChange")
    public void testGetElementsFromSequence() {
        BValue[] returns = BRunUtil.invoke(result, "testGetElementsFromSequence");
        Assert.assertEquals(returns.length, 3);
        Assert.assertTrue(returns[0] instanceof BXML);

        // is element seq is empty?
        Assert.assertSame(returns[1].getClass(), BBoolean.class);
        Assert.assertFalse(((BBoolean) returns[1]).booleanValue());

        // is element seq is singleton?
        Assert.assertSame(returns[2].getClass(), BBoolean.class);
        Assert.assertFalse(((BBoolean) returns[2]).booleanValue());
    }

<<<<<<< HEAD
    @Test (groups = "brokenOnXMLLangLibChange")
=======
    @Test
>>>>>>> a872408c
    public void testGetElementsByName() {
        BValue[] returns = BRunUtil.invoke(result, "testGetElementsByName");
        Assert.assertEquals(returns.length, 3);
        Assert.assertTrue(returns[0] instanceof BXML);
        
        Assert.assertEquals(((BXMLSequence) returns[0]).value().size(), 2);
        
        // is element seq is empty?
        Assert.assertSame(returns[1].getClass(), BBoolean.class);
        Assert.assertFalse(((BBoolean) returns[1]).booleanValue());
        
        // is element seq is singleton?
        Assert.assertSame(returns[2].getClass(), BBoolean.class);
        Assert.assertFalse(((BBoolean) returns[2]).booleanValue());
    }

    @Test (groups = "brokenOnXMLLangLibChange")
    public void testGetElementsByNameWithDefaultNamespace() {
        BValue[] returns = BRunUtil.invoke(result, "testGetElementsByNameWithDefaultNamespace");
        Assert.assertEquals(returns.length, 3);
        Assert.assertTrue(returns[0] instanceof BXML);

        Assert.assertEquals(((BXMLSequence) returns[0]).value().size(), 2);

        // is element seq is empty?
        Assert.assertSame(returns[1].getClass(), BBoolean.class);
        Assert.assertFalse(((BBoolean) returns[1]).booleanValue());

        // is element seq is singleton?
        Assert.assertSame(returns[2].getClass(), BBoolean.class);
        Assert.assertFalse(((BBoolean) returns[2]).booleanValue());
    }

    @Test (groups = "brokenOnXMLLangLibChange")
    public void testGetElementsByNameWithPrefix() {
        BValue[] returns = BRunUtil.invoke(result, "testGetElementsByNameByPrefix");
        Assert.assertEquals(returns.length, 3);
        Assert.assertTrue(returns[0] instanceof BXML);

        Assert.assertEquals(((BXMLSequence) returns[0]).value().size(), 2);

        // is element seq is empty?
        Assert.assertSame(returns[1].getClass(), BBoolean.class);
        Assert.assertFalse(((BBoolean) returns[1]).booleanValue());

        // is element seq is singleton?
        Assert.assertSame(returns[2].getClass(), BBoolean.class);
        Assert.assertFalse(((BBoolean) returns[2]).booleanValue());
    }

    @Test (groups = "brokenOnXMLLangLibChange")
    public void testGetElementsByNameWithDifferentPrefix() {
        BValue[] returns = BRunUtil.invoke(result, "testGetElementsByNameByDifferentPrefix");
        Assert.assertEquals(returns.length, 3);
        Assert.assertTrue(returns[0] instanceof BXML);

        Assert.assertEquals(((BXMLSequence) returns[0]).value().size(), 2);

        // is element seq is empty?
        Assert.assertSame(returns[1].getClass(), BBoolean.class);
        Assert.assertFalse(((BBoolean) returns[1]).booleanValue());

        // is element seq is singleton?
        Assert.assertSame(returns[2].getClass(), BBoolean.class);
        Assert.assertFalse(((BBoolean) returns[2]).booleanValue());
    }

    @Test (groups = "brokenOnXMLLangLibChange")
    public void testGetElementsByNameEmptyNamespace() {
        //related issue 3062
        BValue[] returns = BRunUtil.invoke(result, "testGetElementsByNameEmptyNamespace");
        Assert.assertEquals(returns.length, 3);
        Assert.assertTrue(returns[0] instanceof BXML);

        Assert.assertEquals(((BXMLSequence) returns[0]).value().size(), 2);

        // is element seq is empty?
        Assert.assertSame(returns[1].getClass(), BBoolean.class);
        Assert.assertFalse(((BBoolean) returns[1]).booleanValue());

        // is element seq is singleton?
        Assert.assertSame(returns[2].getClass(), BBoolean.class);
        Assert.assertFalse(((BBoolean) returns[2]).booleanValue());
    }

    @Test (groups = "brokenOnXMLLangLibChange")
    public void testGetElementsByNameWithPrefixForDefaultNamespace() {
        BValue[] returns = BRunUtil.invoke(result, "testGetElementsByNamePrefixForDefaultNamespace");
        Assert.assertEquals(returns.length, 3);
        Assert.assertTrue(returns[0] instanceof BXML);

        Assert.assertEquals(((BXMLSequence) returns[0]).value().size(), 2);

        // is element seq is empty?
        Assert.assertSame(returns[1].getClass(), BBoolean.class);
        Assert.assertFalse(((BBoolean) returns[1]).booleanValue());

        // is element seq is singleton?
        Assert.assertSame(returns[2].getClass(), BBoolean.class);
        Assert.assertFalse(((BBoolean) returns[2]).booleanValue());
    }

    @Test (groups = "brokenOnXMLLangLibChange")
    public void testGetElementsByNameWithDifferentNamespaces() {
        BValue[] returns = BRunUtil.invoke(result, "testGetElementsByNameDifferentNamespaces");
        Assert.assertEquals(returns.length, 6);
        Assert.assertTrue(returns[0] instanceof BXML);
        Assert.assertEquals(((BXMLSequence) returns[0]).value().size(), 1);

        Assert.assertTrue(returns[1] instanceof BXML);
        Assert.assertEquals(((BXMLSequence) returns[1]).value().size(), 1);

        // is element seq one is empty?
        Assert.assertSame(returns[2].getClass(), BBoolean.class);
        Assert.assertFalse(((BBoolean) returns[2]).booleanValue());

        // is element seq one is singleton?
        Assert.assertSame(returns[3].getClass(), BBoolean.class);
        Assert.assertTrue(((BBoolean) returns[3]).booleanValue());

        // is element seq two is empty?
        Assert.assertSame(returns[4].getClass(), BBoolean.class);
        Assert.assertFalse(((BBoolean) returns[4]).booleanValue());

        // is element seq two is singleton?
        Assert.assertSame(returns[5].getClass(), BBoolean.class);
        Assert.assertTrue(((BBoolean) returns[5]).booleanValue());
    }

<<<<<<< HEAD
    @Test (groups = "brokenOnXMLLangLibChange")
=======
    @Test
>>>>>>> a872408c
    public void testGetChildren() {
        BValue[] returns = BRunUtil.invoke(result, "testGetChildren");
        Assert.assertEquals(returns.length, 3);
        Assert.assertTrue(returns[0] instanceof BXML);
        
        // is children seq is empty?
        Assert.assertSame(returns[1].getClass(), BBoolean.class);
        Assert.assertFalse(((BBoolean) returns[1]).booleanValue());
        
        // is children seq is singleton?
        Assert.assertSame(returns[2].getClass(), BBoolean.class);
        Assert.assertFalse(((BBoolean) returns[2]).booleanValue());
    }

    @Test (groups = "brokenOnXMLLangLibChange")
    public void testGetChildrenFromComplexXml() {
        BValue[] returns = BRunUtil.invoke(result, "testGetChildrenFromComplexXml");
        Assert.assertEquals(returns.length, 3);
        Assert.assertTrue(returns[0] instanceof BXML);

        // is children seq is empty?
        Assert.assertSame(returns[1].getClass(), BBoolean.class);
        Assert.assertFalse(((BBoolean) returns[1]).booleanValue());

        // is children seq is singleton?
        Assert.assertSame(returns[2].getClass(), BBoolean.class);
        Assert.assertFalse(((BBoolean) returns[2]).booleanValue());
    }

<<<<<<< HEAD
    @Test (groups = "brokenOnXMLLangLibChange")
=======
    @Test
>>>>>>> a872408c
    public void testGetNonExistingChildren() {
        BValue[] returns = BRunUtil.invoke(result, "testGetNonExistingChildren");
        Assert.assertEquals(returns.length, 3);
        Assert.assertTrue(returns[0] instanceof BXML);
        
        // is children seq is empty?
        Assert.assertSame(returns[1].getClass(), BBoolean.class);
        Assert.assertTrue(((BBoolean) returns[1]).booleanValue());
        
        // is children seq is singleton?
        Assert.assertSame(returns[2].getClass(), BBoolean.class);
        Assert.assertFalse(((BBoolean) returns[2]).booleanValue());
    }

<<<<<<< HEAD
    @Test (groups = "brokenOnXMLLangLibChange")
=======
    @Test
>>>>>>> a872408c
    public void testSelectChildren() {
        BValue[] returns = BRunUtil.invoke(result, "testSelectChildren");
        Assert.assertEquals(returns.length, 3);
        Assert.assertTrue(returns[0] instanceof BXML);
        Assert.assertEquals(((BXMLSequence) returns[0]).value().size(), 2);
        
        // is children seq is empty?
        Assert.assertSame(returns[1].getClass(), BBoolean.class);
        Assert.assertFalse(((BBoolean) returns[1]).booleanValue());
        
        // is children seq is singleton?
        Assert.assertSame(returns[2].getClass(), BBoolean.class);
        Assert.assertFalse(((BBoolean) returns[2]).booleanValue());
    }

    @Test (groups = "brokenOnXMLLangLibChange")
    public void testSelectChildrenWithDefaultNamespace() {
        BValue[] returns = BRunUtil.invoke(result, "testSelectChildrenWithDefaultNamespace");
        Assert.assertEquals(returns.length, 3);
        Assert.assertTrue(returns[0] instanceof BXML);
        Assert.assertEquals(((BXMLSequence) returns[0]).value().size(), 2);

        // is children seq is empty?
        Assert.assertSame(returns[1].getClass(), BBoolean.class);
        Assert.assertFalse(((BBoolean) returns[1]).booleanValue());

        // is children seq is singleton?
        Assert.assertSame(returns[2].getClass(), BBoolean.class);
        Assert.assertFalse(((BBoolean) returns[2]).booleanValue());
    }

    @Test (groups = "brokenOnXMLLangLibChange")
    public void testSelectChildrenPrefixedDefaultNamespace() {
        BValue[] returns = BRunUtil.invoke(result, "testSelectChildrenPrefixedDefaultNamespace");
        Assert.assertEquals(returns.length, 3);
        Assert.assertTrue(returns[0] instanceof BXML);
        Assert.assertEquals(((BXMLSequence) returns[0]).value().size(), 2);

        // is children seq is empty?
        Assert.assertSame(returns[1].getClass(), BBoolean.class);
        Assert.assertFalse(((BBoolean) returns[1]).booleanValue());

        // is children seq is singleton?
        Assert.assertSame(returns[2].getClass(), BBoolean.class);
        Assert.assertFalse(((BBoolean) returns[2]).booleanValue());
    }

    @Test (groups = "brokenOnXMLLangLibChange")
    public void testSelectChildrenWtihSamePrefix() {
        BValue[] returns = BRunUtil.invoke(result, "testSelectChildrenWithSamePrefix");
        Assert.assertEquals(returns.length, 3);
        Assert.assertTrue(returns[0] instanceof BXML);
        Assert.assertEquals(((BXMLSequence) returns[0]).value().size(), 2);

        // is children seq is empty?
        Assert.assertSame(returns[1].getClass(), BBoolean.class);
        Assert.assertFalse(((BBoolean) returns[1]).booleanValue());

        // is children seq is singleton?
        Assert.assertSame(returns[2].getClass(), BBoolean.class);
        Assert.assertFalse(((BBoolean) returns[2]).booleanValue());
    }

    @Test (groups = "brokenOnXMLLangLibChange")
    public void testSelectChildrenWtihDifferentPrefix() {
        BValue[] returns = BRunUtil.invoke(result, "testSelectChildrenWithDifferentPrefix");
        Assert.assertEquals(returns.length, 3);
        Assert.assertTrue(returns[0] instanceof BXML);
        Assert.assertEquals(((BXMLSequence) returns[0]).value().size(), 2);

        // is children seq is empty?
        Assert.assertSame(returns[1].getClass(), BBoolean.class);
        Assert.assertFalse(((BBoolean) returns[1]).booleanValue());

        // is children seq is singleton?
        Assert.assertSame(returns[2].getClass(), BBoolean.class);
        Assert.assertFalse(((BBoolean) returns[2]).booleanValue());
    }

    @Test (groups = "brokenOnXMLLangLibChange")
    public void testSelectChildrenWtihDifferentNamespaces() {
        BValue[] returns = BRunUtil.invoke(result, "testSelectChildrenWithDifferentNamespaces");
        Assert.assertEquals(returns.length, 6);
        Assert.assertTrue(returns[0] instanceof BXML);
        Assert.assertEquals((returns[0]).size(), 1);

        Assert.assertTrue(returns[1] instanceof BXML);
        Assert.assertEquals((returns[1]).size(), 1);

        // is children seq one is empty?
        Assert.assertSame(returns[2].getClass(), BBoolean.class);
        Assert.assertFalse(((BBoolean) returns[2]).booleanValue());

        // is children seq one is singleton?
        Assert.assertSame(returns[3].getClass(), BBoolean.class);
        Assert.assertTrue(((BBoolean) returns[3]).booleanValue());

        // is children seq two is empty?
        Assert.assertSame(returns[4].getClass(), BBoolean.class);
        Assert.assertFalse(((BBoolean) returns[4]).booleanValue());

        // is children seq two is singleton?
        Assert.assertSame(returns[5].getClass(), BBoolean.class);
        Assert.assertTrue(((BBoolean) returns[5]).booleanValue());
    }

<<<<<<< HEAD
    @Test (groups = "brokenOnXMLLangLibChange")
=======
    @Test
>>>>>>> a872408c
    public void testConcat() {
        BValue[] returns = BRunUtil.invoke(result, "testConcat");
        Assert.assertEquals(returns.length, 3);
        Assert.assertTrue(returns[0] instanceof BXML);
        Assert.assertEquals(((BXMLSequence) returns[0]).value().size(), 2);
        
        Assert.assertEquals(returns[0].stringValue(), "<ns0:name xmlns:ns0=\"http://sample.com/test\"><fname>supun" +
                "</fname><lname>setunga</lname></ns0:name><ns1:address xmlns:ns1=\"http://sample.com/test\">" +
                "<country>SL</country><city>Colombo</city></ns1:address>");
        
        // is children seq is empty?
        Assert.assertSame(returns[1].getClass(), BBoolean.class);
        Assert.assertFalse(((BBoolean) returns[1]).booleanValue());
        
        // is children seq is singleton?
        Assert.assertSame(returns[2].getClass(), BBoolean.class);
        Assert.assertFalse(((BBoolean) returns[2]).booleanValue());
    }

<<<<<<< HEAD
    @Test (groups = "brokenOnXMLLangLibChange")
=======
    @Test
>>>>>>> a872408c
    public void testSetChildren() {
        BValue[] returns = BRunUtil.invoke(result, "testSetChildren");
        Assert.assertEquals(returns.length, 4);
        Assert.assertTrue(returns[0] instanceof BXML);
        
        Assert.assertEquals(returns[0].stringValue(), "<ns0:name xmlns:ns0=\"http://sample.com/test\"><newFname>" +
                "supun-new</newFname><newMname>thilina-new</newMname><newLname>setunga-new</newLname></ns0:name>");
        
        // is children seq is empty?
        Assert.assertSame(returns[1].getClass(), BBoolean.class);
        Assert.assertFalse(((BBoolean) returns[1]).booleanValue());
        
        // is children seq is singleton?
        Assert.assertSame(returns[2].getClass(), BBoolean.class);
        Assert.assertTrue(((BBoolean) returns[2]).booleanValue());
        
        // Check children
        Assert.assertTrue(returns[3] instanceof BXML);
        BValueArray children = ((BXMLSequence) returns[3]).value();
        Assert.assertEquals(children.size(), 3);
        Assert.assertEquals(children.getRefValue(0).stringValue(), "<newFname>supun-new</newFname>");
        Assert.assertEquals(children.getRefValue(1).stringValue(), "<newMname>thilina-new</newMname>");
        Assert.assertEquals(children.getRefValue(2).stringValue(), "<newLname>setunga-new</newLname>");
    }

    @Test (groups = "brokenOnXMLLangLibChange")
    public void testSetChildrenWithDefaultNamespace() {
        BValue[] returns = BRunUtil.invoke(result, "testSetChildrenDefaultNamespace");
        Assert.assertEquals(returns.length, 5);
        Assert.assertTrue(returns[0] instanceof BXML);

        Assert.assertEquals(returns[0].stringValue(), "<name xmlns=\"http://sample.com/test\"><fname>supun</fname>"
                + "<lname>setunga</lname><residency citizen=\"true\">true</residency></name>");

        // is children seq is empty?
        Assert.assertSame(returns[1].getClass(), BBoolean.class);
        Assert.assertFalse(((BBoolean) returns[1]).booleanValue());

        // is children seq is singleton?
        Assert.assertSame(returns[2].getClass(), BBoolean.class);
        Assert.assertTrue(((BBoolean) returns[2]).booleanValue());

        // Check children
        Assert.assertTrue(returns[3] instanceof BXML);
        BValueArray children = ((BXMLSequence) returns[3]).value();
        Assert.assertEquals(children.size(), 3);
        Assert.assertEquals(children.getRefValue(0).stringValue(),
                "<fname xmlns=\"http://sample.com/test\">supun</fname>");
        Assert.assertEquals(children.getRefValue(1).stringValue(),
                "<lname xmlns=\"http://sample.com/test\">setunga</lname>");
        Assert.assertEquals(children.getRefValue(2).stringValue(),
                "<residency xmlns=\"http://sample.com/test\" citizen=\"true\">true</residency>");

        // Check attribute value
        Assert.assertSame(returns[4].getClass(), BString.class);
        Assert.assertEquals(returns[4].stringValue(), "true");
    }

    @Test (groups = "brokenOnXMLLangLibChange")
    public void testSetChildrenWithDifferentNamespaceForAttribute() {
        BValue[] returns = BRunUtil.invoke(result, "testSetChildrenWithDifferentNamespaceForAttribute");
        Assert.assertEquals(returns.length, 4);
        Assert.assertTrue(returns[0] instanceof BXML);
        Assert.assertEquals(returns[0].stringValue(),
                "<name xmlns=\"http://sample.com/test\">" +
                        "<fname>supun</fname>" +
                        "<lname>setunga</lname>" +
                        "<residency xmlns:nsncdom=\"http://sample.com/test/code\" citizen=\"true\">true</residency>" +
                        "</name>");

        // is children seq is empty?
        Assert.assertSame(returns[1].getClass(), BBoolean.class);
        Assert.assertFalse(((BBoolean) returns[1]).booleanValue());

        // is children seq is singleton?
        Assert.assertSame(returns[2].getClass(), BBoolean.class);
        Assert.assertTrue(((BBoolean) returns[2]).booleanValue());

        // Check attribute value
        Assert.assertSame(returns[3].getClass(), BString.class);
        Assert.assertEquals(returns[3].stringValue(), "true");
    }

    @Test (groups = "brokenOnXMLLangLibChange")
    public void testSetChildrenWithPrefixedAttribute() {
        BValue[] returns = BRunUtil.invoke(result, "testSetChildrenWithPrefixedAttribute");
        Assert.assertEquals(returns.length, 4);
        Assert.assertTrue(returns[0] instanceof BXML);

        Assert.assertEquals(returns[0].stringValue(), "<name xmlns=\"http://sample.com/test\">" +
                "<fname>supun</fname><lname>setunga</lname><residency xmlns:pre=\"http://sample.com/test/code\" " +
                "pre:citizen=\"true\">true</residency></name>");

        // is children seq is empty?
        Assert.assertSame(returns[1].getClass(), BBoolean.class);
        Assert.assertFalse(((BBoolean) returns[1]).booleanValue());

        // is children seq is singleton?
        Assert.assertSame(returns[2].getClass(), BBoolean.class);
        Assert.assertTrue(((BBoolean) returns[2]).booleanValue());

        // Check attribute value
        Assert.assertSame(returns[3].getClass(), BString.class);
        Assert.assertEquals(returns[3].stringValue(), "true");
    }

    @Test (groups = "brokenOnXMLLangLibChange")
    public void testSetChildrenSameNamespace() {
        BValue[] returns = BRunUtil.invoke(result, "testSetChildrenWithSameNamespace");
        Assert.assertEquals(returns.length, 4);
        Assert.assertTrue(returns[0] instanceof BXML);

        Assert.assertEquals(returns[0].stringValue(), "<ns0:name xmlns:ns0=\"http://sample.com/test\">" +
                "<ns0:fname>supun</ns0:fname><ns0:lname>setunga</ns0:lname>" +
                "<ns0:residency ns0:citizen=\"yes\">true</ns0:residency></ns0:name>");

        // is children seq is empty?
        Assert.assertSame(returns[1].getClass(), BBoolean.class);
        Assert.assertFalse(((BBoolean) returns[1]).booleanValue());

        // is children seq is singleton?
        Assert.assertSame(returns[2].getClass(), BBoolean.class);
        Assert.assertTrue(((BBoolean) returns[2]).booleanValue());

        // Check attribute value
        Assert.assertSame(returns[3].getClass(), BString.class);
        Assert.assertEquals(returns[3].stringValue(), "yes");
    }

    @Test (groups = "brokenOnXMLLangLibChange")
    public void testSetChildrenDifferentNamespace() {
        BValue[] returns = BRunUtil.invoke(result, "testSetChildrenWithDifferentNamespace");
        Assert.assertEquals(returns.length, 4);
        Assert.assertTrue(returns[0] instanceof BXML);

        Assert.assertEquals(returns[0].stringValue(), "<ns0:name xmlns:ns0=\"http://sample.com/test\">" +
                "<ns0:fname>supun</ns0:fname><ns0:lname>setunga</ns0:lname>" +
                "<ns0:residency xmlns:ns0=\"http://sample.com/test/code\" " +
                "ns0:citizen=\"yes\">true</ns0:residency></ns0:name>");

        // is children seq is empty?
        Assert.assertSame(returns[1].getClass(), BBoolean.class);
        Assert.assertFalse(((BBoolean) returns[1]).booleanValue());

        // is children seq is singleton?
        Assert.assertSame(returns[2].getClass(), BBoolean.class);
        Assert.assertTrue(((BBoolean) returns[2]).booleanValue());

        // Check attribute value
        Assert.assertSame(returns[3].getClass(), BString.class);
        Assert.assertEquals(returns[3].stringValue(), "yes");
    }

    @Test (groups = "brokenOnXMLLangLibChange")
    public void testSetChildrenDiffNamespaceWithoutPrefix() {
        //related issue 3074
        BValue[] returns = BRunUtil.invoke(result, "testSetChildrenWithDiffNamespaceWithoutPrefix");
        Assert.assertEquals(returns.length, 4);
        Assert.assertTrue(returns[0] instanceof BXML);

        Assert.assertEquals(returns[0].stringValue(), "<ns0:name xmlns:ns0=\"http://sample.com/test\" " +
                "xmlns=\"http://sample.com/test/code\"><ns0:fname>supun</ns0:fname><ns0:lname>setunga</ns0:lname>" +
                "<residency citizen=\"yes\">true</residency></ns0:name>");

        // is children seq is empty?
        Assert.assertSame(returns[1].getClass(), BBoolean.class);
        Assert.assertFalse(((BBoolean) returns[1]).booleanValue());

        // is children seq is singleton?
        Assert.assertSame(returns[2].getClass(), BBoolean.class);
        Assert.assertTrue(((BBoolean) returns[2]).booleanValue());

        // Check attribute value
        Assert.assertSame(returns[3].getClass(), BString.class);
        Assert.assertEquals(returns[3].stringValue(), "yes");
    }

    @Test (groups = "brokenOnXMLLangLibChange")
    public void testSetChildrenDiffAttribute() {
        BValue[] returns = BRunUtil.invoke(result, "testSetChildrenWithAttributeDiffNamespace");
        Assert.assertEquals(returns.length, 4);
        Assert.assertTrue(returns[0] instanceof BXML);

        Assert.assertEquals(returns[0].stringValue(),
                "<ns0:name xmlns:ns0=\"http://sample.com/test\"><ns0:fname>supun</ns0:fname>" +
                        "<ns0:lname>setunga</ns0:lname>" +
                        "<ns0:residency xmlns:pre=\"http://sample.com/test/code\" pre:citizen=\"yes\">" +
                        "true</ns0:residency></ns0:name>");

        // is children seq is empty?
        Assert.assertSame(returns[1].getClass(), BBoolean.class);
        Assert.assertFalse(((BBoolean) returns[1]).booleanValue());

        // is children seq is singleton?
        Assert.assertSame(returns[2].getClass(), BBoolean.class);
        Assert.assertTrue(((BBoolean) returns[2]).booleanValue());

        // Check attribute value
        Assert.assertSame(returns[3].getClass(), BString.class);
        Assert.assertEquals(returns[3].stringValue(), "yes");
    }

    @Test (groups = "brokenOnXMLLangLibChange")
    public void testSetChildrenDiffElement() {
        BValue[] returns = BRunUtil.invoke(result, "testSetChildrenWithElementDiffNamespace");
        Assert.assertEquals(returns.length, 4);
        Assert.assertTrue(returns[0] instanceof BXML);

        Assert.assertEquals(returns[0].stringValue(),
                "<ns0:name xmlns:ns0=\"http://sample.com/test\">" +
                        "<ns0:fname>supun</ns0:fname><ns0:lname>setunga</ns0:lname>" +
                        "<pre:residency xmlns:pre=\"http://sample.com/test/code\" ns0:citizen=\"yes\">" +
                        "true</pre:residency></ns0:name>");

        // is children seq is empty?
        Assert.assertSame(returns[1].getClass(), BBoolean.class);
        Assert.assertFalse(((BBoolean) returns[1]).booleanValue());

        // is children seq is singleton?
        Assert.assertSame(returns[2].getClass(), BBoolean.class);
        Assert.assertTrue(((BBoolean) returns[2]).booleanValue());

        // Check attribute value
        Assert.assertSame(returns[3].getClass(), BString.class);
        Assert.assertEquals(returns[3].stringValue(), "yes");
    }

    @Test (groups = "brokenOnXMLLangLibChange")
    public void testCopy() {
        BValue[] returns = BRunUtil.invoke(result, "testCopy");
        Assert.assertEquals(returns.length, 4);
        Assert.assertTrue(returns[0] instanceof BXMLItem);
        
        Assert.assertEquals(returns[0].stringValue(), "<ns0:name xmlns:ns0=\"http://sample.com/test\"><newFname>" +
                "supun-new</newFname><newMname>thilina-new</newMname><newLname>setunga-new</newLname></ns0:name>");
        
        // Check children of the copied xml
        Assert.assertTrue(returns[3] instanceof BXML);
        BValueArray children = ((BXMLSequence) ((BXML) returns[0]).children()).value();
        Assert.assertEquals(children.size(), 3);
        Assert.assertEquals(children.getRefValue(0).stringValue(), "<newFname>supun-new</newFname>");
        Assert.assertEquals(children.getRefValue(1).stringValue(), "<newMname>thilina-new</newMname>");
        Assert.assertEquals(children.getRefValue(2).stringValue(), "<newLname>setunga-new</newLname>");
        
        // is children seq is empty?
        Assert.assertSame(returns[1].getClass(), BBoolean.class);
        Assert.assertFalse(((BBoolean) returns[1]).booleanValue());
        
        // is children seq is singleton?
        Assert.assertSame(returns[2].getClass(), BBoolean.class);
        Assert.assertTrue(((BBoolean) returns[2]).booleanValue());
        
        // Check children of the original xml
        Assert.assertTrue(returns[3] instanceof BXML);
        BValueArray originalChildren = ((BXMLSequence) returns[3]).value();
        Assert.assertEquals(originalChildren.size(), 2);
        Assert.assertEquals(originalChildren.getRefValue(0).stringValue(),
                "<fname>supun</fname>");
        Assert.assertEquals(originalChildren.getRefValue(1).stringValue(),
                "<lname>setunga</lname>");
    }

<<<<<<< HEAD
    @Test (groups = "brokenOnXMLLangLibChange")
=======
    @Test
>>>>>>> a872408c
    public void testToString() {
        BValue[] returns = BRunUtil.invoke(result, "testToString");
        Assert.assertEquals(returns.length, 1);
        Assert.assertTrue(returns[0] instanceof BString);
        
        Assert.assertEquals(returns[0].stringValue(), "<!-- comment about the book--><bookName>Book1</bookName>" +
                "<bookId>001</bookId><bookAuthor>Author01</bookAuthor><?word document=\"book.doc\" ?>");
    }

<<<<<<< HEAD
    @Test (groups = "brokenOnXMLLangLibChange")
=======
    @Test
>>>>>>> a872408c
    public void testStrip() {
        BValue[] returns = BRunUtil.invoke(result, "testStrip");
        Assert.assertTrue(returns[0] instanceof BXML);
        Assert.assertTrue(returns[1] instanceof BXML);
        
        Assert.assertEquals(((BXMLSequence) returns[0]).value().size(), 5);
        Assert.assertEquals(returns[0].stringValue(), "<!-- comment about the book-->     <bookId>001</bookId> " +
                "<?word document=\"book.doc\" ?>");
        
        Assert.assertEquals(((BXMLSequence) returns[1]).value().size(), 1);
        Assert.assertEquals(returns[1].stringValue(), "<bookId>001</bookId>");
    }

<<<<<<< HEAD
    @Test (groups = "brokenOnXMLLangLibChange")
=======
    @Test
>>>>>>> a872408c
    public void testStripSingleton() {
        BValue[] returns = BRunUtil.invoke(result, "testStripSingleton");
        Assert.assertTrue(returns[0] instanceof BXML);
        Assert.assertTrue(returns[1] instanceof BXML);
        
        Assert.assertEquals(returns[0].stringValue(), "<bookId>001</bookId>");
        Assert.assertEquals(returns[1].stringValue(), "<bookId>001</bookId>");
    }

<<<<<<< HEAD
    @Test (groups = "brokenOnXMLLangLibChange")
=======
    @Test
>>>>>>> a872408c
    public void testStripEmptySingleton() {
        BValue[] returns = BRunUtil.invoke(result, "testStripEmptySingleton");
        Assert.assertTrue(returns[0] instanceof BXML);
        Assert.assertTrue(returns[1] instanceof BXML);
        Assert.assertEquals(returns[0].stringValue(), " ");
        Assert.assertEquals(returns[1].stringValue(), "");
        Assert.assertTrue(((BBoolean) returns[2]).booleanValue());
    }

<<<<<<< HEAD
    @Test (groups = "brokenOnXMLLangLibChange")
=======
    @Test
>>>>>>> a872408c
    public void testSlice() {
        BValue[] returns = BRunUtil.invoke(result, "testSlice");
        Assert.assertTrue(returns[0] instanceof BXML);
        
        Assert.assertEquals(((BXMLSequence) returns[0]).value().size(), 3);
        Assert.assertEquals(returns[0].stringValue(), "<bookName>Book1</bookName><bookId>001</bookId><bookAuthor>" +
                "Author01</bookAuthor>");
    }

<<<<<<< HEAD
    @Test (groups = "brokenOnXMLLangLibChange")
=======
    @Test
>>>>>>> a872408c
    public void testSliceAll() {
        BValue[] returns = BRunUtil.invoke(result, "testSliceAll");
        Assert.assertTrue(returns[0] instanceof BXML);
        
        Assert.assertEquals(((BXMLSequence) returns[0]).value().size(), 5);
        Assert.assertEquals(returns[0].stringValue(), "<!-- comment about the book--><bookName>Book1</bookName>" +
                "<bookId>001</bookId><bookAuthor>Author01</bookAuthor><?word document=\"book.doc\" ?>");
    }
    
    @Test(expectedExceptions = BLangRuntimeException.class,
          expectedExceptionsMessageRegExp = "error: \\{ballerina/lang.xml\\}XMLOperationError message=Failed to slice" +
                  " xml: invalid indices: 4 < 1.*", groups = "brokenOnXMLLangLibChange")
    public void testSliceInvalidIndex() {
        BRunUtil.invoke(result, "testSliceInvalidIndex");
    }
    
    @Test(expectedExceptions = BLangRuntimeException.class,
          expectedExceptionsMessageRegExp = ERROR_FAILED_TO_SLICE_XML_INDEX_OUT_OF_RANGE + " \\[4,10\\].*",
            groups = "brokenOnXMLLangLibChange")
    public void testSliceOutOfRangeIndex() {
        BValue[] params = new BValue[] { new BInteger(4), new BInteger(10) };
        BRunUtil.invoke(result, "testSliceOutOfRangeIndex", params);
    }

    @Test(expectedExceptions = BLangRuntimeException.class,
          expectedExceptionsMessageRegExp = ERROR_FAILED_TO_SLICE_XML_INDEX_OUT_OF_RANGE + " \\[-4,10\\].*",
            groups = "brokenOnXMLLangLibChange")
    public void testSliceOutOfRangeNegativeStartIndex() {
        BValue[] params = new BValue[] { new BInteger(-4), new BInteger(10) };
        BRunUtil.invoke(result, "testSliceOutOfRangeIndex", params);
    }

    @Test(expectedExceptions = BLangRuntimeException.class,
          expectedExceptionsMessageRegExp = ERROR_FAILED_TO_SLICE_XML_INDEX_OUT_OF_RANGE + " \\[4,-10\\].*",
            groups = "brokenOnXMLLangLibChange")
    public void testSliceOutOfRangeNegativeEndIndex() {
        BValue[] params = new BValue[] { new BInteger(4), new BInteger(-10) };
        BRunUtil.invoke(result, "testSliceOutOfRangeIndex", params);
    }

    @Test (groups = "brokenOnXMLLangLibChange")
    public void testSliceSingleton() {
        BValue[] returns = BRunUtil.invoke(result, "testSliceSingleton");
        Assert.assertTrue(returns[0] instanceof BXML);
        Assert.assertEquals(returns[0].stringValue(), "<bookName>Book1</bookName>");
    }

<<<<<<< HEAD
    @Test (groups = "brokenOnXMLLangLibChange")
=======
    @Test
>>>>>>> a872408c
    public void testSeqCopy() {
        BValue[] returns = BRunUtil.invoke(result, "testSeqCopy");
        Assert.assertTrue(returns[0] instanceof BXML);
        Assert.assertTrue(returns[1] instanceof BXML);
        Assert.assertEquals(returns[0].stringValue(), "<!-- comment about the book--><bookName>Book1</bookName>" +
                "<bookId>Updated Book ID</bookId><bookAuthor>Author01</bookAuthor><?word document=\"book.doc\" ?>");
        Assert.assertEquals(returns[1].stringValue(), "<!-- comment about the book--><bookName>Book1</bookName>" +
                "<bookId>001</bookId><bookAuthor>Author01</bookAuthor><?word document=\"book.doc\" ?>");
    }

    @Test (groups = "brokenOnXMLLangLibChange")
    public void testSetChildrenToElemntInDefaultNameSpace() {
        BValue[] returns = BRunUtil.invoke(result, "testSetChildrenToElemntInDefaultNameSpace");
        Assert.assertTrue(returns[0] instanceof BXML);

        Assert.assertEquals(returns[0].stringValue(),
                "<name xmlns=\"http://sample.com/test\"><newFname xmlns=\"\">supun-new</newFname></name>");
    }

    @Test (groups = "brokenOnXMLLangLibChange")
    public void testSelectChildrenWithEmptyNs() {
        BValue[] returns = BRunUtil.invoke(result, "testSelectChildrenWithEmptyNs");
        Assert.assertEquals(returns.length, 2);
        Assert.assertTrue(returns[0] instanceof BXML);
        Assert.assertEquals(((BXMLSequence) returns[0]).value().size(), 2);

        Assert.assertEquals(returns[0].stringValue(), "<fname>supun</fname><fname>thilina</fname>");
    }

    @Test (groups = "brokenOnXMLLangLibChange")
    public void testSelectElementsWithEmptyNs() {
        BValue[] returns = BRunUtil.invoke(result, "testSelectElementsWithEmptyNs");
        Assert.assertEquals(returns.length, 2);
        Assert.assertTrue(returns[0] instanceof BXML);
        Assert.assertEquals(((BXMLSequence) returns[0]).value().size(), 2);

        Assert.assertEquals(returns[0].stringValue(), "<fname>supun</fname><fname>thilina</fname>");
    }

    @Test (groups = "brokenOnXMLLangLibChange")
    public void testSelectDescendants() {
        BValue[] returns = BRunUtil.invoke(result, "testSelectDescendants");
        Assert.assertTrue(returns[0] instanceof BXML);
        BXMLSequence seq = (BXMLSequence) returns[0];
        Assert.assertEquals(seq.value().size(), 3);

        Assert.assertEquals(seq.stringValue(),
                "<name xmlns=\"http://ballerinalang.org/\"><name>Supun</name><lname>Setunga</lname></name>" +
                        "<name xmlns=\"http://ballerinalang.org/\">Supun</name>" +
                        "<name xmlns=\"http://ballerinalang.org/\">John</name>");
    }

    @Test (groups = "brokenOnXMLLangLibChange")
    public void testSelectDescendantsWithEmptyNs() {
        BValue[] returns = BRunUtil.invoke(result, "testSelectDescendantsWithEmptyNs");
        Assert.assertTrue(returns[0] instanceof BXML);
        BXMLSequence seq = (BXMLSequence) returns[0];
        Assert.assertEquals(seq.value().size(), 3);

        Assert.assertEquals(seq.stringValue(),
                "<name><name>Supun</name><lname>Setunga</lname></name><name>Supun</name><name>John</name>");
    }

    @Test (groups = "brokenOnXMLLangLibChange")
    public void testSelectDescendantsFromSeq() {
        BValue[] returns = BRunUtil.invoke(result, "testSelectDescendantsFromSeq");
        Assert.assertTrue(returns[0] instanceof BXML);
        BXMLSequence seq = (BXMLSequence) returns[0];
        Assert.assertEquals(seq.value().size(), 4);

        Assert.assertEquals(seq.stringValue(),
                "<name xmlns=\"http://ballerinalang.org/\"><name>Supun</name><lname>Setunga</lname></name>" +
                        "<name xmlns=\"http://ballerinalang.org/\">Supun</name>" +
                        "<name xmlns=\"http://ballerinalang.org/\">John</name>" +
                        "<name xmlns=\"http://ballerinalang.org/\">Doe</name>");
    }

    @Test(expectedExceptions = { BLangRuntimeException.class },
            expectedExceptionsMessageRegExp = ".*failed to add attribute " +
                    "'a:text'. prefix 'a' is already bound to namespace 'yyy'.*", groups = "brokenOnXMLLangLibChange")
    public void testUpdateAttributeWithDifferentUri() {
        BValue[] returns = BRunUtil.invoke(result, "testUpdateAttributeWithDifferentUri");
        Assert.assertTrue(returns[0] instanceof BXML);
        Assert.assertEquals(returns[0].stringValue(), "<name xmlns:a=\"yyy\" a:text=\"hello\"/>");
    }

    @Test (groups = "brokenOnXMLLangLibChange")
    public void testRemoveAttributeUsingStringName() {
        BValue[] returns = BRunUtil.invoke(result, "testRemoveAttributeUsingStringName");
        Assert.assertTrue(returns[0] instanceof BXML);
        Assert.assertEquals(returns[0].stringValue(),
                "<root xmlns:ns1=\"http://ballerina.com/bbb\" " +
                        "xmlns:ns0=\"http://ballerina.com/aaa\" " +
                        "foo1=\"bar1\" ns1:foo1=\"bar3\" ns0:foo2=\"bar4\"> hello world!</root>");
    }

    @Test (groups = "brokenOnXMLLangLibChange")
    public void testRemoveAttributeUsinQName() {
        BValue[] returns = BRunUtil.invoke(result, "testRemoveAttributeUsinQName");
        Assert.assertTrue(returns[0] instanceof BXML);
        Assert.assertEquals(returns[0].stringValue(),
                "<root xmlns:ns1=\"http://ballerina.com/bbb\" xmlns:ns0=\"http://ballerina.com/aaa\" " +
                        "foo1=\"bar1\" ns1:foo1=\"bar3\" ns0:foo2=\"bar4\"> hello world!</root>");
    }

    @Test (groups = "brokenOnXMLLangLibChange")
    public void testRemoveNonExistingAttribute() {
        BValue[] returns = BRunUtil.invoke(result, "testRemoveNonExistingAttribute");
        Assert.assertTrue(returns[0] instanceof BXML);
        Assert.assertEquals(returns[0].stringValue(),
                "<root xmlns:ns1=\"http://ballerina.com/bbb\" " +
                        "xmlns:ns0=\"http://ballerina.com/aaa\" foo1=\"bar1\" " +
                        "ns0:foo1=\"bar2\" ns1:foo1=\"bar3\" ns0:foo2=\"bar4\"> hello world!</root>");
    }

    @Test(enabled = false)
    public void testGetChildrenOfSequence() {
        BValue[] returns = BRunUtil.invoke(result, "testGetChildrenOfSequence");
        Assert.assertEquals(returns.length, 2);

        Assert.assertTrue(returns[0] instanceof BInteger);
        Assert.assertEquals(((BInteger) returns[0]).intValue(), 9);

        Assert.assertTrue(returns[1] instanceof BXML);
        Assert.assertEquals(returns[1].stringValue(),
                "<fname1>John</fname1><lname1>Doe</lname1><fname2>Jane</fname2><lname2>Doe</lname2>apple");
    }

    @Test (groups = "brokenOnXMLLangLibChange")
    public void testAddChildren() {
        BValue[] returns = BRunUtil.invoke(result, "testAddChildren");
        Assert.assertEquals(returns.length, 2);
        Assert.assertTrue(returns[0] instanceof BXML);
        Assert.assertEquals(returns[0].stringValue(), "<name><fname>John</fname><lname>Doe</lname><age>50</age>" +
                "<!-- unknown person -->marital status: unknown<city>Colombo</city><country>SL</country></name>");
        Assert.assertTrue(returns[0] instanceof BXML);
        Assert.assertEquals(returns[1].stringValue(), "<fname>John</fname><lname>Doe</lname>");
    }

    @Test (groups = "brokenOnXMLLangLibChange")
    public void testRemoveSingleChild() {
        BValue[] returns = BRunUtil.invoke(result, "testRemoveSingleChild");
        Assert.assertEquals(returns.length, 2);
        Assert.assertTrue(returns[0] instanceof BXML);
        Assert.assertEquals(returns[0].stringValue(), "<fname>John</fname><lname>Doe</lname>");
        Assert.assertTrue(returns[1] instanceof BXML);
        Assert.assertEquals(returns[1].stringValue(), "<fname>John</fname><age>50</age>");
    }

    @Test (groups = "brokenOnXMLLangLibChange")
    public void testRemoveChildren() {
        BValue[] returns = BRunUtil.invoke(result, "testRemoveChildren");
        Assert.assertEquals(returns.length, 2);
        Assert.assertTrue(returns[0] instanceof BXML);
        Assert.assertEquals(returns[0].stringValue(),
                "<name>John</name><name>Jane</name><age>50</age><name>Doe</name>");
        Assert.assertTrue(returns[1] instanceof BXML);
        Assert.assertEquals(returns[1].stringValue(), "<age>50</age>");
    }

    @Test (groups = "brokenOnXMLLangLibChange")
    public void testRemoveChildrenWithNamesapces() {
        BValue[] returns = BRunUtil.invoke(result, "testRemoveChildrenWithNamesapces");
        Assert.assertEquals(returns.length, 2);
        Assert.assertTrue(returns[0] instanceof BXML);
        Assert.assertEquals(returns[0].stringValue(),
                "<name>John</name><ns0:name xmlns:ns0=\"http://wso2.com\">Foo</ns0:name><age>50</age><name>Doe</name>");
        Assert.assertTrue(returns[1] instanceof BXML);
        Assert.assertEquals(returns[1].stringValue(), "<name>John</name><age>50</age><name>Doe</name>");
    }

<<<<<<< HEAD
    @Test (groups = "brokenOnXMLLangLibChange")
=======
    @Test
>>>>>>> a872408c
    public void testRemoveComplexChildren() {
        BValue[] returns = BRunUtil.invoke(result, "testRemoveComplexChildren");
        Assert.assertEquals(returns.length, 2);
        Assert.assertTrue(returns[0] instanceof BXML);
        Assert.assertEquals(returns[0].stringValue(), "<name>John</name><address><street>Palm Grove</street><city>" +
                "Colombo 03</city><country><name>Sri Lanka</name><code>LK</code></country></address><age>50</age>");
        Assert.assertTrue(returns[1] instanceof BXML);
        Assert.assertEquals(returns[1].stringValue(), "<name>John</name><age>50</age>");
    }

<<<<<<< HEAD
    @Test (groups = "brokenOnXMLLangLibChange")
=======
    @Test
>>>>>>> a872408c
    public void testRemoveInnerChildren() {
        BValue[] returns = BRunUtil.invoke(result, "testRemoveInnerChildren");
        Assert.assertEquals(returns.length, 2);
        Assert.assertTrue(returns[0] instanceof BXML);
        Assert.assertEquals(returns[1].stringValue(), "<name>John</name><address><street>Palm Grove</street><city>" +
                "Colombo 03</city><country><name>Sri Lanka</name></country></address><age>50</age>");
        Assert.assertTrue(returns[1] instanceof BXML);
        Assert.assertEquals(returns[1].stringValue(), "<name>John</name><address><street>Palm Grove</street><city>" +
                "Colombo 03</city><country><name>Sri Lanka</name></country></address><age>50</age>");
    }

    @Test (groups = "brokenOnXMLLangLibChange")
    public void testXMLCharacterLiteralLength() {
        BValue[] returns = BRunUtil.invoke(result, "testXMLLength");
        Assert.assertEquals(((BInteger) returns[0]).intValue(), 2);
        Assert.assertEquals(((BInteger) returns[1]).intValue(), 1);
        Assert.assertEquals(((BInteger) returns[2]).intValue(), 1);
        Assert.assertEquals(((BInteger) returns[3]).intValue(), 1);
    }
}<|MERGE_RESOLUTION|>--- conflicted
+++ resolved
@@ -68,11 +68,7 @@
 
     }
 
-<<<<<<< HEAD
-    @Test (groups = "brokenOnXMLLangLibChange")
-=======
-    @Test
->>>>>>> a872408c
+    @Test (groups = "brokenOnXMLLangLibChange")
     public void testIsEmpty() {
         BValue[] returns = BRunUtil.invoke(result, "testIsEmpty");
         Assert.assertEquals(returns.length, 1);
@@ -96,11 +92,7 @@
         Assert.assertFalse(((BBoolean) returns[0]).booleanValue());
     }
 
-<<<<<<< HEAD
-    @Test (groups = "brokenOnXMLLangLibChange")
-=======
-    @Test
->>>>>>> a872408c
+    @Test (groups = "brokenOnXMLLangLibChange")
     public void testGetItemType() {
         BValue[] returns = BRunUtil.invoke(result, "testGetItemType");
         Assert.assertEquals(returns.length, 4);
@@ -133,11 +125,7 @@
         Assert.assertEquals(returns[0].stringValue(), "element");
     }
 
-<<<<<<< HEAD
-    @Test (groups = "brokenOnXMLLangLibChange")
-=======
-    @Test
->>>>>>> a872408c
+    @Test (groups = "brokenOnXMLLangLibChange")
     public void testGetElementName() {
         BValue[] returns = BRunUtil.invoke(result, "testGetElementName");
         Assert.assertEquals(returns.length, 1);
@@ -153,11 +141,7 @@
         Assert.assertEquals(returns[0].stringValue(), "{http://sample.com/test}name");
     }
 
-<<<<<<< HEAD
-    @Test (groups = "brokenOnXMLLangLibChange")
-=======
-    @Test
->>>>>>> a872408c
+    @Test (groups = "brokenOnXMLLangLibChange")
     public void testGetElementNameWithoutNamespace() {
         BValue[] returns = BRunUtil.invoke(result, "testGetElementNameForElementWithoutNamespace");
         Assert.assertEquals(returns.length, 1);
@@ -165,11 +149,7 @@
         Assert.assertEquals(returns[0].stringValue(), "{http://sample.com/test/core}name");
     }
 
-<<<<<<< HEAD
-    @Test (groups = "brokenOnXMLLangLibChange")
-=======
-    @Test
->>>>>>> a872408c
+    @Test (groups = "brokenOnXMLLangLibChange")
     public void testGetTextValue() {
         BValue[] returns = BRunUtil.invoke(result, "testGetTextValue");
         Assert.assertEquals(returns.length, 1);
@@ -185,11 +165,7 @@
         Assert.assertEquals(returns[0].stringValue(), "supun");
     }
 
-<<<<<<< HEAD
-    @Test (groups = "brokenOnXMLLangLibChange")
-=======
-    @Test
->>>>>>> a872408c
+    @Test (groups = "brokenOnXMLLangLibChange")
     public void testGetElements() {
         BValue[] returns = BRunUtil.invoke(result, "testGetElements");
         Assert.assertEquals(returns.length, 3);
@@ -219,11 +195,7 @@
         Assert.assertFalse(((BBoolean) returns[2]).booleanValue());
     }
 
-<<<<<<< HEAD
-    @Test (groups = "brokenOnXMLLangLibChange")
-=======
-    @Test
->>>>>>> a872408c
+    @Test (groups = "brokenOnXMLLangLibChange")
     public void testGetElementsByName() {
         BValue[] returns = BRunUtil.invoke(result, "testGetElementsByName");
         Assert.assertEquals(returns.length, 3);
@@ -353,11 +325,7 @@
         Assert.assertTrue(((BBoolean) returns[5]).booleanValue());
     }
 
-<<<<<<< HEAD
-    @Test (groups = "brokenOnXMLLangLibChange")
-=======
-    @Test
->>>>>>> a872408c
+    @Test (groups = "brokenOnXMLLangLibChange")
     public void testGetChildren() {
         BValue[] returns = BRunUtil.invoke(result, "testGetChildren");
         Assert.assertEquals(returns.length, 3);
@@ -387,11 +355,7 @@
         Assert.assertFalse(((BBoolean) returns[2]).booleanValue());
     }
 
-<<<<<<< HEAD
-    @Test (groups = "brokenOnXMLLangLibChange")
-=======
-    @Test
->>>>>>> a872408c
+    @Test (groups = "brokenOnXMLLangLibChange")
     public void testGetNonExistingChildren() {
         BValue[] returns = BRunUtil.invoke(result, "testGetNonExistingChildren");
         Assert.assertEquals(returns.length, 3);
@@ -406,11 +370,7 @@
         Assert.assertFalse(((BBoolean) returns[2]).booleanValue());
     }
 
-<<<<<<< HEAD
-    @Test (groups = "brokenOnXMLLangLibChange")
-=======
-    @Test
->>>>>>> a872408c
+    @Test (groups = "brokenOnXMLLangLibChange")
     public void testSelectChildren() {
         BValue[] returns = BRunUtil.invoke(result, "testSelectChildren");
         Assert.assertEquals(returns.length, 3);
@@ -517,11 +477,7 @@
         Assert.assertTrue(((BBoolean) returns[5]).booleanValue());
     }
 
-<<<<<<< HEAD
-    @Test (groups = "brokenOnXMLLangLibChange")
-=======
-    @Test
->>>>>>> a872408c
+    @Test (groups = "brokenOnXMLLangLibChange")
     public void testConcat() {
         BValue[] returns = BRunUtil.invoke(result, "testConcat");
         Assert.assertEquals(returns.length, 3);
@@ -541,11 +497,7 @@
         Assert.assertFalse(((BBoolean) returns[2]).booleanValue());
     }
 
-<<<<<<< HEAD
-    @Test (groups = "brokenOnXMLLangLibChange")
-=======
-    @Test
->>>>>>> a872408c
+    @Test (groups = "brokenOnXMLLangLibChange")
     public void testSetChildren() {
         BValue[] returns = BRunUtil.invoke(result, "testSetChildren");
         Assert.assertEquals(returns.length, 4);
@@ -808,11 +760,7 @@
                 "<lname>setunga</lname>");
     }
 
-<<<<<<< HEAD
-    @Test (groups = "brokenOnXMLLangLibChange")
-=======
-    @Test
->>>>>>> a872408c
+    @Test (groups = "brokenOnXMLLangLibChange")
     public void testToString() {
         BValue[] returns = BRunUtil.invoke(result, "testToString");
         Assert.assertEquals(returns.length, 1);
@@ -822,11 +770,7 @@
                 "<bookId>001</bookId><bookAuthor>Author01</bookAuthor><?word document=\"book.doc\" ?>");
     }
 
-<<<<<<< HEAD
-    @Test (groups = "brokenOnXMLLangLibChange")
-=======
-    @Test
->>>>>>> a872408c
+    @Test (groups = "brokenOnXMLLangLibChange")
     public void testStrip() {
         BValue[] returns = BRunUtil.invoke(result, "testStrip");
         Assert.assertTrue(returns[0] instanceof BXML);
@@ -840,11 +784,7 @@
         Assert.assertEquals(returns[1].stringValue(), "<bookId>001</bookId>");
     }
 
-<<<<<<< HEAD
-    @Test (groups = "brokenOnXMLLangLibChange")
-=======
-    @Test
->>>>>>> a872408c
+    @Test (groups = "brokenOnXMLLangLibChange")
     public void testStripSingleton() {
         BValue[] returns = BRunUtil.invoke(result, "testStripSingleton");
         Assert.assertTrue(returns[0] instanceof BXML);
@@ -854,11 +794,7 @@
         Assert.assertEquals(returns[1].stringValue(), "<bookId>001</bookId>");
     }
 
-<<<<<<< HEAD
-    @Test (groups = "brokenOnXMLLangLibChange")
-=======
-    @Test
->>>>>>> a872408c
+    @Test (groups = "brokenOnXMLLangLibChange")
     public void testStripEmptySingleton() {
         BValue[] returns = BRunUtil.invoke(result, "testStripEmptySingleton");
         Assert.assertTrue(returns[0] instanceof BXML);
@@ -868,11 +804,7 @@
         Assert.assertTrue(((BBoolean) returns[2]).booleanValue());
     }
 
-<<<<<<< HEAD
-    @Test (groups = "brokenOnXMLLangLibChange")
-=======
-    @Test
->>>>>>> a872408c
+    @Test (groups = "brokenOnXMLLangLibChange")
     public void testSlice() {
         BValue[] returns = BRunUtil.invoke(result, "testSlice");
         Assert.assertTrue(returns[0] instanceof BXML);
@@ -882,11 +814,7 @@
                 "Author01</bookAuthor>");
     }
 
-<<<<<<< HEAD
-    @Test (groups = "brokenOnXMLLangLibChange")
-=======
-    @Test
->>>>>>> a872408c
+    @Test (groups = "brokenOnXMLLangLibChange")
     public void testSliceAll() {
         BValue[] returns = BRunUtil.invoke(result, "testSliceAll");
         Assert.assertTrue(returns[0] instanceof BXML);
@@ -934,11 +862,7 @@
         Assert.assertEquals(returns[0].stringValue(), "<bookName>Book1</bookName>");
     }
 
-<<<<<<< HEAD
-    @Test (groups = "brokenOnXMLLangLibChange")
-=======
-    @Test
->>>>>>> a872408c
+    @Test (groups = "brokenOnXMLLangLibChange")
     public void testSeqCopy() {
         BValue[] returns = BRunUtil.invoke(result, "testSeqCopy");
         Assert.assertTrue(returns[0] instanceof BXML);
@@ -1110,11 +1034,7 @@
         Assert.assertEquals(returns[1].stringValue(), "<name>John</name><age>50</age><name>Doe</name>");
     }
 
-<<<<<<< HEAD
-    @Test (groups = "brokenOnXMLLangLibChange")
-=======
-    @Test
->>>>>>> a872408c
+    @Test (groups = "brokenOnXMLLangLibChange")
     public void testRemoveComplexChildren() {
         BValue[] returns = BRunUtil.invoke(result, "testRemoveComplexChildren");
         Assert.assertEquals(returns.length, 2);
@@ -1125,11 +1045,7 @@
         Assert.assertEquals(returns[1].stringValue(), "<name>John</name><age>50</age>");
     }
 
-<<<<<<< HEAD
-    @Test (groups = "brokenOnXMLLangLibChange")
-=======
-    @Test
->>>>>>> a872408c
+    @Test (groups = "brokenOnXMLLangLibChange")
     public void testRemoveInnerChildren() {
         BValue[] returns = BRunUtil.invoke(result, "testRemoveInnerChildren");
         Assert.assertEquals(returns.length, 2);
