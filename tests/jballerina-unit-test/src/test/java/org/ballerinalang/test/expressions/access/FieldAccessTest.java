/*
 *   Copyright (c) 2019, WSO2 Inc. (http://www.wso2.org) All Rights Reserved.
 *
 *  WSO2 Inc. licenses this file to you under the Apache License,
 *  Version 2.0 (the "License"); you may not use this file except
 *  in compliance with the License.
 *  You may obtain a copy of the License at
 *
 *    http://www.apache.org/licenses/LICENSE-2.0
 *
 * Unless required by applicable law or agreed to in writing,
 * software distributed under the License is distributed on an
 * "AS IS" BASIS, WITHOUT WARRANTIES OR CONDITIONS OF ANY
 * KIND, either express or implied.  See the License for the
 * specific language governing permissions and limitations
 * under the License.
 */
package org.ballerinalang.test.expressions.access;

import io.ballerina.runtime.api.values.BArray;
import org.ballerinalang.test.BCompileUtil;
import org.ballerinalang.test.BRunUtil;
import org.ballerinalang.test.CompileResult;
import org.testng.Assert;
import org.testng.annotations.BeforeClass;
import org.testng.annotations.DataProvider;
import org.testng.annotations.Test;

import static org.ballerinalang.test.BAssertUtil.validateError;

/**
 * Test cases for field access.
 *
 * @since 1.0
 */
public class FieldAccessTest {

    private CompileResult result;
    private CompileResult negativeResult;

    @BeforeClass
    public void setup() {
        result = BCompileUtil.compile("test-src/expressions/access/field_access.bal");
        negativeResult = BCompileUtil.compile("test-src/expressions/access/field_access_negative.bal");
    }

    @Test
    public void testNegativeCases() {
        int i = 0;
        validateError(negativeResult, i++, "field access cannot be used to access an optional field of a type " +
                "that includes nil, use optional field access or member access", 32, 9);
        validateError(negativeResult, i++, "invalid field access: 'salary' is not a required field in record " +
                "'Employee', use member access to access a field that may have been specified as a rest field", 33, 9);
        validateError(negativeResult, i++, "field access can only be used to access required fields or optional " +
                "fields of non-nilable types, field 'salary' is undeclared in record(s) 'Employee'", 39, 9);
        validateError(negativeResult, i++, "incompatible types: expected 'string', found '(int|string)'", 56, 17);
        validateError(negativeResult, i++, "incompatible types: expected 'int', found '(int|string)'", 57, 15);
        validateError(negativeResult, i++, "invalid operation: type 'map<string>' does not support field access",
                62, 16);
        validateError(negativeResult, i++, "invalid operation: type '(map<string>|EmployeeTwo)' does not support " +
                "field access", 68, 16);
        validateError(negativeResult, i++, "invalid operation: type 'EmployeeTwo?' does not support field access",
                74, 17);
        validateError(negativeResult, i++, "invalid operation: type '(map<string>|map<int>)' does not support " +
                "field access", 80, 20);
        validateError(negativeResult, i++, "incompatible types: expected 'json', found '(json|error)'", 85, 14);
        validateError(negativeResult, i++, "incompatible types: expected 'json', found '(json|error)'", 90, 14);
        validateError(negativeResult, i++, "invalid operation: type '(json|error)' does not support field access", 96,
                22);
        validateError(negativeResult, i++, "incompatible types: expected '(map<json>|error)', " +
                "found '(map<json>|json|error)'", 102, 26);
        validateError(negativeResult, i++, "incompatible types: expected 'map<json>', found '(json|map<json>|error)'",
                106, 20);
        validateError(negativeResult, i++, "invalid operation: type 'Foo?' does not support field access", 131, 14);
        validateError(negativeResult, i++, "function invocation on type 'Foo' is not supported", 134, 19);
        validateError(negativeResult, i++, "invalid operation: type 'Foo[]' does not support field access", 138, 9);

        validateError(negativeResult, i++, "undeclared field 'a' in record 'R1'", 155, 13);
        validateError(negativeResult, i++, "field access cannot be used to access an optional field of a type that " +
                "includes nil, use optional field access or member access", 164, 13);
        validateError(negativeResult, i++, "field access cannot be used to access an optional field of a type that " +
                "includes nil, use optional field access or member access", 173, 13);
        validateError(negativeResult, i++, "invalid field access: 'y' is not a required field in record 'R5', use " +
                "member access to access a field that may have been specified as a rest field", 182, 17);
        validateError(negativeResult, i++, "invalid field access: 'y' is not a required field in record 'R6', use " +
                "member access to access a field that may have been specified as a rest field", 191, 17);
        validateError(negativeResult, i++, "invalid field access: 'y' is not a required field in record 'R7', use " +
                "member access to access a field that may have been specified as a rest field", 202, 17);
        validateError(negativeResult, i++, "field access can only be used to access required fields or optional " +
                "fields of non-nilable types, type of field 'a' includes nil in record(s) 'SA', 'UA', and 'VA'",
                247, 17);
        validateError(negativeResult, i++, "field access can only be used to access required fields or optional " +
                "fields of non-nilable types, type of field 'b' includes nil in record(s) 'SA', and 'UA'",
                248, 17);
        validateError(negativeResult, i++, "field access can only be used to access required fields or optional " +
                "fields of non-nilable types, type of field 'c' includes nil in record(s) 'TA'",
                249, 17);

        validateError(negativeResult, i++, "field access can only be used to access required fields or optional " +
                "fields of non-nilable types, field 'x' is undeclared in record(s) 'SA', 'UA', and 'VA'", 251, 17);
        validateError(negativeResult, i++, "field access can only be used to access required fields or optional " +
                "fields of non-nilable types, field 'y' is undeclared in record(s) 'SA', and 'UA'", 252, 17);
        validateError(negativeResult, i++, "field access can only be used to access required fields or optional " +
                "fields of non-nilable types, field 'z' is undeclared in record(s) 'TA'", 253, 17);

        validateError(negativeResult, i++, "field access can only be used to access required fields or optional " +
                "fields of non-nilable types, field 'x' is undeclared in record(s) 'RB', 'TB', and 'UB'",
                293, 17);
        validateError(negativeResult, i++, "field access can only be used to access required fields or optional " +
                "fields of non-nilable types, field 'y' is undeclared in record(s) 'QB', and 'TB'",
                294, 17);
        validateError(negativeResult, i++, "field access can only be used to access required fields or optional " +
                "fields of non-nilable types, field 'z' is undeclared in record(s) 'RB', 'SB', and 'VB'",
                295, 17);

        validateError(negativeResult, i++, "field access can only be used to access required fields or optional " +
                "fields of non-nilable types, type of field 'i' includes nil in record(s) 'BarOne'",
                308, 14);

        validateError(negativeResult, i++, "field access can only be used to access required fields or optional " +
                "fields of non-nilable types, field 'x' is undeclared in record(s) 'CD' and type includes nil " +
                "in record(s) 'BC'", 329, 17);
        validateError(negativeResult, i++, "field access can only be used to access required fields or optional " +
                "fields of non-nilable types, field 'y' is undeclared in record(s) 'BC' and type includes nil in " +
                "record(s) 'AB'", 330, 17);
        validateError(negativeResult, i++, "field access can only be used to access required fields or optional " +
                "fields of non-nilable types, field 'z' is undeclared in record(s) 'CD' and type includes nil in " +
                "record(s) 'BC'", 331, 17);
        validateError(negativeResult, i++, "undefined field 'id' in union '(AB|BC)'", 337, 5);

        validateError(negativeResult, i++, "'remote' methods of an object cannot be accessed using the field access " +
                "expression", 369, 20);
        validateError(negativeResult, i++, "'remote' methods of an object cannot be accessed using the field access " +
                "expression", 371, 11);
        validateError(negativeResult, i++, "'remote' methods of an object cannot be accessed using the field access " +
                "expression", 373, 26);
        validateError(negativeResult, i++, "'remote' methods of an object cannot be accessed using the field access " +
                "expression", 375, 15);
        validateError(negativeResult, i++, "'remote' methods of an object cannot be accessed using the field access " +
                "expression", 377, 15);
<<<<<<< HEAD
        validateError(negativeResult, i++, "invalid operation: type 'map<xml>' does not support field access"
                , 382, 19);
        validateError(negativeResult, i++, "invalid operation: type 'map<xml>' does not support field access"
                , 387, 19);
        validateError(negativeResult, i++, "invalid operation: type 'map<xml>' does not support field access"
                , 393, 19);
        validateError(negativeResult, i++, "invalid operation: type 'map<(xml|json)>' does not support field access"
                , 399, 24);

=======
>>>>>>> 64c88d2b
        Assert.assertEquals(negativeResult.getErrorCount(), i);
    }

    @Test(dataProvider = "recordFieldAccessFunctions")
    public void testRecordFieldAccess(String function) {
        Object returns = BRunUtil.invoke(result, function);
        Assert.assertTrue((Boolean) returns);
    }

    @DataProvider(name = "recordFieldAccessFunctions")
    public Object[][] recordFieldAccessFunctions() {
        return new Object[][] {
            { "testRecordFieldAccess1" },
            { "testRecordFieldAccess2" },
            { "testRecordFieldAccess3" }
        };
    }

    @Test
    public void testJsonFieldAccessPositive() {
        Object returns = BRunUtil.invoke(result, "testJsonFieldAccessPositive");
        BArray array = ((BArray) returns);
        Assert.assertEquals(array.size(), 2);
        for (int i = 0; i < 2; i++) {
            Assert.assertEquals(array.getBoolean(i), true);
        }
    }

    @Test
    public void testJsonFieldAccessNegative() {
        Object returns = BRunUtil.invoke(result, "testJsonFieldAccessNegative");
        BArray array = ((BArray) returns);
        Assert.assertEquals(array.size(), 5);
        for (int i = 0; i < 5; i++) {
            Assert.assertEquals(array.getBoolean(i), true);
        }
    }

    @Test
    public void testMapJsonFieldAccessPositive() {
        Object returns = BRunUtil.invoke(result, "testMapJsonFieldAccessPositive");
        BArray array = ((BArray) returns);
        Assert.assertEquals(array.size(), 2);
        for (int i = 0; i < 2; i++) {
            Assert.assertEquals(array.getBoolean(i), true);
        }
    }

    @Test
    public void testMapJsonFieldAccessNegative() {
        Object returns = BRunUtil.invoke(result, "testMapJsonFieldAccessNegative");
        BArray array = ((BArray) returns);
        Assert.assertEquals(array.size(), 5);
        for (int i = 0; i < 5; i++) {
            Assert.assertEquals(array.getBoolean(i), true);
        }
    }

    @Test(dataProvider = "nonNilLiftingJsonFieldAccessFunctions")
    public void testNonNilLiftingJsonFieldAccess(String function) {
        Object returns = BRunUtil.invoke(result, function);
        Assert.assertTrue((Boolean) returns);
    }

    @DataProvider(name = "nonNilLiftingJsonFieldAccessFunctions")
    public Object[][] nonNilLiftingJsonFieldAccessFunctions() {
        return new Object[][] {
            { "testNonNilLiftingJsonAccess1" },
            { "testNonNilLiftingJsonAccess2" },
            { "testNonNilLiftingJsonAccess3" }
        };
    }

    @Test
    public void testLaxUnionFieldAccessPositive() {
        Object returns = BRunUtil.invoke(result, "testLaxUnionFieldAccessPositive");
        Assert.assertTrue((Boolean) returns);
    }

    @Test(dataProvider = "laxUnionFieldAccessNegativeFunctions")
    public void testLaxUnionFieldAccessNegative(String function) {
        Object returns = BRunUtil.invoke(result, function);
        Assert.assertTrue((Boolean) returns);
    }

    @DataProvider(name = "laxUnionFieldAccessNegativeFunctions")
    public Object[][] laxUnionFieldAccessNegativeFunctions() {
        return new Object[][] {
            { "testLaxUnionFieldAccessNegative1" },
            { "testLaxUnionFieldAccessNegative2" },
            { "testLaxUnionFieldAccessNegative3" }
        };
    }

    @Test
    public void testLaxFieldAccessWithCheckOnVariableDefinedAtModuleLevel() {
        BRunUtil.invoke(result, "testLaxFieldAccessWithCheckOnVariableDefinedAtModuleLevel");
    }

    @Test
    public void negativeTestLaxFieldAccessWithCheckOnVariableDefinedAtModuleLevel() {
        BRunUtil.invoke(result, "negativeTestLaxFieldAccessWithCheckOnVariableDefinedAtModuleLevel");
    }

    @Test(dataProvider = "mapJsonFieldAccessTypePositiveFunctions")
    public void testMapJsonFieldAccessTypePositive(String function) {
        Object returns = BRunUtil.invoke(result, function);
        Assert.assertTrue((Boolean) returns);
    }

    @DataProvider(name = "mapJsonFieldAccessTypePositiveFunctions")
    public Object[][] mapJsonFieldAccessTypePositiveFunctions() {
        return new Object[][] {
                { "testMapJsonFieldAccessTypePositive1" },
                { "testMapJsonFieldAccessTypePositive2" }
        };
    }

    @Test
    public void testFieldAccessOnInvocation() {
        Object returns = BRunUtil.invoke(result, "testFieldAccessOnInvocation");
        Assert.assertTrue((Boolean) returns);
    }

    @Test
    public void testJsonFieldAccessOnInvocation() {
        Object returns = BRunUtil.invoke(result, "testJsonFieldAccessOnInvocation");
        Assert.assertTrue((Boolean) returns);
    }

    @Test
    public void testFieldAccessOnMapConstruct() {
        Object returns = BRunUtil.invoke(result, "testFieldAccessOnMapConstruct");
        Assert.assertTrue((Boolean) returns);
    }

    @Test
    public void testAccessOptionalFieldWithFieldAccess1() {
        Object returns = BRunUtil.invoke(result, "testAccessOptionalFieldWithFieldAccess1");
    }

    @Test
    public void testAccessOptionalFieldWithFieldAccess2() {
        Object returns = BRunUtil.invoke(result, "testAccessOptionalFieldWithFieldAccess2");
    }

    @Test
    public void testAccessingMethodOnUnionObjectType() {
        BRunUtil.invoke(result, "testAccessingMethodOnUnionObjectType");
    }

    @Test(dataProvider = "fieldAccessOnJsonTypedRecordFields")
    public void testFieldAccessOnJsonTypedRecordFields(String function) {
        BRunUtil.invoke(result, function);
    }

    @DataProvider(name = "fieldAccessOnJsonTypedRecordFields")
    public Object[][] fieldAccessOnJsonTypedRecordFields() {
        return new Object[][] {
                { "testFieldAccessOnJsonTypedRecordFields" },
                { "testFieldAccessOnJsonTypedRecordFieldsResultingInError" },
                { "testFieldAccessOnJsonTypedRecordFieldsResultingInErrorWithCheckExpr" },
                { "testOptionalFieldAccessOnOptionalJsonTypedRecordFields" },
                { "testOptionalFieldAccessOnOptionalJsonTypedRecordFieldsResultingInError" }
        };
    }
}<|MERGE_RESOLUTION|>--- conflicted
+++ resolved
@@ -138,7 +138,6 @@
                 "expression", 375, 15);
         validateError(negativeResult, i++, "'remote' methods of an object cannot be accessed using the field access " +
                 "expression", 377, 15);
-<<<<<<< HEAD
         validateError(negativeResult, i++, "invalid operation: type 'map<xml>' does not support field access"
                 , 382, 19);
         validateError(negativeResult, i++, "invalid operation: type 'map<xml>' does not support field access"
@@ -148,8 +147,6 @@
         validateError(negativeResult, i++, "invalid operation: type 'map<(xml|json)>' does not support field access"
                 , 399, 24);
 
-=======
->>>>>>> 64c88d2b
         Assert.assertEquals(negativeResult.getErrorCount(), i);
     }
 
