/*
 * Copyright (c) 2017, WSO2 Inc. (http://wso2.com) All Rights Reserved.
 * <p>
 * WSO2 Inc. licenses this file to you under the Apache License,
 * Version 2.0 (the "License"); you may not use this file except
 * in compliance with the License.
 * You may obtain a copy of the License at
 * <p>
 * http://www.apache.org/licenses/LICENSE-2.0
 * <p>
 * Unless required by applicable law or agreed to in writing,
 * software distributed under the License is distributed on an
 * "AS IS" BASIS, WITHOUT WARRANTIES OR CONDITIONS OF ANY
 * KIND, either express or implied.  See the License for the
 * specific language governing permissions and limitations
 * under the License.
 */
package org.ballerinalang.test.worker;

<<<<<<< HEAD
//import org.ballerinalang.core.model.values.BInteger;
//import org.ballerinalang.core.model.values.BValue;
//import org.ballerinalang.test.util.BCompileUtil;
//import org.ballerinalang.test.util.BRunUtil;
//import org.ballerinalang.test.util.CompileResult;
//import org.testng.Assert;
//import org.testng.annotations.BeforeClass;
//import org.testng.annotations.Test;
=======
import org.ballerinalang.core.model.values.BInteger;
import org.ballerinalang.core.model.values.BValue;
import org.ballerinalang.test.BCompileUtil;
import org.ballerinalang.test.BRunUtil;
import org.ballerinalang.test.CompileResult;
import org.testng.Assert;
import org.testng.annotations.BeforeClass;
import org.testng.annotations.Test;
>>>>>>> dfa1fba9

/**
 * Test cases for calling worker in functions.
 */
public class WorkerCallingFunction {
//    private CompileResult result;
//
//    @BeforeClass
//    public void setup() {
//        this.result = BCompileUtil.compile("test-src/workers/worker-calling-function.bal");
//    }
//
//    @Test(description = "Test worker calling function")
//    public void testWorkerCallingFunction() {
//        BValue[] returns = BRunUtil.invoke(result, "testWorkerInVM");
//        Assert.assertEquals(returns.length, 1);
//        Assert.assertTrue(returns[0] instanceof BInteger);
//        Assert.assertEquals(((BInteger) returns[0]).intValue(), 20);
//    }
}<|MERGE_RESOLUTION|>--- conflicted
+++ resolved
@@ -17,16 +17,6 @@
  */
 package org.ballerinalang.test.worker;
 
-<<<<<<< HEAD
-//import org.ballerinalang.core.model.values.BInteger;
-//import org.ballerinalang.core.model.values.BValue;
-//import org.ballerinalang.test.util.BCompileUtil;
-//import org.ballerinalang.test.util.BRunUtil;
-//import org.ballerinalang.test.util.CompileResult;
-//import org.testng.Assert;
-//import org.testng.annotations.BeforeClass;
-//import org.testng.annotations.Test;
-=======
 import org.ballerinalang.core.model.values.BInteger;
 import org.ballerinalang.core.model.values.BValue;
 import org.ballerinalang.test.BCompileUtil;
@@ -35,24 +25,23 @@
 import org.testng.Assert;
 import org.testng.annotations.BeforeClass;
 import org.testng.annotations.Test;
->>>>>>> dfa1fba9
 
 /**
  * Test cases for calling worker in functions.
  */
 public class WorkerCallingFunction {
-//    private CompileResult result;
-//
-//    @BeforeClass
-//    public void setup() {
-//        this.result = BCompileUtil.compile("test-src/workers/worker-calling-function.bal");
-//    }
-//
-//    @Test(description = "Test worker calling function")
-//    public void testWorkerCallingFunction() {
-//        BValue[] returns = BRunUtil.invoke(result, "testWorkerInVM");
-//        Assert.assertEquals(returns.length, 1);
-//        Assert.assertTrue(returns[0] instanceof BInteger);
-//        Assert.assertEquals(((BInteger) returns[0]).intValue(), 20);
-//    }
+    private CompileResult result;
+
+    @BeforeClass
+    public void setup() {
+        this.result = BCompileUtil.compile("test-src/workers/worker-calling-function.bal");
+    }
+
+    @Test(description = "Test worker calling function")
+    public void testWorkerCallingFunction() {
+        BValue[] returns = BRunUtil.invoke(result, "testWorkerInVM");
+        Assert.assertEquals(returns.length, 1);
+        Assert.assertTrue(returns[0] instanceof BInteger);
+        Assert.assertEquals(((BInteger) returns[0]).intValue(), 20);
+    }
 }