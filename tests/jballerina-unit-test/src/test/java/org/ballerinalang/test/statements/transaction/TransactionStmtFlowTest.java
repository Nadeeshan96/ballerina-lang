--- conflicted
+++ resolved
@@ -30,12 +30,8 @@
 /**
  * Test cases for flow validation in TransactionStatement.
  */
-<<<<<<< HEAD
-@Test
-=======
 
 @Test(enabled = false)
->>>>>>> a37f1484
 public class TransactionStmtFlowTest {
 
     private CompileResult programFile;
