/*
 * Copyright (c) 2018, WSO2 Inc. (http://www.wso2.org) All Rights Reserved.
 *
 * WSO2 Inc. licenses this file to you under the Apache License,
 * Version 2.0 (the "License"); you may not use this file except
 * in compliance with the License.
 * You may obtain a copy of the License at
 *
 *     http://www.apache.org/licenses/LICENSE-2.0
 *
 * Unless required by applicable law or agreed to in writing,
 * software distributed under the License is distributed on an
 * "AS IS" BASIS, WITHOUT WARRANTIES OR CONDITIONS OF ANY
 * KIND, either express or implied. See the License for the
 * specific language governing permissions and limitations
 * under the License.
 *
 */
package org.ballerinalang.test.expressions.varref;

import io.ballerina.runtime.api.utils.StringUtils;
import io.ballerina.runtime.api.values.BArray;
import io.ballerina.runtime.api.values.BMap;
import org.ballerinalang.test.BAssertUtil;
import org.ballerinalang.test.BCompileUtil;
import org.ballerinalang.test.BRunUtil;
import org.ballerinalang.test.CompileResult;
import org.testng.Assert;
import org.testng.annotations.BeforeClass;
import org.testng.annotations.Test;

/**
 * TestCases for Record Variable References.
 *
 * @since 0.985.0
 */
public class RecordVariableReferenceTest {

    private CompileResult result, resultNegative, resultSemanticsNegative;

    @BeforeClass
    public void setup() {
        result = BCompileUtil.compile("test-src/expressions/varref/record-variable-reference.bal");
        resultNegative = BCompileUtil.compile("test-src/expressions/varref/record-variable-reference-negative.bal");
    }

    @Test(description = "Test simple record variable definition")
    public void testVariableAssignment() {
        Object arr = BRunUtil.invoke(result, "testVariableAssignment");
        BArray returns = (BArray) arr;
        Assert.assertEquals(returns.size(), 4);
        Assert.assertEquals(returns.get(0).toString(), "Peter");
        Assert.assertTrue((Boolean) returns.get(1));
        Assert.assertEquals(returns.get(2), 12L);
        Assert.assertEquals(returns.get(3).toString(), "Y");
    }

    @Test(description = "Test simple record variable definition")
    public void testRecVarRefInsideRecVarRefInsideRecVarRef() {
        Object arr = BRunUtil.invoke(result, "testRecVarRefInsideRecVarRefInsideRecVarRef");
        BArray returns = (BArray) arr;
        Assert.assertEquals(returns.size(), 4);
        Assert.assertEquals(((BMap) returns.get(0)).get(StringUtils.fromString("mKey1")), 1L);
        Assert.assertEquals(((BMap) returns.get(0)).get(StringUtils.fromString("mKey2")), 2L);
        Assert.assertEquals(returns.get(1), 12L);
        Assert.assertEquals(returns.get(2).toString(), "SomeVar1");
        Assert.assertNull(returns.get(3));
    }

    @Test(description = "Test simple record variable definition")
    public void testRestParam() {
        Object returns = BRunUtil.invoke(result, "testRestParam");
        Assert.assertEquals(((BMap) returns).get(StringUtils.fromString("var3")), 12L);
        Assert.assertEquals(((BMap) returns).get(StringUtils.fromString("var4")).toString(), "text");
    }

    @Test(description = "Test simple record variable definition")
    public void testRecordTypeInRecordVarRef() {
        Object arr = BRunUtil.invoke(result, "testRecordTypeInRecordVarRef");
        BArray returns = (BArray) arr;
        Assert.assertEquals(returns.size(), 3);
        Assert.assertEquals(((BMap) returns.get(0)).get(StringUtils.fromString("mKey1")), 1L);
        Assert.assertEquals(((BMap) returns.get(0)).get(StringUtils.fromString("mKey2")), 2L);
        Assert.assertEquals(returns.get(1), 12L);
        Assert.assertEquals((((BMap) returns.get(2)).get(StringUtils.fromString("var1"))).toString(), "SomeVar1");
        Assert.assertNull(((BMap) returns.get(2)).get(StringUtils.fromString("var2")));
    }

    @Test(description = "Test tuple var ref inside record var ref")
    public void testTupleVarRefInRecordVarRef() {
        Object arr = BRunUtil.invoke(result, "testTupleVarRefInRecordVarRef");
        BArray returns = (BArray) arr;
        Assert.assertEquals(returns.size(), 7);
        Assert.assertEquals(returns.get(0).toString(), "Mark");
        Assert.assertEquals(((BArray) returns.get(1)).getRefValue(0), 1L);
        Assert.assertEquals(((BArray) returns.get(1)).getRefValue(1), 1L);
        Assert.assertEquals(((BArray) returns.get(1)).getRefValue(2), 1990L);
        Assert.assertEquals(returns.get(2), 1);
        Assert.assertEquals(returns.get(3).toString(), "Mark");
        Assert.assertEquals(returns.get(4), 1L);
        Assert.assertEquals(returns.get(5), 1L);
        Assert.assertEquals(returns.get(6), 1990L);
    }

    @Test(description = "Test record var ref inside tuple var ref inside record var ref")
    public void testRecordInsideTupleInsideRecord() {
        Object arr = BRunUtil.invoke(result, "testRecordInsideTupleInsideRecord");
        BArray returns = (BArray) arr;
        Assert.assertEquals(returns.size(), 3);
        Assert.assertEquals(((BArray) returns.get(0)).getString(0), "A");
        Assert.assertEquals(((BArray) returns.get(0)).getString(1), "B");
        Assert.assertEquals(returns.get(1).toString(), "A");
        BMap child = (BMap) ((BMap) returns.get(2)).get(StringUtils.fromString("child"));
        Assert.assertEquals(child.get(StringUtils.fromString("name")).toString(), "C");
        Assert.assertEquals((((BArray) child.get(StringUtils.fromString("yearAndAge"))).getRefValue(0)), 1996L);
        Assert.assertEquals(((BMap) ((BArray) child.get(StringUtils.fromString("yearAndAge"))).getRefValue(1)).get(
                        StringUtils.fromString("format")).toString(),
                "Z");
    }

    @Test(description = "Test record var ref inside tuple var ref inside record var ref")
    public void testRecordInsideTupleInsideRecord2() {
        Object arr = BRunUtil.invoke(result, "testRecordInsideTupleInsideRecord2");
        BArray returns = (BArray) arr;
        Assert.assertEquals(returns.size(), 4);
        Assert.assertEquals(returns.get(0).toString(), "C");
        Assert.assertEquals(returns.get(1), 1996L);
        Assert.assertEquals(returns.get(2), 22L);
        Assert.assertEquals(returns.get(3).toString(), "Z");
    }

    @Test(description = "Test record var ref rest parameter types")
    public void testRestParameterType() {
        Object returns = BRunUtil.invoke(result, "testRestParameterType");
        Assert.assertTrue((Boolean) returns);
    }

    // TODO: Uncomment below tests once record literal is supported with var ref
//
//    @Test(description = "Test simple record variable definition")
//    public void testVarAssignmentOfRecordLiteral() {
//        Object returns = JvmRunUtil.invoke(result, "testVarAssignmentOfRecordLiteral");
//        Assert.assertEquals(returns.toString(), "Peter");
//        Assert.assertTrue((Boolean) returns[1]]);
//        Assert.assertEquals(returns[2], 12);
//        Assert.assertEquals(returns[3].toString(), "Y");
//    }
//
//    @Test(description = "Test simple record variable definition")
//    public void testVarAssignmentOfRecordLiteral2() {
//        Object returns = JvmRunUtil.invoke(result, "testVarAssignmentOfRecordLiteral2");
//        Assert.assertEquals(returns.toString(), "Peter");
//        Assert.assertTrue((Boolean) returns[1]]);
//        Assert.assertEquals(( ((BMap) returns[2]).get(StringUtils.fromString("age"))), 12);
//        Assert.assertEquals(((BMap) returns[2]).get(StringUtils.fromString("format")).toString(), "Y");
//    }
//
//    @Test(description = "Test simple record variable definition")
//    public void testVarAssignmentOfRecordLiteral3() {
//        Object returns = JvmRunUtil.invoke(result, "testVarAssignmentOfRecordLiteral3");
//        Assert.assertEquals(returns.toString(), "Peter");
//        Assert.assertTrue((Boolean) returns[1]]);
//        Assert.assertEquals(( ((BMap) returns[2]).get(StringUtils.fromString("age"))), 12);
//        Assert.assertEquals(((BMap) returns[2]).get(StringUtils.fromString("format")).toString(), "Y");
//    }
//
//    @Test(description = "Test simple record variable definition")
//    public void testVarAssignmentOfRecordLiteral4() {
//        Object returns = JvmRunUtil.invoke(result, "testVarAssignmentOfRecordLiteral4");
//        Assert.assertEquals(returns.toString(), "Peter");
//        Assert.assertTrue((Boolean) returns[1]]);
//        Assert.assertEquals(( ((BMap) returns[2]).get(StringUtils.fromString("age"))), 12);
//        Assert.assertEquals(((BMap) returns[2]).get(StringUtils.fromString("format")).toString(), "Y");
//    }

    @Test
<<<<<<< HEAD
    public void testReadOnlyRecordWithMappingBindingPatternInDestructuringAssignment() {
        BRunUtil.invoke(result, "testReadOnlyRecordWithMappingBindingPatternInDestructuringAssignment");
=======
    public void testRecordFieldBindingPatternsWithIdentifierEscapes() {
        BRunUtil.invoke(result, "testRecordFieldBindingPatternsWithIdentifierEscapes");
>>>>>>> 14cd417f
    }

    @Test
    public void testRecordVariablesSemanticsNegative() {
        resultSemanticsNegative = BCompileUtil.compile(
                "test-src/expressions/varref/record-variable-reference-semantics-negative.bal");
        final String undefinedSymbol = "undefined symbol ";

        int i = -1;
        BAssertUtil.validateError(resultSemanticsNegative, ++i, undefinedSymbol + "'fName'", 43, 12);
        BAssertUtil.validateError(resultSemanticsNegative, ++i, undefinedSymbol + "'married'", 43, 19);
        BAssertUtil.validateError(resultSemanticsNegative, ++i, undefinedSymbol + "'theAge'", 43, 40);
        BAssertUtil.validateError(resultSemanticsNegative, ++i, undefinedSymbol + "'format'", 43, 48);
        BAssertUtil.validateError(resultSemanticsNegative, ++i, undefinedSymbol + "'theMap'", 43, 61);
        BAssertUtil.validateError(resultSemanticsNegative, ++i, "invalid expression statement", 94, 5);
        BAssertUtil.validateError(resultSemanticsNegative, ++i, "variable assignment is required", 94, 5);
        BAssertUtil.validateError(resultSemanticsNegative, ++i,
                "incompatible types: expected 'Bar', found 'string'", 95, 12);
        BAssertUtil.validateError(resultSemanticsNegative, ++i,
                "incompatible types: expected 'string', found 'Bar'", 95, 27);
        BAssertUtil.validateError(resultSemanticsNegative, ++i,
                "incompatible types: expected 'record type', found 'int'", 96, 38);
        BAssertUtil.validateError(resultSemanticsNegative, ++i,
                "record literal is not supported for record binding pattern", 97, 38);
        BAssertUtil.validateError(resultSemanticsNegative, ++i,
                "incompatible types: expected 'Person', found 'Age'", 106, 19);
        BAssertUtil.validateError(resultSemanticsNegative, ++i,
                "multiple matching record references found for field 'name'", 108, 5);
        BAssertUtil.validateError(resultSemanticsNegative, ++i,
                "invalid record binding pattern; unknown field 'unknown2' in record type 'Person'", 119, 5);
        BAssertUtil.validateError(resultSemanticsNegative, ++i,
                "invalid record binding pattern; unknown field 'unknown1' in record type 'Age'", 119, 26);
        BAssertUtil.validateError(resultSemanticsNegative, ++i,
                "unknown type 'Data'", 123, 6);
        BAssertUtil.validateError(resultSemanticsNegative, ++i,
                "unknown type 'Data'", 128, 6);
        BAssertUtil.validateError(resultSemanticsNegative, ++i,
                "incompatible types: expected 'map<int>', found 'record {| never name?; boolean married; int...; |}'",
                161, 16);
        BAssertUtil.validateError(resultSemanticsNegative, ++i,
                "incompatible types: expected 'map<error>', " +
                        "found 'record {| never name?; boolean married; Object...; |}'",
                164, 16);
        BAssertUtil.validateError(resultSemanticsNegative, ++i, "invalid expr in assignment lhs", 198, 5);
        BAssertUtil.validateError(resultSemanticsNegative, ++i,
                "invalid field binding pattern; can only bind required fields", 220, 27);
        BAssertUtil.validateError(resultSemanticsNegative, ++i,
                "invalid field binding pattern; can only bind required fields", 226, 18);
        BAssertUtil.validateError(resultSemanticsNegative, ++i,
                "invalid field binding pattern; can only bind required fields", 237, 19);
        BAssertUtil.validateError(resultSemanticsNegative, ++i,
                "invalid field binding pattern; can only bind required fields", 243, 6);
        BAssertUtil.validateError(resultSemanticsNegative, ++i,
                                  "incompatible types: expected 'string[] & readonly', found '(int[] & readonly)'",
                                  255, 6);
        BAssertUtil.validateError(resultSemanticsNegative, ++i,
                                  "incompatible types: expected 'int[] & readonly', found 'int[]'", 265, 9);
        Assert.assertEquals(resultSemanticsNegative.getErrorCount(), i + 1);
    }

    @Test
    public void testRecordVariablesAssignmentToFinalVarNegative() {
        CompileResult resultNegative = BCompileUtil.compile(
                "test-src/expressions/varref/record_variable_reference_assignment_to_final_var_negative.bal");
        int i = -1;
        BAssertUtil.validateWarning(resultNegative, ++i, "unused variable 's'", 27, 16);
        BAssertUtil.validateWarning(resultNegative, ++i, "unused variable 'i'", 27, 19);
        BAssertUtil.validateWarning(resultNegative, ++i, "unused variable 'f'", 27, 22);
        BAssertUtil.validateError(resultNegative, ++i, "cannot assign a value to final 's'", 28, 6);
        BAssertUtil.validateError(resultNegative, ++i, "cannot assign a value to final 'i'", 28, 9);
        BAssertUtil.validateError(resultNegative, ++i, "cannot assign a value to final 'f'", 28, 12);
        BAssertUtil.validateWarning(resultNegative, ++i, "unused variable 's2'", 45, 16);
        BAssertUtil.validateWarning(resultNegative, ++i, "unused variable 'iv'", 45, 29);
        BAssertUtil.validateWarning(resultNegative, ++i, "unused variable 'b3'", 45, 33);
        BAssertUtil.validateWarning(resultNegative, ++i, "unused variable 'm2'", 45, 38);
        BAssertUtil.validateError(resultNegative, ++i, "cannot assign a value to final 's2'", 46, 6);
        BAssertUtil.validateError(resultNegative, ++i, "cannot assign a value to final 'iv'", 46, 19);
        BAssertUtil.validateError(resultNegative, ++i, "cannot assign a value to final 'b3'", 46, 23);
        BAssertUtil.validateError(resultNegative, ++i, "cannot assign a value to final 'm2'", 46, 31);
        Assert.assertEquals(resultNegative.getDiagnostics().length, i + 1);
    }

    @Test
    public void testNegativeRecordVariables() {
        int i = 0;
        BAssertUtil.validateWarning(resultNegative, i++, "unused variable 'x'", 28, 5);
        BAssertUtil.validateError(resultNegative, i++, "variables in a binding pattern must be distinct; found " +
                "duplicate variable 'x'", 30, 16);
        BAssertUtil.validateWarning(resultNegative, i++, "unused variable 'x'", 34, 5);
        BAssertUtil.validateError(resultNegative, i++, "variables in a binding pattern must be distinct; found " +
                "duplicate variable 'x'", 36, 21);
        BAssertUtil.validateError(resultNegative, i++, "variables in a binding pattern must be distinct; found " +
                "duplicate variable 'x'", 36, 27);
        Assert.assertEquals(resultNegative.getDiagnostics().length, i);
    }
}<|MERGE_RESOLUTION|>--- conflicted
+++ resolved
@@ -174,13 +174,13 @@
 //    }
 
     @Test
-<<<<<<< HEAD
+    public void testRecordFieldBindingPatternsWithIdentifierEscapes() {
+        BRunUtil.invoke(result, "testRecordFieldBindingPatternsWithIdentifierEscapes");
+    }
+
+    @Test
     public void testReadOnlyRecordWithMappingBindingPatternInDestructuringAssignment() {
         BRunUtil.invoke(result, "testReadOnlyRecordWithMappingBindingPatternInDestructuringAssignment");
-=======
-    public void testRecordFieldBindingPatternsWithIdentifierEscapes() {
-        BRunUtil.invoke(result, "testRecordFieldBindingPatternsWithIdentifierEscapes");
->>>>>>> 14cd417f
     }
 
     @Test
