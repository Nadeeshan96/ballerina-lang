/*
 * Copyright (c) 2020, WSO2 Inc. (http://www.wso2.org) All Rights Reserved.
 *
 * WSO2 Inc. licenses this file to you under the Apache License,
 * Version 2.0 (the "License"); you may not use this file except
 * in compliance with the License.
 * You may obtain a copy of the License at
 *
 * http://www.apache.org/licenses/LICENSE-2.0
 *
 * Unless required by applicable law or agreed to in writing,
 * software distributed under the License is distributed on an
 * "AS IS" BASIS, WITHOUT WARRANTIES OR CONDITIONS OF ANY
 * KIND, either express or implied. See the License for the
 * specific language governing permissions and limitations
 * under the License.
 */
package org.ballerinalang.test.isolation;

import org.ballerinalang.test.util.BCompileUtil;
import org.ballerinalang.test.util.BRunUtil;
import org.ballerinalang.test.util.CompileResult;
import org.testng.Assert;
import org.testng.annotations.BeforeClass;
import org.testng.annotations.DataProvider;
import org.testng.annotations.Test;

import static org.ballerinalang.test.util.BAssertUtil.validateError;

/**
 * Test cases related to isolation analysis.
 *
 * @since Swan Lake
 */
public class IsolationAnalysisTest {

    private static final String INVALID_MUTABLE_STORAGE_ACCESS_ERROR =
            "invalid access of mutable storage in an 'isolated' function";
    private static final String INVALID_NON_ISOLATED_FUNCTION_CALL_ERROR =
            "invalid invocation of a non-isolated function in an 'isolated' function";
    private static final String INVALID_NON_ISOLATED_INIT_EXPR_IN_ISOLATED_FUNC_ERROR =
            "invalid non-isolated initialization expression in an 'isolated' function";

    private static final String INVALID_MUTABLE_STORAGE_ACCESS_IN_RECORD_FIELD_DEFAULT =
            "invalid access of mutable storage in the default value of a record field";
    private static final String INVALID_NON_ISOLATED_FUNCTION_CALL_IN_RECORD_FIELD_DEFAULT =
            "invalid invocation of a non-isolated function in the default value of a record field";
    private static final String INVALID_NON_ISOLATED_INIT_EXPRESSION_IN_RECORD_FIELD_DEFAULT =
            "invalid non-isolated initialization expression in the default value of a record field";

    private static final String INVALID_MUTABLE_STORAGE_ACCESS_IN_OBJECT_FIELD_DEFAULT =
            "invalid access of mutable storage in the initializer of an object field";
    private static final String INVALID_NON_ISOLATED_FUNCTION_CALL_IN_OBJECT_FIELD_DEFAULT =
            "invalid invocation of a non-isolated function in the initializer of an object field";
    private static final String INVALID_NON_ISOLATED_INIT_EXPRESSION_IN_OBJECT_FIELD_DEFAULT =
            "invalid non-isolated initialization expression in the initializer of an object field";

    private CompileResult result;

    @BeforeClass
    public void setup() {
        result = BCompileUtil.compile("test-src/isolation-analysis/isolation_analysis.bal");
    }

    @Test(dataProvider = "isolatedFunctionTests")
    public void testIsolatedFunctions(String function) {
        BRunUtil.invoke(result, function);
    }

    @DataProvider(name = "isolatedFunctionTests")
    public Object[] isolatedFunctionTests() {
        return new Object[]{
                "testIsolatedFunctionWithOnlyLocalVars",
                "testIsolatedFunctionWithLocalVarsAndParams",
                "testIsolatedFunctionAccessingImmutableGlobalStorage",
                "testIsolatedObjectMethods",
                "testNonIsolatedMethodAsIsolatedMethodRuntimeNegative",
                "testIsolatedFunctionPointerInvocation",
                "testIsolatedFunctionAsIsolatedFunctionRuntime",
                "testIsolatedFunctionAsIsolatedFunctionRuntimeNegative",
                "testIsolatedArrowFunctions",
                "testConstantRefsInIsolatedFunctions",
                "testIsolatedClosuresAsRecordDefaultValues",
                "testIsolatedObjectFieldInitializers",
                "testIsolationAnalysisWithRemoteMethods",
                "testIsolatedFunctionWithDefaultableParams",
                "testAccessingFinalIsolatedObjectInIsolatedFunction",
                "testIsolationOfBoundMethods"
        };
    }

    @Test
    public void testAccessingImmutableModuleLevelDefinitionsInIsolatedContexts() {
        CompileResult result = BCompileUtil.compile(
                "test-src/isolation-analysis/immutable_module_def_access_in_isolated_contexts.bal");
        Assert.assertEquals(result.getErrorCount(), 0);
        Assert.assertEquals(result.getWarnCount(), 0);
    }

    @Test
    public void testIsolatedFunctionsSemanticNegative() {
        CompileResult result =
                BCompileUtil.compile("test-src/isolation-analysis/isolation_analysis_semantic_negative.bal");

        int i = 0;
        validateError(result, i++, "incompatible types: expected 'Qux', found 'object { int i; function qux () " +
                "returns (int); }'", 37, 13);
        validateError(result, i++, "incompatible types: expected 'isolated function () returns (int)', found " +
<<<<<<< HEAD
                "'function () returns (int)'", 42, 40);
        validateError(result, i++, "incompatible types: expected 'isolated function (int) returns (int)', found " +
                "'function (int) returns (int)'", 64, 51);
        validateError(result, i++, "incompatible types: expected 'isolated function () returns (int)', found " +
                "'function () returns (int)'", 67, 48);
        validateError(result, i++, "incompatible types: expected 'isolated function () returns (int)', found " +
                "'function () returns (int)'", 70, 48);
        validateError(result, i++, "incompatible types: expected 'isolated function (int) returns (int)', found " +
                "'function (int) returns (int)'", 73, 57);
=======
                "'function () returns (int)'", 44, 24);
>>>>>>> b0ae0fc9
        Assert.assertEquals(result.getErrorCount(), i);
    }

    @Test
    public void testIsolatedFunctionsNegative() {
        CompileResult result = BCompileUtil.compile("test-src/isolation-analysis/isolation_analysis_negative.bal");

        int i = 0;
        validateError(result, i++, INVALID_MUTABLE_STORAGE_ACCESS_ERROR, 30, 13);
        validateError(result, i++, INVALID_MUTABLE_STORAGE_ACCESS_ERROR, 31, 19);
        validateError(result, i++, INVALID_MUTABLE_STORAGE_ACCESS_ERROR, 33, 17);
        validateError(result, i++, INVALID_MUTABLE_STORAGE_ACCESS_ERROR, 34, 17);
        validateError(result, i++, INVALID_MUTABLE_STORAGE_ACCESS_ERROR, 34, 19);
        validateError(result, i++, INVALID_MUTABLE_STORAGE_ACCESS_ERROR, 36, 12);
        validateError(result, i++, INVALID_MUTABLE_STORAGE_ACCESS_ERROR, 36, 14);
        validateError(result, i++, INVALID_MUTABLE_STORAGE_ACCESS_ERROR, 40, 5);
        validateError(result, i++, INVALID_MUTABLE_STORAGE_ACCESS_ERROR, 41, 5);
        validateError(result, i++, INVALID_MUTABLE_STORAGE_ACCESS_ERROR, 47, 5);
        validateError(result, i++, INVALID_MUTABLE_STORAGE_ACCESS_ERROR, 48, 5);
        validateError(result, i++, INVALID_MUTABLE_STORAGE_ACCESS_ERROR, 50, 5);
        validateError(result, i++, INVALID_MUTABLE_STORAGE_ACCESS_ERROR, 50, 7);
        validateError(result, i++, INVALID_NON_ISOLATED_FUNCTION_CALL_ERROR, 55, 13);
        validateError(result, i++, INVALID_NON_ISOLATED_FUNCTION_CALL_ERROR, 68, 13);
        validateError(result, i++, "worker declaration not allowed in an 'isolated' function", 74, 12);
        validateError(result, i++, "async invocation not allowed in an 'isolated' function", 80, 28);
        validateError(result, i++, INVALID_MUTABLE_STORAGE_ACCESS_ERROR, 94, 13);
        validateError(result, i++, INVALID_MUTABLE_STORAGE_ACCESS_ERROR, 101, 22);
        validateError(result, i++, INVALID_MUTABLE_STORAGE_ACCESS_ERROR, 105, 25);
        validateError(result, i++, INVALID_MUTABLE_STORAGE_ACCESS_ERROR, 126, 17);
        validateError(result, i++, INVALID_MUTABLE_STORAGE_ACCESS_ERROR, 131, 28);
        validateError(result, i++, INVALID_MUTABLE_STORAGE_ACCESS_ERROR, 135, 17);
        validateError(result, i++, INVALID_MUTABLE_STORAGE_ACCESS_ERROR, 141, 17);
        validateError(result, i++, INVALID_MUTABLE_STORAGE_ACCESS_ERROR, 146, 28);
        validateError(result, i++, INVALID_MUTABLE_STORAGE_ACCESS_ERROR, 150, 17);
        validateError(result, i++, INVALID_MUTABLE_STORAGE_ACCESS_ERROR, 157, 20);
        validateError(result, i++, INVALID_MUTABLE_STORAGE_ACCESS_ERROR, 158, 20);
        validateError(result, i++, INVALID_MUTABLE_STORAGE_ACCESS_ERROR, 158, 23);
        validateError(result, i++, INVALID_MUTABLE_STORAGE_ACCESS_ERROR, 158, 30);
        validateError(result, i++, INVALID_MUTABLE_STORAGE_ACCESS_ERROR, 159, 20);
        validateError(result, i++, INVALID_MUTABLE_STORAGE_ACCESS_ERROR, 159, 27);
        validateError(result, i++, INVALID_MUTABLE_STORAGE_ACCESS_ERROR, 160, 20);
        validateError(result, i++, INVALID_MUTABLE_STORAGE_ACCESS_ERROR, 160, 23);
        validateError(result, i++, INVALID_MUTABLE_STORAGE_ACCESS_ERROR, 160, 29);
        validateError(result, i++, INVALID_MUTABLE_STORAGE_ACCESS_ERROR, 161, 20);
        validateError(result, i++, INVALID_MUTABLE_STORAGE_ACCESS_ERROR, 161, 27);
        validateError(result, i++, INVALID_MUTABLE_STORAGE_ACCESS_ERROR, 161, 30);
        validateError(result, i++, INVALID_MUTABLE_STORAGE_ACCESS_ERROR, 161, 39);
        validateError(result, i++, INVALID_NON_ISOLATED_FUNCTION_CALL_ERROR, 168, 13);
        validateError(result, i++, INVALID_MUTABLE_STORAGE_ACCESS_ERROR, 168, 29);
        validateError(result, i++, INVALID_MUTABLE_STORAGE_ACCESS_ERROR, 169, 16);
        validateError(result, i++, INVALID_NON_ISOLATED_FUNCTION_CALL_ERROR, 174, 17);
        validateError(result, i++, INVALID_MUTABLE_STORAGE_ACCESS_ERROR, 174, 33);
        validateError(result, i++, INVALID_MUTABLE_STORAGE_ACCESS_ERROR, 175, 20);
        validateError(result, i++, INVALID_MUTABLE_STORAGE_ACCESS_ERROR, 182, 34);
        validateError(result, i++, INVALID_MUTABLE_STORAGE_ACCESS_ERROR, 185, 34);
        validateError(result, i++, INVALID_MUTABLE_STORAGE_ACCESS_ERROR, 188, 56);
        validateError(result, i++, INVALID_NON_ISOLATED_FUNCTION_CALL_ERROR, 193, 5);
        validateError(result, i++, INVALID_NON_ISOLATED_FUNCTION_CALL_ERROR, 194, 13);
        validateError(result, i++, INVALID_MUTABLE_STORAGE_ACCESS_ERROR, 194, 20);
        validateError(result, i++, INVALID_NON_ISOLATED_FUNCTION_CALL_ERROR, 195, 13);
        validateError(result, i++, INVALID_MUTABLE_STORAGE_ACCESS_ERROR, 195, 20);
        validateError(result, i++, INVALID_MUTABLE_STORAGE_ACCESS_ERROR, 195, 23);
        validateError(result, i++, INVALID_MUTABLE_STORAGE_ACCESS_ERROR, 195, 26);
        validateError(result, i++, "fork statement not allowed in an 'isolated' function", 210, 5);
        validateError(result, i++, "worker declaration not allowed in an 'isolated' function", 211, 16);
        validateError(result, i++, INVALID_MUTABLE_STORAGE_ACCESS_ERROR, 220, 20);
        validateError(result, i++, INVALID_MUTABLE_STORAGE_ACCESS_ERROR, 225, 81);
        validateError(result, i++, INVALID_NON_ISOLATED_FUNCTION_CALL_ERROR, 225, 94);
        validateError(result, i++, INVALID_NON_ISOLATED_FUNCTION_CALL_ERROR, 229, 45);
        validateError(result, i++, INVALID_MUTABLE_STORAGE_ACCESS_ERROR, 229, 73);
        validateError(result, i++, INVALID_MUTABLE_STORAGE_ACCESS_ERROR, 255, 27);
        validateError(result, i++, INVALID_MUTABLE_STORAGE_ACCESS_ERROR, 256, 17);
        Assert.assertEquals(result.getErrorCount(), i);
    }

    @Test
    public void testNonIsolatedRecordFieldDefaultsNegative() {
        CompileResult result = BCompileUtil.compile(
                "test-src/isolation-analysis/isolated_record_field_default_negative.bal");
        int i = 0;
        validateError(result, i++, INVALID_MUTABLE_STORAGE_ACCESS_IN_RECORD_FIELD_DEFAULT, 22, 13);
        validateError(result, i++, INVALID_NON_ISOLATED_FUNCTION_CALL_IN_RECORD_FIELD_DEFAULT, 23, 13);
        validateError(result, i++, INVALID_NON_ISOLATED_INIT_EXPRESSION_IN_RECORD_FIELD_DEFAULT, 24, 13);
        validateError(result, i++, INVALID_MUTABLE_STORAGE_ACCESS_IN_RECORD_FIELD_DEFAULT, 31, 17);
        validateError(result, i++, INVALID_NON_ISOLATED_FUNCTION_CALL_IN_RECORD_FIELD_DEFAULT, 32, 20);
        validateError(result, i++, INVALID_NON_ISOLATED_FUNCTION_CALL_IN_RECORD_FIELD_DEFAULT, 33, 20);
        validateError(result, i++, INVALID_MUTABLE_STORAGE_ACCESS_IN_RECORD_FIELD_DEFAULT, 33, 24);
        validateError(result, i++, INVALID_MUTABLE_STORAGE_ACCESS_IN_OBJECT_FIELD_DEFAULT, 39, 25);
        Assert.assertEquals(result.getErrorCount(), i);

    }

    @Test
    public void testNonIsolatedObjectFieldDefaultsNegative() {
        CompileResult result = BCompileUtil.compile(
                "test-src/isolation-analysis/isolated_object_field_default_negative.bal");
        int i = 0;
        validateError(result, i++, INVALID_MUTABLE_STORAGE_ACCESS_IN_OBJECT_FIELD_DEFAULT, 20, 13);
        validateError(result, i++, INVALID_MUTABLE_STORAGE_ACCESS_IN_OBJECT_FIELD_DEFAULT, 24, 13);
        validateError(result, i++, INVALID_NON_ISOLATED_INIT_EXPR_IN_ISOLATED_FUNC_ERROR, 44, 14);
        validateError(result, i++, INVALID_MUTABLE_STORAGE_ACCESS_IN_OBJECT_FIELD_DEFAULT, 47, 17);
        validateError(result, i++, INVALID_MUTABLE_STORAGE_ACCESS_IN_OBJECT_FIELD_DEFAULT, 51, 17);
        validateError(result, i++, INVALID_NON_ISOLATED_INIT_EXPR_IN_ISOLATED_FUNC_ERROR, 58, 15);
        validateError(result, i++, INVALID_NON_ISOLATED_FUNCTION_CALL_IN_OBJECT_FIELD_DEFAULT, 68, 14);
        validateError(result, i++, INVALID_NON_ISOLATED_INIT_EXPRESSION_IN_OBJECT_FIELD_DEFAULT, 74, 12);
        Assert.assertEquals(result.getErrorCount(), i);
    }
}<|MERGE_RESOLUTION|>--- conflicted
+++ resolved
@@ -106,19 +106,15 @@
         validateError(result, i++, "incompatible types: expected 'Qux', found 'object { int i; function qux () " +
                 "returns (int); }'", 37, 13);
         validateError(result, i++, "incompatible types: expected 'isolated function () returns (int)', found " +
-<<<<<<< HEAD
-                "'function () returns (int)'", 42, 40);
+                "'function () returns (int)'", 44, 24);
         validateError(result, i++, "incompatible types: expected 'isolated function (int) returns (int)', found " +
-                "'function (int) returns (int)'", 64, 51);
+                "'function (int) returns (int)'", 66, 51);
         validateError(result, i++, "incompatible types: expected 'isolated function () returns (int)', found " +
-                "'function () returns (int)'", 67, 48);
+                "'function () returns (int)'", 69, 48);
         validateError(result, i++, "incompatible types: expected 'isolated function () returns (int)', found " +
-                "'function () returns (int)'", 70, 48);
+                "'function () returns (int)'", 72, 48);
         validateError(result, i++, "incompatible types: expected 'isolated function (int) returns (int)', found " +
-                "'function (int) returns (int)'", 73, 57);
-=======
-                "'function () returns (int)'", 44, 24);
->>>>>>> b0ae0fc9
+                "'function (int) returns (int)'", 75, 57);
         Assert.assertEquals(result.getErrorCount(), i);
     }
 
