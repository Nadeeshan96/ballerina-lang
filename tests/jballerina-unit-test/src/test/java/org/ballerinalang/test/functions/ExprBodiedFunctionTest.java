--- conflicted
+++ resolved
@@ -56,16 +56,7 @@
         validateError(result, index++, "missing close bracket token", 19, 17);
         validateError(result, index++, "missing colon token", 19, 17);
         validateError(result, index++, "missing identifier", 19, 17);
-<<<<<<< HEAD
         validateError(result, index++, "invalid token '}'", 23, 1);
-
-=======
-        validateError(result, index++, "missing object keyword", 19, 17);
-        validateError(result, index++, "missing open brace token", 19, 17);
-        validateError(result, index++, "invalid token ';'", 20, 1);
-        validateError(result, index++, "missing close brace token", 21, 1);
-        validateError(result, index++, "missing semicolon token", 21, 1);
->>>>>>> ced3cc94
         validateError(result, index++,
                 "incompatible types: expected 'int', found 'function (int,int) returns (int)'", 26, 1);
         validateError(result, index++, "invalid token 'external'", 26, 1);
