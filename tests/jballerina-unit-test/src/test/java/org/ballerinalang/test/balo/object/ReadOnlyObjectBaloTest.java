/*
 * Copyright (c) 2020, WSO2 Inc. (http://www.wso2.org) All Rights Reserved.
 *
 * WSO2 Inc. licenses this file to you under the Apache License,
 * Version 2.0 (the "License"); you may not use this file except
 * in compliance with the License.
 * You may obtain a copy of the License at
 *
 * http://www.apache.org/licenses/LICENSE-2.0
 *
 * Unless required by applicable law or agreed to in writing,
 * software distributed under the License is distributed on an
 * "AS IS" BASIS, WITHOUT WARRANTIES OR CONDITIONS OF ANY
 * KIND, either express or implied. See the License for the
 * specific language governing permissions and limitations
 * under the License.
 */

package org.ballerinalang.test.balo.object;

import org.ballerinalang.test.BCompileUtil;
import org.ballerinalang.test.BRunUtil;
import org.ballerinalang.test.CompileResult;
import org.testng.annotations.Test;

import static org.ballerinalang.test.BAssertUtil.validateError;
import static org.testng.Assert.assertEquals;

/**
 * Tests for `readonly object`s.
 *
 * @since 2.0.0
 */
@Test(groups = { "brokenOnOldParser" })
public class ReadOnlyObjectBaloTest {

    private CompileResult result;

    @Test
    public void testReadonlyRecordFields() {
        BCompileUtil.compileAndCacheBalo("test-src/balo/test_projects/test_project_readonly_obj");
        result = BCompileUtil.compile("test-src/balo/test_balo/object/test_readonly_objects.bal");
    }

    @Test (enabled = false)
    public void testReadonlyType() {
        BRunUtil.invoke(result, "testReadonlyObjects");
    }

    @Test
    public void testReadonlyRecordFieldsNegative() {
        CompileResult result =
                BCompileUtil.compile("test-src/balo/test_balo/object/test_readonly_objects_negative.bal");
        int index = 0;

        validateError(result, index++, "invalid intersection type: cannot have a 'readonly' intersection with a " +
                "'readonly object'", 20, 5);
        assertEquals(result.getErrorCount(), index);
    }
<<<<<<< HEAD

    @AfterClass
    public void tearDown() {
        BaloCreator.clearPackageFromRepository("test-src/balo/test_projects/test_project", "testorg",
                                               "readonly_objects");
    }
=======
>>>>>>> dfa1fba9
}<|MERGE_RESOLUTION|>--- conflicted
+++ resolved
@@ -42,7 +42,7 @@
         result = BCompileUtil.compile("test-src/balo/test_balo/object/test_readonly_objects.bal");
     }
 
-    @Test (enabled = false)
+    @Test
     public void testReadonlyType() {
         BRunUtil.invoke(result, "testReadonlyObjects");
     }
@@ -57,13 +57,4 @@
                 "'readonly object'", 20, 5);
         assertEquals(result.getErrorCount(), index);
     }
-<<<<<<< HEAD
-
-    @AfterClass
-    public void tearDown() {
-        BaloCreator.clearPackageFromRepository("test-src/balo/test_projects/test_project", "testorg",
-                                               "readonly_objects");
-    }
-=======
->>>>>>> dfa1fba9
 }