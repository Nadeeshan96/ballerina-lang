--- conflicted
+++ resolved
@@ -272,18 +272,15 @@
     }
 
     @Test
-<<<<<<< HEAD
+    public void testRecordAsExpectedType() {
+        BRunUtil.invoke(compileResult, "testRecordAsExpectedType");
+    }
+
+    @Test
     public void testUnionAsExpectedType() {
         BRunUtil.invoke(compileResult, "testUnionAsExpectedType");
     }
 
-=======
-    public void testRecordAsExpectedType() {
-        BRunUtil.invoke(compileResult, "testRecordAsExpectedType");
-    }
-
-
->>>>>>> d08328e9
     @AfterClass
     public void tearDown() {
         compileResult = null;
