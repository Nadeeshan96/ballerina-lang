--- conflicted
+++ resolved
@@ -30,14 +30,8 @@
 
     @Test()
     public void testNegative() {
-<<<<<<< HEAD
-        CompileResult compileResult = BCompileUtil.compile("test-src/types/constant/" +
-                "simple-literal-constant-negative.bal");
-        Assert.assertEquals(compileResult.getErrorCount(), 74);
-=======
         CompileResult compileResult = BCompileUtil.compile(
                 "test-src/types/constant/simple-literal-constant-negative.bal");
->>>>>>> a76fc84f
 
         int index = 0;
         BAssertUtil.validateError(compileResult, index++, "incompatible types: expected 'boolean', found 'int'",
@@ -162,15 +156,12 @@
         BAssertUtil.validateError(compileResult, index++, "self referenced constant 'CONST1'", 304, 20);
         BAssertUtil.validateError(compileResult, index++, "redeclared symbol 'abc2'", 308, 7);
         BAssertUtil.validateError(compileResult, index++, "symbol 'abc2' is already initialized with '1'", 308, 7);
-<<<<<<< HEAD
-        BAssertUtil.validateError(compileResult, index++, "incompatible types: expected 'Ints', found 'int'", 312, 13);
-        BAssertUtil.validateError(compileResult, index++, "incompatible types: expected 'NaNf', found 'float'", 314, 22);
-        BAssertUtil.validateError(compileResult, index, "incompatible types: expected 'Infinityf', found 'float'", 315, 27);
-=======
         BAssertUtil.validateError(compileResult, index++, "incompatible types: expected 'Byte', found 'int'", 312, 17);
         BAssertUtil.validateError(compileResult, index++, "incompatible types: expected 'Ints', found 'float'",
                                   316, 17);
+        BAssertUtil.validateError(compileResult, index++, "incompatible types: expected 'Ints2', found 'int'", 312, 13);
+        BAssertUtil.validateError(compileResult, index++, "incompatible types: expected 'NaNf', found 'float'", 314, 22);
+        BAssertUtil.validateError(compileResult, index, "incompatible types: expected 'Infinityf', found 'float'", 315, 27);
         Assert.assertEquals(compileResult.getErrorCount(), index);
->>>>>>> a76fc84f
     }
 }