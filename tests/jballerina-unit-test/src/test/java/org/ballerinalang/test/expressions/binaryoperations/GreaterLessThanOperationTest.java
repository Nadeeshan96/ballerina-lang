--- conflicted
+++ resolved
@@ -182,18 +182,6 @@
                 "and '(int|string)'", 146, 18);
         BAssertUtil.validateError(resultNegative, index++, "operator '>=' not defined for '(int|string)' " +
                 "and '(int|string)'", 147, 18);
-<<<<<<< HEAD
-        BAssertUtil.validateError(resultNegative, index++, "operator '<' not defined for '1|2|3|4|5.23f[]' " +
-                "and '1|2|3|4|5.23f[]'", 155, 18);
-        BAssertUtil.validateError(resultNegative, index++, "operator '<=' not defined for '1|2|3|4|5.23f[]' " +
-                "and '1|2|3|4|5.23f[]'", 156, 18);
-        BAssertUtil.validateError(resultNegative, index++, "operator '>' not defined for '1|2|3|4|5.23f[]' " +
-                "and '1|2|3|4|5.23f[]'", 157, 18);
-        BAssertUtil.validateError(resultNegative, index++, "operator '>=' not defined for '1|2|3|4|5.23f[]' " +
-                "and '1|2|3|4|5.23f[]'", 158, 18);
-        BAssertUtil.validateError(resultNegative, index++, "incompatible types: expected 'OneOrTwo', found " +
-                "'int'", 167, 21);
-=======
         BAssertUtil.validateError(resultNegative, index++, "operator '<' not defined for 'NumberSet[]' " +
                 "and 'NumberSet[]'", 155, 18);
         BAssertUtil.validateError(resultNegative, index++, "operator '<=' not defined for 'NumberSet[]' " +
@@ -202,7 +190,8 @@
                 "'NumberSet[]' and 'NumberSet[]'", 157, 18);
         BAssertUtil.validateError(resultNegative, index++, "operator '>=' not defined for " +
                 "'NumberSet[]' and 'NumberSet[]'", 158, 18);
->>>>>>> e436dcb0
+        BAssertUtil.validateError(resultNegative, index++, "incompatible types: expected 'OneOrTwo', found " +
+                "'int'", 167, 21);
         BAssertUtil.validateError(resultNegative, index++, "operator '<' not defined for 'OneOrTwo[]' and " +
                 "'OneOrTwo[]'", 169, 18);
         BAssertUtil.validateError(resultNegative, index++, "operator '<=' not defined for 'OneOrTwo[]' and " +
