/*
 *  Copyright (c) 2020, WSO2 Inc. (http://www.wso2.org) All Rights Reserved.
 *
 *  WSO2 Inc. licenses this file to you under the Apache License,
 *  Version 2.0 (the "License"); you may not use this file except
 *  in compliance with the License.
 *  You may obtain a copy of the License at
 *
 *    http://www.apache.org/licenses/LICENSE-2.0
 *
 *  Unless required by applicable law or agreed to in writing,
 *  software distributed under the License is distributed on an
 *  "AS IS" BASIS, WITHOUT WARRANTIES OR CONDITIONS OF ANY
 *  KIND, either express or implied.  See the License for the
 *  specific language governing permissions and limitations
 *  under the License.
 */

package org.ballerinalang.test.types.table;

import org.ballerinalang.test.BCompileUtil;
import org.ballerinalang.test.CompileResult;
import org.testng.Assert;
import org.testng.annotations.Test;

import static org.ballerinalang.test.BAssertUtil.validateError;

/**
 * Negative test cases for table.
 *
 * @since 1.3.0
 */
public class TableNegativeTest {

    @Test
    public void testTableNegativeCases() {
        CompileResult compileResult = BCompileUtil.compile("test-src/types/table/table-negative.bal");
        int index = 0;

        validateError(compileResult, index++, "unknown type 'CusTable'",
                15, 1);
        validateError(compileResult, index++, "table key specifier mismatch. expected: '[id]' " +
                "but found '[id, firstName]'", 20, 28);
        validateError(compileResult, index++, "table key specifier mismatch with key constraint. " +
                "expected: '[string]' fields but key specifier is empty", 25, 20);
        validateError(compileResult, index++, "table key specifier '[age]' does not match with " +
                "key constraint type '[string]'", 30, 26);
        validateError(compileResult, index++, "table key specifier mismatch. expected: '[id]' but " +
                "found '[address]'", 35, 44);
        validateError(compileResult, index++, "member access is not supported for keyless table " +
                "'customerTable'", 45, 21);
        validateError(compileResult, index++, "invalid constraint type. expected subtype of " +
                "'map<any|error>' but found 'int'", 47, 7);
        validateError(compileResult, index++, "invalid member access with 'map': member access with " +
                "multi-key expression is only allowed with subtypes of 'table'", 52, 13);
        validateError(compileResult, index++, "field 'name' used in key specifier must be a readonly " +
                "field", 62, 34);
        validateError(compileResult, index++, "field 'name' used in key specifier must be a required " +
                "field", 75, 28);
        validateError(compileResult, index++, "value expression of key specifier 'id' must be a " +
                "constant expression", 82, 41);
        validateError(compileResult, index++, "member access is not supported for keyless table " +
                "'keylessCusTab'", 87, 27);
        validateError(compileResult, index++, "value expression of key specifier 'id' must be a " +
                "constant expression", 90, 33);
        validateError(compileResult, index++, "incompatible types: expected 'table<Customer> " +
                "key<string>', found 'table<Customer> key<int>'", 95, 56);
        validateError(compileResult, index++, "field name 'no' used in key specifier is not " +
                "found in table constraint type 'record {| int id; string name; string lname?; " +
                "string address?; |}'", 102, 21);
        validateError(compileResult, index++, "field 'address' used in key specifier must be a " +
                "readonly field", 108, 21);
        validateError(compileResult, index++, "table with constraint of type map cannot have key " +
                "specifier or key type constraint", 114, 21);
        validateError(compileResult, index++, "table with constraint of type map cannot have key " +
                "specifier or key type constraint", 120, 21);
        validateError(compileResult, index++, "cannot infer the member type from table constructor; " +
                "no values are provided in table constructor", 128, 25);
        validateError(compileResult, index++, "incompatible types: expected 'Customer', found 'Customer?'",
                135, 25);
        validateError(compileResult, index++, "incompatible types: expected 'User', found '(User|Customer)?'",
                141, 17);
        validateError(compileResult, index++, "incompatible types: expected 'Customer', found 'Customer?'",
                148, 25);
        validateError(compileResult, index++, "field 'name' used in key specifier must be a readonly field",
                156, 36);
        validateError(compileResult, index++, "invalid type 'k' for field 'Row' used in key specifier, " +
                "expected sub type of anydata", 169, 12);
        validateError(compileResult, index++, "value expression of key specifier 'k' must be a " +
                "constant expression", 170, 5);
        validateError(compileResult, index++, "value expression of key specifier 'k' must be a " +
                "constant expression", 182, 5);
        validateError(compileResult, index++, "value expression of key specifier 'm' must be a " +
                "constant expression", 188, 5);
        validateError(compileResult, index++, "invalid constraint type. expected subtype of " +
                "'map<any|error>' but found 'any'", 191, 25);
        validateError(compileResult, index++, "invalid constraint type. expected subtype of " +
                "'map<any|error>' but found 'any'", 194, 14);
        validateError(compileResult, index++, "field name 'id' used in key specifier is not " +
                "found in table constraint type 'Person'", 197, 19);
        validateError(compileResult, index++, "field name 'invalidField' used in key specifier " +
                "is not found in table constraint type 'Person'", 198, 19);
        validateError(compileResult, index++, "table key specifier '[leaves]' does not match " +
                "with key constraint type '[EmployeeId]'", 211, 47);
        validateError(compileResult, index++, "table key specifier mismatch with key constraint. " +
                "expected: '[string, string]' fields but found '[firstname]'", 213, 47);
        validateError(compileResult, index++, "field name 'firstname' used in key specifier " +
                "is not found in table constraint type 'CustomerDetail'", 230, 35);
        validateError(compileResult, index++, "value expression of key specifier 'id' must be " +
                "a constant expression", 237, 9);
        validateError(compileResult, index++, "value expression of key specifier 'id' must be " +
                "a constant expression", 240, 9);
        validateError(compileResult, index++, "incompatible types: expected 'table<record {| string name?; |}>',"
                + " found 'table<record {| (string|int|boolean) name?; (int|boolean)...; |}>'", 254, 41);
        validateError(compileResult, index++, "incompatible types: expected 'table<record {| string name?; |}>'," +
                " found 'table<record {| (string|int) name?; int...; |}>'", 263, 41);
        validateError(compileResult, index++, "incompatible types: expected 'table<record {| (string|int) name?; |}>'" +
                        ", found 'table<record {| (string|int) name?; int...; |}>'",
                264, 45);
        validateError(compileResult, index++, "incompatible types: expected 'int'," +
                " found 'table<record {| (int|string) a; |}>'", 276, 13);
        validateError(compileResult, index++, "incompatible types: expected 'int'," +
                " found 'table<record {| int i; int j?; never k?; string l?; never...; |}>'", 291, 13);
        validateError(compileResult, index++, "incompatible types: expected 'int'," +
                " found 'table<record {| (anydata|error) a; |}>'", 301, 13);
        validateError(compileResult, index++, "incompatible types: expected 'int'," +
                " found 'table<record {| (any|error) a; |}>'", 311, 13);
        validateError(compileResult, index++, "incompatible types: expected 'int'," +
                " found 'table<record {| (0|1|2|3) a; |}>'", 324, 13);
        validateError(compileResult, index++, "member access is not supported for keyless table 'tbl1'", 334, 9);
        validateError(compileResult, index++, "member access is not supported for keyless table 'tbl2'", 340, 9);
        validateError(compileResult, index++, "member access is not supported for keyless table 'tbl3'", 346, 9);
        validateError(compileResult, index++, "member access is not supported for keyless table 'tbl4'", 352, 9);
        validateError(compileResult, index++, "member access is not supported for keyless table 'tbl5'", 358, 9);
        validateError(compileResult, index++, "member access is not supported for keyless table 'tbl6'", 364, 9);
        validateError(compileResult, index++, "member access is not supported for keyless table 'tbl7'", 370, 9);
        validateError(compileResult, index++, "cannot update 'table<Customer>' with member access expression", 378, 5);
        validateError(compileResult, index++, "cannot update 'table<Customer>' with member access expression", 384, 5);
        validateError(compileResult, index++, "cannot update 'table<record {| string name?; |}>' with " +
                        "member access expression", 390, 5);
        validateError(compileResult, index++, "cannot update 'table<record {| string name?; anydata...; |}>' with " +
                "member access expression", 396, 5);
        validateError(compileResult, index++, "cannot update 'table<(Customer & readonly)> & readonly' with " +
                "member access expression", 402, 5);
        validateError(compileResult, index++, "cannot update 'table<(record {| string name?; |} & readonly)> & " +
                "readonly' with member access expression", 408, 5);
        validateError(compileResult, index++, "cannot update 'table<(User|Customer)>' with member access " +
                "expression", 414, 5);
        validateError(compileResult, index++, "incompatible types: expected " +
                "'table<record {| int id; string firstName; string lastName; |}>', found 'CustomerEmptyKeyedTbl'",
                422, 76);
        validateError(compileResult, index++, "incompatible types: expected 'CustomerTable', " +
                        "found 'CustomerEmptyKeyedTbl'", 424, 23);
        validateError(compileResult, index++, "member access is not supported for keyless table 'tbl2'", 433, 9);
        validateError(compileResult, index++, "cannot update 'table<Customer>' with member access expression", 434, 5);
        validateError(compileResult, index++, "incompatible types: expected '(table<Student>|int)', " +
                "found 'table<record {| readonly int id; string firstName; string lastName; |}>'", 444, 28);
<<<<<<< HEAD
        validateError(compileResult, index++, "incompatible types: expected 'int', found '[int,int,int]'", 458, 21);
        validateError(compileResult, index++, "incompatible types: expected 'int', found '[int,string,string]'",
                472, 21);
        validateError(compileResult, index++, "incompatible types: expected 'int', found '[int,int,int,int]'", 479, 21);
        validateError(compileResult, index++, "incompatible types: expected 'int', found '[int,int,int]'", 488, 21);
        validateError(compileResult, index++, "value expression of key specifier 'x' must be a constant expression",
                501, 5);
        validateError(compileResult, index++, "value expression of key specifier 'x' must be a constant expression",
                502, 5);
        validateError(compileResult, index++, "value expression of key specifier 'x' must be a constant expression",
                506, 5);
        validateError(compileResult, index++, "value expression of key specifier 'x' must be a constant expression",
                507, 5);
        validateError(compileResult, index++, "value expression of key specifier 'x' must be a constant expression",
                519, 5);
        validateError(compileResult, index++, "value expression of key specifier 'y' must be a constant expression",
                519, 5);
        validateError(compileResult, index++, "value expression of key specifier 'x' must be a constant expression",
                520, 5);
        validateError(compileResult, index++, "value expression of key specifier 'y' must be a constant expression",
                520, 5);
        validateError(compileResult, index++, "value expression of key specifier 'z' must be a constant expression",
                520, 5);
=======
        validateError(compileResult, index++, "value expression of key specifier 'x' must be a constant expression",
                457, 9);
        validateError(compileResult, index++, "value expression of key specifier 'x' must be a constant expression",
                458, 9);
        validateError(compileResult, index++, "value expression of key specifier 'x' must be a constant expression",
                462, 9);
        validateError(compileResult, index++, "value expression of key specifier 'x' must be a constant expression",
                463, 9);
        validateError(compileResult, index++, "value expression of key specifier 'x' must be a constant expression",
                475, 9);
        validateError(compileResult, index++, "value expression of key specifier 'y' must be a constant expression",
                475, 9);
        validateError(compileResult, index++, "value expression of key specifier 'x' must be a constant expression",
                476, 9);
        validateError(compileResult, index++, "value expression of key specifier 'y' must be a constant expression",
                476, 9);
        validateError(compileResult, index++, "value expression of key specifier 'z' must be a constant expression",
                476, 9);
        Assert.assertEquals(compileResult.getErrorCount(), index);
>>>>>>> ce352d77
        Assert.assertEquals(compileResult.getErrorCount(), index);
    }

    @Test
    public void testTableKeyViolations() {
        CompileResult compileResult = BCompileUtil.compile("test-src/types/table/table_key_violations.bal");
        Assert.assertEquals(compileResult.getErrorCount(), 9);
        int index = 0;

        validateError(compileResult, index++, "duplicate key found in table row key('id') : '13'",
                9, 9);
        validateError(compileResult, index++, "duplicate key found in table row key('id, firstName') : '13, Foo'",
                15, 9);
        validateError(compileResult, index++, "duplicate key found in table row key('id') "
                        + ": 'BLangXMLElementLiteral: <BLangXMLQName: () id> </BLangXMLQName: () id> [][123]'",
                45, 9);
        validateError(compileResult, index++, "duplicate key found in table row key('id') : " +
                        "'BLangXMLElementLiteral: <BLangXMLQName: (p) id> </BLangXMLQName: (p) id> " +
                        "[BLangXMLAttribute: BLangXMLQName: (xmlns) p=BLangXMLQuotedString: (DOUBLE_QUOTE) " +
                        "[http://sample.com/wso2/e]][BLangXMLProcInsLiteral: [data], BLangXMLCommentLiteral: " +
                        "[Contents], BLangXMLElementLiteral: <BLangXMLQName: (p) empId> " +
                        "</BLangXMLQName: (p) empId> [][5005]]'",
                54, 9);
        validateError(compileResult, index++, "duplicate key found in table row key('firstName') : '<string> " +
                        "(name is string && ! invalid?(BLangStringTemplateLiteral: [Hello , name, !!!]):James)'",
                64, 9);
        validateError(compileResult, index++, "duplicate key found in table row key('id') : '[5005, 5006]'",
                76, 5);
        validateError(compileResult, index++, "duplicate key found in table row key('id') : ' '",
                102, 9);
        validateError(compileResult, index++, "duplicate key found in table row key('id') : " +
                        "'<(byte[] & readonly)> (base16 `5A`)'",
                128, 9);
        validateError(compileResult, index, "duplicate key found in table row key('id') : 'ID2'",
                136, 9);
    }

    @Test
    public void testAnyTypedTableWithKeySpecifiers() {
        CompileResult compileResult = BCompileUtil.compile("test-src/types/table/table-value-any-negative.bal");
        int index = 0;
        validateError(compileResult, index++,
                "key specifier not allowed when the target type is any", 18, 20);
        validateError(compileResult, index++,
                "key specifier not allowed when the target type is any", 25, 15);
        Assert.assertEquals(compileResult.getErrorCount(), index);
    }
}<|MERGE_RESOLUTION|>--- conflicted
+++ resolved
@@ -155,31 +155,11 @@
         validateError(compileResult, index++, "cannot update 'table<Customer>' with member access expression", 434, 5);
         validateError(compileResult, index++, "incompatible types: expected '(table<Student>|int)', " +
                 "found 'table<record {| readonly int id; string firstName; string lastName; |}>'", 444, 28);
-<<<<<<< HEAD
         validateError(compileResult, index++, "incompatible types: expected 'int', found '[int,int,int]'", 458, 21);
         validateError(compileResult, index++, "incompatible types: expected 'int', found '[int,string,string]'",
                 472, 21);
         validateError(compileResult, index++, "incompatible types: expected 'int', found '[int,int,int,int]'", 479, 21);
         validateError(compileResult, index++, "incompatible types: expected 'int', found '[int,int,int]'", 488, 21);
-        validateError(compileResult, index++, "value expression of key specifier 'x' must be a constant expression",
-                501, 5);
-        validateError(compileResult, index++, "value expression of key specifier 'x' must be a constant expression",
-                502, 5);
-        validateError(compileResult, index++, "value expression of key specifier 'x' must be a constant expression",
-                506, 5);
-        validateError(compileResult, index++, "value expression of key specifier 'x' must be a constant expression",
-                507, 5);
-        validateError(compileResult, index++, "value expression of key specifier 'x' must be a constant expression",
-                519, 5);
-        validateError(compileResult, index++, "value expression of key specifier 'y' must be a constant expression",
-                519, 5);
-        validateError(compileResult, index++, "value expression of key specifier 'x' must be a constant expression",
-                520, 5);
-        validateError(compileResult, index++, "value expression of key specifier 'y' must be a constant expression",
-                520, 5);
-        validateError(compileResult, index++, "value expression of key specifier 'z' must be a constant expression",
-                520, 5);
-=======
         validateError(compileResult, index++, "value expression of key specifier 'x' must be a constant expression",
                 457, 9);
         validateError(compileResult, index++, "value expression of key specifier 'x' must be a constant expression",
@@ -199,7 +179,6 @@
         validateError(compileResult, index++, "value expression of key specifier 'z' must be a constant expression",
                 476, 9);
         Assert.assertEquals(compileResult.getErrorCount(), index);
->>>>>>> ce352d77
         Assert.assertEquals(compileResult.getErrorCount(), index);
     }
 
