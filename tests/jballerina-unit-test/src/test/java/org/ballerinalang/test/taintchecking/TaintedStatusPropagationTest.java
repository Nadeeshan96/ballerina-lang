--- conflicted
+++ resolved
@@ -590,17 +590,17 @@
     }
 
     @Test
-<<<<<<< HEAD
+    public void testTaintedStatusPropagationThroughListConstructor() {
+        CompileResult result = BCompileUtil.compile("test-src/taintchecking/propagation/list-ctor-negative.bal");
+        Assert.assertEquals(result.getDiagnostics().length, 2);
+        BAssertUtil.validateError(result, 0, "tainted value passed to untainted parameter 't'", 20, 20);
+        BAssertUtil.validateError(result, 1, "tainted value passed to untainted parameter 'a'", 21, 20);
+    }
+
+    @Test
     public void testGlobalFunctionPointerAsyncInvocation() {
         CompileResult result = BCompileUtil.compile(
                 "test-src/taintchecking/propagation/global-func-pointer-async-invocation.bal");
         Assert.assertEquals(result.getDiagnostics().length, 0);
-=======
-    public void testTaintedStatusPropagationThroughListConstructor() {
-        CompileResult result = BCompileUtil.compile("test-src/taintchecking/propagation/list-ctor-negative.bal");
-        Assert.assertEquals(result.getDiagnostics().length, 2);
-        BAssertUtil.validateError(result, 0, "tainted value passed to untainted parameter 't'", 20, 20);
-        BAssertUtil.validateError(result, 1, "tainted value passed to untainted parameter 'a'", 21, 20);
->>>>>>> 7c4009e3
     }
 }