--- conflicted
+++ resolved
@@ -361,33 +361,33 @@
     }
 
     @Test
-<<<<<<< HEAD
+    public void testIfAndThenExprBeingFieldAccess() {
+        BRunUtil.invoke(compileResult, "testIfAndThenExprBeingFieldAccess");
+    }
+
+    @Test
+    public void testTernaryWithConfigurableVar() {
+        BRunUtil.invoke(compileResult, "testTernaryWithConfigurableVar");
+    }
+
+    @Test
+    public void testTernaryWithLangValueMethodCallsModuleLevel() {
+        BRunUtil.invoke(compileResult, "testTernaryWithLangValueMethodCallsModuleLevel");
+    }
+
+    @Test
+    public void testTernaryWithLangValueMethodCalls() {
+        BRunUtil.invoke(compileResult, "testTernaryWithLangValueMethodCalls");
+    }
+
+    @Test
+    public void testTernaryWithOtherOperators() {
+        BRunUtil.invoke(compileResult, "testTernaryWithOtherOperators");
+    }
+
+    @Test
     public void testTernaryInModuleLevel() {
         BRunUtil.invoke(compileResult, "testTernaryInModuleLevel");
-=======
-    public void testIfAndThenExprBeingFieldAccess() {
-        BRunUtil.invoke(compileResult, "testIfAndThenExprBeingFieldAccess");
-    }
-
-    @Test
-    public void testTernaryWithConfigurableVar() {
-        BRunUtil.invoke(compileResult, "testTernaryWithConfigurableVar");
-    }
-
-    @Test
-    public void testTernaryWithLangValueMethodCallsModuleLevel() {
-        BRunUtil.invoke(compileResult, "testTernaryWithLangValueMethodCallsModuleLevel");
-    }
-
-    @Test
-    public void testTernaryWithLangValueMethodCalls() {
-        BRunUtil.invoke(compileResult, "testTernaryWithLangValueMethodCalls");
-    }
-
-    @Test
-    public void testTernaryWithOtherOperators() {
-        BRunUtil.invoke(compileResult, "testTernaryWithOtherOperators");
->>>>>>> a6196d0e
     }
 
     @AfterClass
