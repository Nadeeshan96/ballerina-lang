/*
 * Copyright (c) 2021, WSO2 Inc. (http://wso2.com) All Rights Reserved.
 *
 * Licensed under the Apache License, Version 2.0 (the "License");
 * you may not use this file except in compliance with the License.
 * You may obtain a copy of the License at
 *
 * http://www.apache.org/licenses/LICENSE-2.0
 *
 * Unless required by applicable law or agreed to in writing, software
 * distributed under the License is distributed on an "AS IS" BASIS,
 * WITHOUT WARRANTIES OR CONDITIONS OF ANY KIND, either express or implied.
 * See the License for the specific language governing permissions and
 * limitations under the License.
 */
package org.ballerinalang.test;

import org.testng.Assert;
import org.testng.annotations.DataProvider;
import org.testng.annotations.Test;

import java.io.File;
import java.io.IOException;
import java.nio.file.Files;
import java.nio.file.Path;
import java.nio.file.Paths;
import java.util.HashSet;

/**
 * Test running parser tests through compiler phases.
 *
 * @since 2.0.0
 */
public class ParserTestRunner {

    private final Path ballerinaLangDir = Paths.get("").toAbsolutePath().getParent().getParent();
    private final Path parserDir = ballerinaLangDir.resolve("compiler").resolve("ballerina-parser");

    @Test(dataProvider = "parser-test-file-provider")
    public void test(String fileName, String path) {
        try {
            BCompileUtil.compile(path);
        } catch (Exception e) {
            Assert.fail("failed to compile parser test: \"" + fileName + "\"", e);
        }
    }

    public HashSet<String> skipList() {
        HashSet<String> hashSet = new HashSet<>();
        // Compiler should be able to compile any user input.
        // Therefore, when adding an item to the skip list, please create an issue.
        hashSet.add("func_def_source_08.bal");
        hashSet.add("match_stmt_source_13.bal");
<<<<<<< HEAD
        hashSet.add("match_stmt_source_13.bal");
        hashSet.add("resiliency_source_04.bal");
=======
        hashSet.add("method_call_expr_source_03.bal"); // issue #34620
        hashSet.add("method_call_expr_source_05.bal"); // issue #34620
        hashSet.add("float_literal_source_08.bal"); // issue #34620
        hashSet.add("float_literal_source_07.bal"); // issue #34620
>>>>>>> cf50123e
        return hashSet;
    }

    @DataProvider(name = "parser-test-file-provider")
    public Object[][] dataProvider() {
        HashSet<String> skippedTests = skipList();
        try {
            return Files.walk(parserDir.resolve("src").resolve("test").resolve("resources"))
                    .filter(path -> {
                        File file = path.toFile();
                        return file.isFile() && file.getName().endsWith(".bal")
                                && !skippedTests.contains(file.getName());
                    })
                    .map(path -> new Object[]{path.toFile().getName(), path.toString()})
                    .toArray(size -> new Object[size][2]);
        } catch (IOException e) {
            Assert.fail("Can't resolve parser tests", e);
            return new Object[0][];
        }
    }
}<|MERGE_RESOLUTION|>--- conflicted
+++ resolved
@@ -51,15 +51,11 @@
         // Therefore, when adding an item to the skip list, please create an issue.
         hashSet.add("func_def_source_08.bal");
         hashSet.add("match_stmt_source_13.bal");
-<<<<<<< HEAD
-        hashSet.add("match_stmt_source_13.bal");
-        hashSet.add("resiliency_source_04.bal");
-=======
         hashSet.add("method_call_expr_source_03.bal"); // issue #34620
         hashSet.add("method_call_expr_source_05.bal"); // issue #34620
         hashSet.add("float_literal_source_08.bal"); // issue #34620
         hashSet.add("float_literal_source_07.bal"); // issue #34620
->>>>>>> cf50123e
+        hashSet.add("resiliency_source_04.bal");  // issue #35795
         return hashSet;
     }
 
