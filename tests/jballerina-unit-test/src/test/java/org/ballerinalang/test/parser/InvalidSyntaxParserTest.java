/*
 * Copyright (c) 2017, WSO2 Inc. (http://www.wso2.org) All Rights Reserved.
 *
 * WSO2 Inc. licenses this file to you under the Apache License,
 * Version 2.0 (the "License"); you may not use this file except
 * in compliance with the License.
 * You may obtain a copy of the License at
 *
 * http://www.apache.org/licenses/LICENSE-2.0
 *
 * Unless required by applicable law or agreed to in writing,
 * software distributed under the License is distributed on an
 * "AS IS" BASIS, WITHOUT WARRANTIES OR CONDITIONS OF ANY
 * KIND, either express or implied. See the License for the
 * specific language governing permissions and limitations
 * under the License.
 */

package org.ballerinalang.test.parser;

import org.ballerinalang.test.util.BAssertUtil;
import org.ballerinalang.test.util.BCompileUtil;
import org.ballerinalang.test.util.CompileResult;
import org.testng.annotations.Test;

import static org.testng.Assert.assertEquals;

/**
 * Syntax Errors test class for ballerina filers.
 * This class test error handling for violations of grammar.
 */
public class InvalidSyntaxParserTest {

    /**
     * Test missing expected syntax.
     */

    @Test
    public void testParseSemicolonMissingService() {
        CompileResult result = BCompileUtil.compile("test-src/parser/semicolon-missing-service-negative.bal");
        BAssertUtil.validateError(result, 0, "invalid token 'return'", 10, 7);
    }

    @Test
    public void testParseSemicolonMissingMainFunc() {
        CompileResult result = BCompileUtil.compile("test-src/parser/semicolon-missing-func-negative.bal");
        BAssertUtil.validateError(result, 0, "invalid token 'return'", 5, 2);
    }

    /**
     * Test invalid identifier. i.e: {@link org.antlr.v4.runtime.NoViableAltException}
     */

    @Test
    public void testReservedWordVariable() {
        CompileResult result = BCompileUtil.compile("test-src/parser/reserved-word-variable-negative.bal");
        BAssertUtil.validateError(result, 0, "invalid token 'resource'", 3, 9);
    }

    /**
     * Test unwanted token.
     */

    @Test
    public void testServiceWithoutResourceName() {
        CompileResult result = BCompileUtil.compile("test-src/parser/service-without-resource-name-negative.bal");
        BAssertUtil.validateError(result, 0,
                                  "mismatched input '('. expecting {'public', 'private', 'resource', 'function', " +
                                          "'remote', '}', '@', DocumentationLineStart}", 6, 3);
        BAssertUtil.validateError(result, 1, "mismatched input 'caller'. expecting {')', '[', '?', '|'}", 6, 16);
        BAssertUtil.validateError(result, 2, "mismatched input ','. expecting '='", 6, 22);
        BAssertUtil.validateError(result, 3, "mismatched input ')'. expecting '='", 6, 44);
    }

    @Test
    public void testParseMainFuncWithoutName() {
        CompileResult result = BCompileUtil.compile("test-src/parser/func-without-name-negative.bal");
        BAssertUtil.validateError(result, 0, "mismatched input '{'. expecting {'[', '?', '|', Identifier}", 1, 30);
        BAssertUtil.validateError(result, 1, "mismatched input ';'. expecting '='", 2, 7);
    }

    /**
     * Test mismatched input. i.e. {@link org.antlr.v4.runtime.InputMismatchException}
     */

    @Test
    public void testServiceWithoutResourceParams() {
        CompileResult result = BCompileUtil.compile("test-src/parser/service-without-resource-params-negative.bal");
        int index = 0;
        BAssertUtil.validateError(result, index++, "extraneous input '{'", 5, 26);
        BAssertUtil.validateError(result, index++, "mismatched input ':'. expecting '='", 6, 16);
        BAssertUtil.validateError(result, index++, "mismatched input '\"GET\"'. expecting {'service', 'function', " +
                "'object', 'record', 'abstract', 'client', 'int', 'byte', 'float', 'decimal', 'boolean', 'string', " +
<<<<<<< HEAD
                "'error', 'map', 'json', 'xml', 'table', 'stream', 'any', 'typedesc', 'future', 'anydata', 'handle', " +
                "'(', '[', Identifier}", 6, 18);
=======
                "'error', 'map', 'json', 'xml', 'stream', 'any', 'typedesc', 'future', 'anydata', 'handle', " +
                "'readonly', '(', '[', Identifier}", 6, 18);
>>>>>>> f9d6ceb3
        BAssertUtil.validateError(result, index++, "mismatched input ':'. expecting '='", 7, 13);
        BAssertUtil.validateError(result, index++, "invalid token '{'", 9, 29);
        BAssertUtil.validateError(result, index++, "mismatched input '{'. expecting '('", 9, 29);
        BAssertUtil.validateError(result, index++, "extraneous input '}'", 12, 1);
        assertEquals(result.getErrorCount(), index);
    }

    @Test
    public void testParseMainFuncWithoutParams() {
        CompileResult result = BCompileUtil.compile("test-src/parser/func-without-params-negative.bal");
        BAssertUtil.validateError(result, 0, "mismatched input '{'. expecting '('", 1, 15);
    }

    @Test
    public void testObjectAttachedFunctionWithInvalidSyntax() {
        CompileResult result = BCompileUtil.compile("test-src/parser/object-attached-func-with-invalid-syntax.bal");
        BAssertUtil.validateError(result, 0, "mismatched input '.'. expecting '('", 6, 17);
        BAssertUtil.validateError(result, 1, "mismatched input '('. expecting {'[', '?', '|', Identifier}", 6, 21);
        BAssertUtil.validateError(result, 2, "extraneous input 'a'", 6, 26);
        BAssertUtil.validateError(result, 3, "mismatched input 'returns'. expecting {'[', '?', '|', Identifier}",
                                  6, 29);
        BAssertUtil.validateError(result, 4, "mismatched input ';'. expecting '='", 7, 21);
    }

    @Test
    public void testResourceWithReply() {
        CompileResult result = BCompileUtil.compile("test-src/parser/resource-with-reply-negative.bal");
        BAssertUtil.validateError(result, 0, "undefined symbol 'reply'", 6, 5);
    }

    // token recognition.

    public void testTokenRecognition() {
        CompileResult result = BCompileUtil.compile("test-src/parser/resource-with-empty-reply-negative.bal");
        BAssertUtil.validateError(result, 0, "token recognition error at: '\\'", 3, 5);
        BAssertUtil.validateError(result, 0, "token recognition error at: '*'", 4, 15);
    }

    @Test
    public void testListenerDeclarationWithDefinedDifferentType() {
        CompileResult result = BCompileUtil.compile("test-src/parser/listener_declaration_type_reuse_negative.bal");
        BAssertUtil.validateError(result, 0, "invalid assignment: 'listener' declaration is final", 22, 5);
        BAssertUtil.validateError(result, 1, "incompatible types: expected 'ballerina/http:MockListener', found " +
                "'int'", 22, 9);
        BAssertUtil.validateError(result, 2, "incompatible types: expected 'int', found " +
                "'ballerina/http:MockListener'", 23, 9);
        BAssertUtil.validateError(result, 3, "incompatible types: expected 'lang.object:Listener', found 'int'", 26,
                                  14);
        BAssertUtil.validateError(result, 4, "incompatible types: expected 'lang.object:Listener', found 'Person'",
                                  29, 24);
        BAssertUtil.validateError(result, 5, "incompatible types: expected 'lang.object:Listener', found 'other'", 31
                , 23);
    }
}<|MERGE_RESOLUTION|>--- conflicted
+++ resolved
@@ -91,13 +91,8 @@
         BAssertUtil.validateError(result, index++, "mismatched input ':'. expecting '='", 6, 16);
         BAssertUtil.validateError(result, index++, "mismatched input '\"GET\"'. expecting {'service', 'function', " +
                 "'object', 'record', 'abstract', 'client', 'int', 'byte', 'float', 'decimal', 'boolean', 'string', " +
-<<<<<<< HEAD
                 "'error', 'map', 'json', 'xml', 'table', 'stream', 'any', 'typedesc', 'future', 'anydata', 'handle', " +
-                "'(', '[', Identifier}", 6, 18);
-=======
-                "'error', 'map', 'json', 'xml', 'stream', 'any', 'typedesc', 'future', 'anydata', 'handle', " +
                 "'readonly', '(', '[', Identifier}", 6, 18);
->>>>>>> f9d6ceb3
         BAssertUtil.validateError(result, index++, "mismatched input ':'. expecting '='", 7, 13);
         BAssertUtil.validateError(result, index++, "invalid token '{'", 9, 29);
         BAssertUtil.validateError(result, index++, "mismatched input '{'. expecting '('", 9, 29);
