/*
 * Copyright (c) 2017, WSO2 Inc. (http://www.wso2.org) All Rights Reserved.
 *
 * WSO2 Inc. licenses this file to you under the Apache License,
 * Version 2.0 (the "License"); you may not use this file except
 * in compliance with the License.
 * You may obtain a copy of the License at
 *
 *    http://www.apache.org/licenses/LICENSE-2.0
 *
 * Unless required by applicable law or agreed to in writing,
 * software distributed under the License is distributed on an
 * "AS IS" BASIS, WITHOUT WARRANTIES OR CONDITIONS OF ANY
 * KIND, either express or implied.  See the License for the
 * specific language governing permissions and limitations
 * under the License.
 */

package org.ballerinalang.test.services.testutils;

import io.netty.handler.codec.http.HttpContent;
import org.ballerinalang.jvm.BallerinaValues;
import org.ballerinalang.jvm.Scheduler;
import org.ballerinalang.jvm.util.exceptions.BallerinaConnectorException;
import org.ballerinalang.jvm.values.MapValue;
import org.ballerinalang.jvm.values.ObjectValue;
import org.ballerinalang.jvm.values.connector.Executor;
import org.ballerinalang.net.http.HttpConstants;
import org.ballerinalang.net.http.HttpDispatcher;
import org.ballerinalang.net.http.HttpResource;
import org.ballerinalang.net.http.HttpUtil;
import org.ballerinalang.net.http.mock.nonlistening.MockHTTPConnectorListener;
import org.ballerinalang.net.http.mock.nonlistening.MockHTTPConnectorListener.RegistryHolder;
import org.ballerinalang.test.util.CompileResult;
import org.ballerinalang.util.exceptions.BallerinaException;
import org.wso2.transport.http.netty.message.HttpCarbonMessage;

import java.util.Collections;
import java.util.LinkedList;
import java.util.Map;
import java.util.concurrent.Executors;

import static org.ballerinalang.net.http.HttpConstants.PROTOCOL_PACKAGE_HTTP;

/**
 * This contains test utils related to Ballerina service invocations.
 *
 * @since 0.8.0
 */
public class Services {

    private static final String SERVICE_EP_CONFIG_TYPE_NAME = "ServiceEndpointConfiguration";

    @Deprecated
    public static HttpCarbonMessage invokeNew(CompileResult compileResult, String endpointName,
                                              HTTPTestRequest request) {
        throw new UnsupportedOperationException();
    }

    @Deprecated
    public static HttpCarbonMessage invokeNew(CompileResult compileResult, String pkgName, String endpointName,
                                           HTTPTestRequest request) {
        throw new UnsupportedOperationException();
    }

    public static HttpCarbonMessage invoke(int listenerPort, HTTPTestRequest request) {
        RegistryHolder registryHolder =
                MockHTTPConnectorListener.getInstance().getHttpServicesRegistry(listenerPort);
        TestCallableUnitCallback callback = new TestCallableUnitCallback(request);
        request.setCallback(callback);

        HttpResource resource = null;
        try {
            resource = HttpDispatcher.findResource(registryHolder.getRegistry(), request);
        } catch (BallerinaException ex) {
            // throwing an error here to terminate the flow. This should be properly implemented if
            // testing error scenarios are needed.
            throw new BallerinaConnectorException(ex.getMessage());
        }

        if (resource == null) {
            return callback.getResponseMsg();
        }
        //TODO below should be fixed properly
        //basically need to find a way to pass information from server connector side to client connector side
        Map<String, Object> properties = null;
        if (request.getProperty(HttpConstants.SRC_HANDLER) != null) {
            Object srcHandler = request.getProperty(HttpConstants.SRC_HANDLER);
            properties = Collections.singletonMap(HttpConstants.SRC_HANDLER, srcHandler);
        }

<<<<<<< HEAD
        Object[] signatureParams = HttpDispatcher.getSignatureParameters(resource, request, getEndpointConfig());
=======
        Object[] signatureParams = HttpDispatcher.getSignatureParameters(resource,
                request, registryHolder.getEndpointConfig());
>>>>>>> c47b0310
        callback.setRequestStruct(signatureParams[0]);

        ObjectValue service = resource.getParentService().getBalService();
        Scheduler scheduler = registryHolder.getRegistry().getScheduler();
        Executor.submit(scheduler, service, resource.getName(), callback, properties, signatureParams);
        Executors.newSingleThreadExecutor().submit(scheduler::start);
        callback.sync();

        HttpCarbonMessage originalMsg = callback.getResponseMsg();
        LinkedList<HttpContent> list = new LinkedList<>();
        while (!originalMsg.isEmpty()) {
            HttpContent httpContent = originalMsg.getHttpContent();
            list.add(httpContent);
        }
        while (!list.isEmpty()) {
            originalMsg.addHttpContent(list.pop());
        }
        request.getTestHttpResponseStatusFuture().notifyHttpListener(HttpUtil.createHttpCarbonMessage(false));
        return callback.getResponseMsg();
    }

    private static MapValue<?, ?> getEndpointConfig() {
        return BallerinaValues.createRecordValue(PROTOCOL_PACKAGE_HTTP, SERVICE_EP_CONFIG_TYPE_NAME);
    }
}<|MERGE_RESOLUTION|>--- conflicted
+++ resolved
@@ -89,12 +89,8 @@
             properties = Collections.singletonMap(HttpConstants.SRC_HANDLER, srcHandler);
         }
 
-<<<<<<< HEAD
-        Object[] signatureParams = HttpDispatcher.getSignatureParameters(resource, request, getEndpointConfig());
-=======
         Object[] signatureParams = HttpDispatcher.getSignatureParameters(resource,
                 request, registryHolder.getEndpointConfig());
->>>>>>> c47b0310
         callback.setRequestStruct(signatureParams[0]);
 
         ObjectValue service = resource.getParentService().getBalService();
