/*
 *  Copyright (c) 2019, WSO2 Inc. (http://www.wso2.org) All Rights Reserved.
 *
 *  WSO2 Inc. licenses this file to you under the Apache License,
 *  Version 2.0 (the "License"); you may not use this file except
 *  in compliance with the License.
 *  You may obtain a copy of the License at
 *
 *    http://www.apache.org/licenses/LICENSE-2.0
 *
 *  Unless required by applicable law or agreed to in writing,
 *  software distributed under the License is distributed on an
 *  "AS IS" BASIS, WITHOUT WARRANTIES OR CONDITIONS OF ANY
 *  KIND, either express or implied.  See the License for the
 *  specific language governing permissions and limitations
 *  under the License.
 */
package org.ballerinalang.test.javainterop.varargs;

<<<<<<< HEAD
import io.ballerina.runtime.values.ArrayValue;
=======
import io.ballerina.runtime.internal.values.ArrayValue;
>>>>>>> dfa1fba9
import org.ballerinalang.core.model.values.BFloat;
import org.ballerinalang.core.model.values.BHandleValue;
import org.ballerinalang.core.model.values.BInteger;
import org.ballerinalang.core.model.values.BValue;
<<<<<<< HEAD
import org.ballerinalang.test.util.BCompileUtil;
import org.ballerinalang.test.util.BRunUtil;
import org.ballerinalang.test.util.CompileResult;
=======
import org.ballerinalang.test.BCompileUtil;
import org.ballerinalang.test.BRunUtil;
import org.ballerinalang.test.CompileResult;
>>>>>>> dfa1fba9
import org.testng.Assert;
import org.testng.annotations.BeforeClass;
import org.testng.annotations.Test;

import java.util.ArrayList;
import java.util.Arrays;
import java.util.List;
import java.util.StringJoiner;

/**
 * Test cases for java interop with functions with varargs.
 *
 * @since 1.0.0
 */
public class JavaVarargsTest {

    private CompileResult result;

    @BeforeClass
    public void setup() {
        result = BCompileUtil.compile("test-src/javainterop/varargs/java_varargs_tests.bal");
    }

    @Test
    public void testIntVarargs_1() {
        BValue[] returns = BRunUtil.invoke(result, "testIntVarargs_1");
        Assert.assertEquals(returns.length, 3);
        Assert.assertEquals(((BInteger) returns[0]).intValue(), 10);
        Assert.assertEquals(((BInteger) returns[1]).intValue(), 6);
        Assert.assertEquals(((BInteger) returns[2]).intValue(), 0);
    }

    @Test
    public void testIntVarargs_2() {
        BValue[] returns = BRunUtil.invoke(result, "testIntVarargs_2");
        Assert.assertEquals(returns.length, 1);
        Assert.assertEquals(((BInteger) returns[0]).intValue(), 5);
    }

    @Test
    public void testIntVarargs_3() {
        BValue[] returns = BRunUtil.invoke(result, "testIntVarargs_3");
        Assert.assertEquals(returns.length, 2);
        Assert.assertEquals(((BInteger) returns[0]).intValue(), 9);
        Assert.assertEquals(((BInteger) returns[1]).intValue(), 6);
    }

    @Test
    public void testIntVarargs_4() {
        BValue[] returns = BRunUtil.invoke(result, "testIntVarargs_4");
        Assert.assertEquals(returns.length, 1);
        Assert.assertEquals(((BInteger) returns[0]).intValue(), 8);
    }

    @Test
    public void testLongVarargs() {
        BValue[] returns = BRunUtil.invoke(result, "testLongVarargs");
        Assert.assertEquals(returns.length, 3);
        Assert.assertEquals(((BInteger) returns[0]).intValue(), 10);
        Assert.assertEquals(((BInteger) returns[1]).intValue(), 6);
        Assert.assertEquals(((BInteger) returns[2]).intValue(), 0);
    }

    @Test
    public void testGetSumOfIntArrays() {
        BValue[] returns = BRunUtil.invoke(result, "testGetSumOfIntArrays");
        Assert.assertEquals(returns.length, 1);
        Assert.assertEquals(((BInteger) returns[0]).intValue(), 10);
    }

    @Test
    public void testGetSumOfIntArraysWithAnnot() {
        BValue[] returns = BRunUtil.invoke(result, "testGetSumOfIntArraysWithAnnot");
        Assert.assertEquals(returns.length, 1);
        Assert.assertEquals(((BInteger) returns[0]).intValue(), 10);
    }

    @Test
    public void testJavaListVarargs() {
        BValue[] returns = BRunUtil.invoke(result, "testJavaListVarargs");
        Assert.assertEquals(returns.length, 1);
        Assert.assertEquals(((BHandleValue) returns[0]).getValue().toString(),
                "[apples, arranges, grapes, pineapple, mangoes]");
    }

    @Test
    public void testPrimitiveVarargsWithGenerics() {
        BValue[] returns = BRunUtil.invoke(result, "testPrimitiveVarargsWithGenerics");
        Assert.assertEquals(returns.length, 1);
        Assert.assertEquals(((BHandleValue) returns[0]).getValue().toString(), "[3, 6, 9]");
    }

    @Test
    public void testPasingValueTypeToJavaObject() {
        BValue[] returns = BRunUtil.invoke(result, "testPasingValueTypeToJavaObject");
        Assert.assertEquals(returns.length, 1);
        Assert.assertEquals(((BInteger) returns[0]).intValue(), 4);
    }

    @Test
    public void testJavaGenericReturnType() {
        BValue[] returns = BRunUtil.invoke(result, "testJavaGenericReturnType");
        Assert.assertEquals(returns.length, 3);
        Assert.assertEquals(((BInteger) returns[0]).intValue(), 8);
        Assert.assertEquals(((BFloat) returns[1]).floatValue(), 3.25);
        Assert.assertEquals(((BHandleValue) returns[2]).getValue(), "apples");
    }

    @Test (enabled = false)
    public void testRefTypeVarArg() {
        BValue[] returns = BRunUtil.invoke(result, "testRefTypeVarArg");
        Assert.assertEquals(returns.length, 2);
        Assert.assertEquals(returns[0].stringValue(), "[7, 2, 8]");
        Assert.assertEquals(returns[1].stringValue(), "[error(\"error one\"), error(\"error two\")]");
    }

    @Test (enabled = false)
    public void testIntArrayTypeVararg() {
        BValue[] returns = BRunUtil.invoke(result, "testIntArrayTypeVararg");
        Assert.assertEquals(returns.length, 1);
        Assert.assertEquals(returns[0].stringValue(), "[[7,2], [8]]");
    }

    @Test (enabled = false)
    public void testRefArrayTypeVararg() {
        BValue[] returns = BRunUtil.invoke(result, "testRefArrayTypeVararg");
        Assert.assertEquals(returns.length, 1);
        Assert.assertEquals(returns[0].stringValue(), "[[error(\"error one\")], [error(\"error two\")]]");
    }

    // Java methods for interop

    public static int getSum(int... vals) {
        return Arrays.stream(vals).reduce(0, Integer::sum);
    }

    public static int getMax(int a, int b, int... vals) {
        return Integer.max(Integer.max(a, b), Arrays.stream(vals).reduce(0, Integer::max));
    }

    public static long getLongSum(long... vals) {
        return Arrays.stream(vals).reduce(0, Long::sum);
    }

    public static int[] getIntArray(int size) {
        int[] array = new int[size];
        for (int i = 0; i < size; i++) {
            array[i] = i;
        }
        return array;
    }

    public static int getSumOfIntArrays(int[]... vals) {
        int sum = 0;
        for (int[] val : vals) {
            sum += Arrays.stream(val).reduce(0, Integer::sum);
        }
        return sum;
    }

    public static List<String> getList(String... vals) {
        return Arrays.asList(vals);
    }

    public static List<String> merge(List<String>... lists) {
        List<String> mergedList = new ArrayList<String>();
        for (List<String> list : lists) {
            mergedList.addAll(list);
        }
        return mergedList;
    }

    public static int toShort(Object vals) {
        return ((Number) vals).shortValue();
    }

    public static <T> T getGenericValue(T value) {
        return value;
    }

    public static String getRefVararg(Object... values) {
        StringJoiner sj = new StringJoiner(", ", "[", "]");
        for (Object value : values) {
            sj.add(value.toString());
        }
        return sj.toString();
    }

    public static String getArrayTypeVararg(ArrayValue... values) {
        StringJoiner sj = new StringJoiner(", ", "[", "]");
        for (ArrayValue value : values) {
            sj.add(value.toString());
        }
        return sj.toString();
    }
}<|MERGE_RESOLUTION|>--- conflicted
+++ resolved
@@ -17,24 +17,14 @@
  */
 package org.ballerinalang.test.javainterop.varargs;
 
-<<<<<<< HEAD
-import io.ballerina.runtime.values.ArrayValue;
-=======
 import io.ballerina.runtime.internal.values.ArrayValue;
->>>>>>> dfa1fba9
 import org.ballerinalang.core.model.values.BFloat;
 import org.ballerinalang.core.model.values.BHandleValue;
 import org.ballerinalang.core.model.values.BInteger;
 import org.ballerinalang.core.model.values.BValue;
-<<<<<<< HEAD
-import org.ballerinalang.test.util.BCompileUtil;
-import org.ballerinalang.test.util.BRunUtil;
-import org.ballerinalang.test.util.CompileResult;
-=======
 import org.ballerinalang.test.BCompileUtil;
 import org.ballerinalang.test.BRunUtil;
 import org.ballerinalang.test.CompileResult;
->>>>>>> dfa1fba9
 import org.testng.Assert;
 import org.testng.annotations.BeforeClass;
 import org.testng.annotations.Test;
@@ -143,7 +133,7 @@
         Assert.assertEquals(((BHandleValue) returns[2]).getValue(), "apples");
     }
 
-    @Test (enabled = false)
+    @Test
     public void testRefTypeVarArg() {
         BValue[] returns = BRunUtil.invoke(result, "testRefTypeVarArg");
         Assert.assertEquals(returns.length, 2);
@@ -151,14 +141,14 @@
         Assert.assertEquals(returns[1].stringValue(), "[error(\"error one\"), error(\"error two\")]");
     }
 
-    @Test (enabled = false)
+    @Test
     public void testIntArrayTypeVararg() {
         BValue[] returns = BRunUtil.invoke(result, "testIntArrayTypeVararg");
         Assert.assertEquals(returns.length, 1);
         Assert.assertEquals(returns[0].stringValue(), "[[7,2], [8]]");
     }
 
-    @Test (enabled = false)
+    @Test
     public void testRefArrayTypeVararg() {
         BValue[] returns = BRunUtil.invoke(result, "testRefArrayTypeVararg");
         Assert.assertEquals(returns.length, 1);
