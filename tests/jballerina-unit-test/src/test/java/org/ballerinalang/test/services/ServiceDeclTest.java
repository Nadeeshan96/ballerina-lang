/*
 * Copyright (c) 2020, WSO2 Inc. (http://www.wso2.org) All Rights Reserved.
 *
 * WSO2 Inc. licenses this file to you under the Apache License,
 * Version 2.0 (the "License"); you may not use this file except
 * in compliance with the License.
 * you may obtain a copy of the License at
 *
 *   http://www.apache.org/licenses/LICENSE-2.0
 *
 * Unless required by applicable law or agreed to in writing,
 * software distributed under the License is distributed on an
 * "AS IS" BASIS, WITHOUT WARRANTIES OR CONDITIONS OF ANY
 * KIND, either express or implied.  See the License for the
 * specific language governing permissions and limitations
 * under the License.
 */

package org.ballerinalang.test.services;

import org.ballerinalang.test.BCompileUtil;
import org.ballerinalang.test.BRunUtil;
import org.ballerinalang.test.CompileResult;
import org.testng.Assert;
import org.testng.annotations.Test;

import static org.ballerinalang.test.BAssertUtil.validateError;

/**
 * Tests calling of a function with error return inside a service.
 */
public class ServiceDeclTest {

    @Test()
    public void testServiceDecl() {
        CompileResult compileResult = BCompileUtil.compile("test-src/services/service_decl.bal");
        BRunUtil.invoke(compileResult, "testServiceDecl");
    }

    @Test()
    public void testServiceDeclDistinctListenerArg() {
        CompileResult compileResult = BCompileUtil.compile(
                "test-src/services/service_decl_distinct_listener_arg.bal");
        BRunUtil.invoke(compileResult, "testServiceDecl");
    }

    @Test()
    public void testServiceDeclWithTypeRefDistinctListenerArg() {
        CompileResult compileResult = BCompileUtil.compile(
                "test-src/services/service_decl_with_type_ref_distinct_listener_arg.bal");
        BRunUtil.invoke(compileResult, "testServiceDecl");
    }

    @Test()
    public void testServiceNameLiteral() {
        CompileResult compileResult = BCompileUtil.compile("test-src/services/service_decl_service_name_literal.bal");
        BRunUtil.invoke(compileResult, "testServiceName");
    }

    @Test
    public void testAttachMethodParams() {
        CompileResult compileResult = BCompileUtil.compile("test-src/services/service_attach_test.bal");
        BRunUtil.invoke(compileResult, "testAttachMethodParams");
    }

    @Test
    public void testServiceClassMethodAnnot() {
        CompileResult compileResult = BCompileUtil.compile("test-src/services/service_class_method_annot.bal");
        BRunUtil.invoke(compileResult, "testAnnot");
    }

    @Test
    public void testServiceDeclAnnot() {
        CompileResult compileResult = BCompileUtil.compile("test-src/services/service_decl_annot.bal");
        BRunUtil.invoke(compileResult, "testServiceDeclAnnots");
    }

    @Test
    public void testServiceDeclOnListenerThatMayReturnCustomError() {
        CompileResult result = BCompileUtil.compileWithoutInitInvocation(
                "test-src/services/service_decl_with_listener_returning_custom_error.bal");
        Assert.assertEquals(result.getDiagnostics().length, 0);
    }

    @Test
    public void testServiceDeclAndListenerAttachmentsNegative() {
        CompileResult result = BCompileUtil.compile("test-src/services/service_decl_negative.bal");
        int i = 0;

        validateError(result, i++, "service absolute path is not supported by listener", 36, 16);
        validateError(result, i++, "service absolute path is not supported by listener", 57, 14);
        validateError(result, i++, "service absolute path is not supported by listener", 61, 17);
        validateError(result, i++, "service absolute path is not supported by listener", 65, 21);
        validateError(result, i++, "service path literal is not supported by listener", 69, 27);
        validateError(result, i++, "service path literal is required by the listener", 92, 12);
        validateError(result, i++, "service absolute path is not supported by listener", 96, 14);
        validateError(result, i++, "service path literal is required by the listener", 96, 14);
        validateError(result, i++, "service absolute path is not supported by listener", 123, 14);
        validateError(result, i++, "service absolute path is required by the listener", 142, 27);
        validateError(result, i++, "service path literal is not supported by listener", 142, 27);
        validateError(result, i++, "service absolute path is required by the listener", 146, 12);
        validateError(result, i++, "listener variable incompatible types: 'ul' is not a Listener object", 159, 1);
        validateError(result, i++, "listener variable incompatible types: 'ue' is not a Listener object", 162, 1);
        validateError(result, i++, "listener variable incompatible types: 'ui' is not a Listener object", 165, 1);
        validateError(result, i++, "incompatible types: expected 'listener', found 'UnionWithInt'", 167, 14);
        validateError(result, i++,
                "service declaration does not implement all required constructs of type: 'ServType'", 190, 1);
        validateError(result, i++, "service absolute path or literal is required by listener", 209, 12);
        validateError(result, i++, "no implementation found for the method 'exec' of service declaration " +
                "'object { function exec () returns ((any|error)); }'", 213, 1);
        validateError(result, i++, "invalid object constructor return type 'Int?', expected a subtype of 'error?' " +
                "containing '()'", 245, 36);
        validateError(result, i++, "incompatible types: expected 'listener', found '" +
                "(ListenerWithNonNilInitReturnType|Int)'", 264, 12);
        Assert.assertEquals(i, result.getErrorCount());
    }


    @Test
<<<<<<< HEAD
    public void testRelativePathStartsWithSlashSyntaxError() {
        CompileResult compileResult = BCompileUtil.compile("test-src/services/" +
                "service_relative_resource_path_negative.bal");
        int i = 0;
        
        validateError(compileResult, i++, "resource path cannot begin with slash", 35, 27);
        validateError(compileResult, i++, 
                "resource path segment is not allowed after resource path rest parameter", 38, 44);
        validateError(compileResult, i++, 
                "resource path segment is not allowed after resource path rest parameter", 38, 49);
        
        Assert.assertEquals(compileResult.getErrorCount(), i);
=======
    public void testResourcePathSyntaxErrors() {
        CompileResult compileResult = BCompileUtil.compile(
                "test-src/services/service_relative_resource_path_negative.bal");
        int index = 0;
        validateError(compileResult, index++, "resource path cannot begin with slash", 35, 27);
        validateError(compileResult, index++, "invalid token 'limit'", 40, 27);
        validateError(compileResult, index++, "missing identifier", 40, 32);
        validateError(compileResult, index++, "resource path cannot begin with slash", 43, 27);
        validateError(compileResult, index++, "invalid token 'limit'", 43, 28);
        validateError(compileResult, index++, "missing identifier", 43, 33);
        validateError(compileResult, index++, "invalid token 'limit'", 46, 31);
        validateError(compileResult, index++, "missing identifier", 46, 36);
        Assert.assertEquals(compileResult.getErrorCount(), index);
>>>>>>> f79a6eac
    }
}<|MERGE_RESOLUTION|>--- conflicted
+++ resolved
@@ -117,7 +117,6 @@
 
 
     @Test
-<<<<<<< HEAD
     public void testRelativePathStartsWithSlashSyntaxError() {
         CompileResult compileResult = BCompileUtil.compile("test-src/services/" +
                 "service_relative_resource_path_negative.bal");
@@ -130,7 +129,7 @@
                 "resource path segment is not allowed after resource path rest parameter", 38, 49);
         
         Assert.assertEquals(compileResult.getErrorCount(), i);
-=======
+        
     public void testResourcePathSyntaxErrors() {
         CompileResult compileResult = BCompileUtil.compile(
                 "test-src/services/service_relative_resource_path_negative.bal");
@@ -144,6 +143,5 @@
         validateError(compileResult, index++, "invalid token 'limit'", 46, 31);
         validateError(compileResult, index++, "missing identifier", 46, 36);
         Assert.assertEquals(compileResult.getErrorCount(), index);
->>>>>>> f79a6eac
     }
 }