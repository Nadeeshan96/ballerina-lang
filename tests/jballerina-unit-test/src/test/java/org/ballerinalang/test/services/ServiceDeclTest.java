--- conflicted
+++ resolved
@@ -31,13 +31,13 @@
  */
 public class ServiceDeclTest {
 
-    @Test
+    @Test()
     public void testServiceDecl() {
         CompileResult compileResult = BCompileUtil.compile("test-src/services/service_decl.bal");
         BRunUtil.invoke(compileResult, "testServiceDecl");
     }
 
-    @Test
+    @Test()
     public void testServiceNameLiteral() {
         CompileResult compileResult = BCompileUtil.compile("test-src/services/service_decl_service_name_literal.bal");
         BRunUtil.invoke(compileResult, "testServiceName");
@@ -50,15 +50,15 @@
     }
 
     @Test
-<<<<<<< HEAD
-    public void testServiceDeclAnnots() {
-        CompileResult compileResult = BCompileUtil.compile("test-src/services/service_decl_annots.bal");
-        BRunUtil.invoke(compileResult, "testServiceDeclAnnots");
-=======
     public void testServiceClassMethodAnnot() {
         CompileResult compileResult = BCompileUtil.compile("test-src/services/service_class_method_annot.bal");
         BRunUtil.invoke(compileResult, "testAnnot");
->>>>>>> 0ead3966
+    }
+
+    @Test
+    public void testServiceDeclAnnot() {
+        CompileResult compileResult = BCompileUtil.compile("test-src/services/service_decl_annot.bal");
+        BRunUtil.invoke(compileResult, "testServiceDeclAnnots");
     }
 
     @Test
