/*
 * Copyright (c) 2020, WSO2 Inc. (http://www.wso2.org) All Rights Reserved.
 *
 * WSO2 Inc. licenses this file to you under the Apache License,
 * Version 2.0 (the "License"); you may not use this file except
 * in compliance with the License.
 * You may obtain a copy of the License at
 *
 * http://www.apache.org/licenses/LICENSE-2.0
 *
 * Unless required by applicable law or agreed to in writing, software
 * distributed under the License is distributed on an "AS IS" BASIS,
 * WITHOUT WARRANTIES OR CONDITIONS OF ANY KIND, either express or implied.
 * See the License for the specific language governing permissions and
 * limitations under the License.
 */

package org.ballerinalang.test.javainterop;

import org.ballerinalang.core.util.exceptions.BLangRuntimeException;
import org.ballerinalang.test.BCompileUtil;
import org.ballerinalang.test.BRunUtil;
import org.ballerinalang.test.CompileResult;
import org.testng.Assert;
import org.testng.annotations.AfterClass;
import org.testng.annotations.BeforeClass;
import org.testng.annotations.DataProvider;
import org.testng.annotations.Test;

import static org.ballerinalang.test.BAssertUtil.validateError;

/**
 * Test cases for dependently-typed interop functions.
 *
 * @since 2.0.0
 */
public class DependentlyTypedFunctionsTest {

    private CompileResult result;

    @BeforeClass
    public void setup() {
        result = BCompileUtil.compile("test-src/javainterop/dependently_typed_functions_test.bal");
    }

    @Test
    public void testNegatives() {
        CompileResult errors =
                BCompileUtil.compile("test-src/javainterop/dependently_typed_functions_test_negative.bal");
        int indx = 0;
        validateError(errors, indx++, "incompatible types: expected 'string', found 'int'", 28, 16);
        validateError(errors, indx++, "incompatible types: expected 'int', found 'float'", 30, 13);
        validateError(errors, indx++, "incompatible types: expected 'int', found 'decimal'", 31, 9);
        validateError(errors, indx++, "incompatible types: expected 'int', found 'string'", 32, 9);
        validateError(errors, indx++, "incompatible types: expected 'int', found 'boolean'", 33, 9);
        validateError(errors, indx++, "incompatible types: expected 'boolean', found 'int'", 35, 17);
        validateError(errors, indx++, "incompatible types: expected 'float', found 'int'", 37, 15);
        validateError(errors, indx++, "incompatible types: expected 'typedesc<(int|float|decimal|string|boolean)>', "
                          + "found 'typedesc<json>'", 41, 23);
        validateError(errors, indx++, "unknown type 'aTypeVar'", 44, 60);
        validateError(errors, indx++, "incompatible types: expected 'map<int>', found 'map<other>'", 51, 18);
        validateError(errors, indx++, "incompatible types: expected 'int', found 'customType'", 61, 13);
        validateError(errors, indx++, "incompatible types: expected 'float', found 'customType'", 62, 15);
        validateError(errors, indx++, "unknown type 'td'", 65, 73);
        validateError(errors, indx++, "unknown type 'td'", 73, 54);
        validateError(errors, indx++, "invalid error detail type 'detail', expected a subtype of " +
                "'map<ballerina/lang.value:0.0.0:Cloneable>'", 82, 83);
        validateError(errors, indx++, "unknown type 'detail'", 82, 83);
        validateError(errors, indx++,
                      "a function with a non-'external' function body cannot be a dependently-typed function", 89, 45);
        validateError(errors, indx++,
                      "a function with a non-'external' function body cannot be a dependently-typed function", 89, 67);
        validateError(errors, indx++, "default value for a 'typedesc' parameter used in the return type" +
                " should be a reference to a type", 93, 29);
        validateError(errors, indx++, "unknown type 'NonExistentParam'", 103, 77);
        validateError(errors, indx++, "invalid parameter reference: expected 'typedesc', found 'string'", 109, 54);
        validateError(errors, indx++,
                      "a function with a non-'external' function body cannot be a dependently-typed function", 115, 45);
        validateError(errors, indx++, "invalid parameter reference: expected 'typedesc', found 'string'", 115, 45);
        validateError(errors, indx++, "unknown type 'td'", 127, 48);
        validateError(errors, indx++, "incompatible types: expected 'function (typedesc<(string|int)>) returns " +
                "(other)', found 'function (typedesc<(int|string)>) returns (aTypeVar)'", 127, 57);
        validateError(errors, indx++, "mismatched function signatures: expected 'public function get" +
                "(typedesc<anydata> td) returns (td|error)', found 'public function get(typedesc<anydata> td) returns" +
                " (other|error)'", 140, 5);
        validateError(errors, indx++, "a function with a non-'external' function body cannot be a dependently-typed " +
                "function", 140, 64);
        validateError(errors, indx++, "mismatched function signatures: expected 'public function get" +
                "(typedesc<anydata> td) returns (td|error)', found 'public function get(typedesc<anydata> td) returns" +
                " (other|error)'", 144, 5);
        validateError(errors, indx++, "a function with a non-'external' function body cannot be a dependently-typed " +
                "function", 144, 64);
        validateError(errors, indx++, "incompatible types: expected 'Bar', found 'Baz'", 176, 15);
        validateError(errors, indx++, "incompatible types: expected 'Quux', found 'Qux'", 180, 17);
        validateError(errors, indx++, "incompatible types: expected 'Qux', found 'Quux'", 181, 15);
        validateError(errors, indx++, "incompatible types: expected 'Baz', found 'Quux'", 182, 16);
        validateError(errors, indx++, "incompatible types: expected 'Quuz', found 'Qux'", 183, 17);
        validateError(errors, indx++, "incompatible types: expected 'Corge', found 'Grault'", 185, 19);
        validateError(errors, indx++, "incompatible types: expected 'Grault', found 'Corge'", 186, 21);
        validateError(errors, indx++, "incompatible types: expected 'string', found 'int'", 196, 16);
        validateError(errors, indx++, "incompatible types: expected 'string', found 'int'", 197, 16);
        validateError(errors, indx++, "incompatible types: expected 'int', found 'string'", 198, 13);
        validateError(errors, indx++, "incompatible types: expected 'int', found 'string'", 199, 13);
        validateError(errors, indx++, "incompatible types: expected 'int', found 'string'", 200, 13);
        validateError(errors, indx++, "incompatible types: expected 'int', found 'string'", 201, 13);
        validateError(errors, indx++, "incompatible types: expected 'future<int>', found 'future<(IntOrString|error)>'",
                      209, 21);
        validateError(errors, indx++,
                      "incompatible types: expected '(int|string|error)', found 'future<(IntOrString|error)>'",
                      210, 26);
        validateError(errors, indx++,
                      "incompatible types: expected 'future<(int|string)>', found 'future<(IntOrString|error)>'",
                      211, 28);
        validateError(errors, indx++, "incompatible types: expected 'future<int>', found 'future<(int|error)>'",
                      213, 21);
        validateError(errors, indx++, "incompatible types: expected 'string', found 'future<(string|error)>'",
                      214, 16);
        validateError(errors, indx++,
                      "incompatible types: expected 'future<(string|error)>', found 'future<(int|error)>'",
                      215, 30);
        validateError(errors, indx++, "incompatible types: expected '(int|error)', found '(string|error)'", 246, 19);
        validateError(errors, indx++, "incompatible types: expected '(string|error)', found '(int|error)'", 249, 22);
        validateError(errors, indx++, "incompatible types: expected '(string|boolean)', found '(j|boolean)'", 252, 24);
        validateError(errors, indx++, "incompatible types: expected '([int,typedesc<(int|string)>,int...]|record {| " +
                "int i; typedesc<(int|string)> j; |})', found '[int]'", 252, 44);
        validateError(errors, indx++, "missing required parameter 'j' in call to 'getWithRestParam()'", 254, 24);
        validateError(errors, indx++, "incompatible types: expected '(int|boolean)', found '(string|boolean)'", 257,
                      21);
        validateError(errors, indx++, "incompatible types: expected '(string|boolean)', found '(int|boolean)'", 260,
                      24);
        validateError(errors, indx++, "incompatible types: expected '(string|boolean)', found '(j|k|boolean)'", 263,
                      24);
        validateError(errors, indx++, "incompatible types: expected '([typedesc<(int|string)>,typedesc<int>," +
                "typedesc<int>...]|record {| typedesc<(int|string)> j; typedesc<int> k; |})', found " +
                "'[typedesc<string>]'", 263, 55);
        validateError(errors, indx++, "incompatible types: expected '(int|error)', found '(string|error)'", 268, 19);
        validateError(errors, indx++, "incompatible types: expected '(int|error)', found '(y|error)'", 271, 19);
        validateError(errors, indx++, "incompatible types: expected '([typedesc<(int|string)>]|record {| typedesc<" +
                "(int|string)> y; |})', found 'typedesc<int>[]'", 271, 39);
        validateError(errors, indx++, "incompatible types: expected '([(int|string),typedesc<(int|string)>]|record {|" +
                " (int|string) x; typedesc<(int|string)> y; |})', found 'int[1]'", 274, 29);
        validateError(errors, indx++, "incompatible types: expected '(string|boolean)', " +
                "found '(string|int|boolean)'", 277, 24);
        validateError(errors, indx++, "incompatible types: expected '(byte|boolean)', found '(j|k|boolean)'", 280, 22);
        validateError(errors, indx++, "incompatible types: expected '([typedesc<(int|string)>,typedesc<int>," +
                "typedesc<int>...]|record {| typedesc<(int|string)> j; typedesc<int> k; |})', found " +
                "'typedesc<byte>[1]'", 280, 53);
        validateError(errors, indx++, "incompatible types: expected '(string|error)', found '(int|error)'", 301, 22);
        validateError(errors, indx++, "incompatible types: expected '(int|error)', found '(string|error)'", 304, 19);
        validateError(errors, indx++, "incompatible types: expected '(int|boolean)', found '(string|boolean)'", 307,
                      21);
        validateError(errors, indx++, "incompatible types: expected '(string|boolean)', found '(j|boolean)'", 310, 24);
        validateError(errors, indx++, "incompatible types: expected '([typedesc<(int|string)>,int...]|record {| " +
                "typedesc<(int|string)> j; |})', found 'record {| |} & readonly'", 310, 47);
        validateError(errors, indx++, "incompatible types: expected '(string|boolean)', found '(string|int|boolean)'",
                      313, 24);
        validateError(errors, indx++, "incompatible types: expected 'int', found 'string'", 338, 14);
        validateError(errors, indx++, "incompatible types: expected 'string', found 'int'", 339, 17);
        validateError(errors, indx++, "incompatible types: expected 'string', found 'int'", 340, 17);
        validateError(errors, indx++, "incompatible types: expected 'string', found 'int'", 341, 17);
        validateError(errors, indx++, "incompatible types: expected 'int', found 'string'", 342, 14);
        validateError(errors, indx++, "undefined defaultable parameter 'targetTypes'", 343, 74);
        validateError(errors, indx++, "incompatible types: expected 'int', found '(string|error)'", 345, 14);
        validateError(errors, indx++, "incompatible types: expected 'string', found '(int|error)'", 346, 17);
        validateError(errors, indx++, "incompatible types: expected 'string', found '(int|error)'", 347, 17);
        validateError(errors, indx++, "incompatible types: expected 'string', found '(int|error)'", 348, 18);
        validateError(errors, indx++, "incompatible types: expected 'string', found '(string|error)'", 349, 18);
        validateError(errors, indx++, "missing required parameter 'i' in call to 'calculate()'", 350, 15);
        validateError(errors, indx++, "incompatible types: expected 'string', found '(string|error)'", 351, 18);
        validateError(errors, indx++, "incompatible types: expected 'int', found '(int|error)'", 352, 15);
        validateError(errors, indx++, "incompatible types: expected 'string', found '(string|error)'", 353, 18);
        validateError(errors, indx++, "incompatible types: expected 'string', found '(string|error)'", 354, 18);
        validateError(errors, indx++, "incompatible types: expected 'int', found 'string'", 357, 15);
        validateError(errors, indx++, "missing required parameter 'targetType' in call to 'post()'", 358, 18);
        validateError(errors, indx++, "missing required parameter 'targetType' in call to 'post()'", 359, 18);
        validateError(errors, indx++, "incompatible types: expected 'string', found 'int'", 360, 18);
        validateError(errors, indx++, "incompatible types: expected 'int', found 'string'", 361, 15);
        validateError(errors, indx++, "incompatible types: expected 'int', found 'string'", 362, 15);
        validateError(errors, indx++, "incompatible types: expected 'string', found 'int'", 363, 18);
        validateError(errors, indx++, "incompatible type for parameter 't' with inferred typedesc value: expected " +
                "'typedesc<(int|string)>', found 'typedesc<boolean>'", 369, 17);
        validateError(errors, indx++, "incompatible types: expected 'TargetType', found 'typedesc<boolean>'", 371, 64);
        Assert.assertEquals(errors.getErrorCount(), indx);
    }

    @Test(expectedExceptions = BLangRuntimeException.class,
          expectedExceptionsMessageRegExp = "error: \\{ballerina\\}TypeCastError \\{\"message\":\"incompatible types:" +
                  " 'map' cannot be cast to 'map<anydata>'.*")
    public void testRuntimeCastError() {
        BRunUtil.invoke(result, "testRuntimeCastError");
    }

    @Test(expectedExceptions = BLangRuntimeException.class,
          expectedExceptionsMessageRegExp = "error: \\{ballerina\\}TypeCastError \\{\"message\":\"incompatible types:" +
                  " 'Person' cannot be cast to 'int'.*")
    public void testCastingForInvalidValues() {
        BRunUtil.invoke(result, "testCastingForInvalidValues");
    }

    @Test(expectedExceptions = BLangRuntimeException.class,
          expectedExceptionsMessageRegExp = "error: \\{ballerina\\}TypeCastError \\{\"message\":\"incompatible types:" +
                  " 'string' cannot be cast to 'int'.*")
    public void testFunctionAssignment() {
        BRunUtil.invoke(result, "testFunctionAssignment");
    }

    @Test(dataProvider = "FunctionNames")
    public void testVariableTypeAsReturnType(String funcName) {
        BRunUtil.invoke(result, funcName);
    }

    @DataProvider(name = "FunctionNames")
    public Object[][] getFuncNames() {
        return new Object[][]{
                {"testRecordVarRef"},
                {"testVarRefInMapConstraint"},
                {"testVarRefUseInMultiplePlaces"},
                {"testSimpleTypes"},
                {"testUnionTypes"},
                {"testArrayTypes"},
                {"testXML"},
                {"testStream"},
                {"testTable"},
                {"testFunctionPointers"},
                {"testTypedesc"},
                {"testFuture"},
                {"testComplexTypes"},
                {"testObjectExternFunctions"},
                {"testDependentlyTypedMethodsWithObjectTypeInclusion"},
                {"testSubtypingWithDependentlyTypedMethods"},
                {"testDependentlyTypedFunctionWithDefaultableParams"},
                {"testStartActionWithDependentlyTypedFunctions"},
                {"testArgsForDependentlyTypedFunctionViaTupleRestArg"},
                {"testArgsForDependentlyTypedFunctionViaArrayRestArg"},
                {"testArgsForDependentlyTypedFunctionViaRecordRestArg"},
                {"testDependentlyTypedFunctionWithIncludedRecordParam"},
<<<<<<< HEAD
                {"testDependentlyTypedMethodCallOnObjectType"},
                {"testDependentlyTypedMethodCallOnObjectTypeWithInferredArgument"}
=======
                {"testDependentlyTypedFunctionWithInferredArgForParamOfTypeReferenceType"}
>>>>>>> fb555568
        };
    }

    @AfterClass
    public void tearDown() {
        result = null;
    }
}<|MERGE_RESOLUTION|>--- conflicted
+++ resolved
@@ -234,12 +234,9 @@
                 {"testArgsForDependentlyTypedFunctionViaArrayRestArg"},
                 {"testArgsForDependentlyTypedFunctionViaRecordRestArg"},
                 {"testDependentlyTypedFunctionWithIncludedRecordParam"},
-<<<<<<< HEAD
                 {"testDependentlyTypedMethodCallOnObjectType"},
-                {"testDependentlyTypedMethodCallOnObjectTypeWithInferredArgument"}
-=======
+                {"testDependentlyTypedMethodCallOnObjectTypeWithInferredArgument"},
                 {"testDependentlyTypedFunctionWithInferredArgForParamOfTypeReferenceType"}
->>>>>>> fb555568
         };
     }
 
