--- conflicted
+++ resolved
@@ -117,18 +117,15 @@
         BAssertUtil.validateError(negativeResult, i++, "incompatible types: expected 'int', " +
                 "found '[int,I[]]'", 34, 12);
         BAssertUtil.validateError(negativeResult, i++, "unknown type 'v'", 37, 19);
-<<<<<<< HEAD
-        BAssertUtil.validateError(negativeResult, i++, "redeclared symbol 'J'", 40, 6);
-        BAssertUtil.validateError(negativeResult, i++, "redeclared symbol 'K'", 43, 6);
-        BAssertUtil.validateError(negativeResult, i++, "tuple and expression size does not match", 50, 11);
-=======
         BAssertUtil.validateError(negativeResult, i++, String.format(INVALID_CYCLIC_MESSAGE, "P, XUnion1, P"),
                 39, 1);
         BAssertUtil.validateError(negativeResult, i++, "unknown type 'XListRef'", 39, 26);
         BAssertUtil.validateError(negativeResult, i++, String.format(INVALID_CYCLIC_MESSAGE, "XUnion1, P, XUnion1"),
                 42, 1);
         BAssertUtil.validateError(negativeResult, i++, "unknown type 'XListRef'", 44, 18);
->>>>>>> cb78a940
+        BAssertUtil.validateError(negativeResult, i++, "redeclared symbol 'J'", 40, 6);
+        BAssertUtil.validateError(negativeResult, i++, "redeclared symbol 'K'", 43, 6);
+        BAssertUtil.validateError(negativeResult, i++, "tuple and expression size does not match", 50, 11);
         Assert.assertEquals(i, negativeResult.getErrorCount());
     }
 
