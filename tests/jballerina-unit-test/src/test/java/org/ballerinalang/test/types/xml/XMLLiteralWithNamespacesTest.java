--- conflicted
+++ resolved
@@ -17,30 +17,19 @@
  */
 package org.ballerinalang.test.types.xml;
 
-<<<<<<< HEAD
-import io.ballerina.runtime.XMLFactory;
-import io.ballerina.runtime.values.XMLValue;
-=======
 import io.ballerina.runtime.api.values.BXml;
 import io.ballerina.runtime.internal.XmlFactory;
 import io.ballerina.runtime.internal.values.XmlValue;
->>>>>>> dfa1fba9
 import org.ballerinalang.core.model.values.BString;
 import org.ballerinalang.core.model.values.BValue;
 import org.ballerinalang.core.model.values.BValueArray;
 import org.ballerinalang.core.model.values.BXML;
 import org.ballerinalang.core.model.values.BXMLItem;
 import org.ballerinalang.core.model.values.BXMLSequence;
-<<<<<<< HEAD
-import org.ballerinalang.test.util.BCompileUtil;
-import org.ballerinalang.test.util.BRunUtil;
-import org.ballerinalang.test.util.CompileResult;
-=======
 import org.ballerinalang.test.BCompileUtil;
 import org.ballerinalang.test.BRunUtil;
 import org.ballerinalang.test.CompileResult;
 import org.ballerinalang.test.util.BFileUtil;
->>>>>>> dfa1fba9
 import org.testng.Assert;
 import org.testng.annotations.BeforeClass;
 import org.testng.annotations.Test;
@@ -63,7 +52,7 @@
         literalWithNamespacesResult = BCompileUtil.compile("test-src/types/xml/xml-literals-with-namespaces.bal");
     }
 
-    @Test (enabled = false)
+    @Test
     public void testElementLiteralWithNamespaces() {
         BValue[] returns =
                 BRunUtil.invoke(literalWithNamespacesResult, "testElementLiteralWithNamespaces");
@@ -86,7 +75,7 @@
         Assert.assertEquals(items.size(), 2);
     }
 
-    @Test (enabled = false)
+    @Test
     public void testElementWithQualifiedName() {
         BValue[] returns = BRunUtil.invoke(literalWithNamespacesResult, "testElementWithQualifiedName");
         Assert.assertTrue(returns[0] instanceof BXML);
@@ -101,7 +90,7 @@
                 "<ns1:root xmlns:ns1=\"http://ballerina.com/b\" xmlns=\"http://ballerina.com/\">hello</ns1:root>");
     }
 
-    @Test (enabled = false)
+    @Test
     public void testDefineInlineNamespace() {
         BValue[] returns = BRunUtil.invoke(literalWithNamespacesResult, "testDefineInlineNamespace");
         Assert.assertTrue(returns[0] instanceof BXML);
@@ -109,7 +98,7 @@
                 "<nsx:foo xmlns:nsx=\"http://wso2.com\" nsx:id=\"123\">hello</nsx:foo>");
     }
 
-    @Test (enabled = false)
+    @Test
     public void testDefineInlineDefaultNamespace() {
         BValue[] returns =
                 BRunUtil.invoke(literalWithNamespacesResult, "testDefineInlineDefaultNamespace");
@@ -164,7 +153,7 @@
         Assert.assertEquals(returns[2].stringValue(), "{http://ballerina.com/b}foo");
     }
 
-    @Test (enabled = false)
+    @Test
     public void testPackageLevelXML() {
         CompileResult result = BCompileUtil.compile("test-src/types/xml/package_level_xml_literals.bal");
         BValue[] returns = BRunUtil.invoke(result, "testPackageLevelXML");
@@ -177,11 +166,7 @@
                 "<ns1:student xmlns:ns1=\"http://ballerina.com/b\">hello</ns1:student>");
     }
 
-<<<<<<< HEAD
-    @Test (enabled = false)
-=======
-    @Test
->>>>>>> dfa1fba9
+    @Test
     public void testObjectLevelXML() {
         BValue[] returns = BRunUtil.invoke(literalWithNamespacesResult, "testObjectLevelXML");
         Assert.assertTrue(returns[0] instanceof BXML);
@@ -203,7 +188,7 @@
                         "    </Order>");
     }
 
-    @Test (enabled = false)
+    @Test
     public void testXMLSerialize() {
         BValue[] returns = BRunUtil.invoke(literalWithNamespacesResult, "getXML");
         Assert.assertTrue(returns[0] instanceof BXML);
@@ -217,11 +202,7 @@
 
     @Test
     public void testXMLToString() {
-<<<<<<< HEAD
-        io.ballerina.runtime.api.values.BXML xml = XMLFactory.parse("<?xml version=\"1.0\" encoding=\"UTF-8\"?>" +
-=======
         BXml xml = XmlFactory.parse("<?xml version=\"1.0\" encoding=\"UTF-8\"?>" +
->>>>>>> dfa1fba9
                 "<!DOCTYPE foo [<!ELEMENT foo ANY ><!ENTITY data \"Example\" >]><foo>&data;</foo>");
         Assert.assertEquals(xml.toString(), "<foo>Example</foo>");
     }
