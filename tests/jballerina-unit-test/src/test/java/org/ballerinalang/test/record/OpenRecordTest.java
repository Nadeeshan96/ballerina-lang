/*
 * Copyright (c) 2018, WSO2 Inc. (http://www.wso2.org) All Rights Reserved.
 *
 * WSO2 Inc. licenses this file to you under the Apache License,
 * Version 2.0 (the "License"); you may not use this file except
 * in compliance with the License.
 * You may obtain a copy of the License at
 *
 *    http://www.apache.org/licenses/LICENSE-2.0
 *
 * Unless required by applicable law or agreed to in writing,
 * software distributed under the License is distributed on an
 * "AS IS" BASIS, WITHOUT WARRANTIES OR CONDITIONS OF ANY
 * KIND, either express or implied. See the License for the
 * specific language governing permissions and limitations
 * under the License.
 */
package org.ballerinalang.test.record;

import io.ballerina.runtime.api.utils.StringUtils;
import io.ballerina.runtime.api.values.BArray;
import io.ballerina.runtime.api.values.BMap;
import io.ballerina.runtime.api.values.BObject;
import io.ballerina.runtime.api.values.BString;
import org.ballerinalang.test.BAssertUtil;
import org.ballerinalang.test.BCompileUtil;
import org.ballerinalang.test.BRunUtil;
import org.ballerinalang.test.CompileResult;
import org.testng.Assert;
import org.testng.annotations.AfterClass;
import org.testng.annotations.BeforeClass;
import org.testng.annotations.Test;

import static io.ballerina.runtime.api.utils.TypeUtils.getType;

/**
 * Test cases for user defined open record types in Ballerina.
 */
public class OpenRecordTest {

    private CompileResult compileResult;

    @BeforeClass
    public void setup() {
        compileResult = BCompileUtil.compile("test-src/record/open_record.bal");
    }

    @Test(description = "Test using expressions as index for record arrays")
    public void testExpressionAsIndex() {
        Object returns = BRunUtil.invoke(compileResult, "testExpressionAsIndex");
        Assert.assertTrue(returns instanceof BString);
        Assert.assertEquals(returns.toString(), "Jane");
    }

    @Test(description = "Test using records inside records")
    public void testStructOfStructs() {
        Object returns = BRunUtil.invoke(compileResult, "testStructOfStruct");

        Assert.assertTrue(returns instanceof BString);
        Assert.assertEquals(returns.toString(), "USA");
    }

    @Test(description = "Test returning fields of a record")
    public void testReturnStructAttributes() {
        Object returns = BRunUtil.invoke(compileResult, "testReturnStructAttributes");

        Assert.assertTrue(returns instanceof BString);
        Assert.assertEquals(returns.toString(), "emily");
    }

    @Test(description = "Test using record expression as a index in another record expression")
    public void testStructExpressionAsIndex() {
        Object returns = BRunUtil.invoke(compileResult, "testStructExpressionAsIndex");
        Assert.assertTrue(returns instanceof BString);
        Assert.assertEquals(returns.toString(), "emily");
    }

    @Test(description = "Test default value of a record field")
    public void testDefaultValue() {
        BRunUtil.invoke(compileResult, "testDefaultVal");
    }
    @Test
    public void testOpenRecordWithSpreadOperator() {
        BRunUtil.invoke(compileResult, "testOpenRecordWithSpreadOperator");
<<<<<<< HEAD
=======
    }

    @Test
    public void testWithMultipleTypeInclusions() {
        BRunUtil.invoke(compileResult, "testWithMultipleTypeInclusions");
    }

    @Test
    public void testSpreadOperatorWithOpenRecord() {
        BRunUtil.invoke(compileResult, "testSpreadOperatorWithOpenRecord");
>>>>>>> bc0eeda8
    }

    @Test(description = "Test default value of a nested record field")
    public void testNestedFieldDefaultValue() {
        BArray returns = (BArray) BRunUtil.invoke(compileResult, "testNestedFieldDefaultVal");

        Assert.assertTrue(returns.get(0) instanceof BString);
        Assert.assertEquals(returns.get(0).toString(), "default first name");

        Assert.assertTrue(returns.get(1) instanceof BString);
        Assert.assertEquals(returns.get(1).toString(), "Smith");

        Assert.assertTrue(returns.get(2) instanceof Long);
        Assert.assertEquals(returns.get(2), 999L);
    }

    @Test(description = "Test default value of a nested record field")
    public void testNestedStructInit() {
        Object returns = BRunUtil.invoke(compileResult, "testNestedStructInit");

        Assert.assertTrue(returns instanceof BMap);
        BMap<String, Object> person = ((BMap<String, Object>) returns);
        Assert.assertEquals(person.get(StringUtils.fromString("name")).toString(), "aaa");
        Assert.assertEquals((person.get(StringUtils.fromString("age"))), 25L);

        Assert.assertTrue(person.get(StringUtils.fromString("parent")) instanceof BMap);
        BMap<String, Object> parent = ((BMap<String, Object>) person.get(StringUtils.fromString("parent")));
        Assert.assertEquals(parent.get(StringUtils.fromString("name")).toString(), "bbb");
        Assert.assertEquals((parent.get(StringUtils.fromString("age"))), 50L);
    }

    @Test(description = "Test negative default values in record")
    public void testNegativeDefaultValue() {
        BArray returns = (BArray) BRunUtil.invoke(compileResult, "getStructNegativeValues");
        Assert.assertEquals(returns.size(), 4);
        Assert.assertSame(returns.get(0).getClass(), Long.class);
        Assert.assertSame(returns.get(1).getClass(), Long.class);
        Assert.assertSame(returns.get(2).getClass(), Double.class);
        Assert.assertSame(returns.get(3).getClass(), Double.class);
        Assert.assertEquals(returns.get(0), -9L);
        Assert.assertEquals(returns.get(1), -8L);
        Assert.assertEquals(returns.get(2), -88.234);
        Assert.assertEquals(returns.get(3), -24.99);
    }

    @Test(description = "Test negative default values in record")
    public void testStructToString() {
        Object returns = BRunUtil.invoke(compileResult, "getStruct");
        Assert.assertEquals(returns.toString(), "{\"name\":\"aaa\",\"lname\":\"\",\"adrs\":{},\"age\":25," +
                "\"family\":{\"spouse\":\"\",\"noOfChildren\":0,\"children\":[]},\"parent\":{\"name\":\"bbb\"," +
                "\"lname\":\"ccc\",\"adrs\":{},\"age\":50,\"family\":{\"spouse\":\"\",\"noOfChildren\":0," +
                "\"children\":[]},\"parent\":null}}");
    }

    @Test
    public void testStructLiteral() {
        CompileResult compileResult = BCompileUtil.compile("test-src/record/record_literals.bal");
        Object returns = BRunUtil.invoke(compileResult, "testStructLiteral1");
        Assert.assertEquals(returns.toString(), "{\"dptName\":\"\",\"employees\":[],\"manager\":{\"name\":\"default " +
                "first name\",\"lname\":\"\",\"adrs\":{},\"age\":999,\"child\":null}}");

        returns = BRunUtil.invoke(compileResult, "testStructLiteral2");
        Assert.assertEquals(returns.toString(),
                "{\"name\":\"default first name\",\"lname\":\"\",\"adrs\":{},\"age\":999,\"child\":null}");
    }

    @Test
    public void testStructLiteralInitFunc() {
        CompileResult result = BCompileUtil.compile("test-src/record/nested_record_inline_init.bal");
        Object returns = BRunUtil.invoke(result, "testCreateStruct");
        Assert.assertEquals(returns.toString(),
                "{\"name\":\"default first name\",\"fname\":\"\",\"lname\":\"Doe\",\"adrs\":{}," +
                        "\"age\":999,\"family\":{\"spouse\":\"Jane\",\"noOfChildren\":0," +
                        "\"children\":[\"Alex\",\"Bob\"]}}");
    }

    @Test(description = "Negative test to test attaching functions to record literal")
    public void testStructLiteralAttachedFunc() {
        CompileResult result =
                BCompileUtil.compile("test-src/record/record_literal_with_attached_functions_negative.bal");
        Assert.assertEquals(result.getErrorCount(), 4);
        BAssertUtil.validateError(result, 0, "redeclared symbol 'Person'", 7, 10);
        BAssertUtil.validateError(result, 1, "resource path in function definition", 7, 16);
        BAssertUtil.validateError(result, 2, "invalid token 'getName'", 7, 17);
        BAssertUtil.validateError(result, 3, "undefined symbol 'self'", 8, 12);
    }

    @Test(description = "Test addition of different types for default rest field type")
    public void testAdditionOfARestField() {
        Object returns = BRunUtil.invoke(compileResult, "testAdditionOfARestField");

        BMap person = (BMap) returns;
        Assert.assertTrue(person.get(StringUtils.fromString("mname")) instanceof BString);
        Assert.assertEquals(person.get(StringUtils.fromString("mname")).toString(), "Bar");

        Assert.assertTrue(person.get(StringUtils.fromString("height")) instanceof Double);
        Assert.assertEquals((person.get(StringUtils.fromString("height"))), 5.9D);

        Assert.assertTrue(person.get(StringUtils.fromString("firstName")) instanceof BString);
        Assert.assertEquals(person.get(StringUtils.fromString("firstName")).toString(), "John");

        Assert.assertEquals(person.toString(), "{\"name\":\"Foo\",\"lname\":\"\",\"adrs\":{},\"age\":25," +
                "\"family\":{\"spouse\":\"\",\"noOfChildren\":0,\"children\":[]},\"parent\":null,\"mname\":\"Bar\"," +
                "\"height\":5.9,\"firstName\":\"John\"}");
    }

    @Test(description = "Test non-existent anydata or error rest field RHS index-based access")
    public void testAnydataOrErrorRestFieldRHSIndexAccess() {
        Object returns = BRunUtil.invoke(compileResult, "testAnydataOrErrorRestFieldRHSIndexAccess");
        Assert.assertNull(returns);
    }

    @Test(description = "Test string constrained rest field")
    public void testStringRestField() {
        Object returns = BRunUtil.invoke(compileResult, "testStringRestField");

        BMap person = (BMap) returns;
        Assert.assertTrue(person.get(StringUtils.fromString("lname")) instanceof BString);
        Assert.assertEquals(person.get(StringUtils.fromString("lname")).toString(), "Bar");

        Assert.assertTrue(person.get(StringUtils.fromString("address")) instanceof BString);
        Assert.assertEquals(person.get(StringUtils.fromString("address")).toString(), "Colombo");

        Assert.assertEquals(person.toString(), "{\"name\":\"Foo\",\"age\":25,\"lname\":\"Bar\"," +
                "\"address\":\"Colombo\"}");
    }

    @Test(description = "Test non-existent String rest field RHS index-based access")
    public void testStringRestFieldRHSIndexAccess() {
        BArray returns = (BArray) BRunUtil.invoke(compileResult, "testStringRestFieldRHSIndexAccess");
        Assert.assertNotNull(returns.get(0));
        Assert.assertEquals(returns.get(0).toString(), "");
        Assert.assertNull(returns.get(1));
    }

    @Test(description = "Test int constrained rest field")
    public void testIntRestField() {
        Object returns = BRunUtil.invoke(compileResult, "testIntRestField");

        BMap person = (BMap) returns;
        Assert.assertTrue(person.get(StringUtils.fromString("year")) instanceof Long);
        Assert.assertEquals((person.get(StringUtils.fromString("year"))), 3L);

        Assert.assertEquals(person.toString(), "{\"name\":\"Foo\",\"age\":25,\"year\":3}");
    }

    @Test(description = "Test non-existent int rest field RHS index-based access")
    public void testIntRestFieldRHSIndexAccess() {
        BArray returns = (BArray) BRunUtil.invoke(compileResult, "testIntRestFieldRHSIndexAccess");
        Assert.assertNotNull(returns.get(0));
        Assert.assertEquals(returns.get(0), 0L);
        Assert.assertNull(returns.get(1));
    }

    @Test(description = "Test float constrained rest field")
    public void testFloatRestField() {
        Object returns = BRunUtil.invoke(compileResult, "testFloatRestField");

        BMap person = (BMap) returns;
        Assert.assertTrue(person.get(StringUtils.fromString("height")) instanceof Double);
        Assert.assertEquals((person.get(StringUtils.fromString("height"))), 5.9D);

        Assert.assertEquals(person.toString(), "{\"name\":\"Foo\",\"age\":25,\"height\":5.9}");
    }

    @Test(description = "Test non-existent float rest field RHS index-based access")
    public void testFloatRestFieldRHSIndexAccess() {
        BArray returns = (BArray) BRunUtil.invoke(compileResult, "testFloatRestFieldRHSIndexAccess");
        Assert.assertNotNull(returns.get(0));
        Assert.assertEquals(returns.get(0), 61.5);
        Assert.assertNull(returns.get(1));
    }

    @Test(description = "Test boolean constrained rest field")
    public void testBooleanRestField() {
        Object returns = BRunUtil.invoke(compileResult, "testBooleanRestField");

        BMap person = (BMap) returns;
        Assert.assertTrue(person.get(StringUtils.fromString("isEmployed")) instanceof Boolean);
        Assert.assertTrue((Boolean) person.get(StringUtils.fromString("isEmployed")));

        Assert.assertEquals(person.toString(), "{\"name\":\"Foo\",\"age\":25,\"isEmployed\":true}");
    }

    @Test(description = "Test non-existent boolean rest field RHS access")
    public void testBooleanRestFieldRHSIndexAccess() {
        BArray returns = (BArray) BRunUtil.invoke(compileResult, "testBooleanRestFieldRHSIndexAccess");
        Assert.assertNotNull(returns.get(0));
        Assert.assertEquals(returns.get(0), true);
        Assert.assertNull(returns.get(1));
    }

    @Test(description = "Test map constrained rest field")
    public void testMapRestField() {
        Object returns = BRunUtil.invoke(compileResult, "testMapRestField");

        BMap person = (BMap) returns;
        Assert.assertTrue(person.get(StringUtils.fromString("misc")) instanceof BMap);
        Assert.assertEquals(person.get(StringUtils.fromString("misc")).toString(),
                "{\"lname\":\"Bar\",\"height\":5.9,\"isEmployed\":true}");

        Assert.assertEquals(person.toString(), "{\"name\":\"Foo\",\"age\":25,\"misc\":{\"lname\":\"Bar\",\"height\":5" +
                ".9,\"isEmployed\":true}}");
    }

    @Test(description = "Test non-existent map rest field RHS index-based access")
    public void testMapRestFieldRHSIndexAccess() {
        BArray returns = (BArray) BRunUtil.invoke(compileResult, "testMapRestFieldRHSIndexAccess");
        Assert.assertNotNull(returns.get(0));
        Assert.assertEquals(((BMap) returns.get(0)).size(), 0);
        Assert.assertNull(returns.get(1));
    }

    @Test(description = "Test union constrained rest field")
    public void testUnionRestField() {
        Object returns = BRunUtil.invoke(compileResult, "testUnionRestField");

        BMap person = (BMap) returns;
        Assert.assertTrue(person.get(StringUtils.fromString("lname")) instanceof BString);
        Assert.assertTrue(person.get(StringUtils.fromString("height")) instanceof Double);
        Assert.assertTrue(person.get(StringUtils.fromString("isEmployed")) instanceof Boolean);

        Assert.assertEquals(person.toString(), "{\"name\":\"Foo\",\"age\":25,\"lname\":\"Bar\",\"height\":5.9," +
                "\"isEmployed\":true}");
    }

    @Test(description = "Test non-existent union rest field RHS access")
    public void testUnionRestFieldRHSIndexAccess() {
        BArray returns = (BArray) BRunUtil.invoke(compileResult, "testUnionRestFieldRHSIndexAccess");
        Assert.assertNotNull(returns.get(0));
        Assert.assertEquals(returns.get(0).toString(), "Foo");
        Assert.assertNull(returns.get(1));
    }

    @Test(description = "Test nil constrained rest field")
    public void testNilRestField() {
        Object returns = BRunUtil.invoke(compileResult, "testNilRestField");

        BMap person = (BMap) returns;
        Assert.assertNull(person.get(StringUtils.fromString("lname")));

        Assert.assertEquals(person.toString(), "{\"name\":\"Foo\",\"age\":25,\"lname\":null}");
    }

    @Test(description = "Test record constrained rest field")
    public void testRecordRestField() {
        Object returns = BRunUtil.invoke(compileResult, "testRecordRestField");

        BMap person = (BMap) returns;
        Assert.assertTrue(person.get(StringUtils.fromString("dpt")) instanceof BMap);
        Assert.assertEquals(person.get(StringUtils.fromString("dpt")).toString(), "{\"dptName\":\"Engineering\"," +
                "\"employees\":[]}");

        Assert.assertEquals(person.toString(),
                "{\"name\":\"Foo\",\"age\":25,\"dpt\":{\"dptName\":\"Engineering\",\"employees\":[]}}");
    }

    @Test(description = "Test non-existent record rest field RHS access")
    public void testRecordRestFieldRHSIndexAccess() {
        BArray returns = (BArray) BRunUtil.invoke(compileResult, "testRecordRestFieldRHSIndexAccess");
        Assert.assertNotNull(returns.get(0));
        Assert.assertNull(returns.get(1));
    }

    @Test(description = "Test object constrained rest field")
    public void testObjectRestField() {
        Object returns = BRunUtil.invoke(compileResult, "testObjectRestField");

        BMap person = (BMap) returns;
        Assert.assertTrue(person.get(StringUtils.fromString("pet")) instanceof BObject);
        Assert.assertEquals(person.get(StringUtils.fromString("pet")).toString(), "{kind:Cat, name:Miaw}");

        Assert.assertEquals(person.toString(), "{\"name\":\"Foo\",\"age\":25,\"pet\":object Animal}");
    }

    @Test(description = "Test non-existent object rest field RHS index-based access")
    public void testObjectRestFieldRHSIndexAccess() {
        BArray returns = (BArray) BRunUtil.invoke(compileResult, "testObjectRestFieldRHSIndexAccess");
        Assert.assertNotNull(returns.get(0));
        Assert.assertEquals(getType(returns.get(0)).getName(), "Animal");
        Assert.assertEquals(((BObject) returns.get(0)).get(StringUtils.fromString("kind")).toString(), "Dog");
        Assert.assertEquals(((BObject) returns.get(0)).get(StringUtils.fromString("name")).toString(), "Rocky");
        Assert.assertNull(returns.get(1));
    }

    @Test(description = "Test tuple constrained rest field")
    public void testTupleRestField() {
        Object returns = BRunUtil.invoke(compileResult, "testTupleRestField");

        BMap person = (BMap) returns;
        BArray miscInfo = (BArray) person.get(StringUtils.fromString("misc"));
        Assert.assertTrue(person.get(StringUtils.fromString("misc")) instanceof BArray);

        Assert.assertTrue(miscInfo.getRefValue(0) instanceof Double);
        Assert.assertTrue(miscInfo.getRefValue(1) instanceof BString);
        Assert.assertTrue(miscInfo.getRefValue(2) instanceof BObject);

        Assert.assertEquals(person.toString(),
                "{\"name\":\"Foo\",\"age\":25,\"misc\":[5.9,\"Bar\",object Animal]}");
    }

    @Test(description = "Test non-existent tuple rest field RHS index-based access")
    public void testTupleRestFieldRHSIndexAccess() {
        BArray returns = (BArray) BRunUtil.invoke(compileResult, "testTupleRestFieldRHSIndexAccess");
        Assert.assertNotNull(returns.get(0));

        BArray tup = (BArray) returns.get(0);
        Assert.assertEquals(tup.getRefValue(0), 4.5);
        Assert.assertEquals(tup.getRefValue(1).toString(), "foo");
        Assert.assertEquals(getType(tup.getRefValue(2)).getName(), "Animal");

        Assert.assertNull(returns.get(1));
    }

    @Test(description = "Test any rest field")
    public void testAnyRestField() {
        Object returns = BRunUtil.invoke(compileResult, "testAnyRestField");

        BMap person = (BMap) returns;
        BArray pets = (BArray) person.get(StringUtils.fromString("pets"));
        Assert.assertEquals(getType(pets).toString(), "Animal?[]");
        Assert.assertEquals(person.toString(),
                "{\"name\":\"Foo\",\"age\":25,\"pets\":[object Animal,object Animal]}");
    }

    @Test(description = "Test non-existent any rest field RHS index-based access")
    public void testAnyRestFieldRHSIndexAccess() {
        BArray returns = (BArray) BRunUtil.invoke(compileResult, "testAnyRestFieldRHSIndexAccess");
        BArray tup = (BArray) returns.get(0);

        Assert.assertNotNull(returns.get(0));
        Assert.assertEquals(getType(tup).toString(), "Animal?[]");
        Assert.assertEquals(tup.toString(), "[object Animal,object Animal]");

        Assert.assertNull(returns.get(1));
    }

    @Test(description = "Test function pointer as a record field")
    public void testFuncPtrAsAField() {
        Object returns = BRunUtil.invoke(compileResult, "testFuncPtrAsRecordField");
        Assert.assertEquals(returns.toString(), "Doe, John");
    }

    @Test(description = "Test case for default value initializing in type referenced fields")
    public void testDefaultValueInit() {
        Object returns = BRunUtil.invoke(compileResult, "testDefaultValueInit");
        BMap manager = (BMap) returns;
        Assert.assertEquals(manager.get(StringUtils.fromString("name")).toString(), "John Doe");
        Assert.assertEquals((manager.get(StringUtils.fromString("age"))), 25L);
        Assert.assertEquals(manager.get(StringUtils.fromString("adr")).toString(), "{\"city\":\"Colombo\"," +
                "\"country\":\"Sri Lanka\"}");
        Assert.assertEquals(manager.get(StringUtils.fromString("company")).toString(), "WSO2");
        Assert.assertEquals(manager.get(StringUtils.fromString("dept")).toString(), "");
    }

    @Test
    public void testRecordInitWithFuncCalls() {
        Object returns = BRunUtil.invoke(compileResult, "testRecordInitWithFuncCalls");
        Assert.assertEquals(returns.toString(), "{\"b\":56,\"a\":777}");
    }

    @Test
    public void testLiteralsAsMappingConstructorKeys() {
        Object returns = BRunUtil.invoke(compileResult, "testLiteralsAsMappingConstructorKeys");
        Assert.assertTrue((Boolean) returns);
    }

    @Test
    public void testExpressionsAsKeys() {
        Object returns = BRunUtil.invoke(compileResult, "testExpressionAsKeys");
        Assert.assertTrue((Boolean) returns);

        returns = BRunUtil.invoke(compileResult, "testExpressionAsKeysWithSameKeysDefinedAsLiteralsOrFieldNames");
        Assert.assertTrue((Boolean) returns);
    }

    @Test
    public void testLangFuncOnRecord() {
        Object returns = BRunUtil.invoke(compileResult, "testLangFuncOnRecord");
        Assert.assertEquals(((BMap) returns).get(StringUtils.fromString("toJson")), 44L);
    }

    @Test
    public void testTypeInclusionWithOpenRecord() {
        BRunUtil.invoke(compileResult, "testTypeInclusionWithOpenRecord");
    }

    @Test
    public void testExprsAsRecordLiteralKeysSemanticsNegative() {
        CompileResult result = BCompileUtil.compile("test-src/record/open_record_invalid_key_expr_semantics_negative" +
                ".bal");
        Assert.assertEquals(result.getErrorCount(), 6);
        BAssertUtil.validateError(result, 0, "incompatible types: expected 'string', found 'float'", 34, 27);
        BAssertUtil.validateError(result, 1, "missing non-defaultable required record field 's'", 35, 14);
        BAssertUtil.validateError(result, 2, "incompatible types: expected 'string', found 'int'", 36, 27);
        BAssertUtil.validateError(result, 3, "incompatible types: expected 'string', found 'boolean'", 37, 37);
        BAssertUtil.validateError(result, 4, "missing non-defaultable required record field 's'", 38, 14);
        BAssertUtil.validateError(result, 5, "incompatible types: expected '(string|int|anydata)', found 'error'", 41,
                44);
    }

    @Test
    public void testInvalidExprsAsRecordLiteralKeys() {
        CompileResult result = BCompileUtil.compile("test-src/record/open_record_invalid_key_expr_negative.bal");
        Assert.assertEquals(result.getErrorCount(), 3);
        BAssertUtil.validateError(result, 0, "invalid key 's2': identifiers cannot be used as rest field keys, " +
                "expected a string literal or an expression", 27, 25);
        BAssertUtil.validateError(result, 1, "invalid key 'i2': identifiers cannot be used as rest field keys, " +
                "expected a string literal or an expression", 27, 38);
        BAssertUtil.validateError(result, 2, "invalid key 's2': identifiers cannot be used as rest field keys, " +
                "expected a string literal or an expression", 28, 25);
    }

    @Test
    public void testCustomErrorTypeDescFieldOnRecord() {
        BRunUtil.invoke(compileResult, "testCustomErrorTypeDescFieldOnRecord");
    }

    @Test
    public void testOptionalRecordRemove() {
        BRunUtil.invoke(compileResult, "removeOptional");
    }

    @Test
    public void testRestRecordRemove() {
        BRunUtil.invoke(compileResult, "removeRest");
    }

    @Test
    public void removeIfHasKeyOptional() {
        BRunUtil.invoke(compileResult, "removeIfHasKeyOptional");
    }

    @Test
    public void removeIfHasKeyRest() {
        BRunUtil.invoke(compileResult, "removeIfHasKeyRest");
    }

    @Test
    public void testScopingRules() {
        BRunUtil.invoke(compileResult, "testScopingRules");
    }

    @Test
    public void testIntersectionOfReadonlyAndRecordTypeWithDefaultValues() {
        BRunUtil.invoke(compileResult, "testIntersectionOfReadonlyAndRecordTypeWithDefaultValues");
    }

    @Test
    public void testRecordsWithFieldsWithBuiltinNames() {
        BRunUtil.invoke(compileResult, "testRecordsWithFieldsWithBuiltinNames");
    }

    @Test
    public void testDefaultableRecordFieldsWithQuotedIdentifiersForTypeKeywords() {
        BRunUtil.invoke(compileResult, "testDefaultableRecordFieldsWithQuotedIdentifiersForTypeKeywords");
    }

    @AfterClass
    public void tearDown() {
        compileResult = null;
    }
}<|MERGE_RESOLUTION|>--- conflicted
+++ resolved
@@ -82,8 +82,6 @@
     @Test
     public void testOpenRecordWithSpreadOperator() {
         BRunUtil.invoke(compileResult, "testOpenRecordWithSpreadOperator");
-<<<<<<< HEAD
-=======
     }
 
     @Test
@@ -94,7 +92,6 @@
     @Test
     public void testSpreadOperatorWithOpenRecord() {
         BRunUtil.invoke(compileResult, "testSpreadOperatorWithOpenRecord");
->>>>>>> bc0eeda8
     }
 
     @Test(description = "Test default value of a nested record field")
