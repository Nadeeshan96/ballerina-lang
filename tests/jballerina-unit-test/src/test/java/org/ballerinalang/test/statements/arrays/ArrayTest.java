/*
*   Copyright (c) 2017, WSO2 Inc. (http://www.wso2.org) All Rights Reserved.
*
*  WSO2 Inc. licenses this file to you under the Apache License,
*  Version 2.0 (the "License"); you may not use this file except
*  in compliance with the License.
*  You may obtain a copy of the License at
*
*    http://www.apache.org/licenses/LICENSE-2.0
*
* Unless required by applicable law or agreed to in writing,
* software distributed under the License is distributed on an
* "AS IS" BASIS, WITHOUT WARRANTIES OR CONDITIONS OF ANY
* KIND, either express or implied.  See the License for the
* specific language governing permissions and limitations
* under the License.
*/
package org.ballerinalang.test.statements.arrays;

import org.ballerinalang.jvm.XMLFactory;
import org.ballerinalang.jvm.values.ArrayValue;
import org.ballerinalang.jvm.values.ArrayValueImpl;
import org.ballerinalang.jvm.values.XMLValue;
import org.ballerinalang.model.types.BArrayType;
import org.ballerinalang.model.types.BTypes;
import org.ballerinalang.model.values.BInteger;
import org.ballerinalang.model.values.BMap;
import org.ballerinalang.model.values.BValue;
import org.ballerinalang.model.values.BValueArray;
import org.ballerinalang.test.util.BCompileUtil;
import org.ballerinalang.test.util.BRunUtil;
import org.ballerinalang.test.util.CompileResult;
import org.ballerinalang.util.exceptions.BLangRuntimeException;
import org.testng.Assert;
import org.testng.annotations.BeforeClass;
import org.testng.annotations.Test;
import org.wso2.ballerinalang.compiler.util.BArrayState;


/**
 * Test cases for ballerina.model.arrays.
 */
public class ArrayTest {

    private CompileResult compileResult;

    @BeforeClass
    public void setup() {
        compileResult = BCompileUtil.compile("test-src/statements/arrays/array-test.bal");
    }

    @Test
    public void testFloatArrayLength() {
        BValueArray arrayValue = new BValueArray(BTypes.typeFloat);
        arrayValue.add(0, 10f);
        arrayValue.add(1, 11.1f);
        arrayValue.add(2, 12.2f);

        BValue[] args = {arrayValue};
        BValue[] returnVals = BRunUtil.invoke(compileResult, "testFloatArrayLength", args);
        Assert.assertFalse(returnVals == null || returnVals.length == 0 || returnVals[0] == null ||
                returnVals[1] == null, "Invalid Return Values.");
        Assert.assertEquals(((BInteger) returnVals[0]).intValue(), 3, "Length didn't match");
        Assert.assertEquals(((BInteger) returnVals[1]).intValue(), 3, "Length didn't match");
    }

    @Test
    public void testIntArrayLength() {
        BValueArray arrayValue = new BValueArray(BTypes.typeInt);
        arrayValue.add(0, 10);
        arrayValue.add(1, 11);
        arrayValue.add(2, 12);
        BValue[] args = {arrayValue};
        BValue[] returnVals = BRunUtil.invoke(compileResult, "testIntArrayLength", args);
        Assert.assertFalse(returnVals == null || returnVals.length == 0 || returnVals[0] == null ||
                returnVals[1] == null, "Invalid Return Values.");
        Assert.assertEquals(((BInteger) returnVals[0]).intValue(), 3, "Length didn't match");
        Assert.assertEquals(((BInteger) returnVals[1]).intValue(), 4, "Length didn't match");
    }

    @Test
    public void testStringArrayLength() {
        BValueArray arrayValue = new BValueArray(BTypes.typeString);
        arrayValue.add(0, "Hello");
        arrayValue.add(1, "World");
        BValue[] args = {arrayValue};
        BValue[] returnVals = BRunUtil.invoke(compileResult, "testStringArrayLength", args);
        Assert.assertFalse(returnVals == null || returnVals.length == 0 || returnVals[0] == null ||
                returnVals[1] == null, "Invalid Return Values.");
        Assert.assertEquals(((BInteger) returnVals[0]).intValue(), 2, "Length didn't match");
        Assert.assertEquals(((BInteger) returnVals[1]).intValue(), 5, "Length didn't match");
    }

    @Test
    public void testXMLArrayLength() {
        BValue[] returnVals = BRunUtil.invoke(compileResult, "testXMLArrayLength");
        Assert.assertFalse(returnVals == null || returnVals.length == 0 || returnVals[0] == null,
                "Invalid Return Values.");
        Assert.assertEquals(((BInteger) returnVals[0]).intValue(), 3, "Length didn't match");
    }

    @Test()
    public void testJSONArrayLength() {
        BValue[] returnVals = BRunUtil.invoke(compileResult, "testJSONArrayLength");
        Assert.assertFalse(returnVals == null || returnVals.length == 0 || returnVals[0] == null ||
                returnVals[1] == null, "Invalid Return Values.");
        Assert.assertEquals(((BInteger) returnVals[0]).intValue(), 2, "Length didn't match");
        Assert.assertEquals(((BInteger) returnVals[1]).intValue(), 3, "Length didn't match");
    }

    @Test(description = "Test readable string value when containing a NIL element")
    public void testArrayStringRepresentationWithANilElement() {
        BValue[] returnVals = BRunUtil.invoke(compileResult, "testArrayWithNilElement");
        String str = returnVals[0].stringValue();
        Assert.assertEquals(str, "abc d  s");
    }

    @Test
    public void testArrayToString() {
        String[] strArray = { "aaa", "bbb", "ccc" };
        ArrayValue bStringArray = new ArrayValueImpl(strArray);
        Assert.assertEquals(bStringArray.stringValue(), "aaa bbb ccc");

        long[] longArray = { 6, 3, 8, 4 };
        ArrayValue bIntArray = new ArrayValueImpl(longArray);
        Assert.assertEquals(bIntArray.stringValue(), "6 3 8 4");

        double[] doubleArray = { 6.4, 3.7, 8.8, 7.4 };
        ArrayValue bFloatArray = new ArrayValueImpl(doubleArray);
        Assert.assertEquals(bFloatArray.stringValue(), "6.4 3.7 8.8 7.4");

        boolean[] boolArray = { true, true, false };
        ArrayValue bBooleanArray = new ArrayValueImpl(boolArray);
        Assert.assertEquals(bBooleanArray.stringValue(), "true true false");

        XMLValue[] xmlArray = { XMLFactory.parse("<foo> </foo>"), XMLFactory.parse("<bar>hello</bar>") };
        ArrayValue bXmlArray = new ArrayValueImpl(xmlArray,
                new org.ballerinalang.jvm.types.BArrayType(org.ballerinalang.jvm.types.BTypes.typeXML));
        Assert.assertEquals(bXmlArray.stringValue(), "<foo> </foo> <bar>hello</bar>");
    }

    @Test
    public void testElementTypesWithoutImplicitInitVal() {
        BValue[] retVals = BRunUtil.invokeFunction(compileResult, "testElementTypesWithoutImplicitInitVal");
        BValueArray arr = (BValueArray) retVals[0];
        Assert.assertEquals(((BArrayType) arr.getArrayType()).getState(), BArrayState.CLOSED_SEALED);
        Assert.assertEquals(arr.stringValue(), "[1, 2]");
    }

    @Test
    public void testArrayFieldInRecord() {
        BValue[] retVals = BRunUtil.invokeFunction(compileResult, "testArrayFieldInRecord");
        BMap barRec = (BMap) retVals[0];
        BValueArray arr = (BValueArray) barRec.get("fArr");
        Assert.assertEquals(((BArrayType) arr.getArrayType()).getState(), BArrayState.CLOSED_SEALED);
        Assert.assertEquals(arr.stringValue(), "[1, 2]");
    }

    @Test
    public void testArrayFieldInObject() {
        BValue[] retVals = BRunUtil.invokeFunction(compileResult, "testArrayFieldInObject");
        BMap barRec = (BMap) retVals[0];
        BValueArray arr = (BValueArray) barRec.get("fArr");
        Assert.assertEquals(((BArrayType) arr.getArrayType()).getState(), BArrayState.CLOSED_SEALED);
        Assert.assertEquals(arr.stringValue(), "[1, 2]");
    }

    @Test
    public void testArraysAsFuncParams() {
        BValue[] retVals = BRunUtil.invokeFunction(compileResult, "testArraysAsFuncParams");
        BValueArray arr = (BValueArray) retVals[0];
        Assert.assertEquals(((BArrayType) arr.getArrayType()).getState(), BArrayState.CLOSED_SEALED);
        Assert.assertEquals(arr.stringValue(), "[1, 3]");
    }

    @Test
    public void testArraysOfCyclicDependentTypes() {
        BValue[] retVals = BRunUtil.invokeFunction(compileResult, "testArraysOfCyclicDependentTypes");
        BValueArray arr = (BValueArray) retVals[0];
        Assert.assertEquals(arr.stringValue(),
                            "[{b:{b1:\"B1\"}}, {b:{b1:\"B1\"}}, {b:{b1:\"B1\"}}, {b:{b1:\"B1\"}, a1:\"A1\"}]");
    }

    @Test
    public void testArraysOfCyclicDependentTypes2() {
        BValue[] retVals = BRunUtil.invokeFunction(compileResult, "testArraysOfCyclicDependentTypes2");
        BValueArray arr = (BValueArray) retVals[0];
        Assert.assertEquals(arr.stringValue(), "[{b1:\"B1\"}, {b1:\"B1\"}, {b1:\"B1\"}, {b1:\"B1\"}]");
    }

    @Test(expectedExceptions = BLangRuntimeException.class, expectedExceptionsMessageRegExp = ".*error: " +
            "\\{ballerina}StackOverflow \\{\"message\":\"stack overflow\"}.*")
    public void testArraysOfCyclicDependentTypes3() {
        BRunUtil.invokeFunction(compileResult, "testArraysOfCyclicDependentTypes3");
    }

    @Test(expectedExceptions = BLangRuntimeException.class, expectedExceptionsMessageRegExp = ".*error: " +
            "\\{ballerina}StackOverflow \\{\"message\":\"stack overflow\"}.*")
    public void testArraysOfCyclicDependentTypes4() {
        BRunUtil.invokeFunction(compileResult, "testArraysOfCyclicDependentTypes4");
    }

    @Test
    public void testGetFromFrozenArray() {
        BValue[] retVals = BRunUtil.invokeFunction(compileResult, "testGetFromFrozenArray");
        BInteger value = (BInteger) retVals[0];
        Assert.assertEquals(value.intValue(), 4);
    }

    @Test
    public void createAbstractObjectEmptyArray() {
        BRunUtil.invokeFunction(compileResult, "createAbstractObjectEmptyArray");
    }

    @Test
    public void testObjectDynamicArrayFilling() {
        BRunUtil.invokeFunction(compileResult, "testObjectDynamicArrayFilling");
    }

    @Test
<<<<<<< HEAD
    public void testUpdatingJsonTupleViaArrayTypedVar() {
        BRunUtil.invokeFunction(compileResult, "testUpdatingJsonTupleViaArrayTypedVar");
=======
    public void testMultidimensionalArrayString() {
        BRunUtil.invokeFunction(compileResult, "testMultidimensionalArrayString");
    }

    @Test
    public void testArrayMapString() {
        BRunUtil.invokeFunction(compileResult, "testArrayMapString");
    }

    @Test
    public void testArrayUnionType() {
        BRunUtil.invokeFunction(compileResult, "testArrayUnionType");
    }

    @Test
    public void testArrayTupleType() {
        BRunUtil.invokeFunction(compileResult, "testArrayTupleType");
>>>>>>> 6daa309c
    }
}<|MERGE_RESOLUTION|>--- conflicted
+++ resolved
@@ -218,27 +218,27 @@
     }
 
     @Test
-<<<<<<< HEAD
+    public void testMultidimensionalArrayString() {
+        BRunUtil.invokeFunction(compileResult, "testMultidimensionalArrayString");
+    }
+
+    @Test
+    public void testArrayMapString() {
+        BRunUtil.invokeFunction(compileResult, "testArrayMapString");
+    }
+
+    @Test
+    public void testArrayUnionType() {
+        BRunUtil.invokeFunction(compileResult, "testArrayUnionType");
+    }
+
+    @Test
+    public void testArrayTupleType() {
+        BRunUtil.invokeFunction(compileResult, "testArrayTupleType");
+    }
+
+    @Test
     public void testUpdatingJsonTupleViaArrayTypedVar() {
         BRunUtil.invokeFunction(compileResult, "testUpdatingJsonTupleViaArrayTypedVar");
-=======
-    public void testMultidimensionalArrayString() {
-        BRunUtil.invokeFunction(compileResult, "testMultidimensionalArrayString");
-    }
-
-    @Test
-    public void testArrayMapString() {
-        BRunUtil.invokeFunction(compileResult, "testArrayMapString");
-    }
-
-    @Test
-    public void testArrayUnionType() {
-        BRunUtil.invokeFunction(compileResult, "testArrayUnionType");
-    }
-
-    @Test
-    public void testArrayTupleType() {
-        BRunUtil.invokeFunction(compileResult, "testArrayTupleType");
->>>>>>> 6daa309c
     }
 }