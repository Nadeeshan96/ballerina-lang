--- conflicted
+++ resolved
@@ -35,14 +35,8 @@
     public void testSemanticErrors() {
         CompileResult compile = BCompileUtil.compile(
                 "test-src/expressions/checkedexpr/checked_expr_semantics_negative.bal");
-        Assert.assertEquals(compile.getErrorCount(), 3, compile.toString());
+        Assert.assertEquals(compile.getErrorCount(), 6, compile.toString());
         BAssertUtil.validateError(compile, 0, "invalid usage of the 'check' expression " +
-<<<<<<< HEAD
-                "operator: no expression type is equivalent to error type", 6, 25);
-        BAssertUtil.validateError(compile, 1, "incompatible types: expected '(string|error)'" +
-                                              ", found '(string|int)'", 19, 25);
-        BAssertUtil.validateError(compile, 2, "invalid expression, expected a call expression", 34, 5);
-=======
                 "operator: no expression type is equivalent to error type", 11, 25);
         BAssertUtil.validateError(compile, 1, "'check' expression of type 'never' is not allowed", 16, 19);
         BAssertUtil.validateError(compile, 2, "'check' expression of type 'never' is not allowed", 30, 19);
@@ -50,7 +44,6 @@
                                               ", found '(string|int)'", 39, 25);
         BAssertUtil.validateError(compile, 4, "invalid expression, expected a call expression", 54, 11);
         BAssertUtil.validateError(compile, 5, "'check' expression of type 'never' is not allowed", 58, 5);
->>>>>>> d9fc3148
     }
 
     @Test
