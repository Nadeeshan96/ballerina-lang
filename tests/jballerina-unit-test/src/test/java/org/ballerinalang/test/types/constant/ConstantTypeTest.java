--- conflicted
+++ resolved
@@ -73,9 +73,8 @@
         // Activate this after fixing #33889
 //        BAssertUtil.validateError(compileResult1, i++, "incompatible types: expected 'TYPE4', found '3'", 44, 16);
         BAssertUtil.validateError(compileResult1, i++, "incompatible types: expected 'TYPE5', found 'false'", 45, 16);
-<<<<<<< HEAD
         BAssertUtil.validateError(compileResult1, i++, "incompatible types: expected 'TYPE6', found '\"12\"'", 46, 16);
-=======
+
         BAssertUtil.validateError(compileResult1, i++, "incompatible types: expected 'TYPE6', found '12'", 46, 16);
         BAssertUtil.validateError(compileResult1, i++, "incompatible types: expected 'TYPE12', found " +
                 "'(record {| record {| record {| 1 a; |} b; |} a; record {| record {| 1 a; |} a;" +
@@ -188,7 +187,6 @@
         BAssertUtil.validateError(compileResult1, i++, "incompatible types: '1' will not be matched to '123'", 24, 8);
         BAssertUtil.validateError(compileResult1, i++, "incompatible types: '1' will not be matched to '123'", 24, 18);
         BAssertUtil.validateError(compileResult1, i++, "incompatible types: '1' will not be matched to '-1'", 24, 28);
->>>>>>> be4023dc
         Assert.assertEquals(compileResult1.getErrorCount(), i);
     }
 }