--- conflicted
+++ resolved
@@ -90,22 +90,12 @@
                 " a; \"S\" b; |} & readonly)'", 122, 16);
         BAssertUtil.validateError(compileResult1, i++, "incompatible types: expected 'TYPE7', found '(record {| \"C\"" +
                 " a; \"S\" b; |} & readonly)'", 123, 16);
-<<<<<<< HEAD
-        BAssertUtil.validateError(compileResult1, i++, "incompatible types: expected 'TYPE7', found '(record {| \"C\"" +
-                " a; \"C\" b; \"S\" c; |} & readonly)'", 124, 16);
-        BAssertUtil.validateError(compileResult1, i++, "incompatible types: expected 'TYPE7', found " +
-                "'(record {| record {| record {| 1 a; |} b; |} a; record {| record {| 1 a; |} a; record {| 2 b; 3 c; " +
-                "|} CMI2; record {| 1 d; |} c; |} b; |} & readonly)'", 125, 16);
-        BAssertUtil.validateError(compileResult1, i++, "incompatible types: expected '(record {| 1 a; |} & " +
-                "readonly)', found '(record {| 2 b; 3 c; |} & readonly)'", 126, 17);
-=======
         BAssertUtil.validateError(compileResult1, i++, "incompatible types: expected 'TYPE7', found '(record {| " +
                 "record {| record {| 1 a; |} b; |} a; (record {| (record {| 1 a; |} & readonly) a; " +
                 "(record {| 2 b; 3 c; |} & readonly) CMI2; record {| 1 d; |} c; |} & readonly) b; |} & readonly)'",
                 125, 16);
-        BAssertUtil.validateError(compileResult1, i++, "incompatible types: expected 'record {| readonly 1 a; |} & " +
-                "readonly', found '(record {| 2 b; 3 c; |} & readonly)'", 126, 17);
->>>>>>> 5fedf91d
+        BAssertUtil.validateError(compileResult1, i++, "incompatible types: expected '(record {| 1 a; |} & " +
+                "readonly)', found '(record {| 2 b; 3 c; |} & readonly)'", 126, 17);
         BAssertUtil.validateError(compileResult1, i++, "redeclared symbol 'cmi4'", 127, 10);
         BAssertUtil.validateError(compileResult1, i++, "missing non-defaultable required record field 'b'", 128, 17);
         BAssertUtil.validateError(compileResult1, i++, "undefined field 'c' in record 'record {| readonly 0.11f a; " +
@@ -139,16 +129,9 @@
         BAssertUtil.validateError(compileResult1, i++, "expression is not a constant expression", 172, 8);
         BAssertUtil.validateError(compileResult1, i++, "incompatible types: expected 'record {| 1 a; |}', found '" +
                 "(record {| 1 a; 2 b; |} & readonly)'", 192, 27);
-<<<<<<< HEAD
         BAssertUtil.validateError(compileResult1, i++, "incompatible types: expected '(record {| record " +
                 "{| 1 a; 2 b; |} a; record {| 3 a; |} b; |} & readonly)', found '(record {| record {| 1 a; 2 b; |} a;" +
                 " record {| 1 a; |} b; |} & readonly)'", 193, 80);
-=======
-        BAssertUtil.validateError(compileResult1, i++, "incompatible types: expected 'record {| readonly " +
-                "(record {| 1 a; 2 b; |} & readonly) a; readonly (record {| 3 a; |} & readonly) b; |} & readonly'," +
-                " found '(record {| (record {| 1 a; 2 b; |} & readonly) a; record {| 1 a; |} b; |} & readonly)'",
-                193, 80);
->>>>>>> 5fedf91d
         BAssertUtil.validateError(compileResult1, i++, "cannot update 'readonly' value of type " +
                 "'record {| readonly 1 a; readonly 2 b; |} & readonly'", 198, 5);
         BAssertUtil.validateError(compileResult1, i++, "cannot update 'readonly' value of type " +
