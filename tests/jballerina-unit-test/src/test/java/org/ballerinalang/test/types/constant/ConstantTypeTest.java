/*
 *  Copyright (c) 2021, WSO2 Inc. (http://www.wso2.org) All Rights Reserved.
 *
 *  WSO2 Inc. licenses this file to you under the Apache License,
 *  Version 2.0 (the "License"); you may not use this file except
 *  in compliance with the License.
 *  You may obtain a copy of the License at
 *
 *    http://www.apache.org/licenses/LICENSE-2.0
 *
 *  Unless required by applicable law or agreed to in writing,
 *  software distributed under the License is distributed on an
 *  "AS IS" BASIS, WITHOUT WARRANTIES OR CONDITIONS OF ANY
 *  KIND, either express or implied.  See the License for the
 *  specific language governing permissions and limitations
 *  under the License.
 */
package org.ballerinalang.test.types.constant;

import org.ballerinalang.test.BAssertUtil;
import org.ballerinalang.test.BCompileUtil;
import org.ballerinalang.test.BRunUtil;
import org.ballerinalang.test.CompileResult;
import org.testng.Assert;
import org.testng.annotations.BeforeClass;
import org.testng.annotations.Test;

/**
 * Constant type test cases.
 *
 * @since 2.0.0
 */
public class ConstantTypeTest {

    private CompileResult compileResult;

    @BeforeClass
    public void setup() {
        compileResult = BCompileUtil.compile("test-src/types/constant/constant-type.bal");
    }

    @Test
    public void testTypesOfConstants() {
        BRunUtil.invoke(compileResult, "testTypesOfConstants");
    }

    @Test
    public void testTypesOfConstantMaps() {
        BRunUtil.invoke(compileResult, "testTypesOfConstantMaps");
    }

    @Test
    public void constExpressionNegative() {
        CompileResult compileResult1 = BCompileUtil.compile("test-src/types/constant/constant-type-negative.bal");
        int i = 0;
        BAssertUtil.validateError(compileResult1, i++, "incompatible types: expected '3', found 'int'", 34, 15);
        BAssertUtil.validateError(compileResult1, i++, "incompatible types: expected '3.0f', found 'float'", 35, 15);
        BAssertUtil.validateError(compileResult1, i++, "incompatible types: expected '3.0d', found 'float'", 36, 15);
        // Activate this after fixing #33889
//        BAssertUtil.validateError(compileResult1, i++, "incompatible types: expected '3', found 'int'", 37, 15);
        BAssertUtil.validateError(compileResult1, i++, "incompatible types: expected 'false', found 'boolean'",
                38, 15);
        BAssertUtil.validateError(compileResult1, i++, "incompatible types: expected '12', found 'string'", 39, 15);
        BAssertUtil.validateError(compileResult1, i++, "incompatible types: expected 'TYPE1', found '3'", 41, 16);
        BAssertUtil.validateError(compileResult1, i++, "incompatible types: expected 'TYPE2', found '3.0f'", 42, 16);
        BAssertUtil.validateError(compileResult1, i++, "incompatible types: expected 'TYPE3', found '3.0d'", 43, 16);
        // Activate this after fixing #33889
//        BAssertUtil.validateError(compileResult1, i++, "incompatible types: expected 'TYPE4', found '3'", 44, 16);
        BAssertUtil.validateError(compileResult1, i++, "incompatible types: expected 'TYPE5', found 'false'", 45, 16);
        BAssertUtil.validateError(compileResult1, i++, "incompatible types: expected 'TYPE6', found '12'", 46, 16);
        BAssertUtil.validateError(compileResult1, i++, "incompatible types: expected 'TYPE12', found " +
                "'(record {| record {| record {| 1 a; |} b; |} a; record {| record {| 1 a; |} a;" +
                " record {| 2 b; 3 c; |} CMI2; record {| 1 d; |} c; |} b; |} & readonly)'", 117, 17);
        BAssertUtil.validateError(compileResult1, i++, "incompatible types: expected 'TYPE11', found " +
                "'(record {| 0.11f a; 2.12f b; |} & readonly)'", 118, 17);
        BAssertUtil.validateError(compileResult1, i++, "incompatible types: expected 'TYPE10', found " +
                "'(record {| 0.11d a; 2.12d b; |} & readonly)'", 119, 17);
        BAssertUtil.validateError(compileResult1, i++, "incompatible types: expected 'TYPE8', found " +
                "'(record {| true a; false b; |} & readonly)'", 121, 16);
        BAssertUtil.validateError(compileResult1, i++, "incompatible types: expected 'TYPE7', found " +
                "'(record {| C a; S b; |} & readonly)'", 122, 16);
        BAssertUtil.validateError(compileResult1, i++, "incompatible types: expected 'TYPE7', found " +
                "'(record {| C a; S b; |} & readonly)'", 123, 16);
        BAssertUtil.validateError(compileResult1, i++, "incompatible types: expected 'TYPE7', found " +
                "'(record {| C a; C b; S c; |} & readonly)'", 124, 16);
        BAssertUtil.validateError(compileResult1, i++, "incompatible types: expected 'TYPE7', found " +
<<<<<<< HEAD
                "'(record {| record {| record {| 1 a; |} b; |} a; record {| record {| 1 a; |} a; record {| 2 b; 3 c" +
                "; |} CMI2; record {| 1 d; |} c; |} b; |} & readonly)'", 125, 16);
=======
                "'(record {| record {| record {| 1 a; |} b; |} a; record {| record {| 1 a; |} a; record {| 2 b; 3 c; " +
                "|} CMI2; record {| 1 d; |} c; |} b; |} & readonly)'", 125, 16);
>>>>>>> d8d214d4
        BAssertUtil.validateError(compileResult1, i++, "incompatible types: expected 'record {| readonly 1 a; |} & " +
                "readonly', found '(record {| 2 b; 3 c; |} & readonly)'", 126, 17);
        BAssertUtil.validateError(compileResult1, i++, "redeclared symbol 'cmi4'", 127, 10);
        BAssertUtil.validateError(compileResult1, i++, "missing non-defaultable required record field 'b'", 128, 17);
        BAssertUtil.validateError(compileResult1, i++, "undefined field 'c' in record 'record {| readonly 0.11f a; " +
                "readonly 2.12f b; |} & readonly'", 128, 28);
        BAssertUtil.validateError(compileResult1, i++, "incompatible types: expected '0.11d', found 'float'", 129, 22);
        BAssertUtil.validateError(compileResult1, i++, "missing non-defaultable required record field 'b'", 131, 17);
        BAssertUtil.validateError(compileResult1, i++, "incompatible types: expected 'C', found 'string'", 132, 22);
        BAssertUtil.validateError(compileResult1, i++, "incompatible types: expected 'S', found 'string'", 132, 31);
        BAssertUtil.validateError(compileResult1, i++, "missing non-defaultable required record field 'a'", 133, 29);
        BAssertUtil.validateError(compileResult1, i++, "missing non-defaultable required record field 'b'", 133, 29);
        BAssertUtil.validateError(compileResult1, i++, "missing non-defaultable required record field 'a'", 134, 17);
        BAssertUtil.validateError(compileResult1, i++, "missing non-defaultable required record field 'CN1'", 135, 15);
<<<<<<< HEAD
        BAssertUtil.validateError(compileResult1, i++, "undefined field 'a' in record 'record {| " +
                "readonly (record {| () a; |} & readonly) CN1; |} & readonly'", 135, 16);
=======
        BAssertUtil.validateError(compileResult1, i++, "undefined field 'a' in record 'record {| readonly (record {| " +
                "() a; |} & readonly) CN1; |} & readonly'", 135, 16);
>>>>>>> d8d214d4
        Assert.assertEquals(compileResult1.getErrorCount(), i);
    }
}<|MERGE_RESOLUTION|>--- conflicted
+++ resolved
@@ -84,13 +84,8 @@
         BAssertUtil.validateError(compileResult1, i++, "incompatible types: expected 'TYPE7', found " +
                 "'(record {| C a; C b; S c; |} & readonly)'", 124, 16);
         BAssertUtil.validateError(compileResult1, i++, "incompatible types: expected 'TYPE7', found " +
-<<<<<<< HEAD
-                "'(record {| record {| record {| 1 a; |} b; |} a; record {| record {| 1 a; |} a; record {| 2 b; 3 c" +
-                "; |} CMI2; record {| 1 d; |} c; |} b; |} & readonly)'", 125, 16);
-=======
                 "'(record {| record {| record {| 1 a; |} b; |} a; record {| record {| 1 a; |} a; record {| 2 b; 3 c; " +
                 "|} CMI2; record {| 1 d; |} c; |} b; |} & readonly)'", 125, 16);
->>>>>>> d8d214d4
         BAssertUtil.validateError(compileResult1, i++, "incompatible types: expected 'record {| readonly 1 a; |} & " +
                 "readonly', found '(record {| 2 b; 3 c; |} & readonly)'", 126, 17);
         BAssertUtil.validateError(compileResult1, i++, "redeclared symbol 'cmi4'", 127, 10);
@@ -105,13 +100,8 @@
         BAssertUtil.validateError(compileResult1, i++, "missing non-defaultable required record field 'b'", 133, 29);
         BAssertUtil.validateError(compileResult1, i++, "missing non-defaultable required record field 'a'", 134, 17);
         BAssertUtil.validateError(compileResult1, i++, "missing non-defaultable required record field 'CN1'", 135, 15);
-<<<<<<< HEAD
-        BAssertUtil.validateError(compileResult1, i++, "undefined field 'a' in record 'record {| " +
-                "readonly (record {| () a; |} & readonly) CN1; |} & readonly'", 135, 16);
-=======
         BAssertUtil.validateError(compileResult1, i++, "undefined field 'a' in record 'record {| readonly (record {| " +
                 "() a; |} & readonly) CN1; |} & readonly'", 135, 16);
->>>>>>> d8d214d4
         Assert.assertEquals(compileResult1.getErrorCount(), i);
     }
 }