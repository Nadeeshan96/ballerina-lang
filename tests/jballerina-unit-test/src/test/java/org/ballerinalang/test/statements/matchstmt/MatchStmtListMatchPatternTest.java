--- conflicted
+++ resolved
@@ -169,8 +169,6 @@
     }
 
     @Test
-<<<<<<< HEAD
-=======
     public void testListMatchPattern25() {
         BRunUtil.invoke(result, "testListMatchPattern25");
     }
@@ -191,7 +189,6 @@
     }
 
     @Test
->>>>>>> ef2b855c
     public void testRestMatchPattern1() {
         BRunUtil.invoke(restMatchPatternResult, "testListMatchPatternWithRest1");
     }
