/*
 *  Copyright (c) 2020, WSO2 Inc. (http://www.wso2.org) All Rights Reserved.
 *
 *  WSO2 Inc. licenses this file to you under the Apache License,
 *  Version 2.0 (the "License"); you may not use this file except
 *  in compliance with the License.
 *  You may obtain a copy of the License at
 *
 *    http://www.apache.org/licenses/LICENSE-2.0
 *
 *  Unless required by applicable law or agreed to in writing,
 *  software distributed under the License is distributed on an
 *  "AS IS" BASIS, WITHOUT WARRANTIES OR CONDITIONS OF ANY
 *  KIND, either express or implied.  See the License for the
 *  specific language governing permissions and limitations
 *  under the License.
 */

package org.ballerinalang.test.query;

import org.ballerinalang.test.BCompileUtil;
import org.ballerinalang.test.CompileResult;
import org.testng.Assert;
import org.testng.annotations.Test;

import static org.ballerinalang.test.BAssertUtil.validateError;
import static org.ballerinalang.test.BAssertUtil.validateWarning;

/**
 * Negative test cases for query expressions.
 *
 * @since 1.2.0
 */
public class QueryNegativeTests {

    @Test
    public void testFromClauseWithInvalidType() {
        CompileResult compileResult = BCompileUtil.compile("test-src/query/query-negative.bal");
        int index = 0;

        validateError(compileResult, index++, "incompatible types: expected 'Person', found 'Teacher'",
                64, 18);
        validateError(compileResult, index++, "undeclared field 'lastName' in record 'Teacher'", 67, 30);
        validateError(compileResult, index++, "undeclared field 'age' in record 'Teacher'", 68, 25);
        validateError(compileResult, index++, "unknown type 'XYZ'", 83, 18);
        validateError(compileResult, index++, "undefined field 'lastName' in record 'Teacher'", 103, 20);
        validateError(compileResult, index++, "incompatible types: 'int' is not an iterable collection", 116, 32);
        validateError(compileResult, index++, "incompatible types: expected 'boolean', found 'int'", 117, 19);
        validateError(compileResult, index++, "incompatible types: expected 'Person', found 'int'", 118, 20);
        validateError(compileResult, index++, "missing non-defaultable required record field 'lastName'", 132, 10);
        validateError(compileResult, index++, "incompatible types: expected 'float', found 'int'", 153, 13);
        validateError(compileResult, index++, "undefined function 'calculateScore'", 168, 22);
        validateError(compileResult, index++, "invalid record binding pattern; unknown field " +
                "'fname' in record type 'Student'", 205, 8);
        validateError(compileResult, index++, "undefined symbol 'fname'", 207, 15);
        validateError(compileResult, index++, "incompatible types: expected 'Student', found " +
                "'(string|float)'", 222, 10);
        validateError(compileResult, index++, "incompatible types: expected 'Address', found 'map<string>'", 241, 13);
        validateError(compileResult, index++, "incompatible types: expected 'FullName[]', found 'error?'", 266, 13);
        validateError(compileResult, index++, "incompatible types: expected 'string', found 'int'", 278, 24);
        validateError(compileResult, index++, "a type compatible with mapping constructor expressions " +
                "not found in type 'string'", 292, 24);
        validateError(compileResult, index++, "ambiguous type '[xml, xml]'", 314, 24);
        validateError(compileResult, index++, "ambiguous type '[string, string]'", 327, 24);
        validateError(compileResult, index++, "redeclared symbol 'fname'", 351, 36);
        validateError(compileResult, index++, "redeclared symbol 'age'", 364, 21);
        validateError(compileResult, index++, "redeclared symbol 'age'", 381, 44);
        validateError(compileResult, index++, "invalid constraint type. expected subtype of 'map<any|error>' " +
                "but found 'int'", 401, 11);
        validateError(compileResult, index++, "invalid constraint type. expected subtype of 'map<any|error>' " +
                "but found 'int'", 401, 22);
        validateError(compileResult, index++, "invalid constraint type. expected subtype of 'map<any|error>' " +
                "but found 'int'", 411, 11);
        validateError(compileResult, index++, "invalid constraint type. expected subtype of 'map<any|error>' " +
                "but found 'int'", 411, 22);
        validateError(compileResult, index++, "incompatible types: 'int' is not an iterable collection",
                416, 29);
        validateError(compileResult, index++, "incompatible types: expected 'error?', " +
                        "found 'stream<record {| int a; |},error?>'", 421, 12);
        validateError(compileResult, index++, "invalid record binding pattern with type 'anydata'", 426, 18);
        validateError(compileResult, index++, "undefined symbol 'k'", 427, 25);
        validateError(compileResult, index++, "invalid record binding pattern with type 'any'", 432, 18);
        validateError(compileResult, index++, "undefined symbol 'k'", 433, 25);
        validateError(compileResult, index++, "field name 'id' used in key specifier is not found in " +
                        "table constraint type 'record {| User user; |}'", 451, 28);
        validateError(compileResult, index++, "field name 'id' used in key specifier is not found in " +
                "table constraint type 'record {| User user; |}'", 456, 24);
        validateError(compileResult, index++, "field name 'id' used in key specifier is not found in " +
                "table constraint type 'record {| User user; |}'", 469, 28);
        validateError(compileResult, index++, "field name 'firstName' used in key specifier is not found in " +
                "table constraint type 'record {| User user; |}'", 469, 32);
        validateError(compileResult, index++, "field name 'id' used in key specifier is not found in " +
                "table constraint type 'record {| User user; |}'", 474, 24);
        validateError(compileResult, index++, "field name 'firstName' used in key specifier is not found in " +
                "table constraint type 'record {| User user; |}'", 474, 28);
        validateError(compileResult, index++, "incompatible types: expected 'ScoreEventType', found 'int'", 490, 14);
        validateError(compileResult, index++, "unknown type 'UndefinedType'", 494, 1);
        validateError(compileResult, index++, "unknown type 'UndefinedType'", 505, 14);
        validateError(compileResult, index++, "field name 'id' used in key specifier is not found in table " +
                "constraint type 'record {| User user; |}'", 514, 29);
        validateError(compileResult, index++, "incompatible types: expected 'error?', found 'int'", 516, 47);
        validateError(compileResult, index++, "field name 'id' used in key specifier is not found in table " +
                "constraint type 'record {| User user; |}'", 518, 29);
        validateError(compileResult, index++, "incompatible types: expected 'error?', found '(error|int)'", 520, 47);
<<<<<<< HEAD
=======
        validateError(compileResult, index++, "incompatible types: expected 'int', found 'string'", 525, 16);
        validateError(compileResult, index++, "incompatible types: expected 'int', found 'string'", 530, 20);
        Assert.assertEquals(compileResult.getErrorCount(), index);
>>>>>>> 48a0e831
        validateWarning(compileResult, index++, "invalid usage of the 'check' expression operator:" +
                " no expression type is equivalent to error type", 544, 15);
        validateWarning(compileResult, index++, "invalid usage of the 'check' expression operator:" +
<<<<<<< HEAD
                " no expression type is equivalent to error type", 535, 15);
        validateError(compileResult, index++, "incompatible types: expected 'int', found 'string[]'", 556, 13);
        validateError(compileResult, index++, "incompatible types: expected 'PersonA', found 'string'", 565, 12);
        validateError(compileResult, index++, "incompatible types: expected 'PersonA', found 'string[]'", 568, 17);
=======
                " no expression type is equivalent to error type", 553, 15);
>>>>>>> 48a0e831
        Assert.assertEquals(compileResult.getDiagnostics().length, index);
    }

    @Test
    public void testFromClauseWithInvalidAssignmentToFinalVar() {
        CompileResult compileResult = BCompileUtil.compile("test-src/query/query_dataflow_negative.bal");
        int index = 0;
        validateWarning(compileResult, index++, "unused variable 'x'", 42, 5);
        validateWarning(compileResult, index++, "unused variable 'person'", 42, 21);
        validateError(compileResult, index++, "cannot assign a value to final 'person'", 44, 17);
        validateWarning(compileResult, index++, "unused variable 'outputNameList'", 58, 5);
        validateError(compileResult, index++, "cannot assign a value to final 'twiceScore'", 62, 10);
        validateError(compileResult, index++, "cannot assign a value to final 'a'", 76, 13);
        validateWarning(compileResult, index++, "unused variable 'a'", 79, 16);
        validateError(compileResult, index++, "cannot assign a value to final 'a'", 83, 13);
        validateError(compileResult, index++, "cannot assign a value to final 'b'", 84, 13);
        validateError(compileResult, index++, "cannot assign a value to final 'a'", 92, 13);
        validateError(compileResult, index++, "cannot assign a value to final 'b'", 93, 13);
        validateError(compileResult, index++, "cannot assign a value to final 'item'", 103, 13);
        Assert.assertEquals(compileResult.getDiagnostics().length, index);
    }

    @Test
    public void testQueryingEmptyTupleNegative() {
        CompileResult compileResult = BCompileUtil.compile("test-src/query/query_empty_tuple_negative.bal");
        int index = 0;
        validateError(compileResult, index++, "expression of type 'never' or equivalent to " +
                "type 'never' not allowed here", 19, 16);
        validateWarning(compileResult, index++, "unused variable 'x1'", 21, 5);
        validateError(compileResult, index++, "expression of type 'never' or equivalent to " +
                "type 'never' not allowed here", 22, 16);
        validateError(compileResult, index++, "expression of type 'never' or equivalent to " +
                "type 'never' not allowed here", 25, 16);
        validateError(compileResult, index++, "expression of type 'never' or equivalent to " +
                "type 'never' not allowed here", 25, 16);
        validateWarning(compileResult, index++, "unused variable 'x2'", 27, 5);
        validateError(compileResult, index++, "expression of type 'never' or equivalent to " +
                "type 'never' not allowed here", 28, 16);
        validateError(compileResult, index++, "expression of type 'never' or equivalent to " +
                "type 'never' not allowed here", 32, 20);
        validateError(compileResult, index++, "expression of type 'never' or equivalent to " +
                "type 'never' not allowed here", 36, 16);
        validateError(compileResult, index++, "expression of type 'never' or equivalent to " +
                "type 'never' not allowed here", 36, 16);
        validateError(compileResult, index++, "expression of type 'never' or equivalent to " +
                "type 'never' not allowed here", 39, 20);
        validateError(compileResult, index++, "expression of type 'never' or equivalent to " +
                "type 'never' not allowed here", 40, 16);
        validateError(compileResult, index++, "expression of type 'never' or equivalent to " +
                "type 'never' not allowed here", 44, 20);
        validateWarning(compileResult, index++, "unused variable 'err'", 46, 5);
        validateError(compileResult, index++, "expression of type 'never' or equivalent to " +
                "type 'never' not allowed here", 48, 17);
        Assert.assertEquals(compileResult.getDiagnostics().length, index);
    }
}<|MERGE_RESOLUTION|>--- conflicted
+++ resolved
@@ -102,23 +102,15 @@
         validateError(compileResult, index++, "field name 'id' used in key specifier is not found in table " +
                 "constraint type 'record {| User user; |}'", 518, 29);
         validateError(compileResult, index++, "incompatible types: expected 'error?', found '(error|int)'", 520, 47);
-<<<<<<< HEAD
-=======
         validateError(compileResult, index++, "incompatible types: expected 'int', found 'string'", 525, 16);
         validateError(compileResult, index++, "incompatible types: expected 'int', found 'string'", 530, 20);
-        Assert.assertEquals(compileResult.getErrorCount(), index);
->>>>>>> 48a0e831
         validateWarning(compileResult, index++, "invalid usage of the 'check' expression operator:" +
                 " no expression type is equivalent to error type", 544, 15);
         validateWarning(compileResult, index++, "invalid usage of the 'check' expression operator:" +
-<<<<<<< HEAD
-                " no expression type is equivalent to error type", 535, 15);
-        validateError(compileResult, index++, "incompatible types: expected 'int', found 'string[]'", 556, 13);
-        validateError(compileResult, index++, "incompatible types: expected 'PersonA', found 'string'", 565, 12);
-        validateError(compileResult, index++, "incompatible types: expected 'PersonA', found 'string[]'", 568, 17);
-=======
                 " no expression type is equivalent to error type", 553, 15);
->>>>>>> 48a0e831
+        validateError(compileResult, index++, "incompatible types: expected 'int', found 'string[]'", 574, 13);
+        validateError(compileResult, index++, "incompatible types: expected 'PersonA', found 'string'", 583, 12);
+        validateError(compileResult, index++, "incompatible types: expected 'PersonA', found 'string[]'", 586, 17);
         Assert.assertEquals(compileResult.getDiagnostics().length, index);
     }
 
