/*
 * Copyright (c) 2017, WSO2 Inc. (http://www.wso2.org) All Rights Reserved.
 *
 * WSO2 Inc. licenses this file to you under the Apache License,
 * Version 2.0 (the "License"); you may not use this file except
 * in compliance with the License.
 * You may obtain a copy of the License at
 * http://www.apache.org/licenses/LICENSE-2.0
 *
 * Unless required by applicable law or agreed to in writing,
 * software distributed under the License is distributed on an
 * "AS IS" BASIS, WITHOUT WARRANTIES OR CONDITIONS OF ANY
 * KIND, either express or implied. See the License for the
 * specific language governing permissions and limitations
 * under the License.
 */
package org.ballerinalang.test.statements.assign;

import io.ballerina.runtime.api.PredefinedTypes;
import io.ballerina.runtime.api.creators.TypeCreator;
import io.ballerina.runtime.api.creators.ValueCreator;
import io.ballerina.runtime.api.utils.StringUtils;
import io.ballerina.runtime.api.values.BArray;
import io.ballerina.runtime.api.values.BString;
import org.ballerinalang.test.BAssertUtil;
import org.ballerinalang.test.BCompileUtil;
import org.ballerinalang.test.BRunUtil;
import org.ballerinalang.test.CompileResult;
import org.testng.Assert;
import org.testng.annotations.AfterClass;
import org.testng.annotations.BeforeClass;
import org.testng.annotations.Test;

/**
 * Class to test functionality of assignment operation.
 */
public class AssignStmtTest {

    private CompileResult result;
    private CompileResult resultNegative;

    @BeforeClass
    public void setup() {
        result = BCompileUtil.compile("test-src/statements/assign/assign-stmt.bal");
        resultNegative = BCompileUtil.compile("test-src/statements/assign/assign-stmt-negative.bal");
    }

    @Test
    public void invokeAssignmentTest() {
        Object[] args = {(100)};
        Object returns = BRunUtil.invoke(result, "testIntAssignStmt", args);

        Assert.assertSame(returns.getClass(), Long.class);

        long actual = (long) returns;
        long expected = 100;
        Assert.assertEquals(actual, expected);

        // floattype assignment test
        args = new Object[]{(2.3f)};
        returns = BRunUtil.invoke(result, "testFloatAssignStmt", args);

        Assert.assertSame(returns.getClass(), Double.class);

        double actualFloat = (double) returns;
        double expectedFloat = 2.3f;
        Assert.assertEquals(actualFloat, expectedFloat);

        // Boolean assignment test
        args = new Object[]{(true)};
        returns = BRunUtil.invoke(result, "testBooleanAssignStmt", args);

        Assert.assertSame(returns.getClass(), Boolean.class);

        boolean actualBoolean = (boolean) returns;
        Assert.assertTrue(actualBoolean);

        // String assignment test
        args = new Object[]{StringUtils.fromString("Test Value")};
        returns = BRunUtil.invoke(result, "testStringAssignStmt", args);

        Assert.assertTrue(returns instanceof BString);

        String actualString = returns.toString();
        String expectedString = "Test Value";
        Assert.assertEquals(actualString, expectedString);

        // Array index to int assignment test
        BArray arrayValue = ValueCreator.createArrayValue(TypeCreator.createArrayType(PredefinedTypes.TYPE_INT));
        arrayValue.add(0, 150);
        args = new Object[]{arrayValue};
        returns = BRunUtil.invoke(result, "testArrayIndexToIntAssignStmt", args);

        Assert.assertSame(returns.getClass(), Long.class);

        actual = (long) returns;
        expected = 150;
        Assert.assertEquals(actual, expected);

        // Int to array index assignment test
        args = new Object[]{(250)};
        returns = BRunUtil.invoke(result, "testIntToArrayAssignStmt", args);

        Assert.assertSame(returns.getClass(), Long.class);

        actual = (long) returns;
        expected = 250;
        Assert.assertEquals(actual, expected);
    }

    @Test(description = "Test assignment statement with multi return function")
    public void testAssignmentStmtWithMultiReturnFunc() {
        // Int assignment test
        Object[] args = {};
        BArray returns = (BArray) BRunUtil.invoke(result, "testMultiReturn", args);

        Assert.assertEquals(returns.size(), 3);
        Assert.assertSame(returns.get(0).getClass(), Long.class);
        Assert.assertEquals(5L, returns.get(0));
        Assert.assertEquals("john", returns.get(1).toString());
        Assert.assertEquals(6L, returns.get(2));
    }

    @Test(description = "Test assignment of int to float")
    public void testAssignmentStatementIntToFloat() {
        Object[] args = {(100)};
        Object returns = BRunUtil.invoke(result, "testIntCastFloatStmt", args);

        Assert.assertSame(returns.getClass(), Double.class);

        double actual = (double) returns;
        double expected = 100f;
        Assert.assertEquals(actual, expected);
    }

    @Test(description = "Test action result assignment with variable destructure")
    public void restActionResultAssignment() {
        BArray returns = (BArray) BRunUtil.invoke(result, "restActionResultAssignment");
        Assert.assertEquals(returns.get(0), 0L);
        Assert.assertEquals(returns.get(1), 0L);
        Assert.assertEquals(returns.get(2).toString(), "a");
        Assert.assertEquals(returns.get(3).toString(), "the error reason");
        Assert.assertEquals(returns.get(4).toString(), "foo3 error");
        Assert.assertEquals(returns.get(5).toString(), "3");
    }

    @Test
    public void testAssignmentSemanticAnalysisNegativeCases() {
        CompileResult resultNegative = BCompileUtil.compile(
                "test-src/statements/assign/assign_stmt_semantic_negative.bal");
        int index = 0;
        BAssertUtil.validateError(resultNegative, index++, "cannot assign a value to final 'i'", 21, 5);
        BAssertUtil.validateError(resultNegative, index++, "cannot assign a value to final 'aa'", 27, 5);
        Assert.assertEquals(index, resultNegative.getErrorCount());
    }

    @Test(description = "Test assignment statement with errors")
    public void testAssignmentNegativeCases() {
        int i = 0;
        //testIncompatibleTypeAssign
        BAssertUtil.validateError(resultNegative, i++,
                "incompatible types: expected 'boolean', found 'int'", 3, 9);
        //testAssignCountMismatch1
        BAssertUtil.validateError(resultNegative, i++,
                "incompatible types: expected '[int,string]', found '[int,string,int]'", 11, 17);
        //testAssignCountMismatch2
        BAssertUtil.validateError(resultNegative, i++,
                "incompatible types: expected '[int,string,int,int]', found '[int,string,int]'", 21, 23);
        //testAssignTypeMismatch1
        BAssertUtil.validateError(resultNegative, i++,
                "incompatible types: expected '[int,string,int]', found '[string,string,int]'", 30, 20);
        BAssertUtil.validateError(resultNegative, i++,
                "incompatible types: expected 'string', found 'int'", 35, 13);
        //testAssignTypeMismatch2
        BAssertUtil.validateError(resultNegative, i++,
                "incompatible types: expected '[int,int,int]', found '[int,string,int]'", 43, 20);
        BAssertUtil.validateError(resultNegative, i++,
                "incompatible types: expected 'string', found 'int'", 44, 16);
        //testVarRepeatedReturn1
        BAssertUtil.validateError(resultNegative, i++,
                "redeclared symbol 'a'", 48, 19);
        BAssertUtil.validateError(resultNegative, i++,
                "undefined symbol 'b'", 49, 22);
        //testVarRepeatedReturn2
        BAssertUtil.validateError(resultNegative, i++,
                "redeclared symbol 'name'", 53, 19);
        BAssertUtil.validateError(resultNegative, i++,
                "undefined symbol 'b'", 54, 22);
        BAssertUtil.validateError(resultNegative, i++,
                "incompatible types: expected 'int', found '[int,int]'", 77, 13);
        BAssertUtil.validateError(resultNegative, i++,
                "incompatible types: expected 'map<string>', found 'record {| string a; anydata...; |}'", 78, 22);
        BAssertUtil.validateError(resultNegative, i++,
                "invalid record binding pattern with type 'error'", 79, 5);
        BAssertUtil.validateError(resultNegative, i++,
                "invalid record variable; expecting a record type but found 'error' in type definition", 79, 20);
        BAssertUtil.validateError(resultNegative, i++,
                "incompatible types: expected 'any[]', found 'error[]'", 85, 15);
        BAssertUtil.validateError(resultNegative, i++,
                "incompatible types: expected 'error[]', found 'any[]'", 87, 26);
        BAssertUtil.validateError(resultNegative, i++,
                "incompatible types: expected 'CLError?[]', found 'error?[]'", 105, 19);
        BAssertUtil.validateError(resultNegative, i++,
                "incompatible types: expected 'CLError?[]', found 'error?[]'", 106, 11);
        BAssertUtil.validateError(resultNegative, i++,
                "incompatible types: expected '(error|int[])', found 'error[]'", 114, 21);
        BAssertUtil.validateError(resultNegative, i++,
                "incompatible types: expected '(int|error[])', found 'error'", 119, 21);
        BAssertUtil.validateError(resultNegative, i++,
                "incompatible types: expected 'function ((any|error)...) returns ()', found " +
                        "'function (any...) returns ()'", 123, 47);
        BAssertUtil.validateError(resultNegative, i++, "incompatible types: expected " +
                "'[\"list\",int?,Type]', found 'Type'", 133, 14);
        BAssertUtil.validateError(resultNegative, i++, "incompatible types: expected 'int', " +
                "found 'table<record {| |}>'", 138, 11);
        BAssertUtil.validateError(resultNegative, i++, "incompatible types: expected 'int', " +
                "found 'table<record {| |}>'", 141, 12);
<<<<<<< HEAD
        BAssertUtil.validateError(resultNegative, i++, "incompatible types: expected 'Foo', " +
                "found 'float'", 147, 13);
        BAssertUtil.validateError(resultNegative, i++, "incompatible types: expected 'Foo2', " +
                "found 'int'", 155, 14);
        BAssertUtil.validateError(resultNegative, i++, "incompatible types: expected 'Foo2', " +
                "found 'int'", 156, 14);
        BAssertUtil.validateError(resultNegative, i++, "incompatible types: expected 'Foo2', " +
                "found 'int'", 157, 14);
        BAssertUtil.validateError(resultNegative, i++, "incompatible types: expected 'Foo2', " +
                "found 'int'", 158, 14);
        BAssertUtil.validateError(resultNegative, i++, "incompatible types: expected 'Foo2', " +
                "found 'int'", 160, 14);
        BAssertUtil.validateError(resultNegative, i++, "incompatible types: expected 'Foo3', " +
                "found 'float'", 170, 14);
        BAssertUtil.validateError(resultNegative, i++, "incompatible types: expected 'Foo3', " +
                "found 'float'", 171, 14);
        BAssertUtil.validateError(resultNegative, i++, "incompatible types: expected 'Foo3', " +
                "found 'float'", 172, 14);
=======
        BAssertUtil.validateError(resultNegative, i++,
                "invalid operation: type 'record {| int b?; anydata...; |}[1]?' does not support member access",
                153, 5);
>>>>>>> 157d12cf
        Assert.assertEquals(resultNegative.getErrorCount(), i);
    }

    @Test(description = "Test negative assignment statement with cast and conversion with var.")
    public void testCastAndConversionWithVar() {
        CompileResult result = BCompileUtil.compile("test-src/statements/assign/var-negative.bal");
        Assert.assertEquals(result.getErrorCount(), 31);
        int i = 0;
        BAssertUtil.validateError(result, i++, "unknown type 'Foo'", 4, 5);
        BAssertUtil.validateError(result, i++, "unknown type 'Foo'", 4, 20);
        BAssertUtil.validateError(result, i++, "undefined symbol 'bar'", 4, 25);
        BAssertUtil.validateError(result, i++, "unknown type 'Foo'", 5, 13);
        BAssertUtil.validateError(result, i++, "operator '+' not defined for 'error' and 'error'", 8, 26);
        BAssertUtil.validateError(result, i++, "unknown type 'Float'", 14, 5);
        BAssertUtil.validateError(result, i++, "unknown type 'Float'", 14, 22);
        BAssertUtil.validateError(result, i++, "unknown type 'Float'", 15, 13);
        BAssertUtil.validateError(result, i++, "operator '+' not defined for 'error' and 'error'", 18, 26);
        BAssertUtil.validateError(result, i++, "undefined symbol 'foo'", 23, 31);
        BAssertUtil.validateError(result, i++, "operator '+' not defined for 'string' and 'error'", 25, 26);
        BAssertUtil.validateError(result, i++, "operator '+' not defined for 'error' and 'error'", 27, 26);
        BAssertUtil.validateError(result, i++, "unknown type 'Foo'", 32, 5);
        BAssertUtil.validateError(result, i++, "unknown type 'Foo'", 32, 20);
        BAssertUtil.validateError(result, i++, "undefined symbol 'bar'", 32, 25);
        BAssertUtil.validateError(result, i++, "unknown type 'Foo'", 33, 13);
        BAssertUtil.validateError(result, i++, "operator '+' not defined for 'error' and 'error'", 36, 26);
        BAssertUtil.validateError(result, i++, "unknown type 'Float'", 42, 5);
        BAssertUtil.validateError(result, i++, "unknown type 'Float'", 42, 22);
        BAssertUtil.validateError(result, i++, "unknown type 'Float'", 43, 13);
        BAssertUtil.validateError(result, i++, "operator '+' not defined for 'error' and 'error'", 46, 26);
        BAssertUtil.validateError(result, i++, "undefined symbol 'foo'", 51, 31);
        BAssertUtil.validateError(result, i++, "operator '+' not defined for 'string' and 'error'", 53, 26);
        BAssertUtil.validateError(result, i++, "operator '+' not defined for 'error' and 'error'", 55, 26);
        BAssertUtil.validateError(result, i++, "unknown type 'Float'", 60, 5);
        BAssertUtil.validateError(result, i++, "unknown type 'Float'", 60, 25);
        BAssertUtil.validateError(result, i++, "undefined symbol 'fooo'", 60, 32);
        BAssertUtil.validateError(result, i++, "unknown type 'Foo'", 73, 14);
        BAssertUtil.validateError(result, i++, "undefined symbol 'bar'", 73, 19);
        BAssertUtil.validateError(result, i++, "unknown type 'X'", 79, 5);
        BAssertUtil.validateError(result, i, "unknown type 'V'", 81, 5);
    }

    @Test()
    public void testAssignErrorArrayToAny() {
        BRunUtil.invoke(result, "testAssignErrorArrayToAny");
    }

    @Test()
    public void testAssignIntArrayToJson() {
        BRunUtil.invoke(result, "testAssignIntArrayToJson");
    }

    @Test()
    public void testAssignIntOrStringArrayIntOrFloatOrStringUnionArray() {
        BRunUtil.invoke(result, "testAssignIntOrStringArrayIntOrFloatOrStringUnionArray");
    }

    @Test()
    public void assignAnyToUnionWithErrorAndAny() {
        BRunUtil.invoke(result, "assignAnyToUnionWithErrorAndAny");
    }

    @Test
    public void testAssignmentStmtSemanticsNegative() {
        resultNegative = BCompileUtil.compile("test-src/statements/assign/assign-stmt-semantics-negative.bal");
        Assert.assertEquals(resultNegative.getErrorCount(), 13);
        int i = 0;
        BAssertUtil.validateError(resultNegative, i++, "cannot assign a value to a type definition", 20, 5);
        BAssertUtil.validateError(resultNegative, i++, "incompatible types: expected 'typedesc<Foo>', found 'int'",
                20, 11);
        BAssertUtil.validateError(resultNegative, i++, "cannot assign a value to a type definition", 21, 5);
        BAssertUtil.validateError(resultNegative, i++, "cannot assign a value to a type definition", 23, 6);
        BAssertUtil.validateError(resultNegative, i++, "cannot assign a value to a type definition", 24, 7);
        BAssertUtil.validateError(resultNegative, i++, "cannot assign a value to a type definition", 25, 12);
        BAssertUtil.validateError(resultNegative, i++, "incompatible types: expected 'string', found 'typedesc<Foo>'",
                25, 12);
        BAssertUtil.validateError(resultNegative, i++, "cannot assign a value to a type definition", 26, 11);
        BAssertUtil.validateError(resultNegative, i++, "incompatible types: expected 'string', found 'typedesc<Foo>'",
                26, 11);
        BAssertUtil.validateError(resultNegative, i++, "invalid rest descriptor type; expecting an array type but " +
                "found 'typedesc<Foo>'", 27, 5);
        BAssertUtil.validateError(resultNegative, i++, "cannot assign a value to a type definition", 27, 9);
        BAssertUtil.validateError(resultNegative, i++, "cannot assign a value to a type definition", 29, 14);
        BAssertUtil.validateError(resultNegative, i, "incompatible types: expected 'error?', found 'typedesc<Foo>'",
                29, 14);
    }

    @Test
    public void testOptionalFieldAssignment() {
        BRunUtil.invoke(result, "testOptionalFieldAssignment1");
        BRunUtil.invoke(result, "testOptionalFieldAssignment2");
        BRunUtil.invoke(result, "testOptionalFieldAssignment3");
        BRunUtil.invoke(result, "testOptionalFieldAssignment4");
    }

    @AfterClass
    public void tearDown() {
        result = null;
        resultNegative = null;
    }
}<|MERGE_RESOLUTION|>--- conflicted
+++ resolved
@@ -215,30 +215,27 @@
                 "found 'table<record {| |}>'", 138, 11);
         BAssertUtil.validateError(resultNegative, i++, "incompatible types: expected 'int', " +
                 "found 'table<record {| |}>'", 141, 12);
-<<<<<<< HEAD
-        BAssertUtil.validateError(resultNegative, i++, "incompatible types: expected 'Foo', " +
-                "found 'float'", 147, 13);
-        BAssertUtil.validateError(resultNegative, i++, "incompatible types: expected 'Foo2', " +
-                "found 'int'", 155, 14);
-        BAssertUtil.validateError(resultNegative, i++, "incompatible types: expected 'Foo2', " +
-                "found 'int'", 156, 14);
-        BAssertUtil.validateError(resultNegative, i++, "incompatible types: expected 'Foo2', " +
-                "found 'int'", 157, 14);
-        BAssertUtil.validateError(resultNegative, i++, "incompatible types: expected 'Foo2', " +
-                "found 'int'", 158, 14);
-        BAssertUtil.validateError(resultNegative, i++, "incompatible types: expected 'Foo2', " +
-                "found 'int'", 160, 14);
-        BAssertUtil.validateError(resultNegative, i++, "incompatible types: expected 'Foo3', " +
-                "found 'float'", 170, 14);
-        BAssertUtil.validateError(resultNegative, i++, "incompatible types: expected 'Foo3', " +
-                "found 'float'", 171, 14);
-        BAssertUtil.validateError(resultNegative, i++, "incompatible types: expected 'Foo3', " +
-                "found 'float'", 172, 14);
-=======
         BAssertUtil.validateError(resultNegative, i++,
                 "invalid operation: type 'record {| int b?; anydata...; |}[1]?' does not support member access",
                 153, 5);
->>>>>>> 157d12cf
+        BAssertUtil.validateError(resultNegative, i++, "incompatible types: expected 'Foo', " +
+                "found 'float'", 159, 13);
+        BAssertUtil.validateError(resultNegative, i++, "incompatible types: expected 'Foo2', " +
+                "found 'int'", 167, 14);
+        BAssertUtil.validateError(resultNegative, i++, "incompatible types: expected 'Foo2', " +
+                "found 'int'", 168, 14);
+        BAssertUtil.validateError(resultNegative, i++, "incompatible types: expected 'Foo2', " +
+                "found 'int'", 169, 14);
+        BAssertUtil.validateError(resultNegative, i++, "incompatible types: expected 'Foo2', " +
+                "found 'int'", 170, 14);
+        BAssertUtil.validateError(resultNegative, i++, "incompatible types: expected 'Foo2', " +
+                "found 'int'", 172, 14);
+        BAssertUtil.validateError(resultNegative, i++, "incompatible types: expected 'Foo3', " +
+                "found 'float'", 182, 14);
+        BAssertUtil.validateError(resultNegative, i++, "incompatible types: expected 'Foo3', " +
+                "found 'float'", 183, 14);
+        BAssertUtil.validateError(resultNegative, i++, "incompatible types: expected 'Foo3', " +
+                "found 'float'", 184, 14);
         Assert.assertEquals(resultNegative.getErrorCount(), i);
     }
 
