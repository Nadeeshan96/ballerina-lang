/*
 * Copyright (c) 2017, WSO2 Inc. (http://www.wso2.org) All Rights Reserved.
 *
 * WSO2 Inc. licenses this file to you under the Apache License,
 * Version 2.0 (the "License"); you may not use this file except
 * in compliance with the License.
 * You may obtain a copy of the License at
 *
 *   http://www.apache.org/licenses/LICENSE-2.0
 *
 * Unless required by applicable law or agreed to in writing,
 * software distributed under the License is distributed on an
 * "AS IS" BASIS, WITHOUT WARRANTIES OR CONDITIONS OF ANY
 * KIND, either express or implied.  See the License for the
 * specific language governing permissions and limitations
 * under the License.
 */

package org.ballerinalang.test.types.globalvar;

import org.ballerinalang.test.util.BAssertUtil;
import org.ballerinalang.test.util.BCompileUtil;
import org.ballerinalang.test.util.CompileResult;
import org.testng.Assert;
import org.testng.annotations.Test;

/**
 * Global variable error scenarios.
 */
public class GlobalVarNegativeTest {

    @Test
    public void testGlobalVarNegatives() {
        CompileResult resultNegative = BCompileUtil.compile(
                "test-src/statements/variabledef/global_variable_negative.bal");
        Assert.assertEquals(resultNegative.getErrorCount(), 4);
        BAssertUtil.validateError(resultNegative, 0, "invalid token 'int'", 27, 8);
        BAssertUtil.validateError(resultNegative, 1, "invalid token 'int'", 29, 8);
        BAssertUtil.validateError(resultNegative, 2, "mismatched input ';'. expecting '='", 31, 46);
        BAssertUtil.validateError(resultNegative, 3, "mismatched input ';'. expecting '='", 33, 59);
    }

    @Test
    void testGlobalVariableInitNegative() {
        CompileResult result = BCompileUtil.compile("test-src/statements/variabledef/global_variable_init_negative" +
                ".bal");

        Assert.assertEquals(result.getErrorCount(), 8);
        int i = 0;
        BAssertUtil.validateError(result, i++, "uninitialized variable 'i'", 17, 1);
        BAssertUtil.validateError(result, i++, "uninitialized variable 's'", 18, 1);
        BAssertUtil.validateError(result, i++, "uninitialized variable 'a'", 19, 1);
        BAssertUtil.validateError(result, i++, "uninitialized variable 'b'", 20, 1);
        BAssertUtil.validateError(result, i++, "variable 'i' is not initialized", 25, 5);
        BAssertUtil.validateError(result, i++, "variable 'i' is not initialized", 31, 5);
        BAssertUtil.validateError(result, i++, "variable 'a' is not initialized", 39, 13);
        BAssertUtil.validateError(result, i, "variable 's' is not initialized", 40, 18);
    }

    @Test
    void testGlobalVariableInitWithInvocationNegative() {
        CompileResult result = BCompileUtil.compile("test-src/statements/variabledef" +
                "/global_variable_init_with_invocation_negative.bal");

        Assert.assertEquals(result.getErrorCount(), 2);
        int i = 0;
<<<<<<< HEAD
        BAssertUtil.validateError(result, i++, "variable(s) 's, i' not initialized", 21, 9);
=======
        BAssertUtil.validateError(result, i++, "variable(s) 'i, s' not initialized", 21, 9);
>>>>>>> d687c135
        BAssertUtil.validateError(result, i, "variable(s) 's' not initialized", 22, 9);
    }
}<|MERGE_RESOLUTION|>--- conflicted
+++ resolved
@@ -64,11 +64,7 @@
 
         Assert.assertEquals(result.getErrorCount(), 2);
         int i = 0;
-<<<<<<< HEAD
-        BAssertUtil.validateError(result, i++, "variable(s) 's, i' not initialized", 21, 9);
-=======
         BAssertUtil.validateError(result, i++, "variable(s) 'i, s' not initialized", 21, 9);
->>>>>>> d687c135
         BAssertUtil.validateError(result, i, "variable(s) 's' not initialized", 22, 9);
     }
 }