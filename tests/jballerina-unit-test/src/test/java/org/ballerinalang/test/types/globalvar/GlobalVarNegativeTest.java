/*
 * Copyright (c) 2017, WSO2 Inc. (http://www.wso2.org) All Rights Reserved.
 *
 * WSO2 Inc. licenses this file to you under the Apache License,
 * Version 2.0 (the "License"); you may not use this file except
 * in compliance with the License.
 * You may obtain a copy of the License at
 *
 *   http://www.apache.org/licenses/LICENSE-2.0
 *
 * Unless required by applicable law or agreed to in writing,
 * software distributed under the License is distributed on an
 * "AS IS" BASIS, WITHOUT WARRANTIES OR CONDITIONS OF ANY
 * KIND, either express or implied.  See the License for the
 * specific language governing permissions and limitations
 * under the License.
 */

package org.ballerinalang.test.types.globalvar;

import org.ballerinalang.test.BAssertUtil;
import org.ballerinalang.test.BCompileUtil;
import org.ballerinalang.test.CompileResult;
import org.testng.Assert;
import org.testng.annotations.Test;

/**
 * Global variable error scenarios.
 */
public class GlobalVarNegativeTest {

    private static final String INVALID_FUNC_OR_METHOD_CALL_WITH_UNINITIALIZED_VARS_PREFIX =
            "cannot call a function or method in the same module before all module-level variables are initialized: ";

    @Test
    public void testGlobalVarNegatives() {
        CompileResult resultNegative = BCompileUtil.compile(
                "test-src/statements/variabledef/global_variable_negative.bal");
        Assert.assertEquals(resultNegative.getErrorCount(), 7);
        int i = 0;
        BAssertUtil.validateError(resultNegative, i++, "missing non-defaultable required record field 'x'", 22, 12);
        BAssertUtil.validateError(resultNegative, i++, "invalid character ':' in field access expression", 23, 15);
        BAssertUtil.validateError(resultNegative, i++, "missing equal token", 27, 46);
        BAssertUtil.validateError(resultNegative, i++, "missing identifier", 27, 46);
        BAssertUtil.validateError(resultNegative, i++, "missing equal token", 29, 59);
        BAssertUtil.validateError(resultNegative, i++, "missing identifier", 29, 59);
        BAssertUtil.validateError(resultNegative, i++, "invalid cyclic type reference in '[Listener, Listener]'", 31,
                1);
    }

    @Test
    void testGlobalVariableInitNegative() {
        CompileResult result = BCompileUtil.compile("test-src/statements/variabledef/global_variable_init_negative" +
                ".bal");

        int i = 0;
        BAssertUtil.validateError(result, i++, "uninitialized variable 'i'", 17, 1);
        BAssertUtil.validateError(result, i++, "uninitialized variable 's'", 18, 1);
        BAssertUtil.validateError(result, i++, "uninitialized variable 'a'", 19, 1);
        BAssertUtil.validateError(result, i++, "uninitialized variable 'b'", 20, 1);
        BAssertUtil.validateError(result, i++, "variable 'i' is not initialized", 25, 5);
        BAssertUtil.validateError(result, i++, "variable 'i' is not initialized", 31, 5);
        BAssertUtil.validateError(result, i++, "variable 'a' is not initialized", 39, 13);
        BAssertUtil.validateError(result, i++, "variable 's' is not initialized", 40, 16);
        BAssertUtil.validateError(result, i++, "uninitialized variable 'func1'", 43, 1);
        BAssertUtil.validateError(result, i++, "uninitialized variable 'func2'", 45, 1);
        BAssertUtil.validateError(result, i++, "uninitialized variable 'func3'", 47, 1);
        BAssertUtil.validateError(result, i++, "uninitialized variable 'func4'", 49, 1);
        BAssertUtil.validateError(result, i++, "uninitialized variable 'func5'", 51, 1);
        BAssertUtil.validateError(result, i++, "uninitialized variable 'func6'", 53, 1);
        Assert.assertEquals(result.getErrorCount(), i);
    }

    @Test
    void testGlobalVariableInitWithInvocationNegative() {
        CompileResult result = BCompileUtil.compile(
                "test-src/statements/variabledef/global_variable_init_with_invocation_negative.bal");

        int i = 0;
        BAssertUtil.validateError(result, i++, INVALID_FUNC_OR_METHOD_CALL_WITH_UNINITIALIZED_VARS_PREFIX +
                "variable(s) 'i, s, t, u' not initialized", 24, 5);
        BAssertUtil.validateError(result, i++, "variable 'lf' is not initialized", 24, 5);
        BAssertUtil.validateError(result, i++, INVALID_FUNC_OR_METHOD_CALL_WITH_UNINITIALIZED_VARS_PREFIX +
                "variable(s) 'i, s, u' not initialized", 26, 5);
        BAssertUtil.validateError(result, i++, "variable 't' is not initialized", 26, 5);
        BAssertUtil.validateError(result, i++, INVALID_FUNC_OR_METHOD_CALL_WITH_UNINITIALIZED_VARS_PREFIX +
                "variable(s) 'i, s, t, u' not initialized", 28, 9);
        BAssertUtil.validateError(result, i++, INVALID_FUNC_OR_METHOD_CALL_WITH_UNINITIALIZED_VARS_PREFIX +
                "variable(s) 's, t' not initialized", 30, 5);
        BAssertUtil.validateError(result, i++, "variable 'u' is not initialized", 30, 5);
        BAssertUtil.validateError(result, i++, INVALID_FUNC_OR_METHOD_CALL_WITH_UNINITIALIZED_VARS_PREFIX +
                "variable(s) 's, t, u' not initialized", 32, 9);
        BAssertUtil.validateError(result, i++, INVALID_FUNC_OR_METHOD_CALL_WITH_UNINITIALIZED_VARS_PREFIX +
                "variable(s) 'u' not initialized", 34, 5);
        BAssertUtil.validateError(result, i++, "variable 't' is not initialized", 34, 5);
        BAssertUtil.validateError(result, i++, INVALID_FUNC_OR_METHOD_CALL_WITH_UNINITIALIZED_VARS_PREFIX +
                "variable(s) 'u' not initialized", 38, 5);
        BAssertUtil.validateError(result, i++, INVALID_FUNC_OR_METHOD_CALL_WITH_UNINITIALIZED_VARS_PREFIX +
                "variable(s) 'u' not initialized", 38, 5);
        Assert.assertEquals(result.getErrorCount(), i);
    }

    @Test
    public void testConfigurableModuleVarDeclNegative() {
        CompileResult result = BCompileUtil.compile
                ("test-src/statements/variabledef/configurable_global_var_decl_negative.bal");
        int i = 0;
        BAssertUtil.validateError(result, i++, "configurable variable must be initialized or be marked as required",
                18, 19);
        BAssertUtil.validateError(result, i++, "configurable variable cannot be declared with var", 20, 1);
        BAssertUtil.validateError(result, i++, "invalid type for configurable variable: expected a subtype" +
                " of 'anydata'", 22, 14);
        BAssertUtil.validateError(result, i++, "missing close brace token", 27, 1);
        BAssertUtil.validateError(result, i++, "invalid token '}'", 29, 1);
        BAssertUtil.validateError(result, i++, "configurable variable currently not supported for " +
                "'(json & readonly)'", 31, 1);
        BAssertUtil.validateError(result, i++, "only simple variables are allowed to be configurable", 34, 1);
        BAssertUtil.validateError(result, i++, "'final' qualifier not allowed: configurable variables are " +
                "implicitly final", 37, 1);
        BAssertUtil.validateError(result, i++, "configurable variable currently not supported for '(Person1 & " +
                "readonly)'\n\t" +
                "record field type '(json & readonly)' of field 'person1.jsonField' is not supported", 71, 1);
        BAssertUtil.validateError(result, i++, "configurable variable currently not supported for '(Person2 & " +
                "readonly)'\n\t" +
                "union member type '(json & readonly)' is not supported", 72, 1);
        BAssertUtil.validateError(result, i++, "configurable variable currently not supported for '(Person3 & " +
                "readonly)'\n\t" +
                "array element type '(json & readonly)' is not supported", 73, 1);
        BAssertUtil.validateError(result, i++, "configurable variable currently not supported for '(Person4 & " +
                "readonly)'\n\t" +
                "record field type '(json & readonly)' of field 'person4.person.jsonField' is not supported", 74, 1);
        BAssertUtil.validateError(result, i++, "configurable variable currently not supported for '(Person5 & " +
                "readonly)'\n\t" +
                "record field type '(json & readonly)' of field 'person5.field1' is not supported\n\t" +
                "record field type '(json & readonly)' of field 'person5.field2' is not supported", 75, 1);
        BAssertUtil.validateError(result, i++, "configurable variable currently not supported for '(table<map<json>> " +
                "& readonly)'\n\t" +
                "map constraint type '(json & readonly)' is not supported", 78, 1);
        BAssertUtil.validateError(result, i++, "configurable variable currently not supported for '(table<Person1> & " +
                "readonly)'\n\t" +
                "record field type '(json & readonly)' of field 'tableVar2.jsonField' is not supported", 79, 1);
        BAssertUtil.validateError(result, i++, "configurable variable currently not supported for '(table<json> & " +
                "readonly)'\n\t" +
                "table constraint type '(json & readonly)' is not supported", 80, 1);
        BAssertUtil.validateError(result, i++, "invalid constraint type. expected subtype of " +
                "'map<any|error>' but found 'json'", 80, 20);
        BAssertUtil.validateError(result, i++, "configurable variable currently not supported for '(json[] & " +
                "readonly)'\n\t" +
                "array element type '(json & readonly)' is not supported", 83, 1);
        BAssertUtil.validateError(result, i++, "configurable variable currently not supported for '(map<json> & " +
                "readonly)'\n\t" +
                "map constraint type '(json & readonly)' is not supported", 86, 1);
        BAssertUtil.validateError(result, i++, "configurable variable currently not supported for '((string|json) & " +
                "readonly)'\n\t" +
                "union member type '(json & readonly)' is not supported", 89, 1);
        BAssertUtil.validateError(result, i++, "configurable variable currently not supported for '(json & readonly)" +
                "'", 90, 1);
        BAssertUtil.validateError(result, i++, "configurable variable currently not supported for '([int,string,json]" +
                " & readonly)'\n\t" +
<<<<<<< HEAD
                "tuple element type '(json & readonly)' is not supported", 93, 1);
=======
                "tuple element type '(json & readonly)' is not supported", 97, 1);
        BAssertUtil.validateError(result, i++, "configurable variable currently not supported for '()'", 105, 1);
        BAssertUtil.validateError(result, i++, "configurable variable currently not supported for " +
                "'(()[] & readonly)'\n\t" +
                "array element type '()' is not supported", 106, 1);
        BAssertUtil.validateError(result, i++, "configurable variable currently not supported for " +
                "'(string? & readonly)'\n\t" +
                "union member type '()' is not supported", 107, 1);
        BAssertUtil.validateError(result, i++, "configurable variable currently not supported for " +
                "'(map<()> & readonly)'\n\t" +
                "map constraint type '()' is not supported", 108, 1);
        BAssertUtil.validateError(result, i++, "configurable variable currently not supported for" +
                " '(Person6 & readonly)'\n\t" +
                "record field type '()' of field 'nilRecord1.field1' is not supported", 109, 1);
        BAssertUtil.validateError(result, i++, "configurable variable currently not supported for " +
                "'(table<map<()>> & readonly)'\n\t" +
                "map constraint type '()' is not supported", 110, 1);

>>>>>>> 07dc1452
        Assert.assertEquals(result.getErrorCount(), i);
    }

    @Test
    public void testConfigurableImplicitFinal() {
        CompileResult result = BCompileUtil.compile
                ("test-src/statements/variabledef/configurable_global_var_decl_negative_02.bal");
        int i = 0;
        BAssertUtil.validateError(result, i++, "cannot assign a value to final 'discountRate'",
                21, 5);
        Assert.assertEquals(result.getErrorCount(), i);
    }

    @Test
    public void testConfigurableImplicitReadOnly() {
        CompileResult result = BCompileUtil.compile
                ("test-src/statements/variabledef/configurable_global_var_decl_negative_03.bal");
        int i = 0;
        BAssertUtil.validateError(result, i++, "incompatible types: expected 'int[] & readonly', found 'int[]'",
                20, 27);
        BAssertUtil.validateError(result, i++, "incompatible types: expected '(Foo & readonly)', found 'Foo'",
                28, 22);
        Assert.assertEquals(result.getErrorCount(), i);
    }
}<|MERGE_RESOLUTION|>--- conflicted
+++ resolved
@@ -157,28 +157,24 @@
                 "'", 90, 1);
         BAssertUtil.validateError(result, i++, "configurable variable currently not supported for '([int,string,json]" +
                 " & readonly)'\n\t" +
-<<<<<<< HEAD
                 "tuple element type '(json & readonly)' is not supported", 93, 1);
-=======
-                "tuple element type '(json & readonly)' is not supported", 97, 1);
-        BAssertUtil.validateError(result, i++, "configurable variable currently not supported for '()'", 105, 1);
+        BAssertUtil.validateError(result, i++, "configurable variable currently not supported for '()'", 101, 1);
         BAssertUtil.validateError(result, i++, "configurable variable currently not supported for " +
                 "'(()[] & readonly)'\n\t" +
-                "array element type '()' is not supported", 106, 1);
+                "array element type '()' is not supported", 102, 1);
         BAssertUtil.validateError(result, i++, "configurable variable currently not supported for " +
                 "'(string? & readonly)'\n\t" +
-                "union member type '()' is not supported", 107, 1);
+                "union member type '()' is not supported", 103, 1);
         BAssertUtil.validateError(result, i++, "configurable variable currently not supported for " +
                 "'(map<()> & readonly)'\n\t" +
-                "map constraint type '()' is not supported", 108, 1);
+                "map constraint type '()' is not supported", 104, 1);
         BAssertUtil.validateError(result, i++, "configurable variable currently not supported for" +
                 " '(Person6 & readonly)'\n\t" +
-                "record field type '()' of field 'nilRecord1.field1' is not supported", 109, 1);
+                "record field type '()' of field 'nilRecord1.field1' is not supported", 105, 1);
         BAssertUtil.validateError(result, i++, "configurable variable currently not supported for " +
                 "'(table<map<()>> & readonly)'\n\t" +
-                "map constraint type '()' is not supported", 110, 1);
-
->>>>>>> 07dc1452
+                "map constraint type '()' is not supported", 106, 1);
+
         Assert.assertEquals(result.getErrorCount(), i);
     }
 
