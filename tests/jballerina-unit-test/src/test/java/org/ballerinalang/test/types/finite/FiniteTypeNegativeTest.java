/*
 * Copyright (c) 2018, WSO2 Inc. (http://www.wso2.org) All Rights Reserved.
 *
 * WSO2 Inc. licenses this file to you under the Apache License,
 * Version 2.0 (the "License"); you may not use this file except
 * in compliance with the License.
 * You may obtain a copy of the License at
 *
 *    http://www.apache.org/licenses/LICENSE-2.0
 *
 * Unless required by applicable law or agreed to in writing,
 * software distributed under the License is distributed on an
 * "AS IS" BASIS, WITHOUT WARRANTIES OR CONDITIONS OF ANY
 * KIND, either express or implied. See the License for the
 * specific language governing permissions and limitations
 * under the License.
 */

package org.ballerinalang.test.types.finite;

import org.ballerinalang.test.BCompileUtil;
import org.ballerinalang.test.CompileResult;
import org.testng.Assert;
import org.testng.annotations.Test;

import static org.ballerinalang.test.BAssertUtil.validateError;

/**
 * Negative tests for finite types.
 *
 * @since 0.990.0
 */
public class FiniteTypeNegativeTest {

    @Test()
    public void finiteAssignmentStateType() {
        CompileResult result = BCompileUtil.compile("test-src/types/finite/func_type_labeling_negative.bal");
        validateError(result, 0, "incompatible types: expected 'FuncType', found 'function (int) returns " +
                "(int)'", 20, 19);
        validateError(result, 1, "incompatible types: expected 'string', found 'int'", 23, 16);
        validateError(result, 2, "incompatible types: expected 'FuncType', found 'function (string) " +
                "returns (string)'", 27, 19);
    }

    @Test()
    public void testInvalidLiteralAssignment() {

        CompileResult result = BCompileUtil.compile("test-src/types/finite/finite_type_negative.bal");
        Assert.assertEquals(result.getErrorCount(), 17, "Error count mismatch");
        int i = 0;
        validateError(result, i++, "incompatible types: expected 'Finite', found 'string'", 33, 16);
        validateError(result, i++, "incompatible types: expected 'ByteType', found '5'", 40, 18);
        validateError(result, i++, "incompatible types: expected 'IntType', found '5'", 47, 17);
        validateError(result, i++, "incompatible types: expected 'IntType', found 'float'", 52, 17);
        validateError(result, i++, "incompatible types: expected 'FloatType', found '5'", 59, 19);
        validateError(result, i++, "incompatible types: expected 'FloatType', found '5d'", 64, 19);
        validateError(result, i++, "incompatible types: expected 'DecimalType', found '5'", 71, 21);
        validateError(result, i++, "incompatible types: expected 'DecimalType', found '5f'", 76, 21);
        validateError(result, i++, "incompatible types: expected 'IntType', found 'int'", 81, 17);
        validateError(result, i++, "incompatible types: expected 'string', found 'StringOrIntVal'", 89, 17);
        validateError(result, i++, "incompatible types: expected 'int', found 'StringOrInt'", 92, 14);
<<<<<<< HEAD
        validateError(result, i++, "incompatible types: expected '1.0d|2.0f', found 'float'", 102, 13);
        validateError(result, i++, "incompatible types: expected '(1.0f|1.0d|2.22f|3.33d)', found 'decimal'", 107, 14);
        validateError(result, i++, "incompatible types: expected '1f|1d|2d', found 'int'", 116, 14);
        validateError(result, i++, "incompatible types: expected '1|1d|2d', found 'int'", 117, 15);
        validateError(result, i++, "incompatible types: expected 'Foo4', found 'int'", 118, 15);
        validateError(result, i, "incompatible types: expected 'chiran', found 'int'", 119, 18);
=======
        validateError(result, i++, "incompatible types: expected 't3', found 'float'", 102, 13);
        validateError(result, i, "incompatible types: expected '(t|t2)', found 'decimal'", 107, 14);
>>>>>>> e436dcb0
    }
}<|MERGE_RESOLUTION|>--- conflicted
+++ resolved
@@ -59,16 +59,11 @@
         validateError(result, i++, "incompatible types: expected 'IntType', found 'int'", 81, 17);
         validateError(result, i++, "incompatible types: expected 'string', found 'StringOrIntVal'", 89, 17);
         validateError(result, i++, "incompatible types: expected 'int', found 'StringOrInt'", 92, 14);
-<<<<<<< HEAD
-        validateError(result, i++, "incompatible types: expected '1.0d|2.0f', found 'float'", 102, 13);
-        validateError(result, i++, "incompatible types: expected '(1.0f|1.0d|2.22f|3.33d)', found 'decimal'", 107, 14);
+        validateError(result, i++, "incompatible types: expected 't3', found 'float'", 102, 13);
+        validateError(result, i++, "incompatible types: expected '(t|t2)', found 'decimal'", 107, 14);
         validateError(result, i++, "incompatible types: expected '1f|1d|2d', found 'int'", 116, 14);
         validateError(result, i++, "incompatible types: expected '1|1d|2d', found 'int'", 117, 15);
         validateError(result, i++, "incompatible types: expected 'Foo4', found 'int'", 118, 15);
         validateError(result, i, "incompatible types: expected 'chiran', found 'int'", 119, 18);
-=======
-        validateError(result, i++, "incompatible types: expected 't3', found 'float'", 102, 13);
-        validateError(result, i, "incompatible types: expected '(t|t2)', found 'decimal'", 107, 14);
->>>>>>> e436dcb0
     }
 }