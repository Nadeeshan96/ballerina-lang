--- conflicted
+++ resolved
@@ -386,14 +386,11 @@
                 { "testMemberAccessOutOfRangeWithBinaryExpr4" }
         };
     }
-<<<<<<< HEAD
-=======
 
     @Test
     public void testMemberAccessInInferTypeCtxWithTypeRef() {
         BRunUtil.invoke(result, "testMemberAccessInInferTypeCtxWithTypeRef");
     }
->>>>>>> 09ee09ed
     
     @Test
     public void testNestedMemberAccessOnIntersectionTypes() {
