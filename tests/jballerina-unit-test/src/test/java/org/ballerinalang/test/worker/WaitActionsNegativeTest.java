--- conflicted
+++ resolved
@@ -153,16 +153,6 @@
                 "cannot use an alternate wait action within a multiple wait action", 117, 27);
         BAssertUtil.validateError(resultNegative, index++,
                 "cannot use an alternate wait action within a multiple wait action", 117, 58);
-<<<<<<< HEAD
-        BAssertUtil.validateError(resultNegative, index++, "expected an expression of type 'future'," +
-                " found '(future<(boolean|error)>|future<(boolean|error)>)'", 132, 38);
-        BAssertUtil.validateError(resultNegative, index++, "expected an expression of type 'future'," +
-                " found '(future<boolean>|future<boolean>)'", 133, 48);
-        BAssertUtil.validateError(resultNegative, index++, "expected an expression of type 'future'," +
-                " found '(future<(boolean|error)>|future<(boolean|error)>)'", 134, 27);
-        BAssertUtil.validateError(resultNegative, index++, "expected an expression of type 'future'," +
-                " found '(future<boolean>|future<boolean>)'", 134, 40);
-=======
         BAssertUtil.validateError(resultNegative, index++,
                 "cannot use an alternate wait action within a multiple wait action", 119, 27);
         BAssertUtil.validateError(resultNegative, index++,
@@ -179,7 +169,6 @@
                 " found '(future<(boolean|error)>|future<(boolean|error)>)'", 138, 27);
         BAssertUtil.validateError(resultNegative, index++, "expected an expression of type 'future'," +
                 " found '(future<boolean>|future<boolean>)'", 138, 40);
->>>>>>> 3fca4a00
         Assert.assertEquals(resultNegative.getErrorCount(), index, "Wait actions negative test error count");
     }
 
