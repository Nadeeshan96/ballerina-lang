--- conflicted
+++ resolved
@@ -266,12 +266,6 @@
         Assert.assertEquals(((BInteger) returns[0]).intValue(), 60);
     }
 
-<<<<<<< HEAD
-    @Test
-    public void errorConstructorInClosureTest() {
-        BRunUtil.invoke(compileResult, "errorConstructorInClosureTest");
-    }
-=======
     @Test(description = "Test closure within resource function")
     public void testClosureWithinResource() {
         CompileResult result = BCompileUtil.compile("test-src/closures/closures_in_resource.bal");
@@ -279,5 +273,8 @@
         BRunUtil.invoke(result, "testClosureWithinResource");
     }
 
->>>>>>> 55867950
+    @Test(description = "Test error constructor within closure")
+    public void errorConstructorInClosureTest() {
+        BRunUtil.invoke(compileResult, "errorConstructorInClosureTest");
+    }
 }