/*
 * Copyright (c) 2019, WSO2 Inc. (http://www.wso2.org) All Rights Reserved.
 *
 * WSO2 Inc. licenses this file to you under the Apache License,
 * Version 2.0 (the "License"); you may not use this file except
 * in compliance with the License.
 * You may obtain a copy of the License at
 * http://www.apache.org/licenses/LICENSE-2.0
 *
 * Unless required by applicable law or agreed to in writing,
 * software distributed under the License is distributed on an
 * "AS IS" BASIS, WITHOUT WARRANTIES OR CONDITIONS OF ANY
 * KIND, either express or implied. See the License for the
 * specific language governing permissions and limitations
 * under the License.
 */
package org.ballerinalang.test.annotations;

import org.ballerinalang.test.BCompileUtil;
import org.ballerinalang.test.CompileResult;
import org.testng.Assert;
import org.testng.annotations.AfterClass;
import org.testng.annotations.BeforeClass;
import org.testng.annotations.Test;

import static org.ballerinalang.test.BAssertUtil.validateError;

/**
 * Class to test annotation attachments.
 *
 * @since 1.0
 */
@Test
public class AnnotationAttachmentNegativeTest {

    private CompileResult compileResult;

    @BeforeClass
    public void setup() {
        compileResult = BCompileUtil.compile("test-src/annotations/annot_attachments_negative.bal");
        Assert.assertEquals(compileResult.getErrorCount(), 277);
    }

    @Test
    public void testInvalidAttachmentOnType() {
        int index = 0;
        int line = 39;
        validateError(compileResult, index++, "annotation 'v2' is not allowed on type", line, 1);
        validateError(compileResult, index++, "annotation 'v3' is not allowed on type", line += 3, 1);
        validateError(compileResult, index++, "annotation 'v4' is not allowed on type", line += 3, 1);
        validateError(compileResult, index++, "annotation 'v5' is not allowed on type", line += 3, 1);
        validateError(compileResult, index++, "annotation 'v6' is not allowed on type", line += 3, 1);
        validateError(compileResult, index++, "annotation 'v7' is not allowed on type", line += 3, 1);
        validateError(compileResult, index++, "annotation 'v8' is not allowed on type", ++line, 1);
        validateError(compileResult, index++, "annotation 'v9' is not allowed on type", line += 3, 1);
        validateError(compileResult, index++, "annotation 'v10' is not allowed on type", line += 3, 1);
        validateError(compileResult, index++, "annotation 'v11' is not allowed on type", line += 3, 1);
        validateError(compileResult, index++, "annotation 'v12' is not allowed on type", line += 3, 1);
        validateError(compileResult, index++, "annotation 'v13' is not allowed on type", line += 3, 1);
        validateError(compileResult, index, "annotation 'v15' is not allowed on type", line + 3, 1);
    }

    @Test
    public void testInvalidAttachmentOnObjectType() {
        int index = 13;
        int line = 80;
        validateError(compileResult, index++, "annotation 'v3' is not allowed on class", line, 1);
        validateError(compileResult, index++, "annotation 'v4' is not allowed on class", line += 3, 1);
        validateError(compileResult, index++, "annotation 'v5' is not allowed on class", line += 3, 1);
        validateError(compileResult, index++, "annotation 'v6' is not allowed on class", line += 3, 1);
        validateError(compileResult, index++, "annotation 'v7' is not allowed on class", line += 3, 1);
        validateError(compileResult, index++, "annotation 'v8' is not allowed on class", ++line, 1);
        validateError(compileResult, index++, "annotation 'v9' is not allowed on class", line += 3, 1);
        validateError(compileResult, index++, "annotation 'v10' is not allowed on class", line += 3, 1);
        validateError(compileResult, index++, "annotation 'v11' is not allowed on class", line += 3, 1);
        validateError(compileResult, index++, "annotation 'v12' is not allowed on class", line += 3, 1);
        validateError(compileResult, index++, "annotation 'v13' is not allowed on class", line += 3, 1);
        validateError(compileResult, index, "annotation 'v15' is not allowed on class", line + 3, 1);
    }

    @Test
    public void testInvalidAttachmentOnObjectMethodDefinition() {
        int index = 25;
        int line = 117;
        validateError(compileResult, index++, "annotation 'v1' is not allowed on object_method, function",
                line, 5);
        validateError(compileResult, index++, "annotation 'v2' is not allowed on object_method, function",
                line += 3, 5);
        validateError(compileResult, index++, "annotation 'v6' is not allowed on object_method, function",
                line += 6, 5);
        validateError(compileResult, index++, "annotation 'v7' is not allowed on object_method, function",
                line += 3, 5);
        validateError(compileResult, index++, "annotation 'v8' is not allowed on object_method, function",
                ++line, 5);
        validateError(compileResult, index++, "annotation 'v9' is not allowed on object_method, function",
                line += 3, 5);
        validateError(compileResult, index++, "annotation 'v10' is not allowed on object_method, function",
                line += 3, 5);
        validateError(compileResult, index++, "annotation 'v11' is not allowed on object_method, function",
                line += 3, 5);
        validateError(compileResult, index++, "annotation 'v12' is not allowed on object_method, function",
                line += 3, 5);
        validateError(compileResult, index++, "annotation 'v13' is not allowed on object_method, function",
                line += 3, 5);
        validateError(compileResult, index, "annotation 'v15' is not allowed on object_method, function",
                line + 3, 5);
    }

    @Test
    public void testInvalidAttachmentOnObjectMethodDeclaration() {
        int index = 36;
        int line = 155;
        validateError(compileResult, index++, "annotation 'v1' is not allowed on object_method, function",
                line, 5);
        validateError(compileResult, index++, "annotation 'v2' is not allowed on object_method, function",
                line += 3, 5);
        validateError(compileResult, index++, "annotation 'v6' is not allowed on object_method, function",
                line += 6, 5);
        validateError(compileResult, index++, "annotation 'v7' is not allowed on object_method, function",
                line += 3, 5);
        validateError(compileResult, index++, "annotation 'v8' is not allowed on object_method, function",
                ++line, 5);
        validateError(compileResult, index++, "annotation 'v9' is not allowed on object_method, function",
                line += 3, 5);
        validateError(compileResult, index++, "annotation 'v10' is not allowed on object_method, function",
                line += 3, 5);
        validateError(compileResult, index++, "annotation 'v11' is not allowed on object_method, function",
                line += 3, 5);
        validateError(compileResult, index++, "annotation 'v12' is not allowed on object_method, function",
                line += 3, 5);
        validateError(compileResult, index++, "annotation 'v13' is not allowed on object_method, function",
                line += 3, 5);
        validateError(compileResult, index, "annotation 'v15' is not allowed on object_method, function",
                line + 3, 5);
    }

    @Test
    public void testInvalidAttachmentOnFunction() {
        int index = 47;
        int line = 192;
        validateError(compileResult, index++, "annotation 'v1' is not allowed on function", line, 1);
        validateError(compileResult, index++, "annotation 'v2' is not allowed on function", line += 3, 1);
        validateError(compileResult, index++, "annotation 'v4' is not allowed on function", line += 3, 1);
        validateError(compileResult, index++, "annotation 'v5' is not allowed on function", line += 3, 1);
        validateError(compileResult, index++, "annotation 'v6' is not allowed on function", line += 3, 1);
        validateError(compileResult, index++, "annotation 'v7' is not allowed on function", line += 3, 1);
        validateError(compileResult, index++, "annotation 'v8' is not allowed on function", ++line, 1);
        validateError(compileResult, index++, "annotation 'v9' is not allowed on function", line += 3, 1);
        validateError(compileResult, index++, "annotation 'v10' is not allowed on function", line += 3, 1);
        validateError(compileResult, index++, "annotation 'v11' is not allowed on function", line += 3, 1);
        validateError(compileResult, index++, "annotation 'v12' is not allowed on function", line += 3, 1);
        validateError(compileResult, index++, "annotation 'v13' is not allowed on function", line += 3, 1);
        validateError(compileResult, index, "annotation 'v15' is not allowed on function", line + 3, 1);
    }

    @Test
    public void testInvalidAttachmentOnParam() {
        int index = 60;
        int line = 233;
        validateError(compileResult, index++, "annotation 'v1' is not allowed on parameter", line, 31);
        validateError(compileResult, index++, "annotation 'v2' is not allowed on parameter", line += 3, 29);
        validateError(compileResult, index++, "annotation 'v3' is not allowed on parameter", line += 3, 29);
        validateError(compileResult, index++, "annotation 'v4' is not allowed on parameter", line += 3, 29);
        validateError(compileResult, index++, "annotation 'v5' is not allowed on parameter", line += 3, 29);
        validateError(compileResult, index++, "annotation 'v7' is not allowed on parameter", line += 3, 29);
        validateError(compileResult, index++, "annotation 'v8' is not allowed on parameter", ++line, 29);
        validateError(compileResult, index++, "annotation 'v9' is not allowed on parameter", line += 3, 29);
        validateError(compileResult, index++, "annotation 'v10' is not allowed on parameter", line += 3, 29);
        validateError(compileResult, index++, "annotation 'v11' is not allowed on parameter", line += 3, 29);
        validateError(compileResult, index++, "annotation 'v12' is not allowed on parameter", line += 3, 29);
        validateError(compileResult, index++, "annotation 'v13' is not allowed on parameter", line += 3, 29);
        validateError(compileResult, index, "annotation 'v15' is not allowed on parameter", line + 3, 29);
    }

    @Test
    public void testInvalidAttachmentOnReturn() {
        int index = 73;
        int line = 269;
        validateError(compileResult, index++, "annotation 'v1' is not allowed on return", line, 53);
        validateError(compileResult, index++, "annotation 'v2' is not allowed on return", line += 3, 53);
        validateError(compileResult, index++, "annotation 'v3' is not allowed on return", line += 3, 53);
        validateError(compileResult, index++, "annotation 'v4' is not allowed on return", line += 3, 53);
        validateError(compileResult, index++, "annotation 'v5' is not allowed on return", line += 3, 53);
        validateError(compileResult, index++, "annotation 'v6' is not allowed on return", line += 3, 53);
        validateError(compileResult, index++, "annotation 'v8' is not allowed on return", line += 3, 53);
        validateError(compileResult, index++, "annotation 'v9' is not allowed on return", line += 3, 53);
        validateError(compileResult, index++, "annotation 'v10' is not allowed on return", line += 3, 53);
        validateError(compileResult, index++, "annotation 'v11' is not allowed on return", line += 3, 53);
        validateError(compileResult, index++, "annotation 'v12' is not allowed on return", line += 3, 53);
        validateError(compileResult, index++, "annotation 'v13' is not allowed on return", line += 3, 53);
        validateError(compileResult, index, "annotation 'v15' is not allowed on return", line + 3, 53);
    }

    @Test
    public void testInvalidAttachmentOnListener() {
        int index = 86;
        int line = 311;
        validateError(compileResult, index++, "annotation 'v1' is not allowed on listener", line, 1);
        validateError(compileResult, index++, "annotation 'v2' is not allowed on listener", line += 3, 1);
        validateError(compileResult, index++, "annotation 'v3' is not allowed on listener", line += 3, 1);
        validateError(compileResult, index++, "annotation 'v4' is not allowed on listener", line += 3, 1);
        validateError(compileResult, index++, "annotation 'v5' is not allowed on listener", line += 3, 1);
        validateError(compileResult, index++, "annotation 'v6' is not allowed on listener", line += 3, 1);
        validateError(compileResult, index++, "annotation 'v7' is not allowed on listener", line += 3, 1);
        validateError(compileResult, index++, "annotation 'v8' is not allowed on listener", ++line, 1);
        validateError(compileResult, index++, "annotation 'v10' is not allowed on listener", line += 3, 1);
        validateError(compileResult, index++, "annotation 'v11' is not allowed on listener", line += 3, 1);
        validateError(compileResult, index++, "annotation 'v12' is not allowed on listener", line += 3, 1);
        validateError(compileResult, index++, "annotation 'v13' is not allowed on listener", line += 3, 1);
        validateError(compileResult, index, "annotation 'v15' is not allowed on listener", line + 3, 1);
    }

    @Test
    public void testInvalidAttachmentOnService() {
        int index = 99;
        int line = 350;
        validateError(compileResult, index++, "annotation 'v1' is not allowed on service", line, 1);
        validateError(compileResult, index++, "annotation 'v2' is not allowed on service", line += 3, 1);
        validateError(compileResult, index++, "annotation 'v3' is not allowed on service", line += 3, 1);
        validateError(compileResult, index++, "annotation 'v4' is not allowed on service", line += 3, 1);
        validateError(compileResult, index++, "annotation 'v5' is not allowed on service", line += 3, 1);
        validateError(compileResult, index++, "annotation 'v6' is not allowed on service", line += 3, 1);
        validateError(compileResult, index++, "annotation 'v7' is not allowed on service", line += 3, 1);
        validateError(compileResult, index++, "annotation 'v9' is not allowed on service", ++line, 1);
        validateError(compileResult, index++, "annotation 'v10' is not allowed on service", line += 3, 1);
        validateError(compileResult, index++, "annotation 'v11' is not allowed on service", line += 3, 1);
        validateError(compileResult, index++, "annotation 'v12' is not allowed on service", line += 3, 1);
        validateError(compileResult, index++, "annotation 'v13' is not allowed on service", line += 3, 1);
        validateError(compileResult, index, "annotation 'v15' is not allowed on service", line + 3, 1);
    }

    @Test
    public void testInvalidAttachmentOnResource() {
        int index = 112;
        int line = 389;
        validateError(compileResult, index++, "annotation 'v1' is not allowed on object_method, function", line,
                5);
        validateError(compileResult, index++, "annotation 'v2' is not allowed on object_method, function", line += 3,
                5);
        validateError(compileResult, index++, "annotation 'v6' is not allowed on object_method, function", line += 6,
                5);
        validateError(compileResult, index++, "annotation 'v7' is not allowed on object_method, function", line += 3,
                5);
        validateError(compileResult, index++, "annotation 'v8' is not allowed on object_method, function", ++line,
                5);
        validateError(compileResult, index++, "annotation 'v9' is not allowed on object_method, function", line += 3,
                5);
        validateError(compileResult, index++, "annotation 'v10' is not allowed on object_method, function", line += 3,
                5);
        validateError(compileResult, index++, "annotation 'v11' is not allowed on object_method, function", line += 3,
                5);
        validateError(compileResult, index++, "annotation 'v12' is not allowed on object_method, function", line += 3,
                5);
        validateError(compileResult, index++, "annotation 'v13' is not allowed on object_method, function", line += 3,
                5);
        validateError(compileResult, index, "annotation 'v15' is not allowed on object_method, function", line + 3, 5);
    }

    @Test
    public void testInvalidAttachmentOnAnnotation() {
        int index = 123;
        int line = 452;
        validateError(compileResult, index++, "annotation 'v1' is not allowed on annotation", line, 1);
        validateError(compileResult, index++, "annotation 'v2' is not allowed on annotation", line += 3, 1);
        validateError(compileResult, index++, "annotation 'v3' is not allowed on annotation", line += 3, 1);
        validateError(compileResult, index++, "annotation 'v4' is not allowed on annotation", line += 3, 1);
        validateError(compileResult, index++, "annotation 'v5' is not allowed on annotation", line += 3, 1);
        validateError(compileResult, index++, "annotation 'v6' is not allowed on annotation", line += 3, 1);
        validateError(compileResult, index++, "annotation 'v7' is not allowed on annotation", line += 3, 1);
        validateError(compileResult, index++, "annotation 'v8' is not allowed on annotation", ++line, 1);
        validateError(compileResult, index++, "annotation 'v9' is not allowed on annotation", line += 3, 1);
        validateError(compileResult, index++, "annotation 'v11' is not allowed on annotation", line += 3, 1);
        validateError(compileResult, index++, "annotation 'v12' is not allowed on annotation", line += 3, 1);
        validateError(compileResult, index++, "annotation 'v13' is not allowed on annotation", line += 3, 1);
        validateError(compileResult, index, "annotation 'v15' is not allowed on annotation", line + 3, 1);
    }

    @Test
    public void testInvalidAttachmentOnVar() {
        int index = 136;
        int line = 491;
        validateError(compileResult, index++, "annotation 'v1' is not allowed on var", line, 1);
        validateError(compileResult, index++, "annotation 'v2' is not allowed on var", line += 3, 1);
        validateError(compileResult, index++, "annotation 'v3' is not allowed on var", line += 3, 1);
        validateError(compileResult, index++, "annotation 'v4' is not allowed on var", line += 3, 1);
        validateError(compileResult, index++, "annotation 'v5' is not allowed on var", line += 3, 1);
        validateError(compileResult, index++, "annotation 'v6' is not allowed on var", line += 3, 1);
        validateError(compileResult, index++, "annotation 'v7' is not allowed on var", line += 3, 1);
        validateError(compileResult, index++, "annotation 'v8' is not allowed on var", ++line, 1);
        validateError(compileResult, index++, "annotation 'v9' is not allowed on var", line += 3, 1);
        validateError(compileResult, index++, "annotation 'v10' is not allowed on var", line += 3, 1);
        validateError(compileResult, index++, "annotation 'v12' is not allowed on var", line += 3, 1);
        validateError(compileResult, index++, "annotation 'v13' is not allowed on var", line += 3, 1);
        validateError(compileResult, index, "annotation 'v15' is not allowed on var", line + 3, 1);
    }

    @Test
    public void testInvalidAttachmentOnLetVar() {
        int index = 149;
        int line = 530;
        validateError(compileResult, index++, "annotation 'v1' is not allowed on var", line, 13);
        validateError(compileResult, index++, "annotation 'v2' is not allowed on var", line += 3, 13);
        validateError(compileResult, index++, "annotation 'v3' is not allowed on var", line += 3, 13);
        validateError(compileResult, index++, "annotation 'v4' is not allowed on var", line += 3, 13);
        validateError(compileResult, index++, "annotation 'v5' is not allowed on var", line += 3, 13);
        validateError(compileResult, index++, "annotation 'v6' is not allowed on var", line += 3, 13);
        validateError(compileResult, index++, "annotation 'v7' is not allowed on var", line += 3, 13);
        validateError(compileResult, index++, "annotation 'v8' is not allowed on var", ++line, 13);
        validateError(compileResult, index++, "annotation 'v9' is not allowed on var", line += 3, 13);
        validateError(compileResult, index++, "annotation 'v10' is not allowed on var", line += 3, 13);
        validateError(compileResult, index++, "annotation 'v12' is not allowed on var", line += 3, 13);
        validateError(compileResult, index++, "annotation 'v13' is not allowed on var", line += 3, 13);
        validateError(compileResult, index, "annotation 'v15' is not allowed on var", line + 3, 13);
    }

    @Test
    public void testInvalidAttachmentOnConst() {
        int index = 162;
        int line = 568;
        validateError(compileResult, index++, "annotation 'v1' is not allowed on const", line, 1);
        validateError(compileResult, index++, "annotation 'v2' is not allowed on const", line += 3, 1);
        validateError(compileResult, index++, "annotation 'v3' is not allowed on const", line += 3, 1);
        validateError(compileResult, index++, "annotation 'v4' is not allowed on const", line += 3, 1);
        validateError(compileResult, index++, "annotation 'v5' is not allowed on const", line += 3, 1);
        validateError(compileResult, index++, "annotation 'v6' is not allowed on const", line += 3, 1);
        validateError(compileResult, index++, "annotation 'v7' is not allowed on const", line += 3, 1);
        validateError(compileResult, index++, "annotation 'v8' is not allowed on const", ++line, 1);
        validateError(compileResult, index++, "annotation 'v9' is not allowed on const", line += 3, 1);
        validateError(compileResult, index++, "annotation 'v10' is not allowed on const", line += 3, 1);
        validateError(compileResult, index++, "annotation 'v11' is not allowed on const", line += 3, 1);
        validateError(compileResult, index++, "annotation 'v13' is not allowed on const", line += 3, 1);
        validateError(compileResult, index, "annotation 'v15' is not allowed on const", line + 3, 1);
    }

    @Test
    public void testInvalidAttachmentOnExternal() {
        int index = 175;
        int line = 607;
        validateError(compileResult, index++, "annotation 'v1' is not allowed on external", line, 62);
        validateError(compileResult, index++, "annotation 'v2' is not allowed on external", line += 3, 61);
        validateError(compileResult, index++, "annotation 'v3' is not allowed on external", line += 3, 61);
        validateError(compileResult, index++, "annotation 'v4' is not allowed on external", line += 3, 61);
        validateError(compileResult, index++, "annotation 'v5' is not allowed on external", line += 3, 61);
        validateError(compileResult, index++, "annotation 'v6' is not allowed on external", line += 3, 61);
        validateError(compileResult, index++, "annotation 'v7' is not allowed on external", line += 3, 61);
        validateError(compileResult, index++, "annotation 'v8' is not allowed on external", ++line, 61);
        validateError(compileResult, index++, "annotation 'v9' is not allowed on external", line += 3, 61);
        validateError(compileResult, index++, "annotation 'v10' is not allowed on external", line += 3, 61);
        validateError(compileResult, index++, "annotation 'v11' is not allowed on external", line += 3, 61);
        validateError(compileResult, index++, "annotation 'v12' is not allowed on external", line += 3, 61);
        validateError(compileResult, index, "annotation 'v15' is not allowed on external", line + 3, 61);
    }

    @Test
    public void testInvalidAttachmentOnServiceVariable() {
        int index = 188;
        int line = 645;
        validateError(compileResult, index++, "annotation 'v8' is not allowed on var", line, 1);
        validateError(compileResult, index++, "annotation 'v1' is not allowed on service", line += 4, 1);
        validateError(compileResult, index++, "annotation 'v2' is not allowed on service", line += 3, 1);
        validateError(compileResult, index++, "annotation 'v3' is not allowed on service", line += 3, 1);
        validateError(compileResult, index++, "annotation 'v4' is not allowed on service", line += 3, 1);
        validateError(compileResult, index++, "annotation 'v5' is not allowed on service", line += 3, 1);
        validateError(compileResult, index++, "annotation 'v6' is not allowed on service", line += 3, 1);
        validateError(compileResult, index++, "annotation 'v7' is not allowed on service", line += 3, 1);
        validateError(compileResult, index++, "annotation 'v9' is not allowed on service", ++line, 1);
        validateError(compileResult, index++, "annotation 'v10' is not allowed on service", line += 3, 1);
        validateError(compileResult, index++, "annotation 'v11' is not allowed on service", line += 3, 1);
        validateError(compileResult, index++, "annotation 'v12' is not allowed on service", line += 3, 1);
        validateError(compileResult, index++, "annotation 'v13' is not allowed on service", line += 3, 1);
        validateError(compileResult, index, "annotation 'v15' is not allowed on service", line + 3, 1);
    }

    @Test
    public void testInvalidAttachmentOnWorker() {
        int index = 202;
        int line = 695;
        validateError(compileResult, index++, "annotation 'v1' is not allowed on worker", line, 5);
        validateError(compileResult, index++, "annotation 'v2' is not allowed on worker", line += 3, 5);
        validateError(compileResult, index++, "annotation 'v3' is not allowed on worker", line += 3, 5);
        validateError(compileResult, index++, "annotation 'v4' is not allowed on worker", line += 3, 5);
        validateError(compileResult, index++, "annotation 'v5' is not allowed on worker", line += 3, 5);
        validateError(compileResult, index++, "annotation 'v6' is not allowed on worker", line += 3, 5);
        validateError(compileResult, index++, "annotation 'v7' is not allowed on worker", line += 3, 5);
        validateError(compileResult, index++, "annotation 'v8' is not allowed on worker", ++line, 5);
        validateError(compileResult, index++, "annotation 'v9' is not allowed on worker", line += 3, 5);
        validateError(compileResult, index++, "annotation 'v10' is not allowed on worker", line += 3, 5);
        validateError(compileResult, index++, "annotation 'v11' is not allowed on worker", line += 3, 5);
        validateError(compileResult, index++, "annotation 'v12' is not allowed on worker", line += 3, 5);
        validateError(compileResult, index, "annotation 'v13' is not allowed on worker", line + 3, 5);
    }

    @Test
    public void testInvalidAttachmentOnStart() {
        int index = 215;
        int line = 739;
        validateError(compileResult, index++, "annotation 'v1' is not allowed on worker", line, 5);
        validateError(compileResult, index++, "annotation 'v2' is not allowed on worker", line += 3, 5);
        validateError(compileResult, index++, "annotation 'v3' is not allowed on worker", line += 3, 5);
        validateError(compileResult, index++, "annotation 'v4' is not allowed on worker", line += 3, 5);
        validateError(compileResult, index++, "annotation 'v5' is not allowed on worker", line += 3, 5);
        validateError(compileResult, index++, "annotation 'v6' is not allowed on worker", line += 3, 5);
        validateError(compileResult, index++, "annotation 'v7' is not allowed on worker", line += 3, 5);
        validateError(compileResult, index++, "annotation 'v8' is not allowed on worker", ++line, 5);
        validateError(compileResult, index++, "annotation 'v9' is not allowed on worker", line += 3, 5);
        validateError(compileResult, index++, "annotation 'v10' is not allowed on worker", line += 3, 5);
        validateError(compileResult, index++, "annotation 'v11' is not allowed on worker", line += 3, 5);
        validateError(compileResult, index++, "annotation 'v12' is not allowed on worker", line += 3, 5);
        validateError(compileResult, index, "annotation 'v13' is not allowed on worker", line + 3, 5);
    }

    @Test
    public void testInvalidAttachmentForField() {
        int index = 228;
        int line = 783;
        validateError(compileResult, index++, "annotation 'v16' is not allowed on var", line, 1);
        validateError(compileResult, index++, "annotation 'v16' is not allowed on function", line += 2, 1);
        validateError(compileResult, index++, "annotation 'v17' is not allowed on function", line += 1, 1);
        validateError(compileResult, index++, "annotation 'v18' is not allowed on function", line += 1, 1);
        validateError(compileResult, index++, "annotation 'v16' is not allowed on type", line += 5, 1);
        validateError(compileResult, index++, "annotation 'v17' is not allowed on type", line += 1, 1);
        validateError(compileResult, index++, "annotation 'v18' is not allowed on type", line += 1, 1);
        validateError(compileResult, index++, "annotation 'v17' is not allowed on record_field, field", line += 2, 5);
        validateError(compileResult, index++, "annotation 'v16' is not allowed on class", line += 3, 1);
        validateError(compileResult, index++, "annotation 'v17' is not allowed on class", line += 1, 1);
        validateError(compileResult, index++, "annotation 'v18' is not allowed on class", line += 1, 1);
        validateError(compileResult, index, "annotation 'v18' is not allowed on object_field, field", line + 2, 5);
    }

    @Test
    public void testInvalidAttachmentForTypeConversionExpr() {
        int index = 240;
        validateError(compileResult, index++, "annotation 'v16' is not allowed on type", 811, 17);
    }

    @Test
    public void testInvalidAttachmentForClass() {
        int index = 241;
        validateError(compileResult, index++, "annotation 'v19' is not allowed on class", 816, 6);
    }

    @Test
    public void testQualifiedNameInInvalidAttachmentError() {
        validateError(compileResult, 242,
                      "annotation 'ballerina/lang.annotations:0.0.0:tainted' is not allowed on class", 823, 1);
    }

    @Test
    public void testInvalidAttachmentWithValue() {
        validateError(compileResult, 243,
                      "no annotation value expected for annotation 'ballerina/lang.annotations:0.0.0:tainted'",
                      828, 10);
        validateError(compileResult, 244, "no annotation value expected for annotation 'v7'",
                      833, 35);
    }

    @Test
    public void testInvalidAttachmentWithoutValue() {
        int line = 835;
        validateError(compileResult, 245, "annotation value expected for annotation of " +
                        "record type 'Annot' with required fields", line, 1);
        validateError(compileResult, 246, "annotation value expected for annotation of " +
                        "record type 'Annot' with required fields", line += 3, 1);
        validateError(compileResult, 247, "annotation value expected for annotation of " +
                        "record type 'Annot' with required fields", line += 1, 22);
        validateError(compileResult, 248, "annotation value expected for annotation of " +
                "record type 'Annot' with required fields", line += 6, 1);
        validateError(compileResult, 249, "annotation value expected for annotation of " +
                "record type 'Annot' with required fields", line + 1, 1);
    }

    @Test
    public void testInvalidAttachmentCount() {
        validateError(compileResult, 250, "cannot specify more than one annotation value for " +
                              "annotation 'ballerina/lang.annotations:0.0.0:tainted'", 850, 1);
        validateError(compileResult, 251,
                      "cannot specify more than one annotation value for annotation 'v1'", 852, 1);
    }

    @Test
    public void testInvalidAttachmentOnServiceClass() {
        int index = 252;
        int line = 856;
        validateError(compileResult, index++, "annotation 'v1' is not allowed on class", line, 1);
        validateError(compileResult, index++, "annotation 'v3' is not allowed on class", line += 6, 1);
        validateError(compileResult, index++, "annotation 'v4' is not allowed on class", line += 3, 1);
        validateError(compileResult, index++, "annotation 'v5' is not allowed on class", line += 3, 1);
        validateError(compileResult, index++, "annotation 'v6' is not allowed on class", line += 3, 1);
        validateError(compileResult, index++, "annotation 'v7' is not allowed on class", line += 3, 1);
        validateError(compileResult, index++, "annotation 'v8' is not allowed on class", ++line, 1);
        validateError(compileResult, index++, "annotation 'v9' is not allowed on class", line += 3, 1);
        validateError(compileResult, index++, "annotation 'v10' is not allowed on class", line += 3, 1);
        validateError(compileResult, index++, "annotation 'v11' is not allowed on class", line += 3, 1);
        validateError(compileResult, index++, "annotation 'v12' is not allowed on class", line += 3, 1);
        validateError(compileResult, index++, "annotation 'v13' is not allowed on class", line += 3, 1);
        validateError(compileResult, index, "annotation 'v15' is not allowed on class", line + 3, 1);
    }

    @Test
    public void testInvalidAttachmentsOnEnum() {
        int index = 265;
        int line = 904;
        validateError(compileResult, index++, "annotation 'v23' is not allowed on type", line, 1);
        validateError(compileResult, index++, "annotation 'v23' is not allowed on type", line += 7, 1);
        validateError(compileResult, index++, "annotation 'v23' is not allowed on type", line += 6, 1);
        validateError(compileResult, index++, "annotation 'v24' is not allowed on type", ++line, 1);
        validateError(compileResult, index++, "annotation 'v23' is not allowed on type", line += 6, 1);
        validateError(compileResult, index++, "annotation 'v23' is not allowed on type", line += 7, 1);
        validateError(compileResult, index, "annotation 'v22' is not allowed on const", line + 2, 5);
    }

<<<<<<< HEAD
    @AfterClass
    public void tearDown() {
        compileResult = null;
=======
    @Test
    public void testInvalidConstAnnotElements() {
        int index = 272;
        int line = 943;
        validateError(compileResult, index++, "expression is not a constant expression", line, 16);
        validateError(compileResult, index++, "expression is not a constant expression", line += 7, 17);
        validateError(compileResult, index++, "expression is not a constant expression", line += 7, 16);
        validateError(compileResult, index++, "expression is not a constant expression", line += 9, 16);
        validateError(compileResult, index, "expression is not a constant expression", line + 7, 16);
>>>>>>> 4e224cd5
    }
}<|MERGE_RESOLUTION|>--- conflicted
+++ resolved
@@ -509,11 +509,6 @@
         validateError(compileResult, index, "annotation 'v22' is not allowed on const", line + 2, 5);
     }
 
-<<<<<<< HEAD
-    @AfterClass
-    public void tearDown() {
-        compileResult = null;
-=======
     @Test
     public void testInvalidConstAnnotElements() {
         int index = 272;
@@ -523,6 +518,10 @@
         validateError(compileResult, index++, "expression is not a constant expression", line += 7, 16);
         validateError(compileResult, index++, "expression is not a constant expression", line += 9, 16);
         validateError(compileResult, index, "expression is not a constant expression", line + 7, 16);
->>>>>>> 4e224cd5
+    }
+
+    @AfterClass
+    public void tearDown() {
+        compileResult = null;
     }
 }