/*
 *  Copyright (c) 2020, WSO2 Inc. (http://www.wso2.org) All Rights Reserved.
 *
 *  WSO2 Inc. licenses this file to you under the Apache License,
 *  Version 2.0 (the "License"); you may not use this file except
 *  in compliance with the License.
 *  You may obtain a copy of the License at
 *
 *    http://www.apache.org/licenses/LICENSE-2.0
 *
 *  Unless required by applicable law or agreed to in writing,
 *  software distributed under the License is distributed on an
 *  "AS IS" BASIS, WITHOUT WARRANTIES OR CONDITIONS OF ANY
 *  KIND, either express or implied.  See the License for the
 *  specific language governing permissions and limitations
 *  under the License.
 */
package org.ballerinalang.test.query;

import io.ballerina.runtime.internal.util.exceptions.BLangRuntimeException;
import org.ballerinalang.test.BCompileUtil;
import org.ballerinalang.test.BRunUtil;
import org.ballerinalang.test.CompileResult;
import org.testng.Assert;
import org.testng.annotations.AfterClass;
import org.testng.annotations.BeforeClass;
import org.testng.annotations.DataProvider;
import org.testng.annotations.Test;

import static org.ballerinalang.test.BAssertUtil.validateError;

/**
 * This contains methods to test query expression with query construct type.
 *
 * @since 1.3.0
 */
public class QueryExprWithQueryConstructTypeTest {

    private CompileResult result, negativeResult, semanticsNegativeResult;

    @BeforeClass
    public void setup() {
        result = BCompileUtil.compile("test-src/query/query-expr-with-query-construct-type.bal");
        negativeResult = BCompileUtil.compile("test-src/query/query-expr-query-construct-type-negative.bal");
        semanticsNegativeResult = BCompileUtil.compile("test-src/query/query-expr-query-construct-type-semantics" +
                "-negative.bal");
    }

    @Test(description = "Test query expr returning a stream ")
    public void testSimpleQueryReturnStream() {
        Object returnValues = BRunUtil.invoke(result, "testSimpleQueryReturnStream");
        Assert.assertNotNull(returnValues);

        Assert.assertTrue((Boolean) returnValues);
    }

    @Test(description = "Test query expr with stream in from clause returning a stream ")
    public void testStreamInFromClauseWithReturnStream() {
        Object returnValues = BRunUtil.invoke(result, "testStreamInFromClauseWithReturnStream");
        Assert.assertNotNull(returnValues);

        Assert.assertTrue((Boolean) returnValues);
    }

    @Test(description = "Test query expr with multiple from, let and where clauses returning a stream ")
    public void testMultipleFromWhereAndLetReturnStream() {
        Object returnValues = BRunUtil.invoke(result, "testMultipleFromWhereAndLetReturnStream");
        Assert.assertNotNull(returnValues);

        Assert.assertTrue((Boolean) returnValues);
    }

    @Test(description = "Test query expr with inner join returning a stream ")
    public void testInnerJoinAndLimitReturnStream() {
        Object returnValues = BRunUtil.invoke(result, "testInnerJoinAndLimitReturnStream");
        Assert.assertNotNull(returnValues);

        Assert.assertTrue((Boolean) returnValues);
    }

    @Test(description = "Test query expr returning table")
    public void testSimpleQueryExprReturnTable() {
        Object returnValues = BRunUtil.invoke(result, "testSimpleQueryExprReturnTable");
        Assert.assertNotNull(returnValues);

        Assert.assertTrue((Boolean) returnValues);
    }

    @Test(description = "Test query expr with table having duplicate keys")
    public void testTableWithDuplicateKeys() {
        BRunUtil.invoke(result, "testTableWithDuplicateKeys");
    }

    @Test(description = "Test query expr with table having no duplicates and on conflict clause")
    public void testTableNoDuplicatesAndOnConflictReturnTable() {
        Object returnValues = BRunUtil.invoke(result, "testTableNoDuplicatesAndOnConflictReturnTable");
        Assert.assertNotNull(returnValues);

        Assert.assertTrue((Boolean) returnValues);
    }

    @Test(description = "Test query expr with table having duplicate keys")
    public void testTableWithDuplicatesAndOnConflictReturnTable() {
        BRunUtil.invoke(result, "testTableWithDuplicatesAndOnConflictReturnTable");
    }

    @Test(description = "Test query expr with table having duplicate keys")
    public void testQueryExprWithOtherClausesReturnTable() {
        BRunUtil.invoke(result, "testQueryExprWithOtherClausesReturnTable");
    }

    @Test(description = "Test query expr with table having duplicate keys")
    public void testQueryExprWithJoinClauseReturnTable() {
        BRunUtil.invoke(result, "testQueryExprWithJoinClauseReturnTable");
    }

    @Test(description = "Test query expr with table having no duplicates and on conflict clause")
    public void testQueryExprWithLimitClauseReturnTable() {
        Object returnValues = BRunUtil.invoke(result, "testQueryExprWithLimitClauseReturnTable");
        Assert.assertNotNull(returnValues);

        Assert.assertTrue((Boolean) returnValues);
    }

    @Test(description = "Test query expr with table having no duplicates and on conflict clause")
    public void testKeyLessTableWithReturnTable() {
        BRunUtil.invoke(result, "testKeyLessTableWithReturnTable");
        Object returnValues = BRunUtil.invoke(result, "testKeyLessTableWithReturnTable");
        Assert.assertNotNull(returnValues);

        Assert.assertTrue((Boolean) returnValues);
    }

    @Test(description = "Test negative scenarios for query expr with query construct type")
    public void testNegativeScenarios() {
        int index = 0;

        validateError(negativeResult, index++, "incompatible types: expected 'Person[]', found 'stream<Person>'",
                54, 35);
        validateError(negativeResult, index++, "incompatible types: expected 'Customer[]', " +
                        "found 'table<Customer> key(id, name)'",
                71, 32);
        validateError(negativeResult, index++, "incompatible types: expected 'error?', found 'boolean'",
                107, 21);
        validateError(negativeResult, index++,
                "incompatible type in select clause: expected [string,any|error], found 'User'", 126, 25);
        validateError(negativeResult, index++,
                "incompatible type in select clause: expected [string,any|error], found '[int,User]'", 130, 25);
        validateError(negativeResult, index++,
                "incompatible type in select clause: expected [string,any|error], found 'int[2]'", 135, 25);
        validateError(negativeResult, index++,
                "incompatible type in select clause: expected [string,any|error], found 'string[]'", 140, 25);
        validateError(negativeResult, index++,
                "incompatible type in select clause: expected [string,any|error], found 'User'", 148, 25);
        validateError(negativeResult, index++,
                "incompatible type in select clause: expected [string,any|error], found '[int,User]'", 152, 25);
        validateError(negativeResult, index++,
                "incompatible type in select clause: expected [string,any|error], found 'int[2]'", 157, 25);
        validateError(negativeResult, index++,
                "incompatible type in select clause: expected [string,any|error], found 'string[]'", 162, 25);
        validateError(negativeResult, index++,
                "incompatible type in select clause: expected [string,any|error], found 'string[3]'", 167, 25);
        validateError(negativeResult, index++,
                "incompatible type in select clause: expected [string,any|error], found '[string]'", 171, 25);
        validateError(negativeResult, index++,
                "incompatible types: expected 'int', found 'string'", 180, 50);
        validateError(negativeResult, index++,
                "incompatible types: expected 'User', found 'int'", 184, 46);
        validateError(negativeResult, index++,
                "incompatible types: expected 'string', found 'int'", 188, 59);
        validateError(negativeResult, index++,
                "incompatible types: expected 'int', found 'string'", 193, 50);
        validateError(negativeResult, index++,
                "incompatible types: expected 'string', found 'User'", 197, 46);
        validateError(negativeResult, index++,
                "incompatible types: expected '[string,User]', found 'string[2]'", 202, 29);
        validateError(negativeResult, index++,
                "incompatible types: expected '[string,string]', found '(string[2]|[string,int])'", 207, 29);
        validateError(negativeResult, index++,
                "incompatible type in select clause: expected [string,any|error], found 'int[2] & readonly'", 217, 29);
        validateError(negativeResult, index++,
                "incompatible type in select clause: expected [string,any|error], found 'int[2]'", 222, 29);
        validateError(negativeResult, index++,
                "incompatible types: expected '([string,int]|[string,string])', found '(string|int)'", 227, 56);
        validateError(negativeResult, index++,
                "incompatible types: expected 'map<string>', found 'map<(int|string)>'", 229, 21);
        validateError(negativeResult, index++, "missing non-defaultable required record field 'noOfItems'",
                236, 16);
        validateError(negativeResult, index++,
                "incompatible types: expected '(Customer & readonly)', found 'Customer'", 242, 16);
        validateError(negativeResult, index++,
                "incompatible types: expected 'string', found '(int|string)'", 252, 63);
        validateError(negativeResult, index++,
                "incompatible types: expected '(Type1 & readonly)', found '([int,int]|string|[int,int])'", 255, 44);
        validateError(negativeResult, index++,
                "incompatible types: expected '(Type1 & readonly)', found '([int,int]|string|[int,int])'", 258, 51);
        validateError(negativeResult, index++,
                "incompatible types: expected 'xml<((xml:Element|xml:Comment|xml:ProcessingInstruction|xml:Text) " +
                     "& readonly)> & readonly', found 'xml'",
                263, 41);
        validateError(negativeResult, index++,
                "incompatible types: expected 'int[2] & readonly', found 'int[2]'", 279, 69);
        validateError(negativeResult, index++,
                "incompatible types: expected '(Department & readonly)', found 'Department'", 283, 55);
        validateError(negativeResult, index++, "incompatible types: expected '[string,string]', " +
                "found '([string,int]|[string,int]|[string,int]|[string,int])'", 286, 48);
        validateError(negativeResult, index++,
                "incompatible types: expected '[string,float[]]', found '[string:Char,int[]]'", 289, 63);
        validateError(negativeResult, index++,
                "incompatible types: expected '[string,(int[] & readonly)]', found '[string:Char,int[]]'", 291, 72);
        validateError(negativeResult, index++,
                "incompatible types: expected '[string,FooBar1]', found 'FooBar1'", 302, 64);
        validateError(negativeResult, index++,
                "incompatible types: expected '[string,FooBar2]', found 'FooBar2'", 305, 64);
        validateError(negativeResult, index++,
                "incompatible types: expected '[string,FooBar3]', found 'FooBar3[2]'", 308, 64);
        validateError(negativeResult, index++,
                "incompatible types: expected '[string,FooBar4]', found 'FooBar4[2]'", 311, 64);
        validateError(negativeResult, index++,
                "incompatible types: expected '[string,FooBar5]', found 'FooBar5[2]'", 314, 64);
        validateError(negativeResult, index++,
                "incompatible types: expected '[string,(int|float)]', found '[FooBar3,(int|float)]'", 317, 66);
        validateError(negativeResult, index++,
                "incompatible types: expected '[string,(int|float)]', found '[FooBar4,(int|float)]'", 320, 66);
        validateError(negativeResult, index++,
                "incompatible types: expected '[string,(int|float)]', found '[FooBar5,(int|float)]'", 323, 66);
        validateError(negativeResult, index++, "incompatible types: expected 'map<(int[2] & readonly)> & readonly'," +
                " found '((map<(int[2] & readonly)> & readonly)|error)'", 329, 34);
        validateError(negativeResult, index++, "incompatible types: expected '(Department & readonly)'," +
                " found 'Department'", 334, 55);
        validateError(negativeResult, index++, "incompatible types: expected '[string,string]', " +
                "found '([string,int]|[string,int]|[string,int]|[string,int])'", 337, 48);
        validateError(negativeResult, index++, "missing non-defaultable required record field 'noOfItems'", 347, 16);
        validateError(negativeResult, index++, "incompatible types: expected 'table<(Customer & readonly)> & " + "" +
                "readonly', found '((table<(Customer & readonly)> & readonly)|error)'", 356, 44);
        validateError(negativeResult, index++, "incompatible types: expected 'map<int>', found '(map<int>|error)'",
                384, 21);
        validateError(negativeResult, index++, "incompatible types: expected 'table<ResultValue>', " + "" +
                        "found '(table<ResultValue>|error)'", 387, 33);
        validateError(negativeResult, index++, "incompatible types: expected 'table<NumberRecord> key(id)', " +
                        "found '(table<NumberRecord> key(id)|error)'", 390, 42);
        // Enable following tests after fixing issue - lang/#36746
//        validateError(negativeResult, index++, "incompatible types: expected 'map<int>', found '(map<int>|error)'",
//                356, 21);
//        validateError(negativeResult, index++, "incompatible types: expected 'table<NumberRecord>', " +
//                "found '(table<NumberRecord>|error)'", 361, 40);
//        validateError(negativeResult, index++, "incompatible types: expected 'table<NumberRecord> key(id)', " +
//                "found '(table<NumberRecord> key(id)|error)'", 366, 42);
        validateError(negativeResult, index++, "incompatible types: expected 'map<int>', found '(map<int>|error)'",
                408, 21);
        validateError(negativeResult, index++, "incompatible types: expected 'table<NumberRecord> key(id)', " +
                "found '(table<NumberRecord> key(id)|error)'", 411, 42);
        validateError(negativeResult, index++,
                "incompatible types: expected 'map<int>', found '(map<int>|error)'", 419, 21);
        validateError(negativeResult, index++,
                "incompatible types: expected 'table<ResultValue>', found '(table<ResultValue>|error)'", 422, 33);
        validateError(negativeResult, index++, "incompatible types: expected 'table<NumberRecord> key(id)', " +
                        "found '(table<NumberRecord> key(id)|error)'", 425, 42);
        validateError(negativeResult, index++,
                "incompatible types: '(map<int>|error)' is not an iterable collection", 428, 48);
        validateError(negativeResult, index++,
                "incompatible types: '(table<record {| readonly int id; string value; |}> key(id)|error)' " +
<<<<<<< HEAD
                        "is not an iterable collection", 395, 100);
        validateError(negativeResult, index++, "incompatible types: expected 'stream<int,FooError?>', " +
                "found 'stream<int,BarError?>'", 405, 32);
        validateError(negativeResult, index++, "incompatible types: expected 'stream<int,FooError?>', " +
                "found 'stream<int,BarError?>'", 408, 32);
=======
                        "is not an iterable collection", 432, 100);
>>>>>>> 1d858133
        Assert.assertEquals(negativeResult.getErrorCount(), index);
    }

    @Test(description = "Test semantic negative scenarios for query expr with query construct type")
    public void testSemanticNegativeScenarios() {
        int index = 0;
        validateError(semanticsNegativeResult, index++, "on conflict can only be used with queries which produce " +
                        "maps or tables with key specifiers", 39, 13);
        validateError(semanticsNegativeResult, index++, "on conflict can only be used with queries which produce " +
                "maps or tables with key specifiers", 59, 9);
        validateError(semanticsNegativeResult, index++, "on conflict can only be used with queries which produce " +
                "maps or tables with key specifiers", 71, 9);
        validateError(semanticsNegativeResult, index++, "on conflict can only be used with queries which produce " +
                "maps or tables with key specifiers", 84, 9);
        validateError(semanticsNegativeResult, index++, "on conflict can only be used with queries which produce " +
                "maps or tables with key specifiers", 95, 9);
        validateError(semanticsNegativeResult, index++, "on conflict can only be used with queries which produce " +
                "maps or tables with key specifiers", 119, 9);
        validateError(semanticsNegativeResult, index++, "on conflict can only be used with queries which produce " +
                "maps or tables with key specifiers", 126, 47);
        validateError(semanticsNegativeResult, index++, "on conflict can only be used with queries which produce " +
                "maps or tables with key specifiers", 131, 9);
        validateError(semanticsNegativeResult, index++, "on conflict can only be used with queries which produce " +
                "maps or tables with key specifiers", 144, 9);
        Assert.assertEquals(semanticsNegativeResult.getErrorCount(), index);
    }

    @Test(expectedExceptions = BLangRuntimeException.class,
            expectedExceptionsMessageRegExp = "error: \\{ballerina/lang.map\\}InherentTypeViolation " +
                    "\\{\"message\":\"cannot update 'readonly' field 'id' in record of type 'record " +
                    "\\{\\| readonly int id; readonly string name; User user; \\|\\}'\".*")
    public void testQueryConstructingTableUpdateKeyPanic1() {
        BRunUtil.invoke(result, "testQueryConstructingTableUpdateKeyPanic1");
    }

    @Test(expectedExceptions = BLangRuntimeException.class,
            expectedExceptionsMessageRegExp = "error: \\{ballerina/lang.map\\}InherentTypeViolation " +
                    "\\{\"message\":\"cannot update 'readonly' field 'id' in record of type 'record " +
                    "\\{\\| readonly int id; readonly string name; User user; \\|\\}'\".*")
    public void testQueryConstructingTableUpdateKeyPanic2() {
        BRunUtil.invoke(result, "testQueryConstructingTableUpdateKeyPanic2");
    }

    @Test
    public void testTableOnConflict() {
        BRunUtil.invoke(result, "testTableOnConflict");
    }

    @Test(dataProvider = "dataToTestQueryConstructingTable")
    public void testQueryConstructingTable(String functionName) {
        BRunUtil.invoke(result, functionName);
    }

    @DataProvider
    public Object[] dataToTestQueryConstructingTable() {
        return new Object[]{
                "testQueryConstructingTableWithOnConflictClauseHavingNonTableQueryInLetClause",
                "testQueryConstructingTableWithOnConflictClauseHavingNonTableQueryInWhereClause"
        };
    }

    @Test
    public void testReadonlyTable() {
        BRunUtil.invoke(result, "testReadonlyTable");
    }

    @Test
    public void testReadonlyTable2() {
        BRunUtil.invoke(result, "testReadonlyTable2");
    }

    @Test
    public void testReadonlyTable3() {
        BRunUtil.invoke(result, "testReadonlyTable3");
    }

    @Test
    public void testConstructingListOfTablesUsingQueryWithReadonly() {
        BRunUtil.invoke(result, "testConstructingListOfTablesUsingQueryWithReadonly");
    }

    @Test
    public void testConstructingListOfXMLsUsingQueryWithReadonly() {
        BRunUtil.invoke(result, "testConstructingListOfXMLsUsingQueryWithReadonly");
    }

    @Test
    public void testConstructingListOfRecordsUsingQueryWithReadonly() {
        BRunUtil.invoke(result, "testConstructingListOfRecordsUsingQueryWithReadonly");
    }

    @Test
    public void testConstructingListOfListsUsingQueryWithReadonly() {
        BRunUtil.invoke(result, "testConstructingListOfListsUsingQueryWithReadonly");
    }

    @Test
    public void testConstructingListOfMapsUsingQueryWithReadonly() {
        BRunUtil.invoke(result, "testConstructingListOfMapsUsingQueryWithReadonly");
    }

    @Test
    public void testConstructingListInRecordsUsingQueryWithReadonly() {
        BRunUtil.invoke(result, "testConstructingListInRecordsUsingQueryWithReadonly");
    }

    @Test
    public void testReadonlyMap1() {
        BRunUtil.invoke(result, "testReadonlyMap1");
    }

    @Test
    public void testReadonlyMap2() {
        BRunUtil.invoke(result, "testReadonlyMap2");
    }

    @Test
    public void testQueryConstructingMapsAndTablesWithClausesMayCompleteSEarlyWithError() {
        BRunUtil.invoke(result, "testQueryConstructingMapsAndTablesWithClausesMayCompleteSEarlyWithError");
    }

    @Test
    public void testQueryConstructingMapsAndTablesWithClausesMayCompleteSEarlyWithError2() {
        BRunUtil.invoke(result, "testQueryConstructingMapsAndTablesWithClausesMayCompleteSEarlyWithError2");
    }

    @Test
    public void testMapConstructingQueryExprWithStringSubtypes() {
        BRunUtil.invoke(result, "testMapConstructingQueryExprWithStringSubtypes");
    }

    @AfterClass
    public void tearDown() {
        result = null;
        negativeResult = null;
        semanticsNegativeResult = null;
    }
}<|MERGE_RESOLUTION|>--- conflicted
+++ resolved
@@ -260,15 +260,11 @@
                 "incompatible types: '(map<int>|error)' is not an iterable collection", 428, 48);
         validateError(negativeResult, index++,
                 "incompatible types: '(table<record {| readonly int id; string value; |}> key(id)|error)' " +
-<<<<<<< HEAD
-                        "is not an iterable collection", 395, 100);
+                        "is not an iterable collection", 432, 100);
         validateError(negativeResult, index++, "incompatible types: expected 'stream<int,FooError?>', " +
                 "found 'stream<int,BarError?>'", 405, 32);
         validateError(negativeResult, index++, "incompatible types: expected 'stream<int,FooError?>', " +
                 "found 'stream<int,BarError?>'", 408, 32);
-=======
-                        "is not an iterable collection", 432, 100);
->>>>>>> 1d858133
         Assert.assertEquals(negativeResult.getErrorCount(), index);
     }
 
