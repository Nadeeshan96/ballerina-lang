--- conflicted
+++ resolved
@@ -204,28 +204,6 @@
                 "incompatible types: expected '(Department & readonly)', found 'Department'", 283, 55);
         validateError(negativeResult, index++, "incompatible types: expected '[string,string]', " +
                 "found '([string,int]|[string,int]|[string,int]|[string,int])'", 286, 48);
-<<<<<<< HEAD
-        validateError(negativeResult, index++,
-                "incompatible types: expected '[string,float[]]', found '[string:Char,int[]]'", 289, 63);
-        validateError(negativeResult, index++,
-                "incompatible types: expected '[string,(int[] & readonly)]', found '[string:Char,int[]]'", 291, 72);
-        validateError(negativeResult, index++,
-                "incompatible types: expected '[string,FooBar1]', found 'FooBar1'", 302, 64);
-        validateError(negativeResult, index++,
-                "incompatible types: expected '[string,FooBar2]', found 'FooBar2'", 305, 64);
-        validateError(negativeResult, index++,
-                "incompatible types: expected '[string,FooBar3]', found 'FooBar3[2]'", 308, 64);
-        validateError(negativeResult, index++,
-                "incompatible types: expected '[string,FooBar4]', found 'FooBar4[2]'", 311, 64);
-        validateError(negativeResult, index++,
-                "incompatible types: expected '[string,FooBar5]', found 'FooBar5[2]'", 314, 64);
-        validateError(negativeResult, index++,
-                "incompatible types: expected '[string,(int|float)]', found '[FooBar3,(int|float)]'", 317, 66);
-        validateError(negativeResult, index++,
-                "incompatible types: expected '[string,(int|float)]', found '[FooBar4,(int|float)]'", 320, 66);
-        validateError(negativeResult, index++,
-                "incompatible types: expected '[string,(int|float)]', found '[FooBar5,(int|float)]'", 323, 66);
-=======
         validateError(negativeResult, index++, "incompatible types: expected 'map<(int[2] & readonly)> & readonly'," +
                 " found '((map<(int[2] & readonly)> & readonly)|error)'", 292, 34);
         validateError(negativeResult, index++, "incompatible types: expected '(Department & readonly)'," +
@@ -263,7 +241,26 @@
         validateError(negativeResult, index++,
                 "incompatible types: '(table<record {| readonly int id; string value; |}> key(id)|error)' " +
                         "is not an iterable collection", 395, 100);
->>>>>>> 84dddff7
+        validateError(negativeResult, index++,
+                "incompatible types: expected '[string,float[]]', found '[string:Char,int[]]'", 289, 63);
+        validateError(negativeResult, index++,
+                "incompatible types: expected '[string,(int[] & readonly)]', found '[string:Char,int[]]'", 291, 72);
+        validateError(negativeResult, index++,
+                "incompatible types: expected '[string,FooBar1]', found 'FooBar1'", 302, 64);
+        validateError(negativeResult, index++,
+                "incompatible types: expected '[string,FooBar2]', found 'FooBar2'", 305, 64);
+        validateError(negativeResult, index++,
+                "incompatible types: expected '[string,FooBar3]', found 'FooBar3[2]'", 308, 64);
+        validateError(negativeResult, index++,
+                "incompatible types: expected '[string,FooBar4]', found 'FooBar4[2]'", 311, 64);
+        validateError(negativeResult, index++,
+                "incompatible types: expected '[string,FooBar5]', found 'FooBar5[2]'", 314, 64);
+        validateError(negativeResult, index++,
+                "incompatible types: expected '[string,(int|float)]', found '[FooBar3,(int|float)]'", 317, 66);
+        validateError(negativeResult, index++,
+                "incompatible types: expected '[string,(int|float)]', found '[FooBar4,(int|float)]'", 320, 66);
+        validateError(negativeResult, index++,
+                "incompatible types: expected '[string,(int|float)]', found '[FooBar5,(int|float)]'", 323, 66);
         Assert.assertEquals(negativeResult.getErrorCount(), index);
     }
 
@@ -381,18 +378,18 @@
     }
 
     @Test
-<<<<<<< HEAD
+    public void testQueryConstructingMapsAndTablesWithClausesMayCompleteSEarlyWithError() {
+        BRunUtil.invoke(result, "testQueryConstructingMapsAndTablesWithClausesMayCompleteSEarlyWithError");
+    }
+
+    @Test
+    public void testQueryConstructingMapsAndTablesWithClausesMayCompleteSEarlyWithError2() {
+        BRunUtil.invoke(result, "testQueryConstructingMapsAndTablesWithClausesMayCompleteSEarlyWithError2");
+    }
+
+    @Test
     public void testMapConstructingQueryExprWithStringSubtypes() {
         BRunUtil.invoke(result, "testMapConstructingQueryExprWithStringSubtypes");
-=======
-    public void testQueryConstructingMapsAndTablesWithClausesMayCompleteSEarlyWithError() {
-        BRunUtil.invoke(result, "testQueryConstructingMapsAndTablesWithClausesMayCompleteSEarlyWithError");
-    }
-
-    @Test
-    public void testQueryConstructingMapsAndTablesWithClausesMayCompleteSEarlyWithError2() {
-        BRunUtil.invoke(result, "testQueryConstructingMapsAndTablesWithClausesMayCompleteSEarlyWithError2");
->>>>>>> 84dddff7
     }
 
     @AfterClass
