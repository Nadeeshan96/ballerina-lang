--- conflicted
+++ resolved
@@ -133,10 +133,6 @@
 
     @Test(description = "Test negative scenarios for query expr with query construct type")
     public void testNegativeScenarios() {
-<<<<<<< HEAD
-=======
-        Assert.assertEquals(negativeResult.getErrorCount(), 25);
->>>>>>> d2faab9f
         int index = 0;
 
         validateError(negativeResult, index++, "incompatible types: expected 'Person[]', found 'stream<Person>'",
@@ -149,7 +145,48 @@
                 86, 35);
         validateError(negativeResult, index++, "incompatible types: expected 'error?', found 'boolean'",
                 107, 21);
-<<<<<<< HEAD
+        validateError(negativeResult, index++,
+                "incompatible type in select clause: expected [string,any|error], found 'User'", 126, 25);
+        validateError(negativeResult, index++,
+                "incompatible type in select clause: expected [string,any|error], found '[int,User]'", 130, 25);
+        validateError(negativeResult, index++,
+                "incompatible type in select clause: expected [string,any|error], found 'int[2]'", 135, 25);
+        validateError(negativeResult, index++,
+                "incompatible type in select clause: expected [string,any|error], found 'string[]'", 140, 25);
+        validateError(negativeResult, index++,
+                "incompatible type in select clause: expected [string,any|error], found 'User'", 148, 25);
+        validateError(negativeResult, index++,
+                "incompatible type in select clause: expected [string,any|error], found '[int,User]'", 152, 25);
+        validateError(negativeResult, index++,
+                "incompatible type in select clause: expected [string,any|error], found 'int[2]'", 157, 25);
+        validateError(negativeResult, index++,
+                "incompatible type in select clause: expected [string,any|error], found 'string[]'", 162, 25);
+        validateError(negativeResult, index++,
+                "incompatible type in select clause: expected [string,any|error], found 'string[3]'", 167, 25);
+        validateError(negativeResult, index++,
+                "incompatible type in select clause: expected [string,any|error], found '[string]'", 171, 25);
+        validateError(negativeResult, index++,
+                "incompatible types: expected 'int', found 'string'", 180, 50);
+        validateError(negativeResult, index++,
+                "incompatible types: expected 'map<User>', found '(map<User>|error)'", 182, 20);
+        validateError(negativeResult, index++,
+                "incompatible types: expected 'map<string>', found '(map<string>|error)'", 186, 22);
+        validateError(negativeResult, index++,
+                "incompatible types: expected 'int', found 'string'", 193, 50);
+        validateError(negativeResult, index++,
+                "incompatible types: expected 'map<User>', found '(map<User>|error)'", 195, 20);
+        validateError(negativeResult, index++,
+                "incompatible types: expected 'map<string>', found '(map<string>|error)'", 199, 22);
+        validateError(negativeResult, index++,
+                "incompatible types: expected '[string,string]', found '(string[2]|[string,int])'", 207, 29);
+        validateError(negativeResult, index++,
+                "incompatible type in select clause: expected [string,any|error], found 'int[2] & readonly'", 217, 29);
+        validateError(negativeResult, index++,
+                "incompatible type in select clause: expected [string,any|error], found 'int[2]'", 222, 29);
+        validateError(negativeResult, index++,
+                "incompatible types: expected '([string,int]|[string,string])', found '(string|int)'", 227, 56);
+        validateError(negativeResult, index,
+                "incompatible types: expected 'map<string>', found '(map<(int|string)>|error)'", 229, 21);
         validateError(negativeResult, index++, "missing non-defaultable required record field 'noOfItems'",
                 118, 16);
         validateError(negativeResult, index++,
@@ -165,50 +202,6 @@
                      "& readonly)> & readonly', found '(xml:Element|xml:Comment|xml:ProcessingInstruction|xml:Text)'",
                 145, 41);
         Assert.assertEquals(negativeResult.getErrorCount(), index);
-=======
-        validateError(negativeResult, index++,
-                "incompatible type in select clause: expected [string,any|error], found 'User'", 126, 25);
-        validateError(negativeResult, index++,
-                "incompatible type in select clause: expected [string,any|error], found '[int,User]'", 130, 25);
-        validateError(negativeResult, index++,
-                "incompatible type in select clause: expected [string,any|error], found 'int[2]'", 135, 25);
-        validateError(negativeResult, index++,
-                "incompatible type in select clause: expected [string,any|error], found 'string[]'", 140, 25);
-        validateError(negativeResult, index++,
-                "incompatible type in select clause: expected [string,any|error], found 'User'", 148, 25);
-        validateError(negativeResult, index++,
-                "incompatible type in select clause: expected [string,any|error], found '[int,User]'", 152, 25);
-        validateError(negativeResult, index++,
-                "incompatible type in select clause: expected [string,any|error], found 'int[2]'", 157, 25);
-        validateError(negativeResult, index++,
-                "incompatible type in select clause: expected [string,any|error], found 'string[]'", 162, 25);
-        validateError(negativeResult, index++,
-                "incompatible type in select clause: expected [string,any|error], found 'string[3]'", 167, 25);
-        validateError(negativeResult, index++,
-                "incompatible type in select clause: expected [string,any|error], found '[string]'", 171, 25);
-        validateError(negativeResult, index++,
-                "incompatible types: expected 'int', found 'string'", 180, 50);
-        validateError(negativeResult, index++,
-                "incompatible types: expected 'map<User>', found '(map<User>|error)'", 182, 20);
-        validateError(negativeResult, index++,
-                "incompatible types: expected 'map<string>', found '(map<string>|error)'", 186, 22);
-        validateError(negativeResult, index++,
-                "incompatible types: expected 'int', found 'string'", 193, 50);
-        validateError(negativeResult, index++,
-                "incompatible types: expected 'map<User>', found '(map<User>|error)'", 195, 20);
-        validateError(negativeResult, index++,
-                "incompatible types: expected 'map<string>', found '(map<string>|error)'", 199, 22);
-        validateError(negativeResult, index++,
-                "incompatible types: expected '[string,string]', found '(string[2]|[string,int])'", 207, 29);
-        validateError(negativeResult, index++,
-                "incompatible type in select clause: expected [string,any|error], found 'int[2] & readonly'", 217, 29);
-        validateError(negativeResult, index++,
-                "incompatible type in select clause: expected [string,any|error], found 'int[2]'", 222, 29);
-        validateError(negativeResult, index++,
-                "incompatible types: expected '([string,int]|[string,string])', found '(string|int)'", 227, 56);
-        validateError(negativeResult, index,
-                "incompatible types: expected 'map<string>', found '(map<(int|string)>|error)'", 229, 21);
->>>>>>> d2faab9f
     }
 
     @Test(description = "Test semantic negative scenarios for query expr with query construct type")
@@ -272,7 +265,6 @@
     }
 
     @Test
-<<<<<<< HEAD
     public void testReadonlyTable() {
         BRunUtil.invoke(result, "testReadonlyTable");
     }
@@ -305,50 +297,6 @@
     @Test
     public void testConstructingListInRecordsUsingQueryWithReadonly() {
         BRunUtil.invoke(result, "testConstructingListInRecordsUsingQueryWithReadonly");
-=======
-    public void testMapConstructingQueryExpr() {
-        BRunUtil.invoke(result, "testMapConstructingQueryExpr");
-    }
-
-    @Test
-    public void testMapConstructingQueryExprWithDuplicateKeys() {
-        BRunUtil.invoke(result, "testMapConstructingQueryExprWithDuplicateKeys");
-    }
-
-    @Test
-    public void testMapConstructingQueryExprWithOnConflict() {
-        BRunUtil.invoke(result, "testMapConstructingQueryExprWithOnConflict");
-    }
-
-    @Test
-    public void testMapConstructingQueryExprWithOtherClauses() {
-        BRunUtil.invoke(result, "testMapConstructingQueryExprWithOtherClauses");
-    }
-
-    @Test
-    public void testMapConstructingQueryExprWithJoinClause() {
-        BRunUtil.invoke(result, "testMapConstructingQueryExprWithJoinClause");
-    }
-
-    @Test
-    public void testMapConstructingQueryExprWithLimitClause() {
-        BRunUtil.invoke(result, "testMapConstructingQueryExprWithLimitClause");
-    }
-
-    @Test
-    public void testMapConstructingQueryExpr2() {
-        BRunUtil.invoke(result, "testMapConstructingQueryExpr2");
-    }
-
-    @Test
-    public void testMapConstructingQueryExprWithOrderByClause() {
-        BRunUtil.invoke(result, "testMapConstructingQueryExprWithOrderByClause");
-    }
-
-    @Test
-    public void testMapConstructingQueryExprWithReferenceTypes() {
-        BRunUtil.invoke(result, "testMapConstructingQueryExprWithReferenceTypes");
->>>>>>> d2faab9f
     }
 
     @AfterClass
