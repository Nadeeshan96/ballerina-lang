--- conflicted
+++ resolved
@@ -133,11 +133,7 @@
 
     @Test(description = "Test negative scenarios for query expr with query construct type")
     public void testNegativeScenarios() {
-<<<<<<< HEAD
-        Assert.assertEquals(negativeResult.getErrorCount(), 3);
-=======
-        Assert.assertEquals(negativeResult.getErrorCount(), 25);
->>>>>>> d2faab9f
+        Assert.assertEquals(negativeResult.getErrorCount(), 24);
         int index = 0;
 
         validateError(negativeResult, index++, "incompatible types: expected 'Person[]', found 'stream<Person>'",
