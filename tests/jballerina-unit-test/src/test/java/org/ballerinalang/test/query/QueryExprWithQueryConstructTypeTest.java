/*
 *  Copyright (c) 2020, WSO2 Inc. (http://www.wso2.org) All Rights Reserved.
 *
 *  WSO2 Inc. licenses this file to you under the Apache License,
 *  Version 2.0 (the "License"); you may not use this file except
 *  in compliance with the License.
 *  You may obtain a copy of the License at
 *
 *    http://www.apache.org/licenses/LICENSE-2.0
 *
 *  Unless required by applicable law or agreed to in writing,
 *  software distributed under the License is distributed on an
 *  "AS IS" BASIS, WITHOUT WARRANTIES OR CONDITIONS OF ANY
 *  KIND, either express or implied.  See the License for the
 *  specific language governing permissions and limitations
 *  under the License.
 */
package org.ballerinalang.test.query;

import io.ballerina.runtime.internal.util.exceptions.BLangRuntimeException;
import org.ballerinalang.test.BCompileUtil;
import org.ballerinalang.test.BRunUtil;
import org.ballerinalang.test.CompileResult;
import org.testng.Assert;
import org.testng.annotations.AfterClass;
import org.testng.annotations.BeforeClass;
import org.testng.annotations.DataProvider;
import org.testng.annotations.Test;

import static org.ballerinalang.test.BAssertUtil.validateError;

/**
 * This contains methods to test query expression with query construct type.
 *
 * @since 1.3.0
 */
public class QueryExprWithQueryConstructTypeTest {

    private CompileResult result, negativeResult, semanticsNegativeResult;

    @BeforeClass
    public void setup() {
        result = BCompileUtil.compile("test-src/query/query-expr-with-query-construct-type.bal");
        negativeResult = BCompileUtil.compile("test-src/query/query-expr-query-construct-type-negative.bal");
        semanticsNegativeResult = BCompileUtil.compile("test-src/query/query-expr-query-construct-type-semantics" +
                "-negative.bal");
    }

    @Test(description = "Test query expr returning a stream ")
    public void testSimpleQueryReturnStream() {
        Object returnValues = BRunUtil.invoke(result, "testSimpleQueryReturnStream");
        Assert.assertNotNull(returnValues);

        Assert.assertTrue((Boolean) returnValues);
    }

    @Test(description = "Test query expr with stream in from clause returning a stream ")
    public void testStreamInFromClauseWithReturnStream() {
        Object returnValues = BRunUtil.invoke(result, "testStreamInFromClauseWithReturnStream");
        Assert.assertNotNull(returnValues);

        Assert.assertTrue((Boolean) returnValues);
    }

    @Test(description = "Test query expr with multiple from, let and where clauses returning a stream ")
    public void testMultipleFromWhereAndLetReturnStream() {
        Object returnValues = BRunUtil.invoke(result, "testMultipleFromWhereAndLetReturnStream");
        Assert.assertNotNull(returnValues);

        Assert.assertTrue((Boolean) returnValues);
    }

    @Test(description = "Test query expr with inner join returning a stream ")
    public void testInnerJoinAndLimitReturnStream() {
        Object returnValues = BRunUtil.invoke(result, "testInnerJoinAndLimitReturnStream");
        Assert.assertNotNull(returnValues);

        Assert.assertTrue((Boolean) returnValues);
    }

    @Test(description = "Test query expr returning table")
    public void testSimpleQueryExprReturnTable() {
        Object returnValues = BRunUtil.invoke(result, "testSimpleQueryExprReturnTable");
        Assert.assertNotNull(returnValues);

        Assert.assertTrue((Boolean) returnValues);
    }

    @Test(description = "Test query expr with table having duplicate keys")
    public void testTableWithDuplicateKeys() {
        BRunUtil.invoke(result, "testTableWithDuplicateKeys");
    }

    @Test(description = "Test query expr with table having no duplicates and on conflict clause")
    public void testTableNoDuplicatesAndOnConflictReturnTable() {
        Object returnValues = BRunUtil.invoke(result, "testTableNoDuplicatesAndOnConflictReturnTable");
        Assert.assertNotNull(returnValues);

        Assert.assertTrue((Boolean) returnValues);
    }

    @Test(description = "Test query expr with table having duplicate keys")
    public void testTableWithDuplicatesAndOnConflictReturnTable() {
        BRunUtil.invoke(result, "testTableWithDuplicatesAndOnConflictReturnTable");
    }

    @Test(description = "Test query expr with table having duplicate keys")
    public void testQueryExprWithOtherClausesReturnTable() {
        BRunUtil.invoke(result, "testQueryExprWithOtherClausesReturnTable");
    }

    @Test(description = "Test query expr with table having duplicate keys")
    public void testQueryExprWithJoinClauseReturnTable() {
        BRunUtil.invoke(result, "testQueryExprWithJoinClauseReturnTable");
    }

    @Test(description = "Test query expr with table having no duplicates and on conflict clause")
    public void testQueryExprWithLimitClauseReturnTable() {
        Object returnValues = BRunUtil.invoke(result, "testQueryExprWithLimitClauseReturnTable");
        Assert.assertNotNull(returnValues);

        Assert.assertTrue((Boolean) returnValues);
    }

    @Test(description = "Test query expr with table having no duplicates and on conflict clause")
    public void testKeyLessTableWithReturnTable() {
        BRunUtil.invoke(result, "testKeyLessTableWithReturnTable");
        Object returnValues = BRunUtil.invoke(result, "testKeyLessTableWithReturnTable");
        Assert.assertNotNull(returnValues);

        Assert.assertTrue((Boolean) returnValues);
    }

    @Test(description = "Test negative scenarios for query expr with query construct type")
    public void testNegativeScenarios() {
        int index = 0;

        validateError(negativeResult, index++, "incompatible types: expected 'Person[]', found 'stream<Person>'",
                54, 35);
        validateError(negativeResult, index++, "incompatible types: expected 'Customer[]', " +
                        "found '(table<Customer> key(id, name)|error)'",
                71, 32);
        validateError(negativeResult, index++, "incompatible types: expected " +
                        "'CustomerTable', found '(table<Customer> key(id, name)|error)'",
                86, 35);
        validateError(negativeResult, index++, "incompatible types: expected 'error?', found 'boolean'",
                107, 21);
        validateError(negativeResult, index++, "missing non-defaultable required record field 'noOfItems'",
                118, 16);
        validateError(negativeResult, index++,
                "incompatible types: expected '(Customer & readonly)', found 'Customer'", 124, 16);
        validateError(negativeResult, index++,
                "incompatible types: expected 'string', found '(int|string)'", 134, 63);
        validateError(negativeResult, index++,
                "incompatible types: expected '(Type1 & readonly)', found '([int,int]|string|[int,int])'", 137, 44);
        validateError(negativeResult, index++,
                "incompatible types: expected '(Type1 & readonly)', found '([int,int]|string|[int,int])'", 140, 51);
        validateError(negativeResult, index++,
                "incompatible types: expected 'xml<((xml:Element|xml:Comment|xml:ProcessingInstruction|xml:Text) " +
                     "& readonly)> & readonly', found '(xml:Element|xml:Comment|xml:ProcessingInstruction|xml:Text)'",
                145, 41);
        Assert.assertEquals(negativeResult.getErrorCount(), index);
    }

    @Test(description = "Test semantic negative scenarios for query expr with query construct type")
    public void testSemanticNegativeScenarios() {
        int index = 0;
        validateError(semanticsNegativeResult, index++, "on conflict can only be used with queries which produce " +
                        "tables with key specifiers", 39, 13);
        validateError(semanticsNegativeResult, index++, "on conflict can only be used with queries which produce " +
                "tables with key specifiers", 59, 9);
        validateError(semanticsNegativeResult, index++, "on conflict can only be used with queries which produce " +
                "tables with key specifiers", 71, 9);
        validateError(semanticsNegativeResult, index++, "on conflict can only be used with queries which produce " +
                "tables with key specifiers", 84, 9);
        validateError(semanticsNegativeResult, index++, "on conflict can only be used with queries which produce " +
                "tables with key specifiers", 95, 9);
        validateError(semanticsNegativeResult, index++, "on conflict can only be used with queries which produce " +
                "tables with key specifiers", 103, 14);
        validateError(semanticsNegativeResult, index++, "on conflict can only be used with queries which produce " +
                "tables with key specifiers", 119, 9);
        validateError(semanticsNegativeResult, index++, "on conflict can only be used with queries which produce " +
                "tables with key specifiers", 126, 47);
        validateError(semanticsNegativeResult, index++, "on conflict can only be used with queries which produce " +
                "tables with key specifiers", 131, 9);
        validateError(semanticsNegativeResult, index++, "on conflict can only be used with queries which produce " +
                "tables with key specifiers", 144, 9);
        Assert.assertEquals(semanticsNegativeResult.getErrorCount(), index);
    }

    @Test(expectedExceptions = BLangRuntimeException.class,
            expectedExceptionsMessageRegExp = "error: \\{ballerina/lang.map\\}InherentTypeViolation " +
                    "\\{\"message\":\"cannot update 'readonly' field 'id' in record of type 'record " +
                    "\\{\\| readonly int id; readonly string name; User user; \\|\\}'\".*")
    public void testQueryConstructingTableUpdateKeyPanic1() {
        BRunUtil.invoke(result, "testQueryConstructingTableUpdateKeyPanic1");
    }

    @Test(expectedExceptions = BLangRuntimeException.class,
            expectedExceptionsMessageRegExp = "error: \\{ballerina/lang.map\\}InherentTypeViolation " +
                    "\\{\"message\":\"cannot update 'readonly' field 'id' in record of type 'record " +
                    "\\{\\| readonly int id; readonly string name; User user; \\|\\}'\".*")
    public void testQueryConstructingTableUpdateKeyPanic2() {
        BRunUtil.invoke(result, "testQueryConstructingTableUpdateKeyPanic2");
    }

    @Test
    public void testTableOnConflict() {
        BRunUtil.invoke(result, "testTableOnConflict");
    }

<<<<<<< HEAD
    @Test
    public void testReadonlyTable() {
        BRunUtil.invoke(result, "testReadonlyTable");
    }

    @Test
    public void testReadonlyTable2() {
        BRunUtil.invoke(result, "testReadonlyTable2");
=======
    @Test(dataProvider = "dataToTestQueryConstructingTable")
    public void testQueryConstructingTable(String functionName) {
        BRunUtil.invoke(result, functionName);
    }

    @DataProvider
    public Object[] dataToTestQueryConstructingTable() {
        return new Object[]{
                "testQueryConstructingTableWithOnConflictClauseHavingNonTableQueryInLetClause",
                "testQueryConstructingTableWithOnConflictClauseHavingNonTableQueryInWhereClause"
        };
>>>>>>> cfbaf8ac
    }

    @AfterClass
    public void tearDown() {
        result = null;
        negativeResult = null;
        semanticsNegativeResult = null;
    }
}<|MERGE_RESOLUTION|>--- conflicted
+++ resolved
@@ -209,16 +209,6 @@
         BRunUtil.invoke(result, "testTableOnConflict");
     }
 
-<<<<<<< HEAD
-    @Test
-    public void testReadonlyTable() {
-        BRunUtil.invoke(result, "testReadonlyTable");
-    }
-
-    @Test
-    public void testReadonlyTable2() {
-        BRunUtil.invoke(result, "testReadonlyTable2");
-=======
     @Test(dataProvider = "dataToTestQueryConstructingTable")
     public void testQueryConstructingTable(String functionName) {
         BRunUtil.invoke(result, functionName);
@@ -230,7 +220,16 @@
                 "testQueryConstructingTableWithOnConflictClauseHavingNonTableQueryInLetClause",
                 "testQueryConstructingTableWithOnConflictClauseHavingNonTableQueryInWhereClause"
         };
->>>>>>> cfbaf8ac
+    }
+
+    @Test
+    public void testReadonlyTable() {
+        BRunUtil.invoke(result, "testReadonlyTable");
+    }
+
+    @Test
+    public void testReadonlyTable2() {
+        BRunUtil.invoke(result, "testReadonlyTable2");
     }
 
     @AfterClass
