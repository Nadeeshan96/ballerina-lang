--- conflicted
+++ resolved
@@ -91,26 +91,16 @@
         validateError(result, index++, "incompatible types: expected 'int[] & readonly', found 'int[]'", 230, 12);
         validateError(result, index++, "incompatible types: expected 'int[] & readonly', found 'int[]'", 231, 9);
         validateError(result, index++, "incompatible types: expected '(int[] & readonly)', found 'int[]'", 232, 12);
-<<<<<<< HEAD
-        validateError(result, index++, "incompatible types: expected 'int', found 'future<int>'", 237, 54);
-        validateError(result, index++, "incompatible types: expected 'string', found 'stream<float>'", 241, 46);
-        validateError(result, index++, "incompatible types: expected 'string', found 'stream<float>'", 241, 51);
-        validateError(result, index++, "incompatible types: expected 'NeverImmutable', found 'readonly'", 243, 25);
-        validateError(result, index++, "incompatible types: expected 'readonly', found 'future<int>'", 243, 46);
-=======
         validateError(result, index++, "incompatible types: expected 'int', found 'future<int>'", 238, 48);
         validateError(result, index++, "incompatible types: expected 'string', found 'stream<float>'", 242, 46);
         validateError(result, index++, "incompatible types: expected 'string', found 'stream<float>'", 242, 51);
         validateError(result, index++, "incompatible types: expected 'NeverImmutable', found 'readonly'", 244, 25);
-        validateError(result, index++, "a type compatible with mapping constructor expressions not found in type " +
-                "'other'", 244, 36);
         validateError(result, index++, "incompatible types: expected 'readonly', found 'future<int>'", 244, 40);
->>>>>>> 7f1ed8de
 
         validateError(result, index++, "cannot update 'readonly' value of type " +
-                "'record {| readonly int i; (anydata & readonly)...; |} & readonly'", 258, 5);
+                "'record {| readonly int i; (anydata & readonly)...; |} & readonly'", 259, 5);
         validateError(result, index++, "cannot update 'readonly' value of type 'object { readonly int j; } & readonly'",
-                      261, 5);
+                      262, 5);
 
         assertEquals(result.getErrorCount(), index);
     }
