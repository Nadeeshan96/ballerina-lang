/*
 *  Copyright (c) 2018, WSO2 Inc. (http://www.wso2.org) All Rights Reserved.
 *
 *  WSO2 Inc. licenses this file to you under the Apache License,
 *  Version 2.0 (the "License"); you may not use this file except
 *  in compliance with the License.
 *  You may obtain a copy of the License at
 *
 *    http://www.apache.org/licenses/LICENSE-2.0
 *
 *  Unless required by applicable law or agreed to in writing,
 *  software distributed under the License is distributed on an
 *  "AS IS" BASIS, WITHOUT WARRANTIES OR CONDITIONS OF ANY
 *  KIND, either express or implied.  See the License for the
 *  specific language governing permissions and limitations
 *  under the License.
 */
package org.ballerinalang.test.object;

import io.ballerina.runtime.api.values.BArray;
import io.ballerina.runtime.api.values.BString;
import org.ballerinalang.test.BAssertUtil;
import org.ballerinalang.test.BCompileUtil;
import org.ballerinalang.test.BRunUtil;
import org.ballerinalang.test.CompileResult;
import org.testng.Assert;
import org.testng.annotations.BeforeClass;
import org.testng.annotations.Test;

/**
 * Test cases for object reference type in ballerina.
 */
public class ObjectTypeReferenceTest {

    private static final String ERROR_INVALID_READ_ONLY_CLASS_INCLUSION_IN_NON_READ_ONLY_CLASS =
            "object type inclusion cannot be used with a 'readonly class' in a 'class' that is not 'readonly'";
    private static final String ERROR_INVALID_READ_ONLY_CLASS_INCLUSION_IN_OBJECT_TYPEDESC =
            "object type inclusion cannot be used with a 'readonly class' in an object type descriptor";
    private static final String INVALID_INCLUSION_OF_OBJECT_WITH_PRIVATE_MEMBERS =
            "invalid object type inclusion with an object that has private fields or methods";

    CompileResult compileResult;

    @BeforeClass
    public void setup() {
        compileResult = BCompileUtil.compile("test-src/object/object-type-reference.bal");
    }

    @Test
    public void testSimpleObjectTypeReferenceSemanticsNegative_1() {
        CompileResult negativeResult = BCompileUtil.compile(
                "test-src/object/object-type-reference-1-semantics-negative.bal");
        int i = 0;
        BAssertUtil.validateError(negativeResult, i++, "incompatible types: 'Employee1' is not an object", 32,
                6);
        BAssertUtil.validateError(negativeResult, i++, "redeclared symbol 'salary'", 48, 6);
        BAssertUtil.validateError(negativeResult, i++,
                "invalid cyclic type reference in '[Foo, Foo]'", 52, 1);
        BAssertUtil.validateError(negativeResult, i++,
                "invalid cyclic type reference in '[A, B, C, D, A]'", 57, 1);
        BAssertUtil.validateError(negativeResult, i++,
                "invalid cyclic type reference in '[C, E, C]'", 57, 1);
        BAssertUtil.validateError(negativeResult, i++,
                "invalid cyclic type reference in '[B, C, D, A, B]'", 61, 1);
        BAssertUtil.validateError(negativeResult, i++,
                "invalid cyclic type reference in '[C, E, C]'", 61, 1);
        BAssertUtil.validateError(negativeResult, i++,
                "invalid cyclic type reference in '[C, D, A, B, C]'", 65, 1);
        BAssertUtil.validateError(negativeResult, i++,
                "invalid cyclic type reference in '[C, E, C]'", 65, 1);
        BAssertUtil.validateError(negativeResult, i++,
                "invalid cyclic type reference in '[C, E, C]'", 70, 1);
        BAssertUtil.validateError(negativeResult, i++,
                "invalid cyclic type reference in '[D, A, B, C, D]'", 70, 1);
        BAssertUtil.validateError(negativeResult, i++,
                "invalid cyclic type reference in '[C, D, A, B, C]'", 74, 1);
        BAssertUtil.validateError(negativeResult, i++,
                "invalid cyclic type reference in '[E, C, E]'", 74, 1);
        BAssertUtil.validateError(negativeResult, i++,
                "no implementation found for the method 'getName' of class 'Manager2'", 95, 1);
        BAssertUtil.validateError(negativeResult, i++,
                "no implementation found for the method 'getSalary' of class 'Manager2'", 95, 1);
        BAssertUtil.validateError(negativeResult, i++, "incompatible types: 'Q' is not an object", 101, 6);
        BAssertUtil.validateError(negativeResult, i++, "redeclared type reference 'Person1'", 111, 6);
        BAssertUtil.validateError(negativeResult, i++, "unknown type 'Baz'", 119, 6);
        BAssertUtil.validateError(negativeResult, i++, "unknown type 'Tar'", 123, 6);
        BAssertUtil.validateError(negativeResult, i++, "redeclared symbol 'xyz'", 144, 6);
        BAssertUtil.validateError(negativeResult, i++, "unknown type 'O2'", 171, 5);
        BAssertUtil.validateError(negativeResult, i++, "included field 'body' of type 'object { byte[] a; }' cannot " +
                "be overridden by a field of type 'O5': expected a subtype of 'object { byte[] a; }'", 186, 5);
        BAssertUtil.validateError(negativeResult, i++, "included field 'body' of type 'object { int:Unsigned8 i; }' " +
                "cannot be overridden by a field of type 'O8': expected a subtype of 'object { int:Unsigned8 i; }'",
                                  205, 5);
        Assert.assertEquals(negativeResult.getErrorCount(), i);
    }

    @Test
    public void testSimpleObjectTypeReferenceNegative_1() {
        CompileResult negativeResult = BCompileUtil.compile("test-src/object/object-type-reference-1-negative.bal");
        int i = 0;
        BAssertUtil.validateError(negativeResult, i++, "uninitialized field 'age'", 27, 6);
        BAssertUtil.validateError(negativeResult, i++, "uninitialized field 'name'", 27, 6);
        BAssertUtil.validateError(negativeResult, i++, "uninitialized field 'salary'", 28, 6);
        BAssertUtil.validateError(negativeResult, i++, "uninitialized field 'age'", 42, 6);
        BAssertUtil.validateError(negativeResult, i++, "uninitialized field 'name'", 42, 6);
        BAssertUtil.validateError(negativeResult, i++, "uninitialized field 'salary'", 45, 6);
        BAssertUtil.validateError(negativeResult, i++, "uninitialized field 'age'", 66, 6);
        BAssertUtil.validateError(negativeResult, i++, "uninitialized field 'name'", 66, 6);
        BAssertUtil.validateError(negativeResult, i++, "uninitialized field 'salary'", 66, 6);
        BAssertUtil.validateError(negativeResult, i++, "variable 'name' is not initialized", 69, 16);
        BAssertUtil.validateError(negativeResult, i++, "variable 'salary' is not initialized", 73, 16);
        Assert.assertEquals(negativeResult.getErrorCount(), i);
    }

    @Test
    public void testOutOfOrderObjectTypeReferenceNegative() {
        CompileResult negativeResult = BCompileUtil.compile("test-src/object" +
                "/object_out_of_order_inclusion_negative.bal");
        int i = 0;
        BAssertUtil.validateError(negativeResult, i++, "included field 'body' of type 'anydata' cannot " +
                "be overridden by a field of type 'Baz2': expected a subtype of 'anydata'", 24, 5);
        Assert.assertEquals(negativeResult.getErrorCount(), i);
    }

    @Test
    public void testCyclicDependencyReferencesObjectTypeReferenceNegative() {
        CompileResult negativeResult = BCompileUtil.compile("test-src/object/object-type-reference-cyclic-dependency" +
                "-negative.bal");
        int i = 0;
        BAssertUtil.validateError(negativeResult, i++, "invalid cyclic type reference in '[Foo, Foo]'", 18, 1);
        BAssertUtil.validateError(negativeResult, i++, "invalid cyclic type reference in '[A, B, C, D, A]'", 23, 1);
        BAssertUtil.validateError(negativeResult, i++, "invalid cyclic type reference in '[C, E, C]'", 23, 1);
        BAssertUtil.validateError(negativeResult, i++, "invalid cyclic type reference in '[B, C, D, A, B]'", 27, 1);
        BAssertUtil.validateError(negativeResult, i++, "invalid cyclic type reference in '[C, E, C]'", 27, 1);
        BAssertUtil.validateError(negativeResult, i++, "invalid cyclic type reference in '[C, D, A, B, C]'", 31, 1);
        BAssertUtil.validateError(negativeResult, i++, "invalid cyclic type reference in '[C, E, C]'", 31, 1);
        BAssertUtil.validateError(negativeResult, i++, "invalid cyclic type reference in '[C, E, C]'", 36, 1);
        BAssertUtil.validateError(negativeResult, i++, "invalid cyclic type reference in '[D, A, B, C, D]'", 36, 1);
        BAssertUtil.validateError(negativeResult, i++, "invalid cyclic type reference in '[C, D, A, B, C]'", 40, 1);
        BAssertUtil.validateError(negativeResult, i++, "invalid cyclic type reference in '[E, C, E]'", 40, 1);
        Assert.assertEquals(negativeResult.getErrorCount(), i);
    }

    @Test
    public void testSimpleObjectTypeReferenceSemanticsNegative_2() {
        CompileResult negativeResult = BCompileUtil.compile("test-src/object/object-type-reference-2-semantics" +
                "-negative.bal");
        Assert.assertEquals(negativeResult.getErrorCount(), 3);
        int i = 0;
        BAssertUtil.validateError(negativeResult, i++, "only type references are allowed as type inclusions",
                18, 6);
        BAssertUtil.validateError(negativeResult, i++, "only type references are allowed as type inclusions", 20, 6);
        BAssertUtil.validateError(negativeResult, i, "unknown type 'YYY'", 29, 6);
    }

    @Test
    public void testInclusionWithQualifiers() {
        CompileResult result = BCompileUtil.compile("test-src/object/object_inclusion_with_qualifiers.bal");
        Assert.assertEquals(result.getErrorCount(), 0);

        BRunUtil.invoke(result, "testObjectConstructorWithReadOnlyReference");
        BRunUtil.invoke(result, "testReadOnlyAndObjectIntersectionInclusion");
    }

    @Test
    public void testInvalidInclusionWithQualifiers() {
        CompileResult negativeResult =
                BCompileUtil.compile("test-src/object/object_inclusion_with_qualifiers_negative.bal");

        int i = 0;
        BAssertUtil.validateError(negativeResult, i++, "object type inclusion cannot be used with a 'readonly' type " +
                "descriptor in a 'class' that is not 'readonly'", 26, 6);
        BAssertUtil.validateError(negativeResult, i++, ERROR_INVALID_READ_ONLY_CLASS_INCLUSION_IN_NON_READ_ONLY_CLASS,
                27, 6);
        BAssertUtil.validateError(negativeResult, i++, "object type inclusion cannot be used with a 'readonly' type " +
                "descriptor in an 'object' type descriptor", 33, 6);
        BAssertUtil.validateError(negativeResult, i++, ERROR_INVALID_READ_ONLY_CLASS_INCLUSION_IN_OBJECT_TYPEDESC,
                34, 6);
        BAssertUtil.validateError(negativeResult, i++, "invalid object type inclusion: missing 'isolated' qualifier" +
                "(s) in the referencing object", 58, 6);
        BAssertUtil.validateError(negativeResult, i++, "invalid object type inclusion: missing 'client' qualifier(s) " +
                "in the referencing object", 59, 6);
        BAssertUtil.validateError(negativeResult, i++, "invalid object type inclusion: missing 'service' qualifier(s)" +
                " in the referencing object", 60, 6);
        BAssertUtil.validateError(negativeResult, i++, "invalid object type inclusion: missing 'isolated client' " +
                "qualifier(s) in the referencing object", 61, 6);
        BAssertUtil.validateError(negativeResult, i++, "remote qualifier only allowed in client and service objects",
                68, 5);
        BAssertUtil.validateError(negativeResult, i++, "invalid object type inclusion: missing 'isolated' qualifier" +
                "(s) in the referencing object", 74, 6);
        BAssertUtil.validateError(negativeResult, i++, "invalid object type inclusion: missing 'client' qualifier(s) " +
                "in the referencing object", 75, 6);
        BAssertUtil.validateError(negativeResult, i++, "invalid object type inclusion: missing 'service' qualifier(s)" +
                " in the referencing object", 76, 6);
        BAssertUtil.validateError(negativeResult, i++, "invalid object type inclusion: missing 'isolated client' " +
                "qualifier(s) in the referencing object", 77, 6);
        BAssertUtil.validateError(negativeResult, i++, "invalid type reference: missing 'isolated' qualifier(s) in " +
                "the referencing object constructor expression", 80, 18);
        BAssertUtil.validateError(negativeResult, i++, "invalid type reference: missing 'client' qualifier(s) in the " +
                "referencing object constructor expression", 84, 24);
        BAssertUtil.validateError(negativeResult, i++, "remote qualifier only allowed in client and service objects",
                87, 5);
        BAssertUtil.validateError(negativeResult, i++, "invalid type reference: missing 'isolated client' " +
                "qualifier(s) in the referencing object constructor expression", 93, 21);
        BAssertUtil.validateError(negativeResult, i++, "invalid field in an object constructor expression with a " +
                "'readonly' reference: 'stream<int>' can never be 'readonly'", 106, 5);
        BAssertUtil.validateError(negativeResult, i++, "invalid field in an object constructor expression with a " +
                "'readonly' reference: 'stream<int>' can never be 'readonly'", 119, 9);
        BAssertUtil.validateError(negativeResult, i++, "invalid field in an object constructor expression with a " +
                "'readonly' reference: 'future' can never be 'readonly'", 120, 9);
        BAssertUtil.validateError(negativeResult, i++, "object type inclusion cannot be used with a 'readonly' type " +
                "descriptor in a 'class' that is not 'readonly'", 135, 6);
        BAssertUtil.validateError(negativeResult, i++, "object type inclusion cannot be used with a 'readonly' type " +
                "descriptor in an 'object' type descriptor", 141, 6);
        BAssertUtil.validateError(negativeResult, i++, "mismatched visibility qualifiers for field 'vals' with " +
                "object type inclusion", 156, 5);
        BAssertUtil.validateError(negativeResult, i++, "mismatched visibility qualifiers for field 'name' with " +
                "object type inclusion", 157, 5);
        BAssertUtil.validateError(negativeResult, i++, "mismatched visibility qualifiers for field 'age' with " +
                "object type inclusion", 158, 5);
        BAssertUtil.validateError(negativeResult, i++, "mismatched function signatures: expected 'function " +
                "foo(float ratio, int months) returns float', found 'public function " +
                "foo(float ratio, int months) returns float'", 162, 5);
        BAssertUtil.validateError(negativeResult, i++, "mismatched visibility qualifiers for field 'a' with " +
                "object type inclusion", 175, 5);
        BAssertUtil.validateError(negativeResult, i++, "mismatched visibility qualifiers for field 'b' with " +
                "object type inclusion", 176, 5);
        BAssertUtil.validateError(negativeResult, i++, INVALID_INCLUSION_OF_OBJECT_WITH_PRIVATE_MEMBERS, 180, 6);
        BAssertUtil.validateError(negativeResult, i++, "mismatched visibility qualifiers for field 'x' with " +
                "object type inclusion", 181, 5);
        BAssertUtil.validateError(negativeResult, i++, "mismatched visibility qualifiers for field 'y' with " +
                "object type inclusion", 182, 5);
        BAssertUtil.validateError(negativeResult, i++, "mismatched visibility qualifiers for field 'l' with " +
                "object type inclusion", 195, 5);
        BAssertUtil.validateError(negativeResult, i++, "mismatched visibility qualifiers for field 'm' with " +
                "object type inclusion", 196, 5);
        BAssertUtil.validateError(negativeResult, i++, "mismatched visibility qualifiers for field 'n' with " +
                "object type inclusion", 197, 5);
        BAssertUtil.validateError(negativeResult, i++, "mismatched function signatures: expected 'public function " +
                "foo(float ratio, int months) returns float', found 'private function foo(float ratio, int months) " +
                "returns float'", 199, 5);
        BAssertUtil.validateError(negativeResult, i++, INVALID_INCLUSION_OF_OBJECT_WITH_PRIVATE_MEMBERS, 209, 6);
        BAssertUtil.validateError(negativeResult, i++, "mismatched visibility qualifiers for field 'q' with " +
                "object type inclusion", 210, 5);
        Assert.assertEquals(negativeResult.getErrorCount(), i);
    }

    @Test
    public void testInvalidInclusionOfObjectWithPrivateMembers() {
        CompileResult result = BCompileUtil.compile(
                "test-src/object/object_inclusion_with_private_members_negative.bal");

        int i = 0;
        BAssertUtil.validateError(result, i++, INVALID_INCLUSION_OF_OBJECT_WITH_PRIVATE_MEMBERS, 25, 6);
        BAssertUtil.validateError(result, i++, INVALID_INCLUSION_OF_OBJECT_WITH_PRIVATE_MEMBERS, 35, 34);
        BAssertUtil.validateError(result, i++, INVALID_INCLUSION_OF_OBJECT_WITH_PRIVATE_MEMBERS, 45, 6);
        BAssertUtil.validateError(result, i++, INVALID_INCLUSION_OF_OBJECT_WITH_PRIVATE_MEMBERS, 59, 6);
        BAssertUtil.validateError(result, i++, INVALID_INCLUSION_OF_OBJECT_WITH_PRIVATE_MEMBERS, 73, 34);
        BAssertUtil.validateError(result, i++, INVALID_INCLUSION_OF_OBJECT_WITH_PRIVATE_MEMBERS, 86, 6);
        BAssertUtil.validateError(result, i++, INVALID_INCLUSION_OF_OBJECT_WITH_PRIVATE_MEMBERS, 106, 6);
        BAssertUtil.validateError(result, i++, INVALID_INCLUSION_OF_OBJECT_WITH_PRIVATE_MEMBERS, 124, 34);
        BAssertUtil.validateError(result, i++, INVALID_INCLUSION_OF_OBJECT_WITH_PRIVATE_MEMBERS, 142, 6);
        BAssertUtil.validateError(result, i++, INVALID_INCLUSION_OF_OBJECT_WITH_PRIVATE_MEMBERS, 143, 6);
        BAssertUtil.validateError(result, i++, INVALID_INCLUSION_OF_OBJECT_WITH_PRIVATE_MEMBERS, 166, 22);
        BAssertUtil.validateError(result, i++, INVALID_INCLUSION_OF_OBJECT_WITH_PRIVATE_MEMBERS, 177, 29);
        Assert.assertEquals(result.getErrorCount(), i);
    }

    @Test
    public void testSimpleObjectTypeReferenceNegative_2() {
        CompileResult negativeResult = BCompileUtil.compile("test-src/object/object-type-reference-2-negative.bal");
        int i = 0;
        BAssertUtil.validateError(negativeResult, i++, "uninitialized field 'x'", 18, 6);
        BAssertUtil.validateError(negativeResult, i++, "uninitialized field 'y'", 18, 6);
        BAssertUtil.validateError(negativeResult, i++, "uninitialized field 'value'", 33, 6);
        BAssertUtil.validateError(negativeResult, i++, "variable 'value' is not initialized", 35, 56);
        Assert.assertEquals(negativeResult.getErrorCount(), i);
    }

    @Test
    public void testSimpleObjectTypeReference() {
        BArray returns = (BArray) BRunUtil.invoke(compileResult, "testSimpleObjectTypeReference");
        Assert.assertEquals(returns.size(), 4);

        Assert.assertSame(returns.get(0).getClass(), Long.class);
        Assert.assertTrue(returns.get(1) instanceof BString);
        Assert.assertSame(returns.get(2).getClass(), Double.class);
        Assert.assertTrue(returns.get(3) instanceof BString);

        Assert.assertEquals(returns.get(0), 99L);
        Assert.assertEquals(returns.get(1).toString(), "sample name 2 from inner function");
        Assert.assertEquals(returns.get(2), 8.0);
        Assert.assertEquals(returns.get(3).toString(), "HR");
    }

    @Test
    public void testInitTypeReferenceObjectWithNew() {
        BArray returns = (BArray) BRunUtil.invoke(compileResult, "testInitTypeReferenceObjectWithNew");
        Assert.assertEquals(returns.size(), 4);

        Assert.assertSame(returns.get(0).getClass(), Long.class);
        Assert.assertTrue(returns.get(1) instanceof BString);
        Assert.assertSame(returns.get(2).getClass(), Double.class);
        Assert.assertTrue(returns.get(3) instanceof BString);

        Assert.assertEquals(returns.get(0), 20L);
        Assert.assertEquals(returns.get(1).toString(), "John from inner function");
        Assert.assertEquals(returns.get(2), 1000.0);
        Assert.assertEquals(returns.get(3).toString(), "HR");
    }

    @Test
    public void testObjectWithChainedTypeReferences() {
        BArray returns = (BArray) BRunUtil.invoke(compileResult, "testObjectWithChainedTypeReferences");
        Assert.assertEquals(returns.size(), 4);

        Assert.assertSame(returns.get(0).getClass(), Long.class);
        Assert.assertTrue(returns.get(1) instanceof BString);
        Assert.assertSame(returns.get(2).getClass(), Double.class);
        Assert.assertTrue(returns.get(3) instanceof BString);

        Assert.assertEquals(returns.get(0), 20L);
        Assert.assertEquals(returns.get(1).toString(), "John from outer function");
        Assert.assertEquals(returns.get(2), 2500.0);
        Assert.assertEquals(returns.get(3).toString(), "HR");
    }

    @Test
    public void testAbstractObjectFuncWithDefaultVal() {
        BArray returns = (BArray) BRunUtil.invoke(compileResult, "testAbstractObjectFuncWithDefaultVal");
        Assert.assertEquals(returns.size(), 2);
        Assert.assertTrue(returns.get(0) instanceof BString);
        Assert.assertEquals(returns.get(0).toString(), "Hello Jane");
        Assert.assertSame(returns.get(1).getClass(), Double.class);
        Assert.assertEquals(returns.get(1), 1800.0);
    }

    @Test
    public void testNonAbstractObjectInclusion() {
        BRunUtil.invoke(compileResult, "testNonAbstractObjectInclusion");
    }

    @Test
    public void testCreatingObjectWithOverriddenFields() {
        BRunUtil.invoke(compileResult, "testCreatingObjectWithOverriddenFields");
    }

    @Test
    public void testTypeReferencedFunctionImplementation() {
        CompileResult result = BCompileUtil.compile("test-src/object/object_func_reference_neg.bal");
        int index = 0;
        BAssertUtil.validateError(result, index++,
                "mismatched function signatures: expected 'function test1(string aString, int " +
                        "anInt) returns (string|error)', found 'function test1(string str, int " +
                        "anInt)" +
                        " returns (string|error)'", 53, 5);
        BAssertUtil.validateError(result, index++,
                "mismatched function signatures: expected 'public function test2(string aString)', " +
                        "found 'function test2(string aString)'", 58, 5);
        BAssertUtil.validateError(result, index++,
                "mismatched function signatures: expected 'function test3(int anInt, string " +
                        "aString, string defaultable, int def2)', found 'function test3(string " +
                        "aString, int anInt, string defaultable, int def2) returns string'", 61, 5);
        BAssertUtil.validateError(result, index++,
                "mismatched function signatures: expected 'function test4(string aString, " +
                        "int:Signed16 anInt, Bar... bars) returns string', found 'function test4" +
                        "(string aString, int anInt, AnotherBar... bars) returns string'",
                66, 5);
        BAssertUtil.validateError(result, index++,
                "mismatched function signatures: expected 'function test5(Status... status) returns Bar',"
                        + " found 'function test5(Status... stat) returns Bar'", 71, 5);
        BAssertUtil.validateError(result, index++,
                "mismatched function signatures: expected 'function test6([string,Status]... tup)'," +
                        " found 'function test6([string,Status]... tupl)'", 76, 5);
        BAssertUtil.validateError(result, index++,
                "mismatched function signatures: expected 'function test7() returns Status', found " +
                        "'function test7(int x) returns Status'", 79, 5);
        BAssertUtil.validateError(result, index++,
                "mismatched function signatures: expected 'function test8(int:Signed16 anInt, Bar.." +
                        ". bars) returns int:Signed16', found 'function test8(int:Signed16 anInt, " +
                        "Bar... bars) returns int'",
                84, 5);
        BAssertUtil.validateError(result, index++, "no implementation found for the method 'toString' of class " +
                "'InvalidReadOnlyClassWithMissingImpl'", 93, 1);
        BAssertUtil.validateError(result, index++, "no implementation found for the method 'toFloat' of class " +
                "'InvalidReadOnlyClassWithMissingImpls'", 101, 1);
        BAssertUtil.validateError(result, index++, "no implementation found for the method 'toString' of class " +
                "'InvalidReadOnlyClassWithMissingImpls'", 101, 1);
        Assert.assertEquals(result.getErrorCount(), index);
    }

    @Test
    public void testInvalidTypeReferenceAcrossModules() {
        CompileResult result = BCompileUtil.compile("test-src/object/ObjectRefNegativeProject");
        int index = 0;

        Assert.assertEquals(result.getErrorCount(), 3);
        BAssertUtil.validateError(result, index++,
                "incompatible type reference 'abc:Foo': a referenced type across modules " +
                        "cannot have non-public fields or methods", 20, 6);
        BAssertUtil.validateError(result, index++,
                "incompatible type reference 'abc:Bar': a referenced type across modules " +
                        "cannot have non-public fields or methods", 21, 6);
        BAssertUtil.validateError(result, index,
                "incompatible type reference 'abc:Baz': a referenced type across modules " +
                        "cannot have non-public fields or methods", 22, 6);
    }

    @Test
    public void testCreatingObjectWithOverriddenMethods() {
        BRunUtil.invoke(compileResult, "testCreatingObjectWithOverriddenMethods");
    }

    @Test
<<<<<<< HEAD
    public void testOverridingIncludedFieldInClassWithReadOnlyIntersection() {
        BRunUtil.invoke(compileResult, "testOverridingIncludedFieldInClassWithReadOnlyIntersection");
    }

    @Test
    public void testOverridingIncludedFieldInObjectTypeDescWithReadOnlyIntersection() {
        BRunUtil.invoke(compileResult, "testOverridingIncludedFieldInObjectTypeDescWithReadOnlyIntersection");
=======
    public void testObjectReferenceRecordUpdate() {
        BRunUtil.invoke(compileResult, "testObjectReferenceRecordUpdate");
>>>>>>> af9e20bf
    }
}<|MERGE_RESOLUTION|>--- conflicted
+++ resolved
@@ -412,7 +412,11 @@
     }
 
     @Test
-<<<<<<< HEAD
+    public void testObjectReferenceRecordUpdate() {
+        BRunUtil.invoke(compileResult, "testObjectReferenceRecordUpdate");
+    }
+
+    @Test
     public void testOverridingIncludedFieldInClassWithReadOnlyIntersection() {
         BRunUtil.invoke(compileResult, "testOverridingIncludedFieldInClassWithReadOnlyIntersection");
     }
@@ -420,9 +424,5 @@
     @Test
     public void testOverridingIncludedFieldInObjectTypeDescWithReadOnlyIntersection() {
         BRunUtil.invoke(compileResult, "testOverridingIncludedFieldInObjectTypeDescWithReadOnlyIntersection");
-=======
-    public void testObjectReferenceRecordUpdate() {
-        BRunUtil.invoke(compileResult, "testObjectReferenceRecordUpdate");
->>>>>>> af9e20bf
     }
 }