--- conflicted
+++ resolved
@@ -50,11 +50,7 @@
         BAssertUtil.validateError(compileResult, index++, "redeclared symbol 'x'", 78, 20);
         BAssertUtil.validateError(compileResult, index++, "redeclared symbol 'f'", 79, 20);
         BAssertUtil.validateError(compileResult, index++, "redeclared symbol 'x'", 91, 16);
-<<<<<<< HEAD
-        BAssertUtil.validateError(compileResult, index++, "redeclared symbol 'x'", 93, 35);
-=======
         BAssertUtil.validateError(compileResult, index++, "redeclared symbol 'x'", 93, 28);
->>>>>>> b81100b6
         BAssertUtil.validateError(compileResult, index++, "redeclared symbol 'param'", 105, 12);
         BAssertUtil.validateError(compileResult, index++, "redeclared symbol 'Person'", 111, 8);
         BAssertUtil.validateError(compileResult, index++, "redeclared symbol 'Student'", 117, 1);
