--- conflicted
+++ resolved
@@ -61,15 +61,9 @@
         validateError(errors, indx++, "invalid raw template: expected 2 insertion(s), but found " +
                 "3 insertion(s)", 51, 19);
         validateError(errors, indx++, "invalid raw template: expected 2 insertion(s), but found " +
-<<<<<<< HEAD
-                "1 insertion(s)", 51, 19);
-        validateError(errors, indx++, "incompatible types: expected 'anydata', found 'Template'", 56, 46);
-        validateError(errors, indx++, "incompatible types: expected 'FooBar', found 'string'", 70, 16);
-=======
                 "1 insertion(s)", 52, 19);
         validateError(errors, indx++, "incompatible types: expected 'anydata', found 'Template'", 57, 46);
-        validateError(errors, indx++, "incompatible types: expected '(Foo|Bar)', found 'string'", 70, 16);
->>>>>>> 8d85c7ed
+        validateError(errors, indx++, "incompatible types: expected 'FooBar', found 'string'", 70, 16);
         validateError(errors, indx++, "invalid raw template assignment: 'Template1' should be an abstract object",
                 83, 19);
         validateError(errors, indx++, "invalid raw template assignment: 'object { public (string[] & readonly) " +
