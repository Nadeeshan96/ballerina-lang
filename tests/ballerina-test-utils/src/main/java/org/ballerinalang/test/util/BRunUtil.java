/*
 * Copyright (c) 2017, WSO2 Inc. (http://www.wso2.org) All Rights Reserved.
 *
 * WSO2 Inc. licenses this file to you under the Apache License,
 * Version 2.0 (the "License"); you may not use this file except
 * in compliance with the License.
 * You may obtain a copy of the License at
 *
 *    http://www.apache.org/licenses/LICENSE-2.0
 *
 * Unless required by applicable law or agreed to in writing,
 * software distributed under the License is distributed on an
 * "AS IS" BASIS, WITHOUT WARRANTIES OR CONDITIONS OF ANY
 * KIND, either express or implied.  See the License for the
 * specific language governing permissions and limitations
 * under the License.
 */
package org.ballerinalang.test.util;

import org.apache.axiom.om.OMNode;
import org.ballerinalang.jvm.BallerinaValues;
import org.ballerinalang.jvm.DecimalValueKind;
import org.ballerinalang.jvm.StringUtils;
import org.ballerinalang.jvm.TypeChecker;
import org.ballerinalang.jvm.XMLFactory;
import org.ballerinalang.jvm.XMLNodeType;
import org.ballerinalang.jvm.commons.ArrayState;
import org.ballerinalang.jvm.scheduling.Scheduler;
import org.ballerinalang.jvm.scheduling.Strand;
import org.ballerinalang.jvm.types.BPackage;
import org.ballerinalang.jvm.types.BTypedescType;
import org.ballerinalang.jvm.types.TypeFlags;
import org.ballerinalang.jvm.util.exceptions.BLangRuntimeException;
import org.ballerinalang.jvm.values.AbstractObjectValue;
import org.ballerinalang.jvm.values.ArrayValue;
import org.ballerinalang.jvm.values.ArrayValueImpl;
import org.ballerinalang.jvm.values.BmpStringValue;
import org.ballerinalang.jvm.values.DecimalValue;
import org.ballerinalang.jvm.values.ErrorValue;
import org.ballerinalang.jvm.values.FPValue;
import org.ballerinalang.jvm.values.FutureValue;
import org.ballerinalang.jvm.values.HandleValue;
import org.ballerinalang.jvm.values.MapValue;
import org.ballerinalang.jvm.values.MapValueImpl;
import org.ballerinalang.jvm.values.NonBmpStringValue;
import org.ballerinalang.jvm.values.ObjectValue;
import org.ballerinalang.jvm.values.StreamValue;
import org.ballerinalang.jvm.values.TypedescValue;
import org.ballerinalang.jvm.values.XMLSequence;
import org.ballerinalang.jvm.values.XMLValue;
import org.ballerinalang.jvm.values.api.BXML;
import org.ballerinalang.model.elements.PackageID;
import org.ballerinalang.core.model.types.BArrayType;
import org.ballerinalang.core.model.types.BErrorType;
import org.ballerinalang.core.model.types.BField;
import org.ballerinalang.core.model.types.BFiniteType;
import org.ballerinalang.core.model.types.BFunctionType;
import org.ballerinalang.core.model.types.BMapType;
import org.ballerinalang.core.model.types.BObjectType;
import org.ballerinalang.core.model.types.BRecordType;
import org.ballerinalang.core.model.types.BServiceType;
import org.ballerinalang.core.model.types.BStreamType;
import org.ballerinalang.core.model.types.BTupleType;
import org.ballerinalang.core.model.types.BType;
import org.ballerinalang.core.model.types.BTypeDesc;
import org.ballerinalang.core.model.types.BTypes;
import org.ballerinalang.core.model.types.BUnionType;
import org.ballerinalang.core.model.types.TypeTags;
import org.ballerinalang.core.model.values.BBoolean;
import org.ballerinalang.core.model.values.BByte;
import org.ballerinalang.core.model.values.BDecimal;
import org.ballerinalang.core.model.values.BError;
import org.ballerinalang.core.model.values.BFloat;
import org.ballerinalang.core.model.values.BFunctionPointer;
import org.ballerinalang.core.model.values.BHandleValue;
import org.ballerinalang.core.model.values.BInteger;
import org.ballerinalang.core.model.values.BMap;
import org.ballerinalang.core.model.values.BRefType;
import org.ballerinalang.core.model.values.BStream;
import org.ballerinalang.core.model.values.BString;
import org.ballerinalang.core.model.values.BTypeDescValue;
import org.ballerinalang.core.model.values.BValue;
import org.ballerinalang.core.model.values.BValueArray;
import org.ballerinalang.core.model.values.BValueType;
import org.ballerinalang.core.model.values.BXMLItem;
import org.ballerinalang.core.model.values.BXMLSequence;
import org.wso2.ballerinalang.compiler.bir.model.BIRNode;
import org.wso2.ballerinalang.compiler.tree.BLangPackage;
import org.wso2.ballerinalang.compiler.tree.expressions.BLangExpression;
import org.wso2.ballerinalang.compiler.tree.expressions.BLangLiteral;
import org.wso2.ballerinalang.compiler.util.BArrayState;

import java.lang.reflect.InvocationTargetException;
import java.lang.reflect.Method;
import java.util.ArrayList;
import java.util.Arrays;
import java.util.HashMap;
import java.util.HashSet;
import java.util.LinkedHashMap;
import java.util.List;
import java.util.Map;
import java.util.Set;
import java.util.Stack;
import java.util.function.Function;
import java.util.stream.Collectors;

/**
 * Utility methods for run Ballerina functions.
 *
 * @since 0.94
 */
public class BRunUtil {

    public static final String IS_STRING_VALUE_PROP = "ballerina.bstring";

    /**
     * Invoke a ballerina function.
     *
     * @param compileResult CompileResult instance
     * @param functionName  Name of the function to invoke
     * @param args          Input parameters for the function
     * @return return values of the function
     */
    public static BValue[] invoke(CompileResult compileResult, String functionName, Object[] args) {
        return invokeOnJBallerina(compileResult, functionName, args, getJvmParamTypes(args));
    }

    private static Class<?>[] getJvmParamTypes(Object[] args) {
        Class<?>[] paramTypes = new Class<?>[args.length];
        for (int i = 0; i < args.length; i++) {
            Object arg = args[i];

            if (arg instanceof ObjectValue) {
                paramTypes[i] = ObjectValue.class;
            } else if (arg instanceof XMLValue) {
                paramTypes[i] = XMLValue.class;
            } else if (arg instanceof BmpStringValue) {
                paramTypes[i] = BmpStringValue.class;
            } else if (arg instanceof NonBmpStringValue) {
                paramTypes[i] = NonBmpStringValue.class;
            } else if (arg instanceof ArrayValue) {
                paramTypes[i] = ArrayValue.class;
            } else if (arg instanceof Integer) {
                paramTypes[i] = Long.class;
            } else if (arg instanceof Float) {
                paramTypes[i] = Double.class;
            } else if (arg instanceof Double) {
                paramTypes[i] = Double.class;
            } else if (arg instanceof Long) {
                paramTypes[i] = Long.class;
            } else if (arg instanceof Boolean) {
                paramTypes[i] = Boolean.class;
            } else if (arg instanceof MapValue) {
                paramTypes[i] = MapValue.class;
            } else if (arg instanceof ErrorValue) {
                paramTypes[i] = ErrorValue.class;
            } else {
                // This is done temporarily, until blocks are added here for all possible cases.
                throw new RuntimeException("unknown param type: " + arg.getClass());
            }
        }
        return paramTypes;
    }

    public static BValue[] invoke(CompileResult compileResult, String functionName, BValue[] args) {
        BValue[] response = invokeFunction(compileResult, functionName, args);
        return spreadToBValueArray(response);
    }

    /**
     * This method takes care of invocation on JBallerina and the mapping of input and output values. It will use the
     * given BVM based argument and function details to invoke on JBallerina and return results as BValues to maintain
     * backward compatibility with existing invoke methods in BRunUtil.
     *
     * @param compileResult CompileResult instance
     * @param functionName  Name of the function to invoke
     * @param args          Input parameters for the function
     * @param paramTypes    Types of the parameters of the function
     * @return return values of the function
     */
    private static BValue[] invokeOnJBallerina(CompileResult compileResult, String functionName, Object[] args,
                                               Class<?>[] paramTypes) {
        BIRNode.BIRFunction function = getInvokedFunction(compileResult, functionName);
        args = addDefaultableBoolean(args);
        paramTypes = addDefaultableBooleanType(paramTypes);
        Object jvmResult = invoke(compileResult, function, functionName, args, paramTypes);
        BValue result = getBVMValue(jvmResult);
        return new BValue[] { result };
    }

    private static Object[] addDefaultableBoolean(Object[] args) {
        Object[] result = new Object[args.length * 2];
        for (int j = 0, i = 0; i < args.length; i++) {
            result[j] = args[i];
            result[j + 1] = true;
            j += 2;
        }
        return result;
    }

    private static Class<?>[] addDefaultableBooleanType(Class<?>[] paramTypes) {
        Class<?>[] result = new Class<?>[paramTypes.length * 2];
        for (int j = 0, i = 0; i < paramTypes.length; i++) {
            result[j] = paramTypes[i];
            result[j + 1] = boolean.class;
            j += 2;
        }
        return result;
    }

    private static BValue[] addDefaultableBoolean(BValue[] args) {
        BValue[] result = new BValue[args.length * 2];
        for (int j = 0, i = 0; i < args.length; i++) {
            result[j] = args[i];
            result[j + 1] = new BBoolean(true);
            j += 2;
        }
        return result;
    }

    /**
     * This method handles the input arguments.
     *
     * @param compileResult CompileResult instance
     * @param function function model instance from BIR model
     * @param functionName name of the function to be invoked
     * @param args input arguments to be used with function invocation
     * @param paramTypes types of the parameters of the function
     * @return return the result from function invocation
     */
    private static Object invoke(CompileResult compileResult, BIRNode.BIRFunction function, String functionName,
                                   Object[] args, Class<?>[] paramTypes) {
        assert args.length == paramTypes.length;
        Class<?>[] jvmParamTypes = new Class[paramTypes.length + 1];
        jvmParamTypes[0] = Strand.class;
        Object[] jvmArgs = new Object[args.length + 1];

        for (int i = 0; i < args.length; i++) {
            jvmArgs[i + 1] = args[i];
            jvmParamTypes[i + 1] = paramTypes[i];
        }

        Object jvmResult;
        BIRNode.BIRPackage birPackage = ((BLangPackage) compileResult.getAST()).symbol.bir;
        String funcClassName = BFileUtil.getQualifiedClassName(birPackage.org.value, birPackage.name.value,
                birPackage.version.value, getClassName(function.pos.src.cUnitName));
        try {
            Class<?> funcClass = compileResult.getClassLoader().loadClass(funcClassName);
            Method method = getMethod(functionName, funcClass);
            Function<Object[], Object> func = a -> {
                try {
                    return method.invoke(null, a);
                } catch (IllegalAccessException e) {
                    throw new RuntimeException("Error while invoking function '" + functionName + "'", e);
                } catch (InvocationTargetException e) {
                    Throwable t = e.getTargetException();
                    if (t instanceof BLangRuntimeException) {
                        throw new org.ballerinalang.util.exceptions.BLangRuntimeException(t.getMessage());
                    }
                    if (t instanceof ErrorValue) {
                        throw new org.ballerinalang.util.exceptions
                                .BLangRuntimeException("error: " + ((ErrorValue) t).getPrintableStackTrace());
                    }
                    if (t instanceof StackOverflowError) {
                        throw new org.ballerinalang.util.exceptions.BLangRuntimeException("error: " +
                                "{ballerina}StackOverflow {\"message\":\"stack overflow\"}");
                    }
                    throw new RuntimeException("Error while invoking function '" + functionName + "'", e);
                }
            };

            Scheduler scheduler = new Scheduler(false);
            FutureValue futureValue = scheduler.schedule(jvmArgs, func, null, null, new HashMap<>(),
                    org.ballerinalang.jvm.types.BTypes.typeAny);
            scheduler.start();
            if (futureValue.panic instanceof RuntimeException) {
                throw new org.ballerinalang.util.exceptions.BLangRuntimeException(futureValue.panic.getMessage(),
                        futureValue.panic);
            }
            jvmResult = futureValue.result;
        } catch (ClassNotFoundException | NoSuchMethodException e) {
            throw new RuntimeException("Error while invoking function '" + functionName + "'", e);
        }

        return jvmResult;
    }

    private static Method getMethod(String functionName, Class<?> funcClass) throws NoSuchMethodException {
        Method declaredMethod = Arrays.stream(funcClass.getDeclaredMethods())
                .filter(method -> functionName.equals(method.getName()))
                .findAny()
                .orElse(null);

        if (declaredMethod != null) {
            return declaredMethod;
        } else {
            throw new NoSuchMethodException(functionName + " is not found");
        }
    }

    /**
     * This method handles the input arguments and output result mapping between BVM types, values to JVM types,
     * values.
     *
     * @param compileResult CompileResult instance
     * @param function      function model instance from BIR model
     * @param functionName  name of the function to be invoked
     * @param bvmArgs       input arguments to be used with function invocation
     * @return return the result from function invocation
     */
    private static BValue[] invoke(CompileResult compileResult, BIRNode.BIRFunction function, String functionName,
                                   BValue[] bvmArgs) {
        List<org.wso2.ballerinalang.compiler.semantics.model.types.BType> bvmParamTypes = function.type.paramTypes;
        Class<?>[] jvmParamTypes = new Class[bvmParamTypes.size() + 1];
        Object[] jvmArgs = new Object[bvmArgs.length + 1];
        jvmParamTypes[0] = Strand.class;

        for (int i = 0; i < bvmParamTypes.size(); i++) {
            org.wso2.ballerinalang.compiler.semantics.model.types.BType type = bvmParamTypes.get(i);
            Class<?> typeClazz;
            Object argument = getJVMValue(type, bvmArgs[i]);
            switch (type.tag) {
                case TypeTags.INT_TAG:
                    typeClazz = long.class;
                    break;
                case TypeTags.BYTE_TAG:
                    typeClazz = int.class;
                    break;
                case TypeTags.BOOLEAN_TAG:
                    typeClazz = boolean.class;
                    break;
                case TypeTags.STRING_TAG:
                    typeClazz = org.ballerinalang.jvm.values.api.BString.class;
                    break;
                case TypeTags.DECIMAL_TAG:
                    typeClazz = DecimalValue.class;
                    break;
                case TypeTags.FLOAT_TAG:
                    typeClazz = double.class;
                    break;
                case TypeTags.ARRAY_TAG:
                    typeClazz = ArrayValue.class;
                    break;
                case TypeTags.UNION_TAG:
                case TypeTags.ANY_TAG:
                case TypeTags.FINITE_TYPE_TAG:
                case TypeTags.JSON_TAG:
                    typeClazz = Object.class;
                    break;
                case TypeTags.RECORD_TYPE_TAG:
                case TypeTags.MAP_TAG:
                    typeClazz = MapValue.class;
                    break;
                case TypeTags.XML_TAG:
                    typeClazz = XMLValue.class;
                    break;
                case TypeTags.OBJECT_TYPE_TAG:
                    typeClazz = ObjectValue.class;
                    break;
                case TypeTags.NULL_TAG:
                    typeClazz = Object.class;
                    break;
                case TypeTags.HANDLE_TAG:
                    typeClazz = HandleValue.class;
                    break;
                default:
                    throw new RuntimeException("Function signature type '" + type + "' is not supported");
            }

            jvmParamTypes[i + 1] = typeClazz;
            jvmArgs[i + 1] = argument;
        }

        Object jvmResult;
        BIRNode.BIRPackage birPackage = ((BLangPackage) compileResult.getAST()).symbol.bir;
        String funcClassName = BFileUtil.getQualifiedClassName(birPackage.org.value, birPackage.name.value,
                                                               birPackage.version.value,
                                                               getClassName(function.pos.src.cUnitName));
        try {
            Class<?> funcClass = compileResult.getClassLoader().loadClass(funcClassName);
            Method method = funcClass.getDeclaredMethod(functionName, jvmParamTypes);
            Function<Object[], Object> func = a -> {
                try {
                    return method.invoke(null, a);
                } catch (IllegalAccessException e) {
                    throw new RuntimeException("Error while invoking function '" + functionName + "'", e);
                } catch (InvocationTargetException e) {
                    Throwable t = e.getTargetException();
                    if (t instanceof BLangRuntimeException) {
                        throw new org.ballerinalang.util.exceptions.BLangRuntimeException(t.getMessage());
                    }
                    if (t instanceof ErrorValue) {
                        throw new org.ballerinalang.util.exceptions
                                .BLangRuntimeException("error: " + ((ErrorValue) t).getPrintableStackTrace());
                    }
                    if (t instanceof StackOverflowError) {
                        throw new org.ballerinalang.util.exceptions.BLangRuntimeException("error: " +
                                "{ballerina}StackOverflow {\"message\":\"stack overflow\"}");
                    }
                    throw new RuntimeException("Error while invoking function '" + functionName + "'", e);
                }
            };

            Scheduler scheduler = new Scheduler(false);
            FutureValue futureValue = scheduler.schedule(jvmArgs, func, null, null, new HashMap<>(),
                    org.ballerinalang.jvm.types.BTypes.typeAny);
            scheduler.start();
            if (futureValue.panic instanceof RuntimeException) {
                throw new org.ballerinalang.util.exceptions.BLangRuntimeException(futureValue.panic.getMessage(),
                        futureValue.panic);
            }
            jvmResult = futureValue.result;
        } catch (ClassNotFoundException | NoSuchMethodException e) {
            throw new RuntimeException("Error while invoking function '" + functionName + "'", e);
        }

        BValue result = getBVMValue(jvmResult);
        return new BValue[]{result};
    }

    private static String getClassName(String balFileName) {
        if (!balFileName.endsWith(".bal")) {
            return balFileName;
        }

        return balFileName.substring(0, balFileName.length() - 4);
    }

    /**
     * This method converts the compile time BType and the value to to JVM runtime value.
     *
     * @param type compile time BType
     * @param value BVM value
     * @return JVM value
     */
    private static Object getJVMValue(org.wso2.ballerinalang.compiler.semantics.model.types.BType type,
                                      BValue value) {

        if (value == null) {
            return null;
        }

        switch (type.tag) {
            case TypeTags.NULL_TAG:
                return null;
            case TypeTags.BYTE_TAG:
                return (int) ((BValueType) value).byteValue();
            case TypeTags.INT_TAG:
                return ((BValueType) value).intValue();
            case TypeTags.BOOLEAN_TAG:
                return ((BBoolean) value).booleanValue();
            case TypeTags.STRING_TAG:
                return StringUtils.fromString(value.stringValue());
            case TypeTags.FLOAT_TAG:
                return ((BFloat) value).floatValue();
            case TypeTags.DECIMAL_TAG:
                BDecimal decimal = (BDecimal) value;
                return new DecimalValue(decimal.stringValue(), DecimalValueKind.valueOf(decimal.valueKind.name()));
            case TypeTags.ARRAY_TAG:
                org.wso2.ballerinalang.compiler.semantics.model.types.BArrayType arrayType =
                        (org.wso2.ballerinalang.compiler.semantics.model.types.BArrayType) type;
                BValueArray array = (BValueArray) value;
                org.ballerinalang.jvm.types.BType jvmType = getJVMType(array.getType());
                org.ballerinalang.jvm.types.BArrayType jvmArrayType;
                if (jvmType.getTag() == org.ballerinalang.jvm.types.TypeTags.ARRAY_TAG) {
                    jvmArrayType = (org.ballerinalang.jvm.types.BArrayType) jvmType;
                } else {
                    jvmArrayType = new org.ballerinalang.jvm.types.BArrayType(jvmType);
                }
                ArrayValue jvmArray = new ArrayValueImpl(jvmArrayType, array.size());
                for (int i = 0; i < array.size(); i++) {
                    switch (arrayType.eType.tag) {
                        case TypeTags.INT_TAG:
                            jvmArray.add(i, array.getInt(i));
                            break;
                        case TypeTags.BYTE_TAG:
                            jvmArray.add(i, array.getByte(i));
                            break;
                        case TypeTags.BOOLEAN_TAG:
                            jvmArray.add(i, array.getBoolean(i) == 1);
                            break;
                        case TypeTags.STRING_TAG:
                            jvmArray.add(i, array.getString(i));
                            break;
                        case TypeTags.FLOAT_TAG:
                            jvmArray.add(i, array.getFloat(i));
                            break;
                        default:
                            BRefType<?> refValue = array.getRefValue(i);
                            jvmArray.add(i, getJVMValue(refValue.getType(), refValue));
                            break;
                    }
                }
                return jvmArray;
            case TypeTags.UNION_TAG:
            case TypeTags.ANY_TAG:
            case TypeTags.ANYDATA_TAG:
            case TypeTags.FINITE_TYPE_TAG:
                return getJVMValue(value.getType(), value);
            case TypeTags.JSON_TAG:
                return getJVMValue(value.getType(), value);
            case TypeTags.RECORD_TYPE_TAG:
            case TypeTags.MAP_TAG:
                BMap<String, BValue> record = (BMap) value;
                MapValueImpl<org.ballerinalang.jvm.values.api.BString, Object> jvmRecord = new MapValueImpl<>(
                        getJVMType(type));
                for (Map.Entry<String, BValue> entry : record.getMap().entrySet()) {
                    BValue entryVal = entry.getValue();
                    Object jvmVal = entryVal == null ? null : getJVMValue(entryVal.getType(), entryVal);
                    jvmRecord.put(StringUtils.fromString(entry.getKey()), jvmVal);
                }
                return jvmRecord;
            case TypeTags.OBJECT_TYPE_TAG:
                PackageID packageID = type.tsymbol.pkgID;
                BPackage objPackage = new BPackage(packageID.orgName.getValue(), packageID.name.getValue(),
                        packageID.version.getValue());
                String objName = type.tsymbol.getName().getValue();

                ObjectValue jvmObject = BallerinaValues.createObjectValue(objPackage, objName);
                BMap<String, BValue> objVal = (BMap) value;
                for (Map.Entry<String, BValue> entry : objVal.getMap().entrySet()) {
                    BValue entryVal = entry.getValue();
                    Object jvmVal = entryVal == null ? null : getJVMValue(entryVal.getType(), entryVal);
                    jvmObject.set(StringUtils.fromString(entry.getKey()), jvmVal);
                }
                HashMap<String, Object> nativeData = ((BMap) value).getNativeData();
                if (nativeData == null) {
                    return jvmObject;
                }
                for (String key : nativeData.keySet()) {
                    jvmObject.addNativeData(key, nativeData.get(key));
                }
                return jvmObject;
            case TypeTags.XML_TAG:
                org.ballerinalang.core.model.values.BXML xml = (org.ballerinalang.core.model.values.BXML) value;
                if (xml.getNodeType() == org.ballerinalang.core.model.util.XMLNodeType.TEXT) {
                    return XMLFactory.createXMLText(xml.stringValue());
                }
                if (xml.getNodeType() != org.ballerinalang.core.model.util.XMLNodeType.SEQUENCE) {
                    return XMLFactory.parse(xml.stringValue());
                } else {
                    BValueArray elements = ((BXMLSequence) xml).value();
                    ArrayValue arrayValue = (ArrayValue) getJVMValue(elements.getType(), elements);

                    List<BXML> list = new ArrayList<>();
                    for (int i = 0; i < arrayValue.size(); i++) {
                        list.add((BXML) arrayValue.getRefValue(i));
                    }
                    return new XMLSequence(list);
                }
            case TypeTags.HANDLE_TAG:
                BHandleValue handleValue = (BHandleValue) value;
                return new HandleValue(handleValue.getValue());
            default:
                throw new RuntimeException("Function signature type '" + type + "' is not supported");
        }
    }

<<<<<<< HEAD
    private static Object getJVMValue_bstring(org.wso2.ballerinalang.compiler.semantics.model.types.BType type,
                                              BValue value) {

        if (value == null) {
            return null;
        }

        switch (type.tag) {
            case TypeTags.NULL_TAG:
                return null;
            case TypeTags.BYTE_TAG:
                return (int) ((BValueType) value).byteValue();
            case TypeTags.INT_TAG:
                return ((BValueType) value).intValue();
            case TypeTags.BOOLEAN_TAG:
                return ((BBoolean) value).booleanValue();
            case TypeTags.STRING_TAG:
                return StringUtils.fromString(value.stringValue());
            case TypeTags.FLOAT_TAG:
                return ((BFloat) value).floatValue();
            case TypeTags.DECIMAL_TAG:
                BDecimal decimal = (BDecimal) value;
                return new DecimalValue(decimal.stringValue(), DecimalValueKind.valueOf(decimal.valueKind.name()));
            case TypeTags.ARRAY_TAG:
                org.wso2.ballerinalang.compiler.semantics.model.types.BArrayType arrayType =
                        (org.wso2.ballerinalang.compiler.semantics.model.types.BArrayType) type;
                BValueArray array = (BValueArray) value;
                org.ballerinalang.jvm.types.BType jvmType = getJVMType(array.getType());
                org.ballerinalang.jvm.types.BArrayType jvmArrayType;
                if (jvmType.getTag() == org.ballerinalang.jvm.types.TypeTags.ARRAY_TAG) {
                    jvmArrayType = (org.ballerinalang.jvm.types.BArrayType) jvmType;
                } else {
                    jvmArrayType = new org.ballerinalang.jvm.types.BArrayType(jvmType);
                }
                ArrayValue jvmArray = new ArrayValueImpl(jvmArrayType, array.size());
                for (int i = 0; i < array.size(); i++) {
                    switch (arrayType.eType.tag) {
                        case TypeTags.INT_TAG:
                            jvmArray.add(i, array.getInt(i));
                            break;
                        case TypeTags.BYTE_TAG:
                            jvmArray.add(i, array.getByte(i));
                            break;
                        case TypeTags.BOOLEAN_TAG:
                            jvmArray.add(i, array.getBoolean(i) == 1);
                            break;
                        case TypeTags.STRING_TAG:
                            jvmArray.add(i, array.getString(i));
                            break;
                        case TypeTags.FLOAT_TAG:
                            jvmArray.add(i, array.getFloat(i));
                            break;
                        default:
                            BRefType<?> refValue = array.getRefValue(i);
                            jvmArray.add(i, getJVMValue(refValue.getType(), refValue));
                            break;
                    }
                }
                return jvmArray;
            case TypeTags.UNION_TAG:
            case TypeTags.ANY_TAG:
            case TypeTags.ANYDATA_TAG:
            case TypeTags.FINITE_TYPE_TAG:
                return getJVMValue(value.getType(), value);
            case TypeTags.JSON_TAG:
                return getJVMValue(value.getType(), value);
            case TypeTags.RECORD_TYPE_TAG:
            case TypeTags.MAP_TAG:
                BMap<String, BValue> record = (BMap) value;
                MapValueImpl<String, Object> jvmRecord = new MapValueImpl<>(getJVMType(type));
                for (Map.Entry<String, BValue> entry : record.getMap().entrySet()) {
                    BValue entryVal = entry.getValue();
                    Object jvmVal = entryVal == null ? null : getJVMValue(entryVal.getType(), entryVal);
                    jvmRecord.put(entry.getKey(), jvmVal);
                }
                return jvmRecord;
            case TypeTags.OBJECT_TYPE_TAG:
                PackageID packageID = type.tsymbol.pkgID;
                BPackage objPackage = new BPackage(packageID.orgName.getValue(), packageID.name.getValue(),
                        packageID.version.getValue());
                String objName = type.tsymbol.getName().getValue();

                ObjectValue jvmObject = BallerinaValues.createObjectValue(objPackage, objName);
                BMap<String, BValue> objVal = (BMap) value;
                for (Map.Entry<String, BValue> entry : objVal.getMap().entrySet()) {
                    BValue entryVal = entry.getValue();
                    Object jvmVal = entryVal == null ? null : getJVMValue(entryVal.getType(), entryVal);
                    jvmObject.set(entry.getKey(), jvmVal);
                }
                HashMap<String, Object> nativeData = ((BMap) value).getNativeData();
                if (nativeData == null) {
                    return jvmObject;
                }
                for (String key : nativeData.keySet()) {
                    jvmObject.addNativeData(key, nativeData.get(key));
                }
                return jvmObject;
            case TypeTags.XML_TAG:
                org.ballerinalang.core.model.values.BXML xml = (org.ballerinalang.core.model.values.BXML) value;
                if (xml.getNodeType() == org.ballerinalang.core.model.util.XMLNodeType.TEXT) {
                    return XMLFactory.createXMLText(xml.stringValue());
                }
                if (xml.getNodeType() != org.ballerinalang.core.model.util.XMLNodeType.SEQUENCE) {
                    return XMLFactory.parse(xml.stringValue());
                } else {
                    BValueArray elements = ((BXMLSequence) xml).value();
                    ArrayValue arrayValue = (ArrayValue) getJVMValue(elements.getType(), elements);

                    List<BXML> list = new ArrayList<>();
                    for (Object arrayValueValue : arrayValue.getValues()) {
                        list.add((BXML) arrayValueValue);
                    }

                    return new XMLSequence(list);
                }
            case TypeTags.HANDLE_TAG:
                BHandleValue handleValue = (BHandleValue) value;
                return new HandleValue(handleValue.getValue());
            default:
                throw new RuntimeException("Function signature type '" + type + "' is not supported");
        }
    }

=======
>>>>>>> adf55467
    /**
     * This method converts the runtime time BType and the value to JVM runtime value.
     *
     * @param type  runtime BType
     * @param value BVM value
     * @return JVM value
     */
    private static Object getJVMValue(BType type, BValue value) {

        if (value == null) {
            return null;
        }

        switch (type.getTag()) {
            case TypeTags.NULL_TAG:
                return null;
            case TypeTags.BYTE_TAG:
                return (int) ((BByte) value).byteValue();
            case TypeTags.INT_TAG:
                return ((BInteger) value).intValue();
            case TypeTags.BOOLEAN_TAG:
                return ((BBoolean) value).booleanValue();
            case TypeTags.STRING_TAG:
                return StringUtils.fromString(value.stringValue());
            case TypeTags.FLOAT_TAG:
                return ((BFloat) value).floatValue();
            case TypeTags.DECIMAL_TAG:
                return new DecimalValue(((BDecimal) value).value());
            case TypeTags.ARRAY_TAG:
                BArrayType arrayType = (BArrayType) type;
                BValueArray array = (BValueArray) value;
                ArrayValue jvmArray =
                        new ArrayValueImpl((org.ballerinalang.jvm.types.BArrayType) getJVMType(arrayType));
                for (int i = 0; i < array.size(); i++) {
                    switch (arrayType.getElementType().getTag()) {
                        case TypeTags.INT_TAG:
                            jvmArray.add(i, array.getInt(i));
                            break;
                        case TypeTags.BYTE_TAG:
                            jvmArray.add(i, array.getByte(i));
                            break;
                        case TypeTags.BOOLEAN_TAG:
                            jvmArray.add(i, array.getBoolean(i) == 1);
                            break;
                        case TypeTags.STRING_TAG:
                            jvmArray.add(i, array.getString(i));
                            break;
                        case TypeTags.FLOAT_TAG:
                            jvmArray.add(i, array.getFloat(i));
                            break;
                        case TypeTags.JSON_TAG:
                        case TypeTags.XML_TAG:
                            BRefType refValue = array.getRefValue(i);
                            jvmArray.add(i, getJVMValue(refValue.getType(), refValue));
                            break;
                        default:
                            throw new RuntimeException("Function signature type '" + type + "' is not supported");
                    }
                }
                return jvmArray;
            case TypeTags.MAP_TAG:
                BMapType mapType = (BMapType) type;
                BMap bMap = (BMap) value;
                MapValueImpl<Object, Object> jvmMap = new MapValueImpl<>(getJVMType(mapType));
                bMap.getMap().forEach((k, v) -> {
                    BValue bValue = bMap.get(k);
                    jvmMap.put(k, getJVMValue(bValue.getType(), bValue));
                });
                return jvmMap;
            case TypeTags.UNION_TAG:
            case TypeTags.ANY_TAG:
            case TypeTags.ANYDATA_TAG:
                return getJVMValue(value.getType(), value);
            case TypeTags.JSON_TAG:
                bMap = (BMap) value;
                jvmMap = new MapValueImpl<>(new org.ballerinalang.jvm.types.BMapType(getJVMType(type)));
                bMap.getMap().forEach((k, v) -> {
                    BValue bValue = bMap.get(k);
                    jvmMap.put(StringUtils.fromString(k.toString()),
                               bValue != null ? getJVMValue(bValue.getType(), bValue) : null);
                });
                return jvmMap;
            case TypeTags.OBJECT_TYPE_TAG:
                String objPackagePath = type.getPackagePath();
                BPackage objPkgPath = new BPackage(objPackagePath, "");
                String objName = type.getName();

                ObjectValue jvmObject = BallerinaValues.createObjectValue(objPkgPath, objName);
                HashMap<String, Object> nativeData = ((BMap) value).getNativeData();
                if (nativeData == null) {
                    return jvmObject;
                }
                for (String key : nativeData.keySet()) {
                    jvmObject.addNativeData(key, nativeData.get(key));
                }
                return jvmObject;
            case TypeTags.XML_TAG:
                org.ballerinalang.core.model.values.BXML xml = (org.ballerinalang.core.model.values.BXML) value;
                if (xml.getNodeType() != org.ballerinalang.core.model.util.XMLNodeType.SEQUENCE) {
                    return XMLFactory.parse(xml.stringValue());
                }
                BValueArray elements = ((BXMLSequence) xml).value();
                ArrayValue jvmValue = (ArrayValue) getJVMValue(elements.getType(), elements);
                List<BXML> list = new ArrayList<>();
                for (Object v : jvmValue.getValues()) {
                    list.add((BXML) v);
                }

                return new XMLSequence(list);
            case TypeTags.HANDLE_TAG:
                BHandleValue bHandleValue = (BHandleValue) value;
                return new HandleValue(bHandleValue.getValue());
            default:
                throw new RuntimeException("Function signature type '" + type + "' is not supported");
        }
    }

    /**
     * This methods returns the JVM type for the given compile time BType.
     *
     * @param type compile time BType
     * @return JVM type
     */
    private static org.ballerinalang.jvm.types.BType
            getJVMType(org.wso2.ballerinalang.compiler.semantics.model.types.BType type) {
        switch (type.tag) {
            case TypeTags.INT_TAG:
                return org.ballerinalang.jvm.types.BTypes.typeInt;
            case TypeTags.BYTE_TAG:
                return org.ballerinalang.jvm.types.BTypes.typeByte;
            case TypeTags.BOOLEAN_TAG:
                return org.ballerinalang.jvm.types.BTypes.typeBoolean;
            case TypeTags.STRING_TAG:
                return org.ballerinalang.jvm.types.BTypes.typeString;
            case TypeTags.FLOAT_TAG:
                return org.ballerinalang.jvm.types.BTypes.typeFloat;
            case TypeTags.ARRAY_TAG:
                org.wso2.ballerinalang.compiler.semantics.model.types.BArrayType arrayType =
                        (org.wso2.ballerinalang.compiler.semantics.model.types.BArrayType) type;
                org.ballerinalang.jvm.types.BType elementType = getJVMType(arrayType.getElementType());
                return new org.ballerinalang.jvm.types.BArrayType(elementType, arrayType.size);
            case TypeTags.MAP_TAG:
                org.wso2.ballerinalang.compiler.semantics.model.types.BMapType mapType =
                        (org.wso2.ballerinalang.compiler.semantics.model.types.BMapType) type;
                org.ballerinalang.jvm.types.BType constrainType = getJVMType(mapType.getConstraint());
                return new org.ballerinalang.jvm.types.BMapType(constrainType);
            case TypeTags.UNION_TAG:
                ArrayList<org.ballerinalang.jvm.types.BType> members = new ArrayList<>();
                org.wso2.ballerinalang.compiler.semantics.model.types.BUnionType unionType =
                        (org.wso2.ballerinalang.compiler.semantics.model.types.BUnionType) type;
                for (org.wso2.ballerinalang.compiler.semantics.model.types.BType memberType :
                        unionType.getMemberTypes()) {
                    members.add(getJVMType(memberType));
                }
                return new org.ballerinalang.jvm.types.BUnionType(members);
            case TypeTags.ANY_TAG:
                return org.ballerinalang.jvm.types.BTypes.typeAny;
            case TypeTags.ANYDATA_TAG:
                return org.ballerinalang.jvm.types.BTypes.typeAnydata;
            case TypeTags.JSON_TAG:
                return org.ballerinalang.jvm.types.BTypes.typeJSON;
            case TypeTags.RECORD_TYPE_TAG:
                org.wso2.ballerinalang.compiler.semantics.model.types.BRecordType recordType =
                        (org.wso2.ballerinalang.compiler.semantics.model.types.BRecordType) type;
                Map<String, org.ballerinalang.jvm.types.BField> fields = new HashMap<>();
                for (org.wso2.ballerinalang.compiler.semantics.model.types.BField bvmField
                        : recordType.fields.values()) {
                    org.ballerinalang.jvm.types.BField jvmField =
                            new org.ballerinalang.jvm.types.BField(getJVMType(bvmField.type), bvmField.name.value, 0);
                    fields.put(bvmField.name.value, jvmField);
                }
                PackageID pkgID = recordType.tsymbol.pkgID;
                BPackage pkg = new BPackage(pkgID.orgName.value, pkgID.name.value, pkgID.version.value);
                org.ballerinalang.jvm.types.BType restFieldType =
                        recordType.sealed ? null : getJVMType(recordType.restFieldType);
                int typeFlags = getMask(recordType.isNullable(), recordType.isAnydata(), recordType.isPureType());
                org.ballerinalang.jvm.types.BRecordType jvmRecordType = new org.ballerinalang.jvm.types.BRecordType(
                        recordType.tsymbol.name.value, pkg, 0, fields, restFieldType, false, typeFlags);
                return jvmRecordType;
            case TypeTags.FINITE_TYPE_TAG:
                org.wso2.ballerinalang.compiler.semantics.model.types.BFiniteType finiteType =
                        (org.wso2.ballerinalang.compiler.semantics.model.types.BFiniteType) type;
                Set<Object> valueSpace = new HashSet<>();
                for (BLangExpression expr : finiteType.getValueSpace()) {
                    if (!(expr instanceof BLangLiteral)) {
                        continue;
                    }
                    Object value = ((BLangLiteral) expr).value;
                    valueSpace.add(value);
                }
                return new org.ballerinalang.jvm.types.BFiniteType(null, valueSpace,
                        getMask(finiteType.isNullable(), finiteType.isAnydata(), finiteType.isPureType()));
            default:
                throw new RuntimeException("Function argument for type '" + type + "' is not supported");
        }
    }

    private static int getMask(boolean nilable, boolean isAnydata, boolean isPureType) {
        int mask = nilable ? TypeFlags.NILABLE : 0;
        if (isAnydata) {
            mask = TypeFlags.addToMask(mask, TypeFlags.ANYDATA);
        }
        if (isPureType) {
            mask = TypeFlags.addToMask(mask, TypeFlags.PURETYPE);
        }
        return mask;
    }

    /**
     * This methods returns the JVM type for the given runtime time BType.
     *
     * @param type run time BType
     * @return JVM type
     */
    private static org.ballerinalang.jvm.types.BType getJVMType(BType type) {
        switch (type.getTag()) {
            case TypeTags.INT_TAG:
                return org.ballerinalang.jvm.types.BTypes.typeInt;
            case TypeTags.BYTE_TAG:
                return org.ballerinalang.jvm.types.BTypes.typeByte;
            case TypeTags.BOOLEAN_TAG:
                return org.ballerinalang.jvm.types.BTypes.typeBoolean;
            case TypeTags.STRING_TAG:
                return org.ballerinalang.jvm.types.BTypes.typeString;
            case TypeTags.FLOAT_TAG:
                return org.ballerinalang.jvm.types.BTypes.typeFloat;
            case TypeTags.DECIMAL_TAG:
                return org.ballerinalang.jvm.types.BTypes.typeDecimal;
            case TypeTags.ARRAY_TAG:
                BArrayType arrayType = (BArrayType) type;
                org.ballerinalang.jvm.types.BType elementType = getJVMType(arrayType.getElementType());
                if (arrayType.getState() == BArrayState.UNSEALED) {
                    return new org.ballerinalang.jvm.types.BArrayType(elementType);
                }
                return new org.ballerinalang.jvm.types.BArrayType(elementType, arrayType.getSize());
            case TypeTags.MAP_TAG:
                BMapType mapType = (BMapType) type;
                org.ballerinalang.jvm.types.BType constrainType = getJVMType(mapType.getConstrainedType());
                return new org.ballerinalang.jvm.types.BMapType(constrainType);
            case TypeTags.UNION_TAG:
                ArrayList<org.ballerinalang.jvm.types.BType> members = new ArrayList<>();
                BUnionType unionType = (BUnionType) type;
                for (BType memberType : unionType.getMemberTypes()) {
                    members.add(getJVMType(memberType));
                }
                return new org.ballerinalang.jvm.types.BUnionType(members);
            case TypeTags.ANY_TAG:
                return org.ballerinalang.jvm.types.BTypes.typeAny;
            case TypeTags.ANYDATA_TAG:
                return org.ballerinalang.jvm.types.BTypes.typeAnydata;
            case TypeTags.JSON_TAG:
                return org.ballerinalang.jvm.types.BTypes.typeJSON;
            case TypeTags.HANDLE_TAG:
                return org.ballerinalang.jvm.types.BTypes.typeHandle;
            case TypeTags.XML_TAG:
                return org.ballerinalang.jvm.types.BTypes.typeXML;
            default:
                throw new RuntimeException("Function argument for type '" + type + "' is not supported");
        }
    }

    private static BRefType<?> getBVMValue(Object value) {
        return getBVMValue(value, new HashMap<>());
    }

    @SuppressWarnings("rawtypes")
    private static BRefType<?> getBVMValue(Object value, Map<String, BRefType> bvmValueMap) {
        String hashCode = String.valueOf(System.identityHashCode(value));
        if (value == null) {
            return null;
        }
        BRefType bvmValue = bvmValueMap.get(hashCode);
        if (bvmValue != null) {
            return bvmValue;
        }
        org.ballerinalang.jvm.types.BType type = TypeChecker.getType(value);
        switch (type.getTag()) {
            case org.ballerinalang.jvm.types.TypeTags.INT_TAG:
                bvmValue = new BInteger((long) value);
                break;
            case org.ballerinalang.jvm.types.TypeTags.BYTE_TAG:
                bvmValue = new BByte(((Number) value).longValue());
                break;
            case org.ballerinalang.jvm.types.TypeTags.FLOAT_TAG:
                bvmValue = new BFloat((double) value);
                break;
            case org.ballerinalang.jvm.types.TypeTags.BOOLEAN_TAG:
                bvmValue = new BBoolean((boolean) value);
                break;
            case org.ballerinalang.jvm.types.TypeTags.STRING_TAG:
                if (value instanceof org.ballerinalang.jvm.values.api.BString) {
                    bvmValue = new BString(((org.ballerinalang.jvm.values.api.BString) value).getValue());
                } else {
                    bvmValue = new BString((String) value);
                }
                break;
            case org.ballerinalang.jvm.types.TypeTags.DECIMAL_TAG:
                DecimalValue decimalValue = (DecimalValue) value;
                bvmValue = new BDecimal(decimalValue.value().toString(),
                                        org.ballerinalang.core.model.util.DecimalValueKind
                                                .valueOf(decimalValue.valueKind.name()));
                break;
            case org.ballerinalang.jvm.types.TypeTags.TUPLE_TAG:
                ArrayValue jvmTuple = ((ArrayValue) value);
                BRefType<?>[] tupleValues = new BRefType<?>[jvmTuple.size()];
                for (int i = 0; i < jvmTuple.size(); i++) {
                    tupleValues[i] = getBVMValue(jvmTuple.getRefValue(i), bvmValueMap);
                }
                bvmValue = new BValueArray(tupleValues, getBVMType(jvmTuple.getType(), new Stack<>()));
                break;
            case org.ballerinalang.jvm.types.TypeTags.ARRAY_TAG:
                org.ballerinalang.jvm.types.BArrayType arrayType = (org.ballerinalang.jvm.types.BArrayType) type;
                ArrayValue array = (ArrayValue) value;
                BValueArray bvmArray;
                if (arrayType.getElementType().getTag() == org.ballerinalang.jvm.types.TypeTags.ARRAY_TAG) {
                    bvmArray = new BValueArray(getBVMType(arrayType, new Stack<>()));
                } else if (arrayType.getState() == ArrayState.UNSEALED) {
                    bvmArray = new BValueArray(getBVMType(arrayType.getElementType(), new Stack<>()), -1);
                } else {
                    bvmArray = new BValueArray(getBVMType(arrayType.getElementType(), new Stack<>()), array.size());
                }

                for (int i = 0; i < array.size(); i++) {
                    switch (arrayType.getElementType().getTag()) {
                        case TypeTags.INT_TAG:
                            bvmArray.add(i, array.getInt(i));
                            break;
                        case TypeTags.BYTE_TAG:
                            bvmArray.add(i, array.getByte(i));
                            break;
                        case TypeTags.BOOLEAN_TAG:
                            bvmArray.add(i, array.getBoolean(i) ? 1 : 0);
                            break;
                        case TypeTags.STRING_TAG:
                            bvmArray.add(i, array.getString(i));
                            break;
                        case TypeTags.FLOAT_TAG:
                            bvmArray.add(i, array.getFloat(i));
                            break;
                        default:
                            bvmArray.add(i, getBVMValue(array.getRefValue(i), bvmValueMap));
                            break;
                    }
                }
                bvmValue = bvmArray;
                break;
            case org.ballerinalang.jvm.types.TypeTags.RECORD_TYPE_TAG:
            case org.ballerinalang.jvm.types.TypeTags.JSON_TAG:
            case org.ballerinalang.jvm.types.TypeTags.MAP_TAG:
                MapValueImpl<?, ?> jvmMap = (MapValueImpl) value;
                BMap<Object, BRefType> bmap = new BMap<>(getBVMType(jvmMap.getType(), new Stack<>()));
                bvmValueMap.put(String.valueOf(value.hashCode()), bmap);
                for (Map.Entry entry : jvmMap.entrySet()) {
                    Object key = entry.getKey().toString();
                    bmap.put(key, getBVMValue(entry.getValue(), bvmValueMap));
                }
                bmap.getNativeData().putAll(jvmMap.getNativeDataMap());
                return bmap;
            case org.ballerinalang.jvm.types.TypeTags.ERROR_TAG:
                ErrorValue errorValue = (ErrorValue) value;
                BRefType<?> details = getBVMValue(errorValue.getDetails(), bvmValueMap);
                bvmValue = new BError(getBVMType(errorValue.getType(), new Stack<>()),
                                      errorValue.getReason().getValue(), details);
                break;
            case org.ballerinalang.jvm.types.TypeTags.NULL_TAG:
                bvmValue = null;
                break;
            case org.ballerinalang.jvm.types.TypeTags.OBJECT_TYPE_TAG:
                ObjectValue jvmObject = (ObjectValue) value;
                org.ballerinalang.jvm.types.BObjectType jvmObjectType = jvmObject.getType();
                BMap<String, BRefType<?>> bvmObject = new BMap<>(getBVMType(jvmObjectType, new Stack<>()));
                bvmValueMap.put(String.valueOf(value.hashCode()), bvmObject);
                for (String key : jvmObjectType.getFields().keySet()) {
                    Object val;
                    try {
                        val = jvmObject.get(StringUtils.fromString(key));
                    } catch (AbstractMethodError error) {
                        val = jvmObject.get(StringUtils.fromString(key));
                    }
                    bvmObject.put(key, getBVMValue(val, bvmValueMap));
                }

                HashMap<String, Object> nativeData = jvmObject.getNativeData();
                if (nativeData == null) {
                    return bvmObject;
                }
                for (String key : nativeData.keySet()) {
                    bvmObject.addNativeData(key, nativeData.get(key));
                }
                return bvmObject;
            case org.ballerinalang.jvm.types.TypeTags.XML_TAG:
            case org.ballerinalang.jvm.types.TypeTags.XML_ELEMENT_TAG:
            case org.ballerinalang.jvm.types.TypeTags.XML_COMMENT_TAG:
            case org.ballerinalang.jvm.types.TypeTags.XML_PI_TAG:
            case org.ballerinalang.jvm.types.TypeTags.XML_TEXT_TAG:
                if (value instanceof XMLValue) {
                    if (((XMLValue) value).getNodeType() != XMLNodeType.SEQUENCE) {
                        BXMLItem bxmlItem = new BXMLItem((OMNode) ((XMLValue) value).value());
                        bvmValue = bxmlItem;
                        break;
                    } else {
                        org.ballerinalang.jvm.types.BArrayType bArrayType =
                                new org.ballerinalang.jvm.types.BArrayType(org.ballerinalang.jvm.types.BTypes.typeXML);
                        ArrayValue arrayValue = new ArrayValueImpl(((XMLSequence) value).getChildrenList().toArray(),
                                bArrayType);

                        bvmValue = new BXMLSequence((BValueArray) getBVMValue(arrayValue));
                        break;
                    }
                }

                BValueArray ar = new BValueArray(BTypes.typeXML);
                int i = 0;
                for (Object obj : ((ArrayValue) value).getValues()) {
                    ar.add(i++, getBVMValue(obj, bvmValueMap));
                }
                bvmValue = new BXMLSequence(ar);
                break;
            case org.ballerinalang.jvm.types.TypeTags.TYPEDESC_TAG:
                TypedescValue typedescValue = (TypedescValue) value;
                bvmValue = new BTypeDescValue(getBVMType(typedescValue.getDescribingType(), new Stack<>()));
                break;
            case org.ballerinalang.jvm.types.TypeTags.STREAM_TAG:
                StreamValue streamValue = (StreamValue) value;
                bvmValue = new BStream(getBVMType(streamValue.getType(), new Stack<>()), streamValue.getStreamId());
                break;
            case org.ballerinalang.jvm.types.TypeTags.FUNCTION_POINTER_TAG:
                FPValue functionValue = (FPValue) value;
                bvmValue = new BFunctionPointer(getBVMType(functionValue.getType(), new Stack<>()));
                break;
            case org.ballerinalang.jvm.types.TypeTags.HANDLE_TAG:
                bvmValue = new BHandleValue(((HandleValue) value).getValue());
                break;
            case org.ballerinalang.jvm.types.TypeTags.SERVICE_TAG:
                org.ballerinalang.jvm.types.BObjectType bObjectType = ((AbstractObjectValue) value).getType();
                bvmValue = new BMap(getBVMType(bObjectType, new Stack<>()));
                break;
            default:
                throw new RuntimeException("Function invocation result for type '" + type + "' is not supported");
        }

        bvmValueMap.put(hashCode, bvmValue);
        return bvmValue;
    }

    private static BType getBVMType(org.ballerinalang.jvm.types.BType jvmType,
                                    Stack<org.ballerinalang.jvm.types.BField> selfTypeStack) {
        switch (jvmType.getTag()) {
            case org.ballerinalang.jvm.types.TypeTags.INT_TAG:
                return BTypes.typeInt;
            case org.ballerinalang.jvm.types.TypeTags.FLOAT_TAG:
                return BTypes.typeFloat;
            case org.ballerinalang.jvm.types.TypeTags.STRING_TAG:
                return BTypes.typeString;
            case org.ballerinalang.jvm.types.TypeTags.BOOLEAN_TAG:
                return BTypes.typeBoolean;
            case org.ballerinalang.jvm.types.TypeTags.BYTE_TAG:
                return BTypes.typeByte;
            case org.ballerinalang.jvm.types.TypeTags.DECIMAL_TAG:
                return BTypes.typeDecimal;
            case org.ballerinalang.jvm.types.TypeTags.TUPLE_TAG:
                org.ballerinalang.jvm.types.BTupleType tupleType = (org.ballerinalang.jvm.types.BTupleType) jvmType;
                List<BType> memberTypes = new ArrayList<>();
                for (org.ballerinalang.jvm.types.BType type : tupleType.getTupleTypes()) {
                    memberTypes.add(getBVMType(type, selfTypeStack));
                }
                return new BTupleType(memberTypes);
            case org.ballerinalang.jvm.types.TypeTags.ARRAY_TAG:
                org.ballerinalang.jvm.types.BArrayType arrayType = (org.ballerinalang.jvm.types.BArrayType) jvmType;
                return new BArrayType(getBVMType(arrayType.getElementType(), selfTypeStack));
            case org.ballerinalang.jvm.types.TypeTags.ANY_TAG:
                return BTypes.typeAny;
            case org.ballerinalang.jvm.types.TypeTags.ANYDATA_TAG:
                return BTypes.typeAnydata;
            case org.ballerinalang.jvm.types.TypeTags.ERROR_TAG:
                org.ballerinalang.jvm.types.BErrorType errorType = (org.ballerinalang.jvm.types.BErrorType) jvmType;
                if (errorType == org.ballerinalang.jvm.types.BTypes.typeError) {
                    return BTypes.typeError;
                }

                BType reasonType = getBVMType(errorType.reasonType, selfTypeStack);
                BType detailType = getBVMType(errorType.detailType, selfTypeStack);
                BErrorType bvmErrorType =
                        new BErrorType(errorType.getName(), reasonType, detailType, errorType.getPackage().name);
                return bvmErrorType;
            case org.ballerinalang.jvm.types.TypeTags.RECORD_TYPE_TAG:
                org.ballerinalang.jvm.types.BRecordType recordType = (org.ballerinalang.jvm.types.BRecordType) jvmType;
                BRecordType bvmRecordType = new BRecordType(recordType.getName(),
                        recordType.getPackage().getName(), recordType.flags);
                Map<String, BField> recordFields =
                        recordType.getFields().entrySet().stream()
                                .filter(entry -> !selfTypeStack.contains(entry.getValue()))
                                .peek(entry -> selfTypeStack.push(entry.getValue()))
                                .collect(Collectors.toMap(Map.Entry::getKey,
                                                          entry -> new BField(
                                                                  getBVMType(entry.getValue().type, selfTypeStack),
                                                entry.getValue().getFieldName(), entry.getValue().flags),
                                        (a, b) -> b, LinkedHashMap::new));
                bvmRecordType.setFields(recordFields);
                return bvmRecordType;
            case org.ballerinalang.jvm.types.TypeTags.JSON_TAG:
                return BTypes.typeJSON;
            case org.ballerinalang.jvm.types.TypeTags.MAP_TAG:
                org.ballerinalang.jvm.types.BMapType mapType = (org.ballerinalang.jvm.types.BMapType) jvmType;
                return new BMapType(getBVMType(mapType.getConstrainedType(), selfTypeStack));
            case org.ballerinalang.jvm.types.TypeTags.STREAM_TAG:
                org.ballerinalang.jvm.types.BStreamType streamType = (org.ballerinalang.jvm.types.BStreamType) jvmType;
                return new BStreamType(getBVMType(streamType.getConstrainedType(), selfTypeStack));
            case org.ballerinalang.jvm.types.TypeTags.UNION_TAG:
                org.ballerinalang.jvm.types.BUnionType unionType = (org.ballerinalang.jvm.types.BUnionType) jvmType;
                memberTypes = new ArrayList<>();
                for (org.ballerinalang.jvm.types.BType type : unionType.getMemberTypes()) {
                    memberTypes.add(getBVMType(type, selfTypeStack));
                }
                return new BUnionType(memberTypes);
            case org.ballerinalang.jvm.types.TypeTags.OBJECT_TYPE_TAG:
                org.ballerinalang.jvm.types.BObjectType objectType = (org.ballerinalang.jvm.types.BObjectType) jvmType;
                BObjectType bvmObjectType =
                        new BObjectType(objectType.getName(), objectType.getPackage().getName(),
                                        objectType.flags);
                Map<String, BField> objectFields = new LinkedHashMap<>();
                for (org.ballerinalang.jvm.types.BField field : objectType.getFields().values()) {
                    if (selfTypeStack.contains(field)) {
                        continue;
                    }
                    selfTypeStack.push(field);
                    objectFields.put(field.name, new BField(getBVMType(field.type, selfTypeStack),
                                                            field.name, field.flags));
                }
                bvmObjectType.setFields(objectFields);
                return bvmObjectType;
            case org.ballerinalang.jvm.types.TypeTags.XML_TAG:
                return BTypes.typeXML;
            case org.ballerinalang.jvm.types.TypeTags.TYPEDESC_TAG:
                BTypedescType typedescType = (BTypedescType) jvmType;
                return new BTypeDesc(typedescType.getName(),
                        typedescType.getPackage() == null ? null : typedescType.getPackage().getName());
            case org.ballerinalang.jvm.types.TypeTags.NULL_TAG:
                return BTypes.typeNull;
            case org.ballerinalang.jvm.types.TypeTags.FINITE_TYPE_TAG:
                org.ballerinalang.jvm.types.BFiniteType jvmBFiniteType =
                        (org.ballerinalang.jvm.types.BFiniteType) jvmType;
                BFiniteType bFiniteType = new BFiniteType(jvmBFiniteType.getName(),
                        jvmBFiniteType.getPackage() == null ? null : jvmType.getPackage().name);
                jvmBFiniteType.valueSpace.forEach(jvmVal -> bFiniteType.valueSpace.add(getBVMValue(jvmVal)));
                return bFiniteType;

            case org.ballerinalang.jvm.types.TypeTags.FUNCTION_POINTER_TAG:
                org.ballerinalang.jvm.types.BFunctionType jvmBFunctionType =
                        (org.ballerinalang.jvm.types.BFunctionType) jvmType;
                BType[] bParamTypes = new BType[jvmBFunctionType.paramTypes.length];
                for (int i = 0; i < jvmBFunctionType.paramTypes.length; i++) {
                    bParamTypes[i] = getBVMType(jvmBFunctionType.paramTypes[i], selfTypeStack);
                }
                BType bRetType = getBVMType(jvmBFunctionType.retType, selfTypeStack);
                BType bRestType = null;
                if (jvmBFunctionType.restType != null) {
                    bRestType = getBVMType(jvmBFunctionType.restType, selfTypeStack);
                }
                return new BFunctionType(bParamTypes, bRestType, new BType[]{bRetType});
            case org.ballerinalang.jvm.types.TypeTags.HANDLE_TAG:
                return BTypes.typeHandle;
            case org.ballerinalang.jvm.types.TypeTags.SERVICE_TAG:
                return new BServiceType(jvmType.getName(), null, 0);
            default:
                throw new RuntimeException("Unsupported jvm type: '" + jvmType + "' ");
        }
    }

    private static BIRNode.BIRFunction getInvokedFunction(CompileResult compileResult, String functionName) {

        if (compileResult.getErrorCount() > 0) {
            throw new IllegalStateException(compileResult.toString());
        }

        BIRNode.BIRPackage birPackage = ((BLangPackage) compileResult.getAST()).symbol.bir;
        return birPackage.functions.stream()
                .filter(function -> functionName.equals(function.name.value))
                .findFirst()
                .orElseThrow(() -> new RuntimeException("Function '" + functionName + "' is not defined"));
    }

    /**
     * Invoke a ballerina function to get BReference Value Objects.
     *
     * @param compileResult CompileResult instance
     * @param functionName  Name of the function to invoke
     * @param args          Input parameters for the function
     * @return return values of the function
     */
    public static BValue[] invokeFunction(CompileResult compileResult, String functionName, BValue[] args) {
        BIRNode.BIRFunction function = getInvokedFunction(compileResult, functionName);
        args = addDefaultableBoolean(args);
        return invoke(compileResult, function, functionName, args);
    }

    /**
     * Invoke a ballerina function to get BReference Value Objects.
     *
     * @param compileResult CompileResult instance
     * @param functionName  Name of the function to invoke
     * @return return values of the function
     */
    public static BValue[] invokeFunction(CompileResult compileResult, String functionName) {
        return invokeFunction(compileResult, functionName, new BValue[]{});
    }

    private static BValue[] spreadToBValueArray(BValue[] response) {
        if (!(response != null && response.length > 0 && response[0] instanceof BValueArray)) {
            return response;
        }

        BValueArray refValueArray = (BValueArray) response[0];
        BType elementType = refValueArray.elementType;
        if (elementType == BTypes.typeString || elementType == BTypes.typeInt || elementType == BTypes.typeFloat
                || elementType == BTypes.typeBoolean || elementType == BTypes.typeByte) {
            return response;
        }

        int length = (int) refValueArray.size();
        BValue[] arr = new BValue[length];
        for (int i = 0; i < length; i++) {
            arr[i] = refValueArray.getRefValue(i);
        }
        return arr;
    }

    /**
     * Invoke a ballerina function.
     *
     * @param compileResult CompileResult instance
     * @param functionName  Name of the function to invoke
     * @return return values of the function
     */
    public static BValue[] invoke(CompileResult compileResult, String functionName) {
        BValue[] args = {};
        return invoke(compileResult, functionName, args);
    }

    public static Object invokeAndGetJVMResult(CompileResult compileResult, String functionName) {
        BIRNode.BIRFunction function = getInvokedFunction(compileResult, functionName);
        return invoke(compileResult, function, functionName, new BValue[0], new Class<?>[0]);
    }
}<|MERGE_RESOLUTION|>--- conflicted
+++ resolved
@@ -556,132 +556,6 @@
         }
     }
 
-<<<<<<< HEAD
-    private static Object getJVMValue_bstring(org.wso2.ballerinalang.compiler.semantics.model.types.BType type,
-                                              BValue value) {
-
-        if (value == null) {
-            return null;
-        }
-
-        switch (type.tag) {
-            case TypeTags.NULL_TAG:
-                return null;
-            case TypeTags.BYTE_TAG:
-                return (int) ((BValueType) value).byteValue();
-            case TypeTags.INT_TAG:
-                return ((BValueType) value).intValue();
-            case TypeTags.BOOLEAN_TAG:
-                return ((BBoolean) value).booleanValue();
-            case TypeTags.STRING_TAG:
-                return StringUtils.fromString(value.stringValue());
-            case TypeTags.FLOAT_TAG:
-                return ((BFloat) value).floatValue();
-            case TypeTags.DECIMAL_TAG:
-                BDecimal decimal = (BDecimal) value;
-                return new DecimalValue(decimal.stringValue(), DecimalValueKind.valueOf(decimal.valueKind.name()));
-            case TypeTags.ARRAY_TAG:
-                org.wso2.ballerinalang.compiler.semantics.model.types.BArrayType arrayType =
-                        (org.wso2.ballerinalang.compiler.semantics.model.types.BArrayType) type;
-                BValueArray array = (BValueArray) value;
-                org.ballerinalang.jvm.types.BType jvmType = getJVMType(array.getType());
-                org.ballerinalang.jvm.types.BArrayType jvmArrayType;
-                if (jvmType.getTag() == org.ballerinalang.jvm.types.TypeTags.ARRAY_TAG) {
-                    jvmArrayType = (org.ballerinalang.jvm.types.BArrayType) jvmType;
-                } else {
-                    jvmArrayType = new org.ballerinalang.jvm.types.BArrayType(jvmType);
-                }
-                ArrayValue jvmArray = new ArrayValueImpl(jvmArrayType, array.size());
-                for (int i = 0; i < array.size(); i++) {
-                    switch (arrayType.eType.tag) {
-                        case TypeTags.INT_TAG:
-                            jvmArray.add(i, array.getInt(i));
-                            break;
-                        case TypeTags.BYTE_TAG:
-                            jvmArray.add(i, array.getByte(i));
-                            break;
-                        case TypeTags.BOOLEAN_TAG:
-                            jvmArray.add(i, array.getBoolean(i) == 1);
-                            break;
-                        case TypeTags.STRING_TAG:
-                            jvmArray.add(i, array.getString(i));
-                            break;
-                        case TypeTags.FLOAT_TAG:
-                            jvmArray.add(i, array.getFloat(i));
-                            break;
-                        default:
-                            BRefType<?> refValue = array.getRefValue(i);
-                            jvmArray.add(i, getJVMValue(refValue.getType(), refValue));
-                            break;
-                    }
-                }
-                return jvmArray;
-            case TypeTags.UNION_TAG:
-            case TypeTags.ANY_TAG:
-            case TypeTags.ANYDATA_TAG:
-            case TypeTags.FINITE_TYPE_TAG:
-                return getJVMValue(value.getType(), value);
-            case TypeTags.JSON_TAG:
-                return getJVMValue(value.getType(), value);
-            case TypeTags.RECORD_TYPE_TAG:
-            case TypeTags.MAP_TAG:
-                BMap<String, BValue> record = (BMap) value;
-                MapValueImpl<String, Object> jvmRecord = new MapValueImpl<>(getJVMType(type));
-                for (Map.Entry<String, BValue> entry : record.getMap().entrySet()) {
-                    BValue entryVal = entry.getValue();
-                    Object jvmVal = entryVal == null ? null : getJVMValue(entryVal.getType(), entryVal);
-                    jvmRecord.put(entry.getKey(), jvmVal);
-                }
-                return jvmRecord;
-            case TypeTags.OBJECT_TYPE_TAG:
-                PackageID packageID = type.tsymbol.pkgID;
-                BPackage objPackage = new BPackage(packageID.orgName.getValue(), packageID.name.getValue(),
-                        packageID.version.getValue());
-                String objName = type.tsymbol.getName().getValue();
-
-                ObjectValue jvmObject = BallerinaValues.createObjectValue(objPackage, objName);
-                BMap<String, BValue> objVal = (BMap) value;
-                for (Map.Entry<String, BValue> entry : objVal.getMap().entrySet()) {
-                    BValue entryVal = entry.getValue();
-                    Object jvmVal = entryVal == null ? null : getJVMValue(entryVal.getType(), entryVal);
-                    jvmObject.set(entry.getKey(), jvmVal);
-                }
-                HashMap<String, Object> nativeData = ((BMap) value).getNativeData();
-                if (nativeData == null) {
-                    return jvmObject;
-                }
-                for (String key : nativeData.keySet()) {
-                    jvmObject.addNativeData(key, nativeData.get(key));
-                }
-                return jvmObject;
-            case TypeTags.XML_TAG:
-                org.ballerinalang.core.model.values.BXML xml = (org.ballerinalang.core.model.values.BXML) value;
-                if (xml.getNodeType() == org.ballerinalang.core.model.util.XMLNodeType.TEXT) {
-                    return XMLFactory.createXMLText(xml.stringValue());
-                }
-                if (xml.getNodeType() != org.ballerinalang.core.model.util.XMLNodeType.SEQUENCE) {
-                    return XMLFactory.parse(xml.stringValue());
-                } else {
-                    BValueArray elements = ((BXMLSequence) xml).value();
-                    ArrayValue arrayValue = (ArrayValue) getJVMValue(elements.getType(), elements);
-
-                    List<BXML> list = new ArrayList<>();
-                    for (Object arrayValueValue : arrayValue.getValues()) {
-                        list.add((BXML) arrayValueValue);
-                    }
-
-                    return new XMLSequence(list);
-                }
-            case TypeTags.HANDLE_TAG:
-                BHandleValue handleValue = (BHandleValue) value;
-                return new HandleValue(handleValue.getValue());
-            default:
-                throw new RuntimeException("Function signature type '" + type + "' is not supported");
-        }
-    }
-
-=======
->>>>>>> adf55467
     /**
      * This method converts the runtime time BType and the value to JVM runtime value.
      *
