/*
 * Copyright (c) 2017, WSO2 Inc. (http://www.wso2.org) All Rights Reserved.
 *
 * WSO2 Inc. licenses this file to you under the Apache License,
 * Version 2.0 (the "License"); you may not use this file except
 * in compliance with the License.
 * You may obtain a copy of the License at
 * http://www.apache.org/licenses/LICENSE-2.0
 *
 * Unless required by applicable law or agreed to in writing,
 * software distributed under the License is distributed on an
 * "AS IS" BASIS, WITHOUT WARRANTIES OR CONDITIONS OF ANY
 * KIND, either express or implied. See the License for the
 * specific language governing permissions and limitations
 * under the License.
 */
package org.ballerinalang.test.util;

import org.ballerinalang.compiler.CompilerPhase;
import org.ballerinalang.jvm.scheduling.Scheduler;
import org.ballerinalang.jvm.scheduling.Strand;
import org.ballerinalang.jvm.types.BTypes;
import org.ballerinalang.jvm.values.ErrorValue;
import org.ballerinalang.jvm.values.FutureValue;
import org.ballerinalang.model.elements.PackageID;
import org.ballerinalang.packerina.writer.JarFileWriter;
import org.ballerinalang.util.exceptions.BLangRuntimeException;
import org.ballerinalang.util.exceptions.BallerinaException;
import org.wso2.ballerinalang.compiler.Compiler;
import org.wso2.ballerinalang.compiler.FileSystemProjectDirectory;
import org.wso2.ballerinalang.compiler.SourceDirectory;
import org.wso2.ballerinalang.compiler.desugar.ASTBuilderUtil;
import org.wso2.ballerinalang.compiler.semantics.model.symbols.BPackageSymbol;
import org.wso2.ballerinalang.compiler.tree.BLangIdentifier;
import org.wso2.ballerinalang.compiler.tree.BLangPackage;
import org.wso2.ballerinalang.compiler.util.CompilerContext;
import org.wso2.ballerinalang.compiler.util.CompilerOptions;
import org.wso2.ballerinalang.compiler.util.Name;
import org.wso2.ballerinalang.compiler.util.Names;

import java.io.BufferedReader;
import java.io.FileInputStream;
import java.io.IOException;
import java.io.InputStream;
import java.io.InputStreamReader;
import java.lang.reflect.InvocationTargetException;
import java.lang.reflect.Method;
import java.net.MalformedURLException;
import java.net.URL;
import java.net.URLClassLoader;
import java.nio.charset.StandardCharsets;
import java.nio.file.Files;
import java.nio.file.Path;
import java.nio.file.Paths;
import java.util.ArrayList;
import java.util.Arrays;
import java.util.List;
import java.util.StringJoiner;
import java.util.function.Function;
import java.util.stream.Collectors;

import static org.ballerinalang.compiler.CompilerOptionName.COMPILER_PHASE;
import static org.ballerinalang.compiler.CompilerOptionName.EXPERIMENTAL_FEATURES_ENABLED;
import static org.ballerinalang.compiler.CompilerOptionName.LOCK_ENABLED;
import static org.ballerinalang.compiler.CompilerOptionName.OFFLINE;
import static org.ballerinalang.compiler.CompilerOptionName.PRESERVE_WHITESPACE;
import static org.ballerinalang.compiler.CompilerOptionName.PROJECT_DIR;
import static org.ballerinalang.compiler.CompilerOptionName.SKIP_MODULE_DEPENDENCIES;
import static org.ballerinalang.compiler.CompilerOptionName.SKIP_TESTS;
import static org.ballerinalang.compiler.CompilerOptionName.TEST_ENABLED;
import static org.ballerinalang.test.util.TestConstant.ENABLE_JBALLERINA_TESTS;
import static org.ballerinalang.test.util.TestConstant.MODULE_INIT_CLASS_NAME;
import static org.wso2.ballerinalang.compiler.util.ProjectDirConstants.BALLERINA_HOME;
import static org.wso2.ballerinalang.compiler.util.ProjectDirConstants.BALLERINA_HOME_LIB;
import static org.wso2.ballerinalang.compiler.util.ProjectDirConstants.BLANG_COMPILED_JAR_EXT;
import static org.wso2.ballerinalang.compiler.util.ProjectDirConstants.JAR_CACHE_DIR_NAME;

/**
 * Utility methods for compile Ballerina files.
 *
 * @since 0.94
 */
public class BCompileUtil {

    //TODO find a way to remove below line.
    private static Path resourceDir = Paths.get("src/test/resources").toAbsolutePath();

    /**
     * Compile and return the semantic errors.
     *
     * @param sourceFilePath Path to source module/file
     * @return Semantic errors
     */
    public static CompileResult compileAndGetBIR(String sourceFilePath) {

        return compile(sourceFilePath, CompilerPhase.BIR_GEN);
    }

    /**
     * Compile and return the semantic errors.
     *
     * @param sourceFilePath Path to source module/file
     * @return Semantic errors
     */
    public static CompileResult compile(String sourceFilePath) {

        return compileOnJBallerina(sourceFilePath, false, true);
    }

    /**
     * Compile and return the semantic errors.
     *
     * @param sourceFilePath Path to source module/file
     * @return Semantic errors
     */
    public static CompileResult compileOffline(String sourceFilePath) {

        CompilerContext context = new CompilerContext();
        CompilerOptions options = CompilerOptions.getInstance(context);
        options.put(OFFLINE, "true");
        context.put(CompilerOptions.class, options);
        return compileOnJBallerina(context, sourceFilePath, false, true);
    }

    /**
     * Compile on a separated process.
     *
     * @param sourceFilePath Path to source module/file
     * @return Semantic errors
     */
    public static CompileResult compileInProc(String sourceFilePath) {

        System.setProperty("java.command", "java");
        Path sourcePath = Paths.get(sourceFilePath);
        String packageName = sourcePath.getFileName().toString();
        Path sourceRoot = resourceDir.resolve(sourcePath.getParent());
        CompilerContext context = new CompilerContext();
        return compileOnJBallerina(context, sourceRoot.toString(), packageName, false, true, true, false);
    }

    /**
     * Only compiles the file and does not run them.
     *
     * @param sourceFilePath Path to source module/file
     * @return compiled results
     */
    public static CompileResult compileOnly(String sourceFilePath) {

        return compileOnJBallerina(sourceFilePath, false, false);
    }

    // This is a temp fix until service test are fix
    public static CompileResult compile(boolean temp, String sourceFilePath) {

        return compileOnJBallerina(sourceFilePath, temp, true);
    }

    // This is a temp fix until service test are fix
    public static CompileResult compileOffline(boolean temp, String sourceFilePath) {

        Path sourcePath = Paths.get(sourceFilePath);
        String packageName = sourcePath.getFileName().toString();
        Path sourceRoot = resourceDir.resolve(sourcePath.getParent());

        CompilerContext context = new CompilerContext();
        CompilerOptions options = CompilerOptions.getInstance(context);
        options.put(OFFLINE, "true");
        context.put(CompilerOptions.class, options);
        return compileOnJBallerina(context, sourceRoot.toString(), packageName, temp, true);
    }

    private static void runInit(BLangPackage bLangPackage, ClassLoader classLoader, boolean temp)
            throws ClassNotFoundException {

        String initClassName = BFileUtil.getQualifiedClassName(bLangPackage.packageID.orgName.value,
                                                               bLangPackage.packageID.name.value,
                                                               bLangPackage.packageID.version.value,
                                                               TestConstant.MODULE_INIT_CLASS_NAME);
        Class<?> initClazz = classLoader.loadClass(initClassName);
        final Scheduler scheduler = new Scheduler(false);
        runOnSchedule(initClazz, ASTBuilderUtil.createIdentifier(null, "$moduleInit"), scheduler);
        runOnSchedule(initClazz, ASTBuilderUtil.createIdentifier(null, "$moduleStart"), scheduler);
        if (temp) {
            scheduler.immortal = true;
            new Thread(scheduler::start).start();
        }
    }

    private static void runOnSchedule(Class<?> initClazz, BLangIdentifier name, Scheduler scheduler) {

        String funcName = cleanupFunctionName(name);
        try {
            final Method method = initClazz.getDeclaredMethod(funcName, Strand.class);
            //TODO fix following method invoke to scheduler.schedule()
            Function<Object[], Object> func = objects -> {
                try {
                    return method.invoke(null, objects[0]);
                } catch (InvocationTargetException e) {
                    Throwable targetException = e.getTargetException();
                    if (targetException instanceof RuntimeException) {
                        throw (RuntimeException) targetException;
                    } else {
                        throw new RuntimeException(targetException);
                    }
                } catch (IllegalAccessException e) {
                    throw new BallerinaException("Method has private access", e);
                }
            };
            final FutureValue out = scheduler.schedule(new Object[1], func, null, null, null,
                    BTypes.typeAny, null, null);
            scheduler.start();
            final Throwable t = out.panic;
            if (t != null) {
                if (t instanceof org.ballerinalang.jvm.util.exceptions.BLangRuntimeException) {
                    throw new org.ballerinalang.util.exceptions.BLangRuntimeException(t.getMessage());
                }
                if (t instanceof org.ballerinalang.jvm.util.exceptions.BallerinaConnectorException) {
                    throw new org.ballerinalang.util.exceptions.BLangRuntimeException(t.getMessage());
                }
                if (t instanceof ErrorValue) {
                    throw new org.ballerinalang.util.exceptions.BLangRuntimeException(
                            "error: " + ((ErrorValue) t).getPrintableStackTrace());
                }
                throw (RuntimeException) t;
            }
        } catch (NoSuchMethodException e) {
            throw new RuntimeException("Error while invoking function '" + funcName + "'", e);
        }
    }

    private static String cleanupFunctionName(BLangIdentifier name) {

        return name.value.replaceAll("[.:/<>]", "_");
    }

    public static CompileResult compileWithoutExperimentalFeatures(String sourceFilePath) {

        return compile(sourceFilePath, CompilerPhase.BIR_GEN, false);
    }

    /**
     * Compile and return the semantic errors.
     *
     * @param sourceRoot  root path of the modules
     * @param packageName name of the module to compile
     * @return Semantic errors
     */
    public static CompileResult compile(String sourceRoot, String packageName) {

        return compile(sourceRoot, packageName, true);
    }

    /**
     * Compile and return the semantic errors.
     *
     * @param sourceRoot  root path of the modules
     * @param packageName name of the module to compile
     * @return Semantic errors
     */
    public static CompileResult compileWithTests(String sourceRoot, String packageName) {

        return compile(sourceRoot, packageName, true, true);
    }

    /**
     * Compile and return the semantic errors.
     *
     * @param sourceRoot  root path of the modules
     * @param packageName name of the module to compile
     * @param init        init the module or not
     * @return Semantic errors
     */
    public static CompileResult compile(String sourceRoot, String packageName, boolean init) {

        return compile(sourceRoot, packageName, init, false);
    }

    private static CompileResult compile(String sourceRoot, String packageName, boolean init, boolean withTests) {

        String filePath = concatFileName(sourceRoot, resourceDir);
        Path rootPath = Paths.get(filePath);
        Path packagePath = Paths.get(packageName);
        return getCompileResult(packageName, rootPath, packagePath, init, withTests);
    }

    /**
     * Compile and return the semantic errors.
     *
     * @param sourceRoot  root path of the modules as a path object
     * @param packageName name of the module to compile
     * @param init        init the module or not
     * @param withTests   compile with tests or not
     * @return Semantic errors
     */
    public static CompileResult compile(Path sourceRoot, String packageName, boolean init, boolean withTests) {

        Path packagePath = Paths.get(packageName);
        return getCompileResult(packageName, sourceRoot, packagePath, init, withTests);
    }

    /**
     * Compile and return the semantic errors.
     *
     * @param obj         this is to find the original callers location.
     * @param sourceRoot  root path of the modules
     * @param packageName name of the module to compile
     * @return Semantic errors
     */
    public static CompileResult compile(Object obj, String sourceRoot, String packageName) {

        return compile(obj, sourceRoot, packageName, true);
    }

    /**
     * Compile and return the semantic errors.
     *
     * @param obj         this is to find the original callers location.
     * @param sourceRoot  root path of the modules
     * @param packageName name of the module to compile
     * @param init        the module or not
     * @return Semantic errors
     */
    public static CompileResult compile(Object obj, String sourceRoot, String packageName, boolean init) {

        String filePath = concatFileName(sourceRoot, resourceDir);
        Path rootPath = Paths.get(filePath);
        Path packagePath = Paths.get(packageName);
        return getCompileResult(packageName, rootPath, packagePath, init, false);
    }

    private static CompileResult getCompileResult(String packageName, Path rootPath, Path packagePath, boolean init,
                                                  boolean withTests) {

        String effectiveSource;
        if (Files.isDirectory(packagePath)) {
            String[] pkgParts = packageName.split("\\/");
            List<Name> pkgNameComps = Arrays.stream(pkgParts)
                    .map(part -> {
                        if (part.equals("")) {
                            return Names.EMPTY;
                        } else if (part.equals("_")) {
                            return Names.EMPTY;
                        }
                        return new Name(part);
                    })
                    .collect(Collectors.toList());
            // TODO: orgName is anon, fix it.
            PackageID pkgId = new PackageID(Names.ANON_ORG, pkgNameComps, Names.DEFAULT_VERSION);
            effectiveSource = pkgId.getName().getValue();
            return compileOnJBallerina(rootPath.toString(), effectiveSource, false, init, withTests);
        }

        effectiveSource = packageName;
        return compileOnJBallerina(rootPath.toString(), effectiveSource, new FileSystemProjectDirectory(rootPath),
                init, withTests);
    }

    /**
     * <p>
     * concatenates a given filename to the provided path in directory.
     * </p>
     * <p>
     * <b>Note : </b> this function is relevant since in Unix the directory would be separated from backslash and
     * in unix the folder will be separated from forward slash.
     * </p>
     *
     * @param fileName     name of the file.
     * @param pathLocation location of the directory.
     * @return the path with directoryName + file.
     */
    public static String concatFileName(String fileName, Path pathLocation) {

        final String windowsFolderSeparator = "\\";
        final String unixFolderSeparator = "/";
        StringBuilder path = new StringBuilder(pathLocation.toAbsolutePath().toString());
        if (pathLocation.endsWith(windowsFolderSeparator)) {
            path.append(windowsFolderSeparator).append(fileName);
        } else {
            path.append(unixFolderSeparator).append(fileName);
        }
        return path.toString();
    }

    /**
     * Compile and return the semantic errors.
     *
     * @param sourceFilePath    Path to source package/file
     * @param compilerPhase     Compiler phase
     * @param enableExpFeatures Flag indicating to enable the experimental feature
     * @return Semantic errors
     */
    public static CompileResult compile(String sourceFilePath, CompilerPhase compilerPhase, boolean enableExpFeatures) {

        Path sourcePath = Paths.get(sourceFilePath);
        String packageName = sourcePath.getFileName().toString();
        Path sourceRoot = resourceDir.resolve(sourcePath.getParent());
        return compile(sourceRoot.toString(), packageName, compilerPhase, enableExpFeatures);
    }

    /**
     * Compile and return the semantic errors.
     *
     * @param sourceFilePath Path to source package/file
     * @param compilerPhase  Compiler phase
     * @return Semantic errors
     */
    public static CompileResult compile(String sourceFilePath, CompilerPhase compilerPhase) {

        return compile(sourceFilePath, compilerPhase, true);
    }

    /**
     * Compile and return the semantic errors.
     *
     * @param sourceRoot        root path of the modules
     * @param packageName       name of the module to compile
     * @param compilerPhase     Compiler phase
     * @param enableExpFeatures Flag indicating to enable the experimental features
     * @return Semantic errors
     */
    public static CompileResult compile(String sourceRoot, String packageName, CompilerPhase compilerPhase,
                                        boolean enableExpFeatures) {
        CompilerContext context = new CompilerContext();
        CompilerOptions options = CompilerOptions.getInstance(context);
        options.put(PROJECT_DIR, sourceRoot);
        options.put(COMPILER_PHASE, compilerPhase.toString());
        options.put(PRESERVE_WHITESPACE, "false");
        options.put(EXPERIMENTAL_FEATURES_ENABLED, Boolean.toString(enableExpFeatures));
        options.put(OFFLINE, "true");
        return compile(context, packageName, compilerPhase, false);
    }

    /**
     * Compile and return the semantic errors.
     *
     * @param sourceRoot             root path of the modules
     * @param packageName            name of the module to compile
     * @param compilerPhase          Compiler phase
     * @param isSiddhiRuntimeEnabled Flag indicating to enable siddhi runtime for stream processing
     * @param enableExpFeatures      Flag indicating to enable the experimental features
     * @return Semantic errors
     */
    public static CompileResult compile(String sourceRoot, String packageName, CompilerPhase compilerPhase,
                                        boolean isSiddhiRuntimeEnabled, boolean enableExpFeatures) {

        CompilerContext context = new CompilerContext();
        CompilerOptions options = CompilerOptions.getInstance(context);
        options.put(PROJECT_DIR, sourceRoot);
        options.put(COMPILER_PHASE, compilerPhase.toString());
        options.put(PRESERVE_WHITESPACE, "false");
        options.put(EXPERIMENTAL_FEATURES_ENABLED, Boolean.toString(enableExpFeatures));
        options.put(OFFLINE, "true");

        return compile(context, packageName, compilerPhase, false);
    }

    /**
     * Compile and return the semantic errors.
     *
     * @param sourceRoot    root path of the modules
     * @param packageName   name of the module to compile
     * @param compilerPhase Compiler phase
     * @return Semantic errors
     */
    public static CompileResult compile(String sourceRoot, String packageName, CompilerPhase compilerPhase) {

        return compile(sourceRoot, packageName, compilerPhase, true);
    }

    public static CompileResult compile(String sourceRoot, String packageName, CompilerPhase compilerPhase,
                                        SourceDirectory sourceDirectory) {

        CompilerContext context = new CompilerContext();
        CompilerOptions options = CompilerOptions.getInstance(context);
        options.put(PROJECT_DIR, sourceRoot);
        options.put(COMPILER_PHASE, compilerPhase.toString());
        options.put(PRESERVE_WHITESPACE, "false");
        options.put(EXPERIMENTAL_FEATURES_ENABLED, Boolean.TRUE.toString());
        options.put(OFFLINE, "true");
        context.put(SourceDirectory.class, sourceDirectory);

        CompileResult comResult = new CompileResult();

        // compile
        Compiler compiler = Compiler.getInstance(context);
        BLangPackage packageNode = compiler.compile(packageName);
        comResult.setAST(packageNode);
        return comResult;
    }

    private static CompileResult compile(CompilerContext context,
                                         String packageName,
                                         CompilerPhase compilerPhase,
                                         boolean withTests) {

        CompileResult comResult = new CompileResult();

        // compile
        Compiler compiler = Compiler.getInstance(context);
        BLangPackage packageNode = compiler.compile(packageName, true);
        comResult.setAST(packageNode);
        return comResult;
    }

    /**
     * Compile and return the compiled package node.
     *
     * @param sourceFilePath Path to source module/file
     * @param compilerPhase  The compiler phase - BIR_GEN
     * @return compiled module node
     */
    public static BLangPackage compileAndGetPackage(String sourceFilePath, CompilerPhase compilerPhase) {

        Path sourcePath = Paths.get(sourceFilePath);
        String packageName = sourcePath.getFileName().toString();
        Path sourceRoot = resourceDir.resolve(sourcePath.getParent());
        CompilerContext context = new CompilerContext();
        CompilerOptions options = CompilerOptions.getInstance(context);
        options.put(PROJECT_DIR, resourceDir.resolve(sourceRoot).toString());
        options.put(COMPILER_PHASE, compilerPhase.toString());
        options.put(PRESERVE_WHITESPACE, "false");
        options.put(EXPERIMENTAL_FEATURES_ENABLED, Boolean.TRUE.toString());
        options.put(OFFLINE, "true");
<<<<<<< HEAD

        options.put(NEW_PARSER_ENABLED, Boolean.TRUE.toString());
=======
        CompileResult.CompileResultDiagnosticListener listener = new CompileResult.CompileResultDiagnosticListener();
        context.put(DiagnosticListener.class, listener);
>>>>>>> 602a469d

        // compile
        Compiler compiler = Compiler.getInstance(context);
        return compiler.compile(packageName);
    }

    public static String readFileAsString(String path) throws IOException {

        InputStream is = new FileInputStream(path);
        InputStreamReader inputStreamREader = null;
        BufferedReader br = null;
        StringBuilder sb = new StringBuilder();
        try {
            inputStreamREader = new InputStreamReader(is, StandardCharsets.UTF_8);
            br = new BufferedReader(inputStreamREader);
            String content = br.readLine();
            if (content == null) {
                return sb.toString();
            }

            sb.append(content);

            while ((content = br.readLine()) != null) {
                sb.append('\n').append(content);
            }
        } finally {
            if (inputStreamREader != null) {
                try {
                    inputStreamREader.close();
                } catch (IOException ignore) {
                }
            }
            if (br != null) {
                try {
                    br.close();
                } catch (IOException ignore) {
                }
            }
        }
        return sb.toString();
    }

    public static boolean jBallerinaTestsEnabled() {

        String value = System.getProperty(ENABLE_JBALLERINA_TESTS);
        return Boolean.parseBoolean(value);
    }

    private static CompileResult compileOnJBallerina(String sourceRoot, String packageName,
                                                     SourceDirectory sourceDirectory, boolean init, boolean withTests) {

        CompilerContext context = new CompilerContext();
        context.put(SourceDirectory.class, sourceDirectory);
        return compileOnJBallerina(context, sourceRoot, packageName, false, init, withTests);
    }

    public static CompileResult compileOnJBallerina(String sourceRoot, String packageName, boolean temp, boolean init) {

        return compileOnJBallerina(sourceRoot, packageName, temp, init, false);
    }

    private static CompileResult compileOnJBallerina(String sourceRoot, String packageName, boolean temp, boolean init,
                                                     boolean withTests) {

        CompilerContext context = new CompilerContext();
        return compileOnJBallerina(context, sourceRoot, packageName, temp, init, withTests);
    }

    public static CompileResult compileOnJBallerina(CompilerContext context, String sourceRoot, String packageName,
                                                    boolean temp, boolean init) {

        return compileOnJBallerina(context, sourceRoot, packageName, temp, init, false, false);
    }

    public static CompileResult compileOnJBallerina(CompilerContext context, String sourceRoot, String packageName,
                                                    boolean temp, boolean init, boolean withTests) {

        return compileOnJBallerina(context, sourceRoot, packageName, temp, init, false, withTests);
    }

    public static String runMain(CompileResult compileResult, String[] args) {

        ExitDetails exitDetails = run(compileResult, args);

        if (exitDetails.exitCode != 0) {
            throw new RuntimeException(exitDetails.errorOutput);
        }
        return exitDetails.consoleOutput;
    }

    public static ExitDetails run(CompileResult compileResult, String[] args) {

        BLangPackage compiledPkg = ((BLangPackage) compileResult.getAST());
        String initClassName = BFileUtil.getQualifiedClassName(compiledPkg.packageID.orgName.value,
                                                               compiledPkg.packageID.name.value,
                                                               compiledPkg.packageID.version.value,
                                                               MODULE_INIT_CLASS_NAME);
        URLClassLoader classLoader = compileResult.classLoader;

        try {
            final List<String> actualArgs = new ArrayList<>();
            actualArgs.add(0, "java");
            actualArgs.add(1, "-cp");
            String classPath = System.getProperty("java.class.path") + ":" + getClassPath(classLoader);
            actualArgs.add(2, classPath);
            actualArgs.add(3, initClassName);
            actualArgs.addAll(Arrays.asList(args));

            final Runtime runtime = Runtime.getRuntime();
            final Process process = runtime.exec(actualArgs.toArray(new String[0]));
            String consoleError = getConsoleOutput(process.getErrorStream());
            String consoleInput = getConsoleOutput(process.getInputStream());
            process.waitFor();
            int exitValue = process.exitValue();
            return new ExitDetails(exitValue, consoleInput, consoleError);
        } catch (InterruptedException | IOException e) {
            throw new RuntimeException("Main method invocation failed", e);
        }
    }

    private static String getClassPath(URLClassLoader cl) {

        URL[] urls = cl.getURLs();
        StringJoiner joiner = new StringJoiner(":");
        for (URL url : urls) {
            joiner.add(url.getPath());
        }
        return joiner.toString();
    }

    private static String getConsoleOutput(InputStream inputStream) {

        final BufferedReader reader = new BufferedReader(new InputStreamReader(inputStream));
        StringJoiner sj = new StringJoiner(System.getProperty("line.separator"));
        reader.lines().iterator().forEachRemaining(sj::add);
        return sj.toString();
    }

    private static CompileResult compileOnJBallerina(String sourceFilePath, boolean temp, boolean init) {

        Path sourcePath = Paths.get(sourceFilePath);
        String packageName = sourcePath.getFileName().toString();
        Path sourceRoot = resourceDir.resolve(sourcePath.getParent());
        return compileOnJBallerina(sourceRoot.toString(), packageName, temp, init);
    }

    private static CompileResult compileOnJBallerina(CompilerContext context, String sourceFilePath,
                                                     boolean temp, boolean init) {

        Path sourcePath = Paths.get(sourceFilePath);
        String packageName = sourcePath.getFileName().toString();
        Path sourceRoot = resourceDir.resolve(sourcePath.getParent());
        return compileOnJBallerina(context, sourceRoot.toString(), packageName, temp, init);
    }

    private static CompileResult compileOnJBallerina(CompilerContext context, String sourceRoot, String packageName,
                                                     boolean temp, boolean init, boolean inProc, boolean withTests) {

        try {
            Path buildDir = Paths.get("build").toAbsolutePath().normalize();
            Path testTempRoot = buildDir.resolve("test-temp");
            Files.createDirectories(testTempRoot);
            Path jarTargetRoot = Files.createTempDirectory(testTempRoot, null);

            CompilerOptions options = CompilerOptions.getInstance(context);
            options.put(PROJECT_DIR, sourceRoot);
            options.put(COMPILER_PHASE, CompilerPhase.CODE_GEN.toString());
            options.put(PRESERVE_WHITESPACE, Boolean.FALSE.toString());
            options.put(LOCK_ENABLED, Boolean.TRUE.toString());
            options.put(EXPERIMENTAL_FEATURES_ENABLED, Boolean.TRUE.toString());
            options.put(OFFLINE, Boolean.TRUE.toString());
            options.put(SKIP_MODULE_DEPENDENCIES, Boolean.TRUE.toString());

            if (withTests) {
                options.put(SKIP_TESTS, Boolean.FALSE.toString());
                options.put(TEST_ENABLED, Boolean.TRUE.toString());
            }

            CompileResult compileResult = compile(context, packageName, CompilerPhase.CODE_GEN, withTests);
            if (compileResult.getErrorCount() > 0) {
                return compileResult;
            }

            BLangPackage bLangPackage = (BLangPackage) compileResult.getAST();

            JarFileWriter jarFileWriter = JarFileWriter.getInstance(context);

            URLClassLoader cl = createClassLoaderWithCompiledJars(bLangPackage, buildDir, jarTargetRoot, jarFileWriter);
            compileResult.setClassLoader(cl);

            // TODO: calling run on compile method is wrong, should be called from BRunUtil
            if (compileResult.getErrorCount() == 0 && init) {
                runInit(bLangPackage, cl, temp);
            }
            return compileResult;
        } catch (ClassNotFoundException | IOException e) {
            throw new BLangRuntimeException("Error occurred while invoking the test : " + packageName, e);
        }
    }

    private static URLClassLoader createClassLoaderWithCompiledJars(BLangPackage bLangPackage, Path buildRoot,
                                                                    Path jarTargetRoot, JarFileWriter jarFileWriter)
            throws IOException {

        Path importsTarget = jarTargetRoot.resolve("imports");
        Files.createDirectories(importsTarget);

        writeImportModuleJars(bLangPackage.symbol.imports, importsTarget, jarFileWriter);

        String fileName = calcFileNameForJar(bLangPackage);
        Path jarTarget = jarTargetRoot.resolve(fileName + BLANG_COMPILED_JAR_EXT);

        jarFileWriter.write(bLangPackage, jarTarget);

        if (!Files.exists(jarTarget)) {
            throw new RuntimeException("Compiled binary jar is not found : " + jarTarget);
        }

        List<URL> jarFiles = new ArrayList<>();

        addClasspathEntries(jarTargetRoot, jarFiles);

        Path importsJarCacheDir = buildRoot.resolve(Paths.get(System.getProperty(BALLERINA_HOME))).
                resolve(BALLERINA_HOME_LIB).resolve(JAR_CACHE_DIR_NAME);

        addClasspathEntries(importsJarCacheDir, jarFiles);

        URL[] urls = new URL[jarFiles.size()];
        urls = jarFiles.toArray(urls);
        return new URLClassLoader(urls);
    }

    private static void writeImportModuleJars(List<BPackageSymbol> imports, Path jarTargetDir,
                                              JarFileWriter jarFileWriter) {

        for (BPackageSymbol pkg : imports) {
            PackageID id = pkg.pkgID;
            // Todo: ballerinax check shouldn't be here. This should be fixed by having a proper package hierarchy.
            // Todo: Remove ballerinax check after fixing it by the packerina team
            if (!"ballerina".equals(id.orgName.value) && !"ballerinax".equals(id.orgName.value)) {
                writeImportModuleJars(pkg.imports, jarTargetDir, jarFileWriter);
                Path jarOutputPath = jarTargetDir.resolve(id.name.value + ".jar");
                jarFileWriter.write(pkg, jarOutputPath);
            }
        }
    }

    private static void addClasspathEntries(Path path, List<URL> jarFiles) throws IOException {

        if (!path.toFile().isDirectory()) {
            return;
        }

        Files.walk(path)
                .filter(filePath -> Files.isRegularFile(filePath) &&
                        filePath.toString().endsWith(BLANG_COMPILED_JAR_EXT))
                .forEach(filePath -> {
                    try {
                        jarFiles.add(filePath.normalize().toUri().toURL());
                    } catch (MalformedURLException e) {
                        throw new BLangRuntimeException("Error while adding classpath libraries from : " + path, e);
                    }
                });

    }

    private static String calcFileNameForJar(BLangPackage bLangPackage) {

        PackageID pkgID = bLangPackage.pos.src.pkgID;
        Name sourceFileName = pkgID.sourceFileName;
        if (sourceFileName != null) {
            return sourceFileName.value.replaceAll("\\.bal$", "");
        }
        return pkgID.name.value;
    }

    /**
     * Class to hold program execution outputs.
     */
    public static class ExitDetails {

        public int exitCode;
        public String consoleOutput;
        public String errorOutput;

        public ExitDetails(int exitCode, String consoleOutput, String errorOutput) {

            this.exitCode = exitCode;
            this.consoleOutput = consoleOutput;
            this.errorOutput = errorOutput;
        }
    }
}<|MERGE_RESOLUTION|>--- conflicted
+++ resolved
@@ -521,13 +521,6 @@
         options.put(PRESERVE_WHITESPACE, "false");
         options.put(EXPERIMENTAL_FEATURES_ENABLED, Boolean.TRUE.toString());
         options.put(OFFLINE, "true");
-<<<<<<< HEAD
-
-        options.put(NEW_PARSER_ENABLED, Boolean.TRUE.toString());
-=======
-        CompileResult.CompileResultDiagnosticListener listener = new CompileResult.CompileResultDiagnosticListener();
-        context.put(DiagnosticListener.class, listener);
->>>>>>> 602a469d
 
         // compile
         Compiler compiler = Compiler.getInstance(context);
