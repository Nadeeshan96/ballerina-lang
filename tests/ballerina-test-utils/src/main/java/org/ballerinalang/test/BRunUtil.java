/*
 * Copyright (c) 2020, WSO2 Inc. (http://www.wso2.org) All Rights Reserved.
 *
 * WSO2 Inc. licenses this file to you under the Apache License,
 * Version 2.0 (the "License"); you may not use this file except
 * in compliance with the License.
 * You may obtain a copy of the License at
 *
 *    http://www.apache.org/licenses/LICENSE-2.0
 *
 * Unless required by applicable law or agreed to in writing,
 * software distributed under the License is distributed on an
 * "AS IS" BASIS, WITHOUT WARRANTIES OR CONDITIONS OF ANY
 * KIND, either express or implied.  See the License for the
 * specific language governing permissions and limitations
 * under the License.
 */

package org.ballerinalang.test;

import io.ballerina.projects.JarLibrary;
import io.ballerina.projects.JarResolver;
import io.ballerina.projects.PackageManifest;
import io.ballerina.runtime.api.PredefinedTypes;
import io.ballerina.runtime.api.async.StrandMetadata;
import io.ballerina.runtime.api.creators.ErrorCreator;
import io.ballerina.runtime.api.utils.StringUtils;
import io.ballerina.runtime.internal.configurable.providers.toml.TomlDetails;
import io.ballerina.runtime.internal.launch.LaunchUtils;
import io.ballerina.runtime.internal.scheduling.Scheduler;
import io.ballerina.runtime.internal.scheduling.Strand;
import io.ballerina.runtime.internal.util.exceptions.BLangRuntimeException;
import io.ballerina.runtime.internal.values.ArrayValue;
import io.ballerina.runtime.internal.values.BmpStringValue;
import io.ballerina.runtime.internal.values.DecimalValue;
import io.ballerina.runtime.internal.values.ErrorValue;
import io.ballerina.runtime.internal.values.FutureValue;
import io.ballerina.runtime.internal.values.HandleValue;
import io.ballerina.runtime.internal.values.MapValue;
import io.ballerina.runtime.internal.values.NonBmpStringValue;
import io.ballerina.runtime.internal.values.ObjectValue;
import io.ballerina.runtime.internal.values.XmlValue;
import io.ballerina.tools.diagnostics.Diagnostic;
import org.wso2.ballerinalang.compiler.bir.codegen.JvmCodeGenUtil;
import org.wso2.ballerinalang.compiler.bir.model.BIRNode;
import org.wso2.ballerinalang.compiler.desugar.ASTBuilderUtil;
import org.wso2.ballerinalang.compiler.tree.BLangIdentifier;

import java.io.BufferedReader;
import java.io.File;
import java.io.IOException;
import java.io.InputStream;
import java.io.InputStreamReader;
import java.lang.reflect.InvocationTargetException;
import java.lang.reflect.Method;
import java.nio.file.Path;
import java.util.ArrayList;
import java.util.Arrays;
import java.util.Collection;
import java.util.HashMap;
import java.util.List;
import java.util.StringJoiner;
import java.util.function.Function;

import static io.ballerina.runtime.api.constants.RuntimeConstants.ANON_ORG;
import static io.ballerina.runtime.api.constants.RuntimeConstants.DOT;
import static org.ballerinalang.test.util.TestConstant.CONFIGURATION_CLASS_NAME;
import static org.ballerinalang.test.util.TestConstant.MODULE_INIT_CLASS_NAME;
import static org.wso2.ballerinalang.compiler.util.Names.DEFAULT_MAJOR_VERSION;

/**
 * Utility methods for run Ballerina functions with JVM arguments and return values.
 *
 * @since 2.0.0
 */
public class BRunUtil {

    /**
     * Invoke a ballerina function.
     *
     * @param compileResult CompileResult instance
     * @param functionName  Name of the function to invoke
     * @param args          Input parameters for the function
     * @return return values of the function
     */
    public static Object invoke(CompileResult compileResult, String functionName, Object[] args) {
        return invokeOnJBallerina(compileResult, functionName, args, getJvmParamTypes(args));
    }

    private static Class<?>[] getJvmParamTypes(Object[] args) {
        Class<?>[] paramTypes = new Class<?>[args.length];
        for (int i = 0; i < args.length; i++) {
            Object arg = args[i];
            if (arg == null) {
                paramTypes[i] = null;
            } else if (arg instanceof ObjectValue) {
                paramTypes[i] = ObjectValue.class;
            } else if (arg instanceof XmlValue) {
                paramTypes[i] = XmlValue.class;
            } else if (arg instanceof BmpStringValue) {
                paramTypes[i] = BmpStringValue.class;
            } else if (arg instanceof NonBmpStringValue) {
                paramTypes[i] = NonBmpStringValue.class;
            } else if (arg instanceof ArrayValue) {
                paramTypes[i] = ArrayValue.class;
            } else if (arg instanceof Integer) {
                paramTypes[i] = Long.class;
            } else if (arg instanceof Float) {
                paramTypes[i] = Double.class;
            } else if (arg instanceof Double) {
                paramTypes[i] = Double.class;
            } else if (arg instanceof Long) {
                paramTypes[i] = Long.class;
            } else if (arg instanceof Boolean) {
                paramTypes[i] = Boolean.class;
            } else if (arg instanceof MapValue) {
                paramTypes[i] = MapValue.class;
            } else if (arg instanceof ErrorValue) {
                paramTypes[i] = ErrorValue.class;
            } else if (arg instanceof DecimalValue) {
                paramTypes[i] = DecimalValue.class;
            } else if (arg instanceof HandleValue) {
                paramTypes[i] = HandleValue.class;
            } else if (arg instanceof Byte) {
                paramTypes[i] = Integer.class;
            } else {
                // This is done temporarily, until blocks are added here for all possible cases.
                throw new RuntimeException("unknown param type: " + arg.getClass());
            }
        }
        return paramTypes;
    }

    /**
     * This method takes care of invocation on JBallerina and the mapping of input and output values. It will use the
     * given JVM based argument and function details to invoke on JBallerina and return results as BValues to maintain
     * backward compatibility with existing invoke methods in BRunUtil.
     *
     * @param compileResult CompileResult instance
     * @param functionName  Name of the function to invoke
     * @param args          Input parameters for the function
     * @param paramTypes    Types of the parameters of the function
     * @return return values of the function
     */
    private static Object invokeOnJBallerina(CompileResult compileResult, String functionName, Object[] args,
                                             Class<?>[] paramTypes) {
        BIRNode.BIRFunction function = getInvokedFunction(compileResult, functionName);
<<<<<<< HEAD
        Object jvmResult = invoke(compileResult, function, functionName, args, paramTypes);
        BValue result = getBVMValue(jvmResult);
        return new BValue[]{result};
    }

=======
        args = addDefaultableBoolean(args);
        paramTypes = addDefaultableBooleanType(paramTypes);
        return invoke(compileResult, function, functionName, args, paramTypes);
    }

    private static Object[] addDefaultableBoolean(Object[] args) {
        Object[] result = new Object[args.length * 2];
        for (int j = 0, i = 0; i < args.length; i++, j += 2) {
            result[j] = args[i];
            result[j + 1] = true;
        }
        return result;
    }

    private static Class<?>[] addDefaultableBooleanType(Class<?>[] paramTypes) {
        Class<?>[] result = new Class<?>[paramTypes.length * 2];
        for (int j = 0, i = 0; i < paramTypes.length; i++, j += 2) {
            result[j] = paramTypes[i];
            result[j + 1] = boolean.class;
        }
        return result;
    }

>>>>>>> 029b3636
    /**
     * This method handles the input arguments.
     *
     * @param compileResult CompileResult instance
     * @param function      function model instance from BIR model
     * @param functionName  name of the function to be invoked
     * @param args          input arguments to be used with function invocation
     * @param paramTypes    types of the parameters of the function
     * @return return the result from function invocation
     */
    private static Object invoke(CompileResult compileResult, BIRNode.BIRFunction function, String functionName,
                                 Object[] args, Class<?>[] paramTypes) {
        assert args.length == paramTypes.length;

        Object[] jvmArgs = populateJvmArgumentArrays(args);

        Object jvmResult;
        PackageManifest packageManifest = compileResult.packageManifest();
        String funcClassName = JarResolver.getQualifiedClassName(packageManifest.org().toString(),
                packageManifest.name().toString(),
                packageManifest.version().toString(),
                getClassName(function.pos.lineRange().filePath()));

        try {
            Class<?> funcClass = compileResult.getClassLoader().loadClass(funcClassName);
            Method method = getMethod(functionName, funcClass);
            Function<Object[], Object> func = a -> {
                try {
                    return method.invoke(null, a);
                } catch (IllegalAccessException e) {
                    throw new RuntimeException("Error while invoking function '" + functionName + "'", e);
                } catch (InvocationTargetException e) {
                    Throwable t = e.getTargetException();
                    if (t instanceof BLangRuntimeException) {
                        throw ErrorCreator.createError(StringUtils.fromString(t.getMessage()));
                    }
                    if (t instanceof io.ballerina.runtime.api.values.BError) {
                        throw ErrorCreator.createError(StringUtils.fromString(
                                "error: " + ((io.ballerina.runtime.api.values.BError) t).getPrintableStackTrace()));
                    }
                    if (t instanceof StackOverflowError) {
                        throw ErrorCreator.createError(StringUtils.fromString("error: " +
                                "{ballerina}StackOverflow {\"message\":\"stack overflow\"}"));
                    }
                    throw ErrorCreator.createError(StringUtils.fromString("Error while invoking function '" +
                            functionName + "'"), e);
                }
            };

            Scheduler scheduler = new Scheduler(false);
            FutureValue futureValue = scheduler.schedule(jvmArgs, func, null, null, new HashMap<>(),
                    PredefinedTypes.TYPE_ANY, "test",
                    new StrandMetadata(ANON_ORG, DOT, DEFAULT_MAJOR_VERSION.value, functionName));
            scheduler.start();
            if (futureValue.panic instanceof RuntimeException) {
                throw new BLangRuntimeException(futureValue.panic.getMessage(),
                        futureValue.panic);
            }
            jvmResult = futureValue.result;
        } catch (ClassNotFoundException | NoSuchMethodException e) {
            throw new RuntimeException("Error while invoking function '" + functionName + "'", e);
        }

        return jvmResult;
    }

    private static Object[] populateJvmArgumentArrays(Object[] args) {
        Object[] jvmArgs = new Object[args.length + 1];
        System.arraycopy(args, 0, jvmArgs, 1, args.length);
        return jvmArgs;
    }

    private static Method getMethod(String functionName, Class<?> funcClass) throws NoSuchMethodException {
        Method declaredMethod = Arrays.stream(funcClass.getDeclaredMethods())
                .filter(method -> functionName.equals(method.getName()))
                .findAny()
                .orElse(null);

        if (declaredMethod != null) {
            return declaredMethod;
        } else {
            throw new NoSuchMethodException(functionName + " is not found");
        }
    }

    private static String getClassName(String balFileName) {
        if (!balFileName.endsWith(".bal")) {
            return balFileName;
        }

        return balFileName.substring(0, balFileName.length() - 4);
    }

    private static BIRNode.BIRFunction getInvokedFunction(CompileResult compileResult, String functionName) {
        if (compileResult.getErrorCount() > 0) {
            StringJoiner stringJoiner = new StringJoiner("\n", "\n", "");
            for (Diagnostic diagnostic : compileResult.getDiagnostics()) {
                stringJoiner.add(diagnostic.toString());
            }
            throw new IllegalStateException("There were compilation errors: " + stringJoiner);
        }

        BIRNode.BIRPackage birPackage = compileResult.defaultModuleBIR();
        return birPackage.functions.stream()
                .filter(function -> functionName.equals(function.name.value))
                .findFirst()
                .orElseThrow(() -> new RuntimeException("Function '" + functionName + "' is not defined"));
    }

    /**
<<<<<<< HEAD
     * Invoke a ballerina function to get BReference Value Objects.
     *
     * @param compileResult CompileResult instance
     * @param functionName  Name of the function to invoke
     * @param args          Input parameters for the function
     * @return return values of the function
     */
    public static BValue[] invokeFunction(CompileResult compileResult, String functionName, BValue[] args) {
        BIRNode.BIRFunction function = getInvokedFunction(compileResult, functionName);
        return invoke(compileResult, function, functionName, args);
    }

    /**
     * Invoke a ballerina function to get BReference Value Objects.
     *
     * @param compileResult CompileResult instance
     * @param functionName  Name of the function to invoke
     * @return return values of the function
     */
    public static BValue[] invokeFunction(CompileResult compileResult, String functionName) {
        return invokeFunction(compileResult, functionName, new BValue[]{});
    }

    private static BValue[] spreadToBValueArray(BValue[] response) {
        if (!(response != null && response.length > 0 && response[0] instanceof BValueArray)) {
            return response;
        }

        BValueArray refValueArray = (BValueArray) response[0];
        BType elementType = refValueArray.elementType;
        if (elementType == BTypes.typeString || elementType == BTypes.typeInt || elementType == BTypes.typeFloat
                || elementType == BTypes.typeBoolean || elementType == BTypes.typeByte) {
            return response;
        }

        int length = (int) refValueArray.size();
        BValue[] arr = new BValue[length];
        for (int i = 0; i < length; i++) {
            arr[i] = refValueArray.getRefValue(i);
        }
        return arr;
    }

    /**
=======
>>>>>>> 029b3636
     * Invoke a ballerina function.
     *
     * @param compileResult CompileResult instance
     * @param functionName  Name of the function to invoke
     * @return return values of the function
     */
    public static Object invoke(CompileResult compileResult, String functionName) {
        Object[] args = {};
        return invoke(compileResult, functionName, args);
    }

    public static Object invokeAndGetJVMResult(CompileResult compileResult, String functionName) {
        BIRNode.BIRFunction function = getInvokedFunction(compileResult, functionName);
        return invoke(compileResult, function, functionName, new Object[0], new Class<?>[0]);
    }

    public static String runMain(CompileResult compileResult, String... args) {
        return runMain(compileResult, new ArrayList<>(), args);
    }

    public static String runMain(CompileResult compileResult, List<String> javaOpts, String... args) {
        ExitDetails exitDetails = run(compileResult, javaOpts, args);
        if (exitDetails.exitCode != 0) {
            throw new RuntimeException(exitDetails.errorOutput);
        }
        return exitDetails.consoleOutput;
    }

    public static ExitDetails run(CompileResult compileResult, String... args) {
        return run(compileResult, new ArrayList<>(), args);
    }

    public static ExitDetails run(CompileResult compileResult, List<String> javaOpts, String... args) {
        PackageManifest packageManifest = compileResult.packageManifest();
        String initClassName = JarResolver.getQualifiedClassName(packageManifest.org().toString(),
                packageManifest.name().toString(),
                packageManifest.version().toString(),
                MODULE_INIT_CLASS_NAME);
        Collection<JarLibrary> jarPathRequiredForExecution = compileResult.getJarPathRequiredForExecution();
        StringBuilder classPath = new StringBuilder();
        for (JarLibrary jarLibrary : jarPathRequiredForExecution) {
            classPath.append(File.pathSeparator).append(jarLibrary.path());
        }

        try {
            final List<String> actualArgs = new ArrayList<>();
            int index = 0;
            actualArgs.add(index++, "java");
            for (String javaOpt : javaOpts) {
                actualArgs.add(index++, javaOpt);
            }
            actualArgs.add(index++, "-cp");
            actualArgs.add(index++, System.getProperty("java.class.path") + classPath);
            actualArgs.add(index, initClassName);
            actualArgs.addAll(Arrays.asList(args));

            final Runtime runtime = Runtime.getRuntime();
            final Process process = runtime.exec(actualArgs.toArray(new String[0]));
            String consoleError = getConsoleOutput(process.getErrorStream());
            String consoleInput = getConsoleOutput(process.getInputStream());
            process.waitFor();
            int exitValue = process.exitValue();
            return new ExitDetails(exitValue, consoleInput, consoleError);
        } catch (InterruptedException | IOException e) {
            throw new RuntimeException("Main method invocation failed", e);
        }
    }

    private static String getConsoleOutput(InputStream inputStream) {
        final BufferedReader reader = new BufferedReader(new InputStreamReader(inputStream));
        StringJoiner sj = new StringJoiner(System.getProperty("line.separator"));
        reader.lines().iterator().forEachRemaining(sj::add);
        return sj.toString();
    }

    public static void runInit(CompileResult compileResult) throws ClassNotFoundException {
        PackageManifest packageManifest = compileResult.packageManifest();
        String org = packageManifest.org().toString();
        String module = packageManifest.name().toString();
        String version = packageManifest.version().toString();
        String initClassName = JarResolver.getQualifiedClassName(org, module, version, MODULE_INIT_CLASS_NAME);
        String configClassName = JarResolver.getQualifiedClassName(org, module, version, CONFIGURATION_CLASS_NAME);

        Class<?> initClazz = compileResult.getClassLoader().loadClass(initClassName);
        final Scheduler scheduler = new Scheduler(false);
        TomlDetails configurationDetails = LaunchUtils.getConfigurationDetails();
        directRun(compileResult.getClassLoader().loadClass(configClassName), "$configureInit",
                new Class[]{String[].class, Path[].class, String.class}, new Object[]{new String[]{},
                        configurationDetails.paths, configurationDetails.configContent});
        runOnSchedule(initClazz, ASTBuilderUtil.createIdentifier(null, "$moduleInit"), scheduler);
        runOnSchedule(initClazz, ASTBuilderUtil.createIdentifier(null, "$moduleStart"), scheduler);
//        if (temp) {
//            scheduler.immortal = true;
//            new Thread(scheduler::start).start();
//        }
    }

    private static void directRun(Class<?> initClazz, String functionName, Class[] paramTypes, Object[] args) {
        String funcName = JvmCodeGenUtil.cleanupFunctionName(functionName);
        String errorMsg = "Failed to invoke the function '%s' due to %s";
        Object response;
        try {
            final Method method = initClazz.getDeclaredMethod(funcName, paramTypes);
            response = method.invoke(null, args);
            if (response instanceof Throwable) {
                throw new BLangRuntimeException(String.format(errorMsg, funcName, response),
                        (Throwable) response);
            }
        } catch (NoSuchMethodException | IllegalAccessException | InvocationTargetException e) {
            throw new BLangRuntimeException(String.format(errorMsg, funcName, e.getMessage()), e);
        }
    }

    private static void runOnSchedule(Class<?> initClazz, BLangIdentifier name, Scheduler scheduler) {
        String funcName = JvmCodeGenUtil.cleanupFunctionName(name.value);
        try {
            final Method method = initClazz.getDeclaredMethod(funcName, Strand.class);
            //TODO fix following method invoke to scheduler.schedule()
            Function<Object[], Object> func = objects -> {
                try {
                    return method.invoke(null, objects[0]);
                } catch (InvocationTargetException e) {
                    Throwable targetException = e.getTargetException();
                    if (targetException instanceof RuntimeException) {
                        throw (RuntimeException) targetException;
                    } else {
                        throw new RuntimeException(targetException);
                    }
                } catch (IllegalAccessException e) {
                    throw new BLangRuntimeException("Method has private access", e);
                }
            };
            final FutureValue out = scheduler
                    .schedule(new Object[1], func, null, null, null, PredefinedTypes.TYPE_ANY, null, null);
            scheduler.start();
            final Throwable t = out.panic;
            if (t != null) {
                if (t instanceof ErrorValue) {
                    throw new BLangRuntimeException("error: " + ((ErrorValue) t).getPrintableStackTrace());
                }
                throw (RuntimeException) t;
            }
        } catch (NoSuchMethodException e) {
            throw new RuntimeException("Error while invoking function '" + funcName + "'", e);
        }
    }

    /**
     * Class to hold program execution outputs.
     */
    public static class ExitDetails {

        public final int exitCode;
        public final String consoleOutput;
        public final String errorOutput;

        public ExitDetails(int exitCode, String consoleOutput, String errorOutput) {
            this.exitCode = exitCode;
            this.consoleOutput = consoleOutput;
            this.errorOutput = errorOutput;
        }
    }

    private BRunUtil() {

    }
}<|MERGE_RESOLUTION|>--- conflicted
+++ resolved
@@ -145,37 +145,9 @@
     private static Object invokeOnJBallerina(CompileResult compileResult, String functionName, Object[] args,
                                              Class<?>[] paramTypes) {
         BIRNode.BIRFunction function = getInvokedFunction(compileResult, functionName);
-<<<<<<< HEAD
-        Object jvmResult = invoke(compileResult, function, functionName, args, paramTypes);
-        BValue result = getBVMValue(jvmResult);
-        return new BValue[]{result};
-    }
-
-=======
-        args = addDefaultableBoolean(args);
-        paramTypes = addDefaultableBooleanType(paramTypes);
         return invoke(compileResult, function, functionName, args, paramTypes);
     }
 
-    private static Object[] addDefaultableBoolean(Object[] args) {
-        Object[] result = new Object[args.length * 2];
-        for (int j = 0, i = 0; i < args.length; i++, j += 2) {
-            result[j] = args[i];
-            result[j + 1] = true;
-        }
-        return result;
-    }
-
-    private static Class<?>[] addDefaultableBooleanType(Class<?>[] paramTypes) {
-        Class<?>[] result = new Class<?>[paramTypes.length * 2];
-        for (int j = 0, i = 0; i < paramTypes.length; i++, j += 2) {
-            result[j] = paramTypes[i];
-            result[j + 1] = boolean.class;
-        }
-        return result;
-    }
-
->>>>>>> 029b3636
     /**
      * This method handles the input arguments.
      *
@@ -286,53 +258,6 @@
     }
 
     /**
-<<<<<<< HEAD
-     * Invoke a ballerina function to get BReference Value Objects.
-     *
-     * @param compileResult CompileResult instance
-     * @param functionName  Name of the function to invoke
-     * @param args          Input parameters for the function
-     * @return return values of the function
-     */
-    public static BValue[] invokeFunction(CompileResult compileResult, String functionName, BValue[] args) {
-        BIRNode.BIRFunction function = getInvokedFunction(compileResult, functionName);
-        return invoke(compileResult, function, functionName, args);
-    }
-
-    /**
-     * Invoke a ballerina function to get BReference Value Objects.
-     *
-     * @param compileResult CompileResult instance
-     * @param functionName  Name of the function to invoke
-     * @return return values of the function
-     */
-    public static BValue[] invokeFunction(CompileResult compileResult, String functionName) {
-        return invokeFunction(compileResult, functionName, new BValue[]{});
-    }
-
-    private static BValue[] spreadToBValueArray(BValue[] response) {
-        if (!(response != null && response.length > 0 && response[0] instanceof BValueArray)) {
-            return response;
-        }
-
-        BValueArray refValueArray = (BValueArray) response[0];
-        BType elementType = refValueArray.elementType;
-        if (elementType == BTypes.typeString || elementType == BTypes.typeInt || elementType == BTypes.typeFloat
-                || elementType == BTypes.typeBoolean || elementType == BTypes.typeByte) {
-            return response;
-        }
-
-        int length = (int) refValueArray.size();
-        BValue[] arr = new BValue[length];
-        for (int i = 0; i < length; i++) {
-            arr[i] = refValueArray.getRefValue(i);
-        }
-        return arr;
-    }
-
-    /**
-=======
->>>>>>> 029b3636
      * Invoke a ballerina function.
      *
      * @param compileResult CompileResult instance
