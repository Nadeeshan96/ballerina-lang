--- conflicted
+++ resolved
@@ -639,9 +639,17 @@
     }
 
     @Test
-<<<<<<< HEAD
+    public void testFunctionTypedesc() {
+        FunctionSymbol symbol = (FunctionSymbol) getSymbol(216, 13);
+        assertEquals(symbol.typeDescriptor().parameters().size(), 0);
+        assertTrue(symbol.typeDescriptor().restParam().isEmpty());
+        assertTrue(symbol.typeDescriptor().returnTypeDescriptor().isEmpty());
+        assertEquals(symbol.typeDescriptor().signature(), "function");
+    }
+
+    @Test
     public void testParameterizedType() {
-        Symbol symbol = getSymbol(215, 9);
+        Symbol symbol = getSymbol(219, 9);
         FunctionTypeSymbol type = ((FunctionSymbol) symbol).typeDescriptor();
         TypeSymbol returnTypeSymbol = type.returnTypeDescriptor().get();
         assertEquals(returnTypeSymbol.signature(), "td");
@@ -649,7 +657,7 @@
         ParameterizedTypeSymbol parameterizedTypeSymbol = (ParameterizedTypeSymbol)  returnTypeSymbol;
         assertEquals(parameterizedTypeSymbol.paramValueType().typeKind(), ANYDATA);
 
-        symbol = getSymbol(217, 9);
+        symbol = getSymbol(221, 9);
         type = ((FunctionSymbol) symbol).typeDescriptor();
         returnTypeSymbol = type.returnTypeDescriptor().get();
         assertEquals(returnTypeSymbol.typeKind(), UNION);
@@ -661,14 +669,6 @@
         assertEquals(memberTypeSymbol.typeKind(), PARAMETERIZED);
         parameterizedTypeSymbol = (ParameterizedTypeSymbol)  memberTypeSymbol;
         assertEquals(parameterizedTypeSymbol.paramValueType().typeKind(), UNION);
-=======
-    public void testFunctionTypedesc() {
-        FunctionSymbol symbol = (FunctionSymbol) getSymbol(216, 13);
-        assertEquals(symbol.typeDescriptor().parameters().size(), 0);
-        assertTrue(symbol.typeDescriptor().restParam().isEmpty());
-        assertTrue(symbol.typeDescriptor().returnTypeDescriptor().isEmpty());
-        assertEquals(symbol.typeDescriptor().signature(), "function");
->>>>>>> 60c3250e
     }
 
     private Symbol getSymbol(int line, int column) {
