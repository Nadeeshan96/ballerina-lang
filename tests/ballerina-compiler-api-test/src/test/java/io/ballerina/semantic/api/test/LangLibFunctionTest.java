--- conflicted
+++ resolved
@@ -97,15 +97,9 @@
         TypeSymbol type = ((VariableSymbol) symbol).typeDescriptor();
         assertEquals(type.typeKind(), INT);
 
-<<<<<<< HEAD
-        List<String> expFunctions = List.of("abs", "max", "min", "sum", "toHexString", "clone", "cloneReadOnly",
-                                            "cloneWithType", "isReadOnly", "toString", "toBalString", "toJson",
-                                            "toJsonString", "fromJsonWithType", "mergeJson", "ensureType", "avg");
-=======
         List<String> expFunctions = List.of("abs", "max", "min", "sum", "toHexString", "clone",
                 "cloneReadOnly", "cloneWithType", "isReadOnly", "toString", "toBalString", "toJson",
-                "toJsonString", "fromJsonWithType", "mergeJson", "ensureType", "range");
->>>>>>> eeb93d28
+                "toJsonString", "fromJsonWithType", "mergeJson", "ensureType", "range", "avg");
 
         assertLangLibList(type.langLibMethods(), expFunctions);
     }
@@ -116,21 +110,12 @@
         TypeSymbol type = ((ConstantSymbol) symbol).typeDescriptor();
         assertEquals(type.typeKind(), SINGLETON);
 
-<<<<<<< HEAD
-        List<String> expFunctions = List.of("isFinite", "isInfinite", "isNaN", "abs", "round", "floor", "ceiling",
-                                            "sqrt", "cbrt", "pow", "log", "log10", "exp", "sin", "cos", "tan", "asin",
-                                            "acos", "atan", "atan2", "sinh", "cosh", "tanh", "toHexString", "toBitsInt",
-                                            "clone", "cloneReadOnly", "cloneWithType", "isReadOnly", "toString",
-                                            "toBalString", "toJson", "toJsonString", "fromJsonWithType", "mergeJson",
-                                            "ensureType", "sum", "min", "max", "toFixedString", "toExpString", "avg");
-=======
         List<String> expFunctions = List.of("isFinite", "isInfinite", "isNaN", "abs", "round", "floor",
                 "ceiling", "sqrt", "cbrt", "pow", "log", "log10", "exp", "sin", "cos", "tan", "asin",
                 "acos", "atan", "atan2", "sinh", "cosh", "tanh", "toHexString", "toBitsInt",
                 "clone", "cloneReadOnly", "cloneWithType", "isReadOnly", "toString",
                 "toBalString", "toJson", "toJsonString", "fromJsonWithType", "mergeJson",
-                "ensureType", "sum", "min", "max", "toFixedString", "toExpString");
->>>>>>> eeb93d28
+                "ensureType", "sum", "min", "max", "toFixedString", "toExpString", "avg");
 
         assertLangLibList(type.langLibMethods(), expFunctions);
     }
@@ -157,15 +142,9 @@
         TypeSymbol typeSymbol = memberTypeDescriptors.get(0);
         assertEquals(typeSymbol.typeKind(), SINGLETON);
 
-<<<<<<< HEAD
-        List<String> expFunctions = List.of("abs", "max", "min", "sum", "clone", "cloneReadOnly", "cloneWithType",
-                "isReadOnly", "toString", "toBalString", "toJson", "toJsonString",
-                "fromJsonWithType", "mergeJson", "ensureType", "toHexString", "avg");
-=======
         List<String> expFunctions = List.of("abs", "max", "min", "sum", "clone", "cloneReadOnly",
                 "cloneWithType", "isReadOnly", "toString", "toBalString", "toJson", "toJsonString",
-                "fromJsonWithType", "mergeJson", "ensureType", "toHexString", "range");
->>>>>>> eeb93d28
+                "fromJsonWithType", "mergeJson", "ensureType", "toHexString", "range", "avg");
 
         assertLangLibList(typeSymbol.langLibMethods(), expFunctions);
     }
