--- conflicted
+++ resolved
@@ -127,12 +127,9 @@
             <class name="io.ballerina.semantic.api.test.symbols.SymbolsWithinExprTest" />
             <class name="io.ballerina.semantic.api.test.symbols.TypeDefSymbolTest" />
             <class name="io.ballerina.semantic.api.test.symbols.TypeSymbolTest" />
-<<<<<<< HEAD
             <class name="io.ballerina.semantic.api.test.symbols.UnionTypeSymbolTest" />
-=======
             <class name="io.ballerina.semantic.api.test.symbols.VarDeclSymbolTest" />
             <class name="io.ballerina.semantic.api.test.symbols.XMLNamespaceDeclSymbolTest" />
->>>>>>> bfb5f089
 
             <!--Langlib-->
             <class name="io.ballerina.semantic.api.test.langlib.TypeParamBoundArrayFunctionsTest" />
