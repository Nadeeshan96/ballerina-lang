--- conflicted
+++ resolved
@@ -39,11 +39,8 @@
             <class name="io.ballerina.semantic.api.test.TestSourcesTest" />
             <class name="io.ballerina.semantic.api.test.TypeAssignabilityTest" />
             <class name="io.ballerina.semantic.api.test.TypedescriptorTest" />
-<<<<<<< HEAD
+            <class name="io.ballerina.semantic.api.test.VisitorAPITest" />
             <class name="io.ballerina.semantic.api.test.TypesTest" />
-=======
-            <class name="io.ballerina.semantic.api.test.VisitorAPITest" />
->>>>>>> 95f08123
             <class name="io.ballerina.semantic.api.test.WorkspaceSymbolLookupTest" />
 
             <class name="io.ballerina.semantic.api.test.allreferences.AnnotationRefsTest" />
