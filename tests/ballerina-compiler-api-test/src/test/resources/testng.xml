<?xml version="1.0" encoding="UTF-8"?>
<!--
  ~ Copyright (c) 2020, WSO2 Inc. (http://www.wso2.org) All Rights Reserved.
  ~
  ~ WSO2 Inc. licenses this file to you under the Apache License,
  ~ Version 2.0 (the "License"); you may not use this file except
  ~ in compliance with the License.
  ~ You may obtain a copy of the License at
  ~
  ~ http://www.apache.org/licenses/LICENSE-2.0
  ~
  ~ Unless required by applicable law or agreed to in writing, software
  ~ distributed under the License is distributed on an "AS IS" BASIS,
  ~ WITHOUT WARRANTIES OR CONDITIONS OF ANY KIND, either express or implied.
  ~ See the License for the specific language governing permissions and
  ~ limitations under the License.
  -->

<!DOCTYPE suite SYSTEM "http://testng.org/testng-1.0.dtd" >

<suite name="ballerina-semantic-api-test-suite">
    <test name="semantic-api-test" parallel="false">
        <classes>
            <class name="io.ballerina.semantic.api.test.AnnotationsTest" />
            <class name="io.ballerina.semantic.api.test.BindingPatternTest" />
            <class name="io.ballerina.semantic.api.test.DiagnosticsTest" />
            <class name="io.ballerina.semantic.api.test.DocumentationTest" />
            <class name="io.ballerina.semantic.api.test.ExpressionTypeTest" />
            <class name="io.ballerina.semantic.api.test.ExpressionTypeTestNew" />
            <class name="io.ballerina.semantic.api.test.FieldSymbolTest" />
            <class name="io.ballerina.semantic.api.test.LangLibFunctionTest" />
            <class name="io.ballerina.semantic.api.test.ServiceSemanticAPITest" />
            <class name="io.ballerina.semantic.api.test.SymbolAtCursorTest" />
            <class name="io.ballerina.semantic.api.test.SymbolBIRTest" />
            <class name="io.ballerina.semantic.api.test.SymbolEquivalenceTest" />
            <class name="io.ballerina.semantic.api.test.SymbolFlagToQualifierMappingTest" />
            <class name="io.ballerina.semantic.api.test.SymbolLookupTest" />
            <class name="io.ballerina.semantic.api.test.SymbolOwnerTest" />
            <class name="io.ballerina.semantic.api.test.SymbolPositionTest" />
            <class name="io.ballerina.semantic.api.test.TestSourcesTest" />
            <class name="io.ballerina.semantic.api.test.TypeAssignabilityTest" />
            <class name="io.ballerina.semantic.api.test.TypedescriptorTest" />
            <class name="io.ballerina.semantic.api.test.WorkspaceSymbolLookupTest" />

            <class name="io.ballerina.semantic.api.test.allreferences.FindRefsWithinTargetDocumentTest" />
            <class name="io.ballerina.semantic.api.test.allreferences.AnnotationRefsTest" />
            <class name="io.ballerina.semantic.api.test.allreferences.FindModulePrefixRefsTest" />
            <class name="io.ballerina.semantic.api.test.allreferences.FindRefsAcrossFilesTest" />
            <class name="io.ballerina.semantic.api.test.allreferences.FindRefsInDoStmtTest" />
            <class name="io.ballerina.semantic.api.test.allreferences.FindRefsInExprsTest" />
            <class name="io.ballerina.semantic.api.test.allreferences.FindRefsInLambdasTest" />
            <class name="io.ballerina.semantic.api.test.allreferences.FindRefsInMatchStmtTest" />
            <class name="io.ballerina.semantic.api.test.allreferences.FindRefsInServiceDeclTest" />
            <class name="io.ballerina.semantic.api.test.allreferences.FindRefsInTestsTest" />
            <class name="io.ballerina.semantic.api.test.allreferences.FindRefsInWorkersTest" />
            <class name="io.ballerina.semantic.api.test.allreferences.FindRefsInRecordTypeDefTest" />
            <class name="io.ballerina.semantic.api.test.allreferences.FindRefsOfEnumsTest" />
            <class name="io.ballerina.semantic.api.test.allreferences.XMLRefsTest" />
            <class name="io.ballerina.semantic.api.test.allreferences.CyclicUnionRefsTest" />

            <class name="io.ballerina.semantic.api.test.symbolbynode.SymbolByAnnotationTest" />
            <class name="io.ballerina.semantic.api.test.symbolbynode.SymbolByClassTest" />
            <class name="io.ballerina.semantic.api.test.symbolbynode.SymbolByConstantTest" />
            <class name="io.ballerina.semantic.api.test.symbolbynode.SymbolByEnumTest" />
            <class name="io.ballerina.semantic.api.test.symbolbynode.SymbolByFunctionTest" />
            <class name="io.ballerina.semantic.api.test.symbolbynode.SymbolByImportTest" />
            <class name="io.ballerina.semantic.api.test.symbolbynode.SymbolByObjectTest" />
            <class name="io.ballerina.semantic.api.test.symbolbynode.SymbolByRecordTest" />
            <class name="io.ballerina.semantic.api.test.symbolbynode.SymbolByServiceDeclTest" />
            <class name="io.ballerina.semantic.api.test.symbolbynode.SymbolByIsolatedServiceDeclTest" />
            <class name="io.ballerina.semantic.api.test.symbolbynode.SymbolByVarDeclTest" />
            <class name="io.ballerina.semantic.api.test.symbolbynode.SymbolByVarDeclNegativeTest" />
            <class name="io.ballerina.semantic.api.test.symbolbynode.SymbolByWorkerTest" />
            <class name="io.ballerina.semantic.api.test.symbolbynode.SymbolByXMLNSTest" />

            <class name="io.ballerina.semantic.api.test.typebynode.deprecated.TypeByAccessExprTest" />
            <class name="io.ballerina.semantic.api.test.typebynode.deprecated.TypeByAnonFunctionTest" />
            <class name="io.ballerina.semantic.api.test.typebynode.deprecated.TypeByCallExprTest" />
            <class name="io.ballerina.semantic.api.test.typebynode.deprecated.TypeByConstructorExprTest" />
            <class name="io.ballerina.semantic.api.test.typebynode.deprecated.TypeByErrorHandlingExprTest" />
            <class name="io.ballerina.semantic.api.test.typebynode.deprecated.TypeByLiteralTest" />
            <class name="io.ballerina.semantic.api.test.typebynode.deprecated.TypeByMiscExprTest" />
            <class name="io.ballerina.semantic.api.test.typebynode.deprecated.TypeByReferenceTest" />
            <class name="io.ballerina.semantic.api.test.typebynode.deprecated.TypeByTemplateExprTest" />
            <class name="io.ballerina.semantic.api.test.typebynode.deprecated.TypeByTypeExprTest" />

            <class name="io.ballerina.semantic.api.test.typebynode.newapi.TypeByAccessExprTest" />
            <class name="io.ballerina.semantic.api.test.typebynode.newapi.TypeByAnonFunctionTest" />
            <class name="io.ballerina.semantic.api.test.typebynode.newapi.TypeByCallExprTest" />
            <class name="io.ballerina.semantic.api.test.typebynode.newapi.TypeByConstructorExprTest" />
            <class name="io.ballerina.semantic.api.test.typebynode.newapi.TypeByErrorHandlingExprTest" />
            <class name="io.ballerina.semantic.api.test.typebynode.newapi.TypeByLiteralTest" />
            <class name="io.ballerina.semantic.api.test.typebynode.newapi.TypeByMiscExprTest" />
            <class name="io.ballerina.semantic.api.test.typebynode.newapi.TypeByReferenceTest" />
            <class name="io.ballerina.semantic.api.test.typebynode.newapi.TypeByTemplateExprTest" />
            <class name="io.ballerina.semantic.api.test.typebynode.newapi.TypeByTypeExprTest" />

            <class name="io.ballerina.semantic.api.test.typedescriptors.TypeReferenceTSymbolTest" />

            <class name="io.ballerina.semantic.api.test.incompletesource.InvalidFieldTypeTest" />

            <!--Expressions-->
            <class name="io.ballerina.semantic.api.test.expressions.QueryExpressionTest" />

            <!--Statements-->
            <class name="io.ballerina.semantic.api.test.statements.SymbolsInMatchStmtTest" />

            <!--Symbols-->
            <class name="io.ballerina.semantic.api.test.symbols.ClassSymbolTest" />
            <class name="io.ballerina.semantic.api.test.symbols.FunctionSymbolTest" />
            <class name="io.ballerina.semantic.api.test.symbols.FunctionTypeSymbolTest" />
            <class name="io.ballerina.semantic.api.test.symbols.ImportDeclSymbolTest" />
            <class name="io.ballerina.semantic.api.test.symbols.ObjectTypeSymbolTest" />
            <class name="io.ballerina.semantic.api.test.symbols.ParameterSymbolTest" />
            <class name="io.ballerina.semantic.api.test.symbols.RecordTypeSymbolTest" />
            <class name="io.ballerina.semantic.api.test.symbols.ServiceSymbolTest" />
            <class name="io.ballerina.semantic.api.test.symbols.SymbolsInMappingConstructorTest" />
            <class name="io.ballerina.semantic.api.test.symbols.SymbolsInObjectConstructorTest" />
            <class name="io.ballerina.semantic.api.test.symbols.TypeDefSymbolTest" />
            <class name="io.ballerina.semantic.api.test.symbols.TypeSymbolTest" />
<<<<<<< HEAD
            <class name="io.ballerina.semantic.api.test.symbols.UnionTypeSymbolTest" />
=======

            <!--Langlib-->
            <class name="io.ballerina.semantic.api.test.langlib.TypeParamBoundArrayFunctionsTest" />
            <class name="io.ballerina.semantic.api.test.langlib.TypeParamBoundMapFunctionsTest" />
            <class name="io.ballerina.semantic.api.test.langlib.TypeParamBoundStreamFunctionsTest" />
            <class name="io.ballerina.semantic.api.test.langlib.TypeParamBoundTableFunctionsTest" />
            <class name="io.ballerina.semantic.api.test.langlib.TypeParamBoundXMLFunctionsTest" />

>>>>>>> 575dd071
        </classes>
    </test>
</suite><|MERGE_RESOLUTION|>--- conflicted
+++ resolved
@@ -118,9 +118,7 @@
             <class name="io.ballerina.semantic.api.test.symbols.SymbolsInObjectConstructorTest" />
             <class name="io.ballerina.semantic.api.test.symbols.TypeDefSymbolTest" />
             <class name="io.ballerina.semantic.api.test.symbols.TypeSymbolTest" />
-<<<<<<< HEAD
             <class name="io.ballerina.semantic.api.test.symbols.UnionTypeSymbolTest" />
-=======
 
             <!--Langlib-->
             <class name="io.ballerina.semantic.api.test.langlib.TypeParamBoundArrayFunctionsTest" />
@@ -129,7 +127,6 @@
             <class name="io.ballerina.semantic.api.test.langlib.TypeParamBoundTableFunctionsTest" />
             <class name="io.ballerina.semantic.api.test.langlib.TypeParamBoundXMLFunctionsTest" />
 
->>>>>>> 575dd071
         </classes>
     </test>
 </suite>