<?xml version="1.0" encoding="UTF-8"?>
<!--
  ~ Copyright (c) 2020, WSO2 Inc. (http://www.wso2.org) All Rights Reserved.
  ~
  ~ WSO2 Inc. licenses this file to you under the Apache License,
  ~ Version 2.0 (the "License"); you may not use this file except
  ~ in compliance with the License.
  ~ You may obtain a copy of the License at
  ~
  ~ http://www.apache.org/licenses/LICENSE-2.0
  ~
  ~ Unless required by applicable law or agreed to in writing, software
  ~ distributed under the License is distributed on an "AS IS" BASIS,
  ~ WITHOUT WARRANTIES OR CONDITIONS OF ANY KIND, either express or implied.
  ~ See the License for the specific language governing permissions and
  ~ limitations under the License.
  -->

<!DOCTYPE suite SYSTEM "http://testng.org/testng-1.0.dtd" >

<suite name="ballerina-semantic-api-test-suite">
    <test name="semantic-api-test" parallel="false">
        <classes>
            <class name="io.ballerina.semantic.api.test.BindingPatternTest" />
            <class name="io.ballerina.semantic.api.test.DiagnosticsTest" />
            <class name="io.ballerina.semantic.api.test.DocumentationTest" />
            <class name="io.ballerina.semantic.api.test.ExpressionTypeTest" />
            <class name="io.ballerina.semantic.api.test.ExpressionTypeTestNew" />
            <class name="io.ballerina.semantic.api.test.FieldSymbolTest" />
            <class name="io.ballerina.semantic.api.test.LangLibFunctionTest" />
            <class name="io.ballerina.semantic.api.test.ReferenceTypeTest" />
            <class name="io.ballerina.semantic.api.test.ServiceSemanticAPITest" />
            <class name="io.ballerina.semantic.api.test.SymbolAtCursorTest" />
            <class name="io.ballerina.semantic.api.test.SymbolBIRTest" />
            <class name="io.ballerina.semantic.api.test.SymbolEquivalenceTest" />
            <class name="io.ballerina.semantic.api.test.SymbolFlagToQualifierMappingTest" />
            <class name="io.ballerina.semantic.api.test.SymbolLookupTest" />
            <class name="io.ballerina.semantic.api.test.SymbolOwnerTest" />
            <class name="io.ballerina.semantic.api.test.SymbolPositionTest" />
            <class name="io.ballerina.semantic.api.test.TestSourcesTest" />
            <class name="io.ballerina.semantic.api.test.TypeAssignabilityTest" />
            <class name="io.ballerina.semantic.api.test.TypedescriptorTest" />
            <class name="io.ballerina.semantic.api.test.VisitorAPITest" />
            <class name="io.ballerina.semantic.api.test.TypesTest" />
            <class name="io.ballerina.semantic.api.test.TypeBuildersTest" />
            <class name="io.ballerina.semantic.api.test.WorkspaceSymbolLookupTest" />

            <class name="io.ballerina.semantic.api.test.allreferences.AnnotationRefsTest" />
            <class name="io.ballerina.semantic.api.test.allreferences.CyclicUnionRefsTest" />
            <class name="io.ballerina.semantic.api.test.allreferences.FindModulePrefixRefsTest" />
            <class name="io.ballerina.semantic.api.test.allreferences.FindRefsAcrossFilesTest" />
            <class name="io.ballerina.semantic.api.test.allreferences.FindRefsInBindingPatternsTest" />
            <class name="io.ballerina.semantic.api.test.allreferences.FindRefsInClassObjectTest" />
            <class name="io.ballerina.semantic.api.test.allreferences.FindRefsInConditionalStmtTest" />
            <class name="io.ballerina.semantic.api.test.allreferences.FindRefsInDoStmtTest" />
            <class name="io.ballerina.semantic.api.test.allreferences.FindRefsInErrorBindingPatternsTest" />
            <class name="io.ballerina.semantic.api.test.allreferences.FindRefsInErrorConstructorTest" />
            <class name="io.ballerina.semantic.api.test.allreferences.FindRefsInExprsTest" />
            <class name="io.ballerina.semantic.api.test.allreferences.FindRefsInFailTrtryStmtTest" />
            <class name="io.ballerina.semantic.api.test.allreferences.FindRefsInLambdasTest" />
            <class name="io.ballerina.semantic.api.test.allreferences.FindRefsInMatchStmtTest" />
            <class name="io.ballerina.semantic.api.test.allreferences.FindRefsInRecordTypeDefTest" />
            <class name="io.ballerina.semantic.api.test.allreferences.FindRefsInRegCompoundStmtTest" />
            <class name="io.ballerina.semantic.api.test.allreferences.FindRefsInResourceAccessActionTest" />
            <class name="io.ballerina.semantic.api.test.allreferences.FindRefsInServiceDeclTest" />
            <class name="io.ballerina.semantic.api.test.allreferences.FindRefsInTestsTest" />
            <class name="io.ballerina.semantic.api.test.allreferences.FindRefsInTransactionalStmtTest" />
            <class name="io.ballerina.semantic.api.test.allreferences.FindRefsInWorkersTest" />
            <class name="io.ballerina.semantic.api.test.allreferences.FindRefsOfEnumsTest" />
            <class name="io.ballerina.semantic.api.test.allreferences.FindRefsWithinTargetDocumentTest" />
            <class name="io.ballerina.semantic.api.test.allreferences.XMLRefsTest" />

            <class name="io.ballerina.semantic.api.test.symbolbynode.SymbolByAnnotationTest" />
            <class name="io.ballerina.semantic.api.test.symbolbynode.SymbolByClassTest" />
            <class name="io.ballerina.semantic.api.test.symbolbynode.SymbolByClientResourceAccessActionTest" />
            <class name="io.ballerina.semantic.api.test.symbolbynode.SymbolByConstantTest" />
            <class name="io.ballerina.semantic.api.test.symbolbynode.SymbolByEnumTest" />
            <class name="io.ballerina.semantic.api.test.symbolbynode.SymbolByFunctionTest" />
            <class name="io.ballerina.semantic.api.test.symbolbynode.SymbolByImportTest" />
            <class name="io.ballerina.semantic.api.test.symbolbynode.SymbolByObjectTest" />
            <class name="io.ballerina.semantic.api.test.symbolbynode.SymbolByRecordTest" />
            <class name="io.ballerina.semantic.api.test.symbolbynode.SymbolByServiceDeclTest" />
            <class name="io.ballerina.semantic.api.test.symbolbynode.SymbolByIsolatedServiceDeclTest" />
            <class name="io.ballerina.semantic.api.test.symbolbynode.SymbolByVarDeclTest" />
            <class name="io.ballerina.semantic.api.test.symbolbynode.SymbolByVarDeclNegativeTest" />
            <class name="io.ballerina.semantic.api.test.symbolbynode.SymbolByWorkerTest" />
            <class name="io.ballerina.semantic.api.test.symbolbynode.SymbolByXMLNSTest" />

            <class name="io.ballerina.semantic.api.test.typebynode.deprecated.TypeByAccessExprTest" />
            <class name="io.ballerina.semantic.api.test.typebynode.deprecated.TypeByAnonFunctionTest" />
            <class name="io.ballerina.semantic.api.test.typebynode.deprecated.TypeByCallExprTest" />
            <class name="io.ballerina.semantic.api.test.typebynode.deprecated.TypeByConstructorExprTest" />
            <class name="io.ballerina.semantic.api.test.typebynode.deprecated.TypeByErrorHandlingExprTest" />
            <class name="io.ballerina.semantic.api.test.typebynode.deprecated.TypeByLiteralTest" />
            <class name="io.ballerina.semantic.api.test.typebynode.deprecated.TypeByMiscExprTest" />
            <class name="io.ballerina.semantic.api.test.typebynode.deprecated.TypeByReferenceTest" />
            <class name="io.ballerina.semantic.api.test.typebynode.deprecated.TypeByTemplateExprTest" />
            <class name="io.ballerina.semantic.api.test.typebynode.deprecated.TypeByTypeExprTest" />

            <class name="io.ballerina.semantic.api.test.typebynode.newapi.TypeByAccessExprTest" />
            <class name="io.ballerina.semantic.api.test.typebynode.newapi.TypeByAnonFunctionTest" />
            <class name="io.ballerina.semantic.api.test.typebynode.newapi.TypeByCallExprTest" />
            <class name="io.ballerina.semantic.api.test.typebynode.newapi.TypeByConstructorExprTest" />
            <class name="io.ballerina.semantic.api.test.typebynode.newapi.TypeByErrorHandlingExprTest" />
            <class name="io.ballerina.semantic.api.test.typebynode.newapi.TypeByLiteralTest" />
            <class name="io.ballerina.semantic.api.test.typebynode.newapi.TypeByMiscExprTest" />
            <class name="io.ballerina.semantic.api.test.typebynode.newapi.TypeByReferenceTest" />
            <class name="io.ballerina.semantic.api.test.typebynode.newapi.TypeByTemplateExprTest" />
            <class name="io.ballerina.semantic.api.test.typebynode.newapi.TypeByTypeExprTest" />

            <class name="io.ballerina.semantic.api.test.typedescriptors.TypeNarrowedTypeDescriptorTest" />
            <class name="io.ballerina.semantic.api.test.typedescriptors.TypeReferenceTSymbolTest" />

            <class name="io.ballerina.semantic.api.test.incompletesource.InvalidFieldTypeTest" />

            <!--Expressions-->
            <class name="io.ballerina.semantic.api.test.expressions.QueryExpressionTest" />

            <!--Statements-->
            <class name="io.ballerina.semantic.api.test.statements.SymbolsInMatchStmtTest" />
            <class name="io.ballerina.semantic.api.test.statements.SymbolsInLocalVarDeclStatementsTest" />
            <class name="io.ballerina.semantic.api.test.statements.SymbolsInAssignmentStatementsTest" />
            <class name="io.ballerina.semantic.api.test.statements.SymbolsInCallStatementsTest" />
            <class name="io.ballerina.semantic.api.test.statements.SymbolsInTransactionStatements" />
            <class name="io.ballerina.semantic.api.test.statements.SymbolsInConditionalStatementsTest" />
            <class name="io.ballerina.semantic.api.test.statements.SymbolsInRegularCompoundStatements" />
            <class name="io.ballerina.semantic.api.test.statements.SymbolsInFailRetryStatements" />
            <class name="io.ballerina.semantic.api.test.statements.SymbolsInPanicStatements" />

            <!--Actions-->
            <class name="io.ballerina.semantic.api.test.actions.SymbolsInQueryActionsTest" />
            <class name="io.ballerina.semantic.api.test.actions.SymbolsInResourceAccessActionTest" />
            <class name="io.ballerina.semantic.api.test.actions.SymbolsInSendReceiveFlushActionsTest" />
            <class name="io.ballerina.semantic.api.test.actions.SymbolsInStartActionsTest" />
            <class name="io.ballerina.semantic.api.test.actions.SymbolsInTypeCastActionsTest" />
            <class name="io.ballerina.semantic.api.test.actions.SymbolsInWaitActionsTest" />

            <!--Symbols-->
            <class name="io.ballerina.semantic.api.test.symbols.AnnotationSymbolTest" />
            <class name="io.ballerina.semantic.api.test.symbols.ClassSymbolTest" />
<<<<<<< HEAD
            <class name="io.ballerina.semantic.api.test.symbols.ClientDeclSymbolTest" />
=======
            <class name="io.ballerina.semantic.api.test.symbols.ConstAnnotationAttachmentSymbolTest" />
>>>>>>> 38b17306
            <class name="io.ballerina.semantic.api.test.symbols.ConstDeclSymbolTest" />
            <class name="io.ballerina.semantic.api.test.symbols.EnumDeclSymbolTest" />
            <class name="io.ballerina.semantic.api.test.symbols.FunctionSymbolTest" />
            <class name="io.ballerina.semantic.api.test.symbols.ErrorTypeSymbolTest" />
            <class name="io.ballerina.semantic.api.test.symbols.FunctionTypeSymbolTest" />
            <class name="io.ballerina.semantic.api.test.symbols.ImportDeclSymbolTest" />
            <class name="io.ballerina.semantic.api.test.symbols.ModuleSymbolTest" />
            <class name="io.ballerina.semantic.api.test.symbols.ObjectTypeSymbolTest" />
            <class name="io.ballerina.semantic.api.test.symbols.ParameterSymbolTest" />
            <class name="io.ballerina.semantic.api.test.symbols.RecordTypeSymbolTest" />
            <class name="io.ballerina.semantic.api.test.symbols.ServiceSymbolTest" />
            <class name="io.ballerina.semantic.api.test.symbols.SymbolsInAccessExprsTest" />
            <class name="io.ballerina.semantic.api.test.symbols.SymbolsInAnonFunctionsTest" />
            <class name="io.ballerina.semantic.api.test.symbols.SymbolsInBinaryExprsTest" />
            <class name="io.ballerina.semantic.api.test.symbols.SymbolsInMappingConstructorTest" />
            <class name="io.ballerina.semantic.api.test.symbols.SymbolsInObjectConstructorTest" />
            <class name="io.ballerina.semantic.api.test.symbols.SymbolsInOnFailClauseTest" />
            <class name="io.ballerina.semantic.api.test.symbols.SymbolsInQueryExprsTest" />
            <class name="io.ballerina.semantic.api.test.symbols.SymbolsInXMLNavigationExprsTest" />
            <class name="io.ballerina.semantic.api.test.symbols.SymbolsWithinExprTest" />
            <class name="io.ballerina.semantic.api.test.symbols.TypeDefSymbolTest" />
            <class name="io.ballerina.semantic.api.test.symbols.TypeSymbolTest" />
            <class name="io.ballerina.semantic.api.test.symbols.UnionTypeSymbolTest" />
            <class name="io.ballerina.semantic.api.test.symbols.VarDeclSymbolTest" />
            <class name="io.ballerina.semantic.api.test.symbols.WorkerSymbolTest" />
            <class name="io.ballerina.semantic.api.test.symbols.XMLNamespaceDeclSymbolTest" />

            <!--Langlib-->
            <class name="io.ballerina.semantic.api.test.langlib.TypeParamBoundArrayFunctionsTest" />
            <class name="io.ballerina.semantic.api.test.langlib.TypeParamBoundMapFunctionsTest" />
            <class name="io.ballerina.semantic.api.test.langlib.TypeParamBoundStreamFunctionsTest" />
            <class name="io.ballerina.semantic.api.test.langlib.TypeParamBoundTableFunctionsTest" />
            <class name="io.ballerina.semantic.api.test.langlib.TypeParamBoundXMLFunctionsTest" />

            <!--Visible Symbols-->
            <class name="io.ballerina.semantic.api.test.visiblesymbols.VisibleSymbolsInClassesAndObjectsTest" />
            <class name="io.ballerina.semantic.api.test.visiblesymbols.VisibleSymbolsInCompoundStatementsTest" />
            <class name="io.ballerina.semantic.api.test.visiblesymbols.VisibleSymbolsInExpressionsTest" />
            <class name="io.ballerina.semantic.api.test.visiblesymbols.VisibleSymbolsInModuleLevelDeclsTest" />
            <class name="io.ballerina.semantic.api.test.visiblesymbols.VisibleSymbolsInQueryActionsTest" />
            <class name="io.ballerina.semantic.api.test.visiblesymbols.VisibleSymbolsInQueryExprsTest" />
            <class name="io.ballerina.semantic.api.test.visiblesymbols.VisibleSymbolsInStatementsTest" />
            <class name="io.ballerina.semantic.api.test.visiblesymbols.VisibleSymbolsInWorkersTest" />

            <!--Type Of-->
            <class name="io.ballerina.semantic.api.test.typeof.TypeOfInCallStatementsTest" />
            <class name="io.ballerina.semantic.api.test.typeof.TypeOfInResourceAccessActionTest" />
            <class name="io.ballerina.semantic.api.test.typeof.TypeOfQueryExprTest" />
            <class name="io.ballerina.semantic.api.test.typeof.TypeOfRegressionTest" />

        </classes>
    </test>
</suite><|MERGE_RESOLUTION|>--- conflicted
+++ resolved
@@ -138,11 +138,8 @@
             <!--Symbols-->
             <class name="io.ballerina.semantic.api.test.symbols.AnnotationSymbolTest" />
             <class name="io.ballerina.semantic.api.test.symbols.ClassSymbolTest" />
-<<<<<<< HEAD
             <class name="io.ballerina.semantic.api.test.symbols.ClientDeclSymbolTest" />
-=======
             <class name="io.ballerina.semantic.api.test.symbols.ConstAnnotationAttachmentSymbolTest" />
->>>>>>> 38b17306
             <class name="io.ballerina.semantic.api.test.symbols.ConstDeclSymbolTest" />
             <class name="io.ballerina.semantic.api.test.symbols.EnumDeclSymbolTest" />
             <class name="io.ballerina.semantic.api.test.symbols.FunctionSymbolTest" />
