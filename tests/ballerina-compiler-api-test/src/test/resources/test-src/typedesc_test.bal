--- conflicted
+++ resolved
@@ -213,12 +213,10 @@
 
 type Pi PI;
 
-<<<<<<< HEAD
-function testParameterizedType1(typedesc<anydata> td) returns td = external;
-
-function testParameterizedType2(typedesc td = <>) returns error|td = external;
-=======
 function testFunctionTypedesc() {
     function f = foo;
 }
->>>>>>> 60c3250e
+
+function testParameterizedType1(typedesc<anydata> td) returns td = external;
+
+function testParameterizedType2(typedesc td = <>) returns error|td = external;