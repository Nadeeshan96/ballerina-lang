/*
 *  Copyright (c) 2016, WSO2 Inc. (http://www.wso2.org) All Rights Reserved.
 *
 *  WSO2 Inc. licenses this file to you under the Apache License,
 *  Version 2.0 (the "License"); you may not use this file except
 *  in compliance with the License.
 *  You may obtain a copy of the License at
 *
 *    http://www.apache.org/licenses/LICENSE-2.0
 *
 *  Unless required by applicable law or agreed to in writing,
 *  software distributed under the License is distributed on an
 *  "AS IS" BASIS, WITHOUT WARRANTIES OR CONDITIONS OF ANY
 *  KIND, either express or implied.  See the License for the
 *  specific language governing permissions and limitations
 *  under the License.
 */
package org.wso2.ballerina.docgen.docs.html;

import com.github.jknack.handlebars.Handlebars;
import com.github.jknack.handlebars.Helper;
import com.github.jknack.handlebars.Template;
import com.github.jknack.handlebars.io.FileTemplateLoader;
import com.github.jknack.handlebars.io.TemplateLoader;

import org.wso2.ballerina.core.model.Annotation;
import org.wso2.ballerina.core.model.BallerinaAction;
import org.wso2.ballerina.core.model.BallerinaConnector;
import org.wso2.ballerina.core.model.BallerinaFunction;
import org.wso2.ballerina.core.model.Package;
import org.wso2.ballerina.core.model.Parameter;
import org.wso2.ballerina.docgen.docs.DocumentWriter;

import java.io.File;
import java.io.IOException;
import java.io.PrintStream;
import java.io.PrintWriter;
import java.util.Collection;

/**
 * HTML document writer generates ballerina API documentation in HTML format.
 */
public class HtmlDocumentWriter implements DocumentWriter {

    private static final String HTML = ".html";
    private static final String INDEX_HTML = "index.html";
    private static final String UTF_8 = "UTF-8";

    private static PrintStream out = System.out;

    public static final String PACKAGE_TEMPLATE_NAME_KEY = "package.template.name";
    public static final String HTML_OUTPUT_PATH_KEY = "html.output.path";
    public static final String TEMPLATES_FOLDER_PATH_KEY = "templates.folder.path";
    public static final String INDEX_TEMPLATE_NAME_KEY = "index.template.name";

    private String templatesFolderPath;
    private String outputFilePath;
    private String packageTemplateName;
    private String indexTemplateName;

    public HtmlDocumentWriter() {
        String userDir = System.getProperty("user.dir");
        this.outputFilePath = System.getProperty(HTML_OUTPUT_PATH_KEY,
                userDir + File.separator + "api-docs" + File.separator + "html");
        this.templatesFolderPath = System.getProperty(TEMPLATES_FOLDER_PATH_KEY,
                userDir + File.separator + "templates" + File.separator + "html");
        this.packageTemplateName = System.getProperty(PACKAGE_TEMPLATE_NAME_KEY, "package");
        this.indexTemplateName = System.getProperty(INDEX_TEMPLATE_NAME_KEY, "index");
    }

    @Override
    public void write(Collection<Package> packages) {
        if (packages == null || packages.size() == 0) {
            out.println("No package definitions found!");
            return;
        }

        out.println("Generating HTML API documentation...");
        for (Package balPackage : packages) {
            String filePath = outputFilePath + File.separator + balPackage.getFullyQualifiedName() + HTML;
            writeHtmlDocument(balPackage, packageTemplateName, filePath);
        }
        String filePath = outputFilePath + File.separator + INDEX_HTML;
        writeHtmlDocument(packages, indexTemplateName, filePath);
    }

    /**
     * Write HTML document using a data object
     *
     * @param object           object to be passed to hbs template
     * @param templateName     hbs template name without the extension
     * @param absoluteFilePath absolute file path of the output html file
     */
    private void writeHtmlDocument(Object object, String templateName, String absoluteFilePath) {
        PrintWriter writer = null;
        try {
            TemplateLoader templateLoader = new FileTemplateLoader(templatesFolderPath);
            Handlebars handlebars = new Handlebars(templateLoader);
<<<<<<< HEAD
            handlebars.registerHelper("hasFunctions", (Helper<Package>) (balPackage, options) -> {
                if (balPackage.getPublicFunctions().size() > 0) {
                    return options.fn(balPackage);
                }
                return options.inverse(null);
            });
            handlebars.registerHelper("hasConnectors", (Helper<Package>) (balPackage, options) -> {
                if ((balPackage.getFiles().stream().filter(
                        p -> p.getConnectors().size() > 0).count() > 0)) {
                    return options.fn(this);
                }
                return options.inverse(null);
            });
            handlebars.registerHelper("hasStructs", (Helper<Package>) (balPackage, options) -> {
                if ((balPackage.getFiles().stream().filter(
                        p -> p.getStructs().length > 0).count() > 0)) {
                    return options.fn(this);
                }
                return options.inverse(null);
            });
=======
            DataHolder dataHolder = DataHolder.getInstance();
            handlebars
                    .registerHelper("hasFunctions", (Helper<Package>) (balPackage, options) -> {
                        if (balPackage.getPublicFunctions().size() > 0) {
                            return options.fn(balPackage);
                        }
                        return options.inverse(null);
                    })
                    .registerHelper("hasConnectors", (Helper<Package>) (balPackage, options) -> {
                        if ((balPackage.getFiles().stream().filter(p -> p.getConnectors().size() > 0).count() > 0)) {
                            return options.fn(this);
                        }
                        return options.inverse(null);
                    })
                    // usage: {{currentObject this}}
                    .registerHelper("currentObject", (Helper<Object>) (obj, options) -> {
                        dataHolder.setCurrentObject(obj);
                        return null;
                    })
                    // usage: {{paramAnnotation this "<annotationName>"}}
                    // eg: {{paramAnnotation this "param"}}
                    .registerHelper(
                            "paramAnnotation",
                            (Helper<Parameter>) (param, options) -> {
                                String annotationName = options.param(0);
                                if (annotationName == null || param.getName() == null) {
                                    return "";
                                }
                                String subName = param.getName().getName();
                                for (Annotation annotation : getAnnotations(dataHolder)) {
                                    if (annotationName.equalsIgnoreCase(annotation.getName())
                                            && annotation.getValue().startsWith(subName)) {
                                        return annotation.getValue().split(subName + ":")[1].trim();
                                    }
                                }
                                return "";
                    })
                    // usage: {{oneValueAnnotation "<annotationName>"}}
                    // eg: {{oneValueAnnotation "description"}} - this would retrieve the description annotation of the
                    // currentObject
                    .registerHelper("oneValueAnnotation", (Helper<String>) (annotationName, options) -> {
                        if (annotationName == null) {
                            return null;
                        }
                        for (Annotation annotation : getAnnotations(dataHolder)) {
                            if (annotationName.equalsIgnoreCase(annotation.getName())) {
                                return annotation.getValue().trim();
                            }
                        }
                        return "";
                    });
>>>>>>> 78eb3942
            Template template = handlebars.compile(templateName);

            writer = new PrintWriter(absoluteFilePath, UTF_8);
            writer.println(template.apply(object));
            out.println("HTML file written: " + absoluteFilePath);
        } catch (IOException e) {
            out.println("Docerina: Could not write HTML file " + absoluteFilePath +
                    System.lineSeparator() + e.getMessage());
        } finally {
            if (writer != null) {
                writer.close();
            }
        }
    }

    private Annotation[] getAnnotations(DataHolder dataHolder) {
        if (dataHolder.getCurrentObject() instanceof BallerinaFunction) {
            return ((BallerinaFunction) dataHolder.getCurrentObject()).getAnnotations();
        } else if (dataHolder.getCurrentObject() instanceof BallerinaConnector) {
            return ((BallerinaConnector) dataHolder.getCurrentObject()).getAnnotations();
        } else if (dataHolder.getCurrentObject() instanceof BallerinaAction) {
            return ((BallerinaAction) dataHolder.getCurrentObject()).getAnnotations();
        } else {
            return new Annotation[0];
        }
    }

    /**
     * Holds the current object which is processed by Handlebars
     */
    static class DataHolder {

        private static final DataHolder instance = new DataHolder();
        private Object currentObject;

        public static DataHolder getInstance() {
            return instance;
        }

        public Object getCurrentObject() {
            return currentObject;
        }

        public void setCurrentObject(Object currentObject) {
            this.currentObject = currentObject;
        }
    }
}<|MERGE_RESOLUTION|>--- conflicted
+++ resolved
@@ -96,28 +96,6 @@
         try {
             TemplateLoader templateLoader = new FileTemplateLoader(templatesFolderPath);
             Handlebars handlebars = new Handlebars(templateLoader);
-<<<<<<< HEAD
-            handlebars.registerHelper("hasFunctions", (Helper<Package>) (balPackage, options) -> {
-                if (balPackage.getPublicFunctions().size() > 0) {
-                    return options.fn(balPackage);
-                }
-                return options.inverse(null);
-            });
-            handlebars.registerHelper("hasConnectors", (Helper<Package>) (balPackage, options) -> {
-                if ((balPackage.getFiles().stream().filter(
-                        p -> p.getConnectors().size() > 0).count() > 0)) {
-                    return options.fn(this);
-                }
-                return options.inverse(null);
-            });
-            handlebars.registerHelper("hasStructs", (Helper<Package>) (balPackage, options) -> {
-                if ((balPackage.getFiles().stream().filter(
-                        p -> p.getStructs().length > 0).count() > 0)) {
-                    return options.fn(this);
-                }
-                return options.inverse(null);
-            });
-=======
             DataHolder dataHolder = DataHolder.getInstance();
             handlebars
                     .registerHelper("hasFunctions", (Helper<Package>) (balPackage, options) -> {
@@ -128,6 +106,13 @@
                     })
                     .registerHelper("hasConnectors", (Helper<Package>) (balPackage, options) -> {
                         if ((balPackage.getFiles().stream().filter(p -> p.getConnectors().size() > 0).count() > 0)) {
+                            return options.fn(this);
+                        }
+                        return options.inverse(null);
+                    })
+                    .registerHelper("hasStructs", (Helper<Package>) (balPackage, options) -> {
+                        if ((balPackage.getFiles().stream().filter(
+                                p -> p.getStructs().length > 0).count() > 0)) {
                             return options.fn(this);
                         }
                         return options.inverse(null);
@@ -169,7 +154,6 @@
                         }
                         return "";
                     });
->>>>>>> 78eb3942
             Template template = handlebars.compile(templateName);
 
             writer = new PrintWriter(absoluteFilePath, UTF_8);
