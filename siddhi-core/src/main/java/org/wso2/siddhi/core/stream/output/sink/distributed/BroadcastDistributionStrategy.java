--- conflicted
+++ resolved
@@ -28,13 +28,8 @@
 import java.util.List;
 
 /**
-<<<<<<< HEAD
- * Publishing strategy to broad case message to all destinations
- */
-=======
  * Publishing strategy to broad cast message to all destinations
  * */
->>>>>>> 214b46e0
 @Extension(
         name = "broadcast",
         namespace = "distributionStrategy",
