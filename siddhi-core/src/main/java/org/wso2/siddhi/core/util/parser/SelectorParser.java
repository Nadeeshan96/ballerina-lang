/*
 * Copyright (c) 2005 - 2014, WSO2 Inc. (http://www.wso2.org)
 * All Rights Reserved.
 *
 * WSO2 Inc. licenses this file to you under the Apache License,
 * Version 2.0 (the "License"); you may not use this file except
 * in compliance with the License.
 * You may obtain a copy of the License at
 *
 *     http://www.apache.org/licenses/LICENSE-2.0
 *
 * Unless required by applicable law or agreed to in writing,
 * software distributed under the License is distributed on an
 * "AS IS" BASIS, WITHOUT WARRANTIES OR CONDITIONS OF ANY
 * KIND, either express or implied.  See the License for the
 * specific language governing permissions and limitations
 * under the License.
 */
package org.wso2.siddhi.core.util.parser;

import org.wso2.siddhi.core.config.SiddhiContext;
import org.wso2.siddhi.core.event.state.MetaStateEvent;
import org.wso2.siddhi.core.event.stream.MetaStreamEvent;
import org.wso2.siddhi.core.exception.OperationNotSupportedException;
import org.wso2.siddhi.core.exception.ValidatorException;
import org.wso2.siddhi.core.executor.ExpressionExecutor;
import org.wso2.siddhi.core.executor.VariableExpressionExecutor;
import org.wso2.siddhi.core.query.selector.QuerySelector;
import org.wso2.siddhi.core.query.selector.attribute.processor.AttributeProcessor;
import org.wso2.siddhi.core.query.selector.attribute.processor.PassThroughAttributeProcessor;
import org.wso2.siddhi.query.api.definition.StreamDefinition;
import org.wso2.siddhi.query.api.execution.query.output.stream.OutputStream;
import org.wso2.siddhi.query.api.execution.query.selection.OutputAttribute;
import org.wso2.siddhi.query.api.execution.query.selection.Selector;
import org.wso2.siddhi.query.api.expression.Variable;
import org.wso2.siddhi.query.api.expression.constant.Constant;
import org.wso2.siddhi.query.api.expression.function.AttributeFunction;

import java.util.ArrayList;
import java.util.List;

public class SelectorParser {
    public static QuerySelector parse(Selector selector, OutputStream outStream, SiddhiContext context, MetaStateEvent metaStateEvent, List<VariableExpressionExecutor> executors) {
        boolean currentOn = false;
        boolean expiredOn = false;
        String id = null;

        if (outStream != null) {
            if (outStream.getOutputEventType() == OutputStream.OutputEventType.CURRENT_EVENTS || outStream.getOutputEventType() == OutputStream.OutputEventType.ALL_EVENTS) {
                currentOn = true;
            }
            if (outStream.getOutputEventType() == OutputStream.OutputEventType.EXPIRED_EVENTS || outStream.getOutputEventType() == OutputStream.OutputEventType.ALL_EVENTS) {
                expiredOn = true;
            }

            id = outStream.getId();
        } else {
            currentOn = true;
            expiredOn = true;
        }
        QuerySelector querySelector = new QuerySelector(id, selector, currentOn, expiredOn, context);
        querySelector.setAttributeProcessorList(getAttributeProcessors(selector, outStream,context, metaStateEvent, executors));
        return querySelector;
    }

    private static List<AttributeProcessor> getAttributeProcessors(Selector selector, OutputStream outStream, SiddhiContext siddhiContext, MetaStateEvent metaStateEvent, List<VariableExpressionExecutor> executors) {
        List<AttributeProcessor> attributeProcessorList = new ArrayList<AttributeProcessor>();
        StreamDefinition temp = new StreamDefinition(outStream.getId());
        int i = 0;
        for (OutputAttribute outputAttribute : selector.getSelectionList()) {
            try {
                if (metaStateEvent.getEventCount() == 1) {  //meta stream event
                    MetaStreamEvent metaStreamEvent = metaStateEvent.getMetaEvent(0);
                    ExpressionExecutor executor = ExpressionParser.parseExpression(outputAttribute.getExpression(),
                            null, siddhiContext, null, metaStreamEvent, executors);
                    if (executor instanceof VariableExpressionExecutor) {
<<<<<<< HEAD
                        metaStreamEvent.addOutputData(((VariableExpressionExecutor) executor).getAttribute());
                        temp.attribute(outputAttribute.getRename(), ((VariableExpressionExecutor) executor).getAttribute().getType());
=======
                        metaStreamEvent.addOutputData(((VariableExpressionExecutor) executor).getAttribute(), i);
>>>>>>> e6255fc3
                    } else {
                        PassThroughAttributeProcessor attributeProcessor = new PassThroughAttributeProcessor(executor);
                        attributeProcessor.setOutputPosition(i);
                        attributeProcessorList.add(attributeProcessor);
                        temp.attribute(outputAttribute.getRename(), attributeProcessor.getOutputType());
                    }

                } else {
                    //TODO implement support for MetaStateEvent
                }
                i++;
            } catch (ValidatorException e) {
                //this will never happen as this is already validated
            }
        }
        metaStateEvent.setOutputDefinition(temp);
        return attributeProcessorList;
    }
}<|MERGE_RESOLUTION|>--- conflicted
+++ resolved
@@ -74,12 +74,8 @@
                     ExpressionExecutor executor = ExpressionParser.parseExpression(outputAttribute.getExpression(),
                             null, siddhiContext, null, metaStreamEvent, executors);
                     if (executor instanceof VariableExpressionExecutor) {
-<<<<<<< HEAD
-                        metaStreamEvent.addOutputData(((VariableExpressionExecutor) executor).getAttribute());
+                        metaStreamEvent.addOutputData(((VariableExpressionExecutor) executor).getAttribute(), i);
                         temp.attribute(outputAttribute.getRename(), ((VariableExpressionExecutor) executor).getAttribute().getType());
-=======
-                        metaStreamEvent.addOutputData(((VariableExpressionExecutor) executor).getAttribute(), i);
->>>>>>> e6255fc3
                     } else {
                         PassThroughAttributeProcessor attributeProcessor = new PassThroughAttributeProcessor(executor);
                         attributeProcessor.setOutputPosition(i);
