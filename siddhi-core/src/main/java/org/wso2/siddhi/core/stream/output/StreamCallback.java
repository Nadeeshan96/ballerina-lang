--- conflicted
+++ resolved
@@ -42,10 +42,6 @@
 
     private String streamId;
     private AbstractDefinition streamDefinition;
-<<<<<<< HEAD
-    //private List<Event> eventBuffer = new ArrayList<Event>();
-=======
->>>>>>> 402dd92c
     private ExecutionPlanContext executionPlanContext;
     private AsyncEventHandler asyncEventHandler;
 
@@ -72,11 +68,7 @@
 
     @Override
     public void receive(ComplexEvent complexEvent) {
-<<<<<<< HEAD
-        List<Event> eventBuffer = new ArrayList<Event>();
-=======
          List<Event> eventBuffer = new ArrayList<Event>();
->>>>>>> 402dd92c
         while (complexEvent != null) {
             eventBuffer.add(new Event(complexEvent.getOutputData().length).copyFrom(complexEvent));
             complexEvent = complexEvent.getNext();
@@ -100,11 +92,7 @@
 
     @Override
     public void receive(Event event, boolean endOfBatch) {
-<<<<<<< HEAD
-        List<Event> eventBuffer = new ArrayList<Event>();
-=======
          List<Event> eventBuffer = new ArrayList<Event>();
->>>>>>> 402dd92c
         eventBuffer.add(event);
         if (endOfBatch) {
             receiveSync(eventBuffer.toArray(new Event[eventBuffer.size()]));
