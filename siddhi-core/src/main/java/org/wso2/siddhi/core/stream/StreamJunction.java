--- conflicted
+++ resolved
@@ -201,15 +201,11 @@
         }
     }
 
-    private void sendData(long timestamp, Object[] data) {
+    private void sendData(long timeStamp, Object[] data) {
         // Set timestamp to system if Siddhi is in playback mode
         if (executionPlanContext.isPlayback()) {
-<<<<<<< HEAD
-            ((EventTimeBasedMillisTimestampGenerator) this.executionPlanContext.getTimestampGenerator()).setCurrentTimestamp(timestamp);
-=======
             ((EventTimeBasedMillisTimestampGenerator) this.executionPlanContext.getTimestampGenerator())
                     .setCurrentTimestamp(timeStamp);
->>>>>>> ced5fafd
         }
         if (throughputTracker != null) {
             throughputTracker.eventIn();
@@ -218,7 +214,7 @@
             long sequenceNo = ringBuffer.next();
             try {
                 Event existingEvent = ringBuffer.get(sequenceNo);
-                existingEvent.setTimestamp(timestamp);
+                existingEvent.setTimestamp(timeStamp);
                 existingEvent.setIsExpired(false);
                 System.arraycopy(data, 0, existingEvent.getData(), 0, data.length);
             } finally {
@@ -226,7 +222,7 @@
             }
         } else {
             for (Receiver receiver : receivers) {
-                receiver.receive(timestamp, data);
+                receiver.receive(timeStamp, data);
             }
         }
     }
@@ -311,7 +307,7 @@
 
         void receive(Event event, boolean endOfBatch);
 
-        void receive(long timestamp, Object[] data);
+        void receive(long timeStamp, Object[] data);
 
         void receive(Event[] events);
     }
@@ -363,8 +359,8 @@
         }
 
         @Override
-        public void send(long timestamp, Object[] data, int streamIndex) {
-            streamJunction.sendData(timestamp, data);
+        public void send(long timeStamp, Object[] data, int streamIndex) {
+            streamJunction.sendData(timeStamp, data);
         }
 
         public String getStreamId() {
