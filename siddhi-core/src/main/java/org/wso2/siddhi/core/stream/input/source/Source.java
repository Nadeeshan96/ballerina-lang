/*
 * Copyright (c)  2017, WSO2 Inc. (http://www.wso2.org) All Rights Reserved.
 *
 * WSO2 Inc. licenses this file to you under the Apache License,
 * Version 2.0 (the "License"); you may not use this file except
 * in compliance with the License.
 * You may obtain a copy of the License at
 *
 *     http://www.apache.org/licenses/LICENSE-2.0
 *
 * Unless required by applicable law or agreed to in writing,
 * software distributed under the License is distributed on an
 * "AS IS" BASIS, WITHOUT WARRANTIES OR CONDITIONS OF ANY
 * KIND, either express or implied. See the License for the
 * specific language governing permissions and limitations
 * under the License.
 */

package org.wso2.siddhi.core.stream.input.source;

import org.apache.log4j.Logger;
import org.wso2.siddhi.core.config.SiddhiAppContext;
import org.wso2.siddhi.core.exception.ConnectionUnavailableException;
import org.wso2.siddhi.core.util.config.ConfigReader;
import org.wso2.siddhi.core.util.snapshot.Snapshotable;
import org.wso2.siddhi.core.util.transport.BackoffRetryCounter;
import org.wso2.siddhi.core.util.transport.OptionHolder;
import org.wso2.siddhi.query.api.definition.StreamDefinition;

import java.util.concurrent.ScheduledExecutorService;
import java.util.concurrent.TimeUnit;
import java.util.concurrent.atomic.AtomicBoolean;

/**
 * Abstract class to represent Event Sources. Events Sources are the object entry point to Siddhi from external
 * transports. Each source represent a transport type. Whenever Siddhi need to support a new transport, a new Event
 * source should be implemented.
 */
public abstract class Source implements Snapshotable {
    private static final Logger LOG = Logger.getLogger(Source.class);
    private String type;
    private SourceMapper mapper;
    private StreamDefinition streamDefinition;
    private String elementId;

<<<<<<< HEAD
    public final void init(OptionHolder transportOptionHolder, SourceMapper sourceMapper,
                           String[] transportPropertyNames, ConfigReader configReader,
                           SiddhiAppContext siddhiAppContext) {
=======
    private AtomicBoolean isTryingToConnect = new AtomicBoolean(false);
    private BackoffRetryCounter backoffRetryCounter = new BackoffRetryCounter();
    private AtomicBoolean isConnected = new AtomicBoolean(false);
    private ScheduledExecutorService scheduledExecutorService;
    private ConnectionCallback connectionCallback = new ConnectionCallback();

    public void init(String sourceType, OptionHolder transportOptionHolder, SourceMapper sourceMapper,
                     ConfigReader configReader, StreamDefinition streamDefinition, SiddhiAppContext siddhiAppContext) {
        this.type = sourceType;
>>>>>>> 75294c9c
        this.mapper = sourceMapper;
        this.streamDefinition = streamDefinition;
        this.elementId = siddhiAppContext.getElementIdGenerator().createNewId();
<<<<<<< HEAD
        init(sourceMapper, transportOptionHolder, transportPropertyNames, configReader, siddhiAppContext);
=======
        init(sourceMapper, transportOptionHolder, configReader, siddhiAppContext);
        scheduledExecutorService = siddhiAppContext.getScheduledExecutorService();
>>>>>>> 75294c9c
    }

    public abstract void init(SourceEventListener sourceEventListener, OptionHolder optionHolder,
                              String[] transportPropertyNames, ConfigReader configReader,
                              SiddhiAppContext siddhiAppContext);

    public abstract void connect(ConnectionCallback connectionCallback) throws ConnectionUnavailableException;

    public abstract void disconnect();

    public abstract void destroy();

    public abstract void pause();

    public abstract void resume();

    public void connectWithRetry() {
        if (!isConnected.get()) {
            isTryingToConnect.set(true);
            try {
                connect(connectionCallback);
                isConnected.set(true);
                isTryingToConnect.set(false);
                backoffRetryCounter.reset();
            } catch (ConnectionUnavailableException | RuntimeException e) {
                LOG.error("Error while connecting at Source '" + type + "' at '" + streamDefinition.getId() +
                        "', " + e.getMessage() + ", will retry in '" + backoffRetryCounter.getTimeInterval() + "'.", e);
                scheduledExecutorService.schedule(new Runnable() {
                    @Override
                    public void run() {
                        connectWithRetry();
                    }
                }, backoffRetryCounter.getTimeIntervalMillis(), TimeUnit.MILLISECONDS);
                backoffRetryCounter.increment();
            }
        }
    }

    public final SourceMapper getMapper() {
        return mapper;
    }

    public void shutdown() {
        try {
            disconnect();
            destroy();
        } finally {
            isConnected.set(false);
            isTryingToConnect.set(false);
        }
    }

    @Override
    public final String getElementId() {
        return elementId;
    }

    public String getType() {
        return type;
    }

    public StreamDefinition getStreamDefinition() {
        return streamDefinition;
    }

    /**
     * Callback class used to pass connection exception during message retrieval
     */
    public class ConnectionCallback {
        public void onError(ConnectionUnavailableException e) {
            disconnect();
            isConnected.set(false);
            LOG.error("Connection unavailable at Sink '" + type + "' at '" + streamDefinition.getId() +
                    "', " + e.getMessage() + ", will retry connection immediately.", e);
            connectWithRetry();
        }
    }
}<|MERGE_RESOLUTION|>--- conflicted
+++ resolved
@@ -43,30 +43,17 @@
     private StreamDefinition streamDefinition;
     private String elementId;
 
-<<<<<<< HEAD
-    public final void init(OptionHolder transportOptionHolder, SourceMapper sourceMapper,
-                           String[] transportPropertyNames, ConfigReader configReader,
-                           SiddhiAppContext siddhiAppContext) {
-=======
     private AtomicBoolean isTryingToConnect = new AtomicBoolean(false);
     private BackoffRetryCounter backoffRetryCounter = new BackoffRetryCounter();
     private AtomicBoolean isConnected = new AtomicBoolean(false);
     private ScheduledExecutorService scheduledExecutorService;
-    private ConnectionCallback connectionCallback = new ConnectionCallback();
-
-    public void init(String sourceType, OptionHolder transportOptionHolder, SourceMapper sourceMapper,
-                     ConfigReader configReader, StreamDefinition streamDefinition, SiddhiAppContext siddhiAppContext) {
-        this.type = sourceType;
->>>>>>> 75294c9c
+    private ConnectionCallback connectionCallback = new ConnectionCallback();public finalvoid init(String sourceType,OptionHolder transportOptionHolder, SourceMapper sourceMapper,
+                     String[] transportPropertyNames,ConfigReader configReader,StreamDefinition streamDefinition, SiddhiAppContext siddhiAppContext) {this.type = sourceType;
         this.mapper = sourceMapper;
         this.streamDefinition = streamDefinition;
         this.elementId = siddhiAppContext.getElementIdGenerator().createNewId();
-<<<<<<< HEAD
         init(sourceMapper, transportOptionHolder, transportPropertyNames, configReader, siddhiAppContext);
-=======
-        init(sourceMapper, transportOptionHolder, configReader, siddhiAppContext);
         scheduledExecutorService = siddhiAppContext.getScheduledExecutorService();
->>>>>>> 75294c9c
     }
 
     public abstract void init(SourceEventListener sourceEventListener, OptionHolder optionHolder,
