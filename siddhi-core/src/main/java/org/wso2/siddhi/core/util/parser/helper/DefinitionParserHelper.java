/*
 * Copyright (c) 2016, WSO2 Inc. (http://www.wso2.org) All Rights Reserved.
 *
 * WSO2 Inc. licenses this file to you under the Apache License,
 * Version 2.0 (the "License"); you may not use this file except
 * in compliance with the License.
 * You may obtain a copy of the License at
 *
 *     http://www.apache.org/licenses/LICENSE-2.0
 *
 * Unless required by applicable law or agreed to in writing,
 * software distributed under the License is distributed on an
 * "AS IS" BASIS, WITHOUT WARRANTIES OR CONDITIONS OF ANY
 * KIND, either express or implied. See the License for the
 * specific language governing permissions and limitations
 * under the License.
 */

package org.wso2.siddhi.core.util.parser.helper;

import org.wso2.siddhi.core.config.ExecutionPlanContext;
import org.wso2.siddhi.core.event.stream.MetaStreamEvent;
import org.wso2.siddhi.core.event.stream.StreamEventCloner;
import org.wso2.siddhi.core.event.stream.StreamEventPool;
import org.wso2.siddhi.core.exception.ExecutionPlanCreationException;
import org.wso2.siddhi.core.function.EvalScript;
import org.wso2.siddhi.core.stream.AttributeMapping;
import org.wso2.siddhi.core.stream.StreamJunction;
import org.wso2.siddhi.core.stream.input.source.InputMapper;
import org.wso2.siddhi.core.stream.input.source.InputTransport;
import org.wso2.siddhi.core.stream.output.sink.*;
import org.wso2.siddhi.core.stream.output.sink.distributed.DistributedTransport;
import org.wso2.siddhi.core.table.EventTable;
import org.wso2.siddhi.core.table.InMemoryEventTable;
import org.wso2.siddhi.core.trigger.CronEventTrigger;
import org.wso2.siddhi.core.trigger.EventTrigger;
import org.wso2.siddhi.core.trigger.PeriodicEventTrigger;
import org.wso2.siddhi.core.trigger.StartEventTrigger;
import org.wso2.siddhi.core.util.SiddhiClassLoader;
import org.wso2.siddhi.core.util.SiddhiConstants;
import org.wso2.siddhi.core.util.extension.holder.*;
import org.wso2.siddhi.core.util.transport.Option;
import org.wso2.siddhi.core.util.transport.OptionHolder;
import org.wso2.siddhi.core.window.EventWindow;
import org.wso2.siddhi.query.api.annotation.Annotation;
import org.wso2.siddhi.query.api.annotation.Element;
import org.wso2.siddhi.query.api.definition.*;
import org.wso2.siddhi.query.api.exception.DuplicateDefinitionException;
import org.wso2.siddhi.query.api.exception.ExecutionPlanValidationException;
import org.wso2.siddhi.query.api.extension.Extension;
import org.wso2.siddhi.query.api.util.AnnotationHelper;

import java.util.*;
import java.util.concurrent.ConcurrentMap;
import java.util.regex.Pattern;
import java.util.stream.Collectors;

/**
 * Utility class for queryParser to help with QueryRuntime
 * generation.
 */
public class DefinitionParserHelper {


    public static void validateDefinition(AbstractDefinition definition, ConcurrentMap<String, AbstractDefinition> streamDefinitionMap,
                                          ConcurrentMap<String, AbstractDefinition> tableDefinitionMap, ConcurrentMap<String, AbstractDefinition> windowDefinitionMap) {
        AbstractDefinition existingTableDefinition = tableDefinitionMap.get(definition.getId());
        if (existingTableDefinition != null && (!existingTableDefinition.equals(definition) || definition instanceof StreamDefinition)) {
            throw new DuplicateDefinitionException("Table Definition with same Stream Id '" +
                    definition.getId() + "' already exist : " + existingTableDefinition +
                    ", hence cannot add " + definition);
        }
        AbstractDefinition existingStreamDefinition = streamDefinitionMap.get(definition.getId());
        if (existingStreamDefinition != null && (!existingStreamDefinition.equals(definition) || definition instanceof TableDefinition)) {
            throw new DuplicateDefinitionException("Stream Definition with same Stream Id '" +
                    definition.getId() + "' already exist : " + existingStreamDefinition +
                    ", hence cannot add " + definition);
        }
        AbstractDefinition existingWindowDefinition = windowDefinitionMap.get(definition.getId());
        if (existingWindowDefinition != null && (!existingWindowDefinition.equals(definition) || definition instanceof WindowDefinition)) {
            throw new DuplicateDefinitionException("Window Definition with same Window Id '" +
                    definition.getId() + "' already exist : " + existingWindowDefinition +
                    ", hence cannot add " + definition);
        }
        // TODO: 1/29/17 add source / sink both validation here
    }


    public static void addStreamJunction(StreamDefinition streamDefinition, ConcurrentMap<String, StreamJunction> streamJunctionMap, ExecutionPlanContext executionPlanContext) {
        if (!streamJunctionMap.containsKey(streamDefinition.getId())) {
            StreamJunction streamJunction = new StreamJunction(streamDefinition,
                    executionPlanContext.getExecutorService(),
                    executionPlanContext.getBufferSize(), executionPlanContext);
            streamJunctionMap.putIfAbsent(streamDefinition.getId(), streamJunction);
        }
    }

    public static void validateOutputStream(StreamDefinition outputStreamDefinition, AbstractDefinition existingStream) {
        if (!existingStream.equalsIgnoreAnnotations(outputStreamDefinition)) {
            throw new DuplicateDefinitionException("Different definition same as output stream definition :" + outputStreamDefinition + " already exist as:" + existingStream);
        }
    }

    public static void addEventTable(TableDefinition tableDefinition, ConcurrentMap<String, EventTable> eventTableMap, ExecutionPlanContext executionPlanContext) {

        if (!eventTableMap.containsKey(tableDefinition.getId())) {

            MetaStreamEvent tableMetaStreamEvent = new MetaStreamEvent();
            tableMetaStreamEvent.addInputDefinition(tableDefinition);
            for (Attribute attribute : tableDefinition.getAttributeList()) {
                tableMetaStreamEvent.addOutputData(attribute);
            }

            StreamEventPool tableStreamEventPool = new StreamEventPool(tableMetaStreamEvent, 10);
            StreamEventCloner tableStreamEventCloner = new StreamEventCloner(tableMetaStreamEvent, tableStreamEventPool);

            Annotation annotation = AnnotationHelper.getAnnotation(SiddhiConstants.ANNOTATION_FROM,
                    tableDefinition.getAnnotations()); //// TODO: 12/5/16 this must be removed

            EventTable eventTable;
            if (annotation != null) {
                final String evenTableType = annotation.getElement(SiddhiConstants.NAMESPACE_EVENT_TABLE);
                Extension extension = new Extension() {
                    @Override
                    public String getNamespace() {
                        return SiddhiConstants.NAMESPACE_EVENT_TABLE;
                    }

                    @Override
                    public String getName() {
                        return evenTableType;
                    }
                };
                eventTable = (EventTable) SiddhiClassLoader.loadExtensionImplementation(extension, EventTableExtensionHolder.getInstance(executionPlanContext));
            } else {
                eventTable = new InMemoryEventTable();
            }
            eventTable.init(tableDefinition, tableStreamEventPool, tableStreamEventCloner, executionPlanContext);
            eventTableMap.putIfAbsent(tableDefinition.getId(), eventTable);
        }
    }

    public static void addWindow(WindowDefinition windowDefinition, ConcurrentMap<String, EventWindow> eventWindowMap, ExecutionPlanContext executionPlanContext) {
        if (!eventWindowMap.containsKey(windowDefinition.getId())) {
            EventWindow eventTable = new EventWindow(windowDefinition, executionPlanContext);
            eventWindowMap.putIfAbsent(windowDefinition.getId(), eventTable);
        }
    }

    public static void addFunction(ExecutionPlanContext executionPlanContext, final FunctionDefinition functionDefinition) {
        EvalScript evalScript = (EvalScript) SiddhiClassLoader.loadExtensionImplementation(
                new Extension() {
                    @Override
                    public String getNamespace() {
                        return "evalscript";
                    }

                    @Override
                    public String getName() {
                        return functionDefinition.getLanguage().toLowerCase();
                    }
                }, EvalScriptExtensionHolder.getInstance(executionPlanContext));
        evalScript.setReturnType(functionDefinition.getReturnType());
        evalScript.init(functionDefinition.getId(), functionDefinition.getBody());
        executionPlanContext.getScriptFunctionMap().put(functionDefinition.getId(), evalScript);
    }

    public static void validateDefinition(TriggerDefinition triggerDefinition) {
        if (triggerDefinition.getId() != null) {
            if (triggerDefinition.getAtEvery() == null) {
                String expression = triggerDefinition.getAt();
                if (expression == null) {
                    throw new ExecutionPlanValidationException("Trigger Definition '" + triggerDefinition.getId() + "' must have trigger time defined");
                } else {
                    if (!expression.trim().equalsIgnoreCase(SiddhiConstants.TRIGGER_START)) {
                        try {
                            org.quartz.CronExpression.isValidExpression(expression);
                        } catch (Throwable t) {
                            throw new ExecutionPlanValidationException("Trigger Definition '" + triggerDefinition.getId() +
                                    "' have invalid trigger time defined, expected 'start' or valid cron but found '" + expression + "'");
                        }
                    }
                }
            } else if (triggerDefinition.getAt() != null) {
                throw new ExecutionPlanValidationException("Trigger Definition '" + triggerDefinition.getId() + "' must either have trigger time in cron or 'start' or time interval defined, and it cannot have more than one defined as '" + triggerDefinition + "'");
            }
        } else {
            throw new ExecutionPlanValidationException("Trigger Definition id cannot be null");
        }
    }

    public static void addEventTrigger(TriggerDefinition triggerDefinition, ConcurrentMap<String, EventTrigger> eventTriggerMap, ConcurrentMap<String, StreamJunction> streamJunctionMap, ExecutionPlanContext executionPlanContext) {
        if (!eventTriggerMap.containsKey(triggerDefinition.getId())) {
            EventTrigger eventTrigger;
            if (triggerDefinition.getAtEvery() != null) {
                eventTrigger = new PeriodicEventTrigger();
            } else if (triggerDefinition.getAt().trim().equalsIgnoreCase(SiddhiConstants.TRIGGER_START)) {
                eventTrigger = new StartEventTrigger();
            } else {
                eventTrigger = new CronEventTrigger();
            }
            StreamJunction streamJunction = streamJunctionMap.get(triggerDefinition.getId());
            eventTrigger.init(triggerDefinition, executionPlanContext, streamJunction);
            executionPlanContext.addEternalReferencedHolder(eventTrigger);
            eventTriggerMap.putIfAbsent(eventTrigger.getId(), eventTrigger);
        }
    }

    public static void addEventSource(StreamDefinition streamDefinition,
                                      ConcurrentMap<String, List<InputTransport>> eventSourceMap,
                                      ExecutionPlanContext executionPlanContext) {
        for (Annotation sourceAnnotation : streamDefinition.getAnnotations()) {
            if (SiddhiConstants.ANNOTATION_SOURCE.equalsIgnoreCase(sourceAnnotation.getName())) {
                Annotation mapAnnotation = AnnotationHelper.getAnnotation(SiddhiConstants.ANNOTATION_MAP,
                        sourceAnnotation.getAnnotations());
                if (mapAnnotation != null) {
                    final String sourceType = sourceAnnotation.getElement(SiddhiConstants.ANNOTATION_ELEMENT_TYPE);
                    final String mapType = mapAnnotation.getElement(SiddhiConstants.ANNOTATION_ELEMENT_TYPE);
                    if (sourceType != null && mapType != null) {
                        // load input transport extension
                        Extension source = constructExtension(streamDefinition, SiddhiConstants.ANNOTATION_SOURCE,
                                sourceType, sourceAnnotation, SiddhiConstants.NAMESPACE_INPUT_TRANSPORT);
                        InputTransport inputTransport = (InputTransport) SiddhiClassLoader.loadExtensionImplementation(
                                source, InputTransportExecutorExtensionHolder.getInstance(executionPlanContext));

                        // load input mapper extension
                        Extension mapper = constructExtension(streamDefinition, SiddhiConstants.ANNOTATION_MAP,
                                mapType, sourceAnnotation, SiddhiConstants.NAMESPACE_INPUT_MAPPER);
                        InputMapper inputMapper = (InputMapper) SiddhiClassLoader.loadExtensionImplementation(
                                mapper, InputMapperExecutorExtensionHolder.getInstance(executionPlanContext));

                        OptionHolder sourceOptionHolder = constructOptionProcessor(streamDefinition, sourceAnnotation,
                                inputTransport.getClass().getAnnotation(org.wso2.siddhi.annotation.Extension.class), null);
                        OptionHolder mapOptionHolder = constructOptionProcessor(streamDefinition, mapAnnotation,
                                inputMapper.getClass().getAnnotation(org.wso2.siddhi.annotation.Extension.class), null);

                        inputMapper.init(streamDefinition, mapType, mapOptionHolder, getAttributeMappings(mapAnnotation));
                        inputTransport.init(sourceOptionHolder, inputMapper, executionPlanContext);

                        List<InputTransport> eventSources = eventSourceMap.get(streamDefinition.getId());
                        if (eventSources == null) {
                            eventSources = new ArrayList<InputTransport>();
                            eventSources.add(inputTransport);
                            eventSourceMap.put(streamDefinition.getId(), eventSources);
                        } else {
                            eventSources.add(inputTransport);
                        }
                    } else {
                        throw new ExecutionPlanCreationException("Both @Sink(type=) and @map(type=) are required.");
                    }
                }
            }
        }
    }

    public static void addEventSink(StreamDefinition streamDefinition,
                                    ConcurrentMap<String, List<OutputTransport>> eventSinkMap,
                                    ExecutionPlanContext executionPlanContext) {
        for (Annotation sinkAnnotation : streamDefinition.getAnnotations()) {
            if (SiddhiConstants.ANNOTATION_SINK.equalsIgnoreCase(sinkAnnotation.getName())) {
                Annotation mapAnnotation = AnnotationHelper.getAnnotation(SiddhiConstants.ANNOTATION_MAP,
                        sinkAnnotation.getAnnotations());
                Annotation distributionAnnotation =
                        AnnotationHelper.getAnnotation(SiddhiConstants.ANNOTATION_DISTRIBUTION,
                                sinkAnnotation.getAnnotations());

                if (mapAnnotation != null) {
                    boolean isDistributedTransport = (distributionAnnotation != null);
                    String sinkType;

                    if (isDistributedTransport) {
                        // All distributed transports falls under two generalized extensions. Here we instantiate the generalised extension and
                        // the actual underlying transport is instantiated inside the generalized extensions depending on the 'type' parameter
                        // in Sink options.
                        sinkType = (distributionAnnotation.getElement("channels") == null) ?
                                SiddhiConstants.EXTENSION_MULTI_DESTINATION_TRANSPORT :
                                SiddhiConstants.EXTENSION_SINGLE_DESTINATION_TRANSPORT;
                    } else {
                        sinkType = sinkAnnotation.getElement(SiddhiConstants.ANNOTATION_ELEMENT_TYPE);
                    }

                    final String mapType = mapAnnotation.getElement(SiddhiConstants.ANNOTATION_ELEMENT_TYPE);
                    if (sinkType != null && mapType != null) {
                        // load output transport extension
                        Extension sink = constructExtension(streamDefinition, SiddhiConstants.ANNOTATION_SINK,
                                sinkType, sinkAnnotation, SiddhiConstants.NAMESPACE_OUTPUT_TRANSPORT);
                        OutputTransport outputTransport = (OutputTransport) SiddhiClassLoader.loadExtensionImplementation(
                                sink, OutputTransportExecutorExtensionHolder.getInstance(executionPlanContext));

                        // load output mapper extension
                        Extension mapper = constructExtension(streamDefinition, SiddhiConstants.ANNOTATION_MAP,
                                mapType, sinkAnnotation, SiddhiConstants.NAMESPACE_OUTPUT_MAPPER);
                        OutputMapper outputMapper = (OutputMapper) SiddhiClassLoader.loadExtensionImplementation(
                                mapper, OutputMapperExecutorExtensionHolder.getInstance(executionPlanContext));

                        OptionHolder transportOptionHolder = constructOptionProcessor(streamDefinition, sinkAnnotation,
                                outputTransport.getClass().getAnnotation(org.wso2.siddhi.annotation.Extension.class),
                                outputTransport.getSupportedDynamicOptions());
                        OptionHolder mapOptionHolder = constructOptionProcessor(streamDefinition, mapAnnotation,
                                outputMapper.getClass().getAnnotation(org.wso2.siddhi.annotation.Extension.class),
                                outputMapper.getSupportedDynamicOptions());
                        String payload = getPayload(mapAnnotation);

<<<<<<< HEAD
                        outputTransport.configure(streamDefinition, sinkType, transportOptionHolder, outputMapper, mapType,
                                mapOptionHolder, payload);
=======
                        outputTransport.init(streamDefinition, sinkType, transportOptionHolder, outputMapper, mapType,
                                mapOptionHolder, payload, executionPlanContext);
>>>>>>> d00467f8

                        // Initializing output transport with distributed configurations
                        OptionHolder distributionOptionHolder = null;
                        List<OptionHolder> endpointOptionHolders = new ArrayList<>();
                        if (isDistributedTransport) {
                            distributionOptionHolder = constructOptionProcessor(streamDefinition,
                                    distributionAnnotation,
                                    outputTransport.getClass().
                                            getAnnotation(org.wso2.siddhi.annotation.Extension.class), outputTransport.getSupportedDynamicOptions());

                            distributionAnnotation.getAnnotations().stream()
                                    .filter(annotation ->
                                            SiddhiConstants.ANNOTATION_DESTINATION.equalsIgnoreCase(annotation.getName()))
                                    .forEach(annotation ->
                                            endpointOptionHolders
                                                    .add(constructOptionProcessor(streamDefinition, annotation,
                                                            outputTransport
                                                                    .getClass()
                                                                    .getAnnotation(org.wso2.siddhi.annotation.Extension.class), outputTransport.getSupportedDynamicOptions())));

<<<<<<< HEAD
                           ((DistributedTransport)outputTransport).
                                   initDistributedTransportOptions(distributionOptionHolder, endpointOptionHolders,
                                           sinkAnnotation, executionPlanContext);
=======
                            ((DistributedTransport) outputTransport).
                                    initDistributedTransportOptions(distributionOptionHolder, endpointOptionHolders);
>>>>>>> d00467f8
                        }

                        OutputGroupDeterminer groupDeterminer = constructOutputGroupDeterminer(transportOptionHolder,
                                distributionOptionHolder, streamDefinition, endpointOptionHolders.size());
                        if (groupDeterminer != null) {
                            outputTransport.getMapper().setGroupDeterminer(groupDeterminer);
                        }

                        List<OutputTransport> eventSinks = eventSinkMap.get(streamDefinition.getId());
                        if (eventSinks == null) {
                            eventSinks = new ArrayList<>();
                            eventSinks.add(outputTransport);
                            eventSinkMap.put(streamDefinition.getId(), eventSinks);
                        } else {
                            eventSinks.add(outputTransport);
                        }
                    } else {
                        throw new ExecutionPlanCreationException("Both @sink(type=) and @map(type=) are required.");
                    }
                }
            }
        }
    }

    private static OutputGroupDeterminer constructOutputGroupDeterminer(OptionHolder transportOptionHolder, OptionHolder distributedOptHolder,
                                                                        StreamDefinition streamDefinition, int endpointCount) {

        OutputGroupDeterminer groupDeterminer = null;
        if (distributedOptHolder != null) {
            int partitionCount = endpointCount;
            String strategy = distributedOptHolder
                    .validateAndGetStaticValue(DistributedTransport.DISTRIBUTION_STRATEGY_KEY);

            if (strategy.equalsIgnoreCase(DistributedTransport.DISTRIBUTION_STRATEGY_PARTITIONED)) {
                String partitionKeyField = distributedOptHolder
                        .validateAndGetStaticValue(DistributedTransport.PARTITION_KEY_FIELD_KEY);
                int partitioningFieldIndex = streamDefinition.getAttributePosition(partitionKeyField);

                if (distributedOptHolder.isOptionExists(DistributedTransport.DISTRIBUTION_CHANNELS_KEY)) {
                    partitionCount = Integer.parseInt(distributedOptHolder
                            .validateAndGetStaticValue(DistributedTransport.DISTRIBUTION_CHANNELS_KEY));
                }
                groupDeterminer = new PartitionedGroupDeterminer(partitioningFieldIndex, partitionCount);
            }
        }

        if (groupDeterminer == null) {
            List<Option> dynamicTransportOptions = new ArrayList<Option>(transportOptionHolder
                    .getDynamicOptionsKeys().size());

            transportOptionHolder.getDynamicOptionsKeys().
                    forEach(option -> dynamicTransportOptions.add(transportOptionHolder.validateAndGetOption(option)));

            if (dynamicTransportOptions.size() > 0) {
                groupDeterminer = new DynamicOptionGroupDeterminer(dynamicTransportOptions);
            }
        }

        return groupDeterminer;
    }

    public static Extension constructExtension(StreamDefinition streamDefinition, String typeName, String typeValue,
                                                Annotation annotation, String defaultNamespace) {
        String[] namespaceAndName = typeValue.split(SiddhiConstants.EXTENSION_SEPARATOR);
        String namespace;
        String name;
        if (namespaceAndName.length == 1) {
            namespace = defaultNamespace;
            name = namespaceAndName[0];
        } else if (namespaceAndName.length == 2) {
            namespace = namespaceAndName[0];
            name = namespaceAndName[1];
        } else {
            throw new ExecutionPlanCreationException("Malformed '" + typeName + "' annotation type '" + typeValue + "' " +
                    "provided, for annotation '" + annotation + "' on stream '" + streamDefinition.getId() + "', " +
                    "it should be either '<namespace>:<name>' or '<name>'");
        }
        return new Extension() {
            @Override
            public String getNamespace() {
                return namespace;
            }

            @Override
            public String getName() {
                return name;
            }
        };
    }

    private static List<AttributeMapping> getAttributeMappings(Annotation mapAnnotation) {
        List<AttributeMapping> mappings = new ArrayList<>();
        List<Annotation> attributeAnnotations = mapAnnotation.getAnnotations(SiddhiConstants.ANNOTATION_ATTRIBUTES);
        if (attributeAnnotations.size() > 0) {
            mappings.addAll(
                    attributeAnnotations
                            .get(0)
                            .getElements()
                            .stream()
                            .map(element -> new AttributeMapping(element.getKey(), element.getValue()))
                            .collect(Collectors.toList())
            );
        }
        return mappings;
    }

    private static String getPayload(Annotation mapAnnotation) {
        List<Annotation> attributeAnnotations = mapAnnotation.getAnnotations(SiddhiConstants.ANNOTATION_PAYLOAD);
        if (attributeAnnotations.size() == 1) {
            List<Element> elements = attributeAnnotations.get(0).getElements();
            if (elements.size() == 1) {
                return elements.get(0).getValue();
            } else {
                throw new ExecutionPlanCreationException("@payload() annotation should only contain single element.");
            }
        } else if (attributeAnnotations.size() > 1) {
            throw new ExecutionPlanCreationException("@map() annotation should only contain single @payload() annotation.");
        } else {
            return null;
        }
    }

    private static OptionHolder constructOptionProcessor(StreamDefinition streamDefinition, Annotation annotation,
                                                         org.wso2.siddhi.annotation.Extension extension,
                                                         String[] supportedDynamicOptions) {


        List<String> supportedDynamicOptionList = new ArrayList<>();
        if (supportedDynamicOptions != null) {
            supportedDynamicOptionList = Arrays.asList(supportedDynamicOptions);
        }

        Map<String, String> options = new HashMap<String, String>();
        Map<String, String> dynamicOptions = new HashMap<String, String>();
        for (Element element : annotation.getElements()) {
            if (Pattern.matches("\\{\\{.*?}}", element.getValue())) {
                if (supportedDynamicOptionList.contains(element.getKey())) {
                    dynamicOptions.put(element.getKey(), element.getValue());
                } else {
                    throw new ExecutionPlanCreationException("'" + element.getKey() + "' is not a supported DynamicOption " +
                            "for the Extension '" + extension.namespace() + ":" + extension.name() + "', it only supports " +
                            "following as its DynamicOptions: " + supportedDynamicOptionList);
                }
            } else {
                options.put(element.getKey(), element.getValue());
            }
        }
        return new OptionHolder(streamDefinition, options, dynamicOptions, extension);
    }
}<|MERGE_RESOLUTION|>--- conflicted
+++ resolved
@@ -301,13 +301,8 @@
                                 outputMapper.getSupportedDynamicOptions());
                         String payload = getPayload(mapAnnotation);
 
-<<<<<<< HEAD
-                        outputTransport.configure(streamDefinition, sinkType, transportOptionHolder, outputMapper, mapType,
-                                mapOptionHolder, payload);
-=======
                         outputTransport.init(streamDefinition, sinkType, transportOptionHolder, outputMapper, mapType,
                                 mapOptionHolder, payload, executionPlanContext);
->>>>>>> d00467f8
 
                         // Initializing output transport with distributed configurations
                         OptionHolder distributionOptionHolder = null;
@@ -328,14 +323,9 @@
                                                                     .getClass()
                                                                     .getAnnotation(org.wso2.siddhi.annotation.Extension.class), outputTransport.getSupportedDynamicOptions())));
 
-<<<<<<< HEAD
                            ((DistributedTransport)outputTransport).
                                    initDistributedTransportOptions(distributionOptionHolder, endpointOptionHolders,
                                            sinkAnnotation, executionPlanContext);
-=======
-                            ((DistributedTransport) outputTransport).
-                                    initDistributedTransportOptions(distributionOptionHolder, endpointOptionHolders);
->>>>>>> d00467f8
                         }
 
                         OutputGroupDeterminer groupDeterminer = constructOutputGroupDeterminer(transportOptionHolder,
