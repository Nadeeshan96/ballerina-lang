/*
 * Copyright (c) 2016, WSO2 Inc. (http://www.wso2.org) All Rights Reserved.
 *
 * WSO2 Inc. licenses this file to you under the Apache License,
 * Version 2.0 (the "License"); you may not use this file except
 * in compliance with the License.
 * You may obtain a copy of the License at
 *
 *     http://www.apache.org/licenses/LICENSE-2.0
 *
 * Unless required by applicable law or agreed to in writing,
 * software distributed under the License is distributed on an
 * "AS IS" BASIS, WITHOUT WARRANTIES OR CONDITIONS OF ANY
 * KIND, either express or implied. See the License for the
 * specific language governing permissions and limitations
 * under the License.
 */

package org.wso2.siddhi.core.util.parser.helper;

import org.wso2.siddhi.core.config.ExecutionPlanContext;
import org.wso2.siddhi.core.event.stream.MetaStreamEvent;
import org.wso2.siddhi.core.event.stream.StreamEventCloner;
import org.wso2.siddhi.core.event.stream.StreamEventPool;
import org.wso2.siddhi.core.exception.ExecutionPlanCreationException;
import org.wso2.siddhi.core.function.Script;
import org.wso2.siddhi.core.stream.AttributeMapping;
import org.wso2.siddhi.core.stream.StreamJunction;
import org.wso2.siddhi.core.stream.input.source.Source;
import org.wso2.siddhi.core.stream.input.source.SourceMapper;
import org.wso2.siddhi.core.stream.output.sink.DynamicOptionGroupDeterminer;
import org.wso2.siddhi.core.stream.output.sink.OutputGroupDeterminer;
import org.wso2.siddhi.core.stream.output.sink.PartitionedGroupDeterminer;
import org.wso2.siddhi.core.stream.output.sink.Sink;
import org.wso2.siddhi.core.stream.output.sink.SinkMapper;
import org.wso2.siddhi.core.stream.output.sink.distributed.DistributedTransport;
import org.wso2.siddhi.core.stream.output.sink.distributed.DistributionStrategy;
import org.wso2.siddhi.core.table.InMemoryTable;
import org.wso2.siddhi.core.table.Table;
import org.wso2.siddhi.core.trigger.CronEventTrigger;
import org.wso2.siddhi.core.trigger.EventTrigger;
import org.wso2.siddhi.core.trigger.PeriodicEventTrigger;
import org.wso2.siddhi.core.trigger.StartEventTrigger;
import org.wso2.siddhi.core.util.SiddhiClassLoader;
import org.wso2.siddhi.core.util.SiddhiConstants;
import org.wso2.siddhi.core.util.config.ConfigReader;
import org.wso2.siddhi.core.util.extension.holder.DistributionStrategyExtensionHolder;
import org.wso2.siddhi.core.util.extension.holder.ScriptExtensionHolder;
import org.wso2.siddhi.core.util.extension.holder.SinkExecutorExtensionHolder;
import org.wso2.siddhi.core.util.extension.holder.SinkMapperExecutorExtensionHolder;
import org.wso2.siddhi.core.util.extension.holder.SourceExecutorExtensionHolder;
import org.wso2.siddhi.core.util.extension.holder.SourceMapperExecutorExtensionHolder;
import org.wso2.siddhi.core.util.extension.holder.TableExtensionHolder;
import org.wso2.siddhi.core.util.transport.MultiClientDistributedTransport;
import org.wso2.siddhi.core.util.transport.Option;
import org.wso2.siddhi.core.util.transport.OptionHolder;
import org.wso2.siddhi.core.util.transport.SingleClientDistributedTransport;
import org.wso2.siddhi.core.window.Window;
import org.wso2.siddhi.query.api.annotation.Annotation;
import org.wso2.siddhi.query.api.annotation.Element;
import org.wso2.siddhi.query.api.definition.AbstractDefinition;
import org.wso2.siddhi.query.api.definition.Attribute;
import org.wso2.siddhi.query.api.definition.FunctionDefinition;
import org.wso2.siddhi.query.api.definition.StreamDefinition;
import org.wso2.siddhi.query.api.definition.TableDefinition;
import org.wso2.siddhi.query.api.definition.TriggerDefinition;
import org.wso2.siddhi.query.api.definition.WindowDefinition;
import org.wso2.siddhi.query.api.exception.DuplicateDefinitionException;
import org.wso2.siddhi.query.api.exception.ExecutionPlanValidationException;
import org.wso2.siddhi.query.api.extension.Extension;
import org.wso2.siddhi.query.api.util.AnnotationHelper;

import java.util.ArrayList;
import java.util.Arrays;
import java.util.HashMap;
import java.util.List;
import java.util.Map;
import java.util.concurrent.ConcurrentMap;
import java.util.regex.Pattern;
import java.util.stream.Collectors;

/**
 * Utility class for queryParser to help with QueryRuntime
 * generation.
 */
public class DefinitionParserHelper {


<<<<<<< HEAD
    public static void validateDefinition(AbstractDefinition definition, ConcurrentMap<String, AbstractDefinition> streamDefinitionMap,
                                          ConcurrentMap<String, AbstractDefinition> tableDefinitionMap,
                                          ConcurrentMap<String, AbstractDefinition> windowDefinitionMap,
                                          ConcurrentMap<String, AbstractDefinition> aggregationDefinitionMap) {
=======
    public static void validateDefinition(AbstractDefinition definition, ConcurrentMap<String, AbstractDefinition>
            streamDefinitionMap,
                                          ConcurrentMap<String, AbstractDefinition> tableDefinitionMap,
                                          ConcurrentMap<String, AbstractDefinition> windowDefinitionMap) {
>>>>>>> 1975d897
        AbstractDefinition existingTableDefinition = tableDefinitionMap.get(definition.getId());
        if (existingTableDefinition != null && (!existingTableDefinition.equals(definition) || definition instanceof
                StreamDefinition)) {
            throw new DuplicateDefinitionException("Table Definition with same Stream Id '" +
                    definition.getId() + "' already exist : " + existingTableDefinition +
                    ", hence cannot add " + definition);
        }
        AbstractDefinition existingStreamDefinition = streamDefinitionMap.get(definition.getId());
        if (existingStreamDefinition != null && (!existingStreamDefinition.equals(definition) || definition
                instanceof TableDefinition)) {
            throw new DuplicateDefinitionException("Stream Definition with same Stream Id '" +
                    definition.getId() + "' already exist : " + existingStreamDefinition +
                    ", hence cannot add " + definition);
        }
        AbstractDefinition existingWindowDefinition = windowDefinitionMap.get(definition.getId());
        if (existingWindowDefinition != null && (!existingWindowDefinition.equals(definition) || definition
                instanceof WindowDefinition)) {
            throw new DuplicateDefinitionException("Window Definition with same Window Id '" +
                    definition.getId() + "' already exist : " + existingWindowDefinition +
                    ", hence cannot add " + definition);
        }
        AbstractDefinition existingAggregationDefinition = aggregationDefinitionMap.get(definition.getId());
        if (existingAggregationDefinition != null && (!existingAggregationDefinition.equals(definition) || definition instanceof AggregationDefinition)){
            throw new DuplicateDefinitionException("Aggregation Definition with same Aggregation Id '" +
                    definition.getId() + "' already exist : " + existingWindowDefinition +
                    ", hence cannot add " + definition);
        }

        // TODO: 1/29/17 add source / sink both validation here
    }


    public static void addStreamJunction(StreamDefinition streamDefinition, ConcurrentMap<String, StreamJunction>
            streamJunctionMap, ExecutionPlanContext executionPlanContext) {
        if (!streamJunctionMap.containsKey(streamDefinition.getId())) {
            StreamJunction streamJunction = new StreamJunction(streamDefinition,
                    executionPlanContext.getExecutorService(),
                    executionPlanContext.getBufferSize(), executionPlanContext);
            streamJunctionMap.putIfAbsent(streamDefinition.getId(), streamJunction);
        }
    }

    public static void validateOutputStream(StreamDefinition outputStreamDefinition, AbstractDefinition
            existingStream) {
        if (!existingStream.equalsIgnoreAnnotations(outputStreamDefinition)) {
            throw new DuplicateDefinitionException("Different definition same as output stream definition :" +
                    outputStreamDefinition + " already exist as:" + existingStream);
        }
    }

<<<<<<< HEAD
    public static void addEventTable(TableDefinition tableDefinition, ConcurrentMap<String, EventTable> eventTableMap, ExecutionPlanContext executionPlanContext) {
        if (!eventTableMap.containsKey(tableDefinition.getId())) {
=======
    public static void addTable(TableDefinition tableDefinition, ConcurrentMap<String, Table> tableMap,
                                ExecutionPlanContext executionPlanContext) {

        if (!tableMap.containsKey(tableDefinition.getId())) {
>>>>>>> 1975d897

            MetaStreamEvent tableMetaStreamEvent = new MetaStreamEvent();
            tableMetaStreamEvent.addInputDefinition(tableDefinition);
            for (Attribute attribute : tableDefinition.getAttributeList()) {
                tableMetaStreamEvent.addOutputData(attribute);
            }

            StreamEventPool tableStreamEventPool = new StreamEventPool(tableMetaStreamEvent, 10);
            StreamEventCloner tableStreamEventCloner = new StreamEventCloner(tableMetaStreamEvent,
                    tableStreamEventPool);

            Annotation annotation = AnnotationHelper.getAnnotation(SiddhiConstants.ANNOTATION_STORE,
                    tableDefinition.getAnnotations()); //// TODO: 12/5/16 this must be removed

            Table table;
            ConfigReader configReader = null;
            if (annotation != null) {
                final String evenTableType = annotation.getElement(SiddhiConstants.NAMESPACE_STORE);
                Extension extension = new Extension() {
                    @Override
                    public String getNamespace() {
                        return SiddhiConstants.NAMESPACE_STORE;
                    }

                    @Override
                    public String getName() {
                        return evenTableType;
                    }
                };
                table = (Table) SiddhiClassLoader.loadExtensionImplementation(extension, TableExtensionHolder
                        .getInstance(executionPlanContext));
                configReader = executionPlanContext.getSiddhiContext().getConfigManager()
                        .generateConfigReader(extension.getNamespace(), extension.getName());

            } else {
                table = new InMemoryTable();
            }
            table.init(tableDefinition, tableStreamEventPool, tableStreamEventCloner, configReader,
                    executionPlanContext);
            tableMap.putIfAbsent(tableDefinition.getId(), table);
        }
    }

    public static void addWindow(WindowDefinition windowDefinition, ConcurrentMap<String, Window> eventWindowMap,
                                 ExecutionPlanContext executionPlanContext) {
        if (!eventWindowMap.containsKey(windowDefinition.getId())) {
            Window table = new Window(windowDefinition, executionPlanContext);
            eventWindowMap.putIfAbsent(windowDefinition.getId(), table);
        }
    }

    public static void addFunction(ExecutionPlanContext executionPlanContext, final FunctionDefinition
            functionDefinition) {

        Extension extension = new Extension() {
            @Override
            public String getNamespace() {
                return "script";
            }

            @Override
            public String getName() {
                return functionDefinition.getLanguage().toLowerCase();
            }
        };
        Script script = (Script) SiddhiClassLoader.loadExtensionImplementation(extension,
                ScriptExtensionHolder.getInstance(executionPlanContext));
        ConfigReader configReader = executionPlanContext.getSiddhiContext()
                .getConfigManager().generateConfigReader(extension
                        .getNamespace(), extension.getName());
        script.setReturnType(functionDefinition.getReturnType());
        script.init(functionDefinition.getId(), functionDefinition.getBody(), configReader);
        executionPlanContext.getScriptFunctionMap().put(functionDefinition.getId(), script);
    }

    public static void validateDefinition(TriggerDefinition triggerDefinition) {
        if (triggerDefinition.getId() != null) {
            if (triggerDefinition.getAtEvery() == null) {
                String expression = triggerDefinition.getAt();
                if (expression == null) {
                    throw new ExecutionPlanValidationException("Trigger Definition '" + triggerDefinition.getId() +
                            "' must have trigger time defined");
                } else {
                    if (!expression.trim().equalsIgnoreCase(SiddhiConstants.TRIGGER_START)) {
                        try {
                            org.quartz.CronExpression.isValidExpression(expression);
                        } catch (Throwable t) {
                            throw new ExecutionPlanValidationException("Trigger Definition '" + triggerDefinition
                                    .getId() +
                                    "' have invalid trigger time defined, expected 'start' or valid cron but found '"
                                    + expression + "'");
                        }
                    }
                }
            } else if (triggerDefinition.getAt() != null) {
                throw new ExecutionPlanValidationException("Trigger Definition '" + triggerDefinition.getId() + "' " +
                        "must either have trigger time in cron or 'start' or time interval defined, and it cannot " +
                        "have more than one defined as '" + triggerDefinition + "'");
            }
        } else {
            throw new ExecutionPlanValidationException("Trigger Definition id cannot be null");
        }
    }

    public static void addEventTrigger(TriggerDefinition triggerDefinition, ConcurrentMap<String, EventTrigger>
            eventTriggerMap, ConcurrentMap<String, StreamJunction> streamJunctionMap, ExecutionPlanContext
                                               executionPlanContext) {
        if (!eventTriggerMap.containsKey(triggerDefinition.getId())) {
            EventTrigger eventTrigger;
            if (triggerDefinition.getAtEvery() != null) {
                eventTrigger = new PeriodicEventTrigger();
            } else if (triggerDefinition.getAt().trim().equalsIgnoreCase(SiddhiConstants.TRIGGER_START)) {
                eventTrigger = new StartEventTrigger();
            } else {
                eventTrigger = new CronEventTrigger();
            }
            StreamJunction streamJunction = streamJunctionMap.get(triggerDefinition.getId());
            eventTrigger.init(triggerDefinition, executionPlanContext, streamJunction);
            executionPlanContext.addEternalReferencedHolder(eventTrigger);
            eventTriggerMap.putIfAbsent(eventTrigger.getId(), eventTrigger);
        }
    }

    public static void addEventSource(StreamDefinition streamDefinition,
                                      ConcurrentMap<String, List<Source>> eventSourceMap,
                                      ExecutionPlanContext executionPlanContext) {
        for (Annotation sourceAnnotation : streamDefinition.getAnnotations()) {
            if (SiddhiConstants.ANNOTATION_SOURCE.equalsIgnoreCase(sourceAnnotation.getName())) {
                Annotation mapAnnotation = AnnotationHelper.getAnnotation(SiddhiConstants.ANNOTATION_MAP,
                        sourceAnnotation.getAnnotations());
                if (mapAnnotation == null) {
                    mapAnnotation = Annotation.annotation(SiddhiConstants.ANNOTATION_MAP).element(SiddhiConstants
                            .ANNOTATION_ELEMENT_TYPE, "passThrough");
                }
                final String sourceType = sourceAnnotation.getElement(SiddhiConstants.ANNOTATION_ELEMENT_TYPE);
                final String mapType = mapAnnotation.getElement(SiddhiConstants.ANNOTATION_ELEMENT_TYPE);
                if (sourceType != null && mapType != null) {
                    // load input transport extension
                    Extension sourceExtension = constructExtension(streamDefinition, SiddhiConstants.ANNOTATION_SOURCE,
                            sourceType, sourceAnnotation, SiddhiConstants.NAMESPACE_SOURCE);
                    Source source = (Source) SiddhiClassLoader.loadExtensionImplementation(
                            sourceExtension, SourceExecutorExtensionHolder.getInstance(executionPlanContext));

                    // load input mapper extension
                    Extension mapperExtension = constructExtension(streamDefinition, SiddhiConstants.ANNOTATION_MAP,
                            mapType, sourceAnnotation, SiddhiConstants.NAMESPACE_SOURCE_MAPPER);
                    SourceMapper sourceMapper = (SourceMapper) SiddhiClassLoader.loadExtensionImplementation(
                            mapperExtension, SourceMapperExecutorExtensionHolder.getInstance(executionPlanContext));

                    OptionHolder sourceOptionHolder = constructOptionProcessor(streamDefinition, sourceAnnotation,
                            source.getClass().getAnnotation(org.wso2.siddhi.annotation.Extension.class), null);
                    OptionHolder mapOptionHolder = constructOptionProcessor(streamDefinition, mapAnnotation,
                            sourceMapper.getClass().getAnnotation(org.wso2.siddhi.annotation.Extension.class), null);

                    sourceMapper.init(streamDefinition, mapType, mapOptionHolder, getAttributeMappings(mapAnnotation),
                            executionPlanContext.getSiddhiContext().getConfigManager().generateConfigReader
                                    (mapperExtension.getNamespace(), mapperExtension.getName()));
                    source.init(sourceOptionHolder, sourceMapper, executionPlanContext.getSiddhiContext()
                            .getConfigManager().generateConfigReader
                                    (sourceExtension.getNamespace(), sourceExtension.getName()), executionPlanContext);

                    List<Source> eventSources = eventSourceMap.get(streamDefinition.getId());
                    if (eventSources == null) {
                        eventSources = new ArrayList<>();
                        eventSources.add(source);
                        eventSourceMap.put(streamDefinition.getId(), eventSources);
                    } else {
                        eventSources.add(source);
                    }
                } else {
                    throw new ExecutionPlanCreationException("Both @Sink(type=) and @map(type=) are required.");
                }
            }
        }
    }

    public static void addEventSink(StreamDefinition streamDefinition,
                                    ConcurrentMap<String, List<Sink>> eventSinkMap,
                                    ExecutionPlanContext executionPlanContext) {
        for (Annotation sinkAnnotation : streamDefinition.getAnnotations()) {
            if (SiddhiConstants.ANNOTATION_SINK.equalsIgnoreCase(sinkAnnotation.getName())) {
                Annotation mapAnnotation = AnnotationHelper.getAnnotation(SiddhiConstants.ANNOTATION_MAP,
                        sinkAnnotation.getAnnotations());
                if (mapAnnotation == null) {
                    mapAnnotation = Annotation.annotation(SiddhiConstants.ANNOTATION_MAP).element(SiddhiConstants
                            .ANNOTATION_ELEMENT_TYPE, "passThrough");
                }
                Annotation distributionAnnotation =
                        AnnotationHelper.getAnnotation(SiddhiConstants.ANNOTATION_DISTRIBUTION,
                                sinkAnnotation.getAnnotations());

                if (mapAnnotation != null) {

                    String[] supportedDynamicOptions = null;
                    List<OptionHolder> destinationOptHolders = new ArrayList<>();
                    String sinkType = sinkAnnotation.getElement(SiddhiConstants.ANNOTATION_ELEMENT_TYPE);

                    Extension sinkExtension = constructExtension(streamDefinition, SiddhiConstants.ANNOTATION_SINK,
                            sinkType, sinkAnnotation, SiddhiConstants.NAMESPACE_SINK);
                    ConfigReader sinkConfigReader = executionPlanContext.getSiddhiContext().
                            getConfigManager().generateConfigReader(sinkExtension.getNamespace(),
                            sinkExtension.getName());

                    final boolean isDistributedTransport = (distributionAnnotation != null);
                    boolean isMultiClient = false;
                    if (isDistributedTransport) {
                        Sink sink = createSink(sinkExtension, executionPlanContext);
                        isMultiClient = isMultiClientDistributedTransport(sink, streamDefinition,
                                distributionAnnotation);
                        supportedDynamicOptions = sink.getSupportedDynamicOptions();
                        destinationOptHolders = createDestinationOptionHolders(distributionAnnotation,
                                streamDefinition, sink);
                    }

                    final String mapType = mapAnnotation.getElement(SiddhiConstants.ANNOTATION_ELEMENT_TYPE);
                    if (sinkType != null && mapType != null) {
                        Sink sink;
                        if (isDistributedTransport) {
                            sink = (isMultiClient) ? new MultiClientDistributedTransport() :
                                    new SingleClientDistributedTransport();
                        } else {
                            sink = createSink(sinkExtension, executionPlanContext);
                        }
                        if (supportedDynamicOptions == null) {
                            supportedDynamicOptions = sink.getSupportedDynamicOptions();
                        }

                        //load output mapper extension
                        Extension mapperExtension = constructExtension(streamDefinition, SiddhiConstants.ANNOTATION_MAP,
                                mapType, sinkAnnotation, SiddhiConstants.NAMESPACE_SINK_MAPPER);
                        ConfigReader mapperConfigReader = executionPlanContext.getSiddhiContext().
                                getConfigManager().generateConfigReader(sinkExtension.getNamespace(),
                                sinkExtension.getName());

                        SinkMapper sinkMapper = (SinkMapper) SiddhiClassLoader.loadExtensionImplementation(
                                mapperExtension, SinkMapperExecutorExtensionHolder.getInstance(executionPlanContext));

                        org.wso2.siddhi.annotation.Extension sinkExt
                                = sink.getClass().getAnnotation(org.wso2.siddhi.annotation.Extension.class);

                        // Initialing output transport
                        OptionHolder transportOptionHolder = constructOptionProcessor(streamDefinition,
                                sinkAnnotation, sinkExt, supportedDynamicOptions);
                        OptionHolder mapOptionHolder = constructOptionProcessor(streamDefinition, mapAnnotation,
                                sinkMapper.getClass().getAnnotation(org.wso2.siddhi.annotation.Extension.class),
                                sinkMapper.getSupportedDynamicOptions());
                        String payload = getPayload(mapAnnotation);

                        // Initializing the transports
                        OptionHolder distributionOptHolder = null;
                        if (isDistributedTransport) {
                            distributionOptHolder = constructOptionProcessor(streamDefinition,
                                    distributionAnnotation, sinkExt, supportedDynamicOptions);
                            String strategyType = distributionOptHolder.validateAndGetStaticValue(SiddhiConstants
                                    .DISTRIBUTION_STRATEGY_KEY);
                            Extension strategyExtension = constructExtension(streamDefinition, SiddhiConstants
                                            .ANNOTATION_SINK,
                                    strategyType, sinkAnnotation, SiddhiConstants
                                            .NAMESPACE_DISTRIBUTION_STRATEGY);
                            ConfigReader configReader = executionPlanContext.getSiddhiContext().
                                    getConfigManager().generateConfigReader
                                    (strategyExtension.getNamespace(), strategyExtension.getName());
                            DistributionStrategy distributionStrategy = (DistributionStrategy) SiddhiClassLoader
                                    .loadExtensionImplementation(
                                            strategyExtension, DistributionStrategyExtensionHolder.getInstance
                                                    (executionPlanContext));
                            distributionStrategy.init(streamDefinition, transportOptionHolder, distributionOptHolder,
                                    destinationOptHolders, configReader);

                            ((DistributedTransport) sink).init(streamDefinition, sinkType,
                                    transportOptionHolder, sinkConfigReader, sinkMapper, mapType, mapOptionHolder,
                                    payload, mapperConfigReader, executionPlanContext, destinationOptHolders,
                                    sinkAnnotation, distributionStrategy, supportedDynamicOptions);
                        } else {
                            sink.init(streamDefinition, sinkType, transportOptionHolder, sinkConfigReader, sinkMapper,
                                    mapType, mapOptionHolder, payload, mapperConfigReader, executionPlanContext);
                        }

                        // Setting the output group determiner
                        OutputGroupDeterminer groupDeterminer = constructOutputGroupDeterminer(transportOptionHolder,
                                distributionOptHolder, streamDefinition, destinationOptHolders.size());
                        if (groupDeterminer != null) {
                            sink.getMapper().setGroupDeterminer(groupDeterminer);
                        }

                        List<Sink> eventSinks = eventSinkMap.get(streamDefinition.getId());
                        if (eventSinks == null) {
                            eventSinks = new ArrayList<>();
                            eventSinks.add(sink);
                            eventSinkMap.put(streamDefinition.getId(), eventSinks);
                        } else {
                            eventSinks.add(sink);
                        }
                    }
                } else {
                    throw new ExecutionPlanCreationException("Both @sink(type=) and @map(type=) are required.");
                }
            }
        }
    }

    private static OutputGroupDeterminer constructOutputGroupDeterminer(OptionHolder transportOptHolder, OptionHolder
            distributedOptHolder,
                                                                        StreamDefinition streamDef, int
                                                                                destinationCount) {

        OutputGroupDeterminer groupDeterminer = null;
        if (distributedOptHolder != null) {
            String strategy = distributedOptHolder.validateAndGetStaticValue(SiddhiConstants.DISTRIBUTION_STRATEGY_KEY);
            if (strategy.equalsIgnoreCase(SiddhiConstants.DISTRIBUTION_STRATEGY_PARTITIONED)) {
                String partitionKeyField = distributedOptHolder.validateAndGetStaticValue(SiddhiConstants
                        .PARTITION_KEY_FIELD_KEY);
                int partitioningFieldIndex = streamDef.getAttributePosition(partitionKeyField);
                groupDeterminer = new PartitionedGroupDeterminer(partitioningFieldIndex, destinationCount);
            }
        }

        if (groupDeterminer == null) {
            List<Option> dynamicTransportOptions = new ArrayList<Option>(transportOptHolder.getDynamicOptionsKeys()
                    .size());
            transportOptHolder.getDynamicOptionsKeys().
                    forEach(option -> dynamicTransportOptions.add(transportOptHolder.validateAndGetOption(option)));

            if (dynamicTransportOptions.size() > 0) {
                groupDeterminer = new DynamicOptionGroupDeterminer(dynamicTransportOptions);
            }
        }

        return groupDeterminer;
    }

    public static Extension constructExtension(StreamDefinition streamDefinition, String typeName, String typeValue,
                                               Annotation annotation, String defaultNamespace) {
        String[] namespaceAndName = typeValue.split(SiddhiConstants.EXTENSION_SEPARATOR);
        String namespace;
        String name;
        if (namespaceAndName.length == 1) {
            namespace = defaultNamespace;
            name = namespaceAndName[0];
        } else if (namespaceAndName.length == 2) {
            namespace = namespaceAndName[0];
            name = namespaceAndName[1];
        } else {
            throw new ExecutionPlanCreationException("Malformed '" + typeName + "' annotation type '" + typeValue +
                    "' " +
                    "provided, for annotation '" + annotation + "' on stream '" + streamDefinition.getId() + "', " +
                    "it should be either '<namespace>:<name>' or '<name>'");
        }
        return new Extension() {
            @Override
            public String getNamespace() {
                return namespace;
            }

            @Override
            public String getName() {
                return name;
            }
        };
    }

    private static List<AttributeMapping> getAttributeMappings(Annotation mapAnnotation) {
        List<AttributeMapping> mappings = new ArrayList<>();
        List<Annotation> attributeAnnotations = mapAnnotation.getAnnotations(SiddhiConstants.ANNOTATION_ATTRIBUTES);
        if (attributeAnnotations.size() > 0) {
            mappings.addAll(
                    attributeAnnotations
                            .get(0)
                            .getElements()
                            .stream()
                            .map(element -> new AttributeMapping(element.getKey(), element.getValue()))
                            .collect(Collectors.toList())
            );
        }
        return mappings;
    }

    private static String getPayload(Annotation mapAnnotation) {
        List<Annotation> attributeAnnotations = mapAnnotation.getAnnotations(SiddhiConstants.ANNOTATION_PAYLOAD);
        if (attributeAnnotations.size() == 1) {
            List<Element> elements = attributeAnnotations.get(0).getElements();
            if (elements.size() == 1) {
                return elements.get(0).getValue();
            } else {
                throw new ExecutionPlanCreationException("@payload() annotation should only contain single element.");
            }
        } else if (attributeAnnotations.size() > 1) {
            throw new ExecutionPlanCreationException("@map() annotation should only contain single @payload() " +
                    "annotation.");
        } else {
            return null;
        }
    }

    private static OptionHolder constructOptionProcessor(StreamDefinition streamDefinition, Annotation annotation,
                                                         org.wso2.siddhi.annotation.Extension extension,
                                                         String[] supportedDynamicOptions) {
        List<String> supportedDynamicOptionList = new ArrayList<>();
        if (supportedDynamicOptions != null) {
            supportedDynamicOptionList = Arrays.asList(supportedDynamicOptions);
        }

        Map<String, String> options = new HashMap<String, String>();
        Map<String, String> dynamicOptions = new HashMap<String, String>();
        for (Element element : annotation.getElements()) {
            if (Pattern.matches("\\{\\{.*?}}", element.getValue())) {
                if (supportedDynamicOptionList.contains(element.getKey())) {
                    dynamicOptions.put(element.getKey(), element.getValue());
                } else {
                    throw new ExecutionPlanCreationException("'" + element.getKey() + "' is not a supported " +
                            "DynamicOption " +
                            "for the Extension '" + extension.namespace() + ":" + extension.name() + "', it only " +
                            "supports " +
                            "following as its DynamicOptions: " + supportedDynamicOptionList);
                }
            } else {
                options.put(element.getKey(), element.getValue());
            }
        }
        return new OptionHolder(streamDefinition, options, dynamicOptions, extension);
    }

    private static boolean isMultiClientDistributedTransport(Sink clientTransport, StreamDefinition
            streamDefinition, Annotation distributionAnnotation) {

        // fetch the @distribution annotations from the @sink annotation
        List<OptionHolder> destinationOptHolders = createDestinationOptionHolders(distributionAnnotation,
                streamDefinition, clientTransport);

        List<String> dynamicOptions = Arrays.asList(clientTransport.getSupportedDynamicOptions());
        // If at least one of the @destination contains a static option then multi client transport should be used
        for (OptionHolder optionHolder : destinationOptHolders) {
            for (String key : optionHolder.getDynamicOptionsKeys()) {
                if (!dynamicOptions.contains(key)) {
                    return true;
                }
            }

            for (String key : optionHolder.getStaticOptionsKeys()) {
                if (!dynamicOptions.contains(key)) {
                    return true;
                }
            }
        }

        return false;
    }

    private static Sink createSink(Extension sinkExtension, ExecutionPlanContext executionPlanContext) {

        // Create a temp instance of the underlying transport to get supported dynamic options
        Sink sink = (Sink) SiddhiClassLoader.loadExtensionImplementation(
                sinkExtension, SinkExecutorExtensionHolder.getInstance(executionPlanContext));

        return sink;
    }

    private static List<OptionHolder> createDestinationOptionHolders(Annotation distributionAnnotation, StreamDefinition
            streamDefinition, Sink clientTransport) {

        org.wso2.siddhi.annotation.Extension sinkExt
                = clientTransport.getClass().getAnnotation(org.wso2.siddhi.annotation.Extension.class);

        List<OptionHolder> destinationOptHolders = new ArrayList<>();
        distributionAnnotation.getAnnotations().stream()
                .filter(annotation -> annotation.getName().equalsIgnoreCase(SiddhiConstants.ANNOTATION_DESTINATION))
                .forEach(destinationAnnotation -> destinationOptHolders.add(constructOptionProcessor(streamDefinition,
                        destinationAnnotation, sinkExt, clientTransport.getSupportedDynamicOptions())));

        return destinationOptHolders;
    }

}<|MERGE_RESOLUTION|>--- conflicted
+++ resolved
@@ -86,17 +86,11 @@
 public class DefinitionParserHelper {
 
 
-<<<<<<< HEAD
-    public static void validateDefinition(AbstractDefinition definition, ConcurrentMap<String, AbstractDefinition> streamDefinitionMap,
+    public static void validateDefinition(AbstractDefinition definition, ConcurrentMap<String, AbstractDefinition>
+            streamDefinitionMap,
                                           ConcurrentMap<String, AbstractDefinition> tableDefinitionMap,
                                           ConcurrentMap<String, AbstractDefinition> windowDefinitionMap,
                                           ConcurrentMap<String, AbstractDefinition> aggregationDefinitionMap) {
-=======
-    public static void validateDefinition(AbstractDefinition definition, ConcurrentMap<String, AbstractDefinition>
-            streamDefinitionMap,
-                                          ConcurrentMap<String, AbstractDefinition> tableDefinitionMap,
-                                          ConcurrentMap<String, AbstractDefinition> windowDefinitionMap) {
->>>>>>> 1975d897
         AbstractDefinition existingTableDefinition = tableDefinitionMap.get(definition.getId());
         if (existingTableDefinition != null && (!existingTableDefinition.equals(definition) || definition instanceof
                 StreamDefinition)) {
@@ -147,15 +141,9 @@
         }
     }
 
-<<<<<<< HEAD
-    public static void addEventTable(TableDefinition tableDefinition, ConcurrentMap<String, EventTable> eventTableMap, ExecutionPlanContext executionPlanContext) {
-        if (!eventTableMap.containsKey(tableDefinition.getId())) {
-=======
     public static void addTable(TableDefinition tableDefinition, ConcurrentMap<String, Table> tableMap,
                                 ExecutionPlanContext executionPlanContext) {
-
         if (!tableMap.containsKey(tableDefinition.getId())) {
->>>>>>> 1975d897
 
             MetaStreamEvent tableMetaStreamEvent = new MetaStreamEvent();
             tableMetaStreamEvent.addInputDefinition(tableDefinition);
