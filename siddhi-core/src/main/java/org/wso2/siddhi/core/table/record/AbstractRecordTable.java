/*
 * Copyright (c) 2016, WSO2 Inc. (http://www.wso2.org) All Rights Reserved.
 *
 * WSO2 Inc. licenses this file to you under the Apache License,
 * Version 2.0 (the "License"); you may not use this file except
 * in compliance with the License.
 * You may obtain a copy of the License at
 *
 *     http://www.apache.org/licenses/LICENSE-2.0
 *
 * Unless required by applicable law or agreed to in writing,
 * software distributed under the License is distributed on an
 * "AS IS" BASIS, WITHOUT WARRANTIES OR CONDITIONS OF ANY
 * KIND, either express or implied. See the License for the
 * specific language governing permissions and limitations
 * under the License.
 */

package org.wso2.siddhi.core.table.record;

import org.apache.log4j.Logger;
import org.wso2.siddhi.core.config.SiddhiAppContext;
import org.wso2.siddhi.core.event.ComplexEventChunk;
import org.wso2.siddhi.core.event.state.StateEvent;
import org.wso2.siddhi.core.event.stream.StreamEvent;
import org.wso2.siddhi.core.event.stream.StreamEventCloner;
import org.wso2.siddhi.core.event.stream.StreamEventPool;
import org.wso2.siddhi.core.exception.ConnectionUnavailableException;
import org.wso2.siddhi.core.executor.ExpressionExecutor;
import org.wso2.siddhi.core.executor.VariableExpressionExecutor;
import org.wso2.siddhi.core.table.CompiledUpdateSet;
import org.wso2.siddhi.core.table.Table;
import org.wso2.siddhi.core.util.collection.AddingStreamEventExtractor;
import org.wso2.siddhi.core.util.collection.operator.CompiledExpression;
import org.wso2.siddhi.core.util.collection.operator.MatchingMetaInfoHolder;
import org.wso2.siddhi.core.util.config.ConfigReader;
import org.wso2.siddhi.query.api.definition.TableDefinition;
import org.wso2.siddhi.query.api.execution.query.output.stream.UpdateSet;
import org.wso2.siddhi.query.api.expression.Expression;

import java.util.ArrayList;
import java.util.HashMap;
import java.util.Iterator;
import java.util.List;
import java.util.Map;

/**
 * An abstract implementation of table. Abstract implementation will handle {@link ComplexEventChunk} so that
 * developer can directly work with event data.
 */
public abstract class AbstractRecordTable extends Table {

    private static final Logger log = Logger.getLogger(AbstractRecordTable.class);

    private TableDefinition tableDefinition;
    private StreamEventPool storeEventPool;

    @Override
    public void init(TableDefinition tableDefinition, StreamEventPool storeEventPool,
                     StreamEventCloner storeEventCloner, ConfigReader configReader, SiddhiAppContext
                             siddhiAppContext) {
        this.tableDefinition = tableDefinition;
        this.storeEventPool = storeEventPool;
        init(tableDefinition, configReader);
    }

    /**
     * Initializing the Record Table
     *
     * @param tableDefinition definintion of the table with annotations if any
     * @param configReader this hold the {@link AbstractRecordTable} configuration reader.
     */
    protected abstract void init(TableDefinition tableDefinition, ConfigReader configReader);

    @Override
    public TableDefinition getTableDefinition() {
        return tableDefinition;
    }

    @Override
    public void add(ComplexEventChunk<StreamEvent> addingEventChunk) throws ConnectionUnavailableException {
        List<Object[]> records = new ArrayList<>();
        addingEventChunk.reset();
        while (addingEventChunk.hasNext()) {
            StreamEvent event = addingEventChunk.next();
            records.add(event.getOutputData());
        }
        add(records);

    }

    /**
     * Add records to the Table
     *
     * @param records records that need to be added to the table, each Object[] represent a record and it will match
     *                the attributes of the Table Definition.
     */
    protected abstract void add(List<Object[]> records) throws ConnectionUnavailableException;

    @Override
<<<<<<< HEAD
    public StreamEvent find(StateEvent matchingEvent, CompiledExpression compiledExpression) {
        RecordStoreCompiledExpression recordStoreCompiledExpression =
                ((RecordStoreCompiledExpression) compiledExpression);
=======
    public StreamEvent find(CompiledCondition compiledCondition, StateEvent matchingEvent)
            throws ConnectionUnavailableException {
        RecordStoreCompiledCondition recordStoreCompiledCondition = ((RecordStoreCompiledCondition) compiledCondition);
>>>>>>> 73b9e81b

        Map<String, Object> findConditionParameterMap = new HashMap<>();
        for (Map.Entry<String, ExpressionExecutor> entry : recordStoreCompiledExpression.variableExpressionExecutorMap
                .entrySet()) {
            findConditionParameterMap.put(entry.getKey(), entry.getValue().execute(matchingEvent));
        }

<<<<<<< HEAD
        Iterator<Object[]> records = find(findConditionParameterMap, recordStoreCompiledExpression.compiledExpression);
=======
        Iterator<Object[]> records =
                find(findConditionParameterMap, recordStoreCompiledCondition.compiledCondition);
>>>>>>> 73b9e81b
        ComplexEventChunk<StreamEvent> streamEventComplexEventChunk = new ComplexEventChunk<>(true);
        if (records != null) {
            while (records.hasNext()) {
                Object[] record = records.next();
                StreamEvent streamEvent = storeEventPool.borrowEvent();
                System.arraycopy(record, 0, streamEvent.getOutputData(), 0, record.length);
                streamEventComplexEventChunk.add(streamEvent);
            }
        }
        return streamEventComplexEventChunk.getFirst();
    }

    /**
     * Find records matching the compiled condition
     *
     * @param findConditionParameterMap map of matching StreamVariable Ids and their values
     *                                  corresponding to the compiled condition
     * @param compiledExpression        the compiledExpression against which records should be matched
     * @return RecordIterator of matching records
     */
    protected abstract RecordIterator<Object[]> find(Map<String, Object> findConditionParameterMap,
<<<<<<< HEAD
                                                     CompiledExpression compiledExpression);

    @Override
    public boolean contains(StateEvent matchingEvent, CompiledExpression compiledExpression) {
        RecordStoreCompiledExpression recordStoreCompiledExpression =
                ((RecordStoreCompiledExpression) compiledExpression);
=======
                                                     CompiledCondition compiledCondition)
                                                                throws ConnectionUnavailableException;

    @Override
    public boolean contains(StateEvent matchingEvent, CompiledCondition compiledCondition)
            throws ConnectionUnavailableException {
        RecordStoreCompiledCondition recordStoreCompiledCondition = ((RecordStoreCompiledCondition) compiledCondition);
>>>>>>> 73b9e81b

        Map<String, Object> containsConditionParameterMap = new HashMap<>();
        for (Map.Entry<String, ExpressionExecutor> entry :
                recordStoreCompiledExpression.variableExpressionExecutorMap.entrySet()) {
            containsConditionParameterMap.put(entry.getKey(), entry.getValue().execute(matchingEvent));
        }
        return contains(containsConditionParameterMap, recordStoreCompiledExpression.compiledExpression);
    }

    /**
     * Check if matching record exist
     *
     * @param containsConditionParameterMap map of matching StreamVariable Ids and their values corresponding to the
     *                                      compiled condition
     * @param compiledExpression             the compiledExpression against which records should be matched
     * @return if matching record found or not
     */
    protected abstract boolean contains(Map<String, Object> containsConditionParameterMap,
<<<<<<< HEAD
                                        CompiledExpression compiledExpression);

    @Override
    public void delete(ComplexEventChunk<StateEvent> deletingEventChunk, CompiledExpression compiledExpression) {
        RecordStoreCompiledExpression recordStoreCompiledExpression =
                ((RecordStoreCompiledExpression) compiledExpression);
=======
                                        CompiledCondition compiledCondition)
                                        throws ConnectionUnavailableException;

    @Override
    public void delete(ComplexEventChunk<StateEvent> deletingEventChunk, CompiledCondition compiledCondition)
            throws ConnectionUnavailableException {
        RecordStoreCompiledCondition recordStoreCompiledCondition = ((RecordStoreCompiledCondition) compiledCondition);
>>>>>>> 73b9e81b
        List<Map<String, Object>> deleteConditionParameterMaps = new ArrayList<>();
        deletingEventChunk.reset();
        while (deletingEventChunk.hasNext()) {
            StateEvent stateEvent = deletingEventChunk.next();

            Map<String, Object> variableMap = new HashMap<>();
            for (Map.Entry<String, ExpressionExecutor> entry :
                    recordStoreCompiledExpression.variableExpressionExecutorMap.entrySet()) {
                variableMap.put(entry.getKey(), entry.getValue().execute(stateEvent));
            }

            deleteConditionParameterMaps.add(variableMap);
        }
        delete(deleteConditionParameterMaps, recordStoreCompiledExpression.compiledExpression);
    }

    /**
     * Delete all matching records
     *
     * @param deleteConditionParameterMaps map of matching StreamVariable Ids and their values corresponding to the
     *                                     compiled condition
     * @param compiledExpression            the compiledExpression against which records should be matched for deletion
     */
    protected abstract void delete(List<Map<String, Object>> deleteConditionParameterMaps,
<<<<<<< HEAD
                                   CompiledExpression compiledExpression);

    @Override
    public void update(ComplexEventChunk<StateEvent> updatingEventChunk, CompiledExpression compiledExpression,
                       CompiledUpdateSet compiledUpdateSet) {
        RecordStoreCompiledExpression recordStoreCompiledExpression =
                ((RecordStoreCompiledExpression) compiledExpression);
        RecordTableCompiledUpdateSet recordTableCompiledUpdateSet = (RecordTableCompiledUpdateSet) compiledUpdateSet;
=======
                                   CompiledCondition compiledCondition)
    throws ConnectionUnavailableException;

    @Override
    public void update(ComplexEventChunk<StateEvent> updatingEventChunk, CompiledCondition compiledCondition,
                       UpdateAttributeMapper[] updateAttributeMappers) throws ConnectionUnavailableException {
        RecordStoreCompiledCondition recordStoreCompiledCondition = ((RecordStoreCompiledCondition) compiledCondition);
>>>>>>> 73b9e81b
        List<Map<String, Object>> updateConditionParameterMaps = new ArrayList<>();
        List<Map<String, Object>> updateSetParameterMaps = new ArrayList<>();
        updatingEventChunk.reset();
        while (updatingEventChunk.hasNext()) {
            StateEvent stateEvent = updatingEventChunk.next();

            Map<String, Object> variableMap = new HashMap<>();
            for (Map.Entry<String, ExpressionExecutor> entry :
                    recordStoreCompiledExpression.variableExpressionExecutorMap.entrySet()) {
                variableMap.put(entry.getKey(), entry.getValue().execute(stateEvent));
            }
            updateConditionParameterMaps.add(variableMap);

            Map<String, Object> variableMapForUpdateSet = new HashMap<>();
            for (Map.Entry<String, ExpressionExecutor> entry :
                    recordTableCompiledUpdateSet.getExpressionExecutorMap().entrySet()) {
                variableMapForUpdateSet.put(entry.getKey(), entry.getValue().execute(stateEvent));
            }
            updateSetParameterMaps.add(variableMapForUpdateSet);
        }
        update(updateConditionParameterMaps, recordStoreCompiledExpression.compiledExpression,
                recordTableCompiledUpdateSet, updateSetParameterMaps);
    }

    /**
     * Update all matching records
     *  @param updateConditionParameterMaps map of matching StreamVariable Ids and their values corresponding to the
     *                                     compiled condition based on which the records will be updated
     * @param compiledExpression            the compiledExpression against which records should be matched for update
     * @param recordTableCompiledUpdateSet
     * @param updateValues                 the attributes and values that should be updated for the matching records
     */
    protected abstract void update(List<Map<String, Object>> updateConditionParameterMaps,
<<<<<<< HEAD
                                   CompiledExpression compiledExpression,
                                   RecordTableCompiledUpdateSet recordTableCompiledUpdateSet,
                                   List<Map<String, Object>> updateValues);

    @Override
    public void updateOrAdd(ComplexEventChunk<StateEvent> updateOrAddingEventChunk,
                            CompiledExpression compiledExpression, CompiledUpdateSet compiledUpdateSet,
                            AddingStreamEventExtractor addingStreamEventExtractor) {
        RecordStoreCompiledExpression recordStoreCompiledExpression =
                ((RecordStoreCompiledExpression) compiledExpression);
        RecordTableCompiledUpdateSet recordTableCompiledUpdateSet = (RecordTableCompiledUpdateSet) compiledUpdateSet;
=======
                                   CompiledCondition compiledCondition,
                                   List<Map<String, Object>> updateValues) throws ConnectionUnavailableException;

    @Override
    public void updateOrAdd(ComplexEventChunk<StateEvent> updateOrAddingEventChunk,
                            CompiledCondition compiledCondition, UpdateAttributeMapper[] updateAttributeMappers,
                            AddingStreamEventExtractor addingStreamEventExtractor)
    throws ConnectionUnavailableException {
        RecordStoreCompiledCondition recordStoreCompiledCondition = ((RecordStoreCompiledCondition) compiledCondition);
>>>>>>> 73b9e81b
        List<Map<String, Object>> updateConditionParameterMaps = new ArrayList<>();
        List<Map<String, Object>> updateSetParameterMaps = new ArrayList<>();
        List<Object[]> addingRecords = new ArrayList<>();
        updateOrAddingEventChunk.reset();
        while (updateOrAddingEventChunk.hasNext()) {
            StateEvent stateEvent = updateOrAddingEventChunk.next();

            Map<String, Object> variableMap = new HashMap<>();
            for (Map.Entry<String, ExpressionExecutor> entry :
                    recordStoreCompiledExpression.variableExpressionExecutorMap.entrySet()) {
                variableMap.put(entry.getKey(), entry.getValue().execute(stateEvent));
            }
            updateConditionParameterMaps.add(variableMap);

            Map<String, Object> variableMapForUpdateSet = new HashMap<>();
            for (Map.Entry<String, ExpressionExecutor> entry :
                    recordTableCompiledUpdateSet.getExpressionExecutorMap().entrySet()) {
                variableMapForUpdateSet.put(entry.getKey(), entry.getValue().execute(stateEvent));
            }
            updateSetParameterMaps.add(variableMapForUpdateSet);
            addingRecords.add(stateEvent.getStreamEvent(0).getOutputData());
        }
        updateOrAdd(updateConditionParameterMaps, recordStoreCompiledExpression.compiledExpression,
                recordTableCompiledUpdateSet, updateSetParameterMaps, addingRecords);

    }

    /**
     * Try updating the records if they exist else add the records
     *  @param updateConditionParameterMaps map of matching StreamVariable Ids and their values corresponding to the
     *                                     compiled condition based on which the records will be updated
     * @param compiledExpression            the compiledExpression against which records should be matched for update
     * @param recordTableCompiledUpdateSet
     * @param updateValues                 the attributes and values that should be updated if the condition matches
     * @param addingRecords                the values for adding new records if the update condition did not match
     */
    protected abstract void updateOrAdd(List<Map<String, Object>> updateConditionParameterMaps,
                                        CompiledExpression compiledExpression,
                                        RecordTableCompiledUpdateSet recordTableCompiledUpdateSet,
                                        List<Map<String, Object>> updateValues,
                                        List<Object[]> addingRecords)
    throws ConnectionUnavailableException;

    @Override
    public CompiledExpression compileExpression(Expression expression,
                                                MatchingMetaInfoHolder matchingMetaInfoHolder,
                                                SiddhiAppContext siddhiAppContext,
                                                List<VariableExpressionExecutor> variableExpressionExecutors,
                                                Map<String, Table> tableMap, String queryName) {
        ExpressionBuilder expressionBuilder = new ExpressionBuilder(expression, matchingMetaInfoHolder,
                                                                 siddhiAppContext, variableExpressionExecutors,
                                                                 tableMap, queryName);
        CompiledExpression compiledExpression = compileExpression(expressionBuilder);
        Map<String, ExpressionExecutor> expressionExecutorMap = expressionBuilder.getVariableExpressionExecutorMap();
        return new RecordStoreCompiledExpression(expressionExecutorMap, compiledExpression);
    }

    public CompiledUpdateSet compileUpdateSet(UpdateSet updateSet,
                                              MatchingMetaInfoHolder matchingMetaInfoHolder,
                                              SiddhiAppContext siddhiAppContext,
                                              List<VariableExpressionExecutor> variableExpressionExecutors,
                                              Map<String, Table> tableMap, String queryName) {
        RecordTableCompiledUpdateSet recordTableCompiledUpdateSet = new RecordTableCompiledUpdateSet();
        Map<String, ExpressionExecutor> parentExecutorMap = new HashMap<>();
        for (UpdateSet.SetAttribute setAttribute: updateSet.getSetAttributeList()) {
            ExpressionBuilder expressionBuilder = new ExpressionBuilder(setAttribute.getAssignmentExpression(),
                    matchingMetaInfoHolder, siddhiAppContext, variableExpressionExecutors, tableMap, queryName);
            CompiledExpression compiledExpression = compileSetAttribute(expressionBuilder);
            recordTableCompiledUpdateSet.put(setAttribute.getTableVariable().getAttributeName(), compiledExpression);
            Map<String, ExpressionExecutor> expressionExecutorMap =
                    expressionBuilder.getVariableExpressionExecutorMap();
            parentExecutorMap.putAll(expressionExecutorMap);
        }
        recordTableCompiledUpdateSet.setExpressionExecutorMap(parentExecutorMap);
        return recordTableCompiledUpdateSet;
    }

    /**
     * Compile the matching expression
     *
     * @param expressionBuilder helps visiting the conditions in order to compile the condition
     * @return compiled expression that can be used for matching events in find, contains, delete, update and
     * updateOrAdd
     */
    protected abstract CompiledExpression compileExpression(ExpressionBuilder expressionBuilder);

    /**
     * Compiles the expression in a set clause
     * @param expressionBuilder helps visiting the conditions in order to compile the condition
     * @return compiled expression that can be used for matching events in find, contains, delete, update and
     * updateOrAdd
     */
    protected abstract CompiledExpression compileSetAttribute(ExpressionBuilder expressionBuilder);

    private class RecordStoreCompiledExpression implements CompiledExpression {
        private Map<String, ExpressionExecutor> variableExpressionExecutorMap;
        private CompiledExpression compiledExpression;

        RecordStoreCompiledExpression(Map<String, ExpressionExecutor> variableExpressionExecutorMap,
                                      CompiledExpression compiledExpression) {
            this.variableExpressionExecutorMap = variableExpressionExecutorMap;
            this.compiledExpression = compiledExpression;
        }

        @Override
        public CompiledExpression cloneCompiledExpression(String key) {
            Map<String, ExpressionExecutor> newVariableExpressionExecutorMap = new HashMap<>();
            for (Map.Entry<String, ExpressionExecutor> entry : variableExpressionExecutorMap.entrySet()) {
                newVariableExpressionExecutorMap.put(entry.getKey(), entry.getValue().cloneExecutor(key));
            }
            return new RecordStoreCompiledExpression(newVariableExpressionExecutorMap, compiledExpression);
        }
    }

}<|MERGE_RESOLUTION|>--- conflicted
+++ resolved
@@ -32,6 +32,7 @@
 import org.wso2.siddhi.core.table.Table;
 import org.wso2.siddhi.core.util.collection.AddingStreamEventExtractor;
 import org.wso2.siddhi.core.util.collection.operator.CompiledExpression;
+import org.wso2.siddhi.core.util.collection.operator.CompiledExpression;
 import org.wso2.siddhi.core.util.collection.operator.MatchingMetaInfoHolder;
 import org.wso2.siddhi.core.util.config.ConfigReader;
 import org.wso2.siddhi.query.api.definition.TableDefinition;
@@ -98,15 +99,9 @@
     protected abstract void add(List<Object[]> records) throws ConnectionUnavailableException;
 
     @Override
-<<<<<<< HEAD
-    public StreamEvent find(StateEvent matchingEvent, CompiledExpression compiledExpression) {
-        RecordStoreCompiledExpression recordStoreCompiledExpression =
-                ((RecordStoreCompiledExpression) compiledExpression);
-=======
-    public StreamEvent find(CompiledCondition compiledCondition, StateEvent matchingEvent)
+    public StreamEvent find(CompiledExpression compiledExpression, StateEvent matchingEvent)
             throws ConnectionUnavailableException {
-        RecordStoreCompiledCondition recordStoreCompiledCondition = ((RecordStoreCompiledCondition) compiledCondition);
->>>>>>> 73b9e81b
+        RecordStoreCompiledCondition recordStoreCompiledExpression = ((RecordStoreCompiledCondition) compiledExpression);
 
         Map<String, Object> findConditionParameterMap = new HashMap<>();
         for (Map.Entry<String, ExpressionExecutor> entry : recordStoreCompiledExpression.variableExpressionExecutorMap
@@ -114,12 +109,7 @@
             findConditionParameterMap.put(entry.getKey(), entry.getValue().execute(matchingEvent));
         }
 
-<<<<<<< HEAD
         Iterator<Object[]> records = find(findConditionParameterMap, recordStoreCompiledExpression.compiledExpression);
-=======
-        Iterator<Object[]> records =
-                find(findConditionParameterMap, recordStoreCompiledCondition.compiledCondition);
->>>>>>> 73b9e81b
         ComplexEventChunk<StreamEvent> streamEventComplexEventChunk = new ComplexEventChunk<>(true);
         if (records != null) {
             while (records.hasNext()) {
@@ -141,23 +131,14 @@
      * @return RecordIterator of matching records
      */
     protected abstract RecordIterator<Object[]> find(Map<String, Object> findConditionParameterMap,
-<<<<<<< HEAD
-                                                     CompiledExpression compiledExpression);
-
-    @Override
-    public boolean contains(StateEvent matchingEvent, CompiledExpression compiledExpression) {
+                                                     CompiledExpression compiledExpression)
+                                                                throws ConnectionUnavailableException;
+
+    @Override
+    public boolean contains(StateEvent matchingEvent, CompiledExpression compiledExpression)
+            throws ConnectionUnavailableException {
         RecordStoreCompiledExpression recordStoreCompiledExpression =
                 ((RecordStoreCompiledExpression) compiledExpression);
-=======
-                                                     CompiledCondition compiledCondition)
-                                                                throws ConnectionUnavailableException;
-
-    @Override
-    public boolean contains(StateEvent matchingEvent, CompiledCondition compiledCondition)
-            throws ConnectionUnavailableException {
-        RecordStoreCompiledCondition recordStoreCompiledCondition = ((RecordStoreCompiledCondition) compiledCondition);
->>>>>>> 73b9e81b
-
         Map<String, Object> containsConditionParameterMap = new HashMap<>();
         for (Map.Entry<String, ExpressionExecutor> entry :
                 recordStoreCompiledExpression.variableExpressionExecutorMap.entrySet()) {
@@ -175,22 +156,14 @@
      * @return if matching record found or not
      */
     protected abstract boolean contains(Map<String, Object> containsConditionParameterMap,
-<<<<<<< HEAD
-                                        CompiledExpression compiledExpression);
-
-    @Override
-    public void delete(ComplexEventChunk<StateEvent> deletingEventChunk, CompiledExpression compiledExpression) {
+                                        CompiledExpression compiledExpression)
+                                        throws ConnectionUnavailableException;
+
+    @Override
+    public void delete(ComplexEventChunk<StateEvent> deletingEventChunk, CompiledExpression compiledExpression)
+            throws ConnectionUnavailableException {
         RecordStoreCompiledExpression recordStoreCompiledExpression =
                 ((RecordStoreCompiledExpression) compiledExpression);
-=======
-                                        CompiledCondition compiledCondition)
-                                        throws ConnectionUnavailableException;
-
-    @Override
-    public void delete(ComplexEventChunk<StateEvent> deletingEventChunk, CompiledCondition compiledCondition)
-            throws ConnectionUnavailableException {
-        RecordStoreCompiledCondition recordStoreCompiledCondition = ((RecordStoreCompiledCondition) compiledCondition);
->>>>>>> 73b9e81b
         List<Map<String, Object>> deleteConditionParameterMaps = new ArrayList<>();
         deletingEventChunk.reset();
         while (deletingEventChunk.hasNext()) {
@@ -215,24 +188,15 @@
      * @param compiledExpression            the compiledExpression against which records should be matched for deletion
      */
     protected abstract void delete(List<Map<String, Object>> deleteConditionParameterMaps,
-<<<<<<< HEAD
-                                   CompiledExpression compiledExpression);
+                                   CompiledExpression compiledExpression)
+    throws ConnectionUnavailableException;
 
     @Override
     public void update(ComplexEventChunk<StateEvent> updatingEventChunk, CompiledExpression compiledExpression,
-                       CompiledUpdateSet compiledUpdateSet) {
+                       CompiledUpdateSet compiledUpdateSet) throws ConnectionUnavailableException {
         RecordStoreCompiledExpression recordStoreCompiledExpression =
                 ((RecordStoreCompiledExpression) compiledExpression);
         RecordTableCompiledUpdateSet recordTableCompiledUpdateSet = (RecordTableCompiledUpdateSet) compiledUpdateSet;
-=======
-                                   CompiledCondition compiledCondition)
-    throws ConnectionUnavailableException;
-
-    @Override
-    public void update(ComplexEventChunk<StateEvent> updatingEventChunk, CompiledCondition compiledCondition,
-                       UpdateAttributeMapper[] updateAttributeMappers) throws ConnectionUnavailableException {
-        RecordStoreCompiledCondition recordStoreCompiledCondition = ((RecordStoreCompiledCondition) compiledCondition);
->>>>>>> 73b9e81b
         List<Map<String, Object>> updateConditionParameterMaps = new ArrayList<>();
         List<Map<String, Object>> updateSetParameterMaps = new ArrayList<>();
         updatingEventChunk.reset();
@@ -266,29 +230,18 @@
      * @param updateValues                 the attributes and values that should be updated for the matching records
      */
     protected abstract void update(List<Map<String, Object>> updateConditionParameterMaps,
-<<<<<<< HEAD
                                    CompiledExpression compiledExpression,
                                    RecordTableCompiledUpdateSet recordTableCompiledUpdateSet,
-                                   List<Map<String, Object>> updateValues);
+                                   List<Map<String, Object>> updateValues) throws ConnectionUnavailableException;
 
     @Override
     public void updateOrAdd(ComplexEventChunk<StateEvent> updateOrAddingEventChunk,
                             CompiledExpression compiledExpression, CompiledUpdateSet compiledUpdateSet,
-                            AddingStreamEventExtractor addingStreamEventExtractor) {
+                            AddingStreamEventExtractor addingStreamEventExtractor)
+            throws ConnectionUnavailableException {
         RecordStoreCompiledExpression recordStoreCompiledExpression =
                 ((RecordStoreCompiledExpression) compiledExpression);
         RecordTableCompiledUpdateSet recordTableCompiledUpdateSet = (RecordTableCompiledUpdateSet) compiledUpdateSet;
-=======
-                                   CompiledCondition compiledCondition,
-                                   List<Map<String, Object>> updateValues) throws ConnectionUnavailableException;
-
-    @Override
-    public void updateOrAdd(ComplexEventChunk<StateEvent> updateOrAddingEventChunk,
-                            CompiledCondition compiledCondition, UpdateAttributeMapper[] updateAttributeMappers,
-                            AddingStreamEventExtractor addingStreamEventExtractor)
-    throws ConnectionUnavailableException {
-        RecordStoreCompiledCondition recordStoreCompiledCondition = ((RecordStoreCompiledCondition) compiledCondition);
->>>>>>> 73b9e81b
         List<Map<String, Object>> updateConditionParameterMaps = new ArrayList<>();
         List<Map<String, Object>> updateSetParameterMaps = new ArrayList<>();
         List<Object[]> addingRecords = new ArrayList<>();
@@ -402,5 +355,4 @@
             return new RecordStoreCompiledExpression(newVariableExpressionExecutorMap, compiledExpression);
         }
     }
-
 }