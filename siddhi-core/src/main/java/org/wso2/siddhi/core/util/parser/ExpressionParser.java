/*
 * Copyright (c) 2016, WSO2 Inc. (http://www.wso2.org) All Rights Reserved.
 *
 * WSO2 Inc. licenses this file to you under the Apache License,
 * Version 2.0 (the "License"); you may not use this file except
 * in compliance with the License.
 * You may obtain a copy of the License at
 *
 *     http://www.apache.org/licenses/LICENSE-2.0
 *
 * Unless required by applicable law or agreed to in writing,
 * software distributed under the License is distributed on an
 * "AS IS" BASIS, WITHOUT WARRANTIES OR CONDITIONS OF ANY
 * KIND, either express or implied. See the License for the
 * specific language governing permissions and limitations
 * under the License.
 */
package org.wso2.siddhi.core.util.parser;

import org.wso2.siddhi.core.config.ExecutionPlanContext;
import org.wso2.siddhi.core.event.MetaComplexEvent;
import org.wso2.siddhi.core.event.state.MetaStateEvent;
import org.wso2.siddhi.core.event.state.StateEvent;
import org.wso2.siddhi.core.event.stream.MetaStreamEvent;
import org.wso2.siddhi.core.exception.ExecutionPlanCreationException;
import org.wso2.siddhi.core.exception.OperationNotSupportedException;
import org.wso2.siddhi.core.executor.ConstantExpressionExecutor;
import org.wso2.siddhi.core.executor.ExpressionExecutor;
import org.wso2.siddhi.core.executor.VariableExpressionExecutor;
import org.wso2.siddhi.core.executor.condition.AndConditionExpressionExecutor;
import org.wso2.siddhi.core.executor.condition.BoolConditionExpressionExecutor;
import org.wso2.siddhi.core.executor.condition.ConditionExpressionExecutor;
import org.wso2.siddhi.core.executor.condition.InConditionExpressionExecutor;
import org.wso2.siddhi.core.executor.condition.IsNullConditionExpressionExecutor;
import org.wso2.siddhi.core.executor.condition.IsNullStreamConditionExpressionExecutor;
import org.wso2.siddhi.core.executor.condition.NotConditionExpressionExecutor;
import org.wso2.siddhi.core.executor.condition.OrConditionExpressionExecutor;
import org.wso2.siddhi.core.executor.condition.compare.equal.EqualCompareConditionExpressionExecutorBoolBool;
import org.wso2.siddhi.core.executor.condition.compare.equal.EqualCompareConditionExpressionExecutorDoubleDouble;
import org.wso2.siddhi.core.executor.condition.compare.equal.EqualCompareConditionExpressionExecutorDoubleFloat;
import org.wso2.siddhi.core.executor.condition.compare.equal.EqualCompareConditionExpressionExecutorDoubleInt;
import org.wso2.siddhi.core.executor.condition.compare.equal.EqualCompareConditionExpressionExecutorDoubleLong;
import org.wso2.siddhi.core.executor.condition.compare.equal.EqualCompareConditionExpressionExecutorFloatDouble;
import org.wso2.siddhi.core.executor.condition.compare.equal.EqualCompareConditionExpressionExecutorFloatFloat;
import org.wso2.siddhi.core.executor.condition.compare.equal.EqualCompareConditionExpressionExecutorFloatInt;
import org.wso2.siddhi.core.executor.condition.compare.equal.EqualCompareConditionExpressionExecutorFloatLong;
import org.wso2.siddhi.core.executor.condition.compare.equal.EqualCompareConditionExpressionExecutorIntDouble;
import org.wso2.siddhi.core.executor.condition.compare.equal.EqualCompareConditionExpressionExecutorIntFloat;
import org.wso2.siddhi.core.executor.condition.compare.equal.EqualCompareConditionExpressionExecutorIntInt;
import org.wso2.siddhi.core.executor.condition.compare.equal.EqualCompareConditionExpressionExecutorIntLong;
import org.wso2.siddhi.core.executor.condition.compare.equal.EqualCompareConditionExpressionExecutorLongDouble;
import org.wso2.siddhi.core.executor.condition.compare.equal.EqualCompareConditionExpressionExecutorLongFloat;
import org.wso2.siddhi.core.executor.condition.compare.equal.EqualCompareConditionExpressionExecutorLongInt;
import org.wso2.siddhi.core.executor.condition.compare.equal.EqualCompareConditionExpressionExecutorLongLong;
import org.wso2.siddhi.core.executor.condition.compare.equal.EqualCompareConditionExpressionExecutorStringString;
import org.wso2.siddhi.core.executor.condition.compare.greaterthan
        .GreaterThanCompareConditionExpressionExecutorDoubleDouble;
import org.wso2.siddhi.core.executor.condition.compare.greaterthan
        .GreaterThanCompareConditionExpressionExecutorDoubleFloat;
import org.wso2.siddhi.core.executor.condition.compare.greaterthan
        .GreaterThanCompareConditionExpressionExecutorDoubleInt;
import org.wso2.siddhi.core.executor.condition.compare.greaterthan
        .GreaterThanCompareConditionExpressionExecutorDoubleLong;
import org.wso2.siddhi.core.executor.condition.compare.greaterthan
        .GreaterThanCompareConditionExpressionExecutorFloatDouble;
import org.wso2.siddhi.core.executor.condition.compare.greaterthan
        .GreaterThanCompareConditionExpressionExecutorFloatFloat;
import org.wso2.siddhi.core.executor.condition.compare.greaterthan
        .GreaterThanCompareConditionExpressionExecutorFloatInt;
import org.wso2.siddhi.core.executor.condition.compare.greaterthan
        .GreaterThanCompareConditionExpressionExecutorFloatLong;
import org.wso2.siddhi.core.executor.condition.compare.greaterthan
        .GreaterThanCompareConditionExpressionExecutorIntDouble;
import org.wso2.siddhi.core.executor.condition.compare.greaterthan
        .GreaterThanCompareConditionExpressionExecutorIntFloat;
import org.wso2.siddhi.core.executor.condition.compare.greaterthan.GreaterThanCompareConditionExpressionExecutorIntInt;
import org.wso2.siddhi.core.executor.condition.compare.greaterthan.GreaterThanCompareConditionExpressionExecutorIntLong;
import org.wso2.siddhi.core.executor.condition.compare.greaterthan
        .GreaterThanCompareConditionExpressionExecutorLongDouble;
import org.wso2.siddhi.core.executor.condition.compare.greaterthan
        .GreaterThanCompareConditionExpressionExecutorLongFloat;
import org.wso2.siddhi.core.executor.condition.compare.greaterthan.GreaterThanCompareConditionExpressionExecutorLongInt;
import org.wso2.siddhi.core.executor.condition.compare.greaterthan
        .GreaterThanCompareConditionExpressionExecutorLongLong;
import org.wso2.siddhi.core.executor.condition.compare.greaterthanequal
        .GreaterThanEqualCompareConditionExpressionExecutorDoubleDouble;
import org.wso2.siddhi.core.executor.condition.compare.greaterthanequal
        .GreaterThanEqualCompareConditionExpressionExecutorDoubleFloat;
import org.wso2.siddhi.core.executor.condition.compare.greaterthanequal
        .GreaterThanEqualCompareConditionExpressionExecutorDoubleInt;
import org.wso2.siddhi.core.executor.condition.compare.greaterthanequal
        .GreaterThanEqualCompareConditionExpressionExecutorDoubleLong;
import org.wso2.siddhi.core.executor.condition.compare.greaterthanequal
        .GreaterThanEqualCompareConditionExpressionExecutorFloatDouble;
import org.wso2.siddhi.core.executor.condition.compare.greaterthanequal
        .GreaterThanEqualCompareConditionExpressionExecutorFloatFloat;
import org.wso2.siddhi.core.executor.condition.compare.greaterthanequal
        .GreaterThanEqualCompareConditionExpressionExecutorFloatInt;
import org.wso2.siddhi.core.executor.condition.compare.greaterthanequal
        .GreaterThanEqualCompareConditionExpressionExecutorFloatLong;
import org.wso2.siddhi.core.executor.condition.compare.greaterthanequal
        .GreaterThanEqualCompareConditionExpressionExecutorIntDouble;
import org.wso2.siddhi.core.executor.condition.compare.greaterthanequal
        .GreaterThanEqualCompareConditionExpressionExecutorIntFloat;
import org.wso2.siddhi.core.executor.condition.compare.greaterthanequal
        .GreaterThanEqualCompareConditionExpressionExecutorIntInt;
import org.wso2.siddhi.core.executor.condition.compare.greaterthanequal
        .GreaterThanEqualCompareConditionExpressionExecutorIntLong;
import org.wso2.siddhi.core.executor.condition.compare.greaterthanequal
        .GreaterThanEqualCompareConditionExpressionExecutorLongDouble;
import org.wso2.siddhi.core.executor.condition.compare.greaterthanequal
        .GreaterThanEqualCompareConditionExpressionExecutorLongFloat;
import org.wso2.siddhi.core.executor.condition.compare.greaterthanequal
        .GreaterThanEqualCompareConditionExpressionExecutorLongInt;
import org.wso2.siddhi.core.executor.condition.compare.greaterthanequal
        .GreaterThanEqualCompareConditionExpressionExecutorLongLong;
import org.wso2.siddhi.core.executor.condition.compare.lessthan.LessThanCompareConditionExpressionExecutorDoubleDouble;
import org.wso2.siddhi.core.executor.condition.compare.lessthan.LessThanCompareConditionExpressionExecutorDoubleFloat;
import org.wso2.siddhi.core.executor.condition.compare.lessthan.LessThanCompareConditionExpressionExecutorDoubleInt;
import org.wso2.siddhi.core.executor.condition.compare.lessthan.LessThanCompareConditionExpressionExecutorDoubleLong;
import org.wso2.siddhi.core.executor.condition.compare.lessthan.LessThanCompareConditionExpressionExecutorFloatDouble;
import org.wso2.siddhi.core.executor.condition.compare.lessthan.LessThanCompareConditionExpressionExecutorFloatFloat;
import org.wso2.siddhi.core.executor.condition.compare.lessthan.LessThanCompareConditionExpressionExecutorFloatInt;
import org.wso2.siddhi.core.executor.condition.compare.lessthan.LessThanCompareConditionExpressionExecutorFloatLong;
import org.wso2.siddhi.core.executor.condition.compare.lessthan.LessThanCompareConditionExpressionExecutorIntDouble;
import org.wso2.siddhi.core.executor.condition.compare.lessthan.LessThanCompareConditionExpressionExecutorIntFloat;
import org.wso2.siddhi.core.executor.condition.compare.lessthan.LessThanCompareConditionExpressionExecutorIntInt;
import org.wso2.siddhi.core.executor.condition.compare.lessthan.LessThanCompareConditionExpressionExecutorIntLong;
import org.wso2.siddhi.core.executor.condition.compare.lessthan.LessThanCompareConditionExpressionExecutorLongDouble;
import org.wso2.siddhi.core.executor.condition.compare.lessthan.LessThanCompareConditionExpressionExecutorLongFloat;
import org.wso2.siddhi.core.executor.condition.compare.lessthan.LessThanCompareConditionExpressionExecutorLongInt;
import org.wso2.siddhi.core.executor.condition.compare.lessthan.LessThanCompareConditionExpressionExecutorLongLong;
import org.wso2.siddhi.core.executor.condition.compare.lessthanequal
        .LessThanEqualCompareConditionExpressionExecutorDoubleDouble;
import org.wso2.siddhi.core.executor.condition.compare.lessthanequal
        .LessThanEqualCompareConditionExpressionExecutorDoubleFloat;
import org.wso2.siddhi.core.executor.condition.compare.lessthanequal
        .LessThanEqualCompareConditionExpressionExecutorDoubleInt;
import org.wso2.siddhi.core.executor.condition.compare.lessthanequal
        .LessThanEqualCompareConditionExpressionExecutorDoubleLong;
import org.wso2.siddhi.core.executor.condition.compare.lessthanequal
        .LessThanEqualCompareConditionExpressionExecutorFloatDouble;
import org.wso2.siddhi.core.executor.condition.compare.lessthanequal
        .LessThanEqualCompareConditionExpressionExecutorFloatFloat;
import org.wso2.siddhi.core.executor.condition.compare.lessthanequal
        .LessThanEqualCompareConditionExpressionExecutorFloatInt;
import org.wso2.siddhi.core.executor.condition.compare.lessthanequal
        .LessThanEqualCompareConditionExpressionExecutorFloatLong;
import org.wso2.siddhi.core.executor.condition.compare.lessthanequal
        .LessThanEqualCompareConditionExpressionExecutorIntDouble;
import org.wso2.siddhi.core.executor.condition.compare.lessthanequal
        .LessThanEqualCompareConditionExpressionExecutorIntFloat;
import org.wso2.siddhi.core.executor.condition.compare.lessthanequal
        .LessThanEqualCompareConditionExpressionExecutorIntInt;
import org.wso2.siddhi.core.executor.condition.compare.lessthanequal
        .LessThanEqualCompareConditionExpressionExecutorIntLong;
import org.wso2.siddhi.core.executor.condition.compare.lessthanequal
        .LessThanEqualCompareConditionExpressionExecutorLongDouble;
import org.wso2.siddhi.core.executor.condition.compare.lessthanequal
        .LessThanEqualCompareConditionExpressionExecutorLongFloat;
import org.wso2.siddhi.core.executor.condition.compare.lessthanequal
        .LessThanEqualCompareConditionExpressionExecutorLongInt;
import org.wso2.siddhi.core.executor.condition.compare.lessthanequal
        .LessThanEqualCompareConditionExpressionExecutorLongLong;
import org.wso2.siddhi.core.executor.condition.compare.notequal.NotEqualCompareConditionExpressionExecutorBoolBool;
import org.wso2.siddhi.core.executor.condition.compare.notequal.NotEqualCompareConditionExpressionExecutorDoubleDouble;
import org.wso2.siddhi.core.executor.condition.compare.notequal.NotEqualCompareConditionExpressionExecutorDoubleFloat;
import org.wso2.siddhi.core.executor.condition.compare.notequal.NotEqualCompareConditionExpressionExecutorDoubleInt;
import org.wso2.siddhi.core.executor.condition.compare.notequal.NotEqualCompareConditionExpressionExecutorDoubleLong;
import org.wso2.siddhi.core.executor.condition.compare.notequal.NotEqualCompareConditionExpressionExecutorFloatDouble;
import org.wso2.siddhi.core.executor.condition.compare.notequal.NotEqualCompareConditionExpressionExecutorFloatFloat;
import org.wso2.siddhi.core.executor.condition.compare.notequal.NotEqualCompareConditionExpressionExecutorFloatInt;
import org.wso2.siddhi.core.executor.condition.compare.notequal.NotEqualCompareConditionExpressionExecutorFloatLong;
import org.wso2.siddhi.core.executor.condition.compare.notequal.NotEqualCompareConditionExpressionExecutorIntDouble;
import org.wso2.siddhi.core.executor.condition.compare.notequal.NotEqualCompareConditionExpressionExecutorIntFloat;
import org.wso2.siddhi.core.executor.condition.compare.notequal.NotEqualCompareConditionExpressionExecutorIntInt;
import org.wso2.siddhi.core.executor.condition.compare.notequal.NotEqualCompareConditionExpressionExecutorIntLong;
import org.wso2.siddhi.core.executor.condition.compare.notequal.NotEqualCompareConditionExpressionExecutorLongDouble;
import org.wso2.siddhi.core.executor.condition.compare.notequal.NotEqualCompareConditionExpressionExecutorLongFloat;
import org.wso2.siddhi.core.executor.condition.compare.notequal.NotEqualCompareConditionExpressionExecutorLongInt;
import org.wso2.siddhi.core.executor.condition.compare.notequal.NotEqualCompareConditionExpressionExecutorLongLong;
import org.wso2.siddhi.core.executor.condition.compare.notequal.NotEqualCompareConditionExpressionExecutorStringString;
import org.wso2.siddhi.core.executor.function.FunctionExecutor;
import org.wso2.siddhi.core.executor.math.add.AddExpressionExecutorDouble;
import org.wso2.siddhi.core.executor.math.add.AddExpressionExecutorFloat;
import org.wso2.siddhi.core.executor.math.add.AddExpressionExecutorInt;
import org.wso2.siddhi.core.executor.math.add.AddExpressionExecutorLong;
import org.wso2.siddhi.core.executor.math.divide.DivideExpressionExecutorDouble;
import org.wso2.siddhi.core.executor.math.divide.DivideExpressionExecutorFloat;
import org.wso2.siddhi.core.executor.math.divide.DivideExpressionExecutorInt;
import org.wso2.siddhi.core.executor.math.divide.DivideExpressionExecutorLong;
import org.wso2.siddhi.core.executor.math.mod.ModExpressionExecutorDouble;
import org.wso2.siddhi.core.executor.math.mod.ModExpressionExecutorFloat;
import org.wso2.siddhi.core.executor.math.mod.ModExpressionExecutorInt;
import org.wso2.siddhi.core.executor.math.mod.ModExpressionExecutorLong;
import org.wso2.siddhi.core.executor.math.multiply.MultiplyExpressionExecutorDouble;
import org.wso2.siddhi.core.executor.math.multiply.MultiplyExpressionExecutorFloat;
import org.wso2.siddhi.core.executor.math.multiply.MultiplyExpressionExecutorInt;
import org.wso2.siddhi.core.executor.math.multiply.MultiplyExpressionExecutorLong;
import org.wso2.siddhi.core.executor.math.subtract.SubtractExpressionExecutorDouble;
import org.wso2.siddhi.core.executor.math.subtract.SubtractExpressionExecutorFloat;
import org.wso2.siddhi.core.executor.math.subtract.SubtractExpressionExecutorInt;
import org.wso2.siddhi.core.executor.math.subtract.SubtractExpressionExecutorLong;
import org.wso2.siddhi.core.query.selector.attribute.aggregator.AttributeAggregator;
import org.wso2.siddhi.core.query.selector.attribute.processor.executor.AbstractAggregationAttributeExecutor;
import org.wso2.siddhi.core.query.selector.attribute.processor.executor.AggregationAttributeExecutor;
import org.wso2.siddhi.core.query.selector.attribute.processor.executor.GroupByAggregationAttributeExecutor;
import org.wso2.siddhi.core.table.Table;
import org.wso2.siddhi.core.util.SiddhiClassLoader;
import org.wso2.siddhi.core.util.collection.operator.CompiledCondition;
import org.wso2.siddhi.core.util.collection.operator.MatchingMetaInfoHolder;
import org.wso2.siddhi.core.util.config.ConfigReader;
import org.wso2.siddhi.core.util.extension.holder.AttributeAggregatorExtensionHolder;
import org.wso2.siddhi.core.util.extension.holder.FunctionExecutorExtensionHolder;
import org.wso2.siddhi.query.api.definition.AbstractDefinition;
import org.wso2.siddhi.query.api.definition.Attribute;
import org.wso2.siddhi.query.api.exception.AttributeNotExistException;
import org.wso2.siddhi.query.api.exception.DuplicateAttributeException;
import org.wso2.siddhi.query.api.exception.ExecutionPlanValidationException;
import org.wso2.siddhi.query.api.expression.AttributeFunction;
import org.wso2.siddhi.query.api.expression.Expression;
import org.wso2.siddhi.query.api.expression.Variable;
import org.wso2.siddhi.query.api.expression.condition.And;
import org.wso2.siddhi.query.api.expression.condition.Compare;
import org.wso2.siddhi.query.api.expression.condition.In;
import org.wso2.siddhi.query.api.expression.condition.IsNull;
import org.wso2.siddhi.query.api.expression.condition.Not;
import org.wso2.siddhi.query.api.expression.condition.Or;
import org.wso2.siddhi.query.api.expression.constant.BoolConstant;
import org.wso2.siddhi.query.api.expression.constant.Constant;
import org.wso2.siddhi.query.api.expression.constant.DoubleConstant;
import org.wso2.siddhi.query.api.expression.constant.FloatConstant;
import org.wso2.siddhi.query.api.expression.constant.IntConstant;
import org.wso2.siddhi.query.api.expression.constant.LongConstant;
import org.wso2.siddhi.query.api.expression.constant.StringConstant;
import org.wso2.siddhi.query.api.expression.math.Add;
import org.wso2.siddhi.query.api.expression.math.Divide;
import org.wso2.siddhi.query.api.expression.math.Mod;
import org.wso2.siddhi.query.api.expression.math.Multiply;
import org.wso2.siddhi.query.api.expression.math.Subtract;

import java.util.ArrayList;
import java.util.List;
import java.util.Map;

import static org.wso2.siddhi.core.util.SiddhiConstants.HAVING_STATE;
import static org.wso2.siddhi.core.util.SiddhiConstants.LAST;
import static org.wso2.siddhi.core.util.SiddhiConstants.OUTPUT_DATA_INDEX;
import static org.wso2.siddhi.core.util.SiddhiConstants.STREAM_ATTRIBUTE_INDEX_IN_TYPE;
import static org.wso2.siddhi.core.util.SiddhiConstants.STREAM_ATTRIBUTE_TYPE_INDEX;
import static org.wso2.siddhi.core.util.SiddhiConstants.STREAM_EVENT_CHAIN_INDEX;
import static org.wso2.siddhi.core.util.SiddhiConstants.STREAM_EVENT_INDEX_IN_CHAIN;
import static org.wso2.siddhi.core.util.SiddhiConstants.UNKNOWN_STATE;

/**
 * Class to parse Expressions and create Expression executors.
 */
public class ExpressionParser {

    /**
     * Parse the given expression and create the appropriate Executor by recursively traversing the expression
     *
     * @param expression              Expression to be parsed
     * @param metaEvent               Meta Event
     * @param currentState            Current state number
     * @param tableMap                Event Table Map
     * @param executorList            List to hold VariableExpressionExecutors to update after query parsing  @return
     * @param executionPlanContext    ExecutionPlanContext
     * @param groupBy                 is for groupBy expression
     * @param defaultStreamEventIndex Default StreamEvent Index
     * @return ExpressionExecutor
     */
<<<<<<< HEAD
    public static ExpressionExecutor parseExpression(Expression expression, MetaComplexEvent metaEvent, int currentState,
                                                     Map<String, Table> tableMap, List<VariableExpressionExecutor> executorList,
                                                     ExecutionPlanContext executionPlanContext, boolean groupBy, int defaultStreamEventIndex, String queryName) {
=======
    public static ExpressionExecutor parseExpression(Expression expression, MetaComplexEvent metaEvent,
                                                     int currentState, Map<String, Table> tableMap,
                                                     List<VariableExpressionExecutor> executorList,
                                                     ExecutionPlanContext executionPlanContext, boolean groupBy,
                                                     int defaultStreamEventIndex, String queryName) {
>>>>>>> 7f634ab7
        if (expression instanceof And) {
            return new AndConditionExpressionExecutor(
                    parseExpression(((And) expression).getLeftExpression(), metaEvent, currentState, tableMap, executorList, executionPlanContext,
                            groupBy, defaultStreamEventIndex, queryName),
                    parseExpression(((And) expression).getRightExpression(), metaEvent, currentState, tableMap, executorList, executionPlanContext, groupBy, defaultStreamEventIndex, queryName)
            );
        } else if (expression instanceof Or) {
            return new OrConditionExpressionExecutor(
                    parseExpression(((Or) expression).getLeftExpression(), metaEvent, currentState, tableMap, executorList, executionPlanContext, groupBy, defaultStreamEventIndex, queryName),
                    parseExpression(((Or) expression).getRightExpression(), metaEvent, currentState, tableMap, executorList, executionPlanContext, groupBy, defaultStreamEventIndex, queryName));
        } else if (expression instanceof Not) {
            return new NotConditionExpressionExecutor(parseExpression(((Not) expression).getExpression(), metaEvent,
                    currentState, tableMap, executorList, executionPlanContext, groupBy,
                    defaultStreamEventIndex, queryName));
        } else if (expression instanceof Compare) {
            if (((Compare) expression).getOperator() == Compare.Operator.EQUAL) {
                return parseEqualCompare(
                        parseExpression(((Compare) expression).getLeftExpression(), metaEvent, currentState, tableMap, executorList, executionPlanContext, groupBy, defaultStreamEventIndex, queryName),
                        parseExpression(((Compare) expression).getRightExpression(), metaEvent, currentState, tableMap, executorList, executionPlanContext, groupBy, defaultStreamEventIndex, queryName));
            } else if (((Compare) expression).getOperator() == Compare.Operator.NOT_EQUAL) {
                return parseNotEqualCompare(
                        parseExpression(((Compare) expression).getLeftExpression(), metaEvent, currentState, tableMap, executorList, executionPlanContext, groupBy, defaultStreamEventIndex, queryName),
                        parseExpression(((Compare) expression).getRightExpression(), metaEvent, currentState, tableMap, executorList, executionPlanContext, groupBy, defaultStreamEventIndex, queryName));
            } else if (((Compare) expression).getOperator() == Compare.Operator.GREATER_THAN) {
                return parseGreaterThanCompare(
                        parseExpression(((Compare) expression).getLeftExpression(), metaEvent, currentState, tableMap, executorList, executionPlanContext, groupBy, defaultStreamEventIndex, queryName),
                        parseExpression(((Compare) expression).getRightExpression(), metaEvent, currentState, tableMap, executorList, executionPlanContext, groupBy, defaultStreamEventIndex, queryName));
            } else if (((Compare) expression).getOperator() == Compare.Operator.GREATER_THAN_EQUAL) {
                return parseGreaterThanEqualCompare(
                        parseExpression(((Compare) expression).getLeftExpression(), metaEvent, currentState, tableMap, executorList, executionPlanContext, groupBy, defaultStreamEventIndex, queryName),
                        parseExpression(((Compare) expression).getRightExpression(), metaEvent, currentState, tableMap, executorList, executionPlanContext, groupBy, defaultStreamEventIndex, queryName));
            } else if (((Compare) expression).getOperator() == Compare.Operator.LESS_THAN) {
                return parseLessThanCompare(
                        parseExpression(((Compare) expression).getLeftExpression(), metaEvent, currentState, tableMap, executorList, executionPlanContext, groupBy, defaultStreamEventIndex, queryName),
                        parseExpression(((Compare) expression).getRightExpression(), metaEvent, currentState, tableMap, executorList, executionPlanContext, groupBy, defaultStreamEventIndex, queryName));
            } else if (((Compare) expression).getOperator() == Compare.Operator.LESS_THAN_EQUAL) {
                return parseLessThanEqualCompare(
                        parseExpression(((Compare) expression).getLeftExpression(), metaEvent, currentState, tableMap, executorList, executionPlanContext, groupBy, defaultStreamEventIndex, queryName),
                        parseExpression(((Compare) expression).getRightExpression(), metaEvent, currentState, tableMap, executorList, executionPlanContext, groupBy, defaultStreamEventIndex, queryName));
            }

        } else if (expression instanceof Constant) {
            if (expression instanceof BoolConstant) {
                return new ConstantExpressionExecutor(((BoolConstant) expression).getValue(), Attribute.Type.BOOL);
            } else if (expression instanceof StringConstant) {
                return new ConstantExpressionExecutor(((StringConstant) expression).getValue(), Attribute.Type.STRING);
            } else if (expression instanceof IntConstant) {
                return new ConstantExpressionExecutor(((IntConstant) expression).getValue(), Attribute.Type.INT);
            } else if (expression instanceof LongConstant) {
                return new ConstantExpressionExecutor(((LongConstant) expression).getValue(), Attribute.Type.LONG);
            } else if (expression instanceof FloatConstant) {
                return new ConstantExpressionExecutor(((FloatConstant) expression).getValue(), Attribute.Type.FLOAT);
            } else if (expression instanceof DoubleConstant) {
                return new ConstantExpressionExecutor(((DoubleConstant) expression).getValue(), Attribute.Type.DOUBLE);
            }

        } else if (expression instanceof Variable) {
            return parseVariable((Variable) expression, metaEvent, currentState, executorList, defaultStreamEventIndex);

        } else if (expression instanceof Multiply) {
            ExpressionExecutor left = parseExpression(((Multiply) expression).getLeftValue(), metaEvent,
                    currentState, tableMap, executorList, executionPlanContext, groupBy,
                    defaultStreamEventIndex, queryName);
            ExpressionExecutor right = parseExpression(((Multiply) expression).getRightValue(), metaEvent,
                    currentState, tableMap, executorList, executionPlanContext, groupBy,
                    defaultStreamEventIndex, queryName);
            Attribute.Type type = parseArithmeticOperationResultType(left, right);
            switch (type) {
                case INT:
                    return new MultiplyExpressionExecutorInt(left, right);
                case LONG:
                    return new MultiplyExpressionExecutorLong(left, right);
                case FLOAT:
                    return new MultiplyExpressionExecutorFloat(left, right);
                case DOUBLE:
                    return new MultiplyExpressionExecutorDouble(left, right);
                default: //Will not happen. Handled in parseArithmeticOperationResultType()
            }
        } else if (expression instanceof Add) {
            ExpressionExecutor left = parseExpression(((Add) expression).getLeftValue(), metaEvent, currentState, tableMap, executorList, executionPlanContext, groupBy, defaultStreamEventIndex, queryName);
            ExpressionExecutor right = parseExpression(((Add) expression).getRightValue(), metaEvent, currentState, tableMap, executorList, executionPlanContext, groupBy, defaultStreamEventIndex, queryName);
            Attribute.Type type = parseArithmeticOperationResultType(left, right);
            switch (type) {
                case INT:
                    return new AddExpressionExecutorInt(left, right);
                case LONG:
                    return new AddExpressionExecutorLong(left, right);
                case FLOAT:
                    return new AddExpressionExecutorFloat(left, right);
                case DOUBLE:
                    return new AddExpressionExecutorDouble(left, right);
                default: //Will not happen. Handled in parseArithmeticOperationResultType()
            }
        } else if (expression instanceof Subtract) {
            ExpressionExecutor left = parseExpression(((Subtract) expression).getLeftValue(), metaEvent,
                    currentState, tableMap, executorList, executionPlanContext, groupBy,
                    defaultStreamEventIndex, queryName);
            ExpressionExecutor right = parseExpression(((Subtract) expression).getRightValue(), metaEvent,
                    currentState, tableMap, executorList, executionPlanContext, groupBy,
                    defaultStreamEventIndex, queryName);
            Attribute.Type type = parseArithmeticOperationResultType(left, right);
            switch (type) {
                case INT:
                    return new SubtractExpressionExecutorInt(left, right);
                case LONG:
                    return new SubtractExpressionExecutorLong(left, right);
                case FLOAT:
                    return new SubtractExpressionExecutorFloat(left, right);
                case DOUBLE:
                    return new SubtractExpressionExecutorDouble(left, right);
                default: //Will not happen. Handled in parseArithmeticOperationResultType()
            }
        } else if (expression instanceof Mod) {
            ExpressionExecutor left = parseExpression(((Mod) expression).getLeftValue(), metaEvent, currentState, tableMap, executorList, executionPlanContext, groupBy, defaultStreamEventIndex, queryName);
            ExpressionExecutor right = parseExpression(((Mod) expression).getRightValue(), metaEvent, currentState, tableMap, executorList, executionPlanContext, groupBy, defaultStreamEventIndex, queryName);
            Attribute.Type type = parseArithmeticOperationResultType(left, right);
            switch (type) {
                case INT:
                    return new ModExpressionExecutorInt(left, right);
                case LONG:
                    return new ModExpressionExecutorLong(left, right);
                case FLOAT:
                    return new ModExpressionExecutorFloat(left, right);
                case DOUBLE:
                    return new ModExpressionExecutorDouble(left, right);
                default: //Will not happen. Handled in parseArithmeticOperationResultType()
            }
        } else if (expression instanceof Divide) {
            ExpressionExecutor left = parseExpression(((Divide) expression).getLeftValue(), metaEvent, currentState, tableMap, executorList, executionPlanContext, groupBy, defaultStreamEventIndex, queryName);
            ExpressionExecutor right = parseExpression(((Divide) expression).getRightValue(), metaEvent, currentState, tableMap, executorList, executionPlanContext, groupBy, defaultStreamEventIndex, queryName);
            Attribute.Type type = parseArithmeticOperationResultType(left, right);
            switch (type) {
                case INT:
                    return new DivideExpressionExecutorInt(left, right);
                case LONG:
                    return new DivideExpressionExecutorLong(left, right);
                case FLOAT:
                    return new DivideExpressionExecutorFloat(left, right);
                case DOUBLE:
                    return new DivideExpressionExecutorDouble(left, right);
                default: //Will not happen. Handled in parseArithmeticOperationResultType()
            }

        } else if (expression instanceof AttributeFunction) {
            //extensions
            Object executor;
            try {
                executor = SiddhiClassLoader.loadExtensionImplementation((AttributeFunction) expression,
                        FunctionExecutorExtensionHolder.getInstance(executionPlanContext));
            } catch (ExecutionPlanCreationException ex) {
                try {
                    executor = SiddhiClassLoader.loadExtensionImplementation((AttributeFunction) expression,
                            AttributeAggregatorExtensionHolder.getInstance(executionPlanContext));
                } catch (ExecutionPlanCreationException e) {
                    throw new ExecutionPlanCreationException("'" + ((AttributeFunction) expression).getName() + "' is" +
                            " neither a function extension nor an aggregated attribute extension");
                }
            }
            ConfigReader configReader = executionPlanContext.getSiddhiContext().getConfigManager()
                    .generateConfigReader(((AttributeFunction)
                            expression).getNamespace(), ((AttributeFunction) expression).getName());
            if (executor instanceof FunctionExecutor) {
                FunctionExecutor expressionExecutor = (FunctionExecutor) executor;
                Expression[] innerExpressions = ((AttributeFunction) expression).getParameters();
                ExpressionExecutor[] innerExpressionExecutors = parseInnerExpression(innerExpressions, metaEvent,
                        currentState, tableMap, executorList,
                        executionPlanContext, groupBy, defaultStreamEventIndex, queryName);

                expressionExecutor.initExecutor(innerExpressionExecutors, executionPlanContext, queryName,
                        configReader);
                if (expressionExecutor.getReturnType() == Attribute.Type.BOOL) {
                    return new BoolConditionExpressionExecutor(expressionExecutor);
                }
                return expressionExecutor;
            } else {
                AttributeAggregator attributeAggregator = (AttributeAggregator) executor;
                Expression[] innerExpressions = ((AttributeFunction) expression).getParameters();
                ExpressionExecutor[] innerExpressionExecutors = parseInnerExpression(innerExpressions, metaEvent,
                        currentState, tableMap, executorList,
                        executionPlanContext, groupBy, defaultStreamEventIndex, queryName);
                attributeAggregator.initAggregator(innerExpressionExecutors, executionPlanContext, configReader);
                AbstractAggregationAttributeExecutor aggregationAttributeProcessor;
                if (groupBy) {
                    aggregationAttributeProcessor = new GroupByAggregationAttributeExecutor(attributeAggregator,
                            innerExpressionExecutors, configReader, executionPlanContext, queryName);
                } else {
                    aggregationAttributeProcessor = new AggregationAttributeExecutor(attributeAggregator,
                            innerExpressionExecutors, executionPlanContext, queryName);
                }
                SelectorParser.getContainsAggregatorThreadLocal().set("true");
                return aggregationAttributeProcessor;
            }
        } else if (expression instanceof In) {

            Table table = tableMap.get(((In) expression).getSourceId());
            MatchingMetaInfoHolder matchingMetaInfoHolder = MatcherParser.constructMatchingMetaStateHolder(metaEvent,
                    defaultStreamEventIndex, table.getTableDefinition(), defaultStreamEventIndex);
            CompiledCondition compiledCondition = table.compileCondition(((In) expression).getExpression(),
                    matchingMetaInfoHolder, executionPlanContext, executorList, tableMap, queryName);
            return new InConditionExpressionExecutor(table, compiledCondition, matchingMetaInfoHolder
                    .getMetaStateEvent().getMetaStreamEvents().length, metaEvent instanceof StateEvent, 0);

        } else if (expression instanceof IsNull) {

            IsNull isNull = (IsNull) expression;

            if (isNull.getExpression() != null) {
                ExpressionExecutor innerExpressionExecutor = parseExpression(isNull.getExpression(), metaEvent,
                        currentState, tableMap, executorList, executionPlanContext, groupBy,
                        defaultStreamEventIndex, queryName);
                return new IsNullConditionExpressionExecutor(innerExpressionExecutor);
            } else {
                String streamId = isNull.getStreamId();
                Integer streamIndex = isNull.getStreamIndex();


                if (metaEvent instanceof MetaStateEvent) {
                    int[] eventPosition = new int[2];
                    if (streamIndex != null) {
                        if (streamIndex <= LAST) {
                            eventPosition[STREAM_EVENT_INDEX_IN_CHAIN] = streamIndex + 1;
                        } else {
                            eventPosition[STREAM_EVENT_INDEX_IN_CHAIN] = streamIndex;
                        }
                    } else {
                        eventPosition[STREAM_EVENT_INDEX_IN_CHAIN] = defaultStreamEventIndex;
                    }
                    eventPosition[STREAM_EVENT_CHAIN_INDEX] = UNKNOWN_STATE;

                    MetaStateEvent metaStateEvent = (MetaStateEvent) metaEvent;
                    if (streamId == null) {
                        throw new ExecutionPlanCreationException("IsNull does not support streamId being null");
                    } else {
                        MetaStreamEvent[] metaStreamEvents = metaStateEvent.getMetaStreamEvents();
                        for (int i = 0, metaStreamEventsLength = metaStreamEvents.length; i < metaStreamEventsLength;
                             i++) {
                            MetaStreamEvent metaStreamEvent = metaStreamEvents[i];
                            AbstractDefinition definition = metaStreamEvent.getLastInputDefinition();
                            if (metaStreamEvent.getInputReferenceId() == null) {
                                if (definition.getId().equals(streamId)) {
                                    eventPosition[STREAM_EVENT_CHAIN_INDEX] = i;
                                    break;
                                }
                            } else {
                                if (metaStreamEvent.getInputReferenceId().equals(streamId)) {
                                    eventPosition[STREAM_EVENT_CHAIN_INDEX] = i;
                                    if (currentState > -1 && metaStreamEvents[currentState].getInputReferenceId() !=
                                            null && streamIndex != null && streamIndex <= LAST) {
                                        if (streamId.equals(metaStreamEvents[currentState].getInputReferenceId())) {
                                            eventPosition[STREAM_EVENT_INDEX_IN_CHAIN] = streamIndex;
                                        }
                                    }
                                    break;
                                }
                            }
                        }
                    }
                    return new IsNullStreamConditionExpressionExecutor(eventPosition);
                } else {
                    return new IsNullStreamConditionExpressionExecutor(null);
                }

            }
        }
        throw new UnsupportedOperationException(expression.toString() + " not supported!");

    }

    /**
     * Create greater than Compare Condition Expression Executor which evaluates whether value of leftExpressionExecutor
     * is greater than value of rightExpressionExecutor.
     *
     * @param leftExpressionExecutor  left ExpressionExecutor
     * @param rightExpressionExecutor right ExpressionExecutor
     * @return Condition ExpressionExecutor
     */
    private static ConditionExpressionExecutor parseGreaterThanCompare(
            ExpressionExecutor leftExpressionExecutor, ExpressionExecutor rightExpressionExecutor) {
        switch (leftExpressionExecutor.getReturnType()) {
            case STRING:
                throw new OperationNotSupportedException("string cannot used in greater than comparisons");
            case INT:
                switch (rightExpressionExecutor.getReturnType()) {
                    case STRING:
                        throw new OperationNotSupportedException("int cannot be compared with string");
                    case INT:
                        return new GreaterThanCompareConditionExpressionExecutorIntInt(leftExpressionExecutor,
                                rightExpressionExecutor);
                    case LONG:
                        return new GreaterThanCompareConditionExpressionExecutorIntLong(leftExpressionExecutor,
                                rightExpressionExecutor);
                    case FLOAT:
                        return new GreaterThanCompareConditionExpressionExecutorIntFloat(leftExpressionExecutor,
                                rightExpressionExecutor);
                    case DOUBLE:
                        return new GreaterThanCompareConditionExpressionExecutorIntDouble(leftExpressionExecutor,
                                rightExpressionExecutor);
                    case BOOL:
                        throw new OperationNotSupportedException("int cannot be compared with bool");
                    default:
                        throw new OperationNotSupportedException("int cannot be compared with " +
                                rightExpressionExecutor.getReturnType());
                }
            case LONG:
                switch (rightExpressionExecutor.getReturnType()) {
                    case STRING:
                        throw new OperationNotSupportedException("long cannot be compared with string");
                    case INT:
                        return new GreaterThanCompareConditionExpressionExecutorLongInt(leftExpressionExecutor,
                                rightExpressionExecutor);
                    case LONG:
                        return new GreaterThanCompareConditionExpressionExecutorLongLong(leftExpressionExecutor,
                                rightExpressionExecutor);
                    case FLOAT:
                        return new GreaterThanCompareConditionExpressionExecutorLongFloat(leftExpressionExecutor,
                                rightExpressionExecutor);
                    case DOUBLE:
                        return new GreaterThanCompareConditionExpressionExecutorLongDouble(leftExpressionExecutor,
                                rightExpressionExecutor);
                    case BOOL:
                        throw new OperationNotSupportedException("long cannot be compared with bool");
                    default:
                        throw new OperationNotSupportedException("long cannot be compared with " +
                                rightExpressionExecutor.getReturnType());
                }
            case FLOAT:
                switch (rightExpressionExecutor.getReturnType()) {
                    case STRING:
                        throw new OperationNotSupportedException("float cannot be compared with string");
                    case INT:
                        return new GreaterThanCompareConditionExpressionExecutorFloatInt(leftExpressionExecutor,
                                rightExpressionExecutor);
                    case LONG:
                        return new GreaterThanCompareConditionExpressionExecutorFloatLong(leftExpressionExecutor,
                                rightExpressionExecutor);
                    case FLOAT:
                        return new GreaterThanCompareConditionExpressionExecutorFloatFloat(leftExpressionExecutor,
                                rightExpressionExecutor);
                    case DOUBLE:
                        return new GreaterThanCompareConditionExpressionExecutorFloatDouble(leftExpressionExecutor,
                                rightExpressionExecutor);
                    case BOOL:
                        throw new OperationNotSupportedException("float cannot be compared with bool");
                    default:
                        throw new OperationNotSupportedException("float cannot be compared with " +
                                rightExpressionExecutor.getReturnType());
                }
            case DOUBLE:
                switch (rightExpressionExecutor.getReturnType()) {
                    case STRING:
                        throw new OperationNotSupportedException("double cannot be compared with string");
                    case INT:
                        return new GreaterThanCompareConditionExpressionExecutorDoubleInt(leftExpressionExecutor,
                                rightExpressionExecutor);
                    case LONG:
                        return new GreaterThanCompareConditionExpressionExecutorDoubleLong(leftExpressionExecutor,
                                rightExpressionExecutor);
                    case FLOAT:
                        return new GreaterThanCompareConditionExpressionExecutorDoubleFloat(leftExpressionExecutor,
                                rightExpressionExecutor);
                    case DOUBLE:
                        return new GreaterThanCompareConditionExpressionExecutorDoubleDouble(leftExpressionExecutor,
                                rightExpressionExecutor);
                    case BOOL:
                        throw new OperationNotSupportedException("double cannot be compared with bool");
                    default:
                        throw new OperationNotSupportedException("double cannot be compared with " +
                                rightExpressionExecutor.getReturnType());
                }
            case BOOL:
                throw new OperationNotSupportedException("bool cannot used in greater than comparisons");
            default:
                throw new OperationNotSupportedException(leftExpressionExecutor.getReturnType() + " cannot be used in" +
                        " greater than comparisons");
        }
    }

    /**
     * Create greater than or equal Compare Condition Expression Executor which evaluates whether value of
     * leftExpressionExecutor
     * is greater than or equal to value of rightExpressionExecutor.
     *
     * @param leftExpressionExecutor  left ExpressionExecutor
     * @param rightExpressionExecutor right ExpressionExecutor
     * @return Condition ExpressionExecutor
     */
    private static ConditionExpressionExecutor parseGreaterThanEqualCompare(
            ExpressionExecutor leftExpressionExecutor, ExpressionExecutor rightExpressionExecutor) {
        switch (leftExpressionExecutor.getReturnType()) {
            case STRING:
                throw new OperationNotSupportedException("string cannot used in greater than equal comparisons");
            case INT:
                switch (rightExpressionExecutor.getReturnType()) {
                    case STRING:
                        throw new OperationNotSupportedException("int cannot be compared with string");
                    case INT:
                        return new GreaterThanEqualCompareConditionExpressionExecutorIntInt(leftExpressionExecutor,
                                rightExpressionExecutor);
                    case LONG:
                        return new GreaterThanEqualCompareConditionExpressionExecutorIntLong(leftExpressionExecutor,
                                rightExpressionExecutor);
                    case FLOAT:
                        return new GreaterThanEqualCompareConditionExpressionExecutorIntFloat(leftExpressionExecutor,
                                rightExpressionExecutor);
                    case DOUBLE:
                        return new GreaterThanEqualCompareConditionExpressionExecutorIntDouble
                                (leftExpressionExecutor, rightExpressionExecutor);
                    case BOOL:
                        throw new OperationNotSupportedException("int cannot be compared with bool");
                    default:
                        throw new OperationNotSupportedException("int cannot be compared with " +
                                rightExpressionExecutor.getReturnType());
                }
            case LONG:
                switch (rightExpressionExecutor.getReturnType()) {
                    case STRING:
                        throw new OperationNotSupportedException("long cannot be compared with string");
                    case INT:
                        return new GreaterThanEqualCompareConditionExpressionExecutorLongInt(leftExpressionExecutor,
                                rightExpressionExecutor);
                    case LONG:
                        return new GreaterThanEqualCompareConditionExpressionExecutorLongLong(leftExpressionExecutor,
                                rightExpressionExecutor);
                    case FLOAT:
                        return new GreaterThanEqualCompareConditionExpressionExecutorLongFloat
                                (leftExpressionExecutor, rightExpressionExecutor);
                    case DOUBLE:
                        return new GreaterThanEqualCompareConditionExpressionExecutorLongDouble
                                (leftExpressionExecutor, rightExpressionExecutor);
                    case BOOL:
                        throw new OperationNotSupportedException("long cannot be compared with bool");
                    default:
                        throw new OperationNotSupportedException("long cannot be compared with " +
                                rightExpressionExecutor.getReturnType());
                }
            case FLOAT:
                switch (rightExpressionExecutor.getReturnType()) {
                    case STRING:
                        throw new OperationNotSupportedException("float cannot be compared with string");
                    case INT:
                        return new GreaterThanEqualCompareConditionExpressionExecutorFloatInt(leftExpressionExecutor,
                                rightExpressionExecutor);
                    case LONG:
                        return new GreaterThanEqualCompareConditionExpressionExecutorFloatLong
                                (leftExpressionExecutor, rightExpressionExecutor);
                    case FLOAT:
                        return new GreaterThanEqualCompareConditionExpressionExecutorFloatFloat
                                (leftExpressionExecutor, rightExpressionExecutor);
                    case DOUBLE:
                        return new GreaterThanEqualCompareConditionExpressionExecutorFloatDouble
                                (leftExpressionExecutor, rightExpressionExecutor);
                    case BOOL:
                        throw new OperationNotSupportedException("float cannot be compared with bool");
                    default:
                        throw new OperationNotSupportedException("float cannot be compared with " +
                                rightExpressionExecutor.getReturnType());
                }
            case DOUBLE:
                switch (rightExpressionExecutor.getReturnType()) {
                    case STRING:
                        throw new OperationNotSupportedException("double cannot be compared with string");
                    case INT:
                        return new GreaterThanEqualCompareConditionExpressionExecutorDoubleInt
                                (leftExpressionExecutor, rightExpressionExecutor);
                    case LONG:
                        return new GreaterThanEqualCompareConditionExpressionExecutorDoubleLong
                                (leftExpressionExecutor, rightExpressionExecutor);
                    case FLOAT:
                        return new GreaterThanEqualCompareConditionExpressionExecutorDoubleFloat
                                (leftExpressionExecutor, rightExpressionExecutor);
                    case DOUBLE:
                        return new GreaterThanEqualCompareConditionExpressionExecutorDoubleDouble
                                (leftExpressionExecutor, rightExpressionExecutor);
                    case BOOL:
                        throw new OperationNotSupportedException("double cannot be compared with bool");
                    default:
                        throw new OperationNotSupportedException("double cannot be compared with " +
                                rightExpressionExecutor.getReturnType());
                }
            case BOOL:
                throw new OperationNotSupportedException("bool cannot used in greater than equal comparisons");
            default:
                throw new OperationNotSupportedException(leftExpressionExecutor.getReturnType() + " cannot be used in" +
                        " greater than comparisons");
        }
    }

    /**
     * Create less than Compare Condition Expression Executor which evaluates whether value of leftExpressionExecutor
     * is less than value of rightExpressionExecutor.
     *
     * @param leftExpressionExecutor  left ExpressionExecutor
     * @param rightExpressionExecutor right ExpressionExecutor
     * @return Condition ExpressionExecutor
     */
    private static ConditionExpressionExecutor parseLessThanCompare(
            ExpressionExecutor leftExpressionExecutor, ExpressionExecutor rightExpressionExecutor) {
        switch (leftExpressionExecutor.getReturnType()) {
            case STRING:
                throw new OperationNotSupportedException("string cannot used in less than comparisons");
            case INT:
                switch (rightExpressionExecutor.getReturnType()) {
                    case STRING:
                        throw new OperationNotSupportedException("int cannot be compared with string");
                    case INT:
                        return new LessThanCompareConditionExpressionExecutorIntInt(leftExpressionExecutor,
                                rightExpressionExecutor);
                    case LONG:
                        return new LessThanCompareConditionExpressionExecutorIntLong(leftExpressionExecutor,
                                rightExpressionExecutor);
                    case FLOAT:
                        return new LessThanCompareConditionExpressionExecutorIntFloat(leftExpressionExecutor,
                                rightExpressionExecutor);
                    case DOUBLE:
                        return new LessThanCompareConditionExpressionExecutorIntDouble(leftExpressionExecutor,
                                rightExpressionExecutor);
                    case BOOL:
                        throw new OperationNotSupportedException("int cannot be compared with bool");
                    default:
                        throw new OperationNotSupportedException("int cannot be compared with " +
                                rightExpressionExecutor.getReturnType());
                }
            case LONG:
                switch (rightExpressionExecutor.getReturnType()) {
                    case STRING:
                        throw new OperationNotSupportedException("long cannot be compared with string");
                    case INT:
                        return new LessThanCompareConditionExpressionExecutorLongInt(leftExpressionExecutor,
                                rightExpressionExecutor);
                    case LONG:
                        return new LessThanCompareConditionExpressionExecutorLongLong(leftExpressionExecutor,
                                rightExpressionExecutor);
                    case FLOAT:
                        return new LessThanCompareConditionExpressionExecutorLongFloat(leftExpressionExecutor,
                                rightExpressionExecutor);
                    case DOUBLE:
                        return new LessThanCompareConditionExpressionExecutorLongDouble(leftExpressionExecutor,
                                rightExpressionExecutor);
                    case BOOL:
                        throw new OperationNotSupportedException("long cannot be compared with bool");
                    default:
                        throw new OperationNotSupportedException("long cannot be compared with " +
                                rightExpressionExecutor.getReturnType());
                }
            case FLOAT:
                switch (rightExpressionExecutor.getReturnType()) {
                    case STRING:
                        throw new OperationNotSupportedException("float cannot be compared with string");
                    case INT:
                        return new LessThanCompareConditionExpressionExecutorFloatInt(leftExpressionExecutor,
                                rightExpressionExecutor);
                    case LONG:
                        return new LessThanCompareConditionExpressionExecutorFloatLong(leftExpressionExecutor,
                                rightExpressionExecutor);
                    case FLOAT:
                        return new LessThanCompareConditionExpressionExecutorFloatFloat(leftExpressionExecutor,
                                rightExpressionExecutor);
                    case DOUBLE:
                        return new LessThanCompareConditionExpressionExecutorFloatDouble(leftExpressionExecutor,
                                rightExpressionExecutor);
                    case BOOL:
                        throw new OperationNotSupportedException("float cannot be compared with bool");
                    default:
                        throw new OperationNotSupportedException("float cannot be compared with " +
                                rightExpressionExecutor.getReturnType());
                }
            case DOUBLE:
                switch (rightExpressionExecutor.getReturnType()) {
                    case STRING:
                        throw new OperationNotSupportedException("double cannot be compared with string");
                    case INT:
                        return new LessThanCompareConditionExpressionExecutorDoubleInt(leftExpressionExecutor,
                                rightExpressionExecutor);
                    case LONG:
                        return new LessThanCompareConditionExpressionExecutorDoubleLong(leftExpressionExecutor,
                                rightExpressionExecutor);
                    case FLOAT:
                        return new LessThanCompareConditionExpressionExecutorDoubleFloat(leftExpressionExecutor,
                                rightExpressionExecutor);
                    case DOUBLE:
                        return new LessThanCompareConditionExpressionExecutorDoubleDouble(leftExpressionExecutor,
                                rightExpressionExecutor);
                    case BOOL:
                        throw new OperationNotSupportedException("double cannot be compared with bool");
                    default:
                        throw new OperationNotSupportedException("double cannot be compared with " +
                                rightExpressionExecutor.getReturnType());
                }
            case BOOL:
                throw new OperationNotSupportedException("bool cannot used in less than comparisons");
            default:
                throw new OperationNotSupportedException(leftExpressionExecutor.getReturnType() + " cannot be used in" +
                        " less than comparisons");
        }
    }

    /**
     * Create less than or equal Compare Condition Expression Executor which evaluates whether value of
     * leftExpressionExecutor
     * is less than or equal to value of rightExpressionExecutor.
     *
     * @param leftExpressionExecutor  left ExpressionExecutor
     * @param rightExpressionExecutor right ExpressionExecutor
     * @return Condition ExpressionExecutor
     */
    private static ConditionExpressionExecutor parseLessThanEqualCompare(
            ExpressionExecutor leftExpressionExecutor, ExpressionExecutor rightExpressionExecutor) {
        switch (leftExpressionExecutor.getReturnType()) {
            case STRING:
                throw new OperationNotSupportedException("string cannot used in less than equal comparisons");
            case INT:
                switch (rightExpressionExecutor.getReturnType()) {
                    case STRING:
                        throw new OperationNotSupportedException("int cannot be compared with string");
                    case INT:
                        return new LessThanEqualCompareConditionExpressionExecutorIntInt(leftExpressionExecutor,
                                rightExpressionExecutor);
                    case LONG:
                        return new LessThanEqualCompareConditionExpressionExecutorIntLong(leftExpressionExecutor,
                                rightExpressionExecutor);
                    case FLOAT:
                        return new LessThanEqualCompareConditionExpressionExecutorIntFloat(leftExpressionExecutor,
                                rightExpressionExecutor);
                    case DOUBLE:
                        return new LessThanEqualCompareConditionExpressionExecutorIntDouble(leftExpressionExecutor,
                                rightExpressionExecutor);
                    case BOOL:
                        throw new OperationNotSupportedException("int cannot be compared with bool");
                    default:
                        throw new OperationNotSupportedException("int cannot be compared with " +
                                rightExpressionExecutor.getReturnType());
                }
            case LONG:
                switch (rightExpressionExecutor.getReturnType()) {
                    case STRING:
                        throw new OperationNotSupportedException("long cannot be compared with string");
                    case INT:
                        return new LessThanEqualCompareConditionExpressionExecutorLongInt(leftExpressionExecutor,
                                rightExpressionExecutor);
                    case LONG:
                        return new LessThanEqualCompareConditionExpressionExecutorLongLong(leftExpressionExecutor,
                                rightExpressionExecutor);
                    case FLOAT:
                        return new LessThanEqualCompareConditionExpressionExecutorLongFloat(leftExpressionExecutor,
                                rightExpressionExecutor);
                    case DOUBLE:
                        return new LessThanEqualCompareConditionExpressionExecutorLongDouble(leftExpressionExecutor,
                                rightExpressionExecutor);
                    case BOOL:
                        throw new OperationNotSupportedException("long cannot be compared with bool");
                    default:
                        throw new OperationNotSupportedException("long cannot be compared with " +
                                rightExpressionExecutor.getReturnType());
                }
            case FLOAT:
                switch (rightExpressionExecutor.getReturnType()) {
                    case STRING:
                        throw new OperationNotSupportedException("float cannot be compared with string");
                    case INT:
                        return new LessThanEqualCompareConditionExpressionExecutorFloatInt(leftExpressionExecutor,
                                rightExpressionExecutor);
                    case LONG:
                        return new LessThanEqualCompareConditionExpressionExecutorFloatLong(leftExpressionExecutor,
                                rightExpressionExecutor);
                    case FLOAT:
                        return new LessThanEqualCompareConditionExpressionExecutorFloatFloat(leftExpressionExecutor,
                                rightExpressionExecutor);
                    case DOUBLE:
                        return new LessThanEqualCompareConditionExpressionExecutorFloatDouble(leftExpressionExecutor,
                                rightExpressionExecutor);
                    case BOOL:
                        throw new OperationNotSupportedException("float cannot be compared with bool");
                    default:
                        throw new OperationNotSupportedException("float cannot be compared with " +
                                rightExpressionExecutor.getReturnType());
                }
            case DOUBLE:
                switch (rightExpressionExecutor.getReturnType()) {
                    case STRING:
                        throw new OperationNotSupportedException("double cannot be compared with string");
                    case INT:
                        return new LessThanEqualCompareConditionExpressionExecutorDoubleInt(leftExpressionExecutor,
                                rightExpressionExecutor);
                    case LONG:
                        return new LessThanEqualCompareConditionExpressionExecutorDoubleLong(leftExpressionExecutor,
                                rightExpressionExecutor);
                    case FLOAT:
                        return new LessThanEqualCompareConditionExpressionExecutorDoubleFloat(leftExpressionExecutor,
                                rightExpressionExecutor);
                    case DOUBLE:
                        return new LessThanEqualCompareConditionExpressionExecutorDoubleDouble
                                (leftExpressionExecutor, rightExpressionExecutor);
                    case BOOL:
                        throw new OperationNotSupportedException("double cannot be compared with bool");
                    default:
                        throw new OperationNotSupportedException("double cannot be compared with " +
                                rightExpressionExecutor.getReturnType());
                }
            case BOOL:
                throw new OperationNotSupportedException("bool cannot used in less than equal comparisons");
            default:
                throw new OperationNotSupportedException(leftExpressionExecutor.getReturnType() + " cannot be used in" +
                        " less than comparisons");
        }
    }

    /**
     * Create equal Compare Condition Expression Executor which evaluates whether value of leftExpressionExecutor
     * is equal to value of rightExpressionExecutor.
     *
     * @param leftExpressionExecutor  left ExpressionExecutor
     * @param rightExpressionExecutor right ExpressionExecutor
     * @return Condition ExpressionExecutor
     */
    private static ConditionExpressionExecutor parseEqualCompare(
            ExpressionExecutor leftExpressionExecutor, ExpressionExecutor rightExpressionExecutor) {
        switch (leftExpressionExecutor.getReturnType()) {
            case STRING:
                switch (rightExpressionExecutor.getReturnType()) {
                    case STRING:
                        return new EqualCompareConditionExpressionExecutorStringString(leftExpressionExecutor,
                                rightExpressionExecutor);
                    default:
                        throw new OperationNotSupportedException("sting cannot be compared with " +
                                rightExpressionExecutor.getReturnType());
                }
            case INT:
                switch (rightExpressionExecutor.getReturnType()) {
                    case STRING:
                        throw new OperationNotSupportedException("int cannot be compared with string");
                    case INT:
                        return new EqualCompareConditionExpressionExecutorIntInt(leftExpressionExecutor,
                                rightExpressionExecutor);
                    case LONG:
                        return new EqualCompareConditionExpressionExecutorIntLong(leftExpressionExecutor,
                                rightExpressionExecutor);
                    case FLOAT:
                        return new EqualCompareConditionExpressionExecutorIntFloat(leftExpressionExecutor,
                                rightExpressionExecutor);
                    case DOUBLE:
                        return new EqualCompareConditionExpressionExecutorIntDouble(leftExpressionExecutor,
                                rightExpressionExecutor);
                    case BOOL:
                        throw new OperationNotSupportedException("int cannot be compared with bool");
                    default:
                        throw new OperationNotSupportedException("int cannot be compared with " +
                                rightExpressionExecutor.getReturnType());
                }
            case LONG:
                switch (rightExpressionExecutor.getReturnType()) {
                    case STRING:
                        throw new OperationNotSupportedException("long cannot be compared with string");
                    case INT:
                        return new EqualCompareConditionExpressionExecutorLongInt(leftExpressionExecutor,
                                rightExpressionExecutor);
                    case LONG:
                        return new EqualCompareConditionExpressionExecutorLongLong(leftExpressionExecutor,
                                rightExpressionExecutor);
                    case FLOAT:
                        return new EqualCompareConditionExpressionExecutorLongFloat(leftExpressionExecutor,
                                rightExpressionExecutor);
                    case DOUBLE:
                        return new EqualCompareConditionExpressionExecutorLongDouble(leftExpressionExecutor,
                                rightExpressionExecutor);
                    case BOOL:
                        throw new OperationNotSupportedException("long cannot be compared with bool");
                    default:
                        throw new OperationNotSupportedException("long cannot be compared with " +
                                rightExpressionExecutor.getReturnType());
                }
            case FLOAT:
                switch (rightExpressionExecutor.getReturnType()) {
                    case STRING:
                        throw new OperationNotSupportedException("float cannot be compared with string");
                    case INT:
                        return new EqualCompareConditionExpressionExecutorFloatInt(leftExpressionExecutor,
                                rightExpressionExecutor);
                    case LONG:
                        return new EqualCompareConditionExpressionExecutorFloatLong(leftExpressionExecutor,
                                rightExpressionExecutor);
                    case FLOAT:
                        return new EqualCompareConditionExpressionExecutorFloatFloat(leftExpressionExecutor,
                                rightExpressionExecutor);
                    case DOUBLE:
                        return new EqualCompareConditionExpressionExecutorFloatDouble(leftExpressionExecutor,
                                rightExpressionExecutor);
                    case BOOL:
                        throw new OperationNotSupportedException("float cannot be compared with bool");
                    default:
                        throw new OperationNotSupportedException("float cannot be compared with " +
                                rightExpressionExecutor.getReturnType());
                }
            case DOUBLE:
                switch (rightExpressionExecutor.getReturnType()) {
                    case STRING:
                        throw new OperationNotSupportedException("double cannot be compared with string");
                    case INT:
                        return new EqualCompareConditionExpressionExecutorDoubleInt(leftExpressionExecutor,
                                rightExpressionExecutor);
                    case LONG:
                        return new EqualCompareConditionExpressionExecutorDoubleLong(leftExpressionExecutor,
                                rightExpressionExecutor);
                    case FLOAT:
                        return new EqualCompareConditionExpressionExecutorDoubleFloat(leftExpressionExecutor,
                                rightExpressionExecutor);
                    case DOUBLE:
                        return new EqualCompareConditionExpressionExecutorDoubleDouble(leftExpressionExecutor,
                                rightExpressionExecutor);
                    case BOOL:
                        throw new OperationNotSupportedException("double cannot be compared with bool");
                    default:
                        throw new OperationNotSupportedException("double cannot be compared with " +
                                rightExpressionExecutor.getReturnType());
                }
            case BOOL:
                switch (rightExpressionExecutor.getReturnType()) {
                    case BOOL:
                        return new EqualCompareConditionExpressionExecutorBoolBool(leftExpressionExecutor,
                                rightExpressionExecutor);
                    default:
                        throw new OperationNotSupportedException("bool cannot be compared with " +
                                rightExpressionExecutor.getReturnType());
                }
            default:
                throw new OperationNotSupportedException(leftExpressionExecutor.getReturnType() + " cannot be used in" +
                        " equal comparisons");
        }
    }

    /**
     * Create not equal Compare Condition Expression Executor which evaluates whether value of leftExpressionExecutor
     * is not equal to value of rightExpressionExecutor.
     *
     * @param leftExpressionExecutor  left ExpressionExecutor
     * @param rightExpressionExecutor right ExpressionExecutor
     * @return Condition ExpressionExecutor
     */
    private static ConditionExpressionExecutor parseNotEqualCompare(
            ExpressionExecutor leftExpressionExecutor, ExpressionExecutor rightExpressionExecutor) {
        switch (leftExpressionExecutor.getReturnType()) {
            case STRING:
                switch (rightExpressionExecutor.getReturnType()) {
                    case STRING:
                        return new NotEqualCompareConditionExpressionExecutorStringString(leftExpressionExecutor,
                                rightExpressionExecutor);
                    default:
                        throw new OperationNotSupportedException("sting cannot be compared with " +
                                rightExpressionExecutor.getReturnType());
                }
            case INT:
                switch (rightExpressionExecutor.getReturnType()) {
                    case STRING:
                        throw new OperationNotSupportedException("int cannot be compared with string");
                    case INT:
                        return new NotEqualCompareConditionExpressionExecutorIntInt(leftExpressionExecutor,
                                rightExpressionExecutor);
                    case LONG:
                        return new NotEqualCompareConditionExpressionExecutorIntLong(leftExpressionExecutor,
                                rightExpressionExecutor);
                    case FLOAT:
                        return new NotEqualCompareConditionExpressionExecutorIntFloat(leftExpressionExecutor,
                                rightExpressionExecutor);
                    case DOUBLE:
                        return new NotEqualCompareConditionExpressionExecutorIntDouble(leftExpressionExecutor,
                                rightExpressionExecutor);
                    case BOOL:
                        throw new OperationNotSupportedException("int cannot be compared with bool");
                    default:
                        throw new OperationNotSupportedException("int cannot be compared with " +
                                rightExpressionExecutor.getReturnType());
                }
            case LONG:
                switch (rightExpressionExecutor.getReturnType()) {
                    case STRING:
                        throw new OperationNotSupportedException("long cannot be compared with string");
                    case INT:
                        return new NotEqualCompareConditionExpressionExecutorLongInt(leftExpressionExecutor,
                                rightExpressionExecutor);
                    case LONG:
                        return new NotEqualCompareConditionExpressionExecutorLongLong(leftExpressionExecutor,
                                rightExpressionExecutor);
                    case FLOAT:
                        return new NotEqualCompareConditionExpressionExecutorLongFloat(leftExpressionExecutor,
                                rightExpressionExecutor);
                    case DOUBLE:
                        return new NotEqualCompareConditionExpressionExecutorLongDouble(leftExpressionExecutor,
                                rightExpressionExecutor);
                    case BOOL:
                        throw new OperationNotSupportedException("long cannot be compared with bool");
                    default:
                        throw new OperationNotSupportedException("long cannot be compared with " +
                                rightExpressionExecutor.getReturnType());
                }
            case FLOAT:
                switch (rightExpressionExecutor.getReturnType()) {
                    case STRING:
                        throw new OperationNotSupportedException("float cannot be compared with string");
                    case INT:
                        return new NotEqualCompareConditionExpressionExecutorFloatInt(leftExpressionExecutor,
                                rightExpressionExecutor);
                    case LONG:
                        return new NotEqualCompareConditionExpressionExecutorFloatLong(leftExpressionExecutor,
                                rightExpressionExecutor);
                    case FLOAT:
                        return new NotEqualCompareConditionExpressionExecutorFloatFloat(leftExpressionExecutor,
                                rightExpressionExecutor);
                    case DOUBLE:
                        return new NotEqualCompareConditionExpressionExecutorFloatDouble(leftExpressionExecutor,
                                rightExpressionExecutor);
                    case BOOL:
                        throw new OperationNotSupportedException("float cannot be compared with bool");
                    default:
                        throw new OperationNotSupportedException("float cannot be compared with " +
                                rightExpressionExecutor.getReturnType());
                }
            case DOUBLE:
                switch (rightExpressionExecutor.getReturnType()) {
                    case STRING:
                        throw new OperationNotSupportedException("double cannot be compared with string");
                    case INT:
                        return new NotEqualCompareConditionExpressionExecutorDoubleInt(leftExpressionExecutor,
                                rightExpressionExecutor);
                    case LONG:
                        return new NotEqualCompareConditionExpressionExecutorDoubleLong(leftExpressionExecutor,
                                rightExpressionExecutor);
                    case FLOAT:
                        return new NotEqualCompareConditionExpressionExecutorDoubleFloat(leftExpressionExecutor,
                                rightExpressionExecutor);
                    case DOUBLE:
                        return new NotEqualCompareConditionExpressionExecutorDoubleDouble(leftExpressionExecutor,
                                rightExpressionExecutor);
                    case BOOL:
                        throw new OperationNotSupportedException("double cannot be compared with bool");
                    default:
                        throw new OperationNotSupportedException("double cannot be compared with " +
                                rightExpressionExecutor.getReturnType());
                }
            case BOOL:
                switch (rightExpressionExecutor.getReturnType()) {
                    case BOOL:
                        return new NotEqualCompareConditionExpressionExecutorBoolBool(leftExpressionExecutor,
                                rightExpressionExecutor);
                    default:
                        throw new OperationNotSupportedException("bool cannot be compared with " +
                                rightExpressionExecutor.getReturnType());
                }
            default:
                throw new OperationNotSupportedException(leftExpressionExecutor.getReturnType() + " cannot be used in" +
                        " not equal comparisons");
        }
    }

    /**
     * Parse and validate the given Siddhi variable and return a VariableExpressionExecutor
     *
     * @param variable     Variable to be parsed
     * @param metaEvent    Meta event used to collect execution info of stream associated with query
     * @param currentState Current State Number
     * @param executorList List to hold VariableExpressionExecutors to update after query parsing  @return
     *                     VariableExpressionExecutor representing given variable
     */
    private static ExpressionExecutor parseVariable(Variable variable,
                                                    MetaComplexEvent metaEvent,
                                                    int currentState,
                                                    List<VariableExpressionExecutor> executorList,
                                                    int defaultStreamEventIndex) {
        String attributeName = variable.getAttributeName();
        int[] eventPosition = new int[2];
        if (variable.getStreamIndex() != null) {
            if (variable.getStreamIndex() <= LAST) {
                eventPosition[STREAM_EVENT_INDEX_IN_CHAIN] = variable.getStreamIndex() + 1;
            } else {
                eventPosition[STREAM_EVENT_INDEX_IN_CHAIN] = variable.getStreamIndex();
            }
        } else {
            eventPosition[STREAM_EVENT_INDEX_IN_CHAIN] = defaultStreamEventIndex;
        }
        eventPosition[STREAM_EVENT_CHAIN_INDEX] = UNKNOWN_STATE;
        if (metaEvent instanceof MetaStreamEvent) {
            MetaStreamEvent metaStreamEvent = (MetaStreamEvent) metaEvent;
            AbstractDefinition abstractDefinition;
            Attribute.Type type;
            if (currentState == HAVING_STATE) {
                abstractDefinition = metaStreamEvent.getOutputStreamDefinition();
                type = abstractDefinition.getAttributeType(attributeName);
                eventPosition[STREAM_EVENT_CHAIN_INDEX] = HAVING_STATE;
            } else {
                abstractDefinition = metaStreamEvent.getLastInputDefinition();
                type = abstractDefinition.getAttributeType(attributeName);
                ((MetaStreamEvent) metaEvent).addData(new Attribute(attributeName, type));
            }
            VariableExpressionExecutor variableExpressionExecutor = new VariableExpressionExecutor(new Attribute
                    (attributeName, type), eventPosition[STREAM_EVENT_CHAIN_INDEX],
                    eventPosition[STREAM_EVENT_INDEX_IN_CHAIN]);
            if (((MetaStreamEvent) metaEvent).isTableEvent() || ((MetaStreamEvent) metaEvent).isWindowEvent()) {
                variableExpressionExecutor.getPosition()[STREAM_ATTRIBUTE_TYPE_INDEX] = OUTPUT_DATA_INDEX;
                variableExpressionExecutor.getPosition()[STREAM_ATTRIBUTE_INDEX_IN_TYPE] = abstractDefinition
                        .getAttributePosition(variableExpressionExecutor.getAttribute().getName());
            }
            if (executorList != null) {
                executorList.add(variableExpressionExecutor);
            }
            return variableExpressionExecutor;
        } else {
            MetaStateEvent metaStateEvent = (MetaStateEvent) metaEvent;
            Attribute.Type type = null;
            AbstractDefinition definition = null;
            String firstInput = null;
            if (variable.getStreamId() == null) {
                MetaStreamEvent[] metaStreamEvents = metaStateEvent.getMetaStreamEvents();
                if (currentState == HAVING_STATE) {
                    definition = metaStateEvent.getOutputStreamDefinition();
                    try {
                        type = definition.getAttributeType(attributeName);
                        eventPosition[STREAM_EVENT_CHAIN_INDEX] = HAVING_STATE;
                    } catch (AttributeNotExistException e) {
                        currentState = UNKNOWN_STATE;
                    }
                }
                if (currentState == UNKNOWN_STATE) {
                    for (int i = 0; i < metaStreamEvents.length; i++) {
                        MetaStreamEvent metaStreamEvent = metaStreamEvents[i];
                        definition = metaStreamEvent.getLastInputDefinition();
                        if (type == null) {
                            try {

                                type = definition.getAttributeType(attributeName);
                                firstInput = "Input Stream: " + definition.getId() + " with " +
                                        "reference: " + metaStreamEvent.getInputReferenceId();
                                eventPosition[STREAM_EVENT_CHAIN_INDEX] = i;
                            } catch (AttributeNotExistException e) {
                                //do nothing
                            }
                        } else {
                            try {
                                definition.getAttributeType(attributeName);
                                throw new ExecutionPlanValidationException(firstInput + " and Input Stream: " +
                                        definition.getId() + " with " +
                                        "reference: " + metaStreamEvent.getInputReferenceId() + " contains attribute " +
                                        "with same" +
                                        " name '" + attributeName + "'");
                            } catch (AttributeNotExistException e) {
                                //do nothing as its expected
                            }
                        }
                    }
                } else if (currentState >= 0) {
                    MetaStreamEvent metaStreamEvent = metaStreamEvents[currentState];
                    definition = metaStreamEvent.getLastInputDefinition();
                    try {
                        type = definition.getAttributeType(attributeName);
                        eventPosition[STREAM_EVENT_CHAIN_INDEX] = currentState;
                    } catch (AttributeNotExistException e) {
                        throw new ExecutionPlanValidationException(e.getMessage() + " Input Stream: " +
                                definition.getId() + " with " + "reference: " + metaStreamEvent.getInputReferenceId());
                    }
                }
            } else {
                MetaStreamEvent[] metaStreamEvents = metaStateEvent.getMetaStreamEvents();
                for (int i = 0, metaStreamEventsLength = metaStreamEvents.length; i < metaStreamEventsLength; i++) {
                    MetaStreamEvent metaStreamEvent = metaStreamEvents[i];
                    definition = metaStreamEvent.getLastInputDefinition();
                    if (metaStreamEvent.getInputReferenceId() == null) {
                        if (definition.getId().equals(variable.getStreamId())) {
                            type = definition.getAttributeType(attributeName);
                            eventPosition[STREAM_EVENT_CHAIN_INDEX] = i;
                            break;
                        }
                    } else {
                        if (metaStreamEvent.getInputReferenceId().equals(variable.getStreamId())) {
                            type = definition.getAttributeType(attributeName);
                            eventPosition[STREAM_EVENT_CHAIN_INDEX] = i;
                            if (currentState > -1 && metaStreamEvents[currentState].getInputReferenceId() != null &&
                                    variable.getStreamIndex() != null && variable.getStreamIndex() <= LAST) {
                                if (variable.getStreamId().equals(metaStreamEvents[currentState].getInputReferenceId
                                        ())) {
                                    eventPosition[STREAM_EVENT_INDEX_IN_CHAIN] = variable.getStreamIndex();
                                }
                            }
                            break;
                        }
                    }
                }
            }
            if (eventPosition[STREAM_EVENT_CHAIN_INDEX] == UNKNOWN_STATE) {
                throw new ExecutionPlanValidationException("Stream with reference : " +
                        variable.getStreamId() + " not found");
            }

            VariableExpressionExecutor variableExpressionExecutor = new VariableExpressionExecutor(new Attribute
                    (attributeName, type), eventPosition[STREAM_EVENT_CHAIN_INDEX],
                    eventPosition[STREAM_EVENT_INDEX_IN_CHAIN]);
            if (eventPosition[STREAM_EVENT_CHAIN_INDEX] != HAVING_STATE) {
                MetaStreamEvent metaStreamEvent = ((MetaStateEvent) metaEvent).getMetaStreamEvent
                        (eventPosition[STREAM_EVENT_CHAIN_INDEX]);
                if (metaStreamEvent.isTableEvent()) {
                    variableExpressionExecutor.getPosition()[STREAM_ATTRIBUTE_TYPE_INDEX] = OUTPUT_DATA_INDEX;
                    variableExpressionExecutor.getPosition()[STREAM_ATTRIBUTE_INDEX_IN_TYPE] = metaStreamEvent
                            .getLastInputDefinition().getAttributePosition(variableExpressionExecutor.getAttribute()
                                    .getName());
                    for (Attribute attribute : ((MetaStateEvent) metaEvent).getMetaStreamEvent
                            (eventPosition[STREAM_EVENT_CHAIN_INDEX]).getLastInputDefinition().getAttributeList()) {
                        ((MetaStateEvent) metaEvent).getMetaStreamEvent(eventPosition[STREAM_EVENT_CHAIN_INDEX])
                                .addOutputData(new Attribute(attribute.getName(), attribute.getType()));
                    }
                } else if (metaStreamEvent.isWindowEvent()) {
                    if (((MetaStateEvent) metaEvent).getMetaStreamEvent(eventPosition[STREAM_EVENT_CHAIN_INDEX])
                            .getOutputData().size() == 0) {
                        variableExpressionExecutor.getPosition()[STREAM_ATTRIBUTE_TYPE_INDEX] = OUTPUT_DATA_INDEX;
                        variableExpressionExecutor.getPosition()[STREAM_ATTRIBUTE_INDEX_IN_TYPE] = metaStreamEvent
                                .getLastInputDefinition().getAttributePosition(variableExpressionExecutor
                                        .getAttribute().getName());
                        for (Attribute attribute : ((MetaStateEvent) metaEvent).getMetaStreamEvent
                                (eventPosition[STREAM_EVENT_CHAIN_INDEX]).getLastInputDefinition().getAttributeList()) {
                            ((MetaStateEvent) metaEvent).getMetaStreamEvent(eventPosition[STREAM_EVENT_CHAIN_INDEX])
                                    .addOutputData(new Attribute(attribute.getName(), attribute.getType()));
                        }
                    }
                }
                ((MetaStateEvent) metaEvent).getMetaStreamEvent(eventPosition[STREAM_EVENT_CHAIN_INDEX]).addData(new
                        Attribute(attributeName, type));
            }
            if (executorList != null) {
                executorList.add(variableExpressionExecutor);
            }
            return variableExpressionExecutor;
        }
    }

    /**
     * Calculate the return type of arithmetic operation executors.(Ex: add, subtract, etc)
     *
     * @param leftExpressionExecutor  left ExpressionExecutor
     * @param rightExpressionExecutor right ExpressionExecutor
     * @return Attribute Type
     */
    private static Attribute.Type parseArithmeticOperationResultType(
            ExpressionExecutor leftExpressionExecutor, ExpressionExecutor rightExpressionExecutor) {
        if (leftExpressionExecutor.getReturnType() == Attribute.Type.DOUBLE || rightExpressionExecutor.getReturnType
                () == Attribute.Type.DOUBLE) {
            return Attribute.Type.DOUBLE;
        } else if (leftExpressionExecutor.getReturnType() == Attribute.Type.FLOAT || rightExpressionExecutor
                .getReturnType() == Attribute.Type.FLOAT) {
            return Attribute.Type.FLOAT;
        } else if (leftExpressionExecutor.getReturnType() == Attribute.Type.LONG || rightExpressionExecutor
                .getReturnType() == Attribute.Type.LONG) {
            return Attribute.Type.LONG;
        } else if (leftExpressionExecutor.getReturnType() == Attribute.Type.INT || rightExpressionExecutor
                .getReturnType() == Attribute.Type.INT) {
            return Attribute.Type.INT;
        } else {
            throw new ArithmeticException("Arithmetic operation between " + leftExpressionExecutor.getReturnType() +
                    " and " + rightExpressionExecutor.getReturnType() + " cannot be executed");
        }
    }

    /**
     * Parse the set of inner expression of AttributeFunctionExtensions and  handling all (*) cases
     *
     * @param innerExpressions        InnerExpressions to be parsed
     * @param metaEvent               Meta Event
     * @param currentState            Current state number
     * @param tableMap           Event Table Map
     * @param executorList            List to hold VariableExpressionExecutors to update after query parsing  @return
     * @param executionPlanContext    ExecutionPlanContext
     * @param groupBy                 is for groupBy expression
     * @param defaultStreamEventIndex Default StreamEvent Index
     * @return List of expressionExecutors
     */
    private static ExpressionExecutor[] parseInnerExpression(Expression[] innerExpressions, MetaComplexEvent metaEvent, int currentState,
                                                             Map<String, Table> tableMap, List<VariableExpressionExecutor> executorList,
                                                             ExecutionPlanContext executionPlanContext, boolean groupBy, int defaultStreamEventIndex, String queryName) {
        ExpressionExecutor[] innerExpressionExecutors;
        if (innerExpressions != null) {
            if (innerExpressions.length > 0) {
                innerExpressionExecutors = new ExpressionExecutor[innerExpressions.length];
                for (int i = 0, innerExpressionsLength = innerExpressions.length; i < innerExpressionsLength; i++) {
                    innerExpressionExecutors[i] = parseExpression(innerExpressions[i], metaEvent, currentState, tableMap, executorList, executionPlanContext, groupBy, defaultStreamEventIndex, queryName);
                }
            } else {
                List<Expression> outputAttributes = new ArrayList<Expression>();
                if (metaEvent instanceof MetaStreamEvent) {

                    List<Attribute> attributeList = ((MetaStreamEvent) metaEvent).getLastInputDefinition()
                            .getAttributeList();
                    for (Attribute attribute : attributeList) {
                        outputAttributes.add(new Variable(attribute.getName()));
                    }
                } else {
                    for (MetaStreamEvent metaStreamEvent : ((MetaStateEvent) metaEvent).getMetaStreamEvents()) {
                        List<Attribute> attributeList = metaStreamEvent.getLastInputDefinition().getAttributeList();
                        for (Attribute attribute : attributeList) {
                            Expression outputAttribute = new Variable(attribute.getName());
                            if (!outputAttributes.contains(outputAttribute)) {
                                outputAttributes.add(outputAttribute);
                            } else {
                                List<AbstractDefinition> definitions = new ArrayList<AbstractDefinition>();
                                for (MetaStreamEvent aMetaStreamEvent : ((MetaStateEvent) metaEvent)
                                        .getMetaStreamEvents()) {
                                    definitions.add(aMetaStreamEvent.getLastInputDefinition());
                                }
                                throw new DuplicateAttributeException("Duplicate attribute exist in streams " +
                                        definitions);
                            }
                        }
                    }
                }
                innerExpressionExecutors = new ExpressionExecutor[outputAttributes.size()];
                for (int i = 0, innerExpressionsLength = outputAttributes.size(); i < innerExpressionsLength; i++) {
                    innerExpressionExecutors[i] = parseExpression(outputAttributes.get(i), metaEvent, currentState, tableMap, executorList, executionPlanContext, groupBy, defaultStreamEventIndex, queryName);
                }
            }
        } else {
            innerExpressionExecutors = new ExpressionExecutor[0];
        }
        return innerExpressionExecutors;
    }

}<|MERGE_RESOLUTION|>--- conflicted
+++ resolved
@@ -270,17 +270,9 @@
      * @param defaultStreamEventIndex Default StreamEvent Index
      * @return ExpressionExecutor
      */
-<<<<<<< HEAD
     public static ExpressionExecutor parseExpression(Expression expression, MetaComplexEvent metaEvent, int currentState,
                                                      Map<String, Table> tableMap, List<VariableExpressionExecutor> executorList,
                                                      ExecutionPlanContext executionPlanContext, boolean groupBy, int defaultStreamEventIndex, String queryName) {
-=======
-    public static ExpressionExecutor parseExpression(Expression expression, MetaComplexEvent metaEvent,
-                                                     int currentState, Map<String, Table> tableMap,
-                                                     List<VariableExpressionExecutor> executorList,
-                                                     ExecutionPlanContext executionPlanContext, boolean groupBy,
-                                                     int defaultStreamEventIndex, String queryName) {
->>>>>>> 7f634ab7
         if (expression instanceof And) {
             return new AndConditionExpressionExecutor(
                     parseExpression(((And) expression).getLeftExpression(), metaEvent, currentState, tableMap, executorList, executionPlanContext,
