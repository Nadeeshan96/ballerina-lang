/*
 * Copyright (c) 2016, WSO2 Inc. (http://www.wso2.org) All Rights Reserved.
 *
 * WSO2 Inc. licenses this file to you under the Apache License,
 * Version 2.0 (the "License"); you may not use this file except
 * in compliance with the License.
 * You may obtain a copy of the License at
 *
 *     http://www.apache.org/licenses/LICENSE-2.0
 *
 * Unless required by applicable law or agreed to in writing,
 * software distributed under the License is distributed on an
 * "AS IS" BASIS, WITHOUT WARRANTIES OR CONDITIONS OF ANY
 * KIND, either express or implied. See the License for the
 * specific language governing permissions and limitations
 * under the License.
 */
package org.wso2.siddhi.core.util.parser;

import org.wso2.siddhi.core.config.ExecutionPlanContext;
import org.wso2.siddhi.core.event.state.MetaStateEvent;
import org.wso2.siddhi.core.event.stream.MetaStreamEvent;
import org.wso2.siddhi.core.exception.OperationNotSupportedException;
import org.wso2.siddhi.core.executor.VariableExpressionExecutor;
import org.wso2.siddhi.core.query.input.ProcessStreamReceiver;
import org.wso2.siddhi.core.query.input.stream.StreamRuntime;
import org.wso2.siddhi.core.table.Table;
import org.wso2.siddhi.core.util.statistics.LatencyTracker;
import org.wso2.siddhi.core.window.Window;
import org.wso2.siddhi.query.api.definition.AbstractDefinition;
import org.wso2.siddhi.query.api.execution.query.input.stream.BasicSingleInputStream;
import org.wso2.siddhi.query.api.execution.query.input.stream.InputStream;
import org.wso2.siddhi.query.api.execution.query.input.stream.JoinInputStream;
import org.wso2.siddhi.query.api.execution.query.input.stream.SingleInputStream;
import org.wso2.siddhi.query.api.execution.query.input.stream.StateInputStream;

import java.util.List;
import java.util.Map;

public class InputStreamParser {

    /**
     * Parse an InputStream returning corresponding StreamRuntime
     *
     * @param inputStream                input stream to be parsed
     * @param executionPlanContext       associated siddhi executionPlanContext
     * @param streamDefinitionMap        map containing user given stream definitions
     * @param tableDefinitionMap         table definition map
     * @param tableMap              Table Map
     * @param executors                  List to hold VariableExpressionExecutors to update after query parsing
     * @param latencyTracker             latency tracker
     * @param outputExpectsExpiredEvents is output expects ExpiredEvents
     * @return StreamRuntime Stream Runtime
     */
    public static StreamRuntime parse(InputStream inputStream, ExecutionPlanContext executionPlanContext,
                                      Map<String, AbstractDefinition> streamDefinitionMap,
                                      Map<String, AbstractDefinition> tableDefinitionMap,
                                      Map<String, AbstractDefinition> windowDefinitionMap,
                                      Map<String, Table> tableMap, Map<String, Window> eventWindowMap,
                                      List<VariableExpressionExecutor> executors,
                                      LatencyTracker latencyTracker, boolean outputExpectsExpiredEvents, String
                                              queryName) {

        if (inputStream instanceof BasicSingleInputStream || inputStream instanceof SingleInputStream) {
            SingleInputStream singleInputStream = (SingleInputStream) inputStream;
<<<<<<< HEAD
            EventWindow eventWindow = eventWindowMap.get(singleInputStream.getStreamId());
            boolean batchProcessingAllowed = eventWindow != null;      // If stream is from window, allow batch
            // processing
            ProcessStreamReceiver processStreamReceiver = new ProcessStreamReceiver(singleInputStream.getStreamId(),
                    latencyTracker, queryName);
            processStreamReceiver.setBatchProcessingAllowed(batchProcessingAllowed);
            return SingleInputStreamParser.parseInputStream((SingleInputStream) inputStream,
                    executionPlanContext, executors, streamDefinitionMap, null, windowDefinitionMap, eventTableMap,
                    new MetaStreamEvent(), processStreamReceiver, true, outputExpectsExpiredEvents, queryName);
        } else if (inputStream instanceof JoinInputStream) {
            return JoinInputStreamParser.parseInputStream(((JoinInputStream) inputStream), executionPlanContext,
                    streamDefinitionMap, tableDefinitionMap, windowDefinitionMap, eventTableMap, eventWindowMap,
                    executors, latencyTracker, outputExpectsExpiredEvents, queryName);
        } else if (inputStream instanceof StateInputStream) {
            MetaStateEvent metaStateEvent = new MetaStateEvent(inputStream.getAllStreamIds().size());
            return StateInputStreamParser.parseInputStream(((StateInputStream) inputStream), executionPlanContext,
                    metaStateEvent, streamDefinitionMap, null, null, eventTableMap, executors, latencyTracker,
                    queryName);
=======
            Window window = eventWindowMap.get(singleInputStream.getStreamId());
            boolean batchProcessingAllowed = window != null;      // If stream is from window, allow batch processing
            ProcessStreamReceiver processStreamReceiver = new ProcessStreamReceiver(singleInputStream.getStreamId(), latencyTracker, queryName);
            processStreamReceiver.setBatchProcessingAllowed(batchProcessingAllowed);
            return SingleInputStreamParser.parseInputStream((SingleInputStream) inputStream,
                    executionPlanContext, executors, streamDefinitionMap, null, windowDefinitionMap, tableMap, new MetaStreamEvent(), processStreamReceiver, true, outputExpectsExpiredEvents, queryName);
        } else if (inputStream instanceof JoinInputStream) {
            return JoinInputStreamParser.parseInputStream(((JoinInputStream) inputStream), executionPlanContext, streamDefinitionMap, tableDefinitionMap, windowDefinitionMap, tableMap, eventWindowMap, executors, latencyTracker, outputExpectsExpiredEvents, queryName);
        } else if (inputStream instanceof StateInputStream) {
            MetaStateEvent metaStateEvent = new MetaStateEvent(inputStream.getAllStreamIds().size());
            return StateInputStreamParser.parseInputStream(((StateInputStream) inputStream), executionPlanContext,
                    metaStateEvent, streamDefinitionMap, null, null, tableMap, executors, latencyTracker, queryName);
>>>>>>> a9a78978
        } else {
            throw new OperationNotSupportedException();
        }
    }
}<|MERGE_RESOLUTION|>--- conflicted
+++ resolved
@@ -63,39 +63,24 @@
 
         if (inputStream instanceof BasicSingleInputStream || inputStream instanceof SingleInputStream) {
             SingleInputStream singleInputStream = (SingleInputStream) inputStream;
-<<<<<<< HEAD
-            EventWindow eventWindow = eventWindowMap.get(singleInputStream.getStreamId());
-            boolean batchProcessingAllowed = eventWindow != null;      // If stream is from window, allow batch
+            Window window = eventWindowMap.get(singleInputStream.getStreamId());
+            boolean batchProcessingAllowed = window != null;      // If stream is from window, allow batch
             // processing
             ProcessStreamReceiver processStreamReceiver = new ProcessStreamReceiver(singleInputStream.getStreamId(),
                     latencyTracker, queryName);
             processStreamReceiver.setBatchProcessingAllowed(batchProcessingAllowed);
             return SingleInputStreamParser.parseInputStream((SingleInputStream) inputStream,
-                    executionPlanContext, executors, streamDefinitionMap, null, windowDefinitionMap, eventTableMap,
+                    executionPlanContext, executors, streamDefinitionMap, null, windowDefinitionMap, tableMap,
                     new MetaStreamEvent(), processStreamReceiver, true, outputExpectsExpiredEvents, queryName);
         } else if (inputStream instanceof JoinInputStream) {
             return JoinInputStreamParser.parseInputStream(((JoinInputStream) inputStream), executionPlanContext,
-                    streamDefinitionMap, tableDefinitionMap, windowDefinitionMap, eventTableMap, eventWindowMap,
+                    streamDefinitionMap, tableDefinitionMap, windowDefinitionMap, tableMap, eventWindowMap,
                     executors, latencyTracker, outputExpectsExpiredEvents, queryName);
         } else if (inputStream instanceof StateInputStream) {
             MetaStateEvent metaStateEvent = new MetaStateEvent(inputStream.getAllStreamIds().size());
             return StateInputStreamParser.parseInputStream(((StateInputStream) inputStream), executionPlanContext,
-                    metaStateEvent, streamDefinitionMap, null, null, eventTableMap, executors, latencyTracker,
+                    metaStateEvent, streamDefinitionMap, null, null, tableMap, executors, latencyTracker,
                     queryName);
-=======
-            Window window = eventWindowMap.get(singleInputStream.getStreamId());
-            boolean batchProcessingAllowed = window != null;      // If stream is from window, allow batch processing
-            ProcessStreamReceiver processStreamReceiver = new ProcessStreamReceiver(singleInputStream.getStreamId(), latencyTracker, queryName);
-            processStreamReceiver.setBatchProcessingAllowed(batchProcessingAllowed);
-            return SingleInputStreamParser.parseInputStream((SingleInputStream) inputStream,
-                    executionPlanContext, executors, streamDefinitionMap, null, windowDefinitionMap, tableMap, new MetaStreamEvent(), processStreamReceiver, true, outputExpectsExpiredEvents, queryName);
-        } else if (inputStream instanceof JoinInputStream) {
-            return JoinInputStreamParser.parseInputStream(((JoinInputStream) inputStream), executionPlanContext, streamDefinitionMap, tableDefinitionMap, windowDefinitionMap, tableMap, eventWindowMap, executors, latencyTracker, outputExpectsExpiredEvents, queryName);
-        } else if (inputStream instanceof StateInputStream) {
-            MetaStateEvent metaStateEvent = new MetaStateEvent(inputStream.getAllStreamIds().size());
-            return StateInputStreamParser.parseInputStream(((StateInputStream) inputStream), executionPlanContext,
-                    metaStateEvent, streamDefinitionMap, null, null, tableMap, executors, latencyTracker, queryName);
->>>>>>> a9a78978
         } else {
             throw new OperationNotSupportedException();
         }
