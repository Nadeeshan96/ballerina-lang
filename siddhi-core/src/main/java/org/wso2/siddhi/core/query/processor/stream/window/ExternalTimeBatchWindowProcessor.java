/*
 * Licensed to the Apache Software Foundation (ASF) under one or more
 * contributor license agreements.  See the NOTICE file distributed with
 * this work for additional information regarding copyright ownership.
 * The ASF licenses this file to You under the Apache License, Version 2.0
 * (the "License"); you may not use this file except in compliance with
 * the License.  You may obtain a copy of the License at
 *
 *    http://www.apache.org/licenses/LICENSE-2.0
 *
 * Unless required by applicable law or agreed to in writing, software
 * distributed under the License is distributed on an "AS IS" BASIS,
 * WITHOUT WARRANTIES OR CONDITIONS OF ANY KIND, either express or implied.
 * See the License for the specific language governing permissions and
 * limitations under the License.
 */
package org.wso2.siddhi.core.query.processor.stream.window;

import org.apache.log4j.Logger;
import org.wso2.siddhi.core.config.ExecutionPlanContext;
import org.wso2.siddhi.core.event.ComplexEvent;
import org.wso2.siddhi.core.event.ComplexEventChunk;
import org.wso2.siddhi.core.event.MetaComplexEvent;
import org.wso2.siddhi.core.event.stream.StreamEvent;
import org.wso2.siddhi.core.event.stream.StreamEventCloner;
import org.wso2.siddhi.core.executor.ConstantExpressionExecutor;
import org.wso2.siddhi.core.executor.ExpressionExecutor;
import org.wso2.siddhi.core.executor.VariableExpressionExecutor;
import org.wso2.siddhi.core.query.processor.Processor;
import org.wso2.siddhi.core.table.EventTable;
import org.wso2.siddhi.core.util.collection.operator.Finder;
import org.wso2.siddhi.core.util.parser.CollectionOperatorParser;
import org.wso2.siddhi.query.api.definition.Attribute;
import org.wso2.siddhi.query.api.exception.ExecutionPlanValidationException;
import org.wso2.siddhi.query.api.expression.Expression;

import java.util.ArrayList;
import java.util.List;
import java.util.Map;

/**
 * @since Dec 23, 2015
 */

public class ExternalTimeBatchWindowProcessor extends WindowProcessor implements FindableProcessor {
    private ComplexEventChunk<StreamEvent> currentEventChunk = new ComplexEventChunk<StreamEvent>();
    private ComplexEventChunk<StreamEvent> expiredEventChunk = new ComplexEventChunk<StreamEvent>();

    static final Logger log = Logger.getLogger(ExternalTimeBatchWindowProcessor.class);
    private ExpressionExecutor timestampExpressionExecutor;

    private long timeToKeep;
    private long lastSendTime = -1;
    private long endTime = 0;
    private long startTime = 0;
    private long numberOfPrameters = 0;
    private boolean isStartTimeEnabled = false;

    @Override
    protected void init(ExpressionExecutor[] attributeExpressionExecutors, ExecutionPlanContext executionPlanContext) {
        this.expiredEventChunk = new ComplexEventChunk<StreamEvent>();
        if (attributeExpressionExecutors.length == 2) {
            isStartTimeEnabled = false;
            if (attributeExpressionExecutors[1].getReturnType() == Attribute.Type.INT) {
                timeToKeep = Integer.parseInt(String.valueOf(((ConstantExpressionExecutor) attributeExpressionExecutors[1]).getValue()));
            } else {
                timeToKeep = Long.parseLong(String.valueOf(((ConstantExpressionExecutor) attributeExpressionExecutors[1]).getValue()));
            }
            if (!(attributeExpressionExecutors[0] instanceof VariableExpressionExecutor)) {
                throw new ExecutionPlanValidationException("ExternalTime window's 1st parameter timeStamp should be a type long stream attribute but found " + attributeExpressionExecutors[0].getClass());
            }
            timestampExpressionExecutor = attributeExpressionExecutors[0];
            if (timestampExpressionExecutor.getReturnType() != Attribute.Type.LONG) {
                throw new ExecutionPlanValidationException("ExternalTime window's 1st parameter timeStamp should be type long, but found " + timestampExpressionExecutor.getReturnType());
            }
        } else if (attributeExpressionExecutors.length == 3) {
            isStartTimeEnabled = true;
            if (attributeExpressionExecutors[1].getReturnType() == Attribute.Type.INT) {
                timeToKeep = Integer.parseInt(String.valueOf(((ConstantExpressionExecutor) attributeExpressionExecutors[1]).getValue()));
            } else {
                timeToKeep = Long.parseLong(String.valueOf(((ConstantExpressionExecutor) attributeExpressionExecutors[1]).getValue()));
            }
            if (attributeExpressionExecutors[2].getReturnType() == Attribute.Type.INT) {
                startTime = Integer.parseInt(String.valueOf(((ConstantExpressionExecutor) attributeExpressionExecutors[2]).getValue()));
            } else {
                startTime = Long.parseLong(String.valueOf(((ConstantExpressionExecutor) attributeExpressionExecutors[2]).getValue()));
            }
            if (!(attributeExpressionExecutors[0] instanceof VariableExpressionExecutor)) {
                throw new ExecutionPlanValidationException("ExternalTime window's 1st parameter timeStamp should be a type long stream attribute but found " + attributeExpressionExecutors[0].getClass());
            }
            timeStampVariableExpressionExecutor = ((VariableExpressionExecutor) attributeExpressionExecutors[0]);
            if (timeStampVariableExpressionExecutor.getReturnType() != Attribute.Type.LONG) {
                throw new ExecutionPlanValidationException("ExternalTime window's 1st parameter timeStamp should be type long, but found " + timeStampVariableExpressionExecutor.getReturnType());
            }
        } else {
            throw new ExecutionPlanValidationException("ExternalTime window should only have two parameter (<long> timeStamp, <int|long|time> windowTime), but found " + attributeExpressionExecutors.length + " input attributes");
        }
    }

    /**
     * Here an assumption is taken:
     * Parameter: timestamp: The time which the window determines as current time and will act upon,
     * the value of this parameter should be monotonically increasing.
     * from https://docs.wso2.com/display/CEP400/Inbuilt+Windows#InbuiltWindows-externalTime
     */
    @Override
    protected synchronized void process(ComplexEventChunk<StreamEvent> streamEventChunk, Processor nextProcessor, StreamEventCloner streamEventCloner) {
        if (!isStartTimeEnabled) {
            processWithoutStartTime(streamEventChunk, nextProcessor, streamEventCloner);
        } else {
            processWithStartTime(streamEventChunk, nextProcessor, streamEventCloner);
        }
    }

    private void processWithoutStartTime(ComplexEventChunk<StreamEvent> streamEventChunk, Processor nextProcessor, StreamEventCloner streamEventCloner) {
        // event incoming trigger process. No events means no action
        if (!streamEventChunk.hasNext()) {
            return;
        }

        // for window beginning, if window is empty, set lastSendTime to incomingChunk first.
        if (currentEventChunk.getFirst() == null && lastSendTime < 0) {
            lastSendTime = (Long) streamEventChunk.getFirst().getAttribute(timeStampVariableExpressionExecutor.getPosition());
            endTime = lastSendTime;
        }

        while (streamEventChunk.hasNext()) {
            StreamEvent currStreamEvent = streamEventChunk.next();
            if (currStreamEvent.getType() != ComplexEvent.Type.CURRENT) {
                continue;
            }

            long currentTime = (Long) currStreamEvent.getAttribute(timeStampVariableExpressionExecutor.getPosition());

            if (currentTime < endTime) {
                cloneAppend(streamEventCloner, currStreamEvent);
            } else if (currentTime >= endTime) {
                flushCurentChunk(nextProcessor, streamEventCloner, currentTime);
                cloneAppend(streamEventCloner, currStreamEvent);
            }
        }
    }

    private void processWithStartTime(ComplexEventChunk<StreamEvent> streamEventChunk, Processor nextProcessor, StreamEventCloner streamEventCloner) {
        // event incoming trigger process. No events means no action
        if (streamEventChunk.getFirst() == null) {
            return;
        }

<<<<<<< HEAD
        List<ComplexEventChunk<StreamEvent>> complexEventChunks = new ArrayList<ComplexEventChunk<StreamEvent>>();
        synchronized (this) {
            // for window beginning, if window is empty, set lastSendTime to incomingChunk first.
            if (currentEventChunk.getFirst() == null && lastSendTime < 0) {
                lastSendTime = (Long) timestampExpressionExecutor.execute(streamEventChunk.getFirst());
            }

            StreamEvent streamEvent = streamEventChunk.getFirst();
            while (streamEvent != null) {

                StreamEvent currStreamEvent = streamEvent;
                streamEvent = streamEvent.getNext();

                if (currStreamEvent.getType() != ComplexEvent.Type.CURRENT) {
                    continue;
                }

                long currentTime = (Long) timestampExpressionExecutor.execute(currStreamEvent);
                if (currentTime < lastSendTime + timeToKeep) {
                    cloneAppend(streamEventCloner, currStreamEvent);
                } else if (currentTime >= lastSendTime + timeToKeep) {

                    ComplexEventChunk<StreamEvent> newEventChunk = new ComplexEventChunk<StreamEvent>();

                    // mark the timestamp for the expiredType event
                    expiredEventChunk.reset();
                    while (expiredEventChunk.hasNext()) {
                        StreamEvent expiredEvent = expiredEventChunk.next();
                        expiredEvent.setTimestamp(currentTime);
                    }
                    // add expired event to newEventChunk.
                    if (expiredEventChunk.getFirst() != null) {
                        newEventChunk.add(expiredEventChunk.getFirst());
                    }
                    expiredEventChunk.clear();

                    // need flush the currentEventChunk
                    currentEventChunk.reset();
                    while (currentEventChunk.hasNext()) {
                        StreamEvent currentEvent = currentEventChunk.next();
                        StreamEvent toExpireEvent = streamEventCloner.copyStreamEvent(currentEvent);
                        toExpireEvent.setType(StreamEvent.Type.EXPIRED);
                        expiredEventChunk.add(toExpireEvent);
                    }

                    // add current event chunk to next processor
                    if (currentEventChunk.getFirst() != null) {
                        newEventChunk.add(currentEventChunk.getFirst());
                    }
                    currentEventChunk.clear();

                    // update timestamp, call next processor
                    lastSendTime = currentTime;
                    if (newEventChunk.getFirst() != null) {
                        complexEventChunks.add(newEventChunk);
                    }
                    cloneAppend(streamEventCloner, currStreamEvent);
                }
=======
        // for window beginning, if window is empty, set lastSendTime to incomingChunk first.
        if (currentEventChunk.getFirst() == null && lastSendTime < 0) {
            lastSendTime = (Long) streamEventChunk.getFirst().getAttribute(timeStampVariableExpressionExecutor.getPosition());
            endTime = addTimeShift(lastSendTime);
        }

        while (streamEventChunk.hasNext()) {
            StreamEvent currStreamEvent = streamEventChunk.next();
            if (currStreamEvent.getType() != ComplexEvent.Type.CURRENT) {
                continue;
            }

            long currentTime = (Long) currStreamEvent.getAttribute(timeStampVariableExpressionExecutor.getPosition());

            if (currentTime < endTime) {
                cloneAppend(streamEventCloner, currStreamEvent);
            }
            else if (currentTime >= endTime) {
                flushCurentChunk(nextProcessor, streamEventCloner, currentTime);
                cloneAppend(streamEventCloner, currStreamEvent);
>>>>>>> 7c478d43
            }
        }
        for (ComplexEventChunk<StreamEvent> complexEventChunk : complexEventChunks) {
            nextProcessor.process(complexEventChunk);
        }
    }

    private long addTimeShift(long currentTime) {
        long time = currentTime;
        while ((time - startTime) % timeToKeep != 0) {
            time++;
        }
        return time;
    }

    private void cloneAppend(StreamEventCloner streamEventCloner, StreamEvent currStreamEvent) {
        StreamEvent clonedStreamEvent = streamEventCloner.copyStreamEvent(currStreamEvent);
        currentEventChunk.add(clonedStreamEvent);
    }

<<<<<<< HEAD
=======
    private void flushCurentChunk(Processor nextProcessor, StreamEventCloner streamEventCloner, long currentTime) {
        // need flush the currentEventChunk
        currentEventChunk.reset();
        ComplexEventChunk<StreamEvent> newEventChunk = new ComplexEventChunk<StreamEvent>();

        // mark the timestamp for the expiredType event
        while (expiredEventChunk.hasNext()) {
            StreamEvent expiredEvent = expiredEventChunk.next();
            expiredEvent.setTimestamp(currentTime);
        }

        // add expired event to newEventChunk too.
        if (expiredEventChunk.getFirst() != null) {
            newEventChunk.add(expiredEventChunk.getFirst());
        }

        // make current event chunk as expired in expiredChunk
        expiredEventChunk.clear();
        while (currentEventChunk.hasNext()) {
            StreamEvent currentEvent = currentEventChunk.next();
            StreamEvent toExpireEvent = streamEventCloner.copyStreamEvent(currentEvent);
            toExpireEvent.setType(StreamEvent.Type.EXPIRED);
            expiredEventChunk.add(toExpireEvent);
        }

        // add current event chunk to next processor
        if (currentEventChunk.getFirst() != null) {
            newEventChunk.add(currentEventChunk.getFirst());
        }

        currentEventChunk.clear();
        endTime += timeToKeep;

        if (newEventChunk.getFirst() != null) {
            nextProcessor.process(newEventChunk);
        }
    }

>>>>>>> 7c478d43
    public void start() {
        //Do nothing
    }

    public void stop() {
        //Do nothing
    }

    public Object[] currentState() {
        return new Object[]{currentEventChunk.getFirst(), expiredEventChunk.getFirst(), lastSendTime};
    }

    public void restoreState(Object[] state) {
        currentEventChunk.clear();
        currentEventChunk.add((StreamEvent) state[0]);
        expiredEventChunk.clear();
        expiredEventChunk.add((StreamEvent) state[1]);
        lastSendTime = (Long) state[2];
    }

    public synchronized StreamEvent find(ComplexEvent matchingEvent, Finder finder) {
        return finder.find(matchingEvent, expiredEventChunk, streamEventCloner);
    }

    public Finder constructFinder(Expression expression, MetaComplexEvent matchingMetaComplexEvent, ExecutionPlanContext executionPlanContext, List<VariableExpressionExecutor> variableExpressionExecutors, Map<String, EventTable> eventTableMap, int matchingStreamIndex, long withinTime) {
        return CollectionOperatorParser.parse(expression, matchingMetaComplexEvent, executionPlanContext, variableExpressionExecutors, eventTableMap, matchingStreamIndex, inputDefinition, withinTime);
    }

}<|MERGE_RESOLUTION|>--- conflicted
+++ resolved
@@ -114,40 +114,10 @@
 
     private void processWithoutStartTime(ComplexEventChunk<StreamEvent> streamEventChunk, Processor nextProcessor, StreamEventCloner streamEventCloner) {
         // event incoming trigger process. No events means no action
-        if (!streamEventChunk.hasNext()) {
-            return;
-        }
-
-        // for window beginning, if window is empty, set lastSendTime to incomingChunk first.
-        if (currentEventChunk.getFirst() == null && lastSendTime < 0) {
-            lastSendTime = (Long) streamEventChunk.getFirst().getAttribute(timeStampVariableExpressionExecutor.getPosition());
-            endTime = lastSendTime;
-        }
-
-        while (streamEventChunk.hasNext()) {
-            StreamEvent currStreamEvent = streamEventChunk.next();
-            if (currStreamEvent.getType() != ComplexEvent.Type.CURRENT) {
-                continue;
-            }
-
-            long currentTime = (Long) currStreamEvent.getAttribute(timeStampVariableExpressionExecutor.getPosition());
-
-            if (currentTime < endTime) {
-                cloneAppend(streamEventCloner, currStreamEvent);
-            } else if (currentTime >= endTime) {
-                flushCurentChunk(nextProcessor, streamEventCloner, currentTime);
-                cloneAppend(streamEventCloner, currStreamEvent);
-            }
-        }
-    }
-
-    private void processWithStartTime(ComplexEventChunk<StreamEvent> streamEventChunk, Processor nextProcessor, StreamEventCloner streamEventCloner) {
-        // event incoming trigger process. No events means no action
         if (streamEventChunk.getFirst() == null) {
             return;
         }
 
-<<<<<<< HEAD
         List<ComplexEventChunk<StreamEvent>> complexEventChunks = new ArrayList<ComplexEventChunk<StreamEvent>>();
         synchronized (this) {
             // for window beginning, if window is empty, set lastSendTime to incomingChunk first.
@@ -206,7 +176,46 @@
                     }
                     cloneAppend(streamEventCloner, currStreamEvent);
                 }
-=======
+            }
+        }
+        for (ComplexEventChunk<StreamEvent> complexEventChunk : complexEventChunks) {
+            nextProcessor.process(complexEventChunk);
+        }
+
+
+        // for window beginning, if window is empty, set lastSendTime to incomingChunk first.
+        if (currentEventChunk.getFirst() == null && lastSendTime < 0) {
+            lastSendTime = (Long) streamEventChunk.getFirst().getAttribute(timeStampVariableExpressionExecutor.getPosition());
+            endTime = lastSendTime;
+        }
+
+            StreamEvent streamEvent = streamEventChunk.getFirst();
+            while (streamEvent != null) {
+
+                StreamEvent currStreamEvent = streamEvent;
+                streamEvent = streamEvent.getNext();
+
+                if (currStreamEvent.getType() != ComplexEvent.Type.CURRENT) {
+                    continue;
+                }
+
+            long currentTime = (Long) currStreamEvent.getAttribute(timeStampVariableExpressionExecutor.getPosition());
+
+            if (currentTime < endTime) {
+                cloneAppend(streamEventCloner, currStreamEvent);
+            } else if (currentTime >= endTime) {
+                flushCurentChunk(nextProcessor, streamEventCloner, currentTime);
+                cloneAppend(streamEventCloner, currStreamEvent);
+            }
+        }
+    }
+
+    private void processWithStartTime(ComplexEventChunk<StreamEvent> streamEventChunk, Processor nextProcessor, StreamEventCloner streamEventCloner) {
+        // event incoming trigger process. No events means no action
+        if (!streamEventChunk.hasNext()) {
+            return;
+        }
+
         // for window beginning, if window is empty, set lastSendTime to incomingChunk first.
         if (currentEventChunk.getFirst() == null && lastSendTime < 0) {
             lastSendTime = (Long) streamEventChunk.getFirst().getAttribute(timeStampVariableExpressionExecutor.getPosition());
@@ -227,11 +236,7 @@
             else if (currentTime >= endTime) {
                 flushCurentChunk(nextProcessor, streamEventCloner, currentTime);
                 cloneAppend(streamEventCloner, currStreamEvent);
->>>>>>> 7c478d43
-            }
-        }
-        for (ComplexEventChunk<StreamEvent> complexEventChunk : complexEventChunks) {
-            nextProcessor.process(complexEventChunk);
+            }
         }
     }
 
@@ -248,8 +253,6 @@
         currentEventChunk.add(clonedStreamEvent);
     }
 
-<<<<<<< HEAD
-=======
     private void flushCurentChunk(Processor nextProcessor, StreamEventCloner streamEventCloner, long currentTime) {
         // need flush the currentEventChunk
         currentEventChunk.reset();
@@ -286,9 +289,16 @@
         if (newEventChunk.getFirst() != null) {
             nextProcessor.process(newEventChunk);
         }
-    }
-
->>>>>>> 7c478d43
+        for (ComplexEventChunk<StreamEvent> complexEventChunk : complexEventChunks) {
+            nextProcessor.process(complexEventChunk);
+        }
+    }
+
+    private void cloneAppend(StreamEventCloner streamEventCloner, StreamEvent currStreamEvent) {
+        StreamEvent clonedStreamEvent = streamEventCloner.copyStreamEvent(currStreamEvent);
+        currentEventChunk.add(clonedStreamEvent);
+    }
+
     public void start() {
         //Do nothing
     }
