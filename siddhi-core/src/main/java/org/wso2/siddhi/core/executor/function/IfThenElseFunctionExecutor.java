/*
<<<<<<< HEAD
 * Copyright (c) 2016, WSO2 Inc. (http://www.wso2.org) All Rights Reserved.
=======
 *  Copyright (c) 2015, WSO2 Inc. (http://www.wso2.org) All Rights Reserved.
>>>>>>> 996aae75
 *
 * WSO2 Inc. licenses this file to you under the Apache License,
 * Version 2.0 (the "License"); you may not use this file except
 * in compliance with the License.
 * You may obtain a copy of the License at
 *
 *     http://www.apache.org/licenses/LICENSE-2.0
 *
 * Unless required by applicable law or agreed to in writing,
 * software distributed under the License is distributed on an
 * "AS IS" BASIS, WITHOUT WARRANTIES OR CONDITIONS OF ANY
 * KIND, either express or implied. See the License for the
 * specific language governing permissions and limitations
 * under the License.
 */
package org.wso2.siddhi.core.executor.function;

import org.apache.log4j.Logger;
import org.wso2.siddhi.annotation.Extension;
import org.wso2.siddhi.annotation.Parameter;
import org.wso2.siddhi.annotation.ReturnAttribute;
import org.wso2.siddhi.annotation.util.DataType;
import org.wso2.siddhi.core.config.ExecutionPlanContext;
import org.wso2.siddhi.core.event.ComplexEvent;
import org.wso2.siddhi.core.executor.ExpressionExecutor;
import org.wso2.siddhi.query.api.definition.Attribute;
import org.wso2.siddhi.query.api.exception.ExecutionPlanValidationException;

import java.util.Map;

@Extension(
        name = "ifThenElse",
        namespace = "",
        description = "Evaluates the 'condition' parameter and returns value of the 'ifExpression' parameter if the condition " +
                "is true, or returns value of the 'elseExpression' parameter if the condition is false. Here both 'ifExpression' " +
                "and 'elseExpression' should be of the same type",
        parameters = {
                @Parameter(name = "condition", type = {DataType.BOOL}),
                @Parameter(name = "ifExpression",
                        type = {DataType.INT, DataType.LONG, DataType.DOUBLE, DataType.FLOAT,
                                DataType.STRING, DataType.BOOL, DataType.OBJECT}),
                @Parameter(name = "elseExpression",
                        type = {DataType.INT, DataType.LONG, DataType.DOUBLE, DataType.FLOAT,
                                DataType.STRING, DataType.BOOL, DataType.OBJECT})
        },
        returnAttributes = @ReturnAttribute(type = {DataType.INT, DataType.LONG, DataType.DOUBLE, DataType.FLOAT,
                DataType.STRING, DataType.BOOL, DataType.OBJECT},
                description = "Returned type will be same as the 'ifExpression' and 'elseExpression' type")

)
public class IfThenElseFunctionExecutor extends FunctionExecutor {
    private static final Logger log = Logger.getLogger(IfThenElseFunctionExecutor.class);
    Attribute.Type returnType;

    @Override
    protected void init(ExpressionExecutor[] attributeExpressionExecutors,
                        ExecutionPlanContext executionPlanContext) {
        if (attributeExpressionExecutors.length != 3) {
            // check whether all the arguments passed
            throw new ExecutionPlanValidationException("Invalid no of arguments passed to ifThenElse() function, " +
                    "required only 3, but found " + attributeExpressionExecutors.length);
        } else if (!attributeExpressionExecutors[0].getReturnType().equals(Attribute.Type.BOOL)) {
            // check whether first argument Boolean or not
            throw new ExecutionPlanValidationException("Input type of if in ifThenElse function should be of type BOOL, " +
                    "but found " + attributeExpressionExecutors[0].getReturnType());
        } else if (!attributeExpressionExecutors[1].getReturnType().equals(attributeExpressionExecutors[2].getReturnType())) {
            // check whether second and thirds argument's return type are equivalent.
            throw new ExecutionPlanValidationException("Input type of then in ifThenElse function and else in ifThenElse " +
                    "function should be of equivalent type. but found then type: " +
                    attributeExpressionExecutors[1].getReturnType() + " and else type: " +
                    attributeExpressionExecutors[2].getReturnType());
        } else {
            returnType = attributeExpressionExecutors[1].getReturnType();
        }
    }

    @Override
    protected Object execute(Object[] data) {
        // check whether first argument true or null
        if (Boolean.TRUE.equals(data[0])) {
            return data[1];
        } else {
            return data[2];
        }
    }

    @Override
    protected Object execute(Object data) {
        // Since the e function takes in multiple parameters, this method does not get called. Hence, not implemented.
        return null;
    }

    @Override
    public void start() {

    }

    @Override
    public void stop() {

    }

    @Override
    public Attribute.Type getReturnType() {
        return returnType;
    }

    @Override
    public Map<String, Object> currentState() {
        return null; // No need to maintain a state.
    }

    @Override
    public void restoreState(Map<String, Object> state) {
        // Since there's no need to maintain a state, nothing needs to be done here.
    }

    @Override
    public Object execute(ComplexEvent event) {
        try {
            Boolean condition = Boolean.TRUE.equals(attributeExpressionExecutors[0].execute(event));
            return execute(
                    new Object[]{
                            condition,
                            (condition) ? attributeExpressionExecutors[1].execute(event) : null,
                            (!condition) ? attributeExpressionExecutors[2].execute(event) : null
                    }
            );
        } catch (Exception e) {
            log.error("Exception on execution plan '" + executionPlanContext.getName() +
                    "' on class '" + this.getClass().getName() + "', " + e.getMessage(), e);
            return null;
        }
    }
}<|MERGE_RESOLUTION|>--- conflicted
+++ resolved
@@ -1,9 +1,5 @@
 /*
-<<<<<<< HEAD
- * Copyright (c) 2016, WSO2 Inc. (http://www.wso2.org) All Rights Reserved.
-=======
- *  Copyright (c) 2015, WSO2 Inc. (http://www.wso2.org) All Rights Reserved.
->>>>>>> 996aae75
+ *  Copyright (c) 2017, WSO2 Inc. (http://www.wso2.org) All Rights Reserved.
  *
  * WSO2 Inc. licenses this file to you under the Apache License,
  * Version 2.0 (the "License"); you may not use this file except
