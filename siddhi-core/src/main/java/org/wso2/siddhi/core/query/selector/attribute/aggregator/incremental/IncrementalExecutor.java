/*
 * Copyright (c) 2017, WSO2 Inc. (http://www.wso2.org) All Rights Reserved.
 *
 * WSO2 Inc. licenses this file to you under the Apache License,
 * Version 2.0 (the "License"); you may not use this file except
 * in compliance with the License.
 * You may obtain a copy of the License at
 *
 *     http://www.apache.org/licenses/LICENSE-2.0
 *
 * Unless required by applicable law or agreed to in writing,
 * software distributed under the License is distributed on an
 * "AS IS" BASIS, WITHOUT WARRANTIES OR CONDITIONS OF ANY
 * KIND, either express or implied. See the License for the
 * specific language governing permissions and limitations
 * under the License.
 */

package org.wso2.siddhi.core.query.selector.attribute.aggregator.incremental;

import org.apache.log4j.Logger;
import org.wso2.siddhi.core.event.ComplexEvent;
import org.wso2.siddhi.core.event.ComplexEventChunk;
import org.wso2.siddhi.core.event.stream.MetaStreamEvent;
import org.wso2.siddhi.core.event.stream.StreamEvent;
import org.wso2.siddhi.core.event.stream.StreamEventPool;
import org.wso2.siddhi.core.executor.ExpressionExecutor;
import org.wso2.siddhi.core.query.selector.GroupByKeyGenerator;
import org.wso2.siddhi.core.query.selector.attribute.processor.executor.GroupByAggregationAttributeExecutor;
import org.wso2.siddhi.core.table.Table;
import org.wso2.siddhi.core.util.IncrementalTimeConverterUtil;
import org.wso2.siddhi.core.util.Scheduler;
import org.wso2.siddhi.query.api.aggregation.TimePeriod;

import java.time.Instant;
import java.time.ZoneOffset;
import java.util.ArrayList;
import java.util.HashMap;
import java.util.List;
import java.util.Map;

/**
 * Incremental executor class which is responsible for performing incremental aggregation.
 */
public class IncrementalExecutor implements Executor {
    private static final Logger LOG = Logger.getLogger(IncrementalExecutor.class);

    private final StreamEvent resetEvent;
    private final ExpressionExecutor timestampExpressionExecutor;
    private final ExpressionExecutor timeZoneExpressionExecutor;
    private TimePeriod.Duration duration;
    private Table table;
    private GroupByKeyGenerator groupByKeyGenerator;
    private int bufferSize;
    private boolean ignoreEventsOlderThanBuffer;
    private StreamEventPool streamEventPool;
    private long nextEmitTime = -1;
    private boolean isProcessingOnExternalTime;
    private int currentBufferIndex = -1;
    private long startTimeOfAggregates = -1;
    private boolean timerStarted = false;
    private boolean isGroupBy;
    private Executor next;
    private Scheduler scheduler;
    private boolean isRoot;
    private long millisecondsPerDuration;
    private boolean eventOlderThanBuffer;
    private int countEvents = 0;
    private int maxTimestampPosition;
    private long maxTimestampInBuffer;

    private BaseIncrementalValueStore baseIncrementalValueStore = null;
    private Map<String, BaseIncrementalValueStore> baseIncrementalValueStoreMap = null;
    private ArrayList<BaseIncrementalValueStore> baseIncrementalValueStoreList = null;
    private ArrayList<HashMap<String, BaseIncrementalValueStore>> baseIncrementalValueGroupByStoreList = null;

    public IncrementalExecutor(TimePeriod.Duration duration, List<ExpressionExecutor> processExpressionExecutors,
<<<<<<< HEAD
            GroupByKeyGenerator groupByKeyGenerator, MetaStreamEvent metaStreamEvent, int bufferSize,
            boolean ignoreEventsOlderThanBuffer, IncrementalExecutor child, boolean isRoot, Table table,
            boolean isProcessingOnExternalTime) {
=======
                               GroupByKeyGenerator groupByKeyGenerator, MetaStreamEvent metaStreamEvent, int bufferSize,
                               IncrementalExecutor child, boolean isRoot, Table table,
                               boolean isProcessingOnExternalTime) {
>>>>>>> ce1c743b
        this.duration = duration;
        this.next = child;
        this.isRoot = isRoot;
        this.table = table;
        this.bufferSize = bufferSize;
        this.ignoreEventsOlderThanBuffer = ignoreEventsOlderThanBuffer;
        this.streamEventPool = new StreamEventPool(metaStreamEvent, 10);
        this.isProcessingOnExternalTime = isProcessingOnExternalTime;
        this.timestampExpressionExecutor = processExpressionExecutors.remove(0);
        this.timeZoneExpressionExecutor = processExpressionExecutors.get(0);
        this.baseIncrementalValueStore = new BaseIncrementalValueStore(-1, processExpressionExecutors,
                streamEventPool);

        if (groupByKeyGenerator != null) {
            this.groupByKeyGenerator = groupByKeyGenerator;
            isGroupBy = true;
            if (bufferSize > 0 && isRoot) {
                baseIncrementalValueGroupByStoreList = new ArrayList<>(bufferSize + 1);
                for (int i = 0; i < bufferSize + 1; i++) {
                    baseIncrementalValueGroupByStoreList.add(new HashMap<>());
                }
                this.millisecondsPerDuration = IncrementalTimeConverterUtil.getMillisecondsPerDuration(duration);
            } else {
                baseIncrementalValueStoreMap = new HashMap<>();
            }
        } else {
            isGroupBy = false;
            if (bufferSize > 0 && isRoot) {
                baseIncrementalValueStoreList = new ArrayList<>(bufferSize + 1);
                for (int i = 0; i < bufferSize + 1; i++) {
                    baseIncrementalValueStoreList.add(baseIncrementalValueStore.cloneStore(null, -1));
                }
                this.millisecondsPerDuration = IncrementalTimeConverterUtil.getMillisecondsPerDuration(duration);
            }
        }

        this.resetEvent = streamEventPool.borrowEvent();
        this.resetEvent.setType(ComplexEvent.Type.RESET);
        setNextExecutor(child);
    }

    public void setScheduler(Scheduler scheduler) {
        this.scheduler = scheduler;
    }

    @Override
    public void execute(ComplexEventChunk streamEventChunk) {
        LOG.debug("Event Chunk received by " + this.duration + " incremental executor: " + streamEventChunk.toString());
        streamEventChunk.reset();
        while (streamEventChunk.hasNext()) {
            StreamEvent streamEvent = (StreamEvent) streamEventChunk.next();
            streamEventChunk.remove();

            String timeZone = getTimeZone(streamEvent);
            long timestamp = getTimestamp(streamEvent, timeZone);

            startTimeOfAggregates = IncrementalTimeConverterUtil.getStartTimeOfAggregates(timestamp, duration,
                    timeZone);
            if (bufferSize > 0 && isRoot) {
                dispatchBufferedAggregateEvents(startTimeOfAggregates);
                if (streamEvent.getType() == ComplexEvent.Type.CURRENT) {
                    if (!eventOlderThanBuffer) {
                        processAggregates(streamEvent);
                    } else if (!ignoreEventsOlderThanBuffer) {
                        // Incoming event is older than buffer
                        processAggregates(streamEvent);
                    }
                }
            } else {
                if (timestamp >= nextEmitTime) {
                    nextEmitTime = IncrementalTimeConverterUtil.getNextEmitTime(timestamp, duration, timeZone);
                    dispatchAggregateEvents(startTimeOfAggregates);
                    if (!isProcessingOnExternalTime) {
                        sendTimerEvent(timeZone);
                    }
                }
                if (streamEvent.getType() == ComplexEvent.Type.CURRENT) {
                    if (nextEmitTime == IncrementalTimeConverterUtil.getNextEmitTime(timestamp, duration, timeZone)) {
                        // This condition checks whether incoming event belongs to current processing event's time slot
                        processAggregates(streamEvent);
                    } else if (!ignoreEventsOlderThanBuffer) {
                        // Incoming event is older than current processing event.
                        processAggregates(streamEvent);
                    }
                }
            }
        }
    }

    private void sendTimerEvent(String timeZone) {
        if (getNextExecutor() != null) {
            StreamEvent timerEvent = streamEventPool.borrowEvent();
            timerEvent.setType(ComplexEvent.Type.TIMER);
            timerEvent.setTimestamp(
                    IncrementalTimeConverterUtil.getPreviousStartTime(startTimeOfAggregates, this.duration, timeZone));
            ComplexEventChunk<StreamEvent> timerStreamEventChunk = new ComplexEventChunk<>(true);
            timerStreamEventChunk.add(timerEvent);
            next.execute(timerStreamEventChunk);
        }
    }

    private long getTimestamp(StreamEvent streamEvent, String timeZone) {
        long timestamp;
        if (streamEvent.getType() == ComplexEvent.Type.CURRENT) {
            timestamp = (long) timestampExpressionExecutor.execute(streamEvent);
            if (isRoot && !isProcessingOnExternalTime && !timerStarted) {
                scheduler.notifyAt(IncrementalTimeConverterUtil.getNextEmitTime(timestamp, duration, timeZone));
                timerStarted = true;
            }
        } else {
            // TIMER event has arrived. A timer event never arrives for external timeStamp based execution
            timestamp = streamEvent.getTimestamp();
            if (isRoot) {
                // Scheduling is done by root incremental executor only
                scheduler.notifyAt(IncrementalTimeConverterUtil.getNextEmitTime(timestamp, duration, timeZone));
            }
        }
        return timestamp;
    }

    private String getTimeZone(StreamEvent streamEvent) {
        String timeZone;
        if (streamEvent.getType() == ComplexEvent.Type.CURRENT) {
            timeZone = timeZoneExpressionExecutor.execute(streamEvent).toString();
        } else {
            // TIMER event has arrived.
            timeZone = ZoneOffset.systemDefault().getRules().getOffset(Instant.now()).getId();
        }
        return timeZone;
    }

    @Override
    public Executor getNextExecutor() {
        return next;
    }

    @Override
    public void setNextExecutor(Executor nextExecutor) {
        next = nextExecutor;
    }

    private void processAggregates(StreamEvent streamEvent) {
        synchronized (this) {
            if (isGroupBy) {
                try {
                    String groupedByKey = groupByKeyGenerator.constructEventKey(streamEvent);
                    GroupByAggregationAttributeExecutor.getKeyThreadLocal().set(groupedByKey);
                    if (baseIncrementalValueGroupByStoreList != null) {
                        Map<String, BaseIncrementalValueStore> baseIncrementalValueGroupByStore =
                                baseIncrementalValueGroupByStoreList.get(currentBufferIndex);
                        BaseIncrementalValueStore aBaseIncrementalValueStore = baseIncrementalValueGroupByStore
                                .computeIfAbsent(groupedByKey,
                                        k -> baseIncrementalValueStore.cloneStore(k, startTimeOfAggregates));
                        process(streamEvent, aBaseIncrementalValueStore);
                    } else {
                        BaseIncrementalValueStore aBaseIncrementalValueStore = baseIncrementalValueStoreMap
                                .computeIfAbsent(groupedByKey,
                                        k -> baseIncrementalValueStore.cloneStore(k, startTimeOfAggregates));
                        process(streamEvent, aBaseIncrementalValueStore);
                    }
                } finally {
                    GroupByAggregationAttributeExecutor.getKeyThreadLocal().remove();
                }
            } else {
                if (baseIncrementalValueStoreList != null) {
                    BaseIncrementalValueStore aBaseIncrementalValueStore = baseIncrementalValueStoreList
                            .get(currentBufferIndex);
                    process(streamEvent, aBaseIncrementalValueStore);
                } else {
                    process(streamEvent, baseIncrementalValueStore);
                }
            }
        }
    }

    private void process(StreamEvent streamEvent, BaseIncrementalValueStore baseIncrementalValueStore) {
        List<ExpressionExecutor> expressionExecutors = baseIncrementalValueStore.getExpressionExecutors();
        for (int i = 0; i < expressionExecutors.size(); i++) { // keeping timestamp value location as null
            ExpressionExecutor expressionExecutor = expressionExecutors.get(i);
            baseIncrementalValueStore.setValue(expressionExecutor.execute(streamEvent), i + 1);
        }
        baseIncrementalValueStore.setProcessed(true);
    }

    private void dispatchAggregateEvents(long startTimeOfNewAggregates) {
        if (isGroupBy) {
            dispatchEvents(baseIncrementalValueStoreMap);
        } else {
            dispatchEvent(startTimeOfNewAggregates, baseIncrementalValueStore);
        }
    }

    private void dispatchBufferedAggregateEvents(long startTimeOfNewAggregates) {
        ++countEvents;
        int lastDispatchIndex;
        if (currentBufferIndex == -1) {
            maxTimestampPosition = 0;
            maxTimestampInBuffer = startTimeOfNewAggregates;
            currentBufferIndex = 0;
            eventOlderThanBuffer = false;
            return;
        }
        if (startTimeOfNewAggregates > maxTimestampInBuffer) {
            if ((startTimeOfNewAggregates - maxTimestampInBuffer) / millisecondsPerDuration >= bufferSize + 1) {
                // Need to flush all events
                if (isGroupBy) {
                    for (int i = 0; i <= bufferSize; i++) {
                        dispatchEvents(baseIncrementalValueGroupByStoreList.get(i));
                    }
                } else {
                    for (int i = 0; i <= bufferSize; i++) {
                        dispatchEvent(startTimeOfNewAggregates, baseIncrementalValueStoreList.get(i));
                    }
                }
                currentBufferIndex = (int) (((startTimeOfNewAggregates - maxTimestampInBuffer)
                        / millisecondsPerDuration) % (bufferSize + 1));
                maxTimestampPosition = currentBufferIndex;
            } else {
                lastDispatchIndex = (maxTimestampPosition
                        + (int) ((startTimeOfNewAggregates - maxTimestampInBuffer) / millisecondsPerDuration))
                        % (bufferSize + 1);
                if (isGroupBy) {
                    Map<String, BaseIncrementalValueStore> baseIncrementalValueGroupByStore =
                            baseIncrementalValueGroupByStoreList.get(lastDispatchIndex);
                    if (baseIncrementalValueGroupByStore.size() > 0) {
                        for (int i = 0; i <= lastDispatchIndex; i++) {
                            dispatchEvents(baseIncrementalValueGroupByStoreList.get(i));
                        }
                    }
                } else {
                    BaseIncrementalValueStore aBaseIncrementalValueStore = baseIncrementalValueStoreList
                            .get(lastDispatchIndex);
                    if (aBaseIncrementalValueStore.isProcessed()) {
                        for (int i = 0; i <= lastDispatchIndex; i++) {
                            dispatchEvent(startTimeOfNewAggregates, baseIncrementalValueStoreList.get(i));
                        }
                    }
                }
                currentBufferIndex = lastDispatchIndex;
                maxTimestampPosition = lastDispatchIndex;
            }
            maxTimestampInBuffer = startTimeOfNewAggregates;
            eventOlderThanBuffer = false;
        } else if ((int) ((maxTimestampInBuffer - startTimeOfNewAggregates) / millisecondsPerDuration) <= bufferSize) {
            int tempIndex = maxTimestampPosition
                    - (int) ((maxTimestampInBuffer - startTimeOfNewAggregates) / millisecondsPerDuration);
            if (tempIndex >= 0) {
                currentBufferIndex = tempIndex;
            } else {
                currentBufferIndex = (bufferSize + 1) + tempIndex;
            }
            eventOlderThanBuffer = false;

        } else {
            // Incoming event is older than buffer
            if (countEvents <= bufferSize + 1) {
                currentBufferIndex = 0;
            } else {
                currentBufferIndex = (maxTimestampPosition + 1) % (bufferSize + 1);
            }
            eventOlderThanBuffer = true;
        }
    }

    private void dispatchEvent(long startTimeOfNewAggregates, BaseIncrementalValueStore aBaseIncrementalValueStore) {
        if (aBaseIncrementalValueStore.isProcessed()) {
            StreamEvent streamEvent = aBaseIncrementalValueStore.createStreamEvent();
            ComplexEventChunk<StreamEvent> eventChunk = new ComplexEventChunk<>(true);
            eventChunk.add(streamEvent);
            LOG.debug("Event dispatched by " + this.duration + " incremental executor: " + eventChunk.toString());
            table.addEvents(eventChunk, 1);
            next.execute(eventChunk);
        }
        cleanBaseIncrementalValueStore(startTimeOfNewAggregates, aBaseIncrementalValueStore);
    }

    private void dispatchEvents(Map<String, BaseIncrementalValueStore> baseIncrementalValueGroupByStore) {
        int noOfEvents = baseIncrementalValueGroupByStore.size();
        if (noOfEvents > 0) {
            ComplexEventChunk<StreamEvent> eventChunk = new ComplexEventChunk<>(true);
            for (BaseIncrementalValueStore aBaseIncrementalValueStore : baseIncrementalValueGroupByStore.values()) {
                StreamEvent streamEvent = aBaseIncrementalValueStore.createStreamEvent();
                eventChunk.add(streamEvent);
            }
            LOG.debug("Event dispatched by " + this.duration + " incremental executor: " + eventChunk.toString());
            table.addEvents(eventChunk, noOfEvents);
            next.execute(eventChunk);
        }
        baseIncrementalValueGroupByStore.clear();
    }

    private void cleanBaseIncrementalValueStore(long startTimeOfNewAggregates,
                                                BaseIncrementalValueStore baseIncrementalValueStore) {
        baseIncrementalValueStore.clearValues();
        baseIncrementalValueStore.setTimestamp(startTimeOfNewAggregates);
        baseIncrementalValueStore.setProcessed(false);
        for (ExpressionExecutor expressionExecutor : baseIncrementalValueStore.getExpressionExecutors()) {
            expressionExecutor.execute(resetEvent);
        }
    }

    ArrayList<HashMap<String, BaseIncrementalValueStore>> getBaseIncrementalValueGroupByStoreList() {
        return baseIncrementalValueGroupByStoreList;
    }

    Map<String, BaseIncrementalValueStore> getBaseIncrementalValueStoreMap() {
        return baseIncrementalValueStoreMap;
    }

    ArrayList<BaseIncrementalValueStore> getBaseIncrementalValueStoreList() {
        return baseIncrementalValueStoreList;
    }

    BaseIncrementalValueStore getBaseIncrementalValueStore() {
        return baseIncrementalValueStore;
    }

    public BaseIncrementalValueStore getOldestEvent() {
        if (isGroupBy) {
            if (baseIncrementalValueGroupByStoreList != null) {
                int oldestEventIndex = currentBufferIndex + 1;
                if (oldestEventIndex > bufferSize) {
                    oldestEventIndex -= bufferSize + 1;
                }
                Map<String, BaseIncrementalValueStore> baseIncrementalValueGroupByStore =
                        baseIncrementalValueGroupByStoreList.get(oldestEventIndex);
                return baseIncrementalValueGroupByStore.size() != 0
                        ? (BaseIncrementalValueStore) baseIncrementalValueGroupByStore.values().toArray()[0] : null;
            } else {
                return baseIncrementalValueStoreMap.size() != 0
                        ? (BaseIncrementalValueStore) baseIncrementalValueStoreMap.values().toArray()[0] : null;
            }
        } else {
            if (baseIncrementalValueStoreList != null) {
                int oldestEventIndex = currentBufferIndex + 1;
                if (oldestEventIndex > bufferSize) {
                    oldestEventIndex -= bufferSize + 1;
                }
                BaseIncrementalValueStore aBaseIncrementalValueStore = baseIncrementalValueStoreList
                        .get(oldestEventIndex);
                return aBaseIncrementalValueStore.isProcessed() ? aBaseIncrementalValueStore : null;
            } else {
                return baseIncrementalValueStore.isProcessed() ? baseIncrementalValueStore : null;
            }
        }
    }

    public BaseIncrementalValueStore getNewestEvent() {
        if (isGroupBy) {
            if (baseIncrementalValueGroupByStoreList != null) {
                Map<String, BaseIncrementalValueStore> baseIncrementalValueGroupByStore =
                        baseIncrementalValueGroupByStoreList.get(currentBufferIndex);
                return baseIncrementalValueGroupByStore.size() != 0
                        ? (BaseIncrementalValueStore) baseIncrementalValueGroupByStore.values().toArray()[0] : null;
                // Sometimes, there could be no in-memory aggregates, for event time based execution.
                // Hence the null return.
            } else {
                return baseIncrementalValueStoreMap.size() != 0
                        ? (BaseIncrementalValueStore) baseIncrementalValueStoreMap.values().toArray()[0] : null;
            }
        } else {
            if (baseIncrementalValueStoreList != null) {
                BaseIncrementalValueStore aBaseIncrementalValueStore = baseIncrementalValueStoreList
                        .get(currentBufferIndex);
                return aBaseIncrementalValueStore.isProcessed() ? aBaseIncrementalValueStore : null;
            } else {
                return baseIncrementalValueStore.isProcessed() ? baseIncrementalValueStore : null;
            }
        }
    }
}<|MERGE_RESOLUTION|>--- conflicted
+++ resolved
@@ -75,15 +75,9 @@
     private ArrayList<HashMap<String, BaseIncrementalValueStore>> baseIncrementalValueGroupByStoreList = null;
 
     public IncrementalExecutor(TimePeriod.Duration duration, List<ExpressionExecutor> processExpressionExecutors,
-<<<<<<< HEAD
             GroupByKeyGenerator groupByKeyGenerator, MetaStreamEvent metaStreamEvent, int bufferSize,
             boolean ignoreEventsOlderThanBuffer, IncrementalExecutor child, boolean isRoot, Table table,
             boolean isProcessingOnExternalTime) {
-=======
-                               GroupByKeyGenerator groupByKeyGenerator, MetaStreamEvent metaStreamEvent, int bufferSize,
-                               IncrementalExecutor child, boolean isRoot, Table table,
-                               boolean isProcessingOnExternalTime) {
->>>>>>> ce1c743b
         this.duration = duration;
         this.next = child;
         this.isRoot = isRoot;
