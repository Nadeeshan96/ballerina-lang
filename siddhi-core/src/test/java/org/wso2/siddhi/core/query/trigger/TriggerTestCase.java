/*
 * Copyright (c) 2016, WSO2 Inc. (http://www.wso2.org) All Rights Reserved.
 *
 * WSO2 Inc. licenses this file to you under the Apache License,
 * Version 2.0 (the "License"); you may not use this file except
 * in compliance with the License.
 * You may obtain a copy of the License at
 *
 *     http://www.apache.org/licenses/LICENSE-2.0
 *
 * Unless required by applicable law or agreed to in writing,
 * software distributed under the License is distributed on an
 * "AS IS" BASIS, WITHOUT WARRANTIES OR CONDITIONS OF ANY
 * KIND, either express or implied. See the License for the
 * specific language governing permissions and limitations
 * under the License.
 */

package org.wso2.siddhi.core.query.trigger;

import org.apache.log4j.Logger;
import org.testng.AssertJUnit;
import org.testng.annotations.BeforeMethod;
import org.testng.annotations.Test;
import org.wso2.siddhi.core.SiddhiAppRuntime;
import org.wso2.siddhi.core.SiddhiManager;
import org.wso2.siddhi.core.event.Event;
import org.wso2.siddhi.core.stream.output.StreamCallback;
import org.wso2.siddhi.core.util.EventPrinter;
import org.wso2.siddhi.query.api.SiddhiApp;
import org.wso2.siddhi.query.api.definition.TriggerDefinition;
import org.wso2.siddhi.query.api.exception.DuplicateDefinitionException;
import org.wso2.siddhi.query.api.exception.SiddhiAppValidationException;
import org.wso2.siddhi.query.api.expression.Expression;

public class TriggerTestCase {
    private static final Logger log = Logger.getLogger(TriggerTestCase.class);
    private volatile int count;
    private volatile long lastTimeStamp;
    private volatile boolean eventArrived;

    @BeforeMethod
    public void init() {
        count = 0;
        lastTimeStamp = 0;
        eventArrived = false;
    }

    @Test
    public void testQuery1() throws InterruptedException {
        log.info("testTrigger1 - OUT 0");

        SiddhiManager siddhiManager = new SiddhiManager();

        TriggerDefinition triggerDefinition = TriggerDefinition.id("cseEventStream").atEvery(Expression.Time.milliSec
                (500));

        SiddhiApp siddhiApp = new SiddhiApp("ep1");
        siddhiApp.defineTrigger(triggerDefinition);
        SiddhiAppRuntime siddhiAppRuntime = siddhiManager.createSiddhiAppRuntime(siddhiApp);
        siddhiAppRuntime.shutdown();
    }

    @Test(expectedExceptions = SiddhiAppValidationException.class)
    public void testQuery2() throws InterruptedException {
        log.info("testTrigger2 - OUT 0");

        SiddhiManager siddhiManager = new SiddhiManager();

        TriggerDefinition triggerDefinition = TriggerDefinition.id("cseEventStream").atEvery(Expression.Time.milliSec
                (500)).at("start");

        SiddhiApp siddhiApp = new SiddhiApp("ep1");
        siddhiApp.defineTrigger(triggerDefinition);
        SiddhiAppRuntime siddhiAppRuntime = siddhiManager.createSiddhiAppRuntime(siddhiApp);

        siddhiAppRuntime.shutdown();
    }

    @Test(expectedExceptions = DuplicateDefinitionException.class)
    public void testQuery3() throws InterruptedException {
        log.info("testTrigger3 - OUT 0");

        SiddhiManager siddhiManager = new SiddhiManager();

        String streams = "" +
                "define stream StockStream (symbol string, price float, volume long); " +
                "define trigger StockStream at 'start' ";

        SiddhiAppRuntime siddhiAppRuntime = siddhiManager.createSiddhiAppRuntime(streams);

        siddhiAppRuntime.start();
        siddhiAppRuntime.shutdown();
    }

    @Test
    public void testQuery4() throws InterruptedException {
        log.info("testTrigger4 - OUT 0");

        SiddhiManager siddhiManager = new SiddhiManager();

        String streams = "" +
                "define stream StockStream (triggered_time long); " +
                "define trigger StockStream at 'start' ";

        SiddhiAppRuntime siddhiAppRuntime = siddhiManager.createSiddhiAppRuntime(streams);

        siddhiAppRuntime.start();
        siddhiAppRuntime.shutdown();
    }


    @Test
    public void testFilterQuery5() throws InterruptedException {
        log.info("testTrigger5 - OUT 1");

        SiddhiManager siddhiManager = new SiddhiManager();

        String plan = "" +
                "define stream cseEventStream (symbol string, price float, volume long);" +
                "define trigger triggerStream at 'start';";

        SiddhiAppRuntime siddhiAppRuntime = siddhiManager.createSiddhiAppRuntime(plan);

        siddhiAppRuntime.addCallback("triggerStream", new StreamCallback() {

            @Override
            public void receive(Event[] events) {
                EventPrinter.print(events);
                count += events.length;
                eventArrived = true;
            }
        });

        siddhiAppRuntime.start();

        Thread.sleep(100);
        AssertJUnit.assertEquals(1, count);
        AssertJUnit.assertEquals(true, eventArrived);
        siddhiAppRuntime.shutdown();

    }

    @Test
    public void testFilterQuery6() throws InterruptedException {
        log.info("testTrigger6 - OUT 2");

        SiddhiManager siddhiManager = new SiddhiManager();

        String plan = "" +
                "define stream cseEventStream (symbol string, price float, volume long);" +
                "define trigger triggerStream at every 500 milliseconds ;";

        SiddhiAppRuntime siddhiAppRuntime = siddhiManager.createSiddhiAppRuntime(plan);

        siddhiAppRuntime.addCallback("triggerStream", new StreamCallback() {

            @Override
            public void receive(Event[] events) {
                EventPrinter.print(events);
                count += events.length;
                eventArrived = true;
            }
        });

        siddhiAppRuntime.start();

        Thread.sleep(1100);
        AssertJUnit.assertEquals(2, count);
        AssertJUnit.assertEquals(true, eventArrived);
        siddhiAppRuntime.shutdown();

    }

    @Test
    public void testFilterQuery7() throws InterruptedException {
        log.info("testTrigger7 - OUT 2");

        SiddhiManager siddhiManager = new SiddhiManager();

        String plan = "" +
                "define stream cseEventStream (symbol string, price float, volume long);" +
                "define trigger triggerStream at '*/1 * * * * ?' ;";

        SiddhiAppRuntime siddhiAppRuntime = siddhiManager.createSiddhiAppRuntime(plan);

        siddhiAppRuntime.addCallback("triggerStream", new StreamCallback() {

            @Override
            public void receive(Event[] events) {
                EventPrinter.print(events);
                for (Event event : events) {
                    long timestamp = event.getTimestamp();
                    count++;
                    if (count > 1) {
                        float triggerTimeDiff = timestamp / 1000 - lastTimeStamp / 1000;
<<<<<<< HEAD
                        AssertJUnit.assertEquals(1.0f, triggerTimeDiff);
=======
                        Assert.assertTrue(1.0f == triggerTimeDiff);
>>>>>>> 8b378540
                    }
                    lastTimeStamp = timestamp;
                }
                eventArrived = true;
            }
        });

        siddhiAppRuntime.start();

        Thread.sleep(1000);
        siddhiAppRuntime.shutdown();
        AssertJUnit.assertEquals(true, eventArrived);

    }

}<|MERGE_RESOLUTION|>--- conflicted
+++ resolved
@@ -194,11 +194,7 @@
                     count++;
                     if (count > 1) {
                         float triggerTimeDiff = timestamp / 1000 - lastTimeStamp / 1000;
-<<<<<<< HEAD
-                        AssertJUnit.assertEquals(1.0f, triggerTimeDiff);
-=======
-                        Assert.assertTrue(1.0f == triggerTimeDiff);
->>>>>>> 8b378540
+                        AssertJUnit.assertTrue(1.0f == triggerTimeDiff);
                     }
                     lastTimeStamp = timestamp;
                 }
