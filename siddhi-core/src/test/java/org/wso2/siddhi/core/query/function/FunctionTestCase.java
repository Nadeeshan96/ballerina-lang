--- conflicted
+++ resolved
@@ -26,6 +26,7 @@
 import org.wso2.siddhi.core.ExecutionPlanRuntime;
 import org.wso2.siddhi.core.SiddhiManager;
 import org.wso2.siddhi.core.event.Event;
+import org.wso2.siddhi.core.exception.OperationNotSupportedException;
 import org.wso2.siddhi.core.query.output.callback.QueryCallback;
 import org.wso2.siddhi.core.stream.StreamJunction;
 import org.wso2.siddhi.core.stream.input.InputHandler;
@@ -39,6 +40,7 @@
 import org.wso2.siddhi.query.api.execution.query.input.stream.InputStream;
 import org.wso2.siddhi.query.api.execution.query.selection.Selector;
 import org.wso2.siddhi.query.api.expression.Expression;
+import sun.security.validator.ValidatorException;
 
 public class FunctionTestCase {
     static final Logger log = Logger.getLogger(FunctionTestCase.class);
@@ -190,15 +192,10 @@
         log.info("Function test4");
 
         SiddhiManager siddhiManager = new SiddhiManager();
-<<<<<<< HEAD
-       
-        String cseEventStream = "@config(async = 'true') define stream cseEventStream (symbol string, price1 float, price2 float, volume long , quantity int);";
-        String query =  "@info(name = 'query1') from cseEventStream[isMatch('[^//s]+',symbol)] select symbol, coalesce(price1,price2) as price,quantity insert into outputStream;";
-=======
 
         String cseEventStream = "define stream cseEventStream (symbol string, price1 float, price2 float, volume long , quantity int);";
         String query = "@info(name = 'query1') from cseEventStream[isMatch('[^//s]+',symbol)] select symbol, coalesce(price1,price2) as price,quantity insert into outputStream;";
->>>>>>> f8f44017
+
 
         ExecutionPlanRuntime executionPlanRuntime = siddhiManager.addExecutionPlan(cseEventStream + query);
 
@@ -235,14 +232,9 @@
 
         SiddhiManager siddhiManager = new SiddhiManager();
 
-<<<<<<< HEAD
         String cseEventStream = "@config(async = 'true') define stream cseEventStream (symbol string, price1 float, price2 float, volume long , quantity int);";
         String query =  "@info(name = 'query1') from cseEventStream[not isMatch('[//s]+',symbol)] select symbol, coalesce(price1,price2) as price,quantity insert into outputStream;";
-=======
-        String cseEventStream = "define stream cseEventStream (symbol string, price1 float, price2 float, volume long , quantity int);";
-        String query = "@info(name = 'query1') from cseEventStream[not isMatch('[//s]+',symbol)] select symbol, coalesce(price1,price2) as price,quantity insert into outputStream;";
->>>>>>> f8f44017
-
+                
         ExecutionPlanRuntime executionPlanRuntime = siddhiManager.addExecutionPlan(cseEventStream + query);
 
         executionPlanRuntime.addCallback("query1", new QueryCallback(null, "query1", 3, siddhiManager.getSiddhiContext()) {
@@ -279,13 +271,8 @@
 
         SiddhiManager siddhiManager = new SiddhiManager();
 
-<<<<<<< HEAD
         String cseEventStream = "@config(async = 'true') define stream cseEventStream (symbol string, price1 float, price2 float, volume long , quantity int);";
         String query =  "@info(name = 'query1') from cseEventStream[not (isMatch('[^//s]+',symbol) and false)] select symbol, coalesce(price1,price2) as price,quantity insert into outputStream;";
-=======
-        String cseEventStream = "define stream cseEventStream (symbol string, price1 float, price2 float, volume long , quantity int);";
-        String query = "@info(name = 'query1') from cseEventStream[not (isMatch('[^//s]+',symbol) and false)] select symbol, coalesce(price1,price2) as price,quantity insert into outputStream;";
->>>>>>> f8f44017
 
         ExecutionPlanRuntime executionPlanRuntime = siddhiManager.addExecutionPlan(cseEventStream + query);
 
@@ -322,13 +309,8 @@
 
         SiddhiManager siddhiManager = new SiddhiManager();
 
-<<<<<<< HEAD
         String cseEventStream = "@config(async = 'true') define stream cseEventStream (symbol string, price1 float, price2 float, volume long , quantity int);";
         String query =  "@info(name = 'query1') from cseEventStream[not (isMatch('[//s]+',symbol) and false)] select symbol, coalesce(price1,price2) as price,quantity insert into outputStream;";
-=======
-        String cseEventStream = "define stream cseEventStream (symbol string, price1 float, price2 float, volume long , quantity int);";
-        String query = "@info(name = 'query1') from cseEventStream[not (isMatch('[//s]+',symbol) and false)] select symbol, coalesce(price1,price2) as price,quantity insert into outputStream;";
->>>>>>> f8f44017
 
         ExecutionPlanRuntime executionPlanRuntime = siddhiManager.addExecutionPlan(cseEventStream + query);
 
@@ -365,13 +347,8 @@
 
         SiddhiManager siddhiManager = new SiddhiManager();
 
-<<<<<<< HEAD
         String cseEventStream = "@config(async = 'true') define stream cseEventStream (symbol string, price1 float, price2 float, volume long , quantity int);";
         String query =  "@info(name = 'query1') from cseEventStream[(not isMatch('[//s]+',symbol)) and false] select symbol, coalesce(price1,price2) as price,quantity insert into outputStream;";
-=======
-        String cseEventStream = "define stream cseEventStream (symbol string, price1 float, price2 float, volume long , quantity int);";
-        String query = "@info(name = 'query1') from cseEventStream[(not isMatch('[//s]+',symbol)) and false] select symbol, coalesce(price1,price2) as price,quantity insert into outputStream;";
->>>>>>> f8f44017
 
         ExecutionPlanRuntime executionPlanRuntime = siddhiManager.addExecutionPlan(cseEventStream + query);
 
@@ -401,13 +378,8 @@
 
         SiddhiManager siddhiManager = new SiddhiManager();
 
-<<<<<<< HEAD
         String cseEventStream = "@config(async = 'true') define stream cseEventStream (symbol string, price1 float, price2 float, volume long , quantity int);";
         String query =  "@info(name = 'query1') from cseEventStream select symbol, concat(price1,price2) as price,quantity insert into outputStream;";
-=======
-        String cseEventStream = "define stream cseEventStream (symbol string, price1 float, price2 float, volume long , quantity int);";
-        String query = "@info(name = 'query1') from cseEventStream select symbol, concat(price1,price2) as price,quantity insert into outputStream;";
->>>>>>> f8f44017
 
         ExecutionPlanRuntime executionPlanRuntime = siddhiManager.addExecutionPlan(cseEventStream + query);
 
@@ -433,13 +405,8 @@
 
         SiddhiManager siddhiManager = new SiddhiManager();
 
-<<<<<<< HEAD
         String cseEventStream = "@config(async = 'true') define stream cseEventStream (symbol string, price1 float, price2 float, volume long , quantity int);";
         String query =  "@info(name = 'query1') from cseEventStream select symbol, concat(symbol,' ',price2) as price,quantity insert into outputStream;";
-=======
-        String cseEventStream = "define stream cseEventStream (symbol string, price1 float, price2 float, volume long , quantity int);";
-        String query = "@info(name = 'query1') from cseEventStream select symbol, concat(symbol,' ',price2) as price,quantity insert into outputStream;";
->>>>>>> f8f44017
 
         ExecutionPlanRuntime executionPlanRuntime = siddhiManager.addExecutionPlan(cseEventStream + query);
 
@@ -466,13 +433,8 @@
 
         SiddhiManager siddhiManager = new SiddhiManager();
 
-<<<<<<< HEAD
         String cseEventStream = "@config(async = 'true') define stream cseEventStream (symbol string, price float, volume long , quantity int);";
         String query =  "@info(name = 'query1') from cseEventStream select symbol, sin(price) as price,quantity insert into outputStream;";
-=======
-        String cseEventStream = "define stream cseEventStream (symbol string, price float, volume long , quantity int);";
-        String query = "@info(name = 'query1') from cseEventStream select symbol, sin(price) as price,quantity insert into outputStream;";
->>>>>>> f8f44017
 
         ExecutionPlanRuntime executionPlanRuntime = siddhiManager.addExecutionPlan(cseEventStream + query);
 
@@ -498,13 +460,8 @@
 
         SiddhiManager siddhiManager = new SiddhiManager();
 
-<<<<<<< HEAD
         String cseEventStream = "@config(async = 'true') define stream cseEventStream (symbol string, price float, volume long , quantity int);";
         String query =  "@info(name = 'query1') from cseEventStream select symbol, sin(price) as price,quantity insert into outputStream;";
-=======
-        String cseEventStream = "define stream cseEventStream (symbol string, price float, volume long , quantity int);";
-        String query = "@info(name = 'query1') from cseEventStream select symbol, sin(price) as price,quantity insert into outputStream;";
->>>>>>> f8f44017
 
         ExecutionPlanRuntime executionPlanRuntime = siddhiManager.addExecutionPlan(cseEventStream + query);
 
@@ -530,13 +487,8 @@
 
         SiddhiManager siddhiManager = new SiddhiManager();
 
-<<<<<<< HEAD
         String cseEventStream = "@config(async = 'true') define stream cseEventStream (symbol string, price double, volume long , quantity int);";
         String query =  "@info(name = 'query1') from cseEventStream select symbol, sin(price) as price,quantity insert into outputStream;";
-=======
-        String cseEventStream = "define stream cseEventStream (symbol string, price double, volume long , quantity int);";
-        String query = "@info(name = 'query1') from cseEventStream select symbol, sin(price) as price,quantity insert into outputStream;";
->>>>>>> f8f44017
 
         ExecutionPlanRuntime executionPlanRuntime = siddhiManager.addExecutionPlan(cseEventStream + query);
 
@@ -563,13 +515,8 @@
 
         SiddhiManager siddhiManager = new SiddhiManager();
 
-<<<<<<< HEAD
         String cseEventStream = "@config(async = 'true') define stream cseEventStream (symbol string, price double, volume long , quantity int);";
         String query =  "@info(name = 'query1') from cseEventStream select symbol, sin(volume) as price,quantity insert into outputStream;";
-=======
-        String cseEventStream = "define stream cseEventStream (symbol string, price double, volume long , quantity int);";
-        String query = "@info(name = 'query1') from cseEventStream select symbol, sin(volume) as price,quantity insert into outputStream;";
->>>>>>> f8f44017
 
         ExecutionPlanRuntime executionPlanRuntime = siddhiManager.addExecutionPlan(cseEventStream + query);
 
@@ -595,13 +542,8 @@
 
         SiddhiManager siddhiManager = new SiddhiManager();
 
-<<<<<<< HEAD
         String cseEventStream = "@config(async = 'true') define stream cseEventStream (symbol string, price double, volume long , quantity int);";
         String query =  "@info(name = 'query1') from cseEventStream select symbol, sin(price,volume) as price,quantity insert into outputStream;";
-=======
-        String cseEventStream = "define stream cseEventStream (symbol string, price double, volume long , quantity int);";
-        String query = "@info(name = 'query1') from cseEventStream select symbol, sin(price,volume) as price,quantity insert into outputStream;";
->>>>>>> f8f44017
 
         ExecutionPlanRuntime executionPlanRuntime = siddhiManager.addExecutionPlan(cseEventStream + query);
 
@@ -621,7 +563,7 @@
 
     }
 
-    @Test(expected = OperationNotSupportedException.class)
+    @Test(expected = ExecutionPlanValidationException.class)
     public void testFunctionQuery16() throws InterruptedException, ValidatorException {
         log.info("Function test16");
 
@@ -659,7 +601,7 @@
 
     }
 
-    @Test(expected = OperationNotSupportedException.class)
+    @Test(expected = ExecutionPlanValidationException.class)
     public void testFunctionQuery17() throws InterruptedException, ValidatorException {
         log.info("Function test17");
 
