--- conflicted
+++ resolved
@@ -103,11 +103,7 @@
 
     }
 
-<<<<<<< HEAD
-    @Test(expectedExceptions = SiddhiAppValidationException.class)
-=======
-    @Test(expected = SiddhiAppCreationException.class)
->>>>>>> 8b378540
+    @Test(expectedExceptions = SiddhiAppCreationException.class)
     public void testMinFunctionExtension2() throws InterruptedException {
         log.info("MinimumFunctionExecutor TestCase 2");
         SiddhiManager siddhiManager = new SiddhiManager();
