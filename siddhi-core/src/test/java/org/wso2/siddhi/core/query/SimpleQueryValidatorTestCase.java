--- conflicted
+++ resolved
@@ -55,11 +55,7 @@
                 cseEventStream + duplicateStream + query, siddhiContext);
     }
 
-<<<<<<< HEAD
-    @Test(expectedExceptions = SiddhiAppValidationException.class)
-=======
-    @Test(expected = SiddhiAppCreationException.class)
->>>>>>> 8b378540
+    @Test(expectedExceptions = SiddhiAppCreationException.class)
     public void testInvalidFilterCondition1() throws InterruptedException {
         String cseEventStream = "define stream cseEventStream (symbol string, price float, volume long);";
         String query = "@info(name = 'query1') from cseEventStream[volume >= 50 and volume] select symbol,price," +
@@ -69,11 +65,7 @@
                 cseEventStream + query, siddhiContext);
     }
 
-<<<<<<< HEAD
-    @Test(expectedExceptions = SiddhiAppValidationException.class)
-=======
-    @Test(expected = SiddhiAppCreationException.class)
->>>>>>> 8b378540
+    @Test(expectedExceptions = SiddhiAppCreationException.class)
     public void testInvalidFilterCondition2() throws InterruptedException {
         String cseEventStream = "define stream cseEventStream (symbol string, price float, volume long);";
         String query = "@info(name = 'query1') from cseEventStream[not(price)] select symbol,price,volume insert into" +
