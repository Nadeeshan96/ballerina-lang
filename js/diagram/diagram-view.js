--- conflicted
+++ resolved
@@ -304,6 +304,16 @@
                 resourceTitle: "Resource" + titlePrefix,
                 createdTab: false
             });
+           
+            if(diagram.previousDeleteIconGroup) {
+                diagram.previousDeleteIconGroup.classed("circle-hide", true);
+                diagram.previousDeleteIconGroup.classed("circle-show", false);
+            }
+            diagram.previousDeleteIconGroup = null;
+            diagram.currentDeleteIconGroup = null;
+            if (propertyPane) {
+                propertyPane.destroy();
+            }
 
             var nextTabListView = new Diagrams.Views.TabListView({model: resourceModel});
             nextTabListView.render(resourceModel);
@@ -334,6 +344,15 @@
             var currentTab = this.model;
             //Unique Id created for the svg element where elements can be drawn
             var svgUId = this.model.get("resourceId") + "4";
+            if(diagram.previousDeleteIconGroup) {
+                diagram.previousDeleteIconGroup.classed("circle-hide", true);
+                diagram.previousDeleteIconGroup.classed("circle-show", false);
+            }
+            diagram.previousDeleteIconGroup = null;
+            diagram.currentDeleteIconGroup = null;
+            if (propertyPane) {
+                propertyPane.destroy();
+            }
             //first time click on the tab
             if (this.model.attributes.createdTab === false) {
                 //get the diagram model for this tab
@@ -567,23 +586,14 @@
                 var newDraggedElem = $(ui.draggable).clone();
                 var txt = defaultView.model;
                 var id = ui.draggable.context.lastChild.id;
-<<<<<<< HEAD
-                var position = {};
-                position.x = ui.offset.left - $(this).offset().left;
-                position.y = ui.offset.top - $(this).offset().top;
-                if (propertyPane) {
-                    propertyPane.destroy();
-                }
-                udcontrol.set('visible', false);
-
-                if (Processors.manipulators[id] && diagram.selectedNode) {
-=======
                 var position =  new GeoCore.Models.Point({x:ui.offset.left.x, y:ui.offset.top});
                 //convert drop position to relative svg coordinates
                 position = defaultView.toViewBoxCoordinates(position);
-
+                if (propertyPane) {
+                    propertyPane.destroy();
+                }
+               // udcontrol.set('visible', false);
                 if (Processors.manipulators[id] && txt.selectedNode) {
->>>>>>> 3c997622
                     //manipulators are unit processors
                     var processor = txt.selectedNode.createProcessor(
                         Processors.manipulators[id].title,
@@ -597,21 +607,11 @@
                         {parameters: Processors.manipulators[id].parameters},
                         {getMySubTree: Processors.manipulators[id].getMySubTree}
                     );
-<<<<<<< HEAD
-                    diagram.selectedNode.addChild(processor);
-                    //does this change the selected on if so add
-                    //diagram.trigger("renderDiagram");
-                    diagramView.render();
-                } else if (Processors.flowControllers[id] && diagram.selectedNode) {
-                    var center = createPoint(position.x, position.y);
-                    var processor = diagram.selectedNode.createProcessor(
-=======
                     txt.selectedNode.addChild(processor);
                     //TEST CHANGE
                     defaultView.render();
                 } else if (Processors.flowControllers[id] && txt.selectedNode) {
                     var processor = txt.selectedNode.createProcessor(
->>>>>>> 3c997622
                         Processors.flowControllers[id].title,
                         position,
                         Processors.flowControllers[id].id,
@@ -830,32 +830,28 @@
             onClickDiagram: function () {
                 var txt = defaultView;
                 if (txt.model.selected === true) {
+                    
+                    diagram.previousDeleteIconGroup = null;
                     txt.model.selected = false;
                     $('#propertyPane').empty();
-<<<<<<< HEAD
-                
-                } else if (!diagram.selectedNode && selected) {
-=======
-                    $('#propertySave').hide();
                 } else if (!txt.model.selectedNode) {
->>>>>>> 3c997622
 
                     if (selected.classList && selected.classList.contains("lifeline_selected")) {
                         selected.classList.toggle("lifeline_selected");
                     }
-
-                    udcontrol.set('visible', false);
-                    udcontrol.set('lifeline', '');
+                    if(diagram.previousDeleteIconGroup) {
+                        diagram.previousDeleteIconGroup.classed("circle-hide", true);
+                        diagram.previousDeleteIconGroup.classed("circle-show", false);
+                    }
+                    diagram.previousDeleteIconGroup = null;
+                    diagram.currentDeleteIconGroup = null;
                     selected = '';
                     txt.model.selected = true;
-
                     $('#propertyPane').empty();
-
                     propertyPane = ppView.createPropertyPane(txt.model.getDefinitionSchema(),
                         txt.model.getDefinitionEditableProperties(), txt.model);
                 }
             },
-
 
             renderViewForElement: function (element, renderOpts) {
                 var view = Diagrams.Utils.createViewForModel(element, renderOpts);
