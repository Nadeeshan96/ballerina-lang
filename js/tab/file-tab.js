/**
 * Copyright (c) 2016, WSO2 Inc. (http://www.wso2.org) All Rights Reserved.
 *
 * WSO2 Inc. licenses this file to you under the Apache License,
 * Version 2.0 (the "License"); you may not use this file except
 * in compliance with the License.
 * You may obtain a copy of the License at
 *
 *     http://www.apache.org/licenses/LICENSE-2.0
 *
 * Unless required by applicable law or agreed to in writing,
 * software distributed under the License is distributed on an
 * "AS IS" BASIS, WITHOUT WARRANTIES OR CONDITIONS OF ANY
 * KIND, either express or implied. See the License for the
 * specific language governing permissions and limitations
 * under the License.
 */
define(['require', 'log', 'jquery', 'lodash', './tab', 'ballerina', 'workspace', 'ballerina/diagram-render/diagram-render-context'], function (require, log, jquery, _, Tab, Ballerina, Workspace, DiagramRenderContext) {
    var FileTab;

    FileTab = Tab.extend({
        initialize: function (options) {
            Tab.prototype.initialize.call(this, options);
            if (!_.has(options, 'file')) {
                this._file = new Workspace.File({isTemp: true}, {storage: this.getParent().getBrowserStorage()});
            } else {
                this._file = _.get(options, 'file');
            }
        },

        getFile: function () {
            return this._file;
        },

        render: function () {
            Tab.prototype.render.call(this);
            var ballerinaEditorOptions = _.get(this.options, 'ballerina_editor');
            _.set(ballerinaEditorOptions, 'container', this.$el.get(0));

//            var ballerinaASTFactory = new Ballerina.ast.BallerinaASTFactory();
//            var ballerinaAstRoot = ballerinaASTFactory.createBallerinaAstRoot();
//            var serviceDefinitions = [];
//            var serviceDefinitions1 = [];
//
//            // Create sample connector definition
//            var connectorDefinitions = [];
//            var connectorDefinition1 = ballerinaASTFactory.createConnectorDefinition();
//            connectorDefinitions.push(connectorDefinition1);
//
//            var serviceDefinition1 = ballerinaASTFactory.createServiceDefinition();
//            serviceDefinition1.setBasePath("/basePath1");
//
//            // Create Sample Resource Definitions
//            var resourceDefinition1 = ballerinaASTFactory.createResourceDefinition();
//
//            ballerinaAstRoot.addChild(serviceDefinition1);
//
//            serviceDefinition1.setResourceDefinitions([resourceDefinition1]);
//            serviceDefinition1.addChild(resourceDefinition1);
//
//            serviceDefinitions.push(serviceDefinition1);
//
//            ballerinaAstRoot.setServiceDefinitions(serviceDefinitions);
//
//            // Create Sample Function Definitions
//            var functionDefinitions = [];
//            var functionDefinitions1 = [];
//
//            var functionDefinition1 = ballerinaASTFactory.createFunctionDefinition();
//            functionDefinitions.push(functionDefinition1);
//            ballerinaAstRoot.addChild(functionDefinition1);
//            ballerinaAstRoot.setFunctionDefinitions(functionDefinitions);

            var sourceGenVisitor = new Ballerina.visitors.SourceGen.BallerinaASTRootVisitor();
            var ballerinaASTFactory = new Ballerina.ast.BallerinaASTFactory();
            var ballerinaAstRoot1 = ballerinaASTFactory.createBallerinaAstRoot();

            //package definition
            var packageDefinition = ballerinaASTFactory.createPackageDefinition();
            packageDefinition.setPackageName("samples.passthrough");
            ballerinaAstRoot1.addChild(packageDefinition);
            ballerinaAstRoot1.setPackageDefinition(packageDefinition);

            //import declarations
            var importDeclaration_langMessage = ballerinaASTFactory.createImportDeclaration();
            importDeclaration_langMessage.setPackageName("ballerina.lang.message");
            importDeclaration_langMessage.setParent(ballerinaAstRoot1);
            var importDeclaration_netHttp = ballerinaASTFactory.createImportDeclaration();
            importDeclaration_netHttp.setPackageName("ballerina.net.http");
            importDeclaration_netHttp.setParent(ballerinaAstRoot1);
            var importDeclarations = [];
            importDeclarations.push(importDeclaration_langMessage);
            importDeclarations.push(importDeclaration_netHttp);
            ballerinaAstRoot1.setImportDeclarations(importDeclarations);
            ballerinaAstRoot1.addChild(importDeclaration_langMessage);
            ballerinaAstRoot1.addChild(importDeclaration_netHttp);

            //service definition
            var serviceDefinitions = [];
            var serviceDefinition_passthroughService = ballerinaASTFactory.createServiceDefinition();
            serviceDefinition_passthroughService.setServiceName("PassthroughService");
            serviceDefinition_passthroughService.setBasePath("/account");

            //service definition
            var serviceDefinition_passthroughService2 = ballerinaASTFactory.createServiceDefinition();
            serviceDefinition_passthroughService2.setServiceName("PassthroughService2");
            serviceDefinition_passthroughService2.setBasePath("/account");
            ballerinaAstRoot1.addChild(serviceDefinition_passthroughService2);
            // Adding Resources
            var resource_passthrough2 = ballerinaASTFactory.createResourceDefinition();
            resource_passthrough2.setResourceName('passthrough2');
            serviceDefinition_passthroughService2.addChild(resource_passthrough2);
            // Adding Resources
            var resource_passthrough3 = ballerinaASTFactory.createResourceDefinition();
            resource_passthrough3.setResourceName('passthrough3');
            serviceDefinition_passthroughService2.addChild(resource_passthrough3);

            // Adding Resources
            var resource_passthrough = ballerinaASTFactory.createResourceDefinition();
            resource_passthrough.setResourceName('passthrough');

            //Adding Connector declaration to resource_pasthrough
            var connector_declaration = ballerinaASTFactory.createConnectorDeclaration();
            var connector_declaration1 = ballerinaASTFactory.createConnectorDeclaration();
            var sList = [];
            sList.push(connector_declaration);
            sList.push(connector_declaration1);
            resource_passthrough.setConnections(sList);
           // resource_passthrough.setConnections([connector_declaration1]);
            resource_passthrough.addChild(connector_declaration);
            resource_passthrough.addChild(connector_declaration1);

            //Adding custom resource
            var custom_resource = ballerinaASTFactory.createResourceDefinition();
            custom_resource.setResourceName('customResource');

            //Adding resource argument
            var resourceArgument_m = ballerinaASTFactory.createResourceArgument();
            resourceArgument_m.setType("message");
            resourceArgument_m.setIdentifier("m");
            resource_passthrough.setResourceArguments([resourceArgument_m]);

            //Adding reply statement
            var statement_reply = ballerinaASTFactory.createReplyStatement();
            statement_reply.setReplyMessage("m");
            var statements = [];
            statements.push(statement_reply);
            resource_passthrough.setStatements(statements);

            //var resourceDefinitions = [];
            //resourceDefinitions.push(resource_passthrough);
            //resourceDefinitions.push(custom_resource);

            serviceDefinition_passthroughService.addChild(resource_passthrough);

            //Create Smaple If-else
            // var ifElseStatement1 = ballerinaASTFactory.createIfElseStatement();
            // var ifStatement1 = ballerinaASTFactory.createIfStatement();
            // var elseStatement1 = ballerinaASTFactory.createElseStatement();
            // ifElseStatement1.addChild(ifStatement1);
            // ifElseStatement1.addChild(elseStatement1);
            // ifStatement1.setCondition("Condition1");
            // resource_passthrough.addChild(ifElseStatement1);

            //creating while statement
            // var whileStatement1 = ballerinaASTFactory.createWhileStatement();
            // whileStatement1.setCondition("Condition2");
            // resource_passthrough.addChild(whileStatement1);

            /**
             * Create the sample assignment statement
             */
            var assignmentStatement = ballerinaASTFactory.createAssignmentStatement();
            resource_passthrough.addChild(assignmentStatement);

            /**
             * Create the sample function statement statement
             */
            var functionInvocation = ballerinaASTFactory.createFunctionInvocationStatement();
            //TODO:Commented to view get action statement
            //resource_passthrough.addChild(functionInvocation);

            /**
             * Create the sample logical expression
             */
            var logicalExp = ballerinaASTFactory.createLogicalExpression();
            logicalExp.setExpression('a > b');
            //TODO:Commented to view get action statement
            //resource_passthrough.addChild(logicalExp);

            /**
             * Create the sample arithmetic expression
             */
            var arithmeticExp = ballerinaASTFactory.createArithmeticExpression();
            arithmeticExp.setExpression('a = resp + 123');
            //TODO:Commented to view get action statement
           // resource_passthrough.addChild(arithmeticExp);

            // Create Sample try-catch statement
            var ifElseStatement = ballerinaASTFactory.createIfElseStatement();
            var ifStatement = ballerinaASTFactory.createIfStatement();
            var elseStatement = ballerinaASTFactory.createElseStatement();
            var tryCatchStatement1 = ballerinaASTFactory.createTryCatchStatement();
            var tryStatement1 = ballerinaASTFactory.createTryStatement();
            var catchStatement1 = ballerinaASTFactory.createCatchStatement();
            // catchStatement.setExceptionType("ArithmeticException ex");
            catchStatement1.setExceptionType("ArithmeticException ex");

           //Create get action statement for connector
            var getActionStatement1 = ballerinaASTFactory.createGetActionStatement(connector_declaration1);
            ifElseStatement.addChild(ifStatement);
            ifElseStatement.addChild(elseStatement);
            tryCatchStatement1.addChild(tryStatement1);
            tryCatchStatement1.addChild(catchStatement1);
            //TODO:Commented to view get action statement
           // resource_passthrough.addChild(ifElseStatement);
            //TODO:Commented to view get action statement
            //resource_passthrough.addChild(tryCatchStatement1);
            resource_passthrough.addChild(getActionStatement1);
            // Create sample Worker Declaration
            var workerDeclaration1 = ballerinaASTFactory.createWorkerDeclaration();
            var workerDeclaration2 = ballerinaASTFactory.createWorkerDeclaration();

            // Create Sample Function Definitions
            var functionDefinitions = [];
            var functionDefinitions1 = [];

            var functionDefinition1 = ballerinaASTFactory.createFunctionDefinition();
            functionDefinition1.addChild(workerDeclaration1);
            functionDefinition1.addChild(workerDeclaration2);
            functionDefinitions.push(functionDefinition1);
            ballerinaAstRoot1.addChild(functionDefinition1);
            ballerinaAstRoot1.setFunctionDefinitions(functionDefinitions);

            serviceDefinitions.push(serviceDefinition_passthroughService);
            ballerinaAstRoot1.setServiceDefinitions(serviceDefinitions);
            ballerinaAstRoot1.addChild(serviceDefinition_passthroughService);
            // ballerinaAstRoot1.accept(sourceGenVisitor);

            //Create environment and add add package list
            var ballerinaEnvironment = new Ballerina.env.Environment();

            var diagramRenderingContext = new DiagramRenderContext();

            var diagramRenderingContext = new DiagramRenderContext();

            var fileEditor = new Ballerina.views.BallerinaFileEditor({
                model: ballerinaAstRoot1,
                viewOptions: ballerinaEditorOptions
            });
            fileEditor.render(diagramRenderingContext);
<<<<<<< HEAD
        },

        generateToolPallet: function (environment, toolPallet) {
            var self = this;
            var mainElementsToolGroup = toolPallet.getElementToolGroups()[0];
            var statementsToolGroup = toolPallet.getElementToolGroups()[1];
            var packageList = environment.getPackages();

            _.each(packageList, function (pckg) {
                if (!_.isEmpty(pckg.getServiceDefinitions())) {
                    var service = self.isToolAvailableInPallet(mainElementsToolGroup, "Service");
                    if (true) {
                        var serviceDefinitions = pckg.getServiceDefinitions();
                        var serviceDef = {
                            id: "service",
                            name: "Service",
                            icon: "images/tool-icons/lifeline.svg",
                            title: "Service",
                            node: serviceDefinitions[0]
                        };
                        mainElementsToolGroup.get("toolDefinitions").push(serviceDef);
                        toolPallet.updateToolGroup(serviceDef, mainElementsToolGroup);
                    }

                    _.each(pckg.getServiceDefinitions(), function (serviceDef) {
                        if (!_.isEmpty(serviceDef.getResourceDefinitions())) {

                        }
                    });
                }
                if (!_.isEmpty(pckg.getFunctionDefinitions())) {

                }
                if (!_.isEmpty(pckg.getConnectorDefinitions())) {

                }
                if (!_.isEmpty(pckg.getTypeDefinitions())) {

                }
            });
        },

        isToolAvailableInPallet: function (elementGroup, name) {
            var elementGroupDefinitions = elementGroup.get("toolDefinitions");
            for (var i = 0; i < elementGroupDefinitions.length; i++) {
                if (elementGroupDefinitions[i].name == name) {
                    return true;
                }
            }
            return false;
=======
>>>>>>> edf397c7
        }

    });

    return FileTab;
});<|MERGE_RESOLUTION|>--- conflicted
+++ resolved
@@ -242,66 +242,11 @@
 
             var diagramRenderingContext = new DiagramRenderContext();
 
-            var diagramRenderingContext = new DiagramRenderContext();
-
             var fileEditor = new Ballerina.views.BallerinaFileEditor({
                 model: ballerinaAstRoot1,
                 viewOptions: ballerinaEditorOptions
             });
             fileEditor.render(diagramRenderingContext);
-<<<<<<< HEAD
-        },
-
-        generateToolPallet: function (environment, toolPallet) {
-            var self = this;
-            var mainElementsToolGroup = toolPallet.getElementToolGroups()[0];
-            var statementsToolGroup = toolPallet.getElementToolGroups()[1];
-            var packageList = environment.getPackages();
-
-            _.each(packageList, function (pckg) {
-                if (!_.isEmpty(pckg.getServiceDefinitions())) {
-                    var service = self.isToolAvailableInPallet(mainElementsToolGroup, "Service");
-                    if (true) {
-                        var serviceDefinitions = pckg.getServiceDefinitions();
-                        var serviceDef = {
-                            id: "service",
-                            name: "Service",
-                            icon: "images/tool-icons/lifeline.svg",
-                            title: "Service",
-                            node: serviceDefinitions[0]
-                        };
-                        mainElementsToolGroup.get("toolDefinitions").push(serviceDef);
-                        toolPallet.updateToolGroup(serviceDef, mainElementsToolGroup);
-                    }
-
-                    _.each(pckg.getServiceDefinitions(), function (serviceDef) {
-                        if (!_.isEmpty(serviceDef.getResourceDefinitions())) {
-
-                        }
-                    });
-                }
-                if (!_.isEmpty(pckg.getFunctionDefinitions())) {
-
-                }
-                if (!_.isEmpty(pckg.getConnectorDefinitions())) {
-
-                }
-                if (!_.isEmpty(pckg.getTypeDefinitions())) {
-
-                }
-            });
-        },
-
-        isToolAvailableInPallet: function (elementGroup, name) {
-            var elementGroupDefinitions = elementGroup.get("toolDefinitions");
-            for (var i = 0; i < elementGroupDefinitions.length; i++) {
-                if (elementGroupDefinitions[i].name == name) {
-                    return true;
-                }
-            }
-            return false;
-=======
->>>>>>> edf397c7
         }
 
     });
