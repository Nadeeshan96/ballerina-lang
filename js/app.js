--- conflicted
+++ resolved
@@ -151,7 +151,28 @@
 propertyPane = ''; //ppView.createPropertyPane(schema, properties);
 lifelineCounter = 0;
 
-<<<<<<< HEAD
+function TreeNode (value, type,cStart, cEnd) {
+    this.object = undefined;
+    this.children = [];
+    this.value = value;
+    this.type = type;
+    this.configStart = cStart;
+    this.configEnd = cEnd;
+
+    this.getChildren = function () {
+        return this.children;
+    };
+
+    this.getValue = function () {
+        return this.value;
+    };
+}
+
+// defining the constants such as the endpoints, this variable need to be positioned properly when restructuring
+// This is a map of constants as --> constantType: constantValue
+// Ex: HttpEP: "http://localhost/test/test2"
+var definedConstants = {};
+
 $('.gradient-pattern').on('click', function () {
     if (!diagram.selectedNode) {
 
@@ -179,27 +200,4 @@
         diagram.attributes.put = propertyPane.editors['root.Put'].value;
         diagram.attributes.post = propertyPane.editors['root.Post'].value;
     }
-});
-=======
-function TreeNode (value, type,cStart, cEnd) {
-    this.object = undefined;
-    this.children = [];
-    this.value = value;
-    this.type = type;
-    this.configStart = cStart;
-    this.configEnd = cEnd;
-
-    this.getChildren = function () {
-        return this.children;
-    };
-
-    this.getValue = function () {
-        return this.value;
-    };
-}
-
-// defining the constants such as the endpoints, this variable need to be positioned properly when restructuring
-// This is a map of constants as --> constantType: constantValue
-// Ex: HttpEP: "http://localhost/test/test2"
-var definedConstants = {};
->>>>>>> 50d866ed
+});