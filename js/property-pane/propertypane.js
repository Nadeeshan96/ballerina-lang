
var Editor = (function (editor) {
    var views = editor.Views || {};

    var propertyView = Backbone.Model.extend({
        initialize: function (attrs, options) {
        },

        modelName: "PropertyView",

        defaults: {
            schema: "",
            editableProperties: ""
        }
    });

    views.PropertyPaneModel = propertyView;
    editor.Views = views;
    return editor;

}(Editor || {}));


var Editor = (function (editor) {
    var views = editor.Views || {};

    var propertyPaneView = Backbone.View.extend({

        el:'#propertyPaneContainer',
        dataObject:'',

        initialize: function () {
            JSONEditor.defaults.theme = 'bootstrap3';
            JSONEditor.defaults.iconlib = 'bootstrap3';

            $('#expand-image').click(function (){
                if ($('#property-container1').width() == 240) {
                    $('#property-container1').css("width", 20);
                    $('#expand-image').attr("src", "images/leftarrow.svg");
                    $('#propertyPaneContainer').hide();
                } else {
                    $('#property-container1').css("width", 240);
                    $('#expand-image').attr("src", "images/rightarrow.svg");
                    $('#propertyPaneContainer').show();
                }
            });
        },

<<<<<<< HEAD
        saveProperties: function(event) {

           // if(propertyPane.schema) {
                if (propertyPane.schema.title === "Lifeline") {

                    ppView.dataObject.set('title', propertyPane.getValue().Title);

                } else if (propertyPane.schema.title === "Resource") {

                    diagram.attributes.path = propertyPane.editors['root.Path'].value;
                    diagram.attributes.get = propertyPane.editors['root.Get'].value;
                    diagram.attributes.put = propertyPane.editors['root.Put'].value;
                    diagram.attributes.post = propertyPane.editors['root.Post'].value;

                } else if (propertyPane.schema.title === "Log Mediator") {
                    ppView.dataObject.parameters.parameters = [
                        {
                            key: "message",
                            value: propertyPane.getValue().Message
                        },
                        {
                            key: "logLevel",
                            value: propertyPane.getValue().LogLevel
                        },
                        {
                            key: "description",
                            value: propertyPane.getValue().Description
                        }
                    ];
                }
          //  }
         //  event.preventDefault();
         //   event.stopPropagation();
=======
        updateResourceProperties: function () {
            if (propertyPane.schema.title === "Resource") {
                defaultView.model.attributes.path = propertyPane.editors['root.Path'].value;
                defaultView.model.attributes.get = propertyPane.editors['root.Get'].value;
                defaultView.model.attributes.put = propertyPane.editors['root.Put'].value;
                defaultView.model.attributes.post = propertyPane.editors['root.Post'].value;
            }
        },

        onSaveImageClick: function() {
            if ($('#save-image').css('opacity') == 1) {
                //TODO This need to be handled in generic way
                ppView.dataObject.set('title', propertyPane.getValue().Title);
                $('#save-image').css({opacity: 0.4});
            }
>>>>>>> 3c997622
        },

        createPropertyPane: function (schema, editableProperties, dataModel) {
            this.dataObject = dataModel;
            if (propertyPane) {
                propertyPane.destroy();
            }
            propertyPane = new JSONEditor(document.getElementById("propertyPane"),{
                schema: schema,
                no_additional_properties: true,
                disable_properties:true,
                disable_edit_json:true
            });

            propertyPane.setValue(editableProperties);

            $('#propertyPaneContainer').on('click', this.saveProperties);
            $('#propertyPane').find('input').on('change', this.saveProperties)
            return propertyPane;
        },

        render: function () {
            var schema = this.model.attributes.schema;
            var editableProperties = this.model.attributes.editableProperties;
            return this;
        }
    });

    views.PropertyPaneView = propertyPaneView;
    editor.Views = views;
    return editor;

}(Editor || {}));
<|MERGE_RESOLUTION|>--- conflicted
+++ resolved
@@ -46,20 +46,16 @@
             });
         },
 
-<<<<<<< HEAD
-        saveProperties: function(event) {
-
-           // if(propertyPane.schema) {
+        saveProperties: function() {
+            if(propertyPane && propertyPane.schema) {
                 if (propertyPane.schema.title === "Lifeline") {
-
                     ppView.dataObject.set('title', propertyPane.getValue().Title);
 
                 } else if (propertyPane.schema.title === "Resource") {
-
-                    diagram.attributes.path = propertyPane.editors['root.Path'].value;
-                    diagram.attributes.get = propertyPane.editors['root.Get'].value;
-                    diagram.attributes.put = propertyPane.editors['root.Put'].value;
-                    diagram.attributes.post = propertyPane.editors['root.Post'].value;
+                    diagram.attributes.path = propertyPane.getValue().Path;
+                    diagram.attributes.get = propertyPane.getValue().Get;
+                    diagram.attributes.put = propertyPane.getValue().Put;
+                    diagram.attributes.post = propertyPane.getValue().Post;
 
                 } else if (propertyPane.schema.title === "Log Mediator") {
                     ppView.dataObject.parameters.parameters = [
@@ -76,27 +72,54 @@
                             value: propertyPane.getValue().Description
                         }
                     ];
+
+                } else if (propertyPane.schema.title === "Data Mapper") {
+                    ppView.dataObject.parameters.parameters = [
+                        {
+                            key: "configurationFile",
+                            value: propertyPane.getValue().ConfigurationFile
+                        },
+                        {
+                            key: "message",
+                            value: propertyPane.getValue().Message
+                        },
+                        {
+                            key: "description",
+                            value: propertyPane.getValue().Description
+                        }
+                    ];
+
+                } else if(propertyPane.schema.title === "Try Block") {
+                    ppView.dataObject.parameters.parameters = [
+                        {
+                            key: "exception",
+                            value: propertyPane.getValue().Exception
+                        },
+                        {
+                            key: "description",
+                            value: propertyPane.getValue().Description
+                        }
+                    ];
+                } else if(propertyPane.schema.title === "Invoke") {
+                    ppView.dataObject.parameters.parameters = [
+                        {
+                            key: "message",
+                            value: propertyPane.getValue().Message
+                        },
+                        {
+                            key: "description",
+                            value: propertyPane.getValue().Description
+                        }
+                    ];
+                } else if(propertyPane.schema.title === "Switch Mediator") {
+                    ppView.dataObject.parameters.parameters = [
+                        {
+                            key: "description",
+                            value: propertyPane.getValue().Description
+                        }
+                    ];
                 }
-          //  }
-         //  event.preventDefault();
-         //   event.stopPropagation();
-=======
-        updateResourceProperties: function () {
-            if (propertyPane.schema.title === "Resource") {
-                defaultView.model.attributes.path = propertyPane.editors['root.Path'].value;
-                defaultView.model.attributes.get = propertyPane.editors['root.Get'].value;
-                defaultView.model.attributes.put = propertyPane.editors['root.Put'].value;
-                defaultView.model.attributes.post = propertyPane.editors['root.Post'].value;
             }
-        },
-
-        onSaveImageClick: function() {
-            if ($('#save-image').css('opacity') == 1) {
-                //TODO This need to be handled in generic way
-                ppView.dataObject.set('title', propertyPane.getValue().Title);
-                $('#save-image').css({opacity: 0.4});
-            }
->>>>>>> 3c997622
         },
 
         createPropertyPane: function (schema, editableProperties, dataModel) {
@@ -112,9 +135,7 @@
             });
 
             propertyPane.setValue(editableProperties);
-
-            $('#propertyPaneContainer').on('click', this.saveProperties);
-            $('#propertyPane').find('input').on('change', this.saveProperties)
+            propertyPane.on('change', this.saveProperties);
             return propertyPane;
         },
 
