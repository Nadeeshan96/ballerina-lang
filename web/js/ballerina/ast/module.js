/**
 * Copyright (c) 2016, WSO2 Inc. (http://www.wso2.org) All Rights Reserved.
 *
 * WSO2 Inc. licenses this file to you under the Apache License,
 * Version 2.0 (the "License"); you may not use this file except
 * in compliance with the License.
 * You may obtain a copy of the License at
 *
 *     http://www.apache.org/licenses/LICENSE-2.0
 *
 * Unless required by applicable law or agreed to in writing,
 * software distributed under the License is distributed on an
 * "AS IS" BASIS, WITHOUT WARRANTIES OR CONDITIONS OF ANY
 * KIND, either express or implied. See the License for the
 * specific language governing permissions and limitations
 * under the License.
 */
define(['./ballerina-ast-factory', './ballerina-ast-root', './conditional-statement', './connector-declaration',
        './connector-definition', './constant-definition', './expression', './function-definition',
        './if-else-statement', './if-statement', './else-statement', './else-if-statement', './trycatch-statement',
        './try-statement', './catch-statement', './node', './reply-statement', './resource-definition',
        './return-statement', './service-definition', './statement', './throw-statement', './type-definition',
        './type-mapper-definition', './type-element', './variable-declaration', './while-statement',
        './worker-declaration', './package-definition', './import-declaration', './assignment',
        './assignment-statement', './function-invocation', './arithmetic-expression', './logical-expression',
        './action-invocation-expression', './ballerina-ast-deserializer', './function-invocation-expression',
        './left-operand-expression', './right-operand-expression', './connector-action', './struct-definition',
<<<<<<< HEAD
        './action-invocation-statement','./type-struct-definition'],
=======
        './action-invocation-statement', './variable-definition-statement'],
>>>>>>> 33d5634c
    function (BallerinaASTFactory, BallerinaASTRoot, ConditionalStatement, ConnectorDeclaration, ConnectorDefinition,
              ConstantDefinition, Expression, FunctionDefinition, IfElseStatement, IfStatement, ElseStatement,
              ElseIfStatement, TryCatchStatement, TryStatement, CatchStatement, ASTNode, ReplyStatement,
              ResourceDefinition, ReturnStatement, ServiceDefinition, Statement, ThrowStatement,
              TypeDefinition, TypeMapperDefinition, TypeElement, VariableDeclaration, WhileStatement,
              WorkerDeclaration, PackageDefinition, ImportDeclaration, Assignment, AssignmentStatement,
              FunctionInvocation, ArithmeticExpression, LogicalExpression, ActionInvocationExpression,
              BallerinaASTDeserializer, FunctionInvocationExpression, LeftOperandExpression, RightOperandExpression,
<<<<<<< HEAD
              ConnectorAction, StructDefinition, ActionInvocationStatement,TypeStructDefinition) {
=======
              ConnectorAction, StructDefinition, ActionInvocationStatement, VariableDefinitionStatement) {
>>>>>>> 33d5634c

        return  {
            BallerinaASTFactory: BallerinaASTFactory,
            BallerinaASTRoot: BallerinaASTRoot,
            ConditionalStatement: ConditionalStatement,
            ConnectorDeclaration: ConnectorDeclaration,
            ConnectorDefinition: ConnectorDefinition,
            ConstantDefinition: ConstantDefinition,
            Expression: Expression,
            FunctionDefinition: FunctionDefinition,
            IfElseStatement: IfElseStatement,
            IfStatement: IfStatement,
            ElseStatement: ElseStatement,
            ElseIfStatement: ElseIfStatement,
            TryCatchStatement: TryCatchStatement,
            TryStatement: TryStatement,
            CatchStatement: CatchStatement,
            ASTNode: ASTNode,
            ReplyStatement: ReplyStatement,
            ResourceDefinition: ResourceDefinition,
            ReturnStatement: ReturnStatement,
            ServiceDefinition: ServiceDefinition,
            Statement: Statement,
            ThrowStatement: ThrowStatement,
            TypeDefinition: TypeDefinition,
            TypeMapperDefinition: TypeMapperDefinition,
            TypeElement: TypeElement,
            VariableDeclaration: VariableDeclaration,
            WhileStatement: WhileStatement,
            WorkerDeclaration: WorkerDeclaration,
            PackageDefinition: PackageDefinition,
            ImportDeclaration: ImportDeclaration,
            Assignment: Assignment,
            AssignmentStatement: AssignmentStatement,
            LeftOperandExpression: LeftOperandExpression,
            RightOperandExpression: RightOperandExpression,
            FunctionInvocation: FunctionInvocation,
            FunctionInvocationExpression: FunctionInvocationExpression,
            ArithmeticExpression: ArithmeticExpression,
            LogicalExpression: LogicalExpression,
            ActionInvocationStatement: ActionInvocationStatement,
            ActionInvocationExpression: ActionInvocationExpression,
            BallerinaASTDeserializer : BallerinaASTDeserializer,
            ConnectorAction : ConnectorAction,
            StructDefinition : StructDefinition,
<<<<<<< HEAD
            TypeStructDefinition : TypeStructDefinition
=======
            VariableDefinitionStatement: VariableDefinitionStatement
>>>>>>> 33d5634c
        }
    });
<|MERGE_RESOLUTION|>--- conflicted
+++ resolved
@@ -20,16 +20,12 @@
         './if-else-statement', './if-statement', './else-statement', './else-if-statement', './trycatch-statement',
         './try-statement', './catch-statement', './node', './reply-statement', './resource-definition',
         './return-statement', './service-definition', './statement', './throw-statement', './type-definition',
-        './type-mapper-definition', './type-element', './variable-declaration', './while-statement',
+        './type-converter-definition', './type-element', './variable-declaration', './while-statement',
         './worker-declaration', './package-definition', './import-declaration', './assignment',
         './assignment-statement', './function-invocation', './arithmetic-expression', './logical-expression',
         './action-invocation-expression', './ballerina-ast-deserializer', './function-invocation-expression',
         './left-operand-expression', './right-operand-expression', './connector-action', './struct-definition',
-<<<<<<< HEAD
-        './action-invocation-statement','./type-struct-definition'],
-=======
-        './action-invocation-statement', './variable-definition-statement'],
->>>>>>> 33d5634c
+        './action-invocation-statement', './variable-definition-statement','./type-struct-definition'],
     function (BallerinaASTFactory, BallerinaASTRoot, ConditionalStatement, ConnectorDeclaration, ConnectorDefinition,
               ConstantDefinition, Expression, FunctionDefinition, IfElseStatement, IfStatement, ElseStatement,
               ElseIfStatement, TryCatchStatement, TryStatement, CatchStatement, ASTNode, ReplyStatement,
@@ -38,11 +34,7 @@
               WorkerDeclaration, PackageDefinition, ImportDeclaration, Assignment, AssignmentStatement,
               FunctionInvocation, ArithmeticExpression, LogicalExpression, ActionInvocationExpression,
               BallerinaASTDeserializer, FunctionInvocationExpression, LeftOperandExpression, RightOperandExpression,
-<<<<<<< HEAD
-              ConnectorAction, StructDefinition, ActionInvocationStatement,TypeStructDefinition) {
-=======
-              ConnectorAction, StructDefinition, ActionInvocationStatement, VariableDefinitionStatement) {
->>>>>>> 33d5634c
+              ConnectorAction, StructDefinition, ActionInvocationStatement, VariableDefinitionStatement,TypeStructDefinition) {
 
         return  {
             BallerinaASTFactory: BallerinaASTFactory,
@@ -88,10 +80,7 @@
             BallerinaASTDeserializer : BallerinaASTDeserializer,
             ConnectorAction : ConnectorAction,
             StructDefinition : StructDefinition,
-<<<<<<< HEAD
+            VariableDefinitionStatement: VariableDefinitionStatement,
             TypeStructDefinition : TypeStructDefinition
-=======
-            VariableDefinitionStatement: VariableDefinitionStatement
->>>>>>> 33d5634c
         }
     });
