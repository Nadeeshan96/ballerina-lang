--- conflicted
+++ resolved
@@ -29,13 +29,8 @@
         './action-invocation-statement', './arithmetic-expression', './logical-expression', './action-invocation-expression',
         './return-type', './type-name', './argument', './back-quote-expression', './basic-literal-expression',
         './left-operand-expression', './right-operand-expression', './instance-creation-expression', './then-body',
-<<<<<<< HEAD
-        './if-condition', './array-map-access-expression', './binary-expression', './connector-action', './struct-definition',
-        './constant-definition', './variable-definition-statement','./type-struct-definition', './worker-invoke'],
-=======
         './if-condition', './array-map-access-expression', './map-init-expression', './key-value-expression', './binary-expression', './connector-action', './struct-definition',
-        './constant-definition', './variable-definition-statement','./type-struct-definition', './type-casting-expression'],
->>>>>>> d4c1066c
+        './constant-definition', './variable-definition-statement','./type-struct-definition', './type-casting-expression', './worker-invoke'],
     function (_, ballerinaAstRoot, serviceDefinition, functionDefinition, connectorDefinition, resourceDefinition,
               workerDeclaration, statement, conditionalStatement, connectorDeclaration, expression, ifElseStatement,
               ifStatement, elseStatement, elseIfStatement, tryCatchStatement, tryStatement, catchStatement, replyStatement,
@@ -44,13 +39,8 @@
               functionInvocationExpression, variableReferenceExpression, actionInvocationStatement, arithmeticExpression,
               logicalExpression, actionInvocationExpression, returnType, typeName, argument, backQuoteExpression,
               basicLiteralExpression, leftOperandExpression, rightOperandExpression, instanceCreationExpression,
-<<<<<<< HEAD
-              thenBody, ifCondition, arrayMapAccessExpression, binaryExpression, connectorAction, structDefinition,
-              constantDefinition, variableDefinitionStatement,typeStructDefinition, workerInvoke) {
-=======
               thenBody, ifCondition, arrayMapAccessExpression, mapInitExpression, keyValueExpression, binaryExpression, connectorAction, structDefinition,
-              constantDefinition, variableDefinitionStatement,typeStructDefinition, typeCastingExpression) {
->>>>>>> d4c1066c
+              constantDefinition, variableDefinitionStatement,typeStructDefinition, typeCastingExpression, workerInvoke) {
 
 
         /**
