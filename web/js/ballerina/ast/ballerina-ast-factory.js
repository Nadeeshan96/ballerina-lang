/**
 * Copyright (c) 2016, WSO2 Inc. (http://www.wso2.org) All Rights Reserved.
 *
 * WSO2 Inc. licenses this file to you under the Apache License,
 * Version 2.0 (the "License"); you may not use this file except
 * in compliance with the License.
 * You may obtain a copy of the License at
 *
 *     http://www.apache.org/licenses/LICENSE-2.0
 *
 * Unless required by applicable law or agreed to in writing,
 * software distributed under the License is distributed on an
 * "AS IS" BASIS, WITHOUT WARRANTIES OR CONDITIONS OF ANY
 * KIND, either express or implied. See the License for the
 * specific language governing permissions and limitations
 * under the License.
 */

/**
 * A module representing the factory for Ballerina AST
 */
define(['lodash', './ballerina-ast-root', './service-definition', './function-definition', './connector-definition',
        './resource-definition', './worker-declaration', './statement', './conditional-statement', './connector-declaration',
        './expression', './if-else-statement', './if-statement', './else-statement', './else-if-statement', './trycatch-statement',
        './try-statement', './catch-statement', './reply-statement', './while-statement', './return-statement',
        './type-converter-definition', './type-definition', './type-element', './variable-declaration',
        './package-definition', './import-declaration', './resource-arg', './assignment', './assignment-statement',
        './function-invocation', './function-invocation-expression', './variable-reference-expression',
        './action-invocation-statement', './arithmetic-expression', './logical-expression', './action-invocation-expression',
<<<<<<< HEAD
        './return-type', './type-name', './argument', './back-quote-expression', './basic-literal-expression',
        './left-operand-expression', './right-operand-expression', './instance-creation-expression', './then-body',
        './if-condition', './equal-expression', './greater-than-expression', './add-expression',
        './array-map-access-expression', './binary-expression', './connector-action'],
=======
        './return-type', './type-name', './argument', './back-quote-expression', './basic-literal-expression', './left-operand-expression', './right-operand-expression', './instance-creation-expression', './then-body',
        './if-condition', './array-map-access-expression', './binary-expression'],
>>>>>>> b69615c7
    function (_, ballerinaAstRoot, serviceDefinition, functionDefinition, connectorDefinition, resourceDefinition,
              workerDeclaration, statement, conditionalStatement, connectorDeclaration, expression, ifElseStatement,
              ifStatement, elseStatement, elseIfStatement, tryCatchStatement, tryStatement, catchStatement, replyStatement,
              whileStatement, returnStatement, typeConverterDefinition, typeDefinition, typeElement, variableDeclaration,
<<<<<<< HEAD
              packageDefinition, importDeclaration, resourceArgument, assignment, assignmentStatement, functionInvocation,
              functionInvocationExpression, variableReferenceExpression, actionInvocationStatement, arithmeticExpression,
              logicalExpression, actionInvocationExpression, returnType, typeName, argument, backQuoteExpression,
              basicLiteralExpression, leftOperandExpression, rightOperandExpression, instanceCreationExpression,
              thenBody, ifCondition, equalExpression, greaterThanExpression, addExpression, arrayMapAccessExpression,
              binaryExpression, connectorAction) {
=======
              packageDefinition, importDeclaration, resourceArgument, assignment, assignmentStatement, functionInvocation, functionInvocationExpression, variableReferenceExpression,
              actionInvocationStatement, arithmeticExpression, logicalExpression, actionInvocationExpression, returnType,
              typeName, argument, backQuoteExpression, basicLiteralExpression, leftOperandExpression, rightOperandExpression, instanceCreationExpression, thenBody, ifCondition,
              arrayMapAccessExpression, binaryExpression) {
>>>>>>> b69615c7


        /**
         * @class BallerinaASTFactory
         * @lends BallerinaASTFactory
         */
        var BallerinaASTFactory = {};

        /**
         * creates BallerinaASTRoot
         * @param args
         */
        BallerinaASTFactory.createBallerinaAstRoot = function (args) {
            return new ballerinaAstRoot(args);
        };

        /**
         * creates ServiceDefinition
         * @param args
         * @param setDefaults - if this is set to true, default values will be set to the serviceDefinition
         */
        BallerinaASTFactory.createServiceDefinition = function (args, setDefaults) {
            var serviceDef = new serviceDefinition(args);
            return serviceDef;
        };

        /**
         * creates FunctionDefinition
         * @param args
         */
        BallerinaASTFactory.createFunctionDefinition = function (args) {
            return new functionDefinition(args);
        };

        /**
         * creates MainFunctionDefinition
         * @param args
         */
        BallerinaASTFactory.createMainFunctionDefinition = function (args) {
            var functionDefinition = BallerinaASTFactory.createFunctionDefinition();
            functionDefinition.setFunctionName("main");
            functionDefinition.addArgument("string[]", "args");
            var printHelloWorldStatement = BallerinaASTFactory.createFunctionInvocationStatement();
            printHelloWorldStatement.setPackageName("system");
            printHelloWorldStatement.setFunctionName("println");
            printHelloWorldStatement.setParams('"Hello world"');
            var functionInvocationExpr = BallerinaASTFactory.createFunctionInvocationExpression();
            printHelloWorldStatement.addChild(functionInvocationExpr);
            functionDefinition.addChild(printHelloWorldStatement);
            return functionDefinition;
        };

        /**
         * creates ConnectorDefinition
         * @param args
         */
        BallerinaASTFactory.createConnectorDefinition = function (args) {
            return new connectorDefinition(args);
        };

        /**
         * creates WorkerDeclaration
         * @param args
         */
        BallerinaASTFactory.createWorkerDeclaration = function (args) {
            return new workerDeclaration(args);
        };

        /**
         * creates Statement
         * @param args
         */
        BallerinaASTFactory.createStatement = function (args) {
            return new statement(args);
        };

        /**
         * creates TypeConverterDefinition
         * @param args
         */
        BallerinaASTFactory.createTypeConverterDefinition = function (args) {
            return new typeConverterDefinition(args);
        };

        /**
         * creates TypeDefinition
         * @param args
         */
        BallerinaASTFactory.createTypeDefinition = function (args) {
            return new typeDefinition(args);
        };

        /**
         * creates TypeElement
         * @param args
         */
        BallerinaASTFactory.createTypeElement = function (args) {
            return new typeElement(args);
        };

        /**
         * create VariableDeclaration
         * @param args
         */
        BallerinaASTFactory.createVariableDeclaration = function (args) {
            return new variableDeclaration(args);
        };
        /**
         * create ConditionalStatement
         * @param args
         */
        BallerinaASTFactory.createConditionalStatement = function (args) {
            return new conditionalStatement(args);
        };

        /**
         * create ConnectorDeclaration
         * @param args
         */
        BallerinaASTFactory.createConnectorDeclaration = function (args) {
            return new connectorDeclaration(args);
        };

        /**
         * creates Expression
         * @param args
         */
        BallerinaASTFactory.createExpression = function (args) {
            return new expression(args);
        };

        BallerinaASTFactory.createActionInvocationStatement = function(args) {
            return new actionInvocationStatement(args);
        };

        BallerinaASTFactory.createActionInvocationExpression = function(args) {
            return new actionInvocationExpression(args);
        };

        /**
         * creates a connector action
         * @param args
         * @return {ConnectorAction} Connector Action
         */
        BallerinaASTFactory.createConnectorAction = function(args) {
            return new connectorAction(args);
        };

        /**
         * Create the particular assignment statement for the action invocation
         * @param args
         * @returns {AssignmentStatement}
         */
        BallerinaASTFactory.createAggregatedActionInvocationExpression = function(args) {
            var assignmentStmt = BallerinaASTFactory.createAssignmentStatement();
            var leftOp = BallerinaASTFactory.createLeftOperandExpression();
            var rightOp = BallerinaASTFactory.createRightOperandExpression();
            var actionInExp = BallerinaASTFactory.createActionInvocationExpression(args);
            rightOp.addChild(actionInExp);
            assignmentStmt.addChild(leftOp);
            assignmentStmt.addChild(rightOp);
            return assignmentStmt;
        };

        /**
         * creates If-Else Statement
         * @param args
         */
        BallerinaASTFactory.createIfElseStatement = function (args) {
            var ifElse = new ifElseStatement(args);
            // TODO: Else statement should add through a button click. By default If else consists an if statement only
            var elseStmt = ifElse.createElseStatement(args);
            return ifElse;
        };

        /**
         * creates TryCatchStatement
         * @param args
         */
        BallerinaASTFactory.createTryCatchStatement = function (args) {
            return new tryCatchStatement(args);
        };

        /**
         * creates TryStatement
         * @param args
         */
        BallerinaASTFactory.createTryStatement = function (args) {
            return new tryStatement(args);
        };

        /**
         * creates CatchStatement
         * @param args
         */
        BallerinaASTFactory.createCatchStatement = function (args) {
            return new catchStatement(args);
        };

        /**
         * creates Assignment
         * @param args
         */
        BallerinaASTFactory.createAssignment = function (args) {
            return new assignment(args);
        };

        /**
         * creates AssignmentStatement
         * @param {Object} args
         * @returns {AssignmentStatement}
         */
        BallerinaASTFactory.createAssignmentStatement = function (args) {
            return new assignmentStatement(args);
        };

        /**
         * creates ReplyStatement
         * @param args
         */
        BallerinaASTFactory.createReplyStatement = function (args) {
            return new replyStatement(args);
        };

        /**
         * creates FunctionInvocationStatement
         * @param args
         */
        BallerinaASTFactory.createFunctionInvocationStatement = function (args) {
            return new functionInvocation(args);
        };

        /**
         * creates FunctionInvocationStatement
         * @param args
         * @returns {FunctionInvocation}
         */
        BallerinaASTFactory.createAggregatedFunctionInvocationStatement = function (args) {
            var funcInvocationStatement = new functionInvocation(args);
            var funcInvocationExpression = BallerinaASTFactory.createFunctionInvocationExpression(args);
            funcInvocationStatement.addChild(funcInvocationExpression);
            return funcInvocationStatement;
        };

        /**
         * creates FunctionInvocationExpression
         * @param {Object} args
         * @returns {FunctionInvocationExpression}
         */
        BallerinaASTFactory.createFunctionInvocationExpression = function (args) {
            return new functionInvocationExpression();
        }

        /**
         * creates VariableReferenceExpression
         * @param {Object} args
         * @returns {VariableReferenceExpression}
         */
        BallerinaASTFactory.createVariableReferenceExpression = function (args) {
            return new variableReferenceExpression();
        }

        /**
         * creates ArithmeticExpression
         * @param args
         */
        BallerinaASTFactory.createArithmeticExpression = function (args) {
            return new arithmeticExpression(args);
        };

        /**
         * creates LogicalExpression
         * @param args
         */
        BallerinaASTFactory.createLogicalExpression = function (args) {
            return new logicalExpression(args);
        };

        /**
         * creates ReturnStatement
         * @param args
         */
        BallerinaASTFactory.createReturnStatement = function (args) {
            return new returnStatement(args);
        };

        /**
        * creates WhileStatement
        * @param args
        */
        BallerinaASTFactory.createWhileStatement = function (args) {
            return new whileStatement(args);
        };

        /**
         * creates ResourceDefinition
         * @param args
         */
        BallerinaASTFactory.createResourceDefinition = function (args) {
            return new resourceDefinition(args);
        };

        /**
         * creates PackageDefinition
         * @param args
         * @returns {PackageDefinition}
         */
        BallerinaASTFactory.createPackageDefinition = function (args) {
            return new packageDefinition(args);
        };

        /**
         * creates ImportDeclaration
         * @param args
         * @returns {ImportDeclaration}
         */
        BallerinaASTFactory.createImportDeclaration = function (args) {
            return new importDeclaration(args);
        };

        /**
         * creates ResourceArgument
         * @param args
         * @returns {ResourceArgument}
         */
        BallerinaASTFactory.createResourceArgument = function (args) {
            return new resourceArgument(args);
        };

        /**
         * creates Argument
         * @param {Object} args - The arguments to create the Argument
         * @param {string} args.type - Type of the argument
         * @param {string} args.identifier - Identifier of the argument
         * @returns {Argument}
         */
        BallerinaASTFactory.createArgument = function (args) {
            return new argument(args);
        };

        /**
         * creates ReturnType
         * @param args
         * @returns {ReturnType}
         */
        BallerinaASTFactory.createReturnType = function (args) {
            return new returnType(args);
        };

        /**
         * creates TypeName
         * @param args
         * @returns {TypeName}
         */
        BallerinaASTFactory.createTypeName = function (args) {
            return new typeName(args);
        };

        /**
         * creates BackQuoteExpression
         * @param {Object} args
         * @returns {backQuoteExpression}
         */
        BallerinaASTFactory.createBackQuoteExpression = function (args) {
            return new backQuoteExpression(args);
        };

        /**
         * creates BasicLiteralExpression
         * @param args
         * @returns {basicLiteralExpression}
         */
        BallerinaASTFactory.createBasicLiteralExpression = function (args) {
            return new basicLiteralExpression(args);
        };

        /**
         * creates LeftOperandExpression
         * @param {Object} args
         * @returns {LeftOperandExpression}
         */
        BallerinaASTFactory.createLeftOperandExpression = function (args) {
            return new leftOperandExpression(args);
        };

        /**
         * creates RightOperandExpression
         * @param {Object} args
         * @returns {RightOperandExpression}
         */
        BallerinaASTFactory.createRightOperandExpression = function (args) {
            return new rightOperandExpression(args);
        };

        /**
         * creates InstanceCreationExpression
         * @param {Object} args - Arguments for creating a new instance creation.
         * @param {Object} args.typeName - Type of the new instance creation.
         * @returns {InstanceCreationExpression} - New instance creation node.
         */
        BallerinaASTFactory.createInstanceCreationExpression = function (args) {
            return new instanceCreationExpression(args);
        };

        /**
         * creates ThenBody
         * @param {Object} args - Arguments for creating a new instance creation.
         * @returns {ThenBody}
         */
        BallerinaASTFactory.createThenBody = function (args) {
            return new thenBody(args);
        };

        /**
         * creates IfCondition
         * @param {Object} args - Arguments for creating a new instance creation.
         * @returns {IfCondition}
         */
        BallerinaASTFactory.createIfCondition = function (args) {
            return new ifCondition(args);
        };

        /**
         * creates BinaryExpression
         * @param {Object} args - Arguments for creating a new instance creation.
         * @returns {BinaryExpression}
         */
        BallerinaASTFactory.createBinaryExpression = function (args) {
            return new binaryExpression(args);
        };


        /**
         * creates ArrayMapAccessExpression
         * @param {Object} args - Arguments for creating a new instance creation.
         * @returns {ArrayMapAccessExpression}
         */
        BallerinaASTFactory.createArrayMapAccessExpression = function (args) {
            return new arrayMapAccessExpression(args);
        };

        /**
         * instanceof check for BallerinaAstRoot
         * @param {Object} child
         * @returns {boolean}
         */
        BallerinaASTFactory.isBallerinaAstRoot = function (child) {
            return child instanceof ballerinaAstRoot;
        };

        /**
         * instanceof check for ServiceDefinition
         * @param child - Object for instanceof check
         * @returns {boolean} - true if same type, else false
         */
        BallerinaASTFactory.isServiceDefinition = function (child) {
            return child instanceof serviceDefinition;
        };

        /**
         * instanceof check for FunctionDefinition
         * @param child - Object for instanceof check
         * @returns {boolean} - true if same type, else false
         */
        BallerinaASTFactory.isFunctionDefinition = function (child) {
            return child instanceof functionDefinition;
        };

        /**
         * instanceof check for ConnectorDefinition
         * @param child - Object for instanceof check
         * @returns {boolean} - true if same type, else false
         */
        BallerinaASTFactory.isConnectorDefinition = function (child) {
            return child instanceof connectorDefinition;
        };

        /**
         * instanceof check for WorkerDeclaration
         * @param child - Object for instanceof check
         * @returns {boolean} - true if same type, else false
         */
        BallerinaASTFactory.isWorkerDeclaration = function (child) {
            return child instanceof workerDeclaration;
        };

        /**
         * instanceof check for Statement
         * @param child - Object for instanceof check
         * @returns {boolean} - true if same type, else false
         */
        BallerinaASTFactory.isStatement = function (child) {
            return child instanceof statement;
        };

        /**
         * instanceof check for TypeConverterDefinition
         * @param child - Object for instanceof check
         * @returns {boolean} - true if same type, else false
         */
        BallerinaASTFactory.isTypeConverterDefinition = function (child) {
            return child instanceof typeConverterDefinition;
        };

        /**
         * instanceof check for TypeDefinition
         * @param child - Object for instanceof check
         * @returns {boolean} - true if same type, else false
         */
        BallerinaASTFactory.isTypeDefinition = function (child) {
            return child instanceof typeDefinition;
        };

        /**
         * instanceof check for TypeElement
         * @param child - Object for instanceof check
         * @returns {boolean} - true if same type, else false
         */
        BallerinaASTFactory.isTypeElement = function (child) {
            return child instanceof typeElement;
        };

        /**
         * is VariableDeclaration
         * @param child - Object for instanceof check
         * @returns {boolean} - true if same type, else false
         */
        BallerinaASTFactory.isVariableDeclaration = function (child) {
            return child instanceof variableDeclaration;
        };
        /**
         * is ConditionalStatement
         * @param child - Object for instanceof check
         * @returns {boolean} - true if same type, else false
         */
        BallerinaASTFactory.isConditionalStatement = function (child) {
            return child instanceof conditionalStatement;
        };

        /**
         * is ConnectorDeclaration
         * @param child - Object for instanceof check
         * @returns {boolean} - true if same type, else false
         */
        BallerinaASTFactory.isConnectorDeclaration = function (child) {
            return child instanceof connectorDeclaration;
        };

        /**
         * instanceof check for Expression
         * @param child - Object for instanceof check
         * @returns {boolean} - true if same type, else false
         */
        BallerinaASTFactory.isExpression = function (child) {
            return child instanceof expression;
        };

        /**
         * instanceof check for If-Else Statement
         * @param child - Object for instanceof check
         * @returns {boolean} - true if same type, else false
         */
        BallerinaASTFactory.isIfElseStatement = function (child) {
            return child instanceof ifElseStatement;
        };

        /**
         * instanceof check for If Statement
         * @param child - Object for instanceof check
         * @returns {boolean} - true if same type, else false
         */
        BallerinaASTFactory.isIfStatement = function (child) {
            return child instanceof ifStatement;
        };

        /**
         * instanceof check for Else Statement
         * @param child - Object for instanceof check
         * @returns {boolean} - true if same type, else false
         */
        BallerinaASTFactory.isElseStatement = function (child) {
            return child instanceof elseStatement;
        };

        /**
         * instanceof check for TryCatchStatement
         * @param child - Object for instanceof check
         * @returns {boolean} - true if same type, else false
         */
        BallerinaASTFactory.isTryCatchStatement = function (child) {
            return child instanceof tryCatchStatement;
        };

        /**
         * instanceof check for TryStatement
         * @param child - Object for instanceof check
         * @returns {boolean} - true if same type, else false
         */
        BallerinaASTFactory.isTryStatement = function (child) {
            return child instanceof tryStatement;
        };

        /**
         * instanceof check for CatchStatement
         * @param child - Object for instanceof check
         * @returns {boolean} - true if same type, else false
         */
        BallerinaASTFactory.isCatchStatement = function (child) {
            return child instanceof catchStatement;
        };

        /**
         * instanceof check for ReplyStatement
         * @param child - Object for instanceof check
         * @returns {boolean} - true if same type, else false
         */
        BallerinaASTFactory.isReplyStatement = function (child) {
            return child instanceof replyStatement;
        };

        /**
         * instanceof check for ReturnStatement
         * @param child - Object for instanceof check
         * @returns {boolean} - true if same type, else false
         */
        BallerinaASTFactory.isReturnStatement = function (child) {
            return child instanceof returnStatement;
        };

        /**
         * instanceof check for ResourceDefinition
         * @param child - Object for instanceof check
         * @returns {boolean} - true if same type, else false
         */
        BallerinaASTFactory.isResourceDefinition = function (child) {
            return child instanceof resourceDefinition;
        };

        /**
         * instanceof check for PackageDefinition
         * @param child - Object for instanceof check
         * @returns {boolean} - true if same type, else false
         */
        BallerinaASTFactory.isPackageDefinition = function (child) {
            return child instanceof packageDefinition;
        };

        /**
         * instanceof check for ImportDeclaration
         * @param child - Object for instanceof check
         * @returns {boolean} - true if same type, else false
         */
        BallerinaASTFactory.isImportDeclaration = function (child) {
            return child instanceof importDeclaration;
        };

        /**
         * instanceof check for ResourceArgument
         * @param child - Object for instanceof check
         * @returns {boolean} - true if same type, else false
         */
        BallerinaASTFactory.isResourceArgument = function (child) {
            return child instanceof resourceArgument;
        };

        /**
         * instanceof check for ActionInvocationStatement
         * @param child - Object for instanceof check
         * @returns {boolean} - true if same type, else false
         */
        BallerinaASTFactory.isActionInvocationStatement = function(statement){
            if (statement instanceof actionInvocationStatement){
                return true;
            }
        };

        /**
         * instanceof check for ActionInvocationExpression
         * @param child - Object for instanceof check
         * @returns {boolean} - true if same type, else false
         */
        BallerinaASTFactory.isActionInvocationExpression = function(statement){
            if (statement instanceof actionInvocationExpression){
                return true;
            }
        };

        /**
         * instanceof check for Argument
         * @param child - Object for instanceof check
         * @returns {boolean} - true if same type, else false
         */
        BallerinaASTFactory.isArgument = function (child) {
            return child instanceof argument;
        };

        /**
         * instanceof check for ReturnType
         * @param child - Object for instanceof check
         * @returns {boolean} - true if same type, else false
         */
        BallerinaASTFactory.isReturnType = function (child) {
            return child instanceof returnType;
        };

        /**
         * instanceof check for TypeName
         * @param child - Object for instanceof check
         * @returns {boolean} - true if same type, else false
         */
        BallerinaASTFactory.isTypeName = function (child) {
            return child instanceof typeName;
        };

        /**
         * instanceof check for BackQuoteExpression
         * @param child
         * @returns {boolean}
         */
        BallerinaASTFactory.isBackQuoteExpression = function (child) {
            return child instanceof backQuoteExpression;
        };

        /**
         * instanceof check for Assignment
         * @param child
         * @returns {boolean}
         */
        BallerinaASTFactory.isAssignment = function (child) {
            return child instanceof assignment;
        };

        /**
         * instanceof check for BasicLiteralExpression
         * @param child
         * @returns {boolean}
         */
        BallerinaASTFactory.isBasicLiteralExpression = function (child) {
            return child instanceof basicLiteralExpression;
        };

        /**
         * instanceof check for VariableReferenceExpression
         * @param child
         * @returns {boolean}
         */
        BallerinaASTFactory.isVariableReferenceExpression = function (child) {
            return child instanceof variableReferenceExpression;
        };

        /**
         * instanceof check for RightOperandExpression
         * @param child
         * @returns {boolean}
         */
        BallerinaASTFactory.isRightOperandExpression = function (child) {
            return child instanceof rightOperandExpression;
        };

        /**
         * instanceof check for InstanceCreationExpression
         * @param {ASTNode} child - The ast node.
         * @returns {boolean} - True if node is an instance creation, else false.
         */
        BallerinaASTFactory.isInstanceCreationExpression = function (child) {
            return child instanceof instanceCreationExpression;
        };

        /**
         * instanceof check for ThenBody
         * @param {ASTNode} child - The ast node.
         * @returns {boolean} - true if same type, else false
         */
        BallerinaASTFactory.isThenBody = function (child) {
            return child instanceof thenBody;
        };

        /**
         * instanceof check for IfCondition
         * @param {ASTNode} child - The ast node.
         * @returns {boolean} - true if same type, else false
         */
        BallerinaASTFactory.isIfCondition = function (child) {
            return child instanceof ifCondition;
        };

        /**
         * instanceof check for binaryExpression
         * @param {ASTNode} child - The ast node.
         * @returns {boolean} - true if same type, else false
         */
        BallerinaASTFactory.isBinaryExpression = function (child) {
            return child instanceof binaryExpression;
        };

        /**
         * instanceof check for arrayMapAccessExpression
         * @param {ASTNode} child - The ast node.
         * @returns {boolean} - true if same type, else false
         */
        BallerinaASTFactory.isArrayMapAccessExpression = function (child) {
            return child instanceof arrayMapAccessExpression;
        };


        /**
         * instanceof check for functionInvocationExpression
         * @param {ASTNode} child - The ast node.
         * @returns {boolean} - true if same type, else false
         */
        BallerinaASTFactory.isFunctionInvocationExpression = function (child) {
            return child instanceof functionInvocationExpression;
        };

        /**
         * instanceof check for functionInvocationStatement
         * @param {ASTNode} child - The ast node.
         * @returns {boolean} - true if same type, else false
         */
        BallerinaASTFactory.isFunctionInvocationStatement = function (child) {
            return child instanceof functionInvocation;
        };

        /**
         * instanceof check for connectorAction
         * @param {ASTNode} child - The ast node.
         * @returns {boolean} - true if same type, else false
         */
        BallerinaASTFactory.isConnectorAction = function (child) {
            return child instanceof connectorAction;
        };

        BallerinaASTFactory.createFromJson = function (jsonNode) {
            var node;
            var nodeType = jsonNode.type;

            if (_.isUndefined(jsonNode.type)) {
                var statement = jsonNode.statement;
                node = BallerinaASTFactory.createAssignment();
            } else {
                switch (nodeType) {
                    case 'package':
                        node = BallerinaASTFactory.createPackageDefinition();
                        break;
                    case 'import':
                        node = BallerinaASTFactory.createImportDeclaration();
                        break;
                    case 'service_definition':
                        node = BallerinaASTFactory.createServiceDefinition();
                        break;
                    case 'function_definition':
                        node = BallerinaASTFactory.createFunctionDefinition();
                        break;
                    case 'connector_definition':
                        node = BallerinaASTFactory.createConnectorDefinition();
                        break;
                    case 'type_definition':
                        node = BallerinaASTFactory.createTypeDefinition();
                        break;
                    case 'resource_definition':
                        node = BallerinaASTFactory.createResourceDefinition();
                        break;
                    case 'connector_declaration':
                        node = BallerinaASTFactory.createConnectorDeclaration();
                        break;
                    case 'variable_declaration':
                        node = BallerinaASTFactory.createVariableDeclaration();
                        break;
                    case 'argument_declaration':
                        node = BallerinaASTFactory.createResourceArgument();
                        break;
                    case 'reply_statement':
                        node = BallerinaASTFactory.createReplyStatement();
                        break;
                    case 'return_statement':
                        node = BallerinaASTFactory.createReturnStatement();
                        break;
                    case 'return_type':
                        node = BallerinaASTFactory.createReturnType();
                        break;
                    case 'type_name':
                        node = BallerinaASTFactory.createTypeName();
                        break;
                    case 'function_invocation_statement':
                        node = BallerinaASTFactory.createFunctionInvocationStatement();
                        break;
                    case 'function_invocation_expression':
                        node = BallerinaASTFactory.createFunctionInvocationExpression();
                        break;
                    case 'variable_reference_expression':
                        node = BallerinaASTFactory.createVariableReferenceExpression();
                        break;
                    case 'action_invocation_expression':
                        node = BallerinaASTFactory.createActionInvocationExpression();
                        break;
                    case 'assignment_statement':
                        node = BallerinaASTFactory.createAssignmentStatement();
                        break;
                    case 'back_quote_expression':
                        node = BallerinaASTFactory.createBackQuoteExpression();
                        break;
                    case 'while_statement' :
                        node = BallerinaASTFactory.createWhileStatement();
                        break;
                    case 'basic_literal_expression' :
                        node = BallerinaASTFactory.createBasicLiteralExpression();
                        break;
                    case 'left_operand_expression':
                        node = BallerinaASTFactory.createLeftOperandExpression();
                        break;
                    case 'right_operand_expression':
                        node = BallerinaASTFactory.createRightOperandExpression();
                        break;
                    case 'if_else_statement' :
                        node = BallerinaASTFactory.createIfElseStatement();
                        break;
                    case 'instance_creation_expression':
                        node = BallerinaASTFactory.createInstanceCreationExpression();
                        break;
                    case 'then_body':
                        node = BallerinaASTFactory.createThenBody();
                        break;
                    case 'if_condition':
                        node = BallerinaASTFactory.createIfCondition();
                        break;
                    case 'equal_expression':
                        node = BallerinaASTFactory.createBinaryExpression({"operator" : "=="});
                        break;
                    case 'greater_than_expression':
                        node = BallerinaASTFactory.createBinaryExpression({"operator" : ">"});
                        break;
                    case 'add_expression':
                        node = BallerinaASTFactory.createBinaryExpression({"operator" : "+"});
                        break;
                    case 'multiplication_expression':
                        node = BallerinaASTFactory.createBinaryExpression({"operator" : "*"});
                        break;
                    case 'division_expression':
                        node = BallerinaASTFactory.createBinaryExpression({"operator" : "/"});
                        break;
                    case 'and_expression':
                        node = BallerinaASTFactory.createBinaryExpression({"operator" : "&&"});
                        break;
                    case 'subtract_expression':
                        node = BallerinaASTFactory.createBinaryExpression({"operator" : "-"});
                        break;
                    case 'or_expression':
                        node = BallerinaASTFactory.createBinaryExpression({"operator" : "||"});
                        break;
                    case 'greater_equal_expression':
                        node = BallerinaASTFactory.createBinaryExpression({"operator" : ">="});
                        break;
                    case 'less_than_expression':
                        node = BallerinaASTFactory.createBinaryExpression({"operator" : "<"});
                        break;
                    case 'less_equal_expression':
                        node = BallerinaASTFactory.createBinaryExpression({"operator" : "<="});
                        break;
                    case 'not_equal_expression':
                        node = BallerinaASTFactory.createBinaryExpression({"operator" : "!="});
                        break;
                    case 'array_map_access_expression':
                        node = BallerinaASTFactory.createArrayMapAccessExpression();
                        break;
                    default:
                        throw "Unknown node definition for " + jsonNode.type;
                }
            }
            return node;
        };

        return BallerinaASTFactory;

    });<|MERGE_RESOLUTION|>--- conflicted
+++ resolved
@@ -27,32 +27,20 @@
         './package-definition', './import-declaration', './resource-arg', './assignment', './assignment-statement',
         './function-invocation', './function-invocation-expression', './variable-reference-expression',
         './action-invocation-statement', './arithmetic-expression', './logical-expression', './action-invocation-expression',
-<<<<<<< HEAD
         './return-type', './type-name', './argument', './back-quote-expression', './basic-literal-expression',
         './left-operand-expression', './right-operand-expression', './instance-creation-expression', './then-body',
         './if-condition', './equal-expression', './greater-than-expression', './add-expression',
         './array-map-access-expression', './binary-expression', './connector-action'],
-=======
-        './return-type', './type-name', './argument', './back-quote-expression', './basic-literal-expression', './left-operand-expression', './right-operand-expression', './instance-creation-expression', './then-body',
-        './if-condition', './array-map-access-expression', './binary-expression'],
->>>>>>> b69615c7
     function (_, ballerinaAstRoot, serviceDefinition, functionDefinition, connectorDefinition, resourceDefinition,
               workerDeclaration, statement, conditionalStatement, connectorDeclaration, expression, ifElseStatement,
               ifStatement, elseStatement, elseIfStatement, tryCatchStatement, tryStatement, catchStatement, replyStatement,
               whileStatement, returnStatement, typeConverterDefinition, typeDefinition, typeElement, variableDeclaration,
-<<<<<<< HEAD
               packageDefinition, importDeclaration, resourceArgument, assignment, assignmentStatement, functionInvocation,
               functionInvocationExpression, variableReferenceExpression, actionInvocationStatement, arithmeticExpression,
               logicalExpression, actionInvocationExpression, returnType, typeName, argument, backQuoteExpression,
               basicLiteralExpression, leftOperandExpression, rightOperandExpression, instanceCreationExpression,
               thenBody, ifCondition, equalExpression, greaterThanExpression, addExpression, arrayMapAccessExpression,
               binaryExpression, connectorAction) {
-=======
-              packageDefinition, importDeclaration, resourceArgument, assignment, assignmentStatement, functionInvocation, functionInvocationExpression, variableReferenceExpression,
-              actionInvocationStatement, arithmeticExpression, logicalExpression, actionInvocationExpression, returnType,
-              typeName, argument, backQuoteExpression, basicLiteralExpression, leftOperandExpression, rightOperandExpression, instanceCreationExpression, thenBody, ifCondition,
-              arrayMapAccessExpression, binaryExpression) {
->>>>>>> b69615c7
 
 
         /**
