--- conflicted
+++ resolved
@@ -1534,60 +1534,23 @@
                                string mainClass, string initClass) {
     //need to generate lambda for package Init as well, if exist
     if (hasInitFunction(pkg)) {
+        boolean voidReturn = pkg.org.value == BALLERINA && pkg.name.value == BUILT_IN_PACKAGE_NAME;
+
         string initFuncName = cleanupFunctionName(getModuleInitFuncName(pkg));
-<<<<<<< HEAD
-        jvm:MethodVisitor mv = cw.visitMethod(ACC_PUBLIC + ACC_STATIC,
-            io:sprintf("$lambda$%s$", initFuncName),
-            io:sprintf("([L%s;)V", OBJECT), (), ());
-        mv.visitCode();
-
-         //load strand as first arg
-        mv.visitVarInsn(ALOAD, 0);
-        mv.visitInsn(ICONST_0);
-        mv.visitInsn(AALOAD);
-        mv.visitTypeInsn(CHECKCAST, STRAND);
-        if (pkg.org.value == BALLERINA && pkg.name.value == BUILT_IN_PACKAGE_NAME) {
-            mv.visitMethodInsn(INVOKESTATIC, initClass, initFuncName, io:sprintf("(L%s;)V", STRAND), false);
-        } else {
-            mv.visitMethodInsn(INVOKESTATIC, initClass, initFuncName, io:sprintf("(L%s;)L%s;", STRAND, OBJECT), false);
-        }
-
-        mv.visitInsn(RETURN);
-        mv.visitMaxs(0,0);
-        mv.visitEnd();
+        generateLambdaForModuleFunction(cw, initFuncName, initClass, voidReturn);
 
         // generate another lambda for start function as well
         string startFuncName = cleanupFunctionName(getModuleStartFuncName(pkg));
-        mv = cw.visitMethod(ACC_PUBLIC + ACC_STATIC, 
-            io:sprintf("$lambda$%s$", startFuncName),
-            io:sprintf("([L%s;)V", OBJECT), (), ());
-        mv.visitCode();
-
-         //load strand as first arg
-        mv.visitVarInsn(ALOAD, 0);
-        mv.visitInsn(ICONST_0);
-        mv.visitInsn(AALOAD);
-        mv.visitTypeInsn(CHECKCAST, STRAND);
-        if (pkg.org.value == BALLERINA && pkg.name.value == BUILT_IN_PACKAGE_NAME) {
-            mv.visitMethodInsn(INVOKESTATIC, initClass, startFuncName, io:sprintf("(L%s;)V", STRAND), false);
-        } else {
-            mv.visitMethodInsn(INVOKESTATIC, initClass, startFuncName, io:sprintf("(L%s;)L%s;", STRAND, OBJECT), false);
-        }
-=======
-        generateLambdaForFunction(cw, initFuncName, initClass);
-
-        // generate another lambda for start function as well
-        string startFuncName = cleanupFunctionName(getModuleStartFuncName(pkg));
-        generateLambdaForFunction(cw, startFuncName, initClass);
->>>>>>> a0af8278
+        generateLambdaForModuleFunction(cw, startFuncName, initClass, voidReturn);
 
         string stopFuncName = cleanupFunctionName(getModuleStopFuncName(pkg));
-        generateLambdaForFunction(cw, stopFuncName, initClass);
-    }
-}
-
-function generateLambdaForFunction(jvm:ClassWriter cw, string funcName, string initClass) {
-    jvm:MethodVisitor mv = cw.visitMethod(ACC_PUBLIC + ACC_STATIC, 
+        generateLambdaForModuleFunction(cw, stopFuncName, initClass);
+    }
+}
+
+function generateLambdaForModuleFunction(jvm:ClassWriter cw, string funcName, string initClass,
+                                         boolean voidReturn = true) {
+    jvm:MethodVisitor mv = cw.visitMethod(ACC_PUBLIC + ACC_STATIC,
                         io:sprintf("$lambda$%s$", funcName),
                         io:sprintf("([L%s;)V", OBJECT), (), ());
     mv.visitCode();
@@ -1597,7 +1560,12 @@
     mv.visitInsn(ICONST_0);
     mv.visitInsn(AALOAD);
     mv.visitTypeInsn(CHECKCAST, STRAND);
-    mv.visitMethodInsn(INVOKESTATIC, initClass, funcName, io:sprintf("(L%s;)V", STRAND), false);
+
+    if (voidReturn) {
+        mv.visitMethodInsn(INVOKESTATIC, initClass, funcName, io:sprintf("(L%s;)V", STRAND), false);
+    } else {
+        mv.visitMethodInsn(INVOKESTATIC, initClass, funcName, io:sprintf("(L%s;)L%s;", STRAND, OBJECT), false);
+    }
 
     mv.visitInsn(RETURN);
     mv.visitMaxs(0,0);
