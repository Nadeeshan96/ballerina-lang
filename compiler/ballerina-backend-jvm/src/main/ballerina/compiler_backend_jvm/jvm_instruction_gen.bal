--- conflicted
+++ resolved
@@ -333,14 +333,12 @@
         addBoxInsn(self.mv, valueType);
 
         self.mv.visitMethodInsn(INVOKEVIRTUAL, MAP_VALUE, "put",
-                io:sprintf("(L%s;L%s;)L%s;", OBJECT_VALUE, OBJECT_VALUE, OBJECT_VALUE), false);
+                io:sprintf("(L%s;L%s;)L%s;", OBJECT, OBJECT, OBJECT), false);
 
         // emit a pop, since we are not using the return value from the map.put()
         self.mv.visitInsn(POP);
     }
 
-<<<<<<< HEAD
-=======
     # Generate a new instance of an array value
     # 
     # + inst - type of the new array
@@ -371,7 +369,7 @@
         bir:BType valueType = inst.rhsOp.variableDcl.typeValue;
         self.loadFromLocalVar(valueType, valueIndex);
 
-        string valueDesc = getMethodArgDesc(valueType); //pass the value type
+        string valueDesc = getTypeDesc(valueType); //pass the value type
         self.mv.visitMethodInsn(INVOKEVIRTUAL, ARRAY_VALUE, "add", io:sprintf("(J%s)V", valueDesc), false);
     }
 
@@ -390,7 +388,7 @@
         } else if (bType == "float") {
             self.mv.visitMethodInsn(INVOKEVIRTUAL, ARRAY_VALUE, "getFloat", "(J)D", false);
         } else {
-            self.mv.visitMethodInsn(INVOKEVIRTUAL, ARRAY_VALUE, "getRefValue", io:sprintf("(J)L%s;", OBJECT_VALUE), false);
+            self.mv.visitMethodInsn(INVOKEVIRTUAL, ARRAY_VALUE, "getRefValue", io:sprintf("(J)L%s;", OBJECT), false);
         }
     }
 
@@ -402,7 +400,6 @@
         }
     }
 
->>>>>>> 00ee2509
     function loadFromLocalVar(bir:BType bType, int valueIndex) {
         if (bType is bir:BTypeInt) {
             self.mv.visitVarInsn(LLOAD, valueIndex);
