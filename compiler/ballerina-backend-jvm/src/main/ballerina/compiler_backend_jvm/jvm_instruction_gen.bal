// Copyright (c) 2019 WSO2 Inc. (http://www.wso2.org) All Rights Reserved.
//
// WSO2 Inc. licenses this file to you under the Apache License,
// Version 2.0 (the "License"); you may not use this file except
// in compliance with the License.
// You may obtain a copy of the License at
//
// http://www.apache.org/licenses/LICENSE-2.0
//
// Unless required by applicable law or agreed to in writing,
// software distributed under the License is distributed on an
// "AS IS" BASIS, WITHOUT WARRANTIES OR CONDITIONS OF ANY
// KIND, either express or implied.  See the License for the
// specific language governing permissions and limitations
// under the License.

import ballerina/io;

type InstructionGenerator object {
    jvm:MethodVisitor mv;
    BalToJVMIndexMap indexMap;
    string currentPackageName;

    public function __init(jvm:MethodVisitor mv, BalToJVMIndexMap indexMap, string currentPackageName) {
        self.mv = mv;
        self.indexMap = indexMap;
        self.currentPackageName = currentPackageName;
    }

    function generateConstantLoadIns(bir:ConstantLoad loadIns) {
        bir:BType bType = loadIns.typeValue;

        if (bType is bir:BTypeInt || bType is bir:BTypeByte) {
            any val = loadIns.value;
            self.mv.visitLdcInsn(val);
        } else if (bType is bir:BTypeFloat) {
            any val = loadIns.value;
            self.mv.visitLdcInsn(val);
        } else if (bType is bir:BTypeString) {
            any val = loadIns.value;
            self.mv.visitLdcInsn(val);
        } else if (bType is bir:BTypeBoolean) {
            any val = loadIns.value;
            self.mv.visitLdcInsn(val);
        } else if (bType is bir:BTypeNil) {
            self.mv.visitInsn(ACONST_NULL);
        } else {
            error err = error( "JVM generation is not supported for type : " + io:sprintf("%s", bType));
            panic err;
        }

        self.storeToVar(loadIns.lhsOp.variableDcl);
    }

    function generateMoveIns(bir:Move moveIns) {
        self.loadVar(moveIns.rhsOp.variableDcl);
        self.storeToVar(moveIns.lhsOp.variableDcl);
    }


    function generateBinaryOpIns(bir:BinaryOp binaryIns) {
        if (binaryIns.kind == bir:BINARY_LESS_THAN) {
            self.generateLessThanIns(binaryIns);
        } else if (binaryIns.kind == bir:BINARY_ADD) {
            self.generateAddIns(binaryIns);
        } else if (binaryIns.kind == bir:BINARY_EQUAL) {
            self.generateEqualIns(binaryIns);
        } else if (binaryIns.kind == bir:BINARY_SUB) {
            self.generateSubIns(binaryIns);
        } else if (binaryIns.kind == bir:BINARY_DIV) {
            self.generateDivIns(binaryIns);
        } else if (binaryIns.kind == bir:BINARY_MUL) {
            self.generateMulIns(binaryIns);
        } else if (binaryIns.kind == bir:BINARY_AND) {
            self.generateAndIns(binaryIns);
        } else if (binaryIns.kind == bir:BINARY_OR) {
            self.generateOrIns(binaryIns);
        } else if (binaryIns.kind == bir:BINARY_LESS_EQUAL) {
            self.generateLessEqualIns(binaryIns);
        } else {
            error err = error("JVM generation is not supported for type : " + io:sprintf("%s", binaryIns.kind));
            panic err;
        }
    }

    function generateBinaryRhsAndLhsLoad(bir:BinaryOp binaryIns) {
        self.loadVar(binaryIns.rhsOp1.variableDcl);
        self.loadVar(binaryIns.rhsOp2.variableDcl);
    }

    function generateLessThanIns(bir:BinaryOp binaryIns) {
        self.generateBinaryRhsAndLhsLoad(binaryIns);

        jvm:Label label1 = new;
        jvm:Label label2 = new;

        self.mv.visitInsn(LCMP);
        self.mv.visitJumpInsn(IFLT, label1);

        self.mv.visitInsn(ICONST_0);
        self.mv.visitJumpInsn(GOTO, label2);

        self.mv.visitLabel(label1);
        self.mv.visitInsn(ICONST_1);

        self.mv.visitLabel(label2);
        self.storeToVar(binaryIns.lhsOp.variableDcl);
    }

    function generateLessEqualIns(bir:BinaryOp binaryIns) {
        self.generateBinaryRhsAndLhsLoad(binaryIns);

        jvm:Label label1 = new;
        jvm:Label label2 = new;

        self.mv.visitInsn(LCMP);
        self.mv.visitJumpInsn(IFLE, label1);

        self.mv.visitInsn(ICONST_0);
        self.mv.visitJumpInsn(GOTO, label2);

        self.mv.visitLabel(label1);
        self.mv.visitInsn(ICONST_1);

        self.mv.visitLabel(label2);
        self.storeToVar(binaryIns.lhsOp.variableDcl);
    }

    function generateEqualIns(bir:BinaryOp binaryIns) {
        self.generateBinaryRhsAndLhsLoad(binaryIns);

        jvm:Label label1 = new;
        jvm:Label label2 = new;

        // It is assumed that both operands are of same type
        bir:BType opType = binaryIns.rhsOp1.variableDcl.typeValue;
        if (opType is bir:BTypeInt) {
            self.mv.visitInsn(LCMP);
            self.mv.visitJumpInsn(IFNE, label1);
        } else if (opType is bir:BTypeFloat ||
                    opType is bir:BTypeString ||
                    opType is bir:BTypeBoolean ||
                    opType is bir:BTypeByte ) {
            error err = error( "equal operator is not supported for type " +
                    io:sprintf("%s", opType));
            panic err;
        } else {
            self.mv.visitJumpInsn(IF_ACMPNE, label1);
        }

        self.mv.visitInsn(ICONST_1);
        self.mv.visitJumpInsn(GOTO, label2);

        self.mv.visitLabel(label1);
        self.mv.visitInsn(ICONST_0);

        self.mv.visitLabel(label2);
        self.storeToVar(binaryIns.lhsOp.variableDcl);
    }

    function generateAddIns(bir:BinaryOp binaryIns) {
        //io:println("ADD Ins " + io:sprintf("%s", binaryIns));

        bir:BType bType = binaryIns.lhsOp.typeValue;

        if (bType is bir:BTypeInt || bType is bir:BTypeByte) {
            self.generateBinaryRhsAndLhsLoad(binaryIns);

            self.mv.visitInsn(LADD);
            self.storeToVar(binaryIns.lhsOp.variableDcl);
        } else if (bType is bir:BTypeString) {
            self.loadVar(binaryIns.rhsOp1.variableDcl);
            self.loadVar(binaryIns.rhsOp2.variableDcl);
            self.mv.visitMethodInsn(INVOKEVIRTUAL, "java/lang/String", "concat",
                                         "(Ljava/lang/String;)Ljava/lang/String;", false);
            self.storeToVar(binaryIns.lhsOp.variableDcl);
        } else if (bType is bir:BTypeFloat) {
            self.generateBinaryRhsAndLhsLoad(binaryIns);

            self.mv.visitInsn(DADD);
            self.storeToVar(binaryIns.lhsOp.variableDcl);
        } else {
            error err = error( "JVM generation is not supported for type " +
                            io:sprintf("%s", binaryIns.lhsOp.typeValue));
            panic err;
        }
    }

    function generateSubIns(bir:BinaryOp binaryIns) {
        bir:BType bType = binaryIns.lhsOp.typeValue;
        self.generateBinaryRhsAndLhsLoad(binaryIns);
        if (bType is bir:BTypeInt) {
            self.mv.visitInsn(LSUB);
        } else if (bType is bir:BTypeFloat) {
            self.mv.visitInsn(DSUB);
        } else {
            error err = error( "JVM generation is not supported for type " +
                            io:sprintf("%s", binaryIns.lhsOp.typeValue));
            panic err;
        }
        self.storeToVar(binaryIns.lhsOp.variableDcl);
    }

    function generateDivIns(bir:BinaryOp binaryIns) {
        bir:BType bType = binaryIns.lhsOp.typeValue;
        self.generateBinaryRhsAndLhsLoad(binaryIns);
        if (bType is bir:BTypeInt) {
            self.mv.visitInsn(LDIV);
        } else if (bType is bir:BTypeFloat) {
            self.mv.visitInsn(DDIV);
        } else {
            error err = error( "JVM generation is not supported for type " +
                            io:sprintf("%s", binaryIns.lhsOp.typeValue));
            panic err;
        }
        self.storeToVar(binaryIns.lhsOp.variableDcl);
    }

    function generateMulIns(bir:BinaryOp binaryIns) {
        bir:BType bType = binaryIns.lhsOp.typeValue;
        self.generateBinaryRhsAndLhsLoad(binaryIns);
        if (bType is bir:BTypeInt) {
            self.mv.visitInsn(LMUL);
        } else if (bType is bir:BTypeFloat) {
            self.mv.visitInsn(DMUL);
        } else {
            error err = error( "JVM generation is not supported for type " +
                            io:sprintf("%s", binaryIns.lhsOp.typeValue));
            panic err;
        }
        self.storeToVar(binaryIns.lhsOp.variableDcl);
    }

    function generateAndIns(bir:BinaryOp binaryIns) {
        // ILOAD
        // ICONST_1
        // IF_ICMPNE L0
        // ILOAD
        // ICONST_1
        // IF_ICMPNE L0
        // ICONST_1
        // ISTORE

        //io:println("AND ins : " + io:sprintf("%s", binaryIns));

        jvm:Label label1 = new;
        jvm:Label label2 = new;

        self.loadVar(binaryIns.rhsOp1.variableDcl);

        self.mv.visitInsn(ICONST_1);
        self.mv.visitJumpInsn(IF_ICMPNE, label1);

        self.loadVar(binaryIns.rhsOp2.variableDcl);

        self.mv.visitInsn(ICONST_1);
        self.mv.visitJumpInsn(IF_ICMPNE, label1);

        self.mv.visitInsn(ICONST_1);
        self.mv.visitJumpInsn(GOTO, label2);

        self.mv.visitLabel(label1);
        self.mv.visitInsn(ICONST_0);

        self.mv.visitLabel(label2);

        self.storeToVar(binaryIns.lhsOp.variableDcl);
    }

    function generateOrIns(bir:BinaryOp binaryIns) {
        // ILOAD
        // ICONST_1
        // IF_ICMPNE L0
        // ILOAD
        // ICONST_1
        // IF_ICMPNE L0
        // ICONST_1
        // ISTORE

        //io:println("OR ins : " + io:sprintf("%s", binaryIns));

        jvm:Label label1 = new;
        jvm:Label label2 = new;

        self.loadVar(binaryIns.rhsOp1.variableDcl);

        self.mv.visitInsn(ICONST_1);
        self.mv.visitJumpInsn(IF_ICMPEQ, label1);

        self.loadVar(binaryIns.rhsOp2.variableDcl);

        self.mv.visitInsn(ICONST_1);
        self.mv.visitJumpInsn(IF_ICMPEQ, label1);

        self.mv.visitInsn(ICONST_0);
        self.mv.visitJumpInsn(GOTO, label2);

        self.mv.visitLabel(label1);
        self.mv.visitInsn(ICONST_1);

        self.mv.visitLabel(label2);

        self.storeToVar(binaryIns.lhsOp.variableDcl);
    }

    function getJVMIndexOfVarRef(bir:VariableDcl varDcl) returns int {
        return self.indexMap.getIndex(varDcl);
    }

    function generateMapNewIns(bir:NewMap mapNewIns) {
        self.mv.visitTypeInsn(NEW, MAP_VALUE);
        self.mv.visitInsn(DUP);
        loadType(self.mv, mapNewIns.typeValue);
        self.mv.visitMethodInsn(INVOKESPECIAL, MAP_VALUE, "<init>", io:sprintf("(L%s;)V", BTYPE), false);
        self.storeToVar(mapNewIns.lhsOp.variableDcl);
    }

    function generateMapStoreIns(bir:FieldAccess mapStoreIns) {
        // visit map_ref
        self.loadVar(mapStoreIns.lhsOp.variableDcl);
        bir:BType varRefType = mapStoreIns.lhsOp.variableDcl.typeValue;

        // visit key_expr
        self.loadVar(mapStoreIns.keyOp.variableDcl);

        // visit value_expr
        bir:BType valueType = mapStoreIns.rhsOp.variableDcl.typeValue;
        self.loadVar(mapStoreIns.rhsOp.variableDcl);
        addBoxInsn(self.mv, valueType);

        if (varRefType is bir:BJSONType) {
            self.mv.visitMethodInsn(INVOKESTATIC, JSON_UTILS, "setElement",
                    io:sprintf("(L%s;L%s;L%s;)V", OBJECT, STRING_VALUE, OBJECT), false);
        } else {
            self.mv.visitMethodInsn(INVOKEVIRTUAL, MAP_VALUE, "put",
                    io:sprintf("(L%s;L%s;)L%s;", OBJECT, OBJECT, OBJECT), false);

            // emit a pop, since we are not using the return value from the map.put()
            self.mv.visitInsn(POP);
        }
    }

    function generateMapLoadIns(bir:FieldAccess mapLoadIns) {
        // visit map_ref
        self.loadVar(mapLoadIns.rhsOp.variableDcl);
        bir:BType varRefType = mapLoadIns.rhsOp.variableDcl.typeValue;
        addUnboxInsn(self.mv, varRefType);

        // visit key_expr
        self.loadVar(mapLoadIns.keyOp.variableDcl);

        if (varRefType is bir:BJSONType) {
            self.mv.visitTypeInsn(CHECKCAST, STRING_VALUE);
            self.mv.visitMethodInsn(INVOKESTATIC, JSON_UTILS, "getElement",
                    io:sprintf("(L%s;L%s;)L%s;", OBJECT, STRING_VALUE, OBJECT), false);
        } else {
            self.mv.visitMethodInsn(INVOKEVIRTUAL, MAP_VALUE, "get",
                    io:sprintf("(L%s;)L%s;", OBJECT, OBJECT), false);
        }

        // store in the target reg
        bir:BType targetType = mapLoadIns.lhsOp.variableDcl.typeValue;
        addUnboxInsn(self.mv, targetType);
        self.storeToVar(mapLoadIns.lhsOp.variableDcl);
    }

    function generateObjectLoadIns(bir:FieldAccess objectLoadIns) {
        // visit object_ref
        self.loadVar(objectLoadIns.rhsOp.variableDcl);
        bir:BType varRefType = objectLoadIns.rhsOp.variableDcl.typeValue;

        // visit key_expr
        self.loadVar(objectLoadIns.keyOp.variableDcl);

        // invoke get() method, and unbox if needed
        self.mv.visitMethodInsn(INVOKEINTERFACE, OBJECT_VALUE, "get",
                io:sprintf("(L%s;)L%s;", STRING_VALUE, OBJECT), true);
        bir:BType targetType = objectLoadIns.lhsOp.variableDcl.typeValue;
        addUnboxInsn(self.mv, targetType);

        // store in the target reg
        self.storeToVar(objectLoadIns.lhsOp.variableDcl);
    }

    function generateObjectStoreIns(bir:FieldAccess objectStoreIns) {
        // visit object_ref
        self.loadVar(objectStoreIns.lhsOp.variableDcl);
        bir:BType varRefType = objectStoreIns.lhsOp.variableDcl.typeValue;

        // visit key_expr
        self.loadVar(objectStoreIns.keyOp.variableDcl);

        // visit value_expr
        bir:BType valueType = objectStoreIns.rhsOp.variableDcl.typeValue;
        self.loadVar(objectStoreIns.rhsOp.variableDcl);
        addBoxInsn(self.mv, valueType);

        // invoke set() method
        self.mv.visitMethodInsn(INVOKEINTERFACE, OBJECT_VALUE, "set",
                io:sprintf("(L%s;L%s;)V", STRING_VALUE, OBJECT), true);
    }

    # Generate a new instance of an array value
    # 
    # + inst - the new array instruction
    function generateArrayNewIns(bir:NewArray inst) {
        self.mv.visitTypeInsn(NEW, ARRAY_VALUE);
        self.mv.visitInsn(DUP);
        loadType(self.mv, inst.typeValue);
        self.loadVar(inst.sizeOp.variableDcl);
        self.mv.visitMethodInsn(INVOKESPECIAL, ARRAY_VALUE, "<init>", io:sprintf("(L%s;J)V", BTYPE), false);
        self.storeToVar(inst.lhsOp.variableDcl);
    }

    # Generate adding a new value to an array
    # 
    # + inst - array store instruction
    function generateArrayStoreIns(bir:FieldAccess inst) {
        self.loadVar(inst.lhsOp.variableDcl);
        self.loadVar(inst.keyOp.variableDcl);
        self.loadVar(inst.rhsOp.variableDcl);

        bir:BType varRefType = inst.lhsOp.variableDcl.typeValue;
        if (varRefType is bir:BJSONType ||
                (varRefType is bir:BArrayType && varRefType.eType  is bir:BJSONType)) {
            self.mv.visitMethodInsn(INVOKESTATIC, JSON_UTILS, "setArrayElement",
                    io:sprintf("(L%s;JL%s;)V", OBJECT, OBJECT), false);
            return;
        }

        string valueDesc;
        if (varRefType is bir:BArrayType) {
            if (varRefType.eType is bir:BTypeByte) {
                self.mv.visitInsn(L2I);
                self.mv.visitInsn(I2B);
                valueDesc = "B";
            } else if (varRefType.eType is bir:BTypeInt) {
                valueDesc = "J";
            } else if (varRefType.eType is bir:BTypeString) {
                valueDesc = io:sprintf("L%s;", STRING_VALUE);
            } else if (varRefType.eType is bir:BTypeBoolean) {
                valueDesc = "Z";
            } else if (varRefType.eType is bir:BTypeFloat) {
                valueDesc = "D";
            } else {
                valueDesc = io:sprintf("L%s;", OBJECT);
            }
        } else {
            valueDesc = io:sprintf("L%s;", OBJECT);
        }

        self.mv.visitMethodInsn(INVOKEVIRTUAL, ARRAY_VALUE, "add", io:sprintf("(J%s)V", valueDesc), false);
    }

    # Generating loading a new value from an array to the top of the stack
    # 
    # + inst - field access instruction
    function generateArrayValueLoad(bir:FieldAccess inst) {
        self.loadVar(inst.rhsOp.variableDcl);
        self.loadVar(inst.keyOp.variableDcl);
        bir:BType bType = inst.lhsOp.variableDcl.typeValue;

        bir:BType varRefType = inst.rhsOp.variableDcl.typeValue;
        if (varRefType is bir:BJSONType ||
                (varRefType is bir:BArrayType && varRefType.eType  is bir:BJSONType)) {
            self.mv.visitMethodInsn(INVOKESTATIC, JSON_UTILS, "getArrayElement",
                        io:sprintf("(L%s;J)L%s;", OBJECT, OBJECT), false);
        } else if (bType is bir:BTypeInt) {
            self.mv.visitMethodInsn(INVOKEVIRTUAL, ARRAY_VALUE, "getInt", "(J)J", false);
        } else if (bType is bir:BTypeString) {
            self.mv.visitMethodInsn(INVOKEVIRTUAL, ARRAY_VALUE, "getString", io:sprintf("(J)L%s;", STRING_VALUE),
                                        false);
        } else if (bType is bir:BTypeBoolean) {
            self.mv.visitMethodInsn(INVOKEVIRTUAL, ARRAY_VALUE, "getBoolean", "(J)Z", false);
        } else if (bType is bir:BTypeByte) {
            self.mv.visitMethodInsn(INVOKEVIRTUAL, ARRAY_VALUE, "getByte", "(J)B", false);
        } else if (bType is bir:BTypeFloat) {
            self.mv.visitMethodInsn(INVOKEVIRTUAL, ARRAY_VALUE, "getFloat", "(J)D", false);
        } else if (bType is bir:BRecordType) {
            self.mv.visitMethodInsn(INVOKEVIRTUAL, ARRAY_VALUE, "getRefValue", io:sprintf("(J)L%s;", OBJECT), false);
            self.mv.visitTypeInsn(CHECKCAST, MAP_VALUE);
        } else if (bType is bir:BXMLType) {
            self.mv.visitMethodInsn(INVOKEVIRTUAL, ARRAY_VALUE, "getRefValue", io:sprintf("(J)L%s;", OBJECT), false);
            self.mv.visitTypeInsn(CHECKCAST, XML_VALUE);
        } else {
            self.mv.visitMethodInsn(INVOKEVIRTUAL, ARRAY_VALUE, "getRefValue", io:sprintf("(J)L%s;", OBJECT), false);
        }

        self.storeToVar(inst.lhsOp.variableDcl);
    }

    function generateNewErrorIns(bir:NewError newErrorIns) {
        self.mv.visitTypeInsn(NEW, ERROR_VALUE);
        self.mv.visitInsn(DUP);
        self.loadVar(newErrorIns.reasonOp.variableDcl);
        self.loadVar(newErrorIns.detailsOp.variableDcl);
        self.mv.visitMethodInsn(INVOKESPECIAL, ERROR_VALUE, "<init>",
                           io:sprintf("(L%s;L%s;)V", STRING_VALUE, OBJECT), false);
        self.storeToVar(newErrorIns.lhsOp.variableDcl);
    }

    function generateCastIns(bir:TypeCast typeCastIns) {
        // load source value
        self.loadVar(typeCastIns.rhsOp.variableDcl);
        generateCheckCast(self.mv, typeCastIns.rhsOp.typeValue, typeCastIns.lhsOp.typeValue);
        self.storeToVar(typeCastIns.lhsOp.variableDcl);
    }

    function generateTypeTestIns(bir:TypeTest typeTestIns) {
        // load source value
        self.loadVar(typeTestIns.rhsOp.variableDcl);

        // load targetType
        loadType(self.mv, typeTestIns.typeValue);

        self.mv.visitMethodInsn(INVOKESTATIC, TYPE_CHECKER, "checkIsType",
                io:sprintf("(L%s;L%s;)Z", OBJECT, BTYPE, OBJECT), false);
        self.storeToVar(typeTestIns.lhsOp.variableDcl);
    }

    function generateObjectNewIns(bir:NewInstance objectNewIns) {
        string className = self.currentPackageName + cleanupTypeName(objectNewIns.typeDef.name.value);
        self.mv.visitTypeInsn(NEW, className);
        self.mv.visitInsn(DUP);
        loadType(self.mv, objectNewIns.typeDef.typeValue);
        self.mv.visitTypeInsn(CHECKCAST, OBJECT_TYPE);
        self.mv.visitMethodInsn(INVOKESPECIAL, className, "<init>", io:sprintf("(L%s;)V", OBJECT_TYPE), false);
        self.storeToVar(objectNewIns.lhsOp.variableDcl);

        // todo : check if this is a new service object creation and process its annotation
        boolean isServiceType = false;

        if (isServiceType) {
            string varName = "#0";
            string pkgClassName = lookupFullQualifiedClassName(self.currentPackageName + varName);
            self.mv.visitFieldInsn(GETSTATIC, pkgClassName, varName, io:sprintf("L%s;", MAP_VALUE));
            loadType(self.mv, objectNewIns.typeDef.typeValue);
            self.mv.visitTypeInsn(CHECKCAST, OBJECT_TYPE);
            self.mv.visitMethodInsn(INVOKESTATIC, io:sprintf("%s", ANNOTATION_UTILS), "processObjectAnnotations",
                                        io:sprintf("(L%s;L%s;)V", MAP_VALUE, OBJECT_TYPE), false);
        }
    }

<<<<<<< HEAD
    function generateFPLoadIns(bir:FPLoad inst) {
        string lambdaName = inst.name.value + "$lambda$";
        string methodClass = lookupFullQualifiedClassName(self.currentPackageName + inst.name.value);
        bir:BType returnType = inst.lhsOp.typeValue;
        boolean isVoid = false;
        if (returnType is bir:BInvokableType) {
            isVoid = returnType.retType is bir:BTypeNil;
        } else {
            error err = error( "Expected BInvokableType, found " + io:sprintf("%s", returnType));
            panic err;
        }
        self.mv.visitInvokeDynamicInsn(methodClass, lambdaName, isVoid);
        generateVarStore(self.mv, inst.lhsOp.variableDcl, self.currentPackageName, 
            self.getJVMIndexOfVarRef(inst.lhsOp.variableDcl));
        lambdas[lambdaName] = (inst, methodClass);
=======
    function generateNewXMLElementIns(bir:NewXMLElement newXMLElement) {
        self.loadVar(newXMLElement.startTagOp.variableDcl);
        self.loadVar(newXMLElement.endTagOp.variableDcl);
        self.loadVar(newXMLElement.defaultNsURIOp.variableDcl);
        self.mv.visitMethodInsn(INVOKESTATIC, XML_FACTORY, "createXMLElement",
                io:sprintf("(L%s;L%s;L%s;)L%s;", XML_QNAME, XML_QNAME, STRING_VALUE, XML_VALUE), false);
        self.storeToVar(newXMLElement.lhsOp.variableDcl);
    }

    function generateNewXMLQNameIns(bir:NewXMLQName newXMLQName) {
        self.mv.visitTypeInsn(NEW, XML_QNAME);
        self.mv.visitInsn(DUP);
        self.loadVar(newXMLQName.localnameOp.variableDcl);
        self.loadVar(newXMLQName.nsURIOp.variableDcl);
        self.loadVar(newXMLQName.prefixOp.variableDcl);
        self.mv.visitMethodInsn(INVOKESPECIAL, XML_QNAME, "<init>",
                io:sprintf("(L%s;L%s;L%s;)V", STRING_VALUE, STRING_VALUE, STRING_VALUE), false);
        self.storeToVar(newXMLQName.lhsOp.variableDcl);
    }

    function generateNewStringXMLQNameIns(bir:NewStringXMLQName newStringXMLQName) {
        self.mv.visitTypeInsn(NEW, XML_QNAME);
        self.mv.visitInsn(DUP);
        self.loadVar(newStringXMLQName.stringQNameOp.variableDcl);
        self.mv.visitMethodInsn(INVOKESPECIAL, XML_QNAME, "<init>",
                io:sprintf("(L%s;)V", STRING_VALUE), false);
        self.storeToVar(newStringXMLQName.lhsOp.variableDcl);
    }

    function generateNewXMLTextIns(bir:NewXMLText newXMLText) {
        self.loadVar(newXMLText.textOp.variableDcl);
        self.mv.visitMethodInsn(INVOKESTATIC, XML_FACTORY, "createXMLText",
                io:sprintf("(L%s;)L%s;", STRING_VALUE, XML_VALUE), false);
        self.storeToVar(newXMLText.lhsOp.variableDcl);
    }

    function generateNewXMLCommentIns(bir:NewXMLComment newXMLComment) {
        self.loadVar(newXMLComment.textOp.variableDcl);
        self.mv.visitMethodInsn(INVOKESTATIC, XML_FACTORY, "createXMLComment",
                io:sprintf("(L%s;)L%s;", STRING_VALUE, XML_VALUE), false);
        self.storeToVar(newXMLComment.lhsOp.variableDcl);
    }

    function generateNewXMLProcIns(bir:NewXMLPI newXMLPI) {
        self.loadVar(newXMLPI.targetOp.variableDcl);
        self.loadVar(newXMLPI.dataOp.variableDcl);
        self.mv.visitMethodInsn(INVOKESTATIC, XML_FACTORY, "createXMLProcessingInstruction",
                io:sprintf("(L%s;L%s;)L%s;", STRING_VALUE, STRING_VALUE, XML_VALUE), false);
        self.storeToVar(newXMLPI.lhsOp.variableDcl);
    }

    function generateXMLStoreIns(bir:XMLAccess xmlStoreIns) {
        self.loadVar(xmlStoreIns.lhsOp.variableDcl);
        self.loadVar(xmlStoreIns.rhsOp.variableDcl);
        self.mv.visitMethodInsn(INVOKEVIRTUAL, XML_VALUE, "addChildren", io:sprintf("(L%s;)V", XML_VALUE),
                                        false);
    }

    function generateXMLLoadAllIns(bir:XMLAccess xmlLoadAllIns) {
        self.loadVar(xmlLoadAllIns.rhsOp.variableDcl);
        self.mv.visitMethodInsn(INVOKEVIRTUAL, XML_VALUE, "children", io:sprintf("()L%s;", XML_VALUE),
                                        false);
        self.storeToVar(xmlLoadAllIns.lhsOp.variableDcl);
    }

    function generateXMLAttrLoadIns(bir:FieldAccess xmlAttrStoreIns) {
        // visit xml_ref
        self.loadVar(xmlAttrStoreIns.rhsOp.variableDcl);

        // visit attribute name expr
        self.loadVar(xmlAttrStoreIns.keyOp.variableDcl);

        // invoke getAttribute() method
        self.mv.visitMethodInsn(INVOKEVIRTUAL, XML_VALUE, "getAttribute",
                io:sprintf("(L%s;)L%s;", XML_QNAME, STRING_VALUE), false);

        // store in the target reg
        bir:BType targetType = xmlAttrStoreIns.lhsOp.variableDcl.typeValue;
        self.storeToVar(xmlAttrStoreIns.lhsOp.variableDcl);
    }

    function generateXMLAttrStoreIns(bir:FieldAccess xmlAttrStoreIns) {
        // visit xml_ref
        self.loadVar(xmlAttrStoreIns.lhsOp.variableDcl);

        // visit attribute name expr
        self.loadVar(xmlAttrStoreIns.keyOp.variableDcl);

        // visit attribute value expr
        self.loadVar(xmlAttrStoreIns.rhsOp.variableDcl);

        // invoke setAttribute() method
        self.mv.visitMethodInsn(INVOKEVIRTUAL, XML_VALUE, "setAttribute",
                io:sprintf("(L%s;L%s;)V", XML_QNAME, STRING_VALUE), false);
    }

    function generateXMLLoadIns(bir:FieldAccess xmlLoadIns) {
        // visit xml_ref
        self.loadVar(xmlLoadIns.rhsOp.variableDcl);

        // visit element name/index expr
        self.loadVar(xmlLoadIns.keyOp.variableDcl);

        if (xmlLoadIns.keyOp.variableDcl.typeValue is bir:BTypeString) {
            // invoke `children(name)` method
            self.mv.visitMethodInsn(INVOKEVIRTUAL, XML_VALUE, "children",
                io:sprintf("(L%s;)L%s;", STRING_VALUE, XML_VALUE), false);
        } else {
            // invoke `getItem(index)` method
            self.mv.visitInsn(L2I);
            self.mv.visitMethodInsn(INVOKEVIRTUAL, XML_VALUE, "getItem",
                io:sprintf("(I)L%s;", XML_VALUE), false);
        }

        // store in the target reg
        bir:BType targetType = xmlLoadIns.lhsOp.variableDcl.typeValue;
        self.storeToVar(xmlLoadIns.lhsOp.variableDcl);
    }

    private function loadVar(bir:VariableDcl varDcl) {
        generateVarLoad(self.mv, varDcl, self.currentPackageName, self.getJVMIndexOfVarRef(varDcl));
    }

    private function storeToVar(bir:VariableDcl varDcl) {
        generateVarStore(self.mv, varDcl, self.currentPackageName, self.getJVMIndexOfVarRef(varDcl));
>>>>>>> 29b44ce1
    }
};

function addBoxInsn(jvm:MethodVisitor mv, bir:BType bType) {
    generateCast(mv, bType, "any");
}

function addUnboxInsn(jvm:MethodVisitor mv, bir:BType bType) {
    generateCast(mv, "any", bType);
}

function generateVarLoad(jvm:MethodVisitor mv, bir:VariableDcl varDcl, string currentPackageName, int valueIndex) {
    bir:BType bType = varDcl.typeValue;

    if (varDcl.kind == bir:VAR_KIND_GLOBAL) {
        string varName = varDcl.name.value;
        string className = lookupFullQualifiedClassName(currentPackageName + varName);
        string typeSig = getTypeDesc(bType);
        mv.visitFieldInsn(GETSTATIC, className, varName, typeSig);
        return;
    } else if (varDcl.kind == bir:VAR_KIND_SELF) {
        mv.visitVarInsn(ALOAD, 0);
        return;
    }

    if (bType is bir:BTypeInt || bType is bir:BTypeByte) {
        mv.visitVarInsn(LLOAD, valueIndex);
    } else if (bType is bir:BTypeFloat) {
        mv.visitVarInsn(DLOAD, valueIndex);
    } else if (bType is bir:BTypeBoolean) {
        mv.visitVarInsn(ILOAD, valueIndex);
    } else if (bType is bir:BArrayType ||
                bType is bir:BTypeString ||
                bType is bir:BMapType ||
                bType is bir:BTypeAny ||
                bType is bir:BTypeAnyData ||
                bType is bir:BTypeNil ||
                bType is bir:BUnionType ||
                bType is bir:BTupleType ||
                bType is bir:BRecordType ||
                bType is bir:BErrorType ||
                bType is bir:BJSONType ||
                bType is bir:BFutureType ||
                bType is bir:BObjectType ||
<<<<<<< HEAD
                bType is bir:BInvokableType) {
=======
                bType is bir:BXMLType ) {
>>>>>>> 29b44ce1
        mv.visitVarInsn(ALOAD, valueIndex);
    } else {
        error err = error( "JVM generation is not supported for type " +io:sprintf("%s", bType));
        panic err;
    }
}

function generateVarStore(jvm:MethodVisitor mv, bir:VariableDcl varDcl, string currentPackageName, int valueIndex) {
    bir:BType bType = varDcl.typeValue;

    if (varDcl.kind == "GLOBAL") {
        string varName = varDcl.name.value;
        string className = lookupFullQualifiedClassName(currentPackageName + varName);
        string typeSig = getTypeDesc(bType);
        mv.visitFieldInsn(PUTSTATIC, className, varName, typeSig);
        return;
    }

    if (bType is bir:BTypeInt || bType is bir:BTypeByte) {
        mv.visitVarInsn(LSTORE, valueIndex);
    } else if (bType is bir:BTypeFloat) {
        mv.visitVarInsn(DSTORE, valueIndex);
    } else if (bType is bir:BTypeBoolean) {
        mv.visitVarInsn(ISTORE, valueIndex);
    } else if (bType is bir:BArrayType ||
                    bType is bir:BTypeString ||
                    bType is bir:BMapType ||
                    bType is bir:BTypeAny ||
                    bType is bir:BTypeAnyData ||
                    bType is bir:BTypeNil ||
                    bType is bir:BUnionType ||
                    bType is bir:BTupleType ||
                    bType is bir:BRecordType ||
                    bType is bir:BErrorType ||
                    bType is bir:BJSONType ||
                    bType is bir:BFutureType ||
                    bType is bir:BObjectType ||
<<<<<<< HEAD
                    bType is bir:BInvokableType) {
=======
                    bType is bir:BXMLType) {
>>>>>>> 29b44ce1
        mv.visitVarInsn(ASTORE, valueIndex);
    } else {
        error err = error("JVM generation is not supported for type " +io:sprintf("%s", bType));
        panic err;
    }
}<|MERGE_RESOLUTION|>--- conflicted
+++ resolved
@@ -541,7 +541,6 @@
         }
     }
 
-<<<<<<< HEAD
     function generateFPLoadIns(bir:FPLoad inst) {
         string lambdaName = inst.name.value + "$lambda$";
         string methodClass = lookupFullQualifiedClassName(self.currentPackageName + inst.name.value);
@@ -557,7 +556,8 @@
         generateVarStore(self.mv, inst.lhsOp.variableDcl, self.currentPackageName, 
             self.getJVMIndexOfVarRef(inst.lhsOp.variableDcl));
         lambdas[lambdaName] = (inst, methodClass);
-=======
+    }
+
     function generateNewXMLElementIns(bir:NewXMLElement newXMLElement) {
         self.loadVar(newXMLElement.startTagOp.variableDcl);
         self.loadVar(newXMLElement.endTagOp.variableDcl);
@@ -683,7 +683,6 @@
 
     private function storeToVar(bir:VariableDcl varDcl) {
         generateVarStore(self.mv, varDcl, self.currentPackageName, self.getJVMIndexOfVarRef(varDcl));
->>>>>>> 29b44ce1
     }
 };
 
@@ -728,11 +727,8 @@
                 bType is bir:BJSONType ||
                 bType is bir:BFutureType ||
                 bType is bir:BObjectType ||
-<<<<<<< HEAD
-                bType is bir:BInvokableType) {
-=======
+                bType is bir:BInvokableType ||
                 bType is bir:BXMLType ) {
->>>>>>> 29b44ce1
         mv.visitVarInsn(ALOAD, valueIndex);
     } else {
         error err = error( "JVM generation is not supported for type " +io:sprintf("%s", bType));
@@ -770,11 +766,8 @@
                     bType is bir:BJSONType ||
                     bType is bir:BFutureType ||
                     bType is bir:BObjectType ||
-<<<<<<< HEAD
-                    bType is bir:BInvokableType) {
-=======
+                    bType is bir:BInvokableType ||
                     bType is bir:BXMLType) {
->>>>>>> 29b44ce1
         mv.visitVarInsn(ASTORE, valueIndex);
     } else {
         error err = error("JVM generation is not supported for type " +io:sprintf("%s", bType));
