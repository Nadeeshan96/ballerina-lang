// Copyright (c) 2019 WSO2 Inc. (http://www.wso2.org) All Rights Reserved.
//
// WSO2 Inc. licenses this file to you under the Apache License,
// Version 2.0 (the "License"); you may not use this file except
// in compliance with the License.
// You may obtain a copy of the License at
//
// http://www.apache.org/licenses/LICENSE-2.0
//
// Unless required by applicable law or agreed to in writing,
// software distributed under the License is distributed on an
// "AS IS" BASIS, WITHOUT WARRANTIES OR CONDITIONS OF ANY
// KIND, either express or implied.  See the License for the
// specific language governing permissions and limitations
// under the License.

function generateMethod(bir:Function func, jvm:ClassWriter cw, bir:Package module, bir:BType? attachedType = ()) {

    string currentPackageName = getPackageName(module.org.value, module.name.value);

    BalToJVMIndexMap indexMap = new;
    string funcName = cleanupFunctionName(untaint func.name.value);

    int returnVarRefIndex = -1;

    // generate method desc
    string desc = getMethodDesc(func.typeValue.paramTypes, func.typeValue.retType);
    int access = ACC_PUBLIC;
    int localVarOffset;
    if !(attachedType is ()) {
        localVarOffset = 1;

        // add the self as the first local var
        // TODO: find a better way
        bir:VariableDcl selfVar = { typeValue: "any",
                                    name: { value: "self" },
                                    kind: "ARG" };
        _ = indexMap.getIndex(selfVar);
    } else {
        localVarOffset = 0;
        access += ACC_STATIC;
    }

    jvm:MethodVisitor mv = cw.visitMethod(access, funcName, desc, (), ());
    InstructionGenerator instGen = new(mv, indexMap, currentPackageName);
    ErrorHandlerGenerator errorGen = new(mv, indexMap);
    
    mv.visitCode();

    if (isModuleInitFunction(module, func)) {
        // invoke all init functions
        generateInitFunctionInvocation(module, mv);
        generateUserDefinedTypes(mv, module.typeDefs);

        if (!"".equalsIgnoreCase(currentPackageName)) {
            mv.visitTypeInsn(NEW, typeOwnerClass);
            mv.visitInsn(DUP);
            mv.visitMethodInsn(INVOKESPECIAL, typeOwnerClass, "<init>", "()V", false);
            mv.visitVarInsn(ASTORE, 1);
            mv.visitLdcInsn(currentPackageName);
            mv.visitVarInsn(ALOAD, 1);
            mv.visitMethodInsn(INVOKESTATIC, io:sprintf("%s", VALUE_CREATOR), "addValueCreator",
                                    io:sprintf("(L%s;L%s;)V", STRING_VALUE, VALUE_CREATOR), false);
        }

    }

    // generate method body
    int k = 1;
    boolean isVoidFunc = false;
    if (func.typeValue.retType is bir:BTypeNil) {
        isVoidFunc = true;
        k = 0;
    }

    bir:VariableDcl stranVar = { typeValue: "string", // should be record
                                 name: { value: "srand" },
                                 kind: "ARG" };
    _ = indexMap.getIndex(stranVar);

    bir:VariableDcl?[] localVars = func.localVars;
    while (k < localVars.length()) {
        bir:VariableDcl localVar = getVariableDcl(localVars[k]);
        var index = indexMap.getIndex(localVar);
        if(localVar.kind != "ARG"){
            bir:BType bType = localVar.typeValue;
            genDefaultValue(mv, bType, index);
        }
        k += 1;
    }
    bir:VariableDcl stateVar = { typeValue: "string", //should  be javaInt
                                 name: { value: "state" },
                                 kind: "TEMP" };
    var stateVarIndex = indexMap.getIndex(stateVar);
    mv.visitInsn(ICONST_0);
    mv.visitVarInsn(ISTORE, stateVarIndex);

    LabelGenerator labelGen = new();

    mv.visitVarInsn(ALOAD, localVarOffset);
    mv.visitFieldInsn(GETFIELD, "org/ballerinalang/jvm/Strand", "resumeIndex", "I");
    jvm:Label resumeLable = labelGen.getLabel(funcName + "resume");
    mv.visitJumpInsn(IFGT, resumeLable);

    jvm:Label varinitLable = labelGen.getLabel(funcName + "varinit");
    mv.visitLabel(varinitLable);

    if (!isVoidFunc) {
        bir:VariableDcl varDcl = getVariableDcl(localVars[0]);
        returnVarRefIndex = indexMap.getIndex(varDcl);
        bir:BType returnType = func.typeValue.retType;
        genDefaultValue(mv, returnType, returnVarRefIndex);
    }

    // uncomment to test yield
    // mv.visitFieldInsn(GETSTATIC, className, "i", "I");
    // mv.visitInsn(ICONST_1);
    // mv.visitInsn(IADD);
    // mv.visitFieldInsn(PUTSTATIC, className, "i", "I");

    // process basic blocks
    int j = 0;
    bir:BasicBlock?[] basicBlocks = func.basicBlocks;

    jvm:Label[] lables = [];
    int[] states = [];

    int i = 0;
    while (i < basicBlocks.length()) {
        bir:BasicBlock bb = getBasicBlock(basicBlocks[i]);
        if(i == 0){
            lables[i] = labelGen.getLabel(funcName + bb.id.value);
        } else {
            lables[i] = labelGen.getLabel(funcName + bb.id.value + "beforeTerm");
        }
        states[i] = i;
        i = i + 1;
    }

    TerminatorGenerator termGen = new(mv, indexMap, labelGen, errorGen, module);

    // uncomment to test yield
    // mv.visitFieldInsn(GETSTATIC, className, "i", "I");
    // mv.visitIntInsn(BIPUSH, 100);
    // jvm:Label l0 = labelGen.getLabel(funcName + "l0");
    // mv.visitJumpInsn(IF_ICMPNE, l0);
    // mv.visitVarInsn(ALOAD, 0);
    // mv.visitInsn(ICONST_1);
    // mv.visitFieldInsn(PUTFIELD, "org/ballerinalang/jvm/Strand", "yield", "Z");
    // termGen.genReturnTerm({kind:"RETURN"}, returnVarRefIndex, func);
    // mv.visitLabel(l0);

    mv.visitVarInsn(ILOAD, stateVarIndex);
    jvm:Label yieldLable = labelGen.getLabel(funcName + "yield");
    mv.visitLookupSwitchInsn(yieldLable, states, lables);
    
    // process error entries
    bir:ErrorEntry?[] errorEntries = func.errorEntries;
    bir:ErrorEntry? currentEE = ();
    jvm:Label endLabel = new;
    jvm:Label handlerLabel = new;
    jvm:Label jumpLabel = new;
    int errorEntryCnt = 0;
    if (errorEntries.length() > errorEntryCnt) {
        currentEE = errorEntries[errorEntryCnt];
    }
    while (j < basicBlocks.length()) {
        bir:BasicBlock bb = getBasicBlock(basicBlocks[j]);
        string currentBBName = io:sprintf("%s", bb.id.value);

        // create jvm label
        jvm:Label bbLabel = labelGen.getLabel(funcName + bb.id.value);
        mv.visitLabel(bbLabel);

        // generate instructions
        int m = 0;
        int insCount = bb.instructions.length();
        boolean isTrapped = currentEE is bir:ErrorEntry  && currentEE.trapBB.id.value == currentBBName;
        // start a try block if current block is trapped
        if (isTrapped) {
            endLabel = new;
            handlerLabel = new;
            jumpLabel = new;
            errorGen.generateTryInsForTrap(<bir:ErrorEntry>currentEE, endLabel, handlerLabel, jumpLabel);
        }
        while (m < insCount) {
            bir:Instruction? inst = bb.instructions[m];
            var pos = inst.pos;
            if (pos is bir:DiagnosticPos) {
                generateDiagnosticPos(pos, mv);
            }
            if (inst is bir:ConstantLoad) {
                instGen.generateConstantLoadIns(inst);
            } else if (inst is bir:Move) {
                if (inst.kind == bir:INS_KIND_TYPE_CAST) {
                    instGen.generateCastIns(inst);
                } else if (inst.kind == bir:INS_KIND_MOVE) {
                    instGen.generateMoveIns(inst);
                } else if (inst.kind == bir:INS_KIND_XML_SEQ_STORE) {
                    instGen.generateXMLStoreIns(inst);
                } else if (inst.kind == bir:INS_KIND_XML_LOAD_ALL) {
                    instGen.generateXMLLoadAllIns(inst);
                } else {
                    error err = error("JVM generation is not supported for operation " + io:sprintf("%s", inst));
                    panic err;
                }
            } else if (inst is bir:BinaryOp) {
                instGen.generateBinaryOpIns(inst);
            } else if (inst is bir:NewArray) {
                instGen.generateArrayNewIns(inst);
            } else if (inst is bir:NewMap) {
                instGen.generateMapNewIns(inst);
            } else if (inst is bir:NewError) {
                instGen.generateNewErrorIns(inst);
            } else if (inst is bir:NewInstance) {
                instGen.generateObjectNewIns(inst);
            } else if (inst is bir:FieldAccess) {
                if (inst.kind == bir:INS_KIND_MAP_STORE) {
                    instGen.generateMapStoreIns(inst);
                } else if (inst.kind == bir:INS_KIND_MAP_LOAD) {
                    instGen.generateMapLoadIns(inst);
                } else if (inst.kind == bir:INS_KIND_ARRAY_STORE) {
                    instGen.generateArrayStoreIns(inst);
                } else if (inst.kind == bir:INS_KIND_ARRAY_LOAD) {
                    instGen.generateArrayValueLoad(inst);
                } else if (inst.kind == bir:INS_KIND_OBJECT_STORE) {
                    instGen.generateObjectStoreIns(inst);
                } else if (inst.kind == bir:INS_KIND_OBJECT_LOAD) {
                    instGen.generateObjectLoadIns(inst);
                } else if (inst.kind == bir:INS_KIND_XML_ATTRIBUTE_STORE) {
                    instGen.generateXMLAttrStoreIns(inst);
                } else if (inst.kind == bir:INS_KIND_XML_ATTRIBUTE_LOAD) {
                    instGen.generateXMLAttrLoadIns(inst);
                } else if (inst.kind == bir:INS_KIND_XML_LOAD || inst.kind == bir:INS_KIND_XML_SEQ_LOAD) {
                    instGen.generateXMLLoadIns(inst);
                } else {
                    error err = error("JVM generation is not supported for operation " + io:sprintf("%s", inst));
                    panic err;
                }
            } else if (inst is bir:FPLoad) {
                instGen.generateFPLoadIns(inst);
            } else if (inst is bir:TypeTest) {
                instGen.generateTypeTestIns(inst);
            } else if (inst is bir:NewXMLQName) {
                instGen.generateNewXMLQNameIns(inst);
            } else if (inst is bir:NewStringXMLQName) {
                instGen.generateNewStringXMLQNameIns(inst);
            } else if (inst is bir:NewXMLElement) {
                instGen.generateNewXMLElementIns(inst);
            } else if (inst is bir:NewXMLText) {
                if (inst.kind == bir:INS_KIND_NEW_XML_TEXT) {
                    instGen.generateNewXMLTextIns(inst);
                } else if (inst.kind == bir:INS_KIND_NEW_XML_COMMENT) {
                    instGen.generateNewXMLCommentIns(inst);
                } else {
                    error err = error("JVM generation is not supported for operation " + io:sprintf("%s", inst));
                    panic err;
                }
            } else if (inst is bir:NewXMLPI) {
                instGen.generateNewXMLProcIns(inst);
            } else {
                error err = error("JVM generation is not supported for operation " + io:sprintf("%s", inst));
                panic err;
            }
            m += 1;
        }

        bir:Terminator terminator = bb.terminator;
        // close the started try block with a catch statement if current block is trapped.
        // if we have a call terminator, we need to generate the catch during call code.gen hence skipping that.
        if (isTrapped && !(terminator is bir:Call)) {
            errorGen.generateCatchInsForTrap(<bir:ErrorEntry>currentEE, endLabel, handlerLabel, jumpLabel);
        }
        jvm:Label bbEndLable = labelGen.getLabel(funcName + bb.id.value + "beforeTerm");
        mv.visitLabel(bbEndLable);

        mv.visitIntInsn(BIPUSH, j);
        mv.visitVarInsn(ISTORE, stateVarIndex);

        // process terminator
        generateDiagnosticPos(terminator.pos, mv);
        if (terminator is bir:GOTO) {
            termGen.genGoToTerm(terminator, funcName);
        } else if (terminator is bir:Call) {
            termGen.genCallTerm(terminator, funcName, isTrapped, currentEE, endLabel, handlerLabel, jumpLabel,
                    localVarOffset);
        } else if (terminator is bir:AsyncCall) {
            termGen.genAsyncCallTerm(terminator, funcName);
        } else if (terminator is bir:Branch) {
            termGen.genBranchTerm(terminator, funcName);
        } else if (terminator is bir:Return) {
            termGen.genReturnTerm(terminator, returnVarRefIndex, func);
        } else if (terminator is bir:Panic) {
            errorGen.genPanic(terminator);
        } else if (terminator is bir:Wait) {
            termGen.generateWaitIns(terminator, funcName);
        } else if (terminator is bir:FPCall) {
            termGen.genFPCallIns(terminator);
        } else {
            error err = error( "JVM generation is not supported for terminator instruction " +
                                        io:sprintf("%s", terminator));
            panic err;
        }
        // set next error entry after visiting current error entry.
        if (isTrapped) {
            errorEntryCnt = errorEntryCnt + 1;
            if (errorEntries.length() > errorEntryCnt) {
                currentEE = errorEntries[errorEntryCnt];
            }
        }
        j += 1;
    }

    string frameName = getFrameClassName(currentPackageName, funcName, attachedType);
    mv.visitLabel(resumeLable);
    mv.visitVarInsn(ALOAD, localVarOffset);
    mv.visitFieldInsn(GETFIELD, "org/ballerinalang/jvm/Strand", "frames", "[Ljava/lang/Object;");
    mv.visitVarInsn(ALOAD, localVarOffset);
    mv.visitInsn(DUP);
    mv.visitFieldInsn(GETFIELD, "org/ballerinalang/jvm/Strand", "resumeIndex", "I");
    mv.visitInsn(ICONST_1);
    mv.visitInsn(ISUB);
    mv.visitInsn(DUP_X1);
    mv.visitFieldInsn(PUTFIELD, "org/ballerinalang/jvm/Strand", "resumeIndex", "I");
    mv.visitInsn(AALOAD);
    mv.visitTypeInsn(CHECKCAST, frameName);

    k = localVarOffset;
    while (k < localVars.length()) {
        bir:VariableDcl localVar = getVariableDcl(localVars[k]);
        var index = indexMap.getIndex(localVar);
        bir:BType bType = localVar.typeValue;
        mv.visitInsn(DUP);

        if (bType is bir:BTypeInt || bType is bir:BTypeByte) {
            mv.visitFieldInsn(GETFIELD, frameName, localVar.name.value.replace("%","_"), "J");
            mv.visitVarInsn(LSTORE, index);
        } else if (bType is bir:BTypeFloat) {
            mv.visitFieldInsn(GETFIELD, frameName, localVar.name.value.replace("%","_"), "D");
            mv.visitVarInsn(DSTORE, index);
        } else if (bType is bir:BTypeString) {
            mv.visitFieldInsn(GETFIELD, frameName, localVar.name.value.replace("%","_"), 
                    io:sprintf("L%s;", STRING_VALUE));
            mv.visitVarInsn(ASTORE, index);
        } else if (bType is bir:BTypeBoolean) {
            mv.visitFieldInsn(GETFIELD, frameName, localVar.name.value.replace("%","_"), "Z");
            mv.visitVarInsn(ISTORE, index);
        } else if (bType is bir:BMapType || bType is bir:BRecordType) {
            mv.visitFieldInsn(GETFIELD, frameName, localVar.name.value.replace("%","_"), 
                    io:sprintf("L%s;", MAP_VALUE));
            mv.visitVarInsn(ASTORE, index);
        } else if (bType is bir:BArrayType ||
                    bType is bir:BTupleType) {
            mv.visitFieldInsn(GETFIELD, frameName, localVar.name.value.replace("%","_"), 
                    io:sprintf("L%s;", ARRAY_VALUE));
            mv.visitVarInsn(ASTORE, index);
        } else if (bType is bir:BObjectType) {
            mv.visitFieldInsn(GETFIELD, frameName, localVar.name.value.replace("%","_"), 
                    io:sprintf("L%s;", OBJECT_VALUE));
            mv.visitVarInsn(ASTORE, index);
        } else if (bType is bir:BErrorType) {
            mv.visitFieldInsn(GETFIELD, frameName, localVar.name.value.replace("%","_"), 
                    io:sprintf("L%s;", ERROR_VALUE));
            mv.visitVarInsn(ASTORE, index);
        } else if (bType is bir:BFutureType) {
            mv.visitFieldInsn(GETFIELD, frameName, localVar.name.value.replace("%","_"), 
                    io:sprintf("L%s;", FUTURE_VALUE));
            mv.visitVarInsn(ASTORE, index);
        } else if (bType is bir:BInvokableType) {
            if (bType.retType is bir:BTypeNil) {
                mv.visitFieldInsn(GETFIELD, frameName, localVar.name.value.replace("%","_"), 
                    io:sprintf("L%s;", CONSUMER));
            } else {
                mv.visitFieldInsn(GETFIELD, frameName, localVar.name.value.replace("%","_"), 
                    io:sprintf("L%s;", FUNCTION));
            }
            mv.visitVarInsn(ASTORE, index);
        }   else if (bType is bir:BTypeNil ||
                    bType is bir:BTypeAny ||
                    bType is bir:BTypeAnyData ||
                    bType is bir:BUnionType ||
                    bType is bir:BJSONType ||
                    bType is bir:BFiniteType ||
                    bType is bir:BInvokableType) {
            mv.visitFieldInsn(GETFIELD, frameName, localVar.name.value.replace("%","_"), 
                    io:sprintf("L%s;", OBJECT));
            mv.visitVarInsn(ASTORE, index);
        } else if (bType is bir:BXMLType) {
            mv.visitFieldInsn(GETFIELD, frameName, localVar.name.value.replace("%","_"),
                    io:sprintf("L%s;", XML_VALUE));
            mv.visitVarInsn(ASTORE, index);
        } else {
            error err = error( "JVM generation is not supported for type " +
                                        io:sprintf("%s", bType));
            panic err;
        }
        k = k + 1;
    }
    mv.visitFieldInsn(GETFIELD, frameName, "state", "I");
    mv.visitVarInsn(ISTORE, stateVarIndex);
    mv.visitJumpInsn(GOTO, varinitLable);


    mv.visitLabel(yieldLable);
    mv.visitTypeInsn(NEW, frameName);
    mv.visitInsn(DUP);
    mv.visitMethodInsn(INVOKESPECIAL, frameName, "<init>", "()V", false);


    k = localVarOffset;
    while (k < localVars.length()) {
        bir:VariableDcl localVar = getVariableDcl(localVars[k]);
        var index = indexMap.getIndex(localVar);
        mv.visitInsn(DUP);

        bir:BType bType = localVar.typeValue;
        if (bType is bir:BTypeInt || bType is bir:BTypeByte) {
            mv.visitVarInsn(LLOAD, index);
            mv.visitFieldInsn(PUTFIELD, frameName, localVar.name.value.replace("%","_"), "J");
        } else if (bType is bir:BTypeFloat) {
            mv.visitVarInsn(DLOAD, index);
            mv.visitFieldInsn(PUTFIELD, frameName, localVar.name.value.replace("%","_"), "D");
        } else if (bType is bir:BTypeString) {
            mv.visitVarInsn(ALOAD, index);
            mv.visitFieldInsn(PUTFIELD, frameName, localVar.name.value.replace("%","_"),
                    io:sprintf("L%s;", STRING_VALUE));
        } else if (bType is bir:BTypeBoolean) {
            mv.visitVarInsn(ILOAD, index);
            mv.visitFieldInsn(PUTFIELD, frameName, localVar.name.value.replace("%","_"), "Z");
        } else if (bType is bir:BMapType ||
                    bType is bir:BRecordType) {
            mv.visitVarInsn(ALOAD, index);
            mv.visitFieldInsn(PUTFIELD, frameName, localVar.name.value.replace("%","_"),
                    io:sprintf("L%s;", MAP_VALUE));
        } else if (bType is bir:BArrayType || 
                    bType is bir:BTupleType) {
            mv.visitVarInsn(ALOAD, index);
            mv.visitFieldInsn(PUTFIELD, frameName, localVar.name.value.replace("%","_"),
                    io:sprintf("L%s;", ARRAY_VALUE));
        } else if (bType is bir:BErrorType) {
            mv.visitVarInsn(ALOAD, index);
            mv.visitFieldInsn(PUTFIELD, frameName, localVar.name.value.replace("%","_"),
                    io:sprintf("L%s;", ERROR_VALUE));
        } else if (bType is bir:BFutureType) {
            mv.visitVarInsn(ALOAD, index);
            mv.visitFieldInsn(PUTFIELD, frameName, localVar.name.value.replace("%","_"),
                    io:sprintf("L%s;", FUTURE_VALUE));
        } else if (bType is bir:BObjectType) {
            mv.visitVarInsn(ALOAD, index);
            mv.visitFieldInsn(PUTFIELD, frameName, localVar.name.value.replace("%","_"),
                    io:sprintf("L%s;", OBJECT_VALUE));
        } else if (bType is bir:BInvokableType) {
            mv.visitVarInsn(ALOAD, index);
            if (bType.retType is bir:BTypeNil) {
                mv.visitFieldInsn(PUTFIELD, frameName, localVar.name.value.replace("%","_"), 
                    io:sprintf("L%s;", CONSUMER));
            } else {
                mv.visitFieldInsn(PUTFIELD, frameName, localVar.name.value.replace("%","_"), 
                    io:sprintf("L%s;", FUNCTION));
            }
        } else if (bType is bir:BTypeNil ||
                    bType is bir:BTypeAny ||
                    bType is bir:BTypeAnyData ||
                    bType is bir:BUnionType ||
                    bType is bir:BJSONType ||
                    bType is bir:BFiniteType ||
                    bType is bir:BInvokableType) {
            mv.visitVarInsn(ALOAD, index);
            mv.visitFieldInsn(PUTFIELD, frameName, localVar.name.value.replace("%","_"),
                    io:sprintf("L%s;", OBJECT));
        } else if (bType is bir:BXMLType) {
            mv.visitVarInsn(ALOAD, index);
            mv.visitFieldInsn(PUTFIELD, frameName, localVar.name.value.replace("%","_"),
                    io:sprintf("L%s;", XML_VALUE));
        } else {
            error err = error( "JVM generation is not supported for type " +
                                        io:sprintf("%s", bType));
            panic err;
        }

        k = k + 1;
    }

    mv.visitInsn(DUP);
    mv.visitVarInsn(ILOAD, stateVarIndex);
    mv.visitFieldInsn(PUTFIELD, frameName, "state", "I");


    bir:VariableDcl frameVar = { typeValue: "string", // should be record or something
                                 name: { value: "frame" },
                                 kind: "TEMP" };
    var frameVarIndex = indexMap.getIndex(frameVar);
    mv.visitVarInsn(ASTORE, frameVarIndex);

    mv.visitVarInsn(ALOAD, localVarOffset);
    mv.visitFieldInsn(GETFIELD, "org/ballerinalang/jvm/Strand", "frames", "[Ljava/lang/Object;");
    mv.visitVarInsn(ALOAD, localVarOffset);
    mv.visitInsn(DUP);
    mv.visitFieldInsn(GETFIELD, "org/ballerinalang/jvm/Strand", "resumeIndex", "I");
    mv.visitInsn(DUP_X1);
    mv.visitInsn(ICONST_1);
    mv.visitInsn(IADD);
    mv.visitFieldInsn(PUTFIELD, "org/ballerinalang/jvm/Strand", "resumeIndex", "I");
    mv.visitVarInsn(ALOAD, frameVarIndex);
    mv.visitInsn(AASTORE);

    termGen.genReturnTerm({pos:{}, kind:"RETURN"}, returnVarRefIndex, func);
    mv.visitMaxs(0, 0);
    mv.visitEnd();
}

function generateLambdaMethod(bir:AsyncCall|bir:FPLoad callIns, jvm:ClassWriter cw, string className, 
    string lambdaName) {
    bir:BType? lhsType;
    if (callIns is bir:AsyncCall) {
        lhsType = callIns.lhsOp.typeValue;
    } else {
        lhsType = callIns.lhsOp.typeValue;
    }
    bir:BType returnType = bir:TYPE_NIL;
    if (lhsType is bir:BFutureType) {
        returnType = lhsType.returnType;
    } else if (lhsType is bir:BInvokableType) { 
        returnType = lhsType.retType;
    } else {
        error err = error( "JVM generation is not supported for async return type " +
                                        io:sprintf("%s", lhsType));
        panic err;
    }

    boolean isVoid = returnType is bir:BTypeNil;
    jvm:MethodVisitor mv;
    if (isVoid) {
        mv = cw.visitMethod(ACC_PUBLIC + ACC_STATIC, lambdaName,
                                io:sprintf("([L%s;)V", OBJECT), (), ());
    } else {
        mv = cw.visitMethod(ACC_PUBLIC + ACC_STATIC, lambdaName,
                                io:sprintf("([L%s;)L%s;", OBJECT, OBJECT), (), ());
    }

    mv.visitCode();

    //load strand as first arg
    mv.visitVarInsn(ALOAD, 0);
    mv.visitInsn(ICONST_0);
    mv.visitInsn(AALOAD);
    mv.visitTypeInsn(CHECKCAST, STRAND);

    bir:BType?[] paramBTypes = [];
    string funcName; 
    if (callIns is bir:AsyncCall) {
        bir:VarRef?[] paramTypes = callIns.args;
        // load and cast param values
        int paramIndex = 1;
        foreach var paramType in paramTypes {
            bir:VarRef ref = getVarRef(paramType);
            mv.visitVarInsn(ALOAD, 0);
            mv.visitIntInsn(BIPUSH, paramIndex);
            mv.visitInsn(AALOAD);
            checkCastFromObject(ref.typeValue, mv);
            paramBTypes[paramIndex -1] = paramType.typeValue;
            paramIndex += 1;
        }
        funcName = callIns.name.value;
    } else {
        bir:VariableDcl?[] paramTypes = callIns.params;
        // load and cast param values
        int paramIndex = 1;
        foreach var paramType in paramTypes {
            bir:VariableDcl dcl = getVariableDcl(paramType);
            mv.visitVarInsn(ALOAD, 0);
            mv.visitIntInsn(BIPUSH, paramIndex);
            mv.visitInsn(AALOAD);
            checkCastFromObject(dcl.typeValue, mv);
            paramBTypes[paramIndex -1] = dcl.typeValue;
            paramIndex += 1;
        }
        funcName = callIns.name.value;
    }

    mv.visitMethodInsn(INVOKESTATIC, className, funcName, getMethodDesc(paramBTypes, returnType), false);
    
    if (isVoid) {
        mv.visitInsn(RETURN);
    } else {
        generateObjectCast(returnType, mv);
        mv.visitInsn(ARETURN);
    }
    mv.visitMaxs(0,0);
    mv.visitEnd();
}

function genDefaultValue(jvm:MethodVisitor mv, bir:BType bType, int index) {
    if (bType is bir:BTypeInt || bType is bir:BTypeByte) {
        mv.visitInsn(LCONST_0);
        mv.visitVarInsn(LSTORE, index);
    } else if (bType is bir:BTypeFloat) {
        mv.visitInsn(DCONST_0);
        mv.visitVarInsn(DSTORE, index);
    } else if (bType is bir:BTypeString) {
        mv.visitInsn(ACONST_NULL);
        mv.visitVarInsn(ASTORE, index);
    } else if (bType is bir:BTypeBoolean) {
        mv.visitInsn(ICONST_0);
        mv.visitVarInsn(ISTORE, index);
    } else if (bType is bir:BMapType ||
                bType is bir:BArrayType ||
                bType is bir:BErrorType ||
                bType is bir:BTypeNil ||
                bType is bir:BTypeAny ||
                bType is bir:BTypeAnyData ||
                bType is bir:BObjectType ||
                bType is bir:BUnionType ||
                bType is bir:BRecordType ||
                bType is bir:BTupleType ||
                bType is bir:BFutureType ||
                bType is bir:BJSONType ||
<<<<<<< HEAD
                bType is bir:BXMLType ||
                bType is bir:BFiniteType ||
                bType is bir:BInvokableType) {
=======
                bType is bir:BInvokableType ||
                bType is bir:BXMLType) {
>>>>>>> b5bbf42e
        mv.visitInsn(ACONST_NULL);
        mv.visitVarInsn(ASTORE, index);
    } else {
        error err = error( "JVM generation is not supported for type " +
                                        io:sprintf("%s", bType));
        panic err;
    }
}

function getMethodDesc(bir:BType?[] paramTypes, bir:BType? retType) returns string {
    string desc = "(Lorg/ballerinalang/jvm/Strand;";
    int i = 0;
    while (i < paramTypes.length()) {
        bir:BType paramType = getType(paramTypes[i]);
        desc = desc + getArgTypeSignature(paramType);
        i += 1;
    }
    string returnType = generateReturnType(retType);
    desc =  desc + returnType;

    return desc;
}

function getArgTypeSignature(bir:BType bType) returns string {
    if (bType is bir:BTypeInt || bType is bir:BTypeByte) {
        return "J";
    } else if (bType is bir:BTypeFloat) {
        return "D";
    } else if (bType is bir:BTypeString) {
        return io:sprintf("L%s;", STRING_VALUE);
    } else if (bType is bir:BTypeBoolean) {
        return "Z";
    } else if (bType is bir:BTypeNil) {
        return io:sprintf("L%s;", OBJECT);
    } else if (bType is bir:BArrayType || bType is bir:BTupleType) {
        return io:sprintf("L%s;", ARRAY_VALUE );
    } else if (bType is bir:BErrorType) {
        return io:sprintf("L%s;", ERROR_VALUE);
    } else if (bType is bir:BTypeAnyData ||
                bType is bir:BUnionType ||
                bType is bir:BJSONType ||
                bType is bir:BFiniteType ||
                bType is bir:BInvokableType) {
        return io:sprintf("L%s;", OBJECT);
    } else if (bType is bir:BMapType ||
                bType is bir:BRecordType ||
                bType is bir:BTypeAny) {
        return io:sprintf("L%s;", MAP_VALUE);
    } else if (bType is bir:BFutureType) {
        return io:sprintf("L%s;", FUTURE_VALUE);
    } else if (bType is bir:BInvokableType) {
        if (bType.retType is bir:BTypeNil) {
            return io:sprintf("L%s;", CONSUMER);
        } else {
            return io:sprintf("L%s;", FUNCTION);
        }       
    } else if (bType is bir:BObjectType) {
        return io:sprintf("L%s;", OBJECT_VALUE);
    } else if (bType is bir:BXMLType) {
        return io:sprintf("L%s;", XML_VALUE);
    } else {
        error err = error( "JVM generation is not supported for type " + io:sprintf("%s", bType));
        panic err;
    }
}

function generateReturnType(bir:BType? bType) returns string {
    if (bType is ()) {
        return ")V";
    } else if (bType is bir:BTypeInt || bType is bir:BTypeByte) {
        return ")J";
    } else if (bType is bir:BTypeFloat) {
        return ")D";
    } else if (bType is bir:BTypeString) {
        return io:sprintf(")L%s;", STRING_VALUE);
    } else if (bType is bir:BTypeBoolean) {
        return ")Z";
    } else if (bType is bir:BTypeNil) {
        return ")V";
    } else if (bType is bir:BArrayType ||
                bType is bir:BTupleType) {
        return io:sprintf(")L%s;", ARRAY_VALUE);
    } else if (bType is bir:BMapType || 
                bType is bir:BRecordType) {
        return io:sprintf(")L%s;", MAP_VALUE);
    } else if (bType is bir:BErrorType) {
        return io:sprintf(")L%s;", ERROR_VALUE);
    } else if (bType is bir:BFutureType) {
        return io:sprintf(")L%s;", FUTURE_VALUE);
    } else if (bType is bir:BTypeAny ||
                bType is bir:BTypeAnyData ||
                bType is bir:BUnionType ||
                bType is bir:BJSONType ||
                bType is bir:BFiniteType ||
                bType is bir:BInvokableType) {
        return io:sprintf(")L%s;", OBJECT);
    } else if (bType is bir:BObjectType) {
        return io:sprintf(")L%s;", OBJECT_VALUE);
    } else if (bType is bir:BInvokableType) {
        if (bType.retType is bir:BTypeNil) {
            return io:sprintf(")L%s;", CONSUMER);
        } else {
            return io:sprintf(")L%s;", FUNCTION);
        }
    } else if (bType is bir:BXMLType) {
        return io:sprintf(")L%s;", XML_VALUE);
    } else {
        error err = error( "JVM generation is not supported for type " + io:sprintf("%s", bType));
        panic err;
    }
}

function getMainFunc(bir:Function?[] funcs) returns bir:Function? {
    bir:Function? userMainFunc = ();
    foreach var func in funcs {
        if (func is bir:Function && func.name.value == "main") {
            userMainFunc = untaint func;
            break;
        }
    }

    return userMainFunc;
}

function generateMainMethod(bir:Function userMainFunc, jvm:ClassWriter cw, bir:Package pkg,  string mainClass,
                            string initClass) {

    jvm:MethodVisitor mv = cw.visitMethod(ACC_PUBLIC + ACC_STATIC, "main", "([Ljava/lang/String;)V", (), ());

    BalToJVMIndexMap indexMap = new;
    ErrorHandlerGenerator errorGen = new(mv, indexMap);
    jvm:Label endLabel = new;
    jvm:Label handlerLabel = new;
    errorGen.generateTryIns(endLabel, handlerLabel);

    string pkgName = getPackageName(pkg.org.value, pkg.name.value);

    boolean isVoidFunction = userMainFunc.typeValue.retType is bir:BTypeNil;

    if (!isVoidFunction) {
        mv.visitFieldInsn(GETSTATIC, "java/lang/System", "out", "Ljava/io/PrintStream;");
    }

    mv.visitTypeInsn(NEW, SCHEDULER);
    mv.visitInsn(DUP);
    mv.visitMethodInsn(INVOKESPECIAL, SCHEDULER, "<init>", "()V", false);

    if (hasInitFunction(pkg)) {
        string initFuncName = cleanupFunctionName(getModuleInitFuncName(pkg));
        mv.visitInsn(DUP);
        mv.visitIntInsn(BIPUSH, 1);
        mv.visitTypeInsn(ANEWARRAY, OBJECT);

        // schedule the init method
        string lambdaName = io:sprintf("$lambda$%s$", initFuncName);
        mv.visitInvokeDynamicInsn(initClass, lambdaName, true);

        mv.visitMethodInsn(INVOKEVIRTUAL, SCHEDULER, "schedule",
            io:sprintf("([L%s;L%s;)L%s;", OBJECT, CONSUMER, FUTURE_VALUE), false);
        mv.visitInsn(POP);
    }
    
    string desc = getMethodDesc(userMainFunc.typeValue.paramTypes, userMainFunc.typeValue.retType);
    bir:BType?[] paramTypes = userMainFunc.typeValue.paramTypes;

    mv.visitIntInsn(BIPUSH, paramTypes.length() + 1);
    mv.visitTypeInsn(ANEWARRAY, OBJECT);

    // first element of the args array will be set by the scheduler
    // load and cast param values
    int paramIndex = 0;
    foreach var paramType in paramTypes {
        bir:BType pType = getType(paramType);
        mv.visitInsn(DUP);
        mv.visitIntInsn(BIPUSH, paramIndex + 1);
        generateParamCast(paramIndex, pType, mv);
        mv.visitInsn(AASTORE);
        paramIndex += 1;
    }

    // invoke the user's main method
    string lambdaName = "$lambda$main$";
    mv.visitInvokeDynamicInsn(initClass, lambdaName, isVoidFunction);

    //submit to the scheduler
    if (isVoidFunction) {
        mv.visitMethodInsn(INVOKEVIRTUAL, SCHEDULER, "schedule",
            io:sprintf("([L%s;L%s;)L%s;", OBJECT, CONSUMER, FUTURE_VALUE), false);
    } else {
        mv.visitMethodInsn(INVOKEVIRTUAL, SCHEDULER, "schedule",
            io:sprintf("([L%s;L%s;)L%s;", OBJECT, FUNCTION, FUTURE_VALUE), false);
        mv.visitInsn(DUP);
    }

    mv.visitFieldInsn(GETFIELD, FUTURE_VALUE, "strand", io:sprintf("L%s;", STRAND));
    mv.visitInsn(DUP);
    mv.visitIntInsn(BIPUSH, 100);
    mv.visitTypeInsn(ANEWARRAY, OBJECT);
    mv.visitFieldInsn(PUTFIELD, STRAND, "frames", io:sprintf("[L%s;", OBJECT));

    // start the scheduler
    mv.visitFieldInsn(GETFIELD, STRAND, "scheduler", io:sprintf("L%s;", SCHEDULER));
    mv.visitMethodInsn(INVOKEVIRTUAL, SCHEDULER, "execute", "()V", false);

    // At this point we are done executing all the functions including asyncs
    if (!isVoidFunction) {
        mv.visitFieldInsn(GETFIELD, FUTURE_VALUE, "result", io:sprintf("L%s;", OBJECT));
        bir:BType returnType = userMainFunc.typeValue.retType;
        checkCastFromObject(returnType, mv);
        if (returnType is bir:BTypeInt || returnType is bir:BTypeByte) {
            mv.visitMethodInsn(INVOKEVIRTUAL, "java/io/PrintStream", "println", "(J)V", false);
        } else if (returnType is bir:BTypeFloat) {
            mv.visitMethodInsn(INVOKEVIRTUAL, "java/io/PrintStream", "println", "(D)V", false);
        } else if (returnType is bir:BTypeBoolean) {
            mv.visitMethodInsn(INVOKEVIRTUAL, "java/io/PrintStream", "println", "(Z)V", false);
        } else {
            mv.visitMethodInsn(INVOKEVIRTUAL, "java/io/PrintStream", "println", "(Ljava/lang/Object;)V", false);
        }
    }

    errorGen.generateCatchInsForMain(endLabel, handlerLabel);

    mv.visitInsn(RETURN);
    mv.visitMaxs(paramTypes.length() + 5, 10);
    mv.visitEnd();
}

# Generate a lambda function to invoke ballerina main.
#
# + userMainFunc - ballerina main function
# + cw - class visitor
# + pkg - package
function generateLambdaForMain(bir:Function userMainFunc, jvm:ClassWriter cw, bir:Package pkg,
                               string mainClass, string initClass) {
    string pkgName = getPackageName(pkg.org.value, pkg.name.value);
    bir:BType returnType = userMainFunc.typeValue.retType;
    boolean isVoidFunc = returnType is bir:BTypeNil;
    
    jvm:MethodVisitor mv;
    if (isVoidFunc) {
        mv = cw.visitMethod(ACC_PUBLIC + ACC_STATIC, "$lambda$main$",
                            io:sprintf("([L%s;)V", OBJECT), (), ());
    } else {
        mv = cw.visitMethod(ACC_PUBLIC + ACC_STATIC, "$lambda$main$",
                            io:sprintf("([L%s;)L%s;", OBJECT, OBJECT), (), ());
    }
    mv.visitCode();

    //load strand as first arg
    mv.visitVarInsn(ALOAD, 0);
    mv.visitInsn(ICONST_0);
    mv.visitInsn(AALOAD);
    mv.visitTypeInsn(CHECKCAST, STRAND);

    // load and cast param values
    bir:BType?[] paramTypes = userMainFunc.typeValue.paramTypes;

    int paramIndex = 1;
    foreach var paramType in paramTypes {
        bir:BType pType = getType(paramType);
        mv.visitVarInsn(ALOAD, 0);
        mv.visitIntInsn(BIPUSH, paramIndex);
        mv.visitInsn(AALOAD);
        castFromString(pType, mv);
        paramIndex += 1;
    }

    mv.visitMethodInsn(INVOKESTATIC, mainClass, userMainFunc.name.value, getMethodDesc(paramTypes, returnType), false);
    if (isVoidFunc) {
        mv.visitInsn(RETURN);
    } else {
        generateObjectCast(returnType, mv);
        mv.visitInsn(ARETURN);
    }
    mv.visitMaxs(0,0);
    mv.visitEnd();

    //need to generate lambda for package Init as well, if exist
    if(hasInitFunction(pkg)) {
        string initFuncName = cleanupFunctionName(getModuleInitFuncName(pkg));
        mv = cw.visitMethod(ACC_PUBLIC + ACC_STATIC, 
            io:sprintf("$lambda$%s$", initFuncName),
            io:sprintf("([L%s;)V", OBJECT), (), ());
        mv.visitCode();
         //load strand as first arg
        mv.visitVarInsn(ALOAD, 0);
        mv.visitInsn(ICONST_0);
        mv.visitInsn(AALOAD);
        mv.visitTypeInsn(CHECKCAST, STRAND);

        mv.visitMethodInsn(INVOKESTATIC, initClass, initFuncName, io:sprintf("(L%s;)V", STRAND), false);
        mv.visitInsn(RETURN);
        mv.visitMaxs(0,0);
        mv.visitEnd();
    }
}

# Generate cast instruction from String to target type
# 
# + targetType - target type to be casted
# + mv - method visitor
function castFromString(bir:BType targetType, jvm:MethodVisitor mv) {
    mv.visitTypeInsn(CHECKCAST, STRING_VALUE);
    if (targetType is bir:BTypeInt || targetType is bir:BTypeByte) {
        mv.visitMethodInsn(INVOKESTATIC, "java/lang/Long", "parseLong", "(Ljava/lang/String;)J", false);
    } else if (targetType is bir:BTypeFloat) {
        mv.visitMethodInsn(INVOKESTATIC, DOUBLE_VALUE, "parseDouble", "(Ljava/lang/String;)D", false);
    } else if (targetType is bir:BTypeBoolean) {
        mv.visitMethodInsn(INVOKESTATIC, BOOLEAN_VALUE, "parseBoolean", "(Ljava/lang/String;)Z", false);
    } else if (targetType is bir:BArrayType) {
        mv.visitTypeInsn(CHECKCAST, ARRAY_VALUE);
    } else if (targetType is bir:BMapType) {
        mv.visitTypeInsn(CHECKCAST, MAP_VALUE);
    } else if (targetType is bir:BTypeAny ||
                targetType is bir:BTypeAnyData ||
                targetType is bir:BTypeNil ||
                targetType is bir:BUnionType ||
                targetType is bir:BTypeString) {
        // do nothing
        return;
    } else {
        error err = error("JVM generation is not supported for type " + io:sprintf("%s", targetType));
        panic err;
    }
}

# Generate cast instruction from Object to target type
# 
# + targetType - target type to be casted
# + mv - method visitor
function checkCastFromObject(bir:BType? targetType, jvm:MethodVisitor mv) {
    if (targetType is bir:BTypeInt) {
        mv.visitTypeInsn(CHECKCAST, LONG_VALUE);
        mv.visitMethodInsn(INVOKEVIRTUAL, LONG_VALUE, "longValue", "()J", false);
    } else if (targetType is bir:BTypeFloat) {
        mv.visitTypeInsn(CHECKCAST, DOUBLE_VALUE);
        mv.visitMethodInsn(INVOKEVIRTUAL, DOUBLE_VALUE, "doubleValue", "()D", false);
    } else if (targetType is bir:BTypeString) {
        mv.visitTypeInsn(CHECKCAST, STRING_VALUE);
    } else if (targetType is bir:BTypeBoolean) {
        mv.visitTypeInsn(CHECKCAST, BOOLEAN_VALUE);
        mv.visitMethodInsn(INVOKEVIRTUAL, BOOLEAN_VALUE, "booleanValue", "()Z", false);
    } else if (targetType is bir:BTypeByte) {
        mv.visitTypeInsn(CHECKCAST, BYTE_VALUE);
        mv.visitMethodInsn(INVOKEVIRTUAL, BYTE_VALUE, "byteValue", "()B", false);
    } else if (targetType is bir:BArrayType) {
        mv.visitTypeInsn(CHECKCAST, ARRAY_VALUE);
    } else if (targetType is bir:BMapType) {
        mv.visitTypeInsn(CHECKCAST, MAP_VALUE);
    } else if (targetType is bir:BTypeAny ||
                targetType is bir:BTypeAnyData ||
                targetType is bir:BTypeNil ||
                targetType is bir:BUnionType) {
        // do nothing
        return;
    } else {
        error err = error("JVM generation is not supported for type " + io:sprintf("%s", targetType));
        panic err;
    }
}

# Cast a given type to object
# 
# + targetType - target type to be casted
# + mv - method visitor
function generateObjectCast(bir:BType? targetType, jvm:MethodVisitor mv) {  
    if (targetType is bir:BTypeInt) {
        mv.visitMethodInsn(INVOKESTATIC, LONG_VALUE, "valueOf", io:sprintf("(J)L%s;", LONG_VALUE), false);
    } else if (targetType is bir:BTypeFloat) {
        mv.visitMethodInsn(INVOKESTATIC, DOUBLE_VALUE, "valueOf", io:sprintf("(D)L%s;", DOUBLE_VALUE), false);
    } else if (targetType is bir:BTypeBoolean) {
        mv.visitMethodInsn(INVOKESTATIC, BOOLEAN_VALUE, "valueOf", io:sprintf("(Z)L%s;", BOOLEAN_VALUE), false);
    } else if (targetType is bir:BTypeByte) {
        mv.visitMethodInsn(INVOKESTATIC, BYTE_VALUE, "valueOf", io:sprintf("(B)L%s;", BYTE_VALUE), false);
    } else if (targetType is bir:BTypeAny ||
                targetType is bir:BTypeAnyData ||
                targetType is bir:BTypeNil ||
                targetType is bir:BUnionType ||
                targetType is bir:BTypeString ||
                targetType is bir:BArrayType ||
                targetType is bir:BMapType ||
                targetType is bir:BFiniteType ||
                targetType is bir:BInvokableType) {
        // do nothing
        return;
    } else {
        error err = error("JVM generation is not supported for type " + io:sprintf("%s", targetType));
        panic err;
    }
}

function hasInitFunction(bir:Package pkg) returns boolean {
    foreach var func in pkg.functions {
        if (func is bir:Function && isModuleInitFunction(pkg, func)) {
            return true;
        }
    }
    return false;
}

function isModuleInitFunction(bir:Package module, bir:Function func) returns boolean {
    string moduleInit = getModuleInitFuncName(module);
    return func.name.value == moduleInit;
}

function getModuleInitFuncName(bir:Package module) returns string {
    string orgName = module.org.value;
    string moduleName = module.name.value;
    if (!moduleName.equalsIgnoreCase(".") && !orgName.equalsIgnoreCase("$anon")) {
        return orgName  + "/" + moduleName + ":" + module.versionValue.value + ".<init>";
    } else {
        return "..<init>";
    }
}

function generateInitFunctionInvocation(bir:Package pkg, jvm:MethodVisitor mv) {
    foreach var mod in pkg.importModules {
        bir:Package importedPkg = lookupModule(mod, currentBIRContext);
        if (hasInitFunction(importedPkg)) {
            string initFuncName = cleanupFunctionName(getModuleInitFuncName(importedPkg));
            string moduleClassName = getModuleLevelClassName(importedPkg.org.value, importedPkg.name.value,
                                                                importedPkg.name.value);
            mv.visitTypeInsn(NEW, "org/ballerinalang/jvm/Strand");
            mv.visitInsn(DUP);
            mv.visitMethodInsn(INVOKESPECIAL, "org/ballerinalang/jvm/Strand", "<init>", "()V", false);
            mv.visitMethodInsn(INVOKESTATIC, moduleClassName, initFuncName,
                    "(Lorg/ballerinalang/jvm/Strand;)Ljava/lang/Object;", false);
            mv.visitInsn(POP);
        }
        generateInitFunctionInvocation(importedPkg, mv);
    }
}

function generateParamCast(int paramIndex, bir:BType targetType, jvm:MethodVisitor mv) {
    // load BValue array
    mv.visitVarInsn(ALOAD, 0);

    // load value[i]
    mv.visitLdcInsn(paramIndex);
    mv.visitInsn(L2I);
    mv.visitInsn(AALOAD);
}

type BalToJVMIndexMap object {
    private int localVarIndex = 0;
    private map<int> jvmLocalVarIndexMap = {};

    function add(bir:VariableDcl varDcl) {
        string varRefName = self.getVarRefName(varDcl);
        self.jvmLocalVarIndexMap[varRefName] = self.localVarIndex;

        bir:BType bType = varDcl.typeValue;

        if (bType is bir:BTypeInt ||
            bType is bir:BTypeFloat ||
            bType is bir:BTypeByte) {
            self.localVarIndex = self.localVarIndex + 2;
        } else {
            self.localVarIndex = self.localVarIndex + 1;
        }
    }

    function getIndex(bir:VariableDcl varDcl) returns int {
        string varRefName = self.getVarRefName(varDcl);
        if (!(self.jvmLocalVarIndexMap.hasKey(varRefName))) {
            self.add(varDcl);
        }

        return self.jvmLocalVarIndexMap[varRefName] ?: -1;
    }

    function getVarRefName(bir:VariableDcl varDcl) returns string {
        return varDcl.name.value;
    }
};

function generateFrameClasses(bir:Package pkg, map<byte[]> pkgEntries) {
    string pkgName = getPackageName(pkg.org.value, pkg.name.value);

    foreach var func in pkg.functions {
        generateFrameClassForFunction(pkgName, func, pkgEntries);
    }

    foreach var typeDef in pkg.typeDefs {
        bir:Function?[]? attachedFuncs = typeDef.attachedFuncs;
        if (attachedFuncs is bir:Function?[]) {
            foreach var func in attachedFuncs {
                generateFrameClassForFunction(pkgName, func, pkgEntries, attachedType=typeDef.typeValue);
            }
        }
    }
}

function generateFrameClassForFunction (string pkgName, bir:Function? func, map<byte[]> pkgEntries,
                                        bir:BType? attachedType = ()) {
    bir:Function currentFunc = getFunction(untaint func);
    if (isExternFunc(currentFunc)) {
        return;
    }
    string frameClassName = getFrameClassName(pkgName, currentFunc.name.value, attachedType);
    jvm:ClassWriter cw = new(COMPUTE_FRAMES);
    cw.visitSource(currentFunc.pos.sourceFileName);
    cw.visit(V1_8, ACC_PUBLIC + ACC_SUPER, frameClassName, (), OBJECT, ());
    generateDefaultConstructor(cw, OBJECT);

    int k = 0;
    bir:VariableDcl?[] localVars = currentFunc.localVars;
    while (k < localVars.length()) {
        bir:VariableDcl localVar = getVariableDcl(localVars[k]);
        bir:BType bType = localVar.typeValue;
        var fieldName = localVar.name.value.replace("%","_");
        generateField(cw, bType, fieldName, false);
        k = k + 1;
    }

    jvm:FieldVisitor fv = cw.visitField(ACC_PUBLIC, "state", "I");
    fv.visitEnd();

    cw.visitEnd();
    pkgEntries[frameClassName + ".class"] = cw.toByteArray();
}

function getFrameClassName(string pkgName, string funcName, bir:BType? attachedType) returns string {
    string frameClassName = pkgName;
    if (attachedType is bir:BObjectType) {
        frameClassName += cleanupTypeName(attachedType.name.value) + "_";
    }

    return frameClassName + cleanupFunctionName(funcName) + "Frame";
}

# Cleanup type name by replacing '$' with '_'.
function cleanupTypeName(string name) returns string {
    return name.replace("$","_");
}

function cleanupFileName(string name) returns string {
    return name.replace(BAL_EXTENSION, "");
}

function generateField(jvm:ClassWriter cw, bir:BType bType, string fieldName, boolean isPackage) {
    string typeSig;
    if (bType is bir:BTypeInt || bType is bir:BTypeByte) {
        typeSig = "J";
    } else if (bType is bir:BTypeFloat) {
        typeSig = "D";
    } else if (bType is bir:BTypeString) {
        typeSig = io:sprintf("L%s;", STRING_VALUE);
    } else if (bType is bir:BTypeBoolean) {
        typeSig = "Z";
    } else if (bType is bir:BTypeNil) {
        typeSig = io:sprintf("L%s;", OBJECT);
    } else if (bType is bir:BMapType) {
        typeSig = io:sprintf("L%s;", MAP_VALUE);
    } else if (bType is bir:BRecordType) {
        typeSig = io:sprintf("L%s;", MAP_VALUE);
    } else if (bType is bir:BArrayType ||
                bType is bir:BTupleType) {
        typeSig = io:sprintf("L%s;", ARRAY_VALUE);
    } else if (bType is bir:BErrorType) {
        typeSig = io:sprintf("L%s;", ERROR_VALUE);
    } else if (bType is bir:BFutureType) {
        typeSig = io:sprintf("L%s;", FUTURE_VALUE);
    } else if (bType is bir:BObjectType) {
        typeSig = io:sprintf("L%s;", OBJECT_VALUE);
    } else if (bType is bir:BXMLType) {
        typeSig = io:sprintf("L%s;", XML_VALUE);
    } else if (bType is bir:BTypeAny ||
                bType is bir:BTypeAnyData ||
                bType is bir:BUnionType ||
                bType is bir:BJSONType ||
                bType is bir:BFiniteType ||
                bType is bir:BInvokableType) {
        typeSig = io:sprintf("L%s;", OBJECT);
    } else if (bType is bir:BInvokableType) {
        if (bType.retType is bir:BTypeNil) {
            typeSig = io:sprintf("L%s;", CONSUMER);
        } else {
            typeSig = io:sprintf("L%s;", FUNCTION);
        }
    } else {
        error err = error( "JVM generation is not supported for type " +
                                    io:sprintf("%s", bType));
        panic err;
    }

    jvm:FieldVisitor fv;
    if (isPackage) {
        fv = cw.visitField(ACC_STATIC, fieldName, typeSig);
    } else {
        fv = cw.visitField(ACC_PROTECTED, fieldName, typeSig);
    }
    fv.visitEnd();
}

function generateDefaultConstructor(jvm:ClassWriter cw, string ownerClass) {
    jvm:MethodVisitor mv = cw.visitMethod(ACC_PUBLIC, "<init>", "()V", (), ());
    mv.visitCode();
    mv.visitVarInsn(ALOAD, 0);
    mv.visitMethodInsn(INVOKESPECIAL, ownerClass, "<init>", "()V", false);
    mv.visitInsn(RETURN);
    mv.visitMaxs(1, 1);
    mv.visitEnd();
}

function generateDiagnosticPos(bir:DiagnosticPos pos, jvm:MethodVisitor mv) {
    if (pos.sLine != -1) {
        jvm:Label label = new;
        mv.visitLabel(label);
        mv.visitLineNumber(pos.sLine, label);
    }
}

function cleanupFunctionName(string functionName) returns string {
    return functionName.replaceAll("[\\.:/<>]", "_");
}

function getVariableDcl(bir:VariableDcl? localVar) returns bir:VariableDcl {
    if (localVar is bir:VariableDcl) {
        return localVar;
    } else {
        error err = error("Invalid variable declarion");
        panic err;
    }
}

function getBasicBlock(bir:BasicBlock? bb) returns bir:BasicBlock {
    if (bb is bir:BasicBlock) {
        return bb;
    } else {
        error err = error("Invalid basic block");
        panic err;
    }
}

function getFunction(bir:Function? bfunction) returns bir:Function {
    if (bfunction is bir:Function) {
        return bfunction;
    } else {
        error err = error("Invalid function");
        panic err;
    }
}

function getTypeDef(bir:TypeDef? typeDef) returns bir:TypeDef {
    if (typeDef is bir:TypeDef) {
        return typeDef;
    } else {
        error err = error("Invalid type definition");
        panic err;
    }
}

function getObjectField(bir:BObjectField? objectField) returns bir:BObjectField {
    if (objectField is bir:BObjectField) {
        return objectField;
    } else {
        error err = error("Invalid object field");
        panic err;
    }
}

function getRecordField(bir:BRecordField? recordField) returns bir:BRecordField {
    if (recordField is bir:BRecordField) {
        return recordField;
    } else {
        error err = error("Invalid record field");
        panic err;
    }
}

function isExternFunc(bir:Function func) returns boolean {
    return func.isDeclaration;
}

function getVarRef(bir:VarRef? varRef) returns bir:VarRef {
    if (varRef is bir:VarRef) {
        return varRef;
    } else {
        error err = error("Invalid variable reference");
        panic err;
    }
}

function getType(bir:BType? bType) returns bir:BType {
    if (bType is bir:BType) {
        return bType;
    } else {
        error err = error("Invalid type");
        panic err;
    }
}<|MERGE_RESOLUTION|>--- conflicted
+++ resolved
@@ -380,8 +380,7 @@
                     bType is bir:BTypeAnyData ||
                     bType is bir:BUnionType ||
                     bType is bir:BJSONType ||
-                    bType is bir:BFiniteType ||
-                    bType is bir:BInvokableType) {
+                    bType is bir:BFiniteType) {
             mv.visitFieldInsn(GETFIELD, frameName, localVar.name.value.replace("%","_"), 
                     io:sprintf("L%s;", OBJECT));
             mv.visitVarInsn(ASTORE, index);
@@ -463,8 +462,7 @@
                     bType is bir:BTypeAnyData ||
                     bType is bir:BUnionType ||
                     bType is bir:BJSONType ||
-                    bType is bir:BFiniteType ||
-                    bType is bir:BInvokableType) {
+                    bType is bir:BFiniteType) {
             mv.visitVarInsn(ALOAD, index);
             mv.visitFieldInsn(PUTFIELD, frameName, localVar.name.value.replace("%","_"),
                     io:sprintf("L%s;", OBJECT));
@@ -615,14 +613,9 @@
                 bType is bir:BTupleType ||
                 bType is bir:BFutureType ||
                 bType is bir:BJSONType ||
-<<<<<<< HEAD
                 bType is bir:BXMLType ||
-                bType is bir:BFiniteType ||
-                bType is bir:BInvokableType) {
-=======
                 bType is bir:BInvokableType ||
-                bType is bir:BXMLType) {
->>>>>>> b5bbf42e
+                bType is bir:BFiniteType) {
         mv.visitInsn(ACONST_NULL);
         mv.visitVarInsn(ASTORE, index);
     } else {
@@ -664,8 +657,7 @@
     } else if (bType is bir:BTypeAnyData ||
                 bType is bir:BUnionType ||
                 bType is bir:BJSONType ||
-                bType is bir:BFiniteType ||
-                bType is bir:BInvokableType) {
+                bType is bir:BFiniteType) {
         return io:sprintf("L%s;", OBJECT);
     } else if (bType is bir:BMapType ||
                 bType is bir:BRecordType ||
@@ -716,8 +708,7 @@
                 bType is bir:BTypeAnyData ||
                 bType is bir:BUnionType ||
                 bType is bir:BJSONType ||
-                bType is bir:BFiniteType ||
-                bType is bir:BInvokableType) {
+                bType is bir:BFiniteType) {
         return io:sprintf(")L%s;", OBJECT);
     } else if (bType is bir:BObjectType) {
         return io:sprintf(")L%s;", OBJECT_VALUE);
@@ -1194,8 +1185,7 @@
                 bType is bir:BTypeAnyData ||
                 bType is bir:BUnionType ||
                 bType is bir:BJSONType ||
-                bType is bir:BFiniteType ||
-                bType is bir:BInvokableType) {
+                bType is bir:BFiniteType) {
         typeSig = io:sprintf("L%s;", OBJECT);
     } else if (bType is bir:BInvokableType) {
         if (bType.retType is bir:BTypeNil) {
