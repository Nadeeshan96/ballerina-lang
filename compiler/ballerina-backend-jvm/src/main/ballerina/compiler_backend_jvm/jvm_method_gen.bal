--- conflicted
+++ resolved
@@ -52,9 +52,9 @@
         generateUserDefinedTypes(mv, module.typeDefs);
 
         if (!"".equalsIgnoreCase(currentPackageName)) {
-            mv.visitTypeInsn(NEW, typeOwnerClass);
+            mv.visitTypeInsn(NEW, INIT_CLASS_NAME);
             mv.visitInsn(DUP);
-            mv.visitMethodInsn(INVOKESPECIAL, typeOwnerClass, "<init>", "()V", false);
+            mv.visitMethodInsn(INVOKESPECIAL, INIT_CLASS_NAME, "<init>", "()V", false);
             mv.visitVarInsn(ASTORE, 1);
             mv.visitLdcInsn(currentPackageName);
             mv.visitVarInsn(ALOAD, 1);
@@ -258,13 +258,9 @@
         } else if (terminator is bir:Return) {
             termGen.genReturnTerm(terminator, returnVarRefIndex, func);
         } else if (terminator is bir:Panic) {
-<<<<<<< HEAD
             errorGen.genPanic(terminator);
-=======
-            termGen.genPanicIns(terminator);
         } else if (terminator is bir:Wait) {
             termGen.generateWaitIns(terminator, funcName);
->>>>>>> dbe609d8
         }
         // set next error entry after visiting current error entry.
         if (isTrapped) {
@@ -1030,15 +1026,11 @@
     return name.replace("$","_");
 }
 
-<<<<<<< HEAD
 function cleanupFileName(string name) returns string {
-    return name.replace(".bal","");
-}
-
-function generateField(jvm:ClassWriter cw, bir:BType bType, string fieldName) {
-=======
+    return name.replace(BAL_EXTENSION, "");
+}
+
 function generateField(jvm:ClassWriter cw, bir:BType bType, string fieldName, boolean isPackage) {
->>>>>>> dbe609d8
     string typeSig;
     if (bType is bir:BTypeInt || bType is bir:BTypeByte) {
         typeSig = "J";
