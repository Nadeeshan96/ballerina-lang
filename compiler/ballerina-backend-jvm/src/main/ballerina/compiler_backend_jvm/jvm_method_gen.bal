--- conflicted
+++ resolved
@@ -367,11 +367,7 @@
                     io:sprintf("L%s;", OBJECT));
             mv.visitVarInsn(ASTORE, index);
         } else if (bType is bir:BXMLType) {
-<<<<<<< HEAD
-            mv.visitFieldInsn(GETFIELD, frameName, localVar.name.value.replace("%","_"), 
-=======
             mv.visitFieldInsn(GETFIELD, frameName, localVar.name.value.replace("%","_"),
->>>>>>> 2ca853da
                     io:sprintf("L%s;", XML_VALUE));
             mv.visitVarInsn(ASTORE, index);
         } else {
