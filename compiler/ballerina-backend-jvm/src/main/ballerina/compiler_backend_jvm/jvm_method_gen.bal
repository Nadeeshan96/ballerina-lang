--- conflicted
+++ resolved
@@ -251,6 +251,34 @@
     mv.visitInsn(AASTORE);
 
     termGen.genReturnTerm({pos:{}, kind:"RETURN"}, returnVarRefIndex, func);
+
+    jvm:Label methodEndLabel = new;
+    mv.visitLabel(methodEndLabel);
+
+    // Create Local Variable Table
+    k = localVarOffset;
+    while (k < localVars.length()) {
+        bir:VariableDcl localVar = getVariableDcl(localVars[k]);
+        jvm:Label startLabel = methodStartLabel;
+        jvm:Label endLabel = methodEndLabel;
+        if ((localVar.kind is bir:LocalVarKind || localVar is bir:FunctionParam)
+            && !(localVar.meta?.name is () || localVar.meta?.name == "")) {
+            if (localVar.kind is bir:LocalVarKind) {
+                string? startBBID = localVar.meta?.startBBID;
+                string? endBBID = localVar.meta?.endBBID;
+                int? insOffset = localVar.meta.insOffset;
+                if (startBBID is string && insOffset is int) {
+                    startLabel = labelGen.getLabel(funcName + startBBID + "ins" + insOffset);
+                }
+                if (endBBID is string) {
+                    endLabel = labelGen.getLabel(funcName + endBBID + "beforeTerm");
+                }
+            }
+            mv.visitLocalVariable(localVar.meta.name, getJVMTypeSign(localVar.typeValue),
+                startLabel, endLabel, indexMap.getIndex(localVar));
+        }
+        k = k + 1;
+    }
     mv.visitMaxs(200, 400);
     mv.visitEnd();
 }
@@ -440,56 +468,6 @@
         }
         k = k + 1;
     }
-<<<<<<< HEAD
-
-    mv.visitInsn(DUP);
-    mv.visitVarInsn(ILOAD, stateVarIndex);
-    mv.visitFieldInsn(PUTFIELD, frameName, "state", "I");
-
-
-    bir:VariableDcl frameVar = { typeValue: "string", // should be record or something
-                                 name: { value: "frame" },
-                                 kind: "TEMP" };
-    var frameVarIndex = indexMap.getIndex(frameVar);
-    mv.visitVarInsn(ASTORE, frameVarIndex);
-
-    mv.visitVarInsn(ALOAD, localVarOffset);
-    mv.visitFieldInsn(GETFIELD, "org/ballerinalang/jvm/Strand", "frames", "[Ljava/lang/Object;");
-    mv.visitVarInsn(ALOAD, localVarOffset);
-    mv.visitInsn(DUP);
-    mv.visitFieldInsn(GETFIELD, "org/ballerinalang/jvm/Strand", "resumeIndex", "I");
-    mv.visitInsn(DUP_X1);
-    mv.visitInsn(ICONST_1);
-    mv.visitInsn(IADD);
-    mv.visitFieldInsn(PUTFIELD, "org/ballerinalang/jvm/Strand", "resumeIndex", "I");
-    mv.visitVarInsn(ALOAD, frameVarIndex);
-    mv.visitInsn(AASTORE);
-
-    termGen.genReturnTerm({pos:{}, kind:"RETURN"}, returnVarRefIndex, func);
-    jvm:Label methodEndLabel = new;
-    mv.visitLabel(methodEndLabel);
-
-    // Create Local Variable Table
-    k = localVarOffset;
-    while (k < localVars.length()) {
-        bir:VariableDcl localVar = getVariableDcl(localVars[k]);
-        jvm:Label startLabel = methodStartLabel;
-        jvm:Label endLabel = methodEndLabel;
-        if ((localVar.kind is bir:LocalVarKind || localVar is bir:FunctionParam) 
-            && !(localVar.meta["name"] is () || localVar.meta["name"] == "")) {
-            if (localVar.kind is bir:LocalVarKind) {
-                startLabel = labelGen.getLabel(funcName + localVar.meta.startBBID + "ins" + localVar.meta.insOffset);
-                endLabel = labelGen.getLabel(funcName + localVar.meta.endBBID + "beforeTerm");
-            }
-            mv.visitLocalVariable(localVar.meta.name, getJVMTypeSign(localVar.typeValue), 
-                startLabel, endLabel, indexMap.getIndex(localVar));
-        }
-        k = k + 1;
-    }
-    mv.visitMaxs(200, 400);
-    mv.visitEnd();
-=======
->>>>>>> 0071799d
 }
 
 function getJVMTypeSign(bir:BType bType) returns string {
