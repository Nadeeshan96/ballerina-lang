--- conflicted
+++ resolved
@@ -1,11 +1,6 @@
-<<<<<<< HEAD
-function generateMethod(bir:Function func, jvm:ClassWriter cw, string className) {
-    int lambdaIndex = 0;
-=======
 function generateMethod(bir:Function func, jvm:ClassWriter cw, bir:Package module) {
     string currentPackageName = getPackageName(module.org.value, module.name.value);
 
->>>>>>> 935bd533
     BalToJVMIndexMap indexMap = new;
     string funcName = cleanupFunctionName(untaint func.name.value);
     int returnVarRefIndex = -1;
@@ -85,7 +80,7 @@
         i = i + 1;
     }
 
-    TerminatorGenerator termGen = new(mv, indexMap, labelGen);
+    TerminatorGenerator termGen = new(mv, indexMap, labelGen, module);
 
     // uncomment to test yield
     // mv.visitFieldInsn(GETSTATIC, className, "i", "I");
@@ -158,7 +153,8 @@
         if (terminator is bir:GOTO) {
             termGen.genGoToTerm(terminator, funcName);
         } else if (terminator is bir:Call) {
-            termGen.genCallTerm(terminator, funcName, className);
+            // termGen.genCallTerm(terminator, funcName);
+            termGen.genAsyncCallTerm(terminator, funcName);
         } else if (terminator is bir:Branch) {
             termGen.genBranchTerm(terminator, funcName);
         } else if (terminator is bir:Return) {
@@ -334,7 +330,8 @@
 }
 
 function generateLambdaMethod(bir:Call callIns, jvm:ClassWriter cw, string className, string lambdaName) {
-    jvm:MethodVisitor mv = cw.visitMethod(ACC_PRIVATE + ACC_SYNTHETIC, "lambda$stamp$0", "([Ljava/lang/Object;)Ljava/lang/Object;", null, null);
+    jvm:MethodVisitor mv = cw.visitMethod(ACC_PRIVATE + ACC_SYNTHETIC, lambdaName, 
+                                "([Ljava/lang/Object;)Ljava/lang/Object;", null, null);
     mv.visitCode();
     mv.visitVarInsn(ALOAD, 0);
 
@@ -401,13 +398,8 @@
 function getMethodDesc(bir:BType[] paramTypes, bir:BType retType) returns string {
     string desc = "(Lorg/ballerinalang/jvm/Strand;";
     int i = 0;
-<<<<<<< HEAD
     while (i < paramTypes.length()) {
-        desc = desc + getTypeDesc(paramTypes[i]);
-=======
-    while (i < func.argsCount) {
-        desc = desc + getArgTypeSignature(func.typeValue.paramTypes[i]);
->>>>>>> 935bd533
+        desc = desc + getArgTypeSignature(paramTypes[i]);
         i += 1;
     }
     string returnType = generateReturnType(retType);
