// Copyright (c) 2019 WSO2 Inc. (http://www.wso2.org) All Rights Reserved.
//
// WSO2 Inc. licenses this file to you under the Apache License,
// Version 2.0 (the "License"); you may not use this file except
// in compliance with the License.
// You may obtain a copy of the License at
//
// http://www.apache.org/licenses/LICENSE-2.0
//
// Unless required by applicable law or agreed to in writing,
// software distributed under the License is distributed on an
// "AS IS" BASIS, WITHOUT WARRANTIES OR CONDITIONS OF ANY
// KIND, either express or implied.  See the License for the
// specific language governing permissions and limitations
// under the License.

type TerminatorGenerator object {
    jvm:MethodVisitor mv;
    BalToJVMIndexMap indexMap;
    LabelGenerator labelGen;
    ErrorHandlerGenerator errorGen;
    int lambdaIndex = 0;
    bir:Package module;


    public function __init(jvm:MethodVisitor mv, BalToJVMIndexMap indexMap, LabelGenerator labelGen, 
                            ErrorHandlerGenerator errorGen, bir:Package module) {
        self.mv = mv;
        self.indexMap = indexMap;
        self.labelGen = labelGen;
        self.errorGen = errorGen;
        self.module = module;
    }

    function genGoToTerm(bir:GOTO gotoIns, string funcName) {
        jvm:Label gotoLabel = self.labelGen.getLabel(funcName + gotoIns.targetBB.id.value);
        self.mv.visitJumpInsn(GOTO, gotoLabel);
    }

    function genReturnTerm(bir:Return returnIns, int returnVarRefIndex, bir:Function func) {
        bir:BType bType = func.typeValue.retType;
        if (bType is bir:BTypeNil) {
            self.mv.visitInsn(RETURN);
        } else if (bType is bir:BTypeInt || bType is bir:BTypeByte) {
            self.mv.visitVarInsn(LLOAD, returnVarRefIndex);
            self.mv.visitInsn(LRETURN);
        } else if (bType is bir:BTypeFloat) {
            self.mv.visitVarInsn(DLOAD, returnVarRefIndex);
            self.mv.visitInsn(DRETURN);
        } else if (bType is bir:BTypeString) {
            self.mv.visitVarInsn(ALOAD, returnVarRefIndex);
            self.mv.visitInsn(ARETURN);
        } else if (bType is bir:BTypeBoolean) {
            self.mv.visitVarInsn(ILOAD, returnVarRefIndex);
            self.mv.visitInsn(IRETURN);
        } else if (bType is bir:BMapType ||
                bType is bir:BArrayType ||
                bType is bir:BTypeAny ||
                bType is bir:BTableType ||
                bType is bir:BStreamType ||
                bType is bir:BTypeAnyData ||
                bType is bir:BObjectType ||
                bType is bir:BTypeDecimal ||
                bType is bir:BRecordType ||
                bType is bir:BTupleType ||
                bType is bir:BJSONType ||
                bType is bir:BFutureType ||
                bType is bir:BXMLType ||
                bType is bir:BInvokableType ||
                bType is bir:BFiniteType ||
                bType is bir:BTypeDesc) {
            self.mv.visitVarInsn(ALOAD, returnVarRefIndex);
            self.mv.visitInsn(ARETURN);
        } else if (bType is bir:BUnionType) {
            self.handleErrorRetInUnion(returnVarRefIndex, func.workerChannels, bType);
            self.mv.visitVarInsn(ALOAD, returnVarRefIndex);
            self.mv.visitInsn(ARETURN);
        } else if (bType is bir:BErrorType) {
            self.notifyChannels(func.workerChannels, returnVarRefIndex);
            self.mv.visitVarInsn(ALOAD, returnVarRefIndex);
            self.mv.visitInsn(ARETURN);
        } else {
            error err = error( "JVM generation is not supported for type " +
                            io:sprintf("%s", func.typeValue.retType));
            panic err;
        }
    }

    function handleErrorRetInUnion(int returnVarRefIndex, bir:ChannelDetail[] channels, bir:BUnionType bType) {
        if (channels.length() == 0) {
            return;
        }

        boolean errorIncluded = false;
        foreach var member in bType.members {
            if (member is bir:BErrorType) {
                errorIncluded = true;
                break;
            }
        }

        if (errorIncluded) {
            self.mv.visitVarInsn(ALOAD, returnVarRefIndex);
            self.mv.visitVarInsn(ALOAD, 0);
            loadChannelDetails(self.mv, channels);
            self.mv.visitMethodInsn(INVOKESTATIC, WORKER_UTILS, "handleWorkerError", 
                io:sprintf("(L%s;L%s;[L%s;)V", REF_VALUE, STRAND, CHANNEL_DETAILS), false);
        }
    }

    function notifyChannels(bir:ChannelDetail[] channels, int retIndex) {
        if (channels.length() == 0) {
            return;
        }

        self.mv.visitVarInsn(ALOAD, 0);
        loadChannelDetails(self.mv, channels);
        self.mv.visitVarInsn(ALOAD, retIndex);
        self.mv.visitMethodInsn(INVOKEVIRTUAL, STRAND, "handleChannelError", io:sprintf("([L%s;L%s;)V", 
            CHANNEL_DETAILS, ERROR_VALUE), false);
    }

    function genBranchTerm(bir:Branch branchIns, string funcName) {
        string trueBBId = branchIns.trueBB.id.value;
        string falseBBId = branchIns.falseBB.id.value;

        int opIndex = self.getJVMIndexOfVarRef(branchIns.op.variableDcl);
        self.mv.visitVarInsn(ILOAD, opIndex);

        jvm:Label trueBBLabel = self.labelGen.getLabel(funcName + trueBBId);
        self.mv.visitJumpInsn(IFGT, trueBBLabel);

        jvm:Label falseBBLabel = self.labelGen.getLabel(funcName + falseBBId);
        self.mv.visitJumpInsn(GOTO, falseBBLabel);
    }

    function genCallTerm(bir:Call callIns, string funcName, boolean isInTryBlock, bir:ErrorEntry? currentEE, 
                         jvm:Label endLabel, jvm:Label handlerLabel, jvm:Label jumpLabel, int localVarOffset) {
        string orgName = callIns.pkgID.org;
        string moduleName = callIns.pkgID.name;

        // check for native blocking call
        if (isExternStaticFunctionCall(callIns)) {
            jvm:Label blockedOnExternLabel = new;
            jvm:Label notBlockedOnExternLabel = new;

            self.mv.visitVarInsn(ALOAD, localVarOffset);
            self.mv.visitFieldInsn(GETFIELD, "org/ballerinalang/jvm/Strand", "blockedOnExtern", "Z");
            self.mv.visitJumpInsn(IFEQ, blockedOnExternLabel);

            if (callIns.lhsOp.variableDcl is bir:VariableDcl) {
                self.mv.visitVarInsn(ALOAD, localVarOffset);
                self.mv.visitFieldInsn(GETFIELD, "org/ballerinalang/jvm/Strand", "future",
                                        "Ljava/util/concurrent/Future;");
                self.mv.visitMethodInsn(INVOKEINTERFACE, "java/util/concurrent/Future", "get", "()Ljava/lang/Object;",
                                            true);
                addUnboxInsn(self.mv, callIns.lhsOp.typeValue);

                // store return
                self.storeReturnFromCallIns(callIns);
            }

            self.mv.visitVarInsn(ALOAD, localVarOffset);
            self.mv.visitInsn(ICONST_0);
            self.mv.visitFieldInsn(PUTFIELD, "org/ballerinalang/jvm/Strand", "blockedOnExtern", "Z");

            self.mv.visitJumpInsn(GOTO, notBlockedOnExternLabel);

            self.mv.visitLabel(blockedOnExternLabel);
            // invoke the function
            self.genCall(callIns, orgName, moduleName, localVarOffset);

            // store return
            self.storeReturnFromCallIns(callIns);

            self.mv.visitLabel(notBlockedOnExternLabel);
        } else {
            // invoke the function
            self.genCall(callIns, orgName, moduleName, localVarOffset);

            // store return
            self.storeReturnFromCallIns(callIns);
        }

        // handle trapped function calls.
        if (isInTryBlock &&  currentEE is bir:ErrorEntry) {
            self.errorGen.generateCatchInsForTrap(currentEE, endLabel, handlerLabel, jumpLabel);
        }

        self.mv.visitVarInsn(ALOAD, localVarOffset);
        self.mv.visitFieldInsn(GETFIELD, "org/ballerinalang/jvm/Strand", "yield", "Z");
        jvm:Label yieldLabel = self.labelGen.getLabel(funcName + "yield");
        self.mv.visitJumpInsn(IFNE, yieldLabel);

        // goto thenBB
        jvm:Label gotoLabel = self.labelGen.getLabel(funcName + callIns.thenBB.id.value);
        self.mv.visitJumpInsn(GOTO, gotoLabel);
    }

    private function storeReturnFromCallIns(bir:Call callIns) {
        bir:VariableDcl? lhsOpVarDcl = callIns.lhsOp.variableDcl;

        if (lhsOpVarDcl is bir:VariableDcl) {
            int lhsLndex = self.getJVMIndexOfVarRef(lhsOpVarDcl);
            bir:BType? bType = callIns.lhsOp.typeValue;

            if (bType is bir:BTypeInt || bType is bir:BTypeByte) {
                self.mv.visitVarInsn(LSTORE, lhsLndex);
            } else if (bType is bir:BTypeFloat) {
                self.mv.visitVarInsn(DSTORE, lhsLndex);
            } else if (bType is bir:BTypeString) {
                self.mv.visitVarInsn(ASTORE, lhsLndex);
            } else if (bType is bir:BTypeBoolean) {
                self.mv.visitVarInsn(ISTORE, lhsLndex);
            } else if (bType is bir:BArrayType ||
                        bType is bir:BMapType ||
                        bType is bir:BTableType ||
                        bType is bir:BStreamType ||
                        bType is bir:BErrorType ||
                        bType is bir:BTypeAny ||
                        bType is bir:BTypeAnyData ||
                        bType is bir:BTypeNil ||
                        bType is bir:BObjectType ||
                        bType is bir:BTypeDecimal ||
                        bType is bir:BUnionType ||
                        bType is bir:BRecordType ||
                        bType is bir:BTupleType ||
                        bType is bir:BFutureType ||
                        bType is bir:BJSONType ||
                        bType is bir:BXMLType ||
                        bType is bir:BInvokableType ||
                        bType is bir:BFiniteType ||
                        bType is bir:BTypeDesc) {
                self.mv.visitVarInsn(ASTORE, lhsLndex);
            } else {
                error err = error( "JVM generation is not supported for type " +
                                            io:sprintf("%s", callIns.lhsOp.typeValue));
                panic err;
            }
        }
    }

    private function genCall(bir:Call callIns, string orgName, string moduleName, int localVarOffset) {
        if (!callIns.isVirtual) {
            self.genFuncCall(callIns, orgName, moduleName, localVarOffset);
            return;
        }

        bir:VariableDcl selfArg = getVariableDcl(callIns.args[0].variableDcl);
        if (selfArg.typeValue is bir:BObjectType || selfArg.typeValue is bir:BServiceType) {
            self.genVirtualCall(callIns, orgName, moduleName, localVarOffset);
        } else {
            // then this is a function attached to a built-in type
            self.genBuiltinTypeAttachedFuncCall(callIns, orgName, moduleName, localVarOffset);
        }
    }

    private function genFuncCall(bir:Call callIns, string orgName, string moduleName, int localVarOffset) {
        string methodName = cleanupName(callIns.name.value);
        self.genStaticCall(callIns, orgName, moduleName, localVarOffset, methodName, methodName);
    }

    private function genBuiltinTypeAttachedFuncCall(bir:Call callIns, string orgName, string moduleName, 
                                                    int localVarOffset) {
        string methodLookupName = callIns.name.value;
        int index = methodLookupName.indexOf(".") + 1;
        string methodName = methodLookupName.substring(index, methodLookupName.length());
        self.genStaticCall(callIns, orgName, moduleName, localVarOffset, methodName, methodLookupName);
    }

    private function genStaticCall(bir:Call callIns, string orgName, string moduleName, int localVarOffset, 
                                   string methodName, string methodLookupName) {
        // load strand
        self.mv.visitVarInsn(ALOAD, localVarOffset);

        int argsCount = callIns.args.length();
        int i = 0;
        while (i < argsCount) {
            bir:VarRef? arg = callIns.args[i];
            self.visitArg(arg);
            i += 1;
        }

        string lookupKey = getPackageName(orgName, moduleName) + methodLookupName;
        string methodDesc = lookupJavaMethodDescription(lookupKey);
        string jvmClass = lookupFullQualifiedClassName(lookupKey);
        self.mv.visitMethodInsn(INVOKESTATIC, jvmClass, methodName, methodDesc, false);
    }

    private function genVirtualCall(bir:Call callIns, string orgName, string moduleName, int localVarOffset) {
        bir:VariableDcl selfArg = getVariableDcl(callIns.args[0].variableDcl);
        int argIndex = self.getJVMIndexOfVarRef(selfArg);

        // load self
        self.mv.visitVarInsn(ALOAD, argIndex);
        self.mv.visitTypeInsn(CHECKCAST, OBJECT_VALUE);

        // load the strand
        self.mv.visitVarInsn(ALOAD, localVarOffset);

        // load the function name as the second argument
        self.mv.visitLdcInsn(cleanupObjectTypeName(callIns.name.value));

        // create an Object[] for the rest params
        int argsCount = callIns.args.length() - 1;
        self.mv.visitLdcInsn(argsCount);
        self.mv.visitInsn(L2I);
        self.mv.visitTypeInsn(ANEWARRAY, OBJECT);

        int i = 0;
        while (i < argsCount) {
            self.mv.visitInsn(DUP);
            self.mv.visitLdcInsn(i);
            self.mv.visitInsn(L2I);

            // i + 1 is used since we skip the first argument (self)
            bir:VarRef? arg = callIns.args[i + 1];
            self.visitArg(arg);

            // Add the to the rest params array
            addBoxInsn(self.mv, arg.typeValue);
            self.mv.visitInsn(AASTORE);
            i += 1;
        }

        // call method
        string methodDesc = io:sprintf("(L%s;L%s;[L%s;)L%s;", STRAND, STRING_VALUE, OBJECT, OBJECT);
        self.mv.visitMethodInsn(INVOKEINTERFACE, OBJECT_VALUE, "call", methodDesc, true);

        bir:BType? returnType = callIns.lhsOp.typeValue;
        if (returnType is ()) {
            self.mv.visitInsn(POP);
        } else {
            addUnboxInsn(self.mv, returnType);
        }
    }

    function visitArg(bir:VarRef? arg) {
        bir:VarRef argRef = getVarRef(arg);
        bir:BType bType = argRef.typeValue;
        int argIndex = self.getJVMIndexOfVarRef(getVariableDcl(argRef.variableDcl));
        if (bType is bir:BTypeInt || bType is bir:BTypeByte) {
            self.mv.visitVarInsn(LLOAD, argIndex);
        } else if (bType is bir:BTypeFloat) {
            self.mv.visitVarInsn(DLOAD, argIndex);
<<<<<<< HEAD
=======
        } else if (bType is bir:BTypeDecimal) {
            self.mv.visitVarInsn(ALOAD, argIndex);
>>>>>>> 8f2eb8e5
        } else if (bType is bir:BTypeBoolean) {
            self.mv.visitVarInsn(ILOAD, argIndex);
        } else if (bType is bir:BTypeDesc) {
            self.mv.visitVarInsn(ALOAD, argIndex);
            self.mv.visitTypeInsn(CHECKCAST, TYPEDESC_VALUE);
        } else if (bType is bir:BTypeString ||
                    bType is bir:BTypeAny ||
                    bType is bir:BTypeAnyData ||
                    bType is bir:BTypeNil ||
                    bType is bir:BUnionType ||
                    bType is bir:BErrorType ||
                    bType is bir:BObjectType ||
                    bType is bir:BStreamType ||
                    bType is bir:BTableType ||
                    bType is bir:BMapType ||
                    bType is bir:BRecordType ||
                    bType is bir:BArrayType ||
                    bType is bir:BTupleType ||
                    bType is bir:BFutureType ||
                    bType is bir:BJSONType ||
                    bType is bir:BXMLType ||
                    bType is bir:BFiniteType ||
                    bType is bir:BInvokableType) {
            self.mv.visitVarInsn(ALOAD, argIndex);
        } else {
            error err = error( "JVM generation is not supported for type " + io:sprintf("%s", argRef.typeValue));
            panic err;
        }
    }

    function genAsyncCallTerm(bir:AsyncCall callIns, string funcName) {

        // Load the scheduler from strand
        self.mv.visitVarInsn(ALOAD, 0);
        self.mv.visitFieldInsn(GETFIELD, STRAND, "scheduler", io:sprintf("L%s;", SCHEDULER));

        //create an object array of args
        self.mv.visitIntInsn(BIPUSH, callIns.args.length() + 1);
        self.mv.visitTypeInsn(ANEWARRAY, OBJECT);
        
        int paramIndex = 1;
        foreach var arg in callIns.args {
            bir:VarRef argRef = getVarRef(arg);
            self.mv.visitInsn(DUP);
            self.mv.visitIntInsn(BIPUSH, paramIndex);

            int argIndex = self.getJVMIndexOfVarRef(getVariableDcl(argRef.variableDcl));
            bir:BType bType = argRef.typeValue;

            if (bType is bir:BTypeInt) {
                self.mv.visitVarInsn(LLOAD, argIndex);
            } else if (bType is bir:BTypeFloat) {
                self.mv.visitVarInsn(DLOAD, argIndex);
<<<<<<< HEAD
=======
            } else if (bType is bir:BTypeDecimal) {
                self.mv.visitVarInsn(ALOAD, argIndex);
>>>>>>> 8f2eb8e5
            } else if (bType is bir:BTypeBoolean) {
                self.mv.visitVarInsn(ILOAD, argIndex);
            } else if (bType is bir:BTypeByte) {
                self.mv.visitVarInsn(ILOAD, argIndex);
            } else if (bType is bir:BTypeString ||
                        bType is bir:BTypeAny ||
                        bType is bir:BTypeAnyData ||
                        bType is bir:BTypeNil ||
                        bType is bir:BUnionType ||
                        bType is bir:BErrorType ||
                        bType is bir:BObjectType ||
                        bType is bir:BStreamType ||
                        bType is bir:BTableType ||
                        bType is bir:BMapType ||
                        bType is bir:BRecordType ||
                        bType is bir:BArrayType ||
                        bType is bir:BTupleType ||
                        bType is bir:BFutureType ||
                        bType is bir:BJSONType ||
                        bType is bir:BXMLType ||
                        bType is bir:BFiniteType ||
                        bType is bir:BTypeDesc ||
                        bType is bir:BInvokableType) {
                self.mv.visitVarInsn(ALOAD, argIndex);
            } else {
                error err = error( "JVM generation is not supported for type " +
                                                    io:sprintf("%s", argRef.typeValue));
                panic err;
            }
            addBoxInsn(self.mv, bType);
            self.mv.visitInsn(AASTORE);
            paramIndex += 1;
        }

        string lambdaName = "$" + funcName + "$lambda$" + self.lambdaIndex + "$";
        string currentPackageName = getPackageName(self.module.org.value, self.module.name.value);
        string methodClass = lookupFullQualifiedClassName(currentPackageName + funcName);
        bir:BType? futureType = callIns.lhsOp.typeValue;
        bir:BType returnType = bir:TYPE_NIL;
        if (futureType is bir:BFutureType) {
            returnType = futureType.returnType;
        }
        boolean isVoid = returnType is bir:BTypeNil;
        createFunctionPointer(self.mv, methodClass, lambdaName, isVoid, 0);
        lambdas[lambdaName] = (callIns, methodClass);
        self.lambdaIndex += 1;
        
        self.submitToScheduler(callIns.lhsOp);

        self.mv.visitVarInsn(ALOAD, 0);
        self.mv.visitFieldInsn(GETFIELD, "org/ballerinalang/jvm/Strand", "yield", "Z");
        jvm:Label yieldLabel = self.labelGen.getLabel(funcName + "yield");
        self.mv.visitJumpInsn(IFNE, yieldLabel);

        // goto thenBB
        jvm:Label gotoLabel = self.labelGen.getLabel(funcName + callIns.thenBB.id.value);
        self.mv.visitJumpInsn(GOTO, gotoLabel);
    }

    function generateWaitIns(bir:Wait waitInst, string funcName) {
        // TODO : need to fix to support multiple waits
        bir:VarRef? futureVal = waitInst.exprList[0];
        string currentPackageName = getPackageName(self.module.org.value, self.module.name.value);
        if (futureVal is bir:VarRef) {
            generateVarLoad(self.mv, futureVal.variableDcl, currentPackageName, 
                self.getJVMIndexOfVarRef(futureVal.variableDcl));
        }

        self.mv.visitFieldInsn(GETFIELD, FUTURE_VALUE, "isDone", "Z");
        jvm:Label label = new;
        self.mv.visitJumpInsn(IFNE, label);
        jvm:Label label2 = new;
        self.mv.visitLabel(label2);
        // strand.blocked = true
        self.mv.visitVarInsn(ALOAD, 0);
        self.mv.visitInsn(ICONST_1);
        self.mv.visitFieldInsn(PUTFIELD, STRAND, "blocked", "Z");

        // strand.blockedOn = future.strand
        self.mv.visitVarInsn(ALOAD, 0);
        if (futureVal is bir:VarRef) {
            bir:VariableDcl? varDecl = futureVal.variableDcl;
            if (varDecl is bir:VariableDcl) {
                generateVarLoad(self.mv, varDecl, currentPackageName, 
                    self.getJVMIndexOfVarRef(varDecl));
            }  
        }
        self.mv.visitFieldInsn(GETFIELD, FUTURE_VALUE, "strand", io:sprintf("L%s;", STRAND));
        self.mv.visitFieldInsn(PUTFIELD, STRAND, "blockedOn", io:sprintf("L%s;", STRAND));

        // strand.yield = true
        self.mv.visitVarInsn(ALOAD, 0);
        self.mv.visitInsn(ICONST_1);
        self.mv.visitFieldInsn(PUTFIELD, STRAND, "yield", "Z");
        jvm:Label yieldLabel = self.labelGen.getLabel(funcName + "yield");
        self.mv.visitJumpInsn(GOTO, yieldLabel);
        self.mv.visitLabel(label);

        // future.result = lhs
        if (futureVal is bir:VarRef) {
            bir:VariableDcl? varDecl = futureVal.variableDcl;
            if (varDecl is bir:VariableDcl) {
                generateVarLoad(self.mv, varDecl, currentPackageName, 
                    self.getJVMIndexOfVarRef(varDecl));
            }  
        }
        self.mv.visitFieldInsn(GETFIELD, FUTURE_VALUE, "result", io:sprintf("L%s;", OBJECT));
        addUnboxInsn(self.mv, waitInst.lhsOp.typeValue);
        generateVarStore(self.mv, waitInst.lhsOp.variableDcl, currentPackageName, 
                    self.getJVMIndexOfVarRef(waitInst.lhsOp.variableDcl));
    }

    function genFPCallIns(bir:FPCall fpCall, string funcName) {
        if (fpCall.isAsync) {
            // Load the scheduler from strand
            self.mv.visitVarInsn(ALOAD, 0);
            self.mv.visitFieldInsn(GETFIELD, STRAND, "scheduler", io:sprintf("L%s;", SCHEDULER));    
        } else {
            // load function ref, going to directly call the fp
            int fpIndex = self.getJVMIndexOfVarRef(getVariableDcl(fpCall.fp.variableDcl));
            self.mv.visitVarInsn(ALOAD, fpIndex);
        }
        
        // create an object array of args
        self.mv.visitIntInsn(BIPUSH, fpCall.args.length() + 1);
        self.mv.visitTypeInsn(ANEWARRAY, OBJECT);
        
        // load strand
        self.mv.visitInsn(DUP);
        self.mv.visitIntInsn(BIPUSH, 0);
        self.mv.visitVarInsn(ALOAD, 0);
        self.mv.visitInsn(AASTORE);

        // load args
        int paramIndex = 1;
        foreach var arg in fpCall.args {
            self.mv.visitInsn(DUP);
            self.mv.visitIntInsn(BIPUSH, paramIndex);
            
            int argIndex = self.getJVMIndexOfVarRef(getVariableDcl(arg.variableDcl));
            bir:BType? bType = arg.typeValue;

            if (bType is bir:BTypeInt) {
                self.mv.visitVarInsn(LLOAD, argIndex);
            } else if (bType is bir:BTypeFloat) {
                self.mv.visitVarInsn(DLOAD, argIndex);
<<<<<<< HEAD
=======
            } else if (bType is bir:BTypeDecimal) {
                self.mv.visitVarInsn(ALOAD, argIndex);
>>>>>>> 8f2eb8e5
            } else if (bType is bir:BTypeBoolean) {
                self.mv.visitVarInsn(ILOAD, argIndex);
            } else if (bType is bir:BTypeByte) {
                self.mv.visitVarInsn(ILOAD, argIndex);
            } else if (bType is bir:BTypeString ||
                        bType is bir:BTypeAny ||
                        bType is bir:BTypeAnyData ||
                        bType is bir:BTypeNil ||
                        bType is bir:BUnionType ||
                        bType is bir:BErrorType ||
                        bType is bir:BObjectType ||
                        bType is bir:BStreamType ||
                        bType is bir:BTableType ||
                        bType is bir:BMapType ||
                        bType is bir:BRecordType ||
                        bType is bir:BArrayType ||
                        bType is bir:BTupleType ||
                        bType is bir:BFutureType ||
                        bType is bir:BJSONType ||
                        bType is bir:BXMLType ||
                        bType is bir:BFiniteType ||
                        bType is bir:BTypeDesc ||
                        bType is bir:BInvokableType) {
                self.mv.visitVarInsn(ALOAD, argIndex);
            } else {
                error err = error( "JVM generation is not supported for type " +
                                                    io:sprintf("%s", arg.typeValue));
                panic err;
            }
            addBoxInsn(self.mv, bType);
            self.mv.visitInsn(AASTORE);
            paramIndex += 1;
        }

        // if async, we submit this to sceduler (worker scenario)
        if (fpCall.isAsync) {
            // load function ref now
            int fpIndex = self.getJVMIndexOfVarRef(getVariableDcl(fpCall.fp.variableDcl));
            self.mv.visitVarInsn(ALOAD, fpIndex);
            self.submitToScheduler(fpCall.lhsOp);           
        } else if (fpCall.lhsOp is ()) {
            self.mv.visitMethodInsn(INVOKEVIRTUAL, FUNCTION_POINTER, "accept", io:sprintf("(L%s;)V", OBJECT), false);
        } else {
            self.mv.visitMethodInsn(INVOKEVIRTUAL, FUNCTION_POINTER, "apply", io:sprintf("(L%s;)L%s;", OBJECT, OBJECT), false);
            // store reult
            int lhsIndex = self.getJVMIndexOfVarRef(getVariableDcl(fpCall.lhsOp.variableDcl));
            bir:BType? lhsType = fpCall.lhsOp.typeValue;
            if (lhsType is bir:BType) {
                addUnboxInsn(self.mv, lhsType);
            }
            string currentPackageName = getPackageName(self.module.org.value, self.module.name.value);
            bir:VariableDcl? lhsVar = fpCall.lhsOp.variableDcl;
            if (lhsVar is bir:VariableDcl) {
                generateVarStore(self.mv, lhsVar, currentPackageName, lhsIndex);
            }
        }

        self.genYieldCheck(fpCall.thenBB, funcName);   
    }

    function genWorkerSendIns(bir:WorkerSend ins, string funcName) {
        self.mv.visitVarInsn(ALOAD, 0);
        if (!ins.isSameStrand) {
            self.mv.visitFieldInsn(GETFIELD, STRAND, "parent", io:sprintf("L%s;", STRAND));
        }
        self.mv.visitFieldInsn(GETFIELD, STRAND, "wdChannels", io:sprintf("L%s;", WD_CHANNELS));
        self.mv.visitLdcInsn(ins.channelName.value);
        self.mv.visitMethodInsn(INVOKEVIRTUAL, WD_CHANNELS, "getWorkerDataChannel", io:sprintf("(L%s;)L%s;", 
            STRING_VALUE, WORKER_DATA_CHANNEL), false);
        string currentPackageName = getPackageName(self.module.org.value, self.module.name.value);
        generateVarLoad(self.mv, ins.dataOp.variableDcl, currentPackageName, 
            self.getJVMIndexOfVarRef(ins.dataOp.variableDcl));
        addBoxInsn(self.mv, ins.dataOp.typeValue);
        self.mv.visitVarInsn(ALOAD, 0);
        if (!ins.isSync) {
            self.mv.visitMethodInsn(INVOKEVIRTUAL, WORKER_DATA_CHANNEL, "sendData", io:sprintf("(L%s;L%s;)V", OBJECT, 
                STRAND), false);
        } else {
            self.mv.visitMethodInsn(INVOKEVIRTUAL, WORKER_DATA_CHANNEL, "syncSendData", io:sprintf("(L%s;L%s;)L%s;", 
                OBJECT, STRAND, OBJECT), false);
            bir:VarRef? lhsOp = ins.lhsOp;
            if (lhsOp is bir:VarRef) {
                generateVarStore(self.mv, lhsOp.variableDcl, currentPackageName, 
                    self.getJVMIndexOfVarRef(lhsOp.variableDcl));
            }

            self.mv.visitVarInsn(ALOAD, 0);
            self.mv.visitFieldInsn(GETFIELD, "org/ballerinalang/jvm/Strand", "yield", "Z");
            jvm:Label yieldLabel = self.labelGen.getLabel(funcName + "yield");
            self.mv.visitJumpInsn(IFNE, yieldLabel);

            // goto thenBB
            jvm:Label gotoLabel = self.labelGen.getLabel(funcName + ins.thenBB.id.value);
            self.mv.visitJumpInsn(GOTO, gotoLabel);            
        }   
    }

    function genWorkerReceiveIns(bir:WorkerReceive ins, string funcName) {
        self.mv.visitVarInsn(ALOAD, 0);
        if (!ins.isSameStrand) {
            self.mv.visitFieldInsn(GETFIELD, STRAND, "parent", io:sprintf("L%s;", STRAND));
        }     
        self.mv.visitFieldInsn(GETFIELD, STRAND, "wdChannels", io:sprintf("L%s;", WD_CHANNELS));
        self.mv.visitLdcInsn(ins.channelName.value);
        self.mv.visitMethodInsn(INVOKEVIRTUAL, WD_CHANNELS, "getWorkerDataChannel", io:sprintf("(L%s;)L%s;", 
            STRING_VALUE, WORKER_DATA_CHANNEL), false);
 
        self.mv.visitVarInsn(ALOAD, 0);
        self.mv.visitMethodInsn(INVOKEVIRTUAL, WORKER_DATA_CHANNEL, "tryTakeData", io:sprintf("(L%s;)L%s;", STRAND, OBJECT), false);
        
        bir:VariableDcl tempVar = { typeValue: "any",
                                 name: { value: "wrkMsg" },
                                 kind: "ARG" };
        int wrkResultIndex = self.getJVMIndexOfVarRef(tempVar);
        self.mv.visitVarInsn(ASTORE, wrkResultIndex);

        self.mv.visitVarInsn(ALOAD, 0);
        self.mv.visitFieldInsn(GETFIELD, "org/ballerinalang/jvm/Strand", "yield", "Z");
        jvm:Label yieldLabel = self.labelGen.getLabel(funcName + "yield");
        self.mv.visitJumpInsn(IFNE, yieldLabel);

        self.mv.visitVarInsn(ALOAD, wrkResultIndex);
        addUnboxInsn(self.mv, ins.lhsOp.typeValue);
        string currentPackageName = getPackageName(self.module.org.value, self.module.name.value);
        bir:VariableDcl? lhsVar = ins.lhsOp.variableDcl;
        generateVarStore(self.mv, ins.lhsOp.variableDcl, currentPackageName, self.getJVMIndexOfVarRef(ins.lhsOp.variableDcl));

        // goto thenBB
        jvm:Label gotoLabel = self.labelGen.getLabel(funcName + ins.thenBB.id.value);
        self.mv.visitJumpInsn(GOTO, gotoLabel);   
    }

    function genFlushIns(bir:Flush ins, string funcName) {
        self.mv.visitVarInsn(ALOAD, 0);
        loadChannelDetails(self.mv, ins.workerChannels);
        self.mv.visitMethodInsn(INVOKEVIRTUAL, STRAND, "handleFlush", 
                io:sprintf("([L%s;)L%s;", CHANNEL_DETAILS, ERROR_VALUE), false);
        
        string currentPackageName = getPackageName(self.module.org.value, self.module.name.value);
        generateVarStore(self.mv, ins.lhsOp.variableDcl, currentPackageName, 
                self.getJVMIndexOfVarRef(ins.lhsOp.variableDcl));
        
        self.genYieldCheck(ins.thenBB, funcName);
    }
        
    function submitToScheduler(bir:VarRef? lhsOp) {
        bir:BType? futureType = lhsOp.typeValue;
        boolean isVoid = false;
        if (futureType is bir:BFutureType) {
            isVoid = futureType.returnType is bir:BTypeNil;
        }
        // load strand
        self.mv.visitVarInsn(ALOAD, 0);
        if (isVoid) {
<<<<<<< HEAD
            self.mv.visitMethodInsn(INVOKEVIRTUAL, SCHEDULER, "scheduleConsumer", 
                io:sprintf("([L%s;L%s;L%s;)L%s;", OBJECT, FUNCTION_POINTER, STRAND, FUTURE_VALUE), false);
        } else {
            self.mv.visitMethodInsn(INVOKEVIRTUAL, SCHEDULER, "scheduleFunction", 
=======
            self.mv.visitMethodInsn(INVOKEVIRTUAL, SCHEDULER, "scheduleConsumer",
                io:sprintf("([L%s;L%s;L%s;)L%s;", OBJECT, FUNCTION_POINTER, STRAND, FUTURE_VALUE), false);
        } else {
            self.mv.visitMethodInsn(INVOKEVIRTUAL, SCHEDULER, "scheduleFunction",
>>>>>>> 8f2eb8e5
                io:sprintf("([L%s;L%s;L%s;)L%s;", OBJECT, FUNCTION_POINTER, STRAND, FUTURE_VALUE), false);
        }

        // store return
        if (lhsOp is bir:VarRef) {
            bir:VariableDcl? lhsOpVarDcl = lhsOp.variableDcl;
            // store the returned strand as the future
            self.mv.visitVarInsn(ASTORE, self.getJVMIndexOfVarRef(getVariableDcl(lhsOpVarDcl)));
        }
    }

    function genYieldCheck(bir:BasicBlock thenBB, string funcName) {
        self.mv.visitVarInsn(ALOAD, 0);
        self.mv.visitFieldInsn(GETFIELD, "org/ballerinalang/jvm/Strand", "yield", "Z");
        jvm:Label yieldLabel = self.labelGen.getLabel(funcName + "yield");
        self.mv.visitJumpInsn(IFNE, yieldLabel);

        // goto thenBB
        jvm:Label gotoLabel = self.labelGen.getLabel(funcName + thenBB.id.value);
        self.mv.visitJumpInsn(GOTO, gotoLabel);
    }

    function getJVMIndexOfVarRef(bir:VariableDcl varDcl) returns int {
        return self.indexMap.getIndex(varDcl);
    }
};

function loadChannelDetails(jvm:MethodVisitor mv, bir:ChannelDetail[] channels) {
    mv.visitIntInsn(BIPUSH, channels.length());
    mv.visitTypeInsn(ANEWARRAY, CHANNEL_DETAILS);
    int index = 0;
    foreach bir:ChannelDetail ch in channels {
        // generating array[i] = new ChannelDetails(name, onSameStrand, isSend);
        mv.visitInsn(DUP);
        mv.visitIntInsn(BIPUSH, index);
        index += 1;

        mv.visitTypeInsn(NEW, CHANNEL_DETAILS);
        mv.visitInsn(DUP);
        mv.visitLdcInsn(ch.name.value);

        if (ch.onSameStrand) {
            mv.visitInsn(ICONST_1);
        } else {
            mv.visitInsn(ICONST_0);
        }

        if (ch.isSend) {
            mv.visitInsn(ICONST_1);
        } else {
            mv.visitInsn(ICONST_0);
        }

        mv.visitMethodInsn(INVOKESPECIAL, CHANNEL_DETAILS, "<init>", io:sprintf("(L%s;ZZ)V", STRING_VALUE),
            false);
        mv.visitInsn(AASTORE);
    }
}


function cleanupObjectTypeName(string typeName) returns string {
    int index = typeName.lastIndexOf(".");
    if (index > 0) {
        return typeName.substring(index + 1, typeName.length());
    } else {
        return typeName;
    }
}

function isExternStaticFunctionCall(bir:Call callIns) returns boolean {
    if (callIns.isVirtual) {
        return false;
    }

    string methodName = callIns.name.value;
    string orgName = callIns.pkgID.org;
    string moduleName = callIns.pkgID.name;
    string key = getPackageName(orgName, moduleName) + methodName;

    if (birFunctionMap.hasKey(key)) {
        BIRFunctionWrapper functionWrapper = getBIRFunctionWrapper(birFunctionMap[key]);
        return isExternFunc(functionWrapper.func);
    }

    return false;
}<|MERGE_RESOLUTION|>--- conflicted
+++ resolved
@@ -343,11 +343,8 @@
             self.mv.visitVarInsn(LLOAD, argIndex);
         } else if (bType is bir:BTypeFloat) {
             self.mv.visitVarInsn(DLOAD, argIndex);
-<<<<<<< HEAD
-=======
         } else if (bType is bir:BTypeDecimal) {
             self.mv.visitVarInsn(ALOAD, argIndex);
->>>>>>> 8f2eb8e5
         } else if (bType is bir:BTypeBoolean) {
             self.mv.visitVarInsn(ILOAD, argIndex);
         } else if (bType is bir:BTypeDesc) {
@@ -401,11 +398,8 @@
                 self.mv.visitVarInsn(LLOAD, argIndex);
             } else if (bType is bir:BTypeFloat) {
                 self.mv.visitVarInsn(DLOAD, argIndex);
-<<<<<<< HEAD
-=======
             } else if (bType is bir:BTypeDecimal) {
                 self.mv.visitVarInsn(ALOAD, argIndex);
->>>>>>> 8f2eb8e5
             } else if (bType is bir:BTypeBoolean) {
                 self.mv.visitVarInsn(ILOAD, argIndex);
             } else if (bType is bir:BTypeByte) {
@@ -552,11 +546,8 @@
                 self.mv.visitVarInsn(LLOAD, argIndex);
             } else if (bType is bir:BTypeFloat) {
                 self.mv.visitVarInsn(DLOAD, argIndex);
-<<<<<<< HEAD
-=======
             } else if (bType is bir:BTypeDecimal) {
                 self.mv.visitVarInsn(ALOAD, argIndex);
->>>>>>> 8f2eb8e5
             } else if (bType is bir:BTypeBoolean) {
                 self.mv.visitVarInsn(ILOAD, argIndex);
             } else if (bType is bir:BTypeByte) {
@@ -711,17 +702,10 @@
         // load strand
         self.mv.visitVarInsn(ALOAD, 0);
         if (isVoid) {
-<<<<<<< HEAD
-            self.mv.visitMethodInsn(INVOKEVIRTUAL, SCHEDULER, "scheduleConsumer", 
-                io:sprintf("([L%s;L%s;L%s;)L%s;", OBJECT, FUNCTION_POINTER, STRAND, FUTURE_VALUE), false);
-        } else {
-            self.mv.visitMethodInsn(INVOKEVIRTUAL, SCHEDULER, "scheduleFunction", 
-=======
             self.mv.visitMethodInsn(INVOKEVIRTUAL, SCHEDULER, "scheduleConsumer",
                 io:sprintf("([L%s;L%s;L%s;)L%s;", OBJECT, FUNCTION_POINTER, STRAND, FUTURE_VALUE), false);
         } else {
             self.mv.visitMethodInsn(INVOKEVIRTUAL, SCHEDULER, "scheduleFunction",
->>>>>>> 8f2eb8e5
                 io:sprintf("([L%s;L%s;L%s;)L%s;", OBJECT, FUNCTION_POINTER, STRAND, FUTURE_VALUE), false);
         }
 
