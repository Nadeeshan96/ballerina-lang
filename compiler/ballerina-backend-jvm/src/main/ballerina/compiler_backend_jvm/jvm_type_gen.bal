--- conflicted
+++ resolved
@@ -881,13 +881,8 @@
     } else if (bType is bir:BTypeAny ||
                bType is bir:BTypeAnyData ||
                bType is bir:BUnionType ||
-<<<<<<< HEAD
-               bType is bir:BFiniteType ||
-               bType is bir:BJSONType) {
-=======
                bType is bir:BJSONType ||
                bType is bir:BFiniteType) {
->>>>>>> f09c5107
         return io:sprintf("L%s;", OBJECT);
     } else if (bType is bir:BInvokableType) {
         return io:sprintf("L%s;", FUNCTION_POINTER);
