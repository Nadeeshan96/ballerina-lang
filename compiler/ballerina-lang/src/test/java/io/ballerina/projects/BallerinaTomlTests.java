--- conflicted
+++ resolved
@@ -341,9 +341,6 @@
         Assert.assertEquals(secLocalDep.repository(), "local");
     }
 
-<<<<<<< HEAD
-    static PackageManifest getPackageManifest(Path tomlPath) throws IOException {
-=======
     @Test
     public void testLocalDependenciesWithInvalidOrgAndName() throws IOException {
         PackageManifest packageManifest = getPackageManifest(
@@ -365,8 +362,7 @@
                 + "maximum length of 'name' is 256 characters");
     }
 
-    private PackageManifest getPackageManifest(Path tomlPath) throws IOException {
->>>>>>> 71aae1ab
+    static PackageManifest getPackageManifest(Path tomlPath) throws IOException {
         String tomlContent = Files.readString(tomlPath);
         TomlDocument ballerinaToml = TomlDocument.from(ProjectConstants.BALLERINA_TOML, tomlContent);
         return ManifestBuilder.from(ballerinaToml, null, tomlPath.getParent()).packageManifest();
