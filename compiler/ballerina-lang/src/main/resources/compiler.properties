--- conflicted
+++ resolved
@@ -1968,10 +1968,9 @@
 error.unsupported.empty.character.class=\
   empty character class disallowed
 
-<<<<<<< HEAD
 error.annotation.element.should.be.a.literal=\
   annotation element should be a literal
-=======
+
 error.cyclic.type.reference.not.yet.supported=\
   cyclic type reference not yet supported for ''{0}''
 
@@ -1994,5 +1993,4 @@
   ''{0}'' is sequenced more than once
 
 error.invalid.grouping.key.type=\
-  invalid grouping key type ''{0}'', expected a subtype of ''anydata''
->>>>>>> 9800cb7d
+  invalid grouping key type ''{0}'', expected a subtype of ''anydata''