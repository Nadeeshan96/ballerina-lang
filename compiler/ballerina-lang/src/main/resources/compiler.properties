#
# Copyright (c) 2017, WSO2 Inc. (http://www.wso2.org) All Rights Reserved.
#
# WSO2 Inc. licenses this file to you under the Apache License,
# Version 2.0 (the "License"); you may not use this file except
# in compliance with the License.
# You may obtain a copy of the License at
#
#    http://www.apache.org/licenses/LICENSE-2.0
#
# Unless required by applicable law or agreed to in writing,
# software distributed under the License is distributed on an
# "AS IS" BASIS, WITHOUT WARRANTIES OR CONDITIONS OF ANY
# KIND, either express or implied.  See the License for the
# specific language governing permissions and limitations
# under the License.
#

# -------------------------
# Compiler warning messages
# -------------------------

warning.syntax.warning=\
  {0}

warning.invalid.documentation.reference=\
  invalid reference in documentation ''{0}'' for type ''{1}''

warning.invalid.use.of.parameter.reference=\
  invalid usage of parameter reference outside of function definition ''{0}''

warning.undocumented.parameter=\
  undocumented parameter ''{0}''

warning.no.such.documentable.parameter=\
  no such documentable parameter ''{0}''

warning.parameter.already.documented =\
  parameter ''{0}'' already documented

warning.undocumented.field=\
  undocumented field ''{0}''

warning.no.such.documentable.field=\
  no such documentable field ''{0}''

warning.field.already.documented =\
  field ''{0}'' already documented

warning.undocumented.variable=\
  undocumented variable ''{0}''

warning.no.such.documentable.variable=\
  no such documentable variable ''{0}''

warning.variable.already.documented =\
  variable ''{0}'' already documented

warning.undocumented.return.parameter =\
  undocumented return parameter

warning.no.documentable.return.parameter =\
  no documentable return parameter

warning.no.such.documentable.attribute =\
  no such documentable attribute ''{0}'' with doc prefix ''{1}''

warning.duplicate.documented.attribute =\
  already documented attribute ''{0}''

warning.invalid.use.of.endpoint.documentation.attribute =\
  invalid use of doc prefix ''{0}''

warning.undefined.documentation.public.function=\
  undefined documentation for public function ''{0}''

warning.usage.of.deprecated.construct=\
  usage of construct ''{0}'' is deprecated

warning.non.module.qualified.error.reason=\
  error reason ''{0}'' is not module qualified

warning.compiler.plugin.crashed=\
  compiler plugin crashed

# -------------------------
# Compiler error messages
# -------------------------

error.usage.of.worker.within.lock.is.prohibited=\
  cannot use a named worker inside a lock statement

error.usage.of.start.within.lock.is.prohibited=\
  cannot use an async call inside a lock statement

error.undefined.module=\
  undefined module ''{0}''

error.cyclic.module.imports.detected=\
  cyclic module imports detected ''{0}''

error.unused.import.module=\
  unused import module ''{0}''

error.redeclared.symbol=\
  redeclared symbol ''{0}''

error.redeclared.builtin.symbol=\
  redeclared builtin symbol ''{0}''

error.undefined.symbol=\
  undefined symbol ''{0}''

error.undefined.function=\
  undefined function ''{0}''

error.undefined.function.in.type=\
  undefined function ''{0}'' in type ''{1}''

error.undefined.method.in.object=\
  undefined method ''{0}'' in object ''{1}''

error.undefined.field.in.record=\
  undefined field ''{0}'' in record ''{1}''

error.undefined.connector=\
  undefined connector ''{0}''

error.undefined.field.in.structure.with.type=\
  undefined field ''{0}'' in {1} ''{2}''

error.undefined.field.in.structure=\
  undefined field ''{0}'' in ''{1}''

error.type.not.allowed.with.new=\
  type not allowed with new for type ''{0}''

error.invalid.intersection.type=\
  invalid intersection type ''{0}'': no intersection

error.invalid.non.readonly.intersection.type=\
  invalid intersection type ''{0}'', intersection types are currently supported only with ''readonly''

error.invalid.readonly.intersection.type=\
  invalid intersection type with ''readonly'', ''{0}'' can never be ''readonly''

error.invalid.readonly.object.intersection.type=\
  invalid intersection type: cannot have a ''readonly'' intersection with a ''readonly object''

error.invalid.readonly.object.type=\
  invalid ''readonly object'' ''{0}'': cannot have fields that are never ''readonly''

error.invalid.readonly.mapping.field=\
  invalid ''readonly'' mapping field ''{0}'': ''{1}'' can never be ''readonly''

error.stream.invalid.constraint=\
  invalid constraint type ''{0}'', expected a subtype of ''anydata|error''

error.stream.initialization.not.allowed.here=\
  'stream' initialization not allowed here

error.cannot.infer.object.type.from.lhs=\
  cannot infer type of the object from ''{0}''

error.object.uninitialized.field=\
  uninitialized field ''{0}''

error.uninitialized.variable=\
    uninitialized variable ''{0}''

error.cyclic.type.reference=\
  cyclic type reference in ''{0}''

error.attempt.refer.non.accessible.symbol=\
  attempt to refer to non-accessible symbol ''{0}''

error.attempt.expose.non.public.symbol=\
  attempt to expose non-public symbol ''{0}''

error.invokable.must.return=\
  this {0} must return a result

error.main.should.be.public=\
  the ''main'' function should be public

error.main.params.should.be.anydata=\
   invalid type ''{0}'' as ''main'' function parameter, expected anydata

error.main.return.should.be.error.or.nil=\
   invalid ''main'' function return type ''{0}'', expected a subtype of ''error?'' containing ''()''

error.module.init.cannot.be.public=\
  the module ''init()'' function cannot be public

error.module.init.cannot.have.params=\
   the module ''init()'' function cannot accept parameters

error.module.init.return.should.be.error.or.nil=\
   invalid module ''init()'' function return type ''{0}'', expected a subtype of ''error?'' containing ''()''

error.atleast.one.worker.must.return=\
  at least one worker in the {0} must return a result

error.explicit.worker.cannot.be.default=\
  explicit workers cannot be named as ''default'' since the function already has an implicit worker named ''default''

error.fork.join.worker.cannot.return=\
  cannot return from a worker in fork/join

error.fork.join.invalid.worker.count=\
  fork/join minimum finishing worker count must be equal or less than the joining worker count

error.fork.join.syntax.empty.fork=\
  empty fork statement is not allowed

error.invalid.worker.flush.expression.for.worker=\
  invalid worker flush expression for ''{0}'', there are no worker send statements to ''{0}'' from ''{1}''

error.invalid.worker.flush.expression=\
   invalid worker flush expression, there are no worker send statements from ''{0}''

error.multi.value.return.expected=\
  multi value return is expected

error.single.value.return.expected=\
  single value return is expected

error.return.value.too.many=\
  too many return values

error.return.value.not.enough=\
  not enough return values

error.attached.functions.must.have.body=\
  object attached function definition must have a body ''{0}''

error.cannot.initialize.object=\
  cannot initialize object ''{0}'', no implementation for the interface ''{1}''

error.no.default.constructor.found=\
  no default constructor found for object ''{0}''

error.duplicated.error.catch=\
  error ''{0}'' already caught in catch block

error.unreachable.code=\
  unreachable code

error.continue.cannot.be.outside.loop=\
  continue cannot be used outside of a loop

error.break.cannot.be.outside.loop=\
  break cannot be used outside of a loop

error.rollback.cannot.be.outside.transaction.block=\
  rollback cannot be used outside of a transaction block

error.commit.cannot.be.outside.transaction.block=\
  commit cannot be used outside a transaction statement

error.retry.cannot.be.outside.transaction.block=\
  retry cannot be used outside of a transaction block

error.break.statement.cannot.be.used.to.exit.from.a.transaction=\
  break statement cannot be used to exit from a transaction without a commit or a rollback statement

error.continue.statement.cannot.be.used.to.exit.from.a.transaction=\
  continue statement cannot be used to exit from a transaction without a commit or a rollback statement

error.check.expression.invalid.usage.within.transaction.block=\
  ''check'' expression cannot be used within transaction block

error.return.statement.cannot.be.used.to.exit.from.a.transaction=\
  return statement cannot be used to exit from a transaction without a commit or a rollback statement

error.invalid.retry.count=\
  invalid transaction retry count

error.invalid.commit.count=\
  invalid transaction commit count

error.invalid.rollback.count=\
  invalid transaction rollback count

error.invalid.transaction.handler.args=\
  transaction handler function required single string parameter which is transaction id

error.invalid.transaction.handler.signature=\
  transaction handler function cannot have a return type

error.lambda.required.for.transaction.handler=\
  lambda function with string input parameter is required as transaction handler

error.done.statement.cannot.be.used.to.exit.from.a.transaction=\
  done statement cannot be used to exit from a transaction

error.transaction.cannot.be.used.within.handler=\
  transaction statement cannot be used within a transaction handler

error.transaction.cannot.be.used.within.transactional.scope=\
  transaction statement cannot be used within a transactional scope

error.nested.transactions.are.invalid=\
  transaction statement cannot be nested within another transaction block

error.invalid.function.pointer.assignment.for.handler=\
  invalid function pointer assignment for the transaction handler function

error.usage.of.start.within.transaction.is.prohibited=\
  usage of start within a transactional scope is prohibited

error.transactional.function.prohibited.outside.transactional.scope=\
  invoking transactional function outside transactional scope is prohibited

error.transactional.worker.prohibited.outside.transactional.scope=\
  use of transactional worker outside transactional scope is prohibited

error.rollback.cannot.be.within.transactional.function=\
  using rollback statement within a transactional function is prohibited

error.commit.cannot.be.within.transactional.function=\
  using commit statement within a transactional function is prohibited

error.max.one.commit.rollback.allowed.within.branch=\
  maximum of one commit and one rollback allowed within a branch

error.commit.not.allowed=\
  commit not allowed here

error.rollback.not.allowed=\
  rollback not allowed here

error.incompatible.types=\
  incompatible types: expected ''{0}'', found ''{1}''

error.incompatible.types.spread.op=\
  incompatible types: expected a map or a record, found ''{0}''

error.incompatible.types.field=\
  incompatible types: expected ''{0}'' for field ''{1}'', found ''{2}''

error.unknown.type=\
  unknown type ''{0}''

error.unary.op.incompatible.types=\
  operator ''{0}'' not defined for ''{1}''

error.binary.op.incompatible.types=\
  operator ''{0}'' not defined for ''{1}'' and ''{2}''

error.self.reference.var=\
  self referenced variable ''{0}''

error.worker.send.after.return=\
  invalid worker send statement position, can not be used after a non-error return

error.worker.receive.after.return=\
  invalid worker receive statement position, can not be used after a non-error return

error.invalid.worker.send.position=\
  invalid worker send statement position, must be a top level statement in a worker

error.invalid.worker.receive.position=\
  invalid worker receive statement position, must be a top level statement in a worker

error.undefined.worker=\
   undefined worker ''{0}''

error.invalid.worker.join.result.type=\
   invalid worker join result type, expected 'map'

error.invalid.worker.timeout.result.type=\
   invalid worker timeout result type, expected 'map'

error.invalid.worker.reference=\
   unsupported worker reference ''{0}''

error.worker.send.receive.parameter.count.mismatch=\
   parameter count mismatch in worker send/receive

error.worker.invalid.worker.interaction=\
   worker send/receive interactions are invalid; worker(s) cannot move onwards from the state: ''{0}''

error.worker.interactions.only.allowed.between.peers=\
  worker interactions are only allowed between peers

error.worker.multiple.fork.join.send=\
   only a single worker send can be executed for joining results in a fork/join

error.invalid.type.for.receive=\
   invalid type for worker receive ''{0}'', expected anydata

error.invalid.type.for.send=\
   invalid type for worker send ''{0}'', expected anydata

error.invalid.usage.of.receive.expression=\
   invalid usage of receive expression, var not allowed

error.invalid.wait.future.expr.mapping.constructors=\
  ''wait'' cannot be used with mapping constructors

error.invalid.wait.future.expr.actions=\
  ''wait'' cannot be used with actions

error.invalid.send.expr=\
  expected an expression, but found an action

error.assignment.count.mismatch=\
  assignment count mismatch: expected {0} values, but found {1}

error.assignment.required=\
  variable assignment is required

error.type.cast.not.yet.supported.for.type=\
  type cast not yet supported for type ''{0}''

error.equality.not.yet.supported.for.type=\
  equality not yet supported for type ''{0}''

error.binding.pattern.not.yet.supported.for.type=\
  binding pattern not yet supported for type ''{0}''

error.let.expression.not.yet.supported.record.field=\
  let expressions are not yet supported for record fields

error.let.expression.not.yet.supported.object.field=\
  let expressions are not yet supported for object fields

error.incompatible.types.cast=\
  incompatible types: ''{0}'' cannot be cast to ''{1}''

error.invalid.function.invocation=\
  function invocation on type ''{0}'' is not supported

error.invalid.function.invocation.with.name=\
  invalid function ''{0}'' invocation on type ''{1}''

error.incompatible.types.cast.with.suggestion=\
  incompatible types: ''{0}'' cannot be cast to ''{1}'', use conversion expression

error.incompatible.types.conversion=\
  incompatible types: ''{0}'' cannot be converted to ''{1}''

error.incompatible.types.conversion.with.suggestion=\
  incompatible types: ''{0}'' cannot be convert to ''{1}'', use cast expression

error.unsafe.cast.attempt=\
  unsafe cast from ''{0}'' to ''{1}'', use multi-return cast expression

error.unsafe.conversion.attempt=\
  unsafe conversion from ''{0}'' to ''{1}'', use multi-return conversion expression

error.array.literal.not.allowed=\
  array literal not allowed here

error.string.template.literal.not.allowed=\
  string template literals not allowed here

error.invalid.literal.for.type=\
  invalid literal for type ''{0}''

error.invalid.literal.for.match.pattern=\
  invalid literal for match pattern; allowed literals are simple, tuple and record only

error.invalid.expr.with.type.guard.for.match=\
  invalid expression with type guard; only simple variable references are allowed

error.invalid.field.name.record.lit=\
  invalid field name ''{0}'' in type ''{1}''

error.rest.field.not.allowed=\
  rest field not allowed in sealed records

error.open.record.constraint.not.allowed=\
  incompatible types: 'json' cannot be constrained with open record type ''{0}''

error.invalid.record.rest.descriptor=\
  invalid record rest descriptor

error.missing.required.record.field=\
  missing non-defaultable required record field ''{0}''

error.default.values.not.allowed.for.optional.fields=\
  a default value specified for optional field ''{0}''

error.never.type.not.allowed.for.required.fields=\
  a required field cannot be of type ''never'', define ''{0}'' as an optional field instead

error.never.typed.var.def.not.allowed=\
  cannot define a variable of type ''never''

error.too.many.args.call=\
  too many arguments in call to ''{0}()''

error.multi.value.in.single.value.context=\
  multi-valued ''{0}()'' in single-value context

error.multi.valued.expr.in.single.valued.context=\
  multi-valued expression in single-valued context

error.does.not.return.value=\
  ''{0}()'' does not return a value;

error.invalid.namespace.prefix=\
  invalid namespace prefix ''{0}''

error.mismatching.xml.start.end.tags=\
  mismatching start and end tags found in xml element

error.no.new.variables.var.assignment=\
  no new variables on left side

error.invalid.variable.assignment=\
  invalid assignment in variable ''{0}''

error.invalid.variable.assignment.declaration.final =\
  invalid assignment: ''{0}'' declaration is final

error.cannot.assign.value.to.final.field=\
  cannot assign a value to final ''{0}''

error.cannot.assign.value.to.potentially.initialized.final=\
  cannot assign a value to potentially initialized final ''{0}''

error.cannot.assign.value.to.function.argument=\
  cannot assign a value to function argument ''{0}''

error.cannot.assign.value.to.endpoint=\
  cannot assign a value to endpoint ''{0}''

error.cannot.update.readonly.value.of.type=\
  cannot update ''readonly'' value of type ''{0}''

error.cannot.update.readonly.record.field=\
  cannot update ''readonly'' record field ''{0}'' in ''{1}''

error.cannot.update.final.object.field=\
  cannot update ''final'' object field ''{0}''

error.underscore.not.allowed=\
  underscore is not allowed here

error.operation.does.not.support.indexing=\
  invalid operation: type ''{0}'' does not support indexing

error.operation.does.not.support.field.access=\
  invalid operation: type ''{0}'' does not support field access

error.operation.does.not.support.field.access.for.assignment=\
  invalid operation: type ''{0}'' does not support field access for assignment

error.operation.does.not.support.optional.field.access=\
  invalid operation: type ''{0}'' does not support optional field access

error.operation.does.not.support.field.access.for.non.required.field=\
  invalid operation: type ''{0}'' does not support field access for non-required field ''{1}''

error.operation.does.not.support.optional.field.access.for.field=\
  invalid operation: type ''{0}'' does not support optional field access for field ''{1}''

error.operation.does.not.support.index.access.for.assignment=\
  invalid operation: type ''{0}'' does not support member access for assignment

error.invalid.index.expr.struct.field.access=\
  invalid index expression: expected string literal

error.invalid.index.expr.tuple.field.access=\
  invalid index expression: expected integer literal

error.invalid.tuple.index.expr=\
  invalid tuple index expression: value space ''{0}'' out of range

error.invalid.record.index.expr=\
  invalid record index expression: value space ''{0}'' out of range

error.invalid.enum.expr=\
  invalid expression: expected enum type name ''{0}''

error.invalid.expr.in.match.stmt=\
  invalid expression in match statement

error.invalid.pattern.clauses.in.match.stmt=\
  invalid patterns in match statement. cannot combine typed and static patterns

error.static.value.match.only.supports.anydata=\
  static value match only supports anydata

error.func.defined.on.not.supported.type=\
  function ''{0}'' defined on not supported type ''{1}''

error.func.defined.on.non.local.type=\
  function ''{0}'' defined on non-local type ''{1}''

error.invalid.object.constructor=\
  invalid object constructor return type ''{0}'', expected a subtype of ''error?'' containing ''()''

error.explicit.invocation.of.record.init.is.not.allowed=\
  explicit invocation of ''{0}'' record initializer is not allowed

error.incompatible.type.constraint=\
  incompatible types: ''{0}'' cannot be constrained with ''{1}''

error.pkg.alias.not.allowed.here=\
  module alias not allowed here

error.undefined.annotation=\
  undefined annotation ''{0}''

error.annotation.not.allowed=\
  annotation ''{0}'' is not allowed on {1}

error.annotation.attachment.cannot.have.a.value=\
  no annotation value expected for annotation ''{0}''

error.annotation.attachment.requires.a.value=\
  annotation value expected for annotation ''{0}''

error.annotation.attachment.cannot.specify.multiple.values=\
  cannot specify more than one annotation value for annotation ''{0}''

error.annotation.invalid.type=\
  annotation declaration requires a subtype of ''true'', ''map<anydata|readonly>'' or ''map<anydata|readonly>[]'', but \
  found ''{0}''

error.annotation.invalid.const.type=\
  invalid type ''{0}'' for ''const'' annotation declaration, expected ''anydata''

error.annotation.requires.const=\
  annotation declaration with ''source'' attach point(s) should be a ''const'' declaration

error.incompatible.types.array.found=\
  incompatible types: expected a ''{0}'', found an array

error.xml.attribute.map.update.not.allowed=\
  xml attributes cannot be updated as a collection. update attributes one at a time

error.xml.qname.update.not.allowed=\
  cannot assign values to an xml qualified name

error.invalid.namespace.declaration=\
  cannot bind prefix ''{0}'' to the empty namespace name

error.cannot.update.xml.sequence=\
  cannot update an xml sequence

error.invalid.xml.ns.interpolation=\
  xml namespaces cannot be interpolated

error.cannot.find.xml.namespace.prefix=\
  cannot find xml namespace prefix ''{0}''

error.method.invocation.in.xml.navigation.expressions.not.supported=\
  method invocations are not yet supported within XML navigation expressions, use a grouping expression \
  (parenthesis) if you intend to invoke the method on the result of the navigation expression.

error.deprecated.xml.attribute.access.expression=\
  deprecated xml attribute access expression, use field access expression instead

error.indexing.within.xml.navigation.expression.not.supported=\
  index operations are not yet supported within XML navigation expressions, use a grouping expression \
  (parenthesis) if you intend to index the result of the navigation expression.

error.iterable.not.supported.collection=\
  incompatible types: ''{0}'' is not an iterable collection

error.incompatible.iterator.function.signature=\
  iterable objects must have a __iterator function with signature, ' \
  public function __iterator() returns (object { public function next () returns (record {| T value; |}?); })';

error.iterable.not.supported.operation=\
  operation ''{0}'' does not support given collection type

error.iterable.too.many.variables=\
  too many variables are defined for iterable type ''{0}''

error.iterable.not.enough.variables=\
  not enough variables are defined for iterable type ''{0}'', require at least ''{1}'' variables

error.iterable.too.many.return.args=\
  too many return arguments are defined for operation ''{0}''

error.iterable.not.enough.return.args=\
  not enough return arguments are defined for operation ''{0}''

error.iterable.lambda.required=\
  single lambda function required here

error.iterable.lambda.tuple.required=\
  iterable lambda function required a single param or a tuple param

error.iterable.no.args.required=\
  no argument required for operation ''{0}''

error.iterable.lambda.incompatible.types=\
  incompatible lambda function types: expected ''{0}'', found ''{1}''

error.iterable.return.type.mismatch=\
  cannot assign return value of ''{0}'' operation here, use a reduce operation

error.invalid.token=\
  invalid token {0}

error.missing.token=\
  missing token {0} before {1}

error.extraneous.input=\
  extraneous input {0}

error.mismatched.input=\
  mismatched input {0}. expecting {1}

error.failed.predicate=\
  {0}

error.syntax.error=\
  {0}

error.invalid.shift.operator=\
  invalid shift operator

error.module.not.found=\
  cannot resolve module ''{0}''

error.invalid.module.declaration=\
  invalid module declaration: expected ''{0}'', found ''{1}''

error.missing.module.declaration=\
  missing module declaration: expected ''{0}''

error.unexpected.module.declaration=\
  invalid module declaration ''{0}'': no module declaration is needed for default module

error.object.type.required=\
  incompatible types: requires an object type, found ''{0}''

error.service.invalid.object.type=\
  given type ''{0}'' does not match with service type interface

error.service.function.invalid.modifier=\
  service methods cannot have explicit visibility qualifiers

error.service.function.invalid.invocation=\
  service method call is allowed only within the type descriptor

error.service.invalid.endpoint.type=\
  cannot infer type of the endpoint from the service type or binds of the service {0}

error.service.service.type.required.anonymous=\
  cannot infer type of the anonymous endpoint, requires a valid service type for service {0}

error.remote.function.in.non.client.object=\
  a remote function in a non client object

error.resource.function.in.non.service.object=\
  a resource function allowed in services only

error.resource.function.invalid.return.type=\
  invalid resource function return type ''{0}'', expected a subtype of ''error?'' containing ''()''

error.remote.in.non.object.function=\
  remote modifier not allowed in non-object attached function {0}

error.invalid.listener.var=\
  listener variable incompatible types: ''{0}'' is not a Listener object

error.invalid.listener.attachment=\
  invalid listener attachment

error.invalid.action.invocation.syntax=\
  invalid remote method call ''.{0}()'': use ''->{0}()'' for remote method calls

error.invalid.method.invocation.syntax=\
  invalid method call ''->{0}()'': ''->'' can only be used with remote methods

error.invalid.init.invocation=\
  object ''init'' method call is allowed only within the type descriptor

error.invalid.resource.function.invocation=\
  resource function can not be invoked with in a service

error.invalid.action.invocation=\
  invalid remote method call: expected a client object, but found ''{0}''

error.tainted.value.passed.to.untainted.parameter=\
  tainted value passed to untainted parameter ''{0}''

error.tainted.value.passed.to.untainted.param.in.obj.method=\
  tainted value passed to untainted parameter ''{0}'' originating from object method ''{1}'' invocation

error.tainted.value.passed.to.global.variable=\
  tainted value passed to global variable ''{0}''

error.tainted.value.passed.to.module.object=\
  tainted value passed to module object ''{0}''

error.method.invocation.taint.global.object=\
  method invocation taint global object ''{0}''

error.tainted.value.passed.to.closure.variable=\
  tainted value passed to closure variable ''{0}''

error.unable.to.perform.taint.checking.with.recursion=\
  taint checking for ''{0}'' could not complete due to recursion with ''{1}'', add @tainted or @untainted to returns

error.unable.to.perform.taint.checking.for.builtin.method=taint analysis not defined for the builtin method: ''{0}''

error.tainted.return.not.annotated.tainted=\
  functions returning tainted value are required to annotate return signature @tainted: ''{0}''

error.tainted.param.not.annotated.tainted=\
  argument to parameter ''{0}'' is tainted by ''{1}'' hence require to annotate @tainted

error.entry.point.parameters.cannot.be.untainted=\
  entry point parameter ''{0}'' cannot be untainted

error.compiler.plugin.no.package.found=\
  cannot find module ''{0}'' specified in compiler plugin ''{1}''

error.compiler.plugin.no.annotations.found.in.package=\
  no annotations found in module ''{0}'' specified in compiler plugin ''{1}''

error.undefined.parameter=\
  undefined defaultable parameter ''{0}''

error.invalid.error.reason.type=\
  invalid error reason type ''{0}'', expected a subtype of ''string''

error.error.match.over.const.reason.ref.not.supported=\
  error match pattern with a constant reference as the reason is not yet supported

error.invalid.error.detail.type=\
  invalid error detail type ''{0}'', expected a subtype of ''{1}''

error.error.detail.arg.not.named.arg=\
  error detail argument must be passed as named arguments

error.missing.error.reason=\
  error reason is mandatory for direct error constructor

error.object.type.not.allowed=\
  object type not allowed as the constraint

error.duplicate.named.args=\
  redeclared argument ''{0}''

error.cannot.get.all.fields=\
  cannot get all fields from a {0}

error.operator.not.supported=\
  operator ''{0}'' cannot be applied to type ''{1}''

error.operator.not.allowed.variable=\
  operator ''{0}'' cannot be applied on variable ''{1}''

error.invalid.record.literal.key=\
  invalid key: only identifiers and strings are allowed as record literal keys

error.invalid.record.literal.identifier.key=\
  invalid key ''{0}'': identifiers cannot be used as rest field keys, expected a string literal or an expression

error.invalid.function.pointer.invocation=\
  invalid function pointer invocation on non-invokable field ''{0}'' in record ''{1}''

error.invalid.default.param.value=\
  invalid value for parameter ''{0}'': only simple literals allowed

error.abstract.object.constructor=\
  abstract object ''{0}'' cannot have a constructor method

error.cannot.initialize.abstract.object=\
  cannot initialize abstract object ''{0}''

error.invalid.interface.of.non.abstract.object=\
  no implementation found for the function ''{0}'' of non-abstract object ''{1}''

error.unimplemented.referenced.method.in.class=\
  no implementation found for the method ''{0}'' of class ''{1}''

error.private.function.visibility=\
   function ''{0}'' can not have 'private' visibility

error.cannot.attach.functions.to.abstract.object=\
  cannot attach function ''{0}'' to abstract object ''{1}''

error.abstract.object.function.cannot.have.body=\
  function ''{0}'' in abstract object ''{1}'' cannot have a body

error.resource.function.cannot.be.extern=\
  external resource functions are not supported by the implementation

error.object.init.function.cannot.be.extern=\
  object ''init'' method cannot have an ''external'' implementation

error.private.object.constructor=\
  object initializer function can not be declared as private

error.private.field.abstract.object=\
  abstract object field: ''{0}'' can not be declared as private

error.field.with.default.value.abstract.object=\
  fields with default values are not yet supported with abstract objects

error.private.function.abstract.object=\
  interface function: ''{0}'' of abstract object ''{1}'' can not be declared as private

error.global.variable.cyclic.reference=\
  illegal cyclic reference ''{0}''

error.required.param.not.allowed.after.defaultable.param=\
  required parameter not allowed after defaultable parameters

error.positional.arg.defined.after.named.arg=\
  positional argument not allowed after named arguments

error.rest.arg.defined.after.named.arg=\
  rest argument not allowed after named arguments

error.missing.required.parameter=\
  missing required parameter ''{0}'' in call to ''{1}''()

error.missing.required.parameter.error.message=\
  missing mandatory error message argument in call to error constructor

error.extern.function.abstract.object=\
  external function: ''{0}'' not allowed in abstract object ''{1}''

error.incompatible.type.reference=\
  incompatible types: ''{0}'' is not an object

error.incompatible.type.reference.non.public.members=\
  incompatible type reference ''{0}'': a referenced object cannot have non-public fields or methods

error.incompatible.record.type.reference=\
  incompatible types: ''{0}'' is not a record

error.redeclared.type.reference=\
  redeclared type reference ''{0}''

error.redeclared.function.from.type.reference=\
  redeclared symbol ''{0}'': trying to copy a duplicate function through referenced type ''{1}''

error.referred.function.signature.mismatch=\
  mismatched function signatures: expected ''{0}'', found ''{1}''

error.configurable.variable.cannot.be.declared.with.var=\
  configurable variable cannot be declared with var

error.configurable.variable.must.be.anydata.and.readonly=\
  type of configurable variable must be anydata&readonly

error.only.simple.variables.are.allowed.to.be.configurable=\
  only simple variables are allowed to be configurable

error.configurable.variable.currently.not.supported=\
  configurable variable currently not supported for ''{0}''

# match statement related error messages

error.match.stmt.cannot.guarantee.a.matching.pattern=\
  A matching pattern cannot be guaranteed for types ''{0}''

error.match.stmt.unreachable.pattern=\
  unreachable pattern: preceding patterns are too general or the pattern ordering is not correct

error.match.stmt.unmatched.pattern=\
  pattern will not be matched

error.match.stmt.pattern.always.matches=\
  pattern will always be matched

error.match.stmt.unreachable.pattern.available=\
  unreachable pattern

error.match.pattern.not.supported=\
  unsupported match pattern

<<<<<<< HEAD
=======
error.match.patterns.should.contain.same.set.of.variables=\
  all match patterns should contain the same set of variables

error.match.pattern.cannot.repeat.same.variable=\
  same variable cannot repeat in a match pattern

error.rest.match.pattern.not.supported=\
  rest match pattern is not yet supported

error.match.pattern.variable.should.declared.as.constant=\
  variable ''{0}'' should be declared as constant

>>>>>>> dfa1fba9
error.match.stmt.contains.two.default.patterns=\
  match statement has a 'static value' default pattern and a 'binding value' default pattern

error.can.not.find.match.error.reason.const=\
  cannot find error reason match constant: ''{0}''

# error type related errors

error.throw.stmt.not.supported=\
  throw statement not supported, use panic statement instead

error.try.stmt.not.supported=\
  try-catch statement not supported, use trap expression instead

error.unknown.builtin.method=\
  unknown builtin method ''{0}''

error.unsupported.builtin.method=\
  built-in method ''{0}'' not supported here

# checked expression related error messages

error.checked.expr.invalid.usage.no.error.type.rhs=\
  invalid usage of the ''{0}'' expression operator: no expression type is equivalent to error type

error.checked.expr.invalid.usage.only.error.types.rhs=\
  invalid usage of the ''{0}'' expression operator: all expression types are equivalent to error type

error.checked.expr.no.matching.error.return.in.encl.invokable=\
  invalid usage of the ''check'' expression operator: no matching error return type(s) in the enclosing invokable

error.fail.expr.no.matching.error.return.in.encl.invokable=\
  invalid usage of the ''fail'' expression operator: no matching error return type(s) in the enclosing invokable

error.on.fail.no.matching.error=\
  incompatible error definition type: ''{0}'' will not be matched to ''{1}''

error.start.require.invocation=\
  invalid async operation usage, require an invocation

error.invalid.expr.statement=\
  invalid statement

error.invalid.action.invocation.as.expr=\
  action invocation as an expression not allowed here

error.ambiguous.type=\
  ambiguous type ''{0}''

error.usage.of.uninitialized.variable=\
  variable ''{0}'' is not initialized

error.uninitialized.object.fields=\
  field(s) ''{0}'' not initialized

error.uninitialized.variables=\
  variable(s) ''{0}'' not initialized

error.invalid.any.var.def=\
  invalid variable definition; can not infer the assignment type.

error.invalid.record.literal=\
  invalid usage of record literal with type ''{0}''

error.duplicate.key.in.record.literal=\
  invalid usage of {0} literal: duplicate key ''{1}''

error.duplicate.key.in.table.literal=\
  duplicate key found in table row key(''{0}'') : ''{1}''

error.duplicate.key.in.record.literal.spread.op=\
  invalid usage of {0} literal: duplicate key ''{1}'' via spread operator ''{2}''

error.possible.duplicate.of.field.specified.via.spread.op=\
  invalid usage of mapping constructor expression: key ''{0}'' may duplicate a key specified via spread field ''{1}''

error.spread.field.may.duplicate.already.specified.keys=\
  invalid usage of mapping constructor expression: spread field ''{0}'' may have already specified keys

error.multiple.inclusive.types=\
  invalid usage of mapping constructor expression: multiple spread fields of inclusive mapping types are not allowed

error.invalid.array.literal=\
  invalid usage of array literal with type ''{0}''

error.invalid.tuple.literal=\
  invalid usage of tuple literal with type ''{0}''

error.invalid.type.object.constructor=\
  invalid usage of ''object constructor expression'' with type ''{0}''

error.invalid.list.constructor.type=\
  invalid usage of list constructor: type ''{0}'' does not have a filler value

error.invalid.array.element.type=\
  array element type ''{0}'' does not have an implicit initial value, use ''{1}''

error.invalid.type.new.literal=\
  invalid usage of ''new'' with type ''{0}''

error.mismatching.array.literal.values=\
  size mismatch in sealed array. expected ''{0}'', but found ''{1}''

error.index.out.of.range=\
  index out of range: index: ''{0}''

error.invalid.array.size.reference=\
  invalid reference expression ''{0}'' as array size: expected a constant reference expression

error.list.index.out.of.range=\
  list index out of range: index: ''{0}''

error.array.index.out.of.range=\
  array index out of range: index: ''{0}'', size: ''{1}''

error.sealed.array.type.can.not.infer.size=\
  invalid usage of sealed type: can not infer array size

error.invalid.key.func.return.type=\
  invalid sort key function return type: ''{0}'' is not an ordered type

error.invalid.sort.array.member.type=\
  invalid member type of the array/tuple to sort: ''{0}'' is not an ordered type

error.sealed.array.type.not.initialized=\
  invalid usage of sealed type: array not initialized

error.invalid.list.index.expr=\
  invalid list index expression: value space ''{0}'' out of range

error.invalid.array.index.expr=\
  invalid array index expression: value space ''{0}'' out of range

error.invalid.usage.of.keyword=\
  illegal usage of keyword ''{0}''

# Variable Reference Errors

error.invalid.tuple.binding.pattern=\
  invalid tuple binding pattern; member variable count mismatch with member type count

error.invalid.type.for.tuple.var.expr=\
  invalid tuple variable; expecting a tuple type but found ''{0}'' in expression

error.invalid.tuple.binding.pattern.decl=\
  invalid tuple binding pattern: expected a tuple type, but found ''{0}''

error.invalid.tuple.binding.pattern.inference=\
  invalid tuple binding pattern: attempted to infer a tuple type, but found ''{0}''

error.invalid.record.binding.pattern=\
  invalid record binding pattern with type ''{0}''

error.invalid.field.in.record.binding.pattern=\
  invalid record binding pattern; unknown field ''{0}'' in record type ''{1}''

error.invalid.record.literal.in.binding.pattern=\
  record literal is not supported for record binding pattern

error.no.matching.record.ref.found=\
  no matching record reference found for field ''{0}''

error.multiple.matching.record.ref.found=\
  multiple matching record references found for field ''{0}''

error.cannot.match.closed.record.variable.ref=\
  can not match record variable reference, type ''{0}'' is not a closed record type

error.cannot.match.closed.record.variable.ref.fields=\
  not enough fields to match to closed record type ''{0}''

error.invalid.type.definition.for.record.var=\
  invalid record variable; expecting a record type but found ''{0}'' in type definition

error.invalid.type.definition.for.error.var=\
  invalid error variable; expecting an error type but found ''{0}'' in type definition

error.invalid.error.binding.pattern=\
  invalid error binding pattern with type ''{0}''

error.invalid.error.reason.binding.pattern=\
  invalid error reason binding pattern, error reason should be ''var {0}''

error.missing.error.arg.binding.pattern.error.message=\
  missing error message binding pattern

error.invalid.error.rest.binding.pattern=\
  invalid error rest binding pattern, error rest param should be ''var {0}''

error.invalid.error.destructuring.reason=\
  first reference of error destructure statement must be error reason

error.invalid.error.match.pattern=\
  invalid error match pattern, cannot match error

error.duplicate.variable.in.binding.pattern=\
  variables in a binding pattern must be distinct; found duplicate variable ''{0}''

error.invalid.variable.reference.in.binding.pattern=\
  invalid binding pattern, variable reference ''{0}'' cannot be used with binding pattern

error.invalid.type.for.rest.descriptor=\
  invalid rest descriptor type; expecting an array type but found ''{0}''

# safe navigation operator related errors

error.safe.navigation.not.required=\
  safe navigation operator not required for type ''{0}''

error.optional.field.access.not.required.on.lhs=\
  optional field access cannot be used in the target expression of an assignment

error.tuple.index.out.of.range=\
  tuple index out of range: index: ''{0}'', size: ''{1}''

error.incompatible.type.check=\
  incompatible types: ''{0}'' will not be matched to ''{1}''

error.unnecessary.condition=\
  unnecessary condition: expression will always evaluate to ''true''

# streaming related errors

error.invalid.stream.constructor=\
  ''{0}'' is not a valid constructor for streams type

error.invalid.stream.constructor.iterator = \
  invalid stream constructor. expected a subtype of ''object '{' public isolated function next() returns {0}; '}''', \
  but found ''{1}''

error.invalid.stream.constructor.closeable.iterator = \
  invalid stream constructor. expected a subtype of ''object '{' public isolated function next() returns {0}; public \
  isolated function close() returns error?; '}''', but found ''{1}''

error.invalid.stream.constructor.expected.type=\
  invalid expected stream type. ''{0}'' does not return an error

error.invalid.stream.usage.with.from = \
  type 'stream' not allowed here; to use from on a type 'stream', it should be the first from clause in the query.

error.order.by.not.supported=\
  order by not supported for complex type fields, order key should belong to a basic type

error.error.type.expected = \
  type ''{0}'' not allowed here; expected an ''error'' or a subtype of ''error''.

error.invalid.table.constraint.subtype = \
  invalid constraint type. expected subtype of ''map<any|error>'' but ''{0}''

error.table.key.specifier.mismatch = \
  table key specifier mismatch. expected: ''{0}'' but found ''{1}''

error.key.specifier.size.mismatch.with.key.constraint = \
  table key specifier mismatch with key constraint. expected: ''{0}'' fields but found ''{1}''

error.key.specifier.mismatch.with.key.constraint = \
  table key specifier ''{0}'' does not match with key constraint type ''{1}''

error.invalid.key.constraint.provided.for.access = \
  invalid key constraint provided for member access. key constraint expected with type ''{0}''

error.cannot.update.table.using.member.access.lvexpr = \
  cannot update ''{0}'' with member access expression

error.multi.key.member.access.not.supported = \
  multi key member access is not supported for type ''{0}''. only support for subtype of ''table''

error.member.access.not.supported.keyless.table = \
  member access is not supported for keyless table ''{0}''

error.invalid.field.name.in.key.specifier = \
  field name ''{0}'' used in key specifier is not found in table constraint type ''{1}''

error.key.specifier.field.must.be.readonly = \
  field ''{0}'' used in key specifier must be a readonly field

error.key.specifier.field.must.be.required = \
  field ''{0}'' used in key specifier must be a required field

error.key.specifier.field.must.be.anydata = \
  invalid type ''{0}'' for field ''{1}'' used in key specifier, expected sub type of anydata

error.key.specifier.field.value.must.be.constant = \
  field ''{0}'' used in key specifier must have a literal value

error.key.constraint.not.supported.for.table.with.map.constraint = \
  table with constraint of type 'map' cannot have key specifier or key type constraint

error.cannot.infer.member.type.for.table.due.ambiguity = \
  cannot infer the member type from table constructor. field ''{0}'' type is ambiguous

error.cannot.infer.member.type.for.table = \
  cannot infer the member type from table constructor; no values are provided in table constructor

error.on.conflict.only.works.with.tables.with.key.specifier = \
  on conflict can only be used with queries which produce tables with key specifiers

error.arrow.expression.mismatched.parameter.length=\
  invalid number of parameters used in arrow expression. expected: ''{0}'' but found ''{1}''

error.arrow.expression.cannot.infer.type.from.lhs=\
  cannot infer types of the arrow expression with unknown invokable type

error.arrow.expression.not.supported.iterable.operation=\
  arrow expression can not be used with ''{0}'' iterable

# decimal related errors

error.integer.too.large=\
  Integer ''{0}'' too large

error.integer.too.small=\
  Integer ''{0}'' too small

error.hexadecimal.too.large=\
  Hexadecimal ''{0}'' too large

error.hexadecimal.too.small=\
  Hexadecimal ''{0}'' too small

error.clone.invocation.invalid=\
  Cannot clone a value of a type other than anydata \
  (boolean|int|byte|float|decimal|string|xml|table|anydata[]|map<anydata>|records (with only `anydata` fields)|()), \
  but found ''{0}''

# data flow analysis errors

error.partially.initialized.variable=\
  variable ''{0}'' may not have been initialized

# stamp inbuilt method related error
error.incompatible.stamp.type=\
  incompatible stamp type: type ''{0}'' cannot be stamped as type ''{1}''

error.not.supported.source.for.stamp=\
  stamp function on type ''{0}'' is not supported

error.invalid.never.return.typed.function.invocation=\
  invalid invocation ''{0}()'': functions/methods returning ''never'' cannot be called in an expression context

error.redeclared.import.module=\
  redeclared import module ''{0}''

error.cannot.infer.type=\
  cannot infer type here

error.cannot.infer.error.type=\
  cannot infer type of the error from ''{0}''

error.invalid.error.detail.rec.does.not.match=\
  invalid error constructor, error details does not match

error.invalid.error.reason.argument.to.indirect.error.constructor=\
  indirect error constructor only accept error details as named arguments

error.invalid.indirect.error.constructor.invocation=\
  cannot infer reason from error constructor: ''{0}''

error.invalid.functional.constructor.invocation=\
  use of ''start'' not allowed with functional constructor ''{0}'()''

error.missing.error.detail.arg=\
  missing error detail arg for error detail field ''{0}''

error.invalid.error.detail.arg.type=\
  invalid arg type in error detail field ''{0}'', expected ''{1}'', found ''{2}''

error.unknown.error.detail.arg.to.sealed.detail=\
  unknown error detail arg ''{0}'' passed to sealed error detail type ''{1}''

error.invalid.error.detail.rest.arg=\
  invalid error detail rest arg ''{0}'' passed to open detail record ''{1}''

error.type.required.for.const.with.expressions=\
  type is required for constants with expressions

error.cannot.update.constant.value=\
  cannot update constant value

error.cannot.assign.value.to.constant=\
  cannot assign a value to a constant

error.cannot.define.constant.with.type=\
  constant cannot be defined with type ''{0}'', expected a simple basic types or a map of a simple basic type

error.expression.is.not.a.constant.expression=\
  expression is not a constant expression

error.invalid.const.expression=\
  invalid constant expression, reason ''{0}''

error.const.expression.not.supported=\
  const expressions are not yet supported here

error.key.not.found=\
  key ''{0}'' not found in ''{1}''

error.invalid.use.of.experimental.feature=\
  using experimental feature ''{0}''. use ''--experimental'' flag to enable the experimental features

error.invalid.use.of.null.literal=\
''null'' literal is only supported for ''json''

error.type.param.outside.lang.module=\
  typeParam annotation is not supported here

error.builtin.subtype.outside.lang.module=\
  builtinSubtype annotation is not supported here

error.isolated.param.outside.lang.module=\
  ''isolatedParam'' annotation is not allowed here

error.isolated.param.used.with.invalid.type=\
  ''isolatedParam'' annotation is only allowed on a parameter of a function type

error.isolated.param.used.in.a.non.isolated.function=\
  ''isolatedParam'' annotation is only allowed on a parameter of an ''isolated'' function

error.invalid.lvalue.lhs.of.assignment=\
  invocations are not supported on the left hand side of an assignment

error.invalid.package.name.qualifier=\
  invalid package name ''{0}''

error.invalid.char.colon.in.field.access.expr=\
  invalid character '':'' in field access expression

error.identifier.literal.only.supports.alphanumerics=\
  identifier literal only supports alphanumeric characters

error.incompatible.mapping.constructor.expression=\
  incompatible mapping constructor expression for type ''{0}''

error.mapping.constructor.compatible.type.not.found =\
  a type compatible with mapping constructor expressions not found in type ''{0}''

error.cannot.infer.types.for.tuple.binding=\
  invalid list constructor expression: types cannot be inferred for ''{0}''

error.invalid.unicode=\
  invalid unicode ''{0}''

error.method.too.large=\
  method is too large: ''{0}''

error.file.too.large=\
  file is too large: ''{0}''

error.class.not.found=\
  '{ballerina/java}'CLASS_NOT_FOUND ''{0}''

error.method.not.found=\
  '{ballerina/java}'METHOD_NOT_FOUND ''{0}''

error.constructor.not.found=\
  '{ballerina/java}'CONSTRUCTOR_NOT_FOUND ''{0}''

error.field.not.found=\
  '{ballerina/java}'FIELD_NOT_FOUND ''{0}''

error.overloaded.method=\
  '{ballerina/java}'OVERLOADED_METHODS ''{0}''

error.unsupported.primitive.type.reason=\
  '{ballerina/java}'UNSUPPORTED_PRIMITIVE_TYPE ''{0}''

error.method.signature.not.match=\
  '{ballerina/java}'METHOD_SIGNATURE_DOES_NOT_MATCH ''{0}''

error.invalid.deprecation.documentation=\
  invalid documentation: ''Deprecated'' documentation is only allowed on constructs annotated as ''@deprecated''

error.deprecation.documentation.should.available=\
  constructs annotated as ''@deprecated'' must have ''Deprecated'' documentation

error.deprecated.parameters.documentation.not.allowed=\
  ''Deprecated parameters'' documentation is not allowed here

error.invalid.attribute.reference=\
  invalid attribute reference

error.illegal.function.change.list.size=\
  cannot call ''{0}'' on fixed length list(s) of type ''{1}''

error.illegal.function.change.tuple.shape=\
  cannot call ''{0}'' on tuple(s) of type ''{1}'': cannot violate inherent type

error.invalid.non.external.dependently.typed.function=\
  a function with a non-''external'' function body cannot be a dependently-typed function

error.invalid.param.type.for.return.type=\
  invalid parameter reference: expected ''typedesc'', found ''{0}''

error.invalid.typedesc.param=\
  default value for a ''typedesc'' parameter used in the return type should be a reference to a type

error.invalid.raw.template.type=\
  invalid literal for type ''{1}'': raw templates can only be assigned to abstract subtypes of ''{0}''

error.multiple.compatible.raw.template.types=\
  ambiguous type for raw template: found multiple types compatible with ''{0}'' in ''{1}''

error.invalid.num.of.strings=\
  invalid raw template: expected {0} string(s), but found {1} string(s)

error.invalid.num.of.insertions=\
  invalid raw template: expected {0} insertion(s), but found {1} insertion(s)

error.invalid.raw.template.assignment=\
  invalid raw template assignment: ''{0}'' should be an abstract object

error.invalid.number.of.fields=\
  invalid raw template assignment: ''{0}'' should only have the ''strings'' and ''insertions'' fields

error.methods.not.allowed=\
  invalid raw template assignment: ''{0}'' should be a type without methods

error.distinct.typing.only.support.objects.and.errors=\
  distinct typing is only supported for object type and error type

error.variable.decl.with.var.without.initializer=\
  initializer required for variables declared with var

error.object.constructor.init.function.cannot.have.parameters=\
  object constructor ''init'' method cannot have parameters

error.object.constructor.does.not.support.type.reference.members=\
  object constructor does not support type reference members

error.invalid.mutable.access.in.isolated.function=\
  invalid access of mutable storage in an ''isolated'' function

warning.warning.invalid.mutable.access.as.record.default=\
  invalid access of mutable storage in the default value of a record field

error.invalid.mutable.access.as.record.default=\
  invalid access of mutable storage in the default value of a record field

error.invalid.mutable.access.as.object.default=\
  invalid access of mutable storage in the initializer of an object field

error.invalid.non.isolated.function.as.argument=\
  incompatible types: expected an ''isolated'' function

error.invalid.non.isolated.invocation.in.isolated.function=\
  invalid invocation of a non-isolated function in an ''isolated'' function

warning.warning.invalid.non.isolated.invocation.as.record.default=\
  invalid invocation of a non-isolated function in the default value of a record field

error.invalid.non.isolated.invocation.as.record.default=\
  invalid invocation of a non-isolated function in the default value of a record field

error.invalid.non.isolated.invocation.as.object.default=\
  invalid invocation of a non-isolated function in the initializer of an object field

error.invalid.non.isolated.init.expression.in.isolated.function=\
  invalid non-isolated initialization expression in an ''isolated'' function

warning.warning.invalid.non.isolated.init.expression.as.record.default=\
  invalid non-isolated initialization expression in the default value of a record field

error.invalid.non.isolated.init.expression.as.record.default=\
  invalid non-isolated initialization expression in the default value of a record field

error.invalid.non.isolated.init.expression.as.object.default=\
  invalid non-isolated initialization expression in the initializer of an object field

error.invalid.async.invocation.in.isolated.function=\
  async invocation not allowed in an ''isolated'' function

error.invalid.worker.declaration.in.isolated.function=\
  worker declaration not allowed in an ''isolated'' function

error.invalid.fork.statement.in.isolated.function=\
  fork statement not allowed in an ''isolated'' function

warning.function.can.be.marked.isolated=\
  function ''{0}'' can be marked as an ''isolated'' function

error.invalid.non.private.mutable.field.in.isolated.object=\
  invalid non-private mutable field in an ''isolated'' object

error.invalid.mutable.field.access.in.isolated.object.outside.lock=\
  invalid access of a mutable field of an ''isolated'' object outside a ''lock'' statement

error.invalid.reference.to.self.in.isolated.object.outside.lock=\
  invalid reference to ''self'' outside a ''lock'' statement in an ''isolated'' object

<<<<<<< HEAD
error.invalid.non.unique.expression.as.initial.value.in.isolated.object=\
  invalid initial value expression: expected a unique expression

error.invalid.copy.out.of.mutable.value.from.isolated.object=\
  invalid attempt to copy out a mutable value from an ''isolated'' object

error.invalid.copy.in.of.mutable.value.into.isolated.object=\
  invalid attempt to copy a mutable value into an ''isolated'' object

error.invalid.non.isolated.invocation.in.isolated.object.method=\
  invalid invocation of a non-isolated function in a method accessing a mutable field of an ''isolated'' object
=======
error.invalid.non.isolated.expression.as.initial.value=\
  invalid initial value expression: expected an isolated expression

error.invalid.transfer.out.of.lock.with.restricted.var.usage=\
  invalid attempt to transfer out a value from a ''lock'' statement with restricted variable usage

error.invalid.transfer.into.lock.with.restricted.var.usage=\
  invalid attempt to transfer a value into a ''lock'' statement with restricted variable usage

error.invalid.non.isolated.invocation.in.lock.with.restricted.var.usage=\
  invalid invocation of a non-isolated function in a ''lock'' statement with restricted variable usage

error.invalid.isolated.variable.access.outside.lock=\
  invalid access of an ''isolated'' variable outside a ''lock'' statement

error.invalid.assignment.in.lock.with.restricted.var.usage=\
  cannot assign to a variable outside the ''lock'' statement with restricted variable usage, if not just a variable name

error.invalid.usage.of.multiple.restricted.vars.in.lock=\
  cannot access more than one variable for which usage is restricted in a single ''lock'' statement

error.invalid.isolated.qualifier.on.module.no.init.var.decl=\
  an uninitialized module variable declaration cannot be marked as ''isolated''

error.binding.pattern.not.yet.supported.in.module.var.decl=\
  ''{0}'' binding pattern not yet supported in module variable declaration
>>>>>>> dfa1fba9
<|MERGE_RESOLUTION|>--- conflicted
+++ resolved
@@ -974,8 +974,6 @@
 error.match.pattern.not.supported=\
   unsupported match pattern
 
-<<<<<<< HEAD
-=======
 error.match.patterns.should.contain.same.set.of.variables=\
   all match patterns should contain the same set of variables
 
@@ -988,7 +986,6 @@
 error.match.pattern.variable.should.declared.as.constant=\
   variable ''{0}'' should be declared as constant
 
->>>>>>> dfa1fba9
 error.match.stmt.contains.two.default.patterns=\
   match statement has a 'static value' default pattern and a 'binding value' default pattern
 
@@ -1578,19 +1575,6 @@
 error.invalid.reference.to.self.in.isolated.object.outside.lock=\
   invalid reference to ''self'' outside a ''lock'' statement in an ''isolated'' object
 
-<<<<<<< HEAD
-error.invalid.non.unique.expression.as.initial.value.in.isolated.object=\
-  invalid initial value expression: expected a unique expression
-
-error.invalid.copy.out.of.mutable.value.from.isolated.object=\
-  invalid attempt to copy out a mutable value from an ''isolated'' object
-
-error.invalid.copy.in.of.mutable.value.into.isolated.object=\
-  invalid attempt to copy a mutable value into an ''isolated'' object
-
-error.invalid.non.isolated.invocation.in.isolated.object.method=\
-  invalid invocation of a non-isolated function in a method accessing a mutable field of an ''isolated'' object
-=======
 error.invalid.non.isolated.expression.as.initial.value=\
   invalid initial value expression: expected an isolated expression
 
@@ -1616,5 +1600,4 @@
   an uninitialized module variable declaration cannot be marked as ''isolated''
 
 error.binding.pattern.not.yet.supported.in.module.var.decl=\
-  ''{0}'' binding pattern not yet supported in module variable declaration
->>>>>>> dfa1fba9
+  ''{0}'' binding pattern not yet supported in module variable declaration