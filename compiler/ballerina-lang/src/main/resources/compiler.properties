--- conflicted
+++ resolved
@@ -1958,9 +1958,8 @@
 error.unsupported.usage.of.default.values.for.key.field.in.table.member=\
   using default values of record fields for table key fields is not yet supported
 
-error.cannot.use.wildcard.binding.pattern.for.error.cause=\
-  cannot use a wildcard binding pattern to bind the cause: a wildcard binding pattern can be used only with a value \
-  that belongs to type ''any''
+error.unsupported.exposure.of.construct.from.module.generated.for.client.decl=\
+  exposing a construct from a module generated for a client declaration is not yet supported
 
 error.worker.send.action.not.allowed.in.lock.statement=\
   using send action within the lock statement is not allowed to prevent possible deadlocks
@@ -1968,19 +1967,14 @@
 error.worker.receive.action.not.allowed.in.lock.statement=\
   using receive action within the lock statement is not allowed to prevent possible deadlocks
 
-<<<<<<< HEAD
-error.cannot.import.module.generated.for.a.client.decl=\
-  a module generated for a client declaration cannot be imported
+error.empty.regexp.string.disallowed=\
+  regular expression is not allowed: empty RegExp
+
+error.unsupported.empty.character.class=\
+  empty character class disallowed
 
 error.cannot.use.alternate.wait.action.within.multiple.wait.action=\
   cannot use an alternate wait action within a multiple wait action
 
 error.future.expression.expected=\
-  expression of future type is expected
-=======
-error.empty.regexp.string.disallowed=\
-  regular expression is not allowed: empty RegExp
-
-error.unsupported.empty.character.class=\
-  empty character class disallowed
->>>>>>> 734227f2
+  expression of future type is expected