--- conflicted
+++ resolved
@@ -1977,10 +1977,8 @@
 error.seq.var.used.in.single.element.list.ctr.or.func.invocation=\
   sequence variable can be used in a single element list constructor or function invocation
 
-<<<<<<< HEAD
-error.query.construct.types.cannot.be.used.with.collect=\
-  query construct types cannot be used with collect clause
-=======
 error.seq.arg.followed.by.another.seq.arg=\
   arguments not allowed after seq argument
->>>>>>> 92b14147
+
+error.query.construct.types.cannot.be.used.with.collect=\
+  query construct types cannot be used with collect clause