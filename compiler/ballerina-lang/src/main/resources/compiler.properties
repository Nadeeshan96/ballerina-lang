#
# Copyright (c) 2017, WSO2 Inc. (http://www.wso2.org) All Rights Reserved.
#
# WSO2 Inc. licenses this file to you under the Apache License,
# Version 2.0 (the "License"); you may not use this file except
# in compliance with the License.
# You may obtain a copy of the License at
#
#    http://www.apache.org/licenses/LICENSE-2.0
#
# Unless required by applicable law or agreed to in writing,
# software distributed under the License is distributed on an
# "AS IS" BASIS, WITHOUT WARRANTIES OR CONDITIONS OF ANY
# KIND, either express or implied.  See the License for the
# specific language governing permissions and limitations
# under the License.
#

# -------------------------
# Compiler warning messages
# -------------------------

warning.syntax.warning=\
  {0}

warning.invalid.documentation.reference=\
  invalid reference in documentation ''{0}'' for type ''{1}''

warning.invalid.use.of.parameter.reference=\
  invalid usage of parameter reference outside of function definition ''{0}''

warning.undocumented.parameter=\
  undocumented parameter ''{0}''

warning.no.such.documentable.parameter=\
  no such documentable parameter ''{0}''

warning.parameter.already.documented =\
  parameter ''{0}'' already documented

warning.undocumented.field=\
  undocumented field ''{0}''

warning.no.such.documentable.field=\
  no such documentable field ''{0}''

warning.field.already.documented =\
  field ''{0}'' already documented

warning.undocumented.variable=\
  undocumented variable ''{0}''

warning.no.such.documentable.variable=\
  no such documentable variable ''{0}''

warning.variable.already.documented =\
  variable ''{0}'' already documented

warning.undocumented.return.parameter =\
  undocumented return parameter

warning.no.documentable.return.parameter =\
  no documentable return parameter

warning.no.such.documentable.attribute =\
  no such documentable attribute ''{0}'' with doc prefix ''{1}''

warning.duplicate.documented.attribute =\
  already documented attribute ''{0}''

warning.invalid.use.of.endpoint.documentation.attribute =\
  invalid use of doc prefix ''{0}''

warning.undefined.documentation.public.function=\
  undefined documentation for public function ''{0}''

warning.usage.of.deprecated.construct=\
  usage of construct ''{0}'' is deprecated

warning.non.module.qualified.error.reason=\
  error reason ''{0}'' is not module qualified

warning.compiler.plugin.crashed=\
  compiler plugin crashed

warning.concurrent.calls.will.not.be.made.to.non.isolated.method.in.non.isolated.service=\
    concurrent calls will not be made to this method since the service and the method are not ''isolated''

warning.concurrent.calls.will.not.be.made.to.non.isolated.service=\
    concurrent calls will not be made to this method since the service is not an ''isolated'' service

warning.concurrent.calls.will.not.be.made.to.non.isolated.method=\
    concurrent calls will not be made to this method since the method is not an ''isolated'' method

# -------------------------
# Compiler error messages
# -------------------------

error.usage.of.worker.within.lock.is.prohibited=\
  cannot use a named worker inside a lock statement

error.usage.of.start.within.lock.is.prohibited=\
  cannot use an async call inside a lock statement

error.undefined.module=\
  undefined module ''{0}''

error.cyclic.module.imports.detected=\
  cyclic module imports detected ''{0}''

error.unused.import.module=\
  unused import module ''{0}''

error.redeclared.symbol=\
  redeclared symbol ''{0}''

error.redeclared.builtin.symbol=\
  redeclared builtin symbol ''{0}''

error.undefined.symbol=\
  undefined symbol ''{0}''

error.undefined.function=\
  undefined function ''{0}''

error.undefined.function.in.type=\
  undefined function ''{0}'' in type ''{1}''

error.undefined.method.in.object=\
  undefined method ''{0}'' in object ''{1}''

error.undefined.field.in.record=\
  undefined field ''{0}'' in record ''{1}''

error.undefined.connector=\
  undefined connector ''{0}''

error.undefined.field.in.structure.with.type=\
  undefined field ''{0}'' in {1} ''{2}''

error.undefined.field.in.structure=\
  undefined field ''{0}'' in ''{1}''

error.type.not.allowed.with.new=\
  type not allowed with new for type ''{0}''

error.invalid.intersection.type=\
  invalid intersection type ''{0}'': no intersection

error.invalid.non.readonly.intersection.type=\
  invalid intersection type ''{0}'', intersection types are currently supported only with ''readonly''

error.invalid.readonly.intersection.type=\
  invalid intersection type with ''readonly'', ''{0}'' can never be ''readonly''

error.invalid.readonly.object.intersection.type=\
  invalid intersection type: cannot have a ''readonly'' intersection with a ''readonly object''

error.intersection.not.allowed.with.type=\
  invalid intersection: field ''{1}'' contains a default value in type ''{0}''

error.invalid.readonly.object.type=\
  invalid ''readonly object'' ''{0}'': cannot have fields that are never ''readonly''

error.invalid.readonly.mapping.field=\
  invalid ''readonly'' mapping field ''{0}'': ''{1}'' can never be ''readonly''

error.stream.invalid.constraint=\
  invalid constraint type ''{0}'', expected a subtype of ''anydata|error''

error.stream.initialization.not.allowed.here=\
  'stream' initialization not allowed here

error.cannot.infer.object.type.from.lhs=\
  cannot infer type of the object from ''{0}''

error.object.uninitialized.field=\
  uninitialized field ''{0}''

error.uninitialized.variable=\
    uninitialized variable ''{0}''

error.cyclic.type.reference=\
  invalid cyclic type reference in ''{0}''

error.attempt.refer.non.accessible.symbol=\
  attempt to refer to non-accessible symbol ''{0}''

error.attempt.expose.non.public.symbol=\
  attempt to expose non-public symbol ''{0}''

error.invokable.must.return=\
  this {0} must return a result

error.main.should.be.public=\
  the ''main'' function should be public

error.invalid.main.params.type=\
   'main' function operand parameter ''{0}'' has invalid type ''{1}''

error.main.return.should.be.error.or.nil=\
   invalid ''main'' function return type ''{0}'', expected a subtype of ''error?'' containing ''()''

error.module.init.cannot.be.public=\
  the module ''init()'' function cannot be public

error.module.init.cannot.have.params=\
   the module ''init()'' function cannot accept parameters

error.module.init.return.should.be.error.or.nil=\
   invalid module ''init()'' function return type ''{0}'', expected a subtype of ''error?'' containing ''()''

error.atleast.one.worker.must.return=\
  at least one worker in the {0} must return a result

error.explicit.worker.cannot.be.default=\
  explicit workers cannot be named as ''default'' since the function already has an implicit worker named ''default''

error.fork.join.worker.cannot.return=\
  cannot return from a worker in fork/join

error.fork.join.invalid.worker.count=\
  fork/join minimum finishing worker count must be equal or less than the joining worker count

error.fork.join.syntax.empty.fork=\
  empty fork statement is not allowed

error.invalid.worker.flush.expression.for.worker=\
  invalid worker flush expression for ''{0}'', there are no worker send statements to ''{0}'' from ''{1}''

error.invalid.worker.flush.expression=\
   invalid worker flush expression, there are no worker send statements from ''{0}''

error.multi.value.return.expected=\
  multi value return is expected

error.single.value.return.expected=\
  single value return is expected

error.return.value.too.many=\
  too many return values

error.return.value.not.enough=\
  not enough return values

error.attached.functions.must.have.body=\
  object attached function definition must have a body ''{0}''

error.cannot.initialize.object=\
  cannot initialize object ''{0}'', no implementation for the interface ''{1}''

error.no.default.constructor.found=\
  no default constructor found for object ''{0}''

error.duplicated.error.catch=\
  error ''{0}'' already caught in catch block

error.unreachable.code=\
  unreachable code

error.continue.cannot.be.outside.loop=\
  continue cannot be used outside of a loop

error.break.cannot.be.outside.loop=\
  break cannot be used outside of a loop

error.rollback.cannot.be.outside.transaction.block=\
  rollback cannot be used outside of a transaction block

error.commit.cannot.be.outside.transaction.block=\
  commit cannot be used outside a transaction statement

error.retry.cannot.be.outside.transaction.block=\
  retry cannot be used outside of a transaction block

error.break.statement.cannot.be.used.to.exit.from.a.transaction=\
  break statement cannot be used to exit from a transaction without a commit or a rollback statement

error.continue.statement.cannot.be.used.to.exit.from.a.transaction=\
  continue statement cannot be used to exit from a transaction without a commit or a rollback statement

error.check.expression.invalid.usage.within.transaction.block=\
  ''check'' expression cannot be used within transaction block

error.return.statement.cannot.be.used.to.exit.from.a.transaction=\
  return statement cannot be used to exit from a transaction without a commit or a rollback statement

error.invalid.retry.count=\
  invalid transaction retry count

error.invalid.commit.count=\
  invalid transaction commit count

error.invalid.rollback.count=\
  invalid transaction rollback count

error.invalid.transaction.handler.args=\
  transaction handler function required single string parameter which is transaction id

error.invalid.transaction.handler.signature=\
  transaction handler function cannot have a return type

error.lambda.required.for.transaction.handler=\
  lambda function with string input parameter is required as transaction handler

error.done.statement.cannot.be.used.to.exit.from.a.transaction=\
  done statement cannot be used to exit from a transaction

error.transaction.cannot.be.used.within.handler=\
  transaction statement cannot be used within a transaction handler

error.transaction.cannot.be.used.within.transactional.scope=\
  transaction statement cannot be used within a transactional scope

error.nested.transactions.are.invalid=\
  transaction statement cannot be nested within another transaction block

error.invalid.function.pointer.assignment.for.handler=\
  invalid function pointer assignment for the transaction handler function

error.usage.of.start.within.transaction.is.prohibited=\
  usage of start within a transactional scope is prohibited

error.transactional.function.prohibited.outside.transactional.scope=\
  invoking transactional function outside transactional scope is prohibited

error.transactional.worker.prohibited.outside.transactional.scope=\
  use of transactional worker outside transactional scope is prohibited

error.rollback.cannot.be.within.transactional.function=\
  using rollback statement within a transactional function is prohibited

error.commit.cannot.be.within.transactional.function=\
  using commit statement within a transactional function is prohibited

error.max.one.commit.rollback.allowed.within.branch=\
  maximum of one commit and one rollback allowed within a branch

error.commit.not.allowed=\
  commit not allowed here

error.rollback.not.allowed=\
  rollback not allowed here

error.incompatible.types=\
  incompatible types: expected ''{0}'', found ''{1}''

error.incompatible.types.spread.op=\
  incompatible types: expected a map or a record, found ''{0}''

error.incompatible.types.field=\
  incompatible types: expected ''{0}'' for field ''{1}'', found ''{2}''

error.incompatible.sub.type.field=\
  included field ''{0}'' of type ''{1}'' cannot be overridden by a field of type ''{2}'': expected a subtype of ''{1}''

error.unknown.type=\
  unknown type ''{0}''

error.unary.op.incompatible.types=\
  operator ''{0}'' not defined for ''{1}''

error.binary.op.incompatible.types=\
  operator ''{0}'' not defined for ''{1}'' and ''{2}''

error.self.reference.var=\
  self referenced variable ''{0}''

error.worker.send.after.return=\
  invalid worker send statement position, can not be used after a non-error return

error.worker.receive.after.return=\
  invalid worker receive statement position, can not be used after a non-error return

error.unsupported.worker.send.position=\
  worker send statement position not supported yet, must be a top level statement in a worker

error.invalid.worker.receive.position=\
  invalid worker receive statement position, must be a top level statement in a worker

error.undefined.worker=\
  undefined worker ''{0}''

error.invalid.worker.join.result.type=\
  invalid worker join result type, expected 'map'

error.invalid.worker.timeout.result.type=\
  invalid worker timeout result type, expected 'map'

error.invalid.worker.reference=\
  unsupported worker reference ''{0}''

error.illegal.worker.reference.as.a.variable.reference=\
  multiple references to a named worker ''{0}'' as a variable reference is not allowed

error.invalid.worker.message.passing.after.wait.action=\
  invalid worker message passing after waiting for the same worker

error.worker.send.receive.parameter.count.mismatch=\
   parameter count mismatch in worker send/receive

error.worker.invalid.worker.interaction=\
   worker send/receive interactions are invalid; worker(s) cannot move onwards from the state: ''{0}''

error.worker.interactions.only.allowed.between.peers=\
  worker interactions are only allowed between peers

error.worker.multiple.fork.join.send=\
   only a single worker send can be executed for joining results in a fork/join

error.invalid.type.for.receive=\
   invalid type for worker receive ''{0}'', expected anydata

error.invalid.type.for.send=\
   invalid type for worker send ''{0}'', expected value:Cloneable

error.invalid.usage.of.receive.expression=\
   invalid usage of receive expression, var not allowed

error.invalid.wait.future.expr.mapping.constructors=\
  ''wait'' cannot be used with mapping constructors

error.invalid.wait.future.expr.actions=\
  ''wait'' cannot be used with actions

error.invalid.send.expr=\
  expected an expression, but found an action

error.assignment.count.mismatch=\
  assignment count mismatch: expected {0} values, but found {1}

error.assignment.required=\
  variable assignment is required

error.missing.key.expr.in.member.access.expr=\
  missing key expr in member access expr

error.type.cast.not.yet.supported.for.type=\
  type cast not yet supported for type ''{0}''

error.equality.not.yet.supported.for.type=\
  equality not yet supported for type ''{0}''

error.let.expression.not.yet.supported.record.field=\
  let expressions are not yet supported for record fields

error.let.expression.not.yet.supported.object.field=\
  let expressions are not yet supported for object fields

error.incompatible.types.cast=\
  incompatible types: ''{0}'' cannot be cast to ''{1}''

error.invalid.function.invocation=\
  function invocation on type ''{0}'' is not supported

error.invalid.function.invocation.with.name=\
  invalid function ''{0}'' invocation on type ''{1}''

error.incompatible.types.cast.with.suggestion=\
  incompatible types: ''{0}'' cannot be cast to ''{1}'', use conversion expression

error.incompatible.types.conversion=\
  incompatible types: ''{0}'' cannot be converted to ''{1}''

error.incompatible.types.conversion.with.suggestion=\
  incompatible types: ''{0}'' cannot be convert to ''{1}'', use cast expression

error.unsafe.cast.attempt=\
  unsafe cast from ''{0}'' to ''{1}'', use multi-return cast expression

error.array.literal.not.allowed=\
  array literal not allowed here

error.string.template.literal.not.allowed=\
  string template literals not allowed here

error.invalid.literal.for.type=\
  invalid literal for type ''{0}''

error.invalid.literal.for.match.pattern=\
  invalid literal for match pattern; allowed literals are simple, tuple and record only

error.invalid.expr.with.type.guard.for.match=\
  invalid expression with type guard; only simple variable references are allowed

error.invalid.field.name.record.lit=\
  invalid field name ''{0}'' in type ''{1}''

error.rest.field.not.allowed=\
  rest field not allowed in closed records

error.open.record.constraint.not.allowed=\
  incompatible types: 'json' cannot be constrained with open record type ''{0}''

error.invalid.record.rest.descriptor=\
  invalid record rest descriptor

error.missing.required.record.field=\
  missing non-defaultable required record field ''{0}''

error.cannot.use.type.inclusion.with.more.than.one.open.record.with.different.rest.descriptor.types=\
  cannot use type inclusion with more than one open record with different rest descriptor types

error.default.values.not.allowed.for.optional.fields=\
  a default value specified for optional field ''{0}''

error.never.type.not.allowed.for.required.and.defaultable.params=\
  a required parameter or a defaultable parameter cannot be of type ''never'' or equivalent to type ''never''

error.invalid.client.remote.method.call=\
  cannot call a remote method with return type ''never'' or equivalent to type ''never''

error.never.typed.var.def.not.allowed=\
  cannot define a variable of type ''never'' or equivalent to type ''never''

error.never.typed.object.field.not.allowed=\
  cannot define an object field of type ''never'' or equivalent to type ''never''

error.too.many.args.call=\
  too many arguments in call to ''{0}()''

error.multi.value.in.single.value.context=\
  multi-valued ''{0}()'' in single-value context

error.multi.valued.expr.in.single.valued.context=\
  multi-valued expression in single-valued context

error.does.not.return.value=\
  ''{0}()'' does not return a value;

error.invalid.namespace.prefix=\
  invalid namespace prefix ''{0}''

error.mismatching.xml.start.end.tags=\
  mismatching start and end tags found in xml element

error.no.new.variables.var.assignment=\
  no new variables on left side

error.invalid.variable.assignment=\
  invalid assignment in variable ''{0}''

error.invalid.variable.assignment.declaration.final =\
  invalid assignment: ''{0}'' declaration is final

error.cannot.assign.value.to.final.field=\
  cannot assign a value to final ''{0}''

error.cannot.assign.value.to.potentially.initialized.final=\
  cannot assign a value to potentially initialized final ''{0}''

error.cannot.assign.value.to.function.argument=\
  cannot assign a value to function argument ''{0}''

error.cannot.assign.value.to.endpoint=\
  cannot assign a value to endpoint ''{0}''

error.cannot.update.readonly.value.of.type=\
  cannot update ''readonly'' value of type ''{0}''

error.cannot.update.readonly.record.field=\
  cannot update ''readonly'' record field ''{0}'' in ''{1}''

error.cannot.update.final.object.field=\
  cannot update ''final'' object field ''{0}''

error.underscore.not.allowed=\
  underscore is not allowed here

error.operation.does.not.support.member.access=\
  invalid operation: type ''{0}'' does not support member access

error.operation.does.not.support.field.access=\
  invalid operation: type ''{0}'' does not support field access

error.operation.does.not.support.field.access.for.assignment=\
  invalid operation: type ''{0}'' does not support field access for assignment

error.operation.does.not.support.optional.field.access=\
  invalid operation: type ''{0}'' does not support optional field access

error.operation.does.not.support.field.access.for.non.required.field=\
  invalid operation: type ''{0}'' does not support field access for non-required field ''{1}''

error.operation.does.not.support.optional.field.access.for.field=\
  invalid operation: type ''{0}'' does not support optional field access for field ''{1}''

error.operation.does.not.support.member.access.for.assignment=\
  invalid operation: type ''{0}'' does not support member access for assignment

error.invalid.member.access.expr.struct.field.access=\
  invalid member access expression: expected string literal

error.invalid.member.access.expr.tuple.field.access=\
  invalid member access expression: expected integer literal

error.invalid.tuple.member.access.expr=\
  invalid tuple member access expression: value space ''{0}'' out of range

error.invalid.record.member.access.expr=\
  invalid record member access expression: value space ''{0}'' out of range

error.invalid.enum.expr=\
  invalid expression: expected enum type name ''{0}''

error.invalid.expr.in.match.stmt=\
  invalid expression in match statement

error.invalid.pattern.clauses.in.match.stmt=\
  invalid patterns in match statement. cannot combine typed and static patterns

error.static.value.match.only.supports.anydata=\
  static value match only supports anydata

error.func.defined.on.not.supported.type=\
  function ''{0}'' defined on not supported type ''{1}''

error.func.defined.on.non.local.type=\
  function ''{0}'' defined on non-local type ''{1}''

error.invalid.object.constructor=\
  invalid object constructor return type ''{0}'', expected a subtype of ''error?'' containing ''()''

error.explicit.invocation.of.record.init.is.not.allowed=\
  explicit invocation of ''{0}'' record initializer is not allowed

error.incompatible.type.constraint=\
  incompatible types: ''{0}'' cannot be constrained with ''{1}''

error.pkg.alias.not.allowed.here=\
  module alias not allowed here

error.undefined.annotation=\
  undefined annotation ''{0}''

error.unknown.annotation.attach.point=\
  unknown annotation attach point ''{0}}'

error.annotation.not.allowed=\
  annotation ''{0}'' is not allowed on {1}

error.annotation.attachment.cannot.have.a.value=\
  no annotation value expected for annotation ''{0}''

error.annotation.attachment.requires.a.value=\
  annotation value expected for annotation of record type ''{0}'' with required fields

error.annotation.attachment.cannot.specify.multiple.values=\
  cannot specify more than one annotation value for annotation ''{0}''

error.annotation.invalid.type=\
  annotation declaration requires a subtype of ''true'', ''map<value:Cloneable>'' or ''map<value:Cloneable>[]'', but \
  found ''{0}''

#error.annotation.invalid.const.type=\
#  invalid type ''{0}'' for ''const'' annotation declaration, expected ''anydata''

error.annotation.requires.const=\
  annotation declaration with ''source'' attach point(s) should be a ''const'' declaration

error.incompatible.types.array.found=\
  incompatible types: expected a ''{0}'', found an array

error.xml.attribute.map.update.not.allowed=\
  xml attributes cannot be updated as a collection. update attributes one at a time

error.xml.qname.update.not.allowed=\
  cannot assign values to an xml qualified name

error.invalid.namespace.declaration=\
  cannot bind prefix ''{0}'' to the empty namespace name

error.cannot.update.xml.sequence=\
  cannot update an xml sequence

error.type.does.not.support.xml.navigation.access=\
  invalid operation: union type ''{0}'' does not support xml navigation access

error.xml.function.does.not.support.argument.type=\
  xml langlib functions does not support union types as their arguments


error.invalid.xml.ns.interpolation=\
  xml namespaces cannot be interpolated

error.cannot.find.xml.namespace.prefix=\
  cannot find xml namespace prefix ''{0}''

error.method.invocation.in.xml.navigation.expressions.not.supported=\
  method invocations are not yet supported within XML navigation expressions, use a grouping expression \
  (parenthesis) if you intend to invoke the method on the result of the navigation expression.

error.deprecated.xml.attribute.access.expression=\
  deprecated xml attribute access expression, use field access expression instead

error.member.access.within.xml.navigation.expression.not.supported=\
  member access operations are not yet supported within XML navigation expressions, use a grouping expression \
  (parenthesis) if you intend to member-access the result of the navigation expression.

error.iterable.not.supported.collection=\
  incompatible types: ''{0}'' is not an iterable collection

error.iterable.not.supported.operation=\
  operation ''{0}'' does not support given collection type

error.cannot.iterate.a.closed.record.with.no.fields=\
  cannot iterate a closed record with no fields

error.iterable.too.many.variables=\
  too many variables are defined for iterable type ''{0}''

error.iterable.not.enough.variables=\
  not enough variables are defined for iterable type ''{0}'', require at least ''{1}'' variables

error.iterable.too.many.return.args=\
  too many return arguments are defined for operation ''{0}''

error.iterable.not.enough.return.args=\
  not enough return arguments are defined for operation ''{0}''

error.iterable.lambda.required=\
  single lambda function required here

error.iterable.lambda.tuple.required=\
  iterable lambda function required a single param or a tuple param

error.iterable.no.args.required=\
  no argument required for operation ''{0}''

error.iterable.lambda.incompatible.types=\
  incompatible lambda function types: expected ''{0}'', found ''{1}''

error.iterable.return.type.mismatch=\
  cannot assign return value of ''{0}'' operation here, use a reduce operation

error.invalid.token=\
  invalid token {0}

error.missing.token=\
  missing token {0} before {1}

error.extraneous.input=\
  extraneous input {0}

error.mismatched.input=\
  mismatched input {0}. expecting {1}

error.failed.predicate=\
  {0}

error.syntax.error=\
  {0}

error.invalid.shift.operator=\
  invalid shift operator

error.module.not.found=\
  cannot resolve module ''{0}''

error.invalid.module.declaration=\
  invalid module declaration: expected ''{0}'', found ''{1}''

error.missing.module.declaration=\
  missing module declaration: expected ''{0}''

error.unexpected.module.declaration=\
  invalid module declaration ''{0}'': no module declaration is needed for default module

error.object.type.required=\
  incompatible types: requires an object type, found ''{0}''

error.service.invalid.object.type=\
  given type ''{0}'' does not match with service type interface

error.service.function.invalid.invocation=\
  service method call is allowed only within the type descriptor

error.service.invalid.endpoint.type=\
  cannot infer type of the endpoint from the service type or binds of the service {0}

error.service.service.type.required.anonymous=\
  cannot infer type of the anonymous endpoint, requires a valid service type for service {0}

error.remote.function.in.non.network.object=\
  remote qualifier only allowed in client and service objects

error.unsupported.path.param.type=\
  only ''int'', ''string'', ''float'', ''boolean'', ''decimal'' types are supported as path params, found ''{0}''

error.unsupported.rest.path.param.type=\
  only ''int'', ''string'', ''float'', ''boolean'', ''decimal'' types are supported as rest path param, found ''{0}''

error.resource.function.in.non.service.object=\
  a resource function allowed in services only

error.resource.field.in.non.service.type=\
  resource fields are only allowed in service types

error.resource.function.invalid.return.type=\
  invalid resource function return type ''{0}'', expected a subtype of ''error?'' containing ''()''

error.remote.in.non.object.function=\
  remote modifier not allowed in non-object attached function {0}

error.unsupported.resource.function.declaration.in.object.type=\
  resource method declarations are not allowed in an object type definition

error.invalid.listener.var=\
  listener variable incompatible types: ''{0}'' is not a Listener object

error.invalid.listener.attachment=\
  invalid listener attachment

error.service.absolute.path.or.literal.required.by.listener=\
  service absolute path or literal is required by listener

error.service.path.literal.is.not.supported.by.listener=\
  service path literal is not supported by listener

error.service.absolute.path.is.not.supported.by.listener=\
  service absolute path is not supported by listener

error.service.path.literal.required.by.listener=\
  service path literal is required by the listener

error.service.absolute.path.required.by.listener=\
  service absolute path is required by the listener

error.service.type.is.not.supported.by.listener=\
  service type is not supported by the listener

error.invalid.action.invocation.syntax=\
  invalid remote method call ''.{0}()'': use ''->{0}()'' for remote method calls

error.invalid.method.invocation.syntax=\
  invalid method call ''->{0}()'': ''->'' can only be used with remote methods

error.invalid.init.invocation=\
  object ''init'' method call is allowed only within the type descriptor

error.invalid.resource.function.invocation=\
  resource function can not be invoked with in a service

error.invalid.function.pointer.invocation.with.type = \
  cannot call function pointer of type ''function''

error.invalid.action.invocation=\
  invalid remote method call: expected a client object, but found ''{0}''

error.tainted.value.passed.to.untainted.parameter=\
  tainted value passed to untainted parameter ''{0}''

error.tainted.value.passed.to.untainted.param.in.obj.method=\
  tainted value passed to untainted parameter ''{0}'' originating from object method ''{1}'' invocation

error.tainted.value.passed.to.global.variable=\
  tainted value passed to global variable ''{0}''

error.tainted.value.passed.to.module.object=\
  tainted value passed to module object ''{0}''

error.method.invocation.taint.global.object=\
  method invocation taint global object ''{0}''

error.tainted.value.passed.to.closure.variable=\
  tainted value passed to closure variable ''{0}''

error.unable.to.perform.taint.checking.with.recursion=\
  taint checking for ''{0}'' could not complete due to recursion with ''{1}'', add @tainted or @untainted to returns

error.unable.to.perform.taint.checking.for.builtin.method=taint analysis not defined for the builtin method: ''{0}''

error.tainted.return.not.annotated.tainted=\
  functions returning tainted value are required to annotate return signature @tainted: ''{0}''

error.tainted.param.not.annotated.tainted=\
  argument to parameter ''{0}'' is tainted by ''{1}'' hence require to annotate @tainted

error.entry.point.parameters.cannot.be.untainted=\
  entry point parameter ''{0}'' cannot be untainted

error.compiler.plugin.no.package.found=\
  cannot find module ''{0}'' specified in compiler plugin ''{1}''

error.compiler.plugin.no.annotations.found.in.package=\
  no annotations found in module ''{0}'' specified in compiler plugin ''{1}''

error.undefined.parameter=\
  undefined defaultable parameter ''{0}''

error.invalid.error.reason.type=\
  invalid error reason type ''{0}'', expected a subtype of ''string''

error.error.match.over.const.reason.ref.not.supported=\
  error match pattern with a constant reference as the reason is not yet supported

error.invalid.error.detail.type=\
  invalid error detail type ''{0}'', expected a subtype of ''{1}''

error.error.detail.arg.not.named.arg=\
  error detail argument must be passed as named arguments

error.missing.error.reason=\
  error reason is mandatory for direct error constructor

error.object.type.not.allowed=\
  object type not allowed as the constraint

error.duplicate.named.args=\
  redeclared argument ''{0}''

error.cannot.get.all.fields=\
  cannot get all fields from a {0}

error.operator.not.supported=\
  operator ''{0}'' cannot be applied to type ''{1}''

error.operator.not.allowed.variable=\
  operator ''{0}'' cannot be applied on variable ''{1}''

error.invalid.record.literal.key=\
  invalid key: only identifiers and strings are allowed as record literal keys

error.invalid.record.literal.identifier.key=\
  invalid key ''{0}'': identifiers cannot be used as rest field keys, expected a string literal or an expression

error.invalid.function.pointer.invocation=\
  invalid function pointer invocation on non-invokable field ''{0}'' in record ''{1}''

error.invalid.default.param.value=\
  invalid value for parameter ''{0}'': only simple literals allowed

error.illegal.init.method.in.object.type.descriptor=\
  object type descriptor ''{0}'' cannot have an init method

error.cannot.initialize.abstract.object=\
  cannot initialize abstract object ''{0}''

error.invalid.interface.of.non.abstract.object=\
  no implementation found for the function ''{0}'' of non-abstract object ''{1}''

error.unimplemented.referenced.method.in.class=\
  no implementation found for the method ''{0}'' of class ''{1}''

error.unimplemented.referenced.method.in.service.declaration=\
  no implementation found for the method ''{0}'' of service declaration ''{1}''

error.unimplemented.referenced.method.in.object.constructor=\
  no implementation found for the method ''{0}'' of object constructor ''{1}''

error.private.function.visibility=\
   function ''{0}'' can not have 'private' visibility

error.cannot.attach.functions.to.abstract.object=\
  cannot attach function ''{0}'' to abstract object ''{1}''

error.abstract.object.function.cannot.have.body=\
  function ''{0}'' in abstract object ''{1}'' cannot have a body

error.resource.function.cannot.be.extern=\
  external resource functions are not supported by the implementation

error.object.init.function.cannot.be.extern=\
  object ''init'' method cannot have an ''external'' implementation

error.private.object.constructor=\
  object initializer function can not be declared as private

error.private.field.abstract.object=\
  abstract object field: ''{0}'' can not be declared as private

error.field.with.default.value.abstract.object=\
  fields with default values are not yet supported with abstract objects

error.private.function.abstract.object=\
  interface function: ''{0}'' of abstract object ''{1}'' can not be declared as private

error.global.variable.cyclic.reference=\
  illegal cyclic reference ''{0}''

error.required.param.not.allowed.after.defaultable.param=\
  required parameter not allowed after defaultable parameters

error.defaultable.param.not.allowed.after.included.record.param=\
  defaultable parameter not allowed after included record parameters

error.required.param.not.allowed.after.included.record.param=\
  required parameter not allowed after included record parameters

error.expected.a.record.type.as.an.included.parameter = \
  expected a record type as an included parameter

error.positional.arg.defined.after.named.arg=\
  positional argument not allowed after named arguments

error.rest.arg.defined.after.named.arg=\
  rest argument not allowed after named arguments

error.missing.required.parameter=\
  missing required parameter ''{0}'' in call to ''{1}()''

error.extern.function.abstract.object=\
  external function: ''{0}'' not allowed in abstract object ''{1}''

error.incompatible.type.reference=\
  incompatible types: ''{0}'' is not an object

error.incompatible.type.reference.non.public.members=\
  incompatible type reference ''{0}'': a referenced object cannot have non-public fields or methods

error.incompatible.record.type.reference=\
  incompatible types: ''{0}'' is not a record

error.redeclared.type.reference=\
  redeclared type reference ''{0}''

error.redeclared.function.from.type.reference=\
  redeclared symbol ''{0}'': trying to copy a duplicate function through referenced type ''{1}''

error.referred.function.signature.mismatch=\
  mismatched function signatures: expected ''{0}'', found ''{1}''

error.configurable.variable.cannot.be.declared.with.var=\
  configurable variable cannot be declared with var

error.configurable.variable.must.be.anydata=\
  invalid type for configurable variable: expected a subtype of ''anydata''

error.only.simple.variables.are.allowed.to.be.configurable=\
  only simple variables are allowed to be configurable

error.configurable.variable.currently.not.supported=\
  configurable variable currently not supported for ''{0}''{1}

# match statement related error messages

error.match.stmt.cannot.guarantee.a.matching.pattern=\
  A matching pattern cannot be guaranteed for types ''{0}''

error.match.stmt.unreachable.pattern=\
  unreachable pattern: preceding patterns are too general or the pattern ordering is not correct

warning.match.stmt.unmatched.pattern=\
  pattern will not be matched

error.match.stmt.pattern.always.matches=\
  pattern will always be matched

warning.match.stmt.unreachable.pattern.available=\
  unreachable pattern

error.match.pattern.not.supported=\
  unsupported match pattern

error.match.patterns.should.contain.same.set.of.variables=\
  all match patterns should contain the same set of variables

error.match.pattern.cannot.repeat.same.variable=\
  same variable cannot repeat in a match pattern

error.rest.match.pattern.not.supported=\
  rest match pattern is not yet supported

error.match.pattern.variable.should.declared.as.constant=\
  variable ''{0}'' should be declared as constant

error.match.stmt.contains.two.default.patterns=\
  match statement has a 'static value' default pattern and a 'binding value' default pattern

error.can.not.find.match.error.reason.const=\
  cannot find error reason match constant: ''{0}''

# error type related errors

error.undefined.error.type.descriptor=\
  undefined error type descriptor ''{0}''

error.invalid.error.type.reference=\
  cannot create a new error value from ''{0}''

error.invalid.error.constructor.rest.detail.arg.on.detail.type.with.individual.fields=\
  error constructor does not accept additional detail args ''{0}'' when error detail type ''{1}'' contains individual \
  field descriptors

error.throw.stmt.not.supported=\
  throw statement not supported, use panic statement instead

error.try.stmt.not.supported=\
  try-catch statement not supported, use trap expression instead

error.unknown.builtin.method=\
  unknown builtin method ''{0}''

error.unsupported.builtin.method=\
  built-in method ''{0}'' not supported here

# checked expression related error messages

error.checked.expr.invalid.usage.no.error.type.rhs=\
  invalid usage of the ''{0}'' expression operator: no expression type is equivalent to error type

error.checked.expr.no.matching.error.return.in.encl.invokable=\
  invalid usage of the ''check'' expression operator: no matching error return type(s) in the enclosing invokable

error.never.type.not.allowed.with.checked.expr=\
  ''{0}'' expression of type ''never'' is not allowed

error.fail.expr.no.matching.error.return.in.encl.invokable=\
  invalid usage of the ''fail'' expression operator: no matching error return type(s) in the enclosing invokable

error.on.fail.no.matching.error=\
  incompatible error definition type: ''{0}'' will not be matched to ''{1}''

error.start.require.invocation=\
  invalid async operation usage, require an invocation

error.invalid.expr.statement=\
  invalid statement

error.invalid.action.invocation.as.expr=\
  action invocation as an expression not allowed here

error.ambiguous.type=\
  ambiguous type ''{0}''

error.usage.of.uninitialized.variable=\
  variable ''{0}'' is not initialized

error.uninitialized.object.fields=\
  field(s) ''{0}'' not initialized

error.uninitialized.variables=\
  variable(s) ''{0}'' not initialized

error.invalid.any.var.def=\
  invalid variable definition; can not infer the assignment type.

error.invalid.record.literal=\
  invalid usage of record literal with type ''{0}''

error.duplicate.key.in.record.literal=\
  invalid usage of {0} literal: duplicate key ''{1}''

error.duplicate.key.in.table.literal=\
  duplicate key found in table row key(''{0}'') : ''{1}''

error.duplicate.key.in.record.literal.spread.op=\
  invalid usage of {0} literal: duplicate key ''{1}'' via spread operator ''{2}''

error.possible.duplicate.of.field.specified.via.spread.op=\
  invalid usage of mapping constructor expression: key ''{0}'' may duplicate a key specified via spread field ''{1}''

error.spread.field.may.duplicate.already.specified.keys=\
  invalid usage of mapping constructor expression: spread field ''{0}'' may have already specified keys

error.multiple.inclusive.types=\
  invalid usage of mapping constructor expression: multiple spread fields of inclusive mapping types are not allowed

error.invalid.array.literal=\
  invalid usage of array literal with type ''{0}''

error.invalid.tuple.literal=\
  invalid usage of tuple literal with type ''{0}''

error.invalid.type.object.constructor=\
  invalid usage of ''object constructor expression'' with type ''{0}''

error.invalid.list.constructor.type=\
  invalid usage of list constructor: type ''{0}'' does not have a filler value

error.invalid.array.element.type=\
  array element type ''{0}'' does not have an implicit initial value, use ''{1}''

error.invalid.type.new.literal=\
  invalid usage of ''new'' with type ''{0}''

error.mismatching.array.literal.values=\
  size mismatch in closed array. expected ''{0}'', but found ''{1}''

error.index.out.of.range=\
  index out of range: index: ''{0}''

error.invalid.array.size.reference=\
  invalid reference expression ''{0}'' as array size: expected a constant reference expression

error.list.index.out.of.range=\
  list index out of range: index: ''{0}''

error.array.index.out.of.range=\
  array index out of range: index: ''{0}'', size: ''{1}''

error.closed.array.type.can.not.infer.size=\
  invalid usage of closed type: can not infer array size

error.invalid.key.func.return.type=\
  invalid sort key function return type: ''{0}'' is not an ordered type

error.invalid.sort.array.member.type=\
  invalid member type of the array/tuple to sort: ''{0}'' is not an ordered type

error.closed.array.type.not.initialized=\
  invalid usage of closed type: array not initialized

error.invalid.list.member.access.expr=\
  invalid list member access expression: value space ''{0}'' out of range

error.invalid.array.member.access.expr=\
  invalid array member access expression: value space ''{0}'' out of range

error.invalid.usage.of.keyword=\
  illegal usage of keyword ''{0}''

# Variable Reference Errors

error.invalid.list.binding.pattern=\
  invalid list binding pattern; member variable count mismatch with member type count

error.invalid.type.for.tuple.var.expr=\
  invalid tuple variable; expecting a tuple type but found ''{0}'' in expression

error.invalid.list.binding.pattern.decl=\
  invalid list binding pattern: expected an array or a tuple, but found ''{0}''

error.invalid.list.binding.pattern.inference=\
  invalid list binding pattern: attempted to infer a list type, but found ''{0}''

error.invalid.record.binding.pattern=\
  invalid record binding pattern with type ''{0}''

error.invalid.field.in.record.binding.pattern=\
  invalid record binding pattern; unknown field ''{0}'' in record type ''{1}''

error.invalid.record.literal.in.binding.pattern=\
  record literal is not supported for record binding pattern

error.no.matching.record.ref.found=\
  no matching record reference found for field ''{0}''

error.multiple.matching.record.ref.found=\
  multiple matching record references found for field ''{0}''

error.cannot.match.closed.record.variable.ref=\
  can not match record variable reference, type ''{0}'' is not a closed record type

error.cannot.match.closed.record.variable.ref.fields=\
  not enough fields to match to closed record type ''{0}''

error.invalid.type.definition.for.record.var=\
  invalid record variable; expecting a record type but found ''{0}'' in type definition

error.invalid.type.definition.for.error.var=\
  invalid error variable; expecting an error type but found ''{0}'' in type definition

error.invalid.error.binding.pattern=\
  invalid error binding pattern with type ''{0}''

error.invalid.error.reason.binding.pattern=\
  invalid error reason binding pattern, error reason should be ''var {0}''

error.invalid.error.rest.binding.pattern=\
  invalid error rest binding pattern, error rest param should be ''var {0}''

error.invalid.error.match.pattern=\
  invalid error match pattern, cannot match error

error.duplicate.variable.in.binding.pattern=\
  variables in a binding pattern must be distinct; found duplicate variable ''{0}''

error.invalid.variable.reference.in.binding.pattern=\
  invalid binding pattern, variable reference ''{0}'' cannot be used with binding pattern

error.invalid.type.for.rest.descriptor=\
  invalid rest descriptor type; expecting an array type but found ''{0}''

error.cannot.assign.value.to.type.def=\
  cannot assign a value to a type definition

# safe navigation operator related errors

error.safe.navigation.not.required=\
  safe navigation operator not required for type ''{0}''

error.optional.field.access.not.required.on.lhs=\
  optional field access cannot be used in the target expression of an assignment

error.tuple.index.out.of.range=\
  tuple index out of range: index: ''{0}'', size: ''{1}''

error.incompatible.type.check=\
  incompatible types: ''{0}'' will not be matched to ''{1}''

# streaming related errors

error.invalid.stream.constructor=\
  ''{0}'' is not a valid constructor for streams type

error.invalid.stream.constructor.iterator = \
  invalid stream constructor. expected a subtype of ''object '{' public isolated function next() returns {0}; '}''', \
  but found ''{1}''

error.invalid.stream.constructor.closeable.iterator = \
  invalid stream constructor. expected a subtype of ''object '{' public isolated function next() returns {0}; public \
  isolated function close() returns error?; '}''', but found ''{1}''

error.invalid.stream.constructor.expected.type=\
  invalid expected stream type. ''{0}'' does not return an error

error.invalid.next.method.return.type=\
  invalid next method return type. expected: ''{0}''

error.invalid.stream.usage.with.from = \
  type 'stream' not allowed here; to use from on a type 'stream', it should be the first from clause in the query.

error.order.by.not.supported=\
  order by not supported for complex type fields, order key should belong to a basic type

error.error.type.expected = \
  type ''{0}'' not allowed here; expected an ''error'' or a subtype of ''error''.

error.invalid.table.constraint.subtype = \
  invalid constraint type. expected subtype of ''map<any|error>'' but found ''{0}''

error.table.key.specifier.mismatch = \
  table key specifier mismatch. expected: ''{0}'' but found ''{1}''

error.key.specifier.size.mismatch.with.key.constraint = \
  table key specifier mismatch with key constraint. expected: ''{0}'' fields but found ''{1}''

error.key.specifier.mismatch.with.key.constraint = \
  table key specifier ''{0}'' does not match with key constraint type ''{1}''

error.invalid.key.constraint.provided.for.access = \
  invalid key constraint provided for member access. key constraint expected with type ''{0}''

error.cannot.update.table.using.member.access.lvexpr = \
  cannot update ''{0}'' with member access expression

error.multi.key.member.access.not.supported = \
  invalid member access with ''{0}'': member access with multi-key expression is only allowed with subtypes of ''table''

error.member.access.not.supported.keyless.table = \
  member access is not supported for keyless table ''{0}''

error.invalid.field.name.in.key.specifier = \
  field name ''{0}'' used in key specifier is not found in table constraint type ''{1}''

error.key.specifier.field.must.be.readonly = \
  field ''{0}'' used in key specifier must be a readonly field

error.key.specifier.field.must.be.required = \
  field ''{0}'' used in key specifier must be a required field

error.key.specifier.field.must.be.anydata = \
  invalid type ''{0}'' for field ''{1}'' used in key specifier, expected sub type of anydata

error.key.specifier.field.value.must.be.constant.expr = \
  value expression of key specifier ''{0}'' must be a constant expression

error.key.constraint.not.supported.for.table.with.map.constraint = \
  table with constraint of type 'map' cannot have key specifier or key type constraint

error.cannot.infer.member.type.for.table.due.ambiguity = \
  cannot infer the member type from table constructor. field ''{0}'' type is ambiguous

error.cannot.infer.member.type.for.table = \
  cannot infer the member type from table constructor; no values are provided in table constructor

error.on.conflict.only.works.with.tables.with.key.specifier = \
  on conflict can only be used with queries which produce tables with key specifiers

error.arrow.expression.mismatched.parameter.length=\
  invalid number of parameters used in arrow expression. expected: ''{0}'' but found ''{1}''

error.arrow.expression.cannot.infer.type.from.lhs=\
  cannot infer types of the arrow expression with unknown invokable type

error.arrow.expression.not.supported.iterable.operation=\
  arrow expression can not be used with ''{0}'' iterable

# decimal related errors

error.integer.too.large=\
  Integer ''{0}'' too large

error.integer.too.small=\
  Integer ''{0}'' too small

error.hexadecimal.too.large=\
  Hexadecimal ''{0}'' too large

error.hexadecimal.too.small=\
  Hexadecimal ''{0}'' too small

error.clone.invocation.invalid=\
  Cannot clone a value of a type other than anydata \
  (boolean|int|byte|float|decimal|string|xml|table|anydata[]|map<anydata>|records (with only `anydata` fields)|()), \
  but found ''{0}''

# data flow analysis errors

error.partially.initialized.variable=\
  variable ''{0}'' may not have been initialized

# stamp inbuilt method related error
error.incompatible.stamp.type=\
  incompatible stamp type: type ''{0}'' cannot be stamped as type ''{1}''

error.not.supported.source.for.stamp=\
  stamp function on type ''{0}'' is not supported

error.redeclared.import.module=\
  redeclared import module ''{0}''

error.cannot.infer.type=\
  cannot infer type here

error.cannot.infer.error.type=\
  cannot infer type of the error from ''{0}''

error.invalid.error.detail.rec.does.not.match=\
  invalid error constructor, error details does not match

error.invalid.error.reason.argument.to.indirect.error.constructor=\
  indirect error constructor only accept error details as named arguments

error.invalid.indirect.error.constructor.invocation=\
  cannot infer reason from error constructor: ''{0}''

error.invalid.functional.constructor.invocation=\
  use of ''start'' not allowed with functional constructor ''{0}'()''

error.missing.error.detail.arg=\
  missing error detail arg for error detail field ''{0}''

error.invalid.error.detail.arg.type=\
  invalid arg type in error detail field ''{0}'', expected ''{1}'', found ''{2}''

error.unknown.error.detail.arg.to.closed.detail=\
  unknown error detail arg ''{0}'' passed to closed error detail type ''{1}''

error.invalid.error.detail.rest.arg=\
  invalid error detail rest arg ''{0}'' passed to open detail record ''{1}''

error.type.required.for.const.with.expressions=\
  type is required for constants with expressions

error.cannot.update.constant.value=\
  cannot update constant value

error.cannot.assign.value.to.constant=\
  cannot assign a value to a constant

error.invalid.const.declaration=\
  cannot declare a constant with type ''{0}'', expected a subtype of ''anydata'' that is not ''never''

error.expression.is.not.a.constant.expression=\
  expression is not a constant expression

error.invalid.const.expression=\
  invalid constant expression, reason ''{0}''

error.const.expression.not.supported=\
  const expressions are not yet supported here

error.constant.declaration.not.yet.supported.for.type=\
  constant declaration not yet supported for type ''{0}''

error.invalid.use.of.experimental.feature=\
  using experimental feature ''{0}''. use ''--experimental'' flag to enable the experimental features

error.type.param.outside.lang.module=\
  typeParam annotation is not supported here

error.builtin.subtype.outside.lang.module=\
  builtinSubtype annotation is not supported here

error.isolated.param.outside.lang.module=\
  ''isolatedParam'' annotation is not allowed here

error.isolated.param.used.with.invalid.type=\
  ''isolatedParam'' annotation is only allowed on a parameter of a function type

error.isolated.param.used.in.a.non.isolated.function=\
  ''isolatedParam'' annotation is only allowed on a parameter of an ''isolated'' function

error.invalid.lvalue.lhs.of.assignment=\
  invocations are not supported on the left hand side of an assignment

error.invalid.package.name.qualifier=\
  invalid package name ''{0}''

error.invalid.char.colon.in.field.access.expr=\
  invalid character '':'' in field access expression

error.identifier.literal.only.supports.alphanumerics=\
  identifier literal only supports alphanumeric characters

error.incompatible.mapping.constructor.expression=\
  incompatible mapping constructor expression for type ''{0}''

error.mapping.constructor.compatible.type.not.found =\
  a type compatible with mapping constructor expressions not found in type ''{0}''

error.cannot.infer.types.for.tuple.binding=\
  invalid list constructor expression: types cannot be inferred for ''{0}''

error.invalid.unicode=\
  invalid unicode ''{0}''

error.method.too.large=\
  method is too large: ''{0}''

error.file.too.large=\
  file is too large: ''{0}''

error.class.not.found=\
  '{ballerina/jballerina.java}'CLASS_NOT_FOUND ''{0}''

error.method.not.found=\
  '{ballerina/jballerina.java}'METHOD_NOT_FOUND ''{0}''

error.constructor.not.found=\
  '{ballerina/jballerina.java}'CONSTRUCTOR_NOT_FOUND ''{0}''

error.field.not.found=\
  '{ballerina/jballerina.java}'FIELD_NOT_FOUND ''{0}''

error.overloaded.method=\
  '{ballerina/jballerina.java}'OVERLOADED_METHODS ''{0}''

error.unsupported.primitive.type.reason=\
  '{ballerina/jballerina.java}'UNSUPPORTED_PRIMITIVE_TYPE ''{0}''

error.method.signature.not.match=\
  '{ballerina/jballerina.java}'METHOD_SIGNATURE_DOES_NOT_MATCH ''{0}''

error.invalid.deprecation.documentation=\
  invalid documentation: ''Deprecated'' documentation is only allowed on constructs annotated as ''@deprecated''

error.deprecation.documentation.should.available=\
  constructs annotated as ''@deprecated'' must have ''Deprecated'' documentation

error.deprecated.parameters.documentation.not.allowed=\
  ''Deprecated parameters'' documentation is not allowed here

error.invalid.attribute.reference=\
  invalid attribute reference

error.illegal.function.change.list.size=\
  cannot call ''{0}'' on fixed length list(s) of type ''{1}''

error.illegal.function.change.tuple.shape=\
  cannot call ''{0}'' on tuple(s) of type ''{1}'': cannot violate inherent type

error.invalid.non.external.dependently.typed.function=\
  a function with a non-''external'' function body cannot be a dependently-typed function

error.invalid.param.type.for.return.type=\
  invalid parameter reference: expected ''typedesc'', found ''{0}''

error.invalid.typedesc.param=\
  default value for a ''typedesc'' parameter used in the return type should be a reference to a type

error.incompatible.type.for.inferred.typedesc.value=\
  incompatible type for parameter ''{0}'' with inferred typedesc value: expected ''{1}'', found ''{2}''

error.multiple.infer.typedesc.params=\
  cannot have more than one defaultable parameter with an inferred typedesc default

error.invalid.dependently.typed.return.type.with.inferred.typedesc.param=\
  invalid return type: members of a dependently-typed union type with an inferred typedesc parameter should have \
  disjoint basic types

error.cannot.infer.type.for.param=\
  cannot infer type for parameter ''{0}''

error.cannot.use.inferred.typedesc.default.with.unreferenced.param=\
  cannot use an inferred typedesc default with a parameter on which the return type does not depend on

error.invalid.raw.template.type=\
  invalid literal for type ''{1}'': raw templates can only be assigned to abstract subtypes of ''{0}''

error.multiple.compatible.raw.template.types=\
  ambiguous type for raw template: found multiple types compatible with ''{0}'' in ''{1}''

error.invalid.num.of.strings=\
  invalid raw template: expected {0} string(s), but found {1} string(s)

error.invalid.num.of.insertions=\
  invalid raw template: expected {0} insertion(s), but found {1} insertion(s)

error.invalid.raw.template.assignment=\
  invalid raw template assignment: ''{0}'' should be an abstract object

error.invalid.number.of.fields=\
  invalid raw template assignment: ''{0}'' should only have the ''strings'' and ''insertions'' fields

error.methods.not.allowed=\
  invalid raw template assignment: ''{0}'' should be a type without methods

error.distinct.typing.only.support.objects.and.errors=\
  distinct typing is only supported for object type and error type

error.variable.decl.with.var.without.initializer=\
  initializer required for variables declared with var

error.object.constructor.init.function.cannot.have.parameters=\
  object constructor ''init'' method cannot have parameters

error.object.constructor.does.not.support.type.reference.members=\
  object constructor does not support type reference members

error.invalid.mutable.access.in.isolated.function=\
  invalid access of mutable storage in an ''isolated'' function

error.invalid.mutable.access.as.record.default=\
  invalid access of mutable storage in the default value of a record field

error.invalid.mutable.access.as.object.default=\
  invalid access of mutable storage in the initializer of an object field

error.invalid.non.isolated.function.as.argument=\
  incompatible types: expected an ''isolated'' function

error.invalid.non.isolated.invocation.in.isolated.function=\
  invalid invocation of a non-isolated function in an ''isolated'' function

error.invalid.non.isolated.invocation.as.record.default=\
  invalid invocation of a non-isolated function in the default value of a record field

error.invalid.non.isolated.invocation.as.object.default=\
  invalid invocation of a non-isolated function in the initializer of an object field

error.invalid.non.isolated.init.expression.in.isolated.function=\
  invalid non-isolated initialization expression in an ''isolated'' function

error.invalid.non.isolated.init.expression.as.record.default=\
  invalid non-isolated initialization expression in the default value of a record field

error.invalid.non.isolated.init.expression.as.object.default=\
  invalid non-isolated initialization expression in the initializer of an object field

error.invalid.async.invocation.in.isolated.function=\
  async invocation not allowed in an ''isolated'' function

error.invalid.worker.declaration.in.isolated.function=\
  worker declaration not allowed in an ''isolated'' function

error.invalid.fork.statement.in.isolated.function=\
  fork statement not allowed in an ''isolated'' function

warning.function.can.be.marked.isolated=\
  function ''{0}'' can be marked as an ''isolated'' function

error.invalid.non.private.mutable.field.in.isolated.object=\
  invalid non-private mutable field in an ''isolated'' object

error.invalid.mutable.field.access.in.isolated.object.outside.lock=\
  invalid access of a mutable field of an ''isolated'' object outside a ''lock'' statement

error.invalid.non.isolated.expression.as.initial.value=\
  invalid initial value expression: expected an isolated expression

error.invalid.transfer.out.of.lock.with.restricted.var.usage=\
  invalid attempt to transfer out a value from a ''lock'' statement with restricted variable usage: expected an \
  isolated expression

error.invalid.transfer.into.lock.with.restricted.var.usage=\
  invalid attempt to transfer a value into a ''lock'' statement with restricted variable usage

error.invalid.non.isolated.invocation.in.lock.with.restricted.var.usage=\
  invalid invocation of a non-isolated function in a ''lock'' statement with restricted variable usage

error.invalid.isolated.variable.access.outside.lock=\
  invalid access of an ''isolated'' variable outside a ''lock'' statement

error.invalid.assignment.in.lock.with.restricted.var.usage=\
  cannot assign to a variable outside the ''lock'' statement with restricted variable usage, if not just a variable name

error.invalid.usage.of.multiple.restricted.vars.in.lock=\
  cannot access more than one variable for which usage is restricted in a single ''lock'' statement

error.invalid.isolated.qualifier.on.module.no.init.var.decl=\
  an uninitialized module variable declaration cannot be marked as ''isolated''

error.only.a.simple.variable.can.be.marked.as.isolated=\
  only a simple variable can be marked as ''isolated''

error.invalid.read.only.class.inclusion.in.object.type.descriptor=\
  object type inclusion cannot be used with a ''readonly class'' in an object type descriptor

error.invalid.inclusion.with.mismatched.qualifiers=\
  invalid object type inclusion: missing ''{0}'' qualifier(s) in the referencing object

error.invalid.reference.with.mismatched.qualifiers=\
  invalid type reference: missing ''{0}'' qualifier(s) in the referencing object constructor expression

error.invalid.read.only.typedesc.inclusion.in.object.typedesc=\
  object type inclusion cannot be used with a ''readonly'' type descriptor in an ''object'' type descriptor

error.invalid.read.only.typedesc.inclusion.in.non.read.only.class=\
  object type inclusion cannot be used with a ''readonly'' type descriptor in a ''class'' that is not ''readonly''

error.invalid.read.only.class.inclusion.in.non.read.only.class=\
  object type inclusion cannot be used with a ''readonly class'' in a ''class'' that is not ''readonly''

error.invalid.field.in.object.constructor.expr.with.readonly.reference=\
  invalid field in an object constructor expression with a ''readonly'' reference: ''{0}'' can never be ''readonly''

error.mismatched.visibility.qualifiers.in.object.field=\
  mismatched visibility qualifiers for field ''{0}'' with object type inclusion

error.multiple.receive.action.not.yet.supported=multiple receive action not yet supported

error.async.send.action.not.yet.supported.as.expression=\
  async send action not yet supported as expression

error.invalid.readonly.field.type=\
  invalid ''readonly'' field, ''{0}'' can never be ''readonly''

error.continue.not.allowed=\
  continue not allowed here

error.break.not.allowed=\
  break not allowed here

error.unused.variable.with.inferred.type.including.error=\
  unused variable ''{0}'' with inferred type including error

error.invalid.iterable.type=\
  invalid iterable type ''{0}'': an iterable object must be a subtype of ''{1}''

error.invalid.iterable.completion.type.in.foreach.next.function=\
  invalid completion type ''{0}'' in foreach statement: next method completion type cannot contain type ''{1}''

error.invalid.method.call.expr.on.field=\
  invalid method call expression: expected a function type, but found ''{0}''

error.incompatible.type.wait.future.expr=\
  incompatible types: expected ''{0}'', found eventual type ''{1}'' for wait future expression ''{2}''

error.same.array.type.as.main.param=\
   'main' function can have at most one array parameter

error.variable.and.array.type.as.main.param=\
   'main' function cannot have operand parameter ''{0}'' of type ''{1}'' and array of type ''{2}'' together

error.invalid.main.option.params.type=\
   'main' function option parameter ''{0}'' via included record ''{1}'' has invalid type ''{2}''

error.optional.operand.precedes.operand=\
   'main' function optional operand parameter ''{0}'' of type ''{1}'' cannot precede operand parameter ''{2}'' \
  of type ''{3}''

error.unsupported.remote.method.name.in.scope=\
  unsupported remote method name, ''{0}'' already exists as a method or field name in the object type

error.unsupported.type.intersection=\
  unsupported intersection ''{0}''

error.wild.card.binding.pattern.only.supports.type.any=\
  a wildcard binding pattern can be used only with a value that belong to type ''any''

<<<<<<< HEAD
error.invalid.usage.of.check.in.record.field.default.expression=\
  cannot use ''check'' in the default expression of a record field

error.invalid.usage.of.check.in.object.field.initializer.in.object.with.no.init.method=\
  cannot use ''check'' in an object field initializer of an object with no ''init'' method

error.invalid.usage.of.check.in.object.field.initializer.with.init.method.return.type.mismatch=\
  usage of ''check'' in field initializer is allowed only when compatible with the return type of the ''init'' \
   method: expected ''{0}'', found ''{1}''
=======
error.underscore.not.allowed.as.identifier=\
  ''_'' is a keyword, and may not be used as an identifier

error.configurable.variable.module.ambiguity=\
  configurable variable name ''{0}'' creates an ambiguity with module ''{1}''
>>>>>>> ec66543c

# hints
hint.unnecessary.condition=\
  unnecessary condition: expression will always evaluate to ''true''<|MERGE_RESOLUTION|>--- conflicted
+++ resolved
@@ -1761,7 +1761,12 @@
 error.wild.card.binding.pattern.only.supports.type.any=\
   a wildcard binding pattern can be used only with a value that belong to type ''any''
 
-<<<<<<< HEAD
+error.underscore.not.allowed.as.identifier=\
+  ''_'' is a keyword, and may not be used as an identifier
+
+error.configurable.variable.module.ambiguity=\
+  configurable variable name ''{0}'' creates an ambiguity with module ''{1}''
+
 error.invalid.usage.of.check.in.record.field.default.expression=\
   cannot use ''check'' in the default expression of a record field
 
@@ -1771,13 +1776,6 @@
 error.invalid.usage.of.check.in.object.field.initializer.with.init.method.return.type.mismatch=\
   usage of ''check'' in field initializer is allowed only when compatible with the return type of the ''init'' \
    method: expected ''{0}'', found ''{1}''
-=======
-error.underscore.not.allowed.as.identifier=\
-  ''_'' is a keyword, and may not be used as an identifier
-
-error.configurable.variable.module.ambiguity=\
-  configurable variable name ''{0}'' creates an ambiguity with module ''{1}''
->>>>>>> ec66543c
 
 # hints
 hint.unnecessary.condition=\
