#
# Copyright (c) 2017, WSO2 Inc. (http://www.wso2.org) All Rights Reserved.
#
# WSO2 Inc. licenses this file to you under the Apache License,
# Version 2.0 (the "License"); you may not use this file except
# in compliance with the License.
# You may obtain a copy of the License at
#
#    http://www.apache.org/licenses/LICENSE-2.0
#
# Unless required by applicable law or agreed to in writing,
# software distributed under the License is distributed on an
# "AS IS" BASIS, WITHOUT WARRANTIES OR CONDITIONS OF ANY
# KIND, either express or implied.  See the License for the
# specific language governing permissions and limitations
# under the License.
#

# -------------------------
# Compiler warning messages
# -------------------------

warning.syntax.warning=\
  {0}

warning.invalid.documentation.reference=\
  invalid reference in documentation ''{0}'' for type ''{1}''

warning.invalid.use.of.parameter.reference=\
  invalid usage of parameter reference outside of function definition ''{0}''

warning.undocumented.parameter=\
  undocumented parameter ''{0}''

warning.no.such.documentable.parameter=\
  no such documentable parameter ''{0}''

warning.parameter.already.documented =\
  parameter ''{0}'' already documented

warning.undocumented.field=\
  undocumented field ''{0}''

warning.no.such.documentable.field=\
  no such documentable field ''{0}''

warning.field.already.documented =\
  field ''{0}'' already documented

warning.undocumented.variable=\
  undocumented variable ''{0}''

warning.no.such.documentable.variable=\
  no such documentable variable ''{0}''

warning.variable.already.documented =\
  variable ''{0}'' already documented

warning.undocumented.return.parameter =\
  undocumented return parameter

warning.no.documentable.return.parameter =\
  no documentable return parameter

warning.no.such.documentable.attribute =\
  no such documentable attribute ''{0}'' with doc prefix ''{1}''

warning.duplicate.documented.attribute =\
  already documented attribute ''{0}''

warning.invalid.use.of.endpoint.documentation.attribute =\
  invalid use of doc prefix ''{0}''

warning.undefined.documentation.public.function=\
  undefined documentation for public function ''{0}''

warning.usage.of.deprecated.construct=\
  usage of construct ''{0}'' is deprecated

warning.invalid.deprecation.documentation=\
  invalid documentation: ''Deprecated'' documentation is only allowed on constructs annotated as ''@deprecated''

warning.deprecation.documentation.should.available=\
  constructs annotated as ''@deprecated'' must have ''Deprecated'' documentation

warning.deprecated.parameters.documentation.not.allowed=\
  ''Deprecated parameters'' documentation is not allowed here

warning.non.module.qualified.error.reason=\
  error reason ''{0}'' is not module qualified

warning.compiler.plugin.crashed=\
  compiler plugin crashed

warning.unused.local.variable=\
    unused variable ''{0}''

warning.checked.expr.invalid.usage.no.error.type.rhs=\
    invalid usage of the ''{0}'' expression operator: no expression type is equivalent to error type

warning.invalid.metadata.on.duplicate.enum.member=\
    cannot specify metadata on more than one duplicate enum member

# -------------------------
# Compiler error messages
# -------------------------

error.usage.of.worker.within.lock.is.prohibited=\
  cannot use a named worker inside a lock statement

error.usage.of.start.within.lock.is.prohibited=\
  cannot use an async call inside a lock statement

error.undefined.module=\
  undefined module ''{0}''

error.cyclic.module.imports.detected=\
  cyclic module imports detected ''{0}''

error.unused.module.prefix=\
  unused module prefix ''{0}''

error.redeclared.symbol=\
  redeclared symbol ''{0}''

error.redeclared.builtin.symbol=\
  redeclared builtin symbol ''{0}''

error.undefined.symbol=\
  undefined symbol ''{0}''

error.undefined.function=\
  undefined function ''{0}''

error.undefined.function.in.type=\
  undefined function ''{0}'' in type ''{1}''

error.undefined.method.in.object=\
  undefined method ''{0}'' in object ''{1}''

error.undefined.field.in.record=\
  undefined field ''{0}'' in record ''{1}''

error.undefined.connector=\
  undefined connector ''{0}''

error.undefined.field.in.structure.with.type=\
  undefined field ''{0}'' in {1} ''{2}''

error.undefined.field.in.structure=\
  undefined field ''{0}'' in ''{1}''

error.type.not.allowed.with.new=\
  type not allowed with new for type ''{0}''

error.invalid.intersection.type=\
  invalid intersection type ''{0}'': no intersection

error.invalid.non.readonly.intersection.type=\
  invalid intersection type ''{0}'', intersection types are currently supported only with ''readonly''

error.invalid.readonly.intersection.type=\
  invalid intersection type with ''readonly'', ''{0}'' can never be ''readonly''

error.invalid.readonly.object.intersection.type=\
  invalid intersection type: cannot have a ''readonly'' intersection with a ''readonly object''

error.intersection.not.allowed.with.type=\
  invalid intersection: field ''{1}'' contains a default value in type ''{0}''

error.invalid.readonly.object.type=\
  invalid ''readonly object'' ''{0}'': cannot have fields that are never ''readonly''

error.invalid.readonly.mapping.field=\
  invalid ''readonly'' mapping field ''{0}'': ''{1}'' can never be ''readonly''

error.stream.invalid.constraint=\
  invalid constraint type ''{0}'', expected a subtype of ''anydata|error''

error.stream.initialization.not.allowed.here=\
  'stream' initialization not allowed here

error.cannot.infer.object.type.from.lhs=\
  cannot infer type of the object from ''{0}''

error.object.uninitialized.field=\
  uninitialized field ''{0}''

error.uninitialized.variable=\
    uninitialized variable ''{0}''

error.cyclic.type.reference=\
  invalid cyclic type reference in ''{0}''

error.attempt.refer.non.accessible.symbol=\
  attempt to refer to non-accessible symbol ''{0}''

error.attempt.expose.non.public.symbol=\
  attempt to expose non-public symbol ''{0}''

error.invokable.must.return=\
  this {0} must return a result

error.main.should.be.public=\
  the ''main'' function should be public

error.invalid.main.params.type=\
   'main' function operand parameter ''{0}'' has invalid type ''{1}''

error.main.return.should.be.error.or.nil=\
   invalid ''main'' function return type ''{0}'', expected a subtype of ''error?'' containing ''()''

error.module.init.cannot.be.public=\
  the module ''init()'' function cannot be public

error.module.init.cannot.have.params=\
   the module ''init()'' function cannot accept parameters

error.module.init.return.should.be.error.or.nil=\
   invalid module ''init()'' function return type ''{0}'', expected a subtype of ''error?'' containing ''()''

error.atleast.one.worker.must.return=\
  at least one worker in the {0} must return a result

error.explicit.worker.cannot.be.default=\
  explicit workers cannot be named as ''default'' since the function already has an implicit worker named ''default''

error.fork.join.worker.cannot.return=\
  cannot return from a worker in fork/join

error.fork.join.invalid.worker.count=\
  fork/join minimum finishing worker count must be equal or less than the joining worker count

error.fork.join.syntax.empty.fork=\
  empty fork statement is not allowed

error.invalid.worker.flush.expression.for.worker=\
  invalid worker flush expression for ''{0}'', there are no worker send statements to ''{0}'' from ''{1}''

error.invalid.worker.flush.expression=\
   invalid worker flush expression, there are no worker send statements from ''{0}''

error.multi.value.return.expected=\
  multi value return is expected

error.single.value.return.expected=\
  single value return is expected

error.return.value.too.many=\
  too many return values

error.return.value.not.enough=\
  not enough return values

error.attached.functions.must.have.body=\
  object attached function definition must have a body ''{0}''

error.cannot.initialize.object=\
  cannot initialize object ''{0}'', no implementation for the interface ''{1}''

error.no.default.constructor.found=\
  no default constructor found for object ''{0}''

error.duplicated.error.catch=\
  error ''{0}'' already caught in catch block

error.unreachable.code=\
  unreachable code

warning.function.should.explicitly.return.a.value=\
  this function should explicitly return a value

error.continue.cannot.be.outside.loop=\
  continue cannot be used outside of a loop

error.break.cannot.be.outside.loop=\
  break cannot be used outside of a loop

error.rollback.cannot.be.outside.transaction.block=\
  rollback cannot be used outside of a transaction block

error.commit.cannot.be.outside.transaction.block=\
  commit cannot be used outside a transaction statement

error.retry.cannot.be.outside.transaction.block=\
  retry cannot be used outside of a transaction block

error.break.statement.cannot.be.used.to.exit.from.a.transaction=\
  break statement cannot be used to exit from a transaction without a commit or a rollback statement

error.continue.statement.cannot.be.used.to.exit.from.a.transaction=\
  continue statement cannot be used to exit from a transaction without a commit or a rollback statement

error.check.expression.invalid.usage.within.transaction.block=\
  ''check'' expression cannot be used within transaction block

error.return.statement.cannot.be.used.to.exit.from.a.transaction=\
  return statement cannot be used to exit from a transaction without a commit or a rollback statement

error.invalid.retry.count=\
  invalid transaction retry count

error.invalid.commit.count=\
  invalid transaction commit count

error.invalid.rollback.count=\
  invalid transaction rollback count

error.invalid.transaction.handler.args=\
  transaction handler function required single string parameter which is transaction id

error.invalid.transaction.handler.signature=\
  transaction handler function cannot have a return type

error.lambda.required.for.transaction.handler=\
  lambda function with string input parameter is required as transaction handler

error.done.statement.cannot.be.used.to.exit.from.a.transaction=\
  done statement cannot be used to exit from a transaction

error.transaction.cannot.be.used.within.handler=\
  transaction statement cannot be used within a transaction handler

error.transaction.cannot.be.used.within.transactional.scope=\
  transaction statement cannot be used within a transactional scope

error.nested.transactions.are.invalid=\
  transaction statement cannot be nested within another transaction block

error.invalid.function.pointer.assignment.for.handler=\
  invalid function pointer assignment for the transaction handler function

error.usage.of.start.within.transaction.is.prohibited=\
  usage of start within a transactional scope is prohibited

error.transactional.function.prohibited.outside.transactional.scope=\
  invoking transactional function outside transactional scope is prohibited

error.transactional.worker.prohibited.outside.transactional.scope=\
  use of transactional worker outside transactional scope is prohibited

error.rollback.cannot.be.within.transactional.function=\
  using rollback statement within a transactional function is prohibited

error.commit.cannot.be.within.transactional.function=\
  using commit statement within a transactional function is prohibited

error.max.one.commit.rollback.allowed.within.branch=\
  maximum of one commit and one rollback allowed within a branch

error.commit.not.allowed=\
  commit not allowed here

error.rollback.not.allowed=\
  rollback not allowed here

error.incompatible.types=\
  incompatible types: expected ''{0}'', found ''{1}''

error.incompatible.types.spread.op=\
  incompatible types: expected a map or a record, found ''{0}''

error.incompatible.types.field=\
  incompatible types: expected ''{0}'' for field ''{1}'', found ''{2}''

error.incompatible.sub.type.field=\
  included field ''{0}'' of type ''{1}'' cannot be overridden by a field of type ''{2}'': expected a subtype of ''{1}''

error.unknown.type=\
  unknown type ''{0}''

error.unary.op.incompatible.types=\
  operator ''{0}'' not defined for ''{1}''

error.binary.op.incompatible.types=\
  operator ''{0}'' not defined for ''{1}'' and ''{2}''

error.binary.op.incompatible.types.int.float.division=\
  operator ''{0}'' not defined for ''{1}''(dividend) and ''{2}''(divisor)

error.self.reference.var=\
  self referenced variable ''{0}''

error.worker.send.after.return=\
  invalid worker send statement position, can not be used after a non-error return

error.worker.receive.after.return=\
  invalid worker receive statement position, can not be used after a non-error return

error.unsupported.worker.send.position=\
  worker send statement position not supported yet, must be a top level statement in a worker

error.invalid.worker.receive.position=\
  invalid worker receive statement position, must be a top level statement in a worker

error.undefined.worker=\
  undefined worker ''{0}''

error.invalid.worker.join.result.type=\
  invalid worker join result type, expected 'map'

error.invalid.worker.timeout.result.type=\
  invalid worker timeout result type, expected 'map'

error.invalid.worker.reference=\
  unsupported worker reference ''{0}''

error.illegal.worker.reference.as.a.variable.reference=\
  multiple references to a named worker ''{0}'' as a variable reference is not allowed

error.invalid.worker.message.passing.after.wait.action=\
  invalid worker message passing after waiting for the same worker

error.worker.send.receive.parameter.count.mismatch=\
   parameter count mismatch in worker send/receive

error.worker.invalid.worker.interaction=\
   worker send/receive interactions are invalid; worker(s) cannot move onwards from the state: ''{0}''

error.worker.interactions.only.allowed.between.peers=\
  worker interactions are only allowed between peers

error.worker.multiple.fork.join.send=\
   only a single worker send can be executed for joining results in a fork/join

error.invalid.type.for.receive=\
   invalid type for worker receive ''{0}'', expected anydata

error.invalid.type.for.send=\
   invalid type for worker send ''{0}'', expected value:Cloneable

error.invalid.usage.of.receive.expression=\
   invalid usage of receive expression, var not allowed

error.invalid.wait.future.expr.mapping.constructors=\
  ''wait'' cannot be used with mapping constructors

error.invalid.wait.future.expr.actions=\
  ''wait'' cannot be used with actions

error.invalid.send.expr=\
  expected an expression, but found an action

error.assignment.count.mismatch=\
  assignment count mismatch: expected {0} values, but found {1}

error.assignment.required=\
  variable assignment is required

error.missing.key.expr.in.member.access.expr=\
  missing key expr in member access expr

error.already.initialized.symbol=\
  symbol ''{0}'' is already initialized

error.already.initialized.symbol.with.another=\
  symbol ''{0}'' is already initialized with ''{1}''

error.type.cast.not.yet.supported.for.type=\
  type cast not yet supported for type ''{0}''

error.let.expression.not.yet.supported.record.field=\
  let expressions are not yet supported for record fields

error.let.expression.not.yet.supported.object.field=\
  let expressions are not yet supported for object fields

error.incompatible.types.cast=\
  incompatible types: ''{0}'' cannot be cast to ''{1}''

error.invalid.function.invocation=\
  function invocation on type ''{0}'' is not supported

error.invalid.function.invocation.with.name=\
  invalid function ''{0}'' invocation on type ''{1}''

error.incompatible.types.cast.with.suggestion=\
  incompatible types: ''{0}'' cannot be cast to ''{1}'', use conversion expression

error.incompatible.types.conversion=\
  incompatible types: ''{0}'' cannot be converted to ''{1}''

error.incompatible.types.conversion.with.suggestion=\
  incompatible types: ''{0}'' cannot be convert to ''{1}'', use cast expression

error.unsafe.cast.attempt=\
  unsafe cast from ''{0}'' to ''{1}'', use multi-return cast expression

error.array.literal.not.allowed=\
  array literal not allowed here

error.string.template.literal.not.allowed=\
  string template literals not allowed here

error.invalid.literal.for.type=\
  invalid literal for type ''{0}''

error.invalid.literal.for.match.pattern=\
  invalid literal for match pattern; allowed literals are simple, tuple and record only

error.invalid.expr.with.type.guard.for.match=\
  invalid expression with type guard; only simple variable references are allowed

error.invalid.field.name.record.lit=\
  invalid field name ''{0}'' in type ''{1}''

error.rest.field.not.allowed=\
  rest field not allowed in closed records

error.open.record.constraint.not.allowed=\
  incompatible types: 'json' cannot be constrained with open record type ''{0}''

error.invalid.record.rest.descriptor=\
  invalid record rest descriptor

error.missing.required.record.field=\
  missing non-defaultable required record field ''{0}''

error.cannot.use.type.inclusion.with.more.than.one.open.record.with.different.rest.descriptor.types=\
  cannot use type inclusion with more than one open record with different rest descriptor types

error.default.values.not.allowed.for.optional.fields=\
  a default value specified for optional field ''{0}''

error.never.type.not.allowed.for.required.and.defaultable.params=\
  a required parameter or a defaultable parameter cannot be of type ''never'' or equivalent to type ''never''

error.invalid.client.remote.method.call=\
  cannot call a remote method with return type ''never'' or equivalent to type ''never''

error.never.typed.var.def.not.allowed=\
  cannot define a variable of type ''never'' or equivalent to type ''never''

error.never.typed.object.field.not.allowed=\
  cannot define an object field of type ''never'' or equivalent to type ''never''

error.too.many.args.call=\
  too many arguments in call to ''{0}()''

error.multi.value.in.single.value.context=\
  multi-valued ''{0}()'' in single-value context

error.multi.valued.expr.in.single.valued.context=\
  multi-valued expression in single-valued context

error.does.not.return.value=\
  ''{0}()'' does not return a value;

error.invalid.namespace.prefix=\
  invalid namespace prefix ''{0}''

error.mismatching.xml.start.end.tags=\
  mismatching start and end tags found in xml element

error.no.new.variables.var.assignment=\
  no new variables on left side

error.invalid.variable.assignment=\
  invalid assignment in variable ''{0}''

error.invalid.variable.assignment.declaration.final =\
  invalid assignment: ''{0}'' declaration is final

error.cannot.assign.value.to.final.field=\
  cannot assign a value to final ''{0}''

error.cannot.assign.value.to.potentially.initialized.final=\
  cannot assign a value to potentially initialized final ''{0}''

error.cannot.assign.value.to.function.argument=\
  cannot assign a value to function argument ''{0}''

error.cannot.assign.value.to.endpoint=\
  cannot assign a value to endpoint ''{0}''

error.cannot.update.readonly.value.of.type=\
  cannot update ''readonly'' value of type ''{0}''

error.cannot.update.readonly.record.field=\
  cannot update ''readonly'' record field ''{0}'' in ''{1}''

error.cannot.update.final.object.field=\
  cannot update ''final'' object field ''{0}''

error.operation.does.not.support.member.access=\
  invalid operation: type ''{0}'' does not support member access

error.operation.does.not.support.field.access=\
  invalid operation: type ''{0}'' does not support field access

error.operation.does.not.support.field.access.for.assignment=\
  invalid operation: type ''{0}'' does not support field access for assignment

error.operation.does.not.support.optional.field.access=\
  invalid operation: type ''{0}'' does not support optional field access

error.operation.does.not.support.field.access.for.non.required.field=\
  invalid operation: type ''{0}'' does not support field access for non-required field ''{1}''

error.operation.does.not.support.optional.field.access.for.field=\
  invalid operation: type ''{0}'' does not support optional field access for field ''{1}''

error.operation.does.not.support.member.access.for.assignment=\
  invalid operation: type ''{0}'' does not support member access for assignment

error.invalid.member.access.expr.struct.field.access=\
  invalid member access expression: expected string literal

error.invalid.member.access.expr.tuple.field.access=\
  invalid member access expression: expected integer literal

error.invalid.tuple.member.access.expr=\
  invalid tuple member access expression: value space ''{0}'' out of range

error.invalid.record.member.access.expr=\
  invalid record member access expression: value space ''{0}'' out of range

error.invalid.enum.expr=\
  invalid expression: expected enum type name ''{0}''

error.invalid.expr.in.match.stmt=\
  invalid expression in match statement

error.invalid.pattern.clauses.in.match.stmt=\
  invalid patterns in match statement. cannot combine typed and static patterns

error.static.value.match.only.supports.anydata=\
  static value match only supports anydata

error.func.defined.on.not.supported.type=\
  function ''{0}'' defined on not supported type ''{1}''

error.func.defined.on.non.local.type=\
  function ''{0}'' defined on non-local type ''{1}''

error.invalid.object.constructor=\
  invalid object constructor return type ''{0}'', expected a subtype of ''error?'' containing ''()''

error.explicit.invocation.of.record.init.is.not.allowed=\
  explicit invocation of ''{0}'' record initializer is not allowed

error.incompatible.type.constraint=\
  incompatible types: ''{0}'' cannot be constrained with ''{1}''

error.pkg.alias.not.allowed.here=\
  module alias not allowed here

error.undefined.annotation=\
  undefined annotation ''{0}''

error.unknown.annotation.attach.point=\
  unknown annotation attach point ''{0}}'

error.annotation.not.allowed=\
  annotation ''{0}'' is not allowed on {1}

error.annotation.attachment.cannot.have.a.value=\
  no annotation value expected for annotation ''{0}''

error.annotation.attachment.requires.a.value=\
  annotation value expected for annotation of record type ''{0}'' with required fields

error.annotation.attachment.cannot.specify.multiple.values=\
  cannot specify more than one annotation value for annotation ''{0}''

error.annotation.invalid.type=\
  annotation declaration requires a subtype of ''true'', ''map<value:Cloneable>'' or ''map<value:Cloneable>[]'', but \
  found ''{0}''

error.array.length.greater.that.2147483637.not.yet.supported=\
  array length greater that ''2147483637'' not yet supported

error.invalid.array.length=\
  invalid array length: array length should be a non-negative integer

error.cannot.resolve.const=\
  cannot resolve constant ''{0}''

#error.annotation.invalid.const.type=\
#  invalid type ''{0}'' for ''const'' annotation declaration, expected ''anydata''

error.annotation.requires.const=\
  annotation declaration with ''source'' attach point(s) should be a ''const'' declaration

error.incompatible.types.array.found=\
  incompatible types: expected a ''{0}'', found an array

error.xml.attribute.map.update.not.allowed=\
  xml attributes cannot be updated as a collection. update attributes one at a time

error.xml.qname.update.not.allowed=\
  cannot assign values to an xml qualified name

error.invalid.namespace.declaration=\
  cannot bind prefix ''{0}'' to the empty namespace name

error.cannot.update.xml.sequence=\
  cannot update an xml sequence

error.type.does.not.support.xml.navigation.access=\
  invalid operation: union type ''{0}'' does not support xml navigation access

error.xml.function.does.not.support.argument.type=\
  xml langlib functions does not support union types as their arguments


error.invalid.xml.ns.interpolation=\
  xml namespaces cannot be interpolated

error.cannot.find.xml.namespace.prefix=\
  cannot find xml namespace prefix ''{0}''

error.method.invocation.in.xml.navigation.expressions.not.supported=\
  method invocations are not yet supported within XML navigation expressions, use a grouping expression \
  (parenthesis) if you intend to invoke the method on the result of the navigation expression.

error.member.access.within.xml.navigation.expression.not.supported=\
  member access operations are not yet supported within XML navigation expressions, use a grouping expression \
  (parenthesis) if you intend to member-access the result of the navigation expression.

error.iterable.not.supported.collection=\
  incompatible types: ''{0}'' is not an iterable collection

error.iterable.not.supported.operation=\
  operation ''{0}'' does not support given collection type

error.cannot.iterate.a.closed.record.with.no.fields=\
  cannot iterate a closed record with no fields

error.iterable.too.many.variables=\
  too many variables are defined for iterable type ''{0}''

error.iterable.not.enough.variables=\
  not enough variables are defined for iterable type ''{0}'', require at least ''{1}'' variables

error.iterable.too.many.return.args=\
  too many return arguments are defined for operation ''{0}''

error.iterable.not.enough.return.args=\
  not enough return arguments are defined for operation ''{0}''

error.iterable.lambda.required=\
  single lambda function required here

error.iterable.lambda.tuple.required=\
  iterable lambda function required a single param or a tuple param

error.iterable.no.args.required=\
  no argument required for operation ''{0}''

error.iterable.lambda.incompatible.types=\
  incompatible lambda function types: expected ''{0}'', found ''{1}''

error.iterable.return.type.mismatch=\
  cannot assign return value of ''{0}'' operation here, use a reduce operation

error.invalid.token=\
  invalid token {0}

error.missing.token=\
  missing token {0} before {1}

error.extraneous.input=\
  extraneous input {0}

error.mismatched.input=\
  mismatched input {0}. expecting {1}

error.failed.predicate=\
  {0}

error.syntax.error=\
  {0}

error.invalid.shift.operator=\
  invalid shift operator

error.module.not.found=\
  cannot resolve module ''{0}''

error.invalid.module.declaration=\
  invalid module declaration: expected ''{0}'', found ''{1}''

error.missing.module.declaration=\
  missing module declaration: expected ''{0}''

error.unexpected.module.declaration=\
  invalid module declaration ''{0}'': no module declaration is needed for default module

error.object.type.required=\
  incompatible types: requires an object type, found ''{0}''

error.service.invalid.object.type=\
  given type ''{0}'' does not match with service type interface

error.service.decl.does.not.implement.required.constructs=\
  service declaration does not implement all required constructs of type: ''{0}''

error.service.function.invalid.invocation=\
  service method call is allowed only within the type descriptor

error.service.invalid.endpoint.type=\
  cannot infer type of the endpoint from the service type or binds of the service {0}

error.service.service.type.required.anonymous=\
  cannot infer type of the anonymous endpoint, requires a valid service type for service {0}

error.remote.function.in.non.network.object=\
  remote qualifier only allowed in client and service objects

error.unsupported.path.param.type=\
  only ''int'', ''string'', ''float'', ''boolean'', ''decimal'' types are supported as path params, found ''{0}''

error.unsupported.rest.path.param.type=\
  only ''int'', ''string'', ''float'', ''boolean'', ''decimal'' types are supported as rest path param, found ''{0}''

error.resource.function.in.non.network.object=\
  resource functions are only allowed in network object types

error.resource.function.invalid.return.type=\
  invalid resource function return type ''{0}'', expected a subtype of ''error?'' containing ''()''

error.remote.in.non.object.function=\
  remote modifier not allowed in non-object attached function {0}

error.invalid.listener.var=\
  listener variable incompatible types: ''{0}'' is not a Listener object

error.invalid.listener.attachment=\
  invalid listener attachment

error.service.absolute.path.or.literal.required.by.listener=\
  service absolute path or literal is required by listener

error.service.path.literal.is.not.supported.by.listener=\
  service path literal is not supported by listener

error.service.absolute.path.is.not.supported.by.listener=\
  service absolute path is not supported by listener

error.service.path.literal.required.by.listener=\
  service path literal is required by the listener

error.service.absolute.path.required.by.listener=\
  service absolute path is required by the listener

error.service.type.is.not.supported.by.listener=\
  service type is not supported by the listener

error.invalid.action.invocation.syntax=\
  invalid remote method call ''.{0}()'': use ''->{0}()'' for remote method calls

error.invalid.method.invocation.syntax=\
  invalid method call ''->{0}()'': ''->'' can only be used with remote methods

error.invalid.init.invocation=\
  object ''init'' method call is allowed only within the type descriptor

error.invalid.resource.function.invocation=\
  resource function can not be invoked with in a service

error.invalid.function.pointer.invocation.with.type = \
  cannot call function pointer of type ''function''

error.invalid.action.invocation=\
  invalid remote method call: expected a client object, but found ''{0}''

error.tainted.value.passed.to.untainted.parameter=\
  tainted value passed to untainted parameter ''{0}''

error.tainted.value.passed.to.untainted.param.in.obj.method=\
  tainted value passed to untainted parameter ''{0}'' originating from object method ''{1}'' invocation

error.tainted.value.passed.to.global.variable=\
  tainted value passed to global variable ''{0}''

error.tainted.value.passed.to.module.object=\
  tainted value passed to module object ''{0}''

error.method.invocation.taint.global.object=\
  method invocation taint global object ''{0}''

error.tainted.value.passed.to.closure.variable=\
  tainted value passed to closure variable ''{0}''

error.unable.to.perform.taint.checking.with.recursion=\
  taint checking for ''{0}'' could not complete due to recursion with ''{1}'', add @tainted or @untainted to returns

error.unable.to.perform.taint.checking.for.builtin.method=taint analysis not defined for the builtin method: ''{0}''

error.tainted.return.not.annotated.tainted=\
  functions returning tainted value are required to annotate return signature @tainted: ''{0}''

error.tainted.param.not.annotated.tainted=\
  argument to parameter ''{0}'' is tainted by ''{1}'' hence require to annotate @tainted

error.entry.point.parameters.cannot.be.untainted=\
  entry point parameter ''{0}'' cannot be untainted

error.compiler.plugin.no.package.found=\
  cannot find module ''{0}'' specified in compiler plugin ''{1}''

error.compiler.plugin.no.annotations.found.in.package=\
  no annotations found in module ''{0}'' specified in compiler plugin ''{1}''

error.undefined.parameter=\
  undefined defaultable parameter ''{0}''

error.invalid.error.reason.type=\
  invalid error reason type ''{0}'', expected a subtype of ''string''

error.error.match.over.const.reason.ref.not.supported=\
  error match pattern with a constant reference as the reason is not yet supported

error.invalid.error.detail.type=\
  invalid error detail type ''{0}'', expected a subtype of ''{1}''

error.error.detail.arg.not.named.arg=\
  error detail argument must be passed as named arguments

error.missing.error.reason=\
  error reason is mandatory for direct error constructor

error.object.type.not.allowed=\
  object type not allowed as the constraint

error.duplicate.named.args=\
  redeclared argument ''{0}''

error.cannot.get.all.fields=\
  cannot get all fields from a {0}

error.operator.not.supported=\
  operator ''{0}'' cannot be applied to type ''{1}''

error.operator.not.allowed.variable=\
  operator ''{0}'' cannot be applied on variable ''{1}''

error.invalid.record.literal.key=\
  invalid key: only identifiers and strings are allowed as record literal keys

error.invalid.record.literal.identifier.key=\
  invalid key ''{0}'': identifiers cannot be used as rest field keys, expected a string literal or an expression

error.invalid.function.pointer.invocation=\
  invalid function pointer invocation on non-invokable field ''{0}'' in record ''{1}''

error.invalid.default.param.value=\
  invalid value for parameter ''{0}'': only simple literals allowed

error.illegal.init.method.in.object.type.descriptor=\
  object type descriptor ''{0}'' cannot have an init method

error.cannot.initialize.abstract.object=\
  cannot initialize abstract object ''{0}''

error.invalid.interface.of.non.abstract.object=\
  no implementation found for the function ''{0}'' of non-abstract object ''{1}''

error.unimplemented.referenced.method.in.class=\
  no implementation found for the method ''{0}'' of class ''{1}''

error.unimplemented.referenced.method.in.service.declaration=\
  no implementation found for the method ''{0}'' of service declaration ''{1}''

error.unimplemented.referenced.method.in.object.constructor=\
  no implementation found for the method ''{0}'' of object constructor ''{1}''

error.private.function.visibility=\
   function ''{0}'' can not have 'private' visibility

error.cannot.attach.functions.to.abstract.object=\
  cannot attach function ''{0}'' to abstract object ''{1}''

error.abstract.object.function.cannot.have.body=\
  function ''{0}'' in abstract object ''{1}'' cannot have a body

error.resource.function.cannot.be.extern=\
  external resource functions are not supported by the implementation

error.object.init.function.cannot.be.extern=\
  object ''init'' method cannot have an ''external'' implementation

error.private.object.constructor=\
  object initializer function can not be declared as private

error.private.field.abstract.object=\
  abstract object field: ''{0}'' can not be declared as private

error.field.with.default.value.abstract.object=\
  fields with default values are not yet supported with abstract objects

error.private.function.abstract.object=\
  interface function: ''{0}'' of abstract object ''{1}'' can not be declared as private

error.global.variable.cyclic.reference=\
  illegal cyclic reference ''{0}''

error.required.param.not.allowed.after.defaultable.param=\
  required parameter not allowed after defaultable parameters

error.defaultable.param.not.allowed.after.included.record.param=\
  defaultable parameter not allowed after included record parameters

error.required.param.not.allowed.after.included.record.param=\
  required parameter not allowed after included record parameters

error.expected.a.record.type.as.an.included.parameter = \
  expected a record type as an included parameter

error.positional.arg.defined.after.named.arg=\
  positional argument not allowed after named arguments

error.rest.arg.defined.after.named.arg=\
  rest argument not allowed after named arguments

error.missing.required.parameter=\
  missing required parameter ''{0}'' in call to ''{1}()''

error.extern.function.abstract.object=\
  external function: ''{0}'' not allowed in abstract object ''{1}''

error.incompatible.type.reference=\
  incompatible types: ''{0}'' is not an object

error.incompatible.type.reference.non.public.members=\
  incompatible type reference ''{0}'': a referenced type across modules cannot have non-public fields or methods

error.incompatible.record.type.reference=\
  incompatible types: ''{0}'' is not a record

error.redeclared.type.reference=\
  redeclared type reference ''{0}''

error.redeclared.function.from.type.reference=\
  redeclared symbol ''{0}'': trying to copy a duplicate function through referenced type ''{1}''

error.referred.function.signature.mismatch=\
  mismatched function signatures: expected ''{0}'', found ''{1}''

error.configurable.variable.cannot.be.declared.with.var=\
  configurable variable cannot be declared with var

error.configurable.variable.must.be.anydata=\
  invalid type for configurable variable: expected a subtype of ''anydata''

error.only.simple.variables.are.allowed.to.be.configurable=\
  only simple variables are allowed to be configurable

error.configurable.variable.currently.not.supported=\
  configurable variable currently not supported for ''{0}''{1}

# match statement related error messages

error.match.stmt.cannot.guarantee.a.matching.pattern=\
  A matching pattern cannot be guaranteed for types ''{0}''

error.match.stmt.unreachable.pattern=\
  unreachable pattern: preceding patterns are too general or the pattern ordering is not correct

warning.match.stmt.unmatched.pattern=\
  pattern will not be matched

error.match.stmt.pattern.always.matches=\
  pattern will always be matched

warning.match.stmt.unreachable.pattern.available=\
  unreachable pattern

error.match.pattern.not.supported=\
  unsupported match pattern

error.match.patterns.should.contain.same.set.of.variables=\
  all match patterns should contain the same set of variables

error.match.pattern.cannot.repeat.same.variable=\
  same variable cannot repeat in a match pattern

error.rest.match.pattern.not.supported=\
  rest match pattern is not yet supported

error.match.pattern.variable.should.declared.as.constant=\
  variable ''{0}'' should be declared as constant

error.match.stmt.contains.two.default.patterns=\
  match statement has a 'static value' default pattern and a 'binding value' default pattern

error.can.not.find.match.error.reason.const=\
  cannot find error reason match constant: ''{0}''

# error type related errors

error.undefined.error.type.descriptor=\
  undefined error type descriptor ''{0}''

error.invalid.error.type.reference=\
  cannot create a new error value from ''{0}''

error.invalid.error.constructor.rest.detail.arg.on.detail.type.with.individual.fields=\
  error constructor does not accept additional detail args ''{0}'' when error detail type ''{1}'' contains individual \
  field descriptors

error.cannot.bind.undefined.error.detail.field=\
  cannot bind undefined error detail field ''{0}''

error.throw.stmt.not.supported=\
  throw statement not supported, use panic statement instead

error.try.stmt.not.supported=\
  try-catch statement not supported, use trap expression instead

error.unknown.builtin.method=\
  unknown builtin method ''{0}''

error.unsupported.builtin.method=\
  built-in method ''{0}'' not supported here

# checked expression related error messages

error.checked.expr.no.matching.error.return.in.encl.invokable=\
  invalid usage of the ''check'' expression operator: no matching error return type(s) in the enclosing invokable

error.fail.expr.no.matching.error.return.in.encl.invokable=\
  invalid usage of the ''fail'' expression operator: no matching error return type(s) in the enclosing invokable

error.on.fail.no.matching.error=\
  incompatible error definition type: ''{0}'' will not be matched to ''{1}''

error.start.require.invocation=\
  invalid async operation usage, require an invocation

error.invalid.expr.statement=\
  invalid statement

error.invalid.action.invocation.as.expr=\
  action invocation as an expression not allowed here

error.expression.of.never.type.not.allowed=\
  expression of type ''never'' or equivalent to type ''never'' not allowed here

error.this.function.should.panic=\
  function with return type ''never'' or equivalent to type ''never'' cannot implicitly return ''nil'' by falling off the end of the function body

error.ambiguous.type=\
  ambiguous type ''{0}''

error.usage.of.uninitialized.variable=\
  variable ''{0}'' is not initialized

error.uninitialized.object.fields=\
  field(s) ''{0}'' not initialized

error.invalid.function.call.with.uninitialized.variables=\
  cannot call a function or method in the same module before all module-level variables are initialized: \
  variable(s) ''{0}'' not initialized

error.invalid.any.var.def=\
  invalid variable definition; can not infer the assignment type.

error.invalid.record.literal=\
  invalid usage of record literal with type ''{0}''

error.duplicate.key.in.record.literal=\
  invalid usage of {0} literal: duplicate key ''{1}''

error.duplicate.key.in.table.literal=\
  duplicate key found in table row key(''{0}'') : ''{1}''

error.duplicate.key.in.record.literal.spread.op=\
  invalid usage of {0} literal: duplicate key ''{1}'' via spread operator ''{2}''

error.possible.duplicate.of.field.specified.via.spread.op=\
  invalid usage of mapping constructor expression: key ''{0}'' may duplicate a key specified via spread field ''{1}''

error.spread.field.may.duplicate.already.specified.keys=\
  invalid usage of mapping constructor expression: spread field ''{0}'' may have already specified keys

error.multiple.inclusive.types=\
  invalid usage of mapping constructor expression: multiple spread fields of inclusive mapping types are not allowed

error.invalid.array.literal=\
  invalid usage of array literal with type ''{0}''

error.invalid.tuple.literal=\
  invalid usage of tuple literal with type ''{0}''

error.invalid.type.object.constructor=\
  invalid usage of ''object constructor expression'' with type ''{0}''

error.invalid.list.constructor.type=\
  invalid usage of list constructor: type ''{0}'' does not have a filler value

error.invalid.array.element.type=\
  array element type ''{0}'' does not have an implicit initial value, use ''{1}''

error.invalid.type.new.literal=\
  invalid usage of ''new'' with type ''{0}''

error.mismatching.array.literal.values=\
  size mismatch in closed array. expected ''{0}'', but found ''{1}''

error.index.out.of.range=\
  index out of range: index: ''{0}''

error.invalid.array.size.reference=\
  invalid reference expression ''{0}'' as array size: expected a constant reference expression

error.list.index.out.of.range=\
  list index out of range: index: ''{0}''

error.array.index.out.of.range=\
  array index out of range: index: ''{0}'', size: ''{1}''

error.length.of.the.array.cannot.be.inferred.from.the.context=\
  length of the array cannot be inferred from the context

error.invalid.key.func.return.type=\
  invalid sort key function return type: ''{0}'' is not an ordered type

error.invalid.sort.array.member.type=\
  invalid member type of the array/tuple to sort: ''{0}'' is not an ordered type

error.closed.array.type.not.initialized=\
  invalid usage of closed type: array not initialized

error.invalid.list.member.access.expr=\
  invalid list member access expression: value space ''{0}'' out of range

error.invalid.array.member.access.expr=\
  invalid array member access expression: value space ''{0}'' out of range

error.invalid.usage.of.keyword=\
  illegal usage of keyword ''{0}''

# Variable Reference Errors

error.invalid.list.binding.pattern=\
  invalid list binding pattern; member variable count mismatch with member type count

error.invalid.type.for.tuple.var.expr=\
  invalid tuple variable; expecting a tuple type but found ''{0}'' in expression

error.invalid.list.binding.pattern.decl=\
  invalid list binding pattern: expected an array or a tuple, but found ''{0}''

error.invalid.list.binding.pattern.inference=\
  invalid list binding pattern: attempted to infer a list type, but found ''{0}''

error.invalid.record.binding.pattern=\
  invalid record binding pattern with type ''{0}''

error.invalid.field.in.record.binding.pattern=\
  invalid record binding pattern; unknown field ''{0}'' in record type ''{1}''

error.invalid.record.literal.in.binding.pattern=\
  record literal is not supported for record binding pattern

error.no.matching.record.ref.found=\
  no matching record reference found for field ''{0}''

error.multiple.matching.record.ref.found=\
  multiple matching record references found for field ''{0}''

error.cannot.match.closed.record.variable.ref=\
  can not match record variable reference, type ''{0}'' is not a closed record type

error.cannot.match.closed.record.variable.ref.fields=\
  not enough fields to match to closed record type ''{0}''

error.invalid.type.definition.for.record.var=\
  invalid record variable; expecting a record type but found ''{0}'' in type definition

error.invalid.type.definition.for.error.var=\
  invalid error variable; expecting an error type but found ''{0}'' in type definition

error.invalid.error.binding.pattern=\
  invalid error binding pattern with type ''{0}''

error.invalid.error.reason.binding.pattern=\
  invalid error reason binding pattern, error reason should be ''var {0}''

error.invalid.error.rest.binding.pattern=\
  invalid error rest binding pattern, error rest param should be ''var {0}''

error.invalid.error.match.pattern=\
  invalid error match pattern, cannot match error

error.duplicate.variable.in.binding.pattern=\
  variables in a binding pattern must be distinct; found duplicate variable ''{0}''

error.invalid.variable.reference.in.binding.pattern=\
  invalid binding pattern, variable reference ''{0}'' cannot be used with binding pattern

error.invalid.type.for.rest.descriptor=\
  invalid rest descriptor type; expecting an array type but found ''{0}''

error.cannot.assign.value.to.type.def=\
  cannot assign a value to a type definition

# safe navigation operator related errors

error.safe.navigation.not.required=\
  safe navigation operator not required for type ''{0}''

error.optional.field.access.not.required.on.lhs=\
  optional field access cannot be used in the target expression of an assignment

error.tuple.index.out.of.range=\
  tuple index out of range: index: ''{0}'', size: ''{1}''

error.incompatible.type.check=\
  incompatible types: ''{0}'' will not be matched to ''{1}''

# streaming related errors

error.invalid.stream.constructor=\
  ''{0}'' is not a valid constructor for streams type

error.invalid.stream.constructor.iterator = \
  invalid stream constructor. expected a subtype of ''object '{' public isolated function next() returns {0}; '}''', \
  but found ''{1}''

error.invalid.stream.constructor.closeable.iterator = \
  invalid stream constructor. expected a subtype of ''object '{' public isolated function next() returns {0}; public \
  isolated function close() returns error?; '}''', but found ''{1}''

error.invalid.stream.constructor.expected.type=\
  invalid expected stream type. ''{0}'' does not return an error

error.invalid.unbounded.stream.constructor.iterator = \
  no stream constructor provided. expected a subtype of ''object '{' public isolated function next() returns {0}; '}'''

error.invalid.next.method.return.type=\
  invalid next method return type. expected: ''{0}''

error.invalid.stream.usage.with.from = \
  type 'stream' not allowed here; to use from on a type 'stream', it should be the first from clause in the query.

error.order.by.not.supported=\
  order by not supported for complex type fields, order key should belong to a basic type

error.error.type.expected = \
  type ''{0}'' not allowed here; expected an ''error'' or a subtype of ''error''.

error.invalid.table.constraint.subtype = \
  invalid constraint type. expected subtype of ''map<any|error>'' but found ''{0}''

error.table.key.specifier.mismatch = \
  table key specifier mismatch. expected: ''{0}'' but found ''{1}''

error.key.specifier.size.mismatch.with.key.constraint = \
  table key specifier mismatch with key constraint. expected: ''{0}'' fields but found ''{1}''

error.key.specifier.empty.with.key.constraint = \
  table key specifier mismatch with key constraint. expected: ''{0}'' fields but key specifier is empty

error.key.specifier.not.allowed.for.target.any = \
  key specifier not allowed when the target type is any

error.key.specifier.mismatch.with.key.constraint = \
  table key specifier ''{0}'' does not match with key constraint type ''{1}''

error.cannot.update.table.using.member.access.lvexpr = \
  cannot update ''{0}'' with member access expression

error.multi.key.member.access.not.supported = \
  invalid member access with ''{0}'': member access with multi-key expression is only allowed with subtypes of ''table''

error.member.access.not.supported.keyless.table = \
  member access is not supported for keyless table ''{0}''

error.invalid.field.name.in.key.specifier = \
  field name ''{0}'' used in key specifier is not found in table constraint type ''{1}''

error.key.specifier.field.must.be.readonly = \
  field ''{0}'' used in key specifier must be a readonly field

error.key.specifier.field.must.be.required = \
  field ''{0}'' used in key specifier must be a required field

error.key.specifier.field.must.be.anydata = \
  invalid type ''{0}'' for field ''{1}'' used in key specifier, expected sub type of anydata

error.key.specifier.field.value.must.be.constant.expr = \
  value expression of key specifier ''{0}'' must be a constant expression

error.key.constraint.not.supported.for.table.with.map.constraint = \
  table with constraint of type 'map' cannot have key specifier or key type constraint

error.cannot.infer.member.type.for.table.due.ambiguity = \
  cannot infer the member type from table constructor. field ''{0}'' type is ambiguous

error.cannot.infer.member.type.for.table = \
  cannot infer the member type from table constructor; no values are provided in table constructor

error.on.conflict.only.works.with.tables.with.key.specifier = \
  on conflict can only be used with queries which produce tables with key specifiers

error.arrow.expression.mismatched.parameter.length=\
  invalid number of parameters used in arrow expression. expected: ''{0}'' but found ''{1}''

error.arrow.expression.cannot.infer.type.from.lhs=\
  cannot infer types of the arrow expression with unknown invokable type

error.arrow.expression.not.supported.iterable.operation=\
  arrow expression can not be used with ''{0}'' iterable

# decimal related errors

error.integer.too.large=\
  Integer ''{0}'' too large

error.integer.too.small=\
  Integer ''{0}'' too small

error.hexadecimal.too.large=\
  Hexadecimal ''{0}'' too large

error.hexadecimal.too.small=\
  Hexadecimal ''{0}'' too small

error.clone.invocation.invalid=\
  Cannot clone a value of a type other than anydata \
  (boolean|int|byte|float|decimal|string|xml|table|anydata[]|map<anydata>|records (with only `anydata` fields)|()), \
  but found ''{0}''

# data flow analysis errors

error.partially.initialized.variable=\
  variable ''{0}'' may not have been initialized

# stamp inbuilt method related error
error.incompatible.stamp.type=\
  incompatible stamp type: type ''{0}'' cannot be stamped as type ''{1}''

error.not.supported.source.for.stamp=\
  stamp function on type ''{0}'' is not supported

error.redeclared.import.module=\
  redeclared import module ''{0}''

error.cannot.infer.type=\
  cannot infer type here

error.cannot.infer.error.type=\
  cannot infer type of the error from ''{0}''

error.invalid.error.detail.rec.does.not.match=\
  invalid error constructor, error details does not match

error.invalid.error.reason.argument.to.indirect.error.constructor=\
  indirect error constructor only accept error details as named arguments

error.invalid.indirect.error.constructor.invocation=\
  cannot infer reason from error constructor: ''{0}''

error.invalid.functional.constructor.invocation=\
  use of ''start'' not allowed with functional constructor ''{0}'()''

error.missing.error.detail.arg=\
  missing error detail arg for error detail field ''{0}''

error.invalid.error.detail.arg.type=\
  invalid arg type in error detail field ''{0}'', expected ''{1}'', found ''{2}''

error.unknown.error.detail.arg.to.closed.detail=\
  unknown error detail arg ''{0}'' passed to closed error detail type ''{1}''

error.invalid.error.detail.rest.arg=\
  invalid error detail rest arg ''{0}'' passed to open detail record ''{1}''

error.type.required.for.const.with.expressions=\
  type is required for constants with expressions

error.cannot.update.constant.value=\
  cannot update constant value

error.cannot.assign.value.to.constant=\
  cannot assign a value to a constant

error.invalid.const.declaration=\
  cannot declare a constant with type ''{0}'', expected a subtype of ''anydata'' that is not ''never''

error.expression.is.not.a.constant.expression=\
  expression is not a constant expression

error.invalid.const.expression=\
  invalid constant expression, reason ''{0}''

error.const.expression.not.supported=\
  const expressions are not yet supported here

error.constant.declaration.not.yet.supported.for.type=\
  constant declaration not yet supported for type ''{0}''

error.self.reference.constant=\
  self referenced constant ''{0}''

error.invalid.use.of.experimental.feature=\
  using experimental feature ''{0}''. use ''--experimental'' flag to enable the experimental features

error.type.param.outside.lang.module=\
  typeParam annotation is not supported here

error.builtin.subtype.outside.lang.module=\
  builtinSubtype annotation is not supported here

error.isolated.param.outside.lang.module=\
  ''isolatedParam'' annotation is not allowed here

error.isolated.param.used.with.invalid.type=\
  ''isolatedParam'' annotation is only allowed on a parameter of a function type

error.isolated.param.used.in.a.non.isolated.function=\
  ''isolatedParam'' annotation is only allowed on a parameter of an ''isolated'' function

error.invalid.lvalue.lhs.of.assignment=\
  invocations are not supported on the left hand side of an assignment

error.invalid.package.name.qualifier=\
  invalid package name ''{0}''

error.invalid.char.colon.in.field.access.expr=\
  invalid character '':'' in field access expression

error.identifier.literal.only.supports.alphanumerics=\
  identifier literal only supports alphanumeric characters

error.incompatible.mapping.constructor.expression=\
  incompatible mapping constructor expression for type ''{0}''

error.mapping.constructor.compatible.type.not.found =\
  a type compatible with mapping constructor expressions not found in type ''{0}''

error.cannot.infer.types.for.tuple.binding=\
  invalid list constructor expression: types cannot be inferred for ''{0}''

error.invalid.unicode=\
  unicode code point ''{0}'' out of allowed range

error.method.too.large=\
  method is too large: ''{0}''

error.file.too.large=\
  file is too large: ''{0}''

error.class.not.found=\
  '{ballerina/jballerina.java}'CLASS_NOT_FOUND ''{0}''

error.no.class.def.found=\
  '{ballerina/jballerina.java}'NO_CLASS_DEF_FOUND ''{0}''

error.method.not.found=\
  '{ballerina/jballerina.java}'METHOD_NOT_FOUND ''{0}''

error.constructor.not.found=\
  '{ballerina/jballerina.java}'CONSTRUCTOR_NOT_FOUND ''{0}''

error.error.constructor.compatible.type.not.found =\
    compatible type for error constructor expression not found in type ''{0}''

error.field.not.found=\
  '{ballerina/jballerina.java}'FIELD_NOT_FOUND ''{0}''

error.invalid.number.of.parameters=\
  '{ballerina/jballerina.java}'INVALID NUMBER OF PARAMETERS ''{0}''

error.invalid.parameter.type=\
  '{ballerina/jballerina.java}'INVALID PARAMETER TYPE ''{0}''

error.overloaded.method=\
  '{ballerina/jballerina.java}'OVERLOADED_METHODS ''{0}''

error.unsupported.primitive.type.reason=\
  '{ballerina/jballerina.java}'UNSUPPORTED_PRIMITIVE_TYPE ''{0}''

error.method.signature.not.match=\
  '{ballerina/jballerina.java}'METHOD_SIGNATURE_DOES_NOT_MATCH ''{0}''

error.invalid.attribute.reference=\
  invalid attribute reference

error.illegal.function.change.list.size=\
  cannot call ''{0}'' on fixed length list(s) of type ''{1}''

error.illegal.function.change.tuple.shape=\
  cannot call ''{0}'' on tuple(s) of type ''{1}'': cannot violate inherent type

error.invalid.non.external.dependently.typed.function=\
  a function with a non-''external'' function body cannot be a dependently-typed function

error.invalid.param.type.for.return.type=\
  invalid parameter reference: expected ''typedesc'', found ''{0}''

error.invalid.typedesc.param=\
  default value for a ''typedesc'' parameter used in the return type should be a reference to a type

error.incompatible.type.for.inferred.typedesc.value=\
  incompatible type for parameter ''{0}'' with inferred typedesc value: expected ''{1}'', found ''{2}''

error.multiple.infer.typedesc.params=\
  cannot have more than one defaultable parameter with an inferred typedesc default

error.invalid.dependently.typed.return.type.with.inferred.typedesc.param=\
  invalid return type: members of a dependently-typed union type with an inferred typedesc parameter should have \
  disjoint basic types

error.cannot.infer.type.for.param=\
  cannot infer type for parameter ''{0}''

error.cannot.use.inferred.typedesc.default.with.unreferenced.param=\
  cannot use an inferred typedesc default with a parameter on which the return type does not depend on

error.invalid.raw.template.type=\
  invalid literal for type ''{1}'': raw templates can only be assigned to abstract subtypes of ''{0}''

error.multiple.compatible.raw.template.types=\
  ambiguous type for raw template: found multiple types compatible with ''{0}'' in ''{1}''

error.invalid.num.of.strings=\
  invalid raw template: expected {0} string(s), but found {1} string(s)

error.invalid.num.of.insertions=\
  invalid raw template: expected {0} insertion(s), but found {1} insertion(s)

error.invalid.raw.template.assignment=\
  invalid raw template assignment: ''{0}'' should be an abstract object

error.invalid.number.of.fields=\
  invalid raw template assignment: ''{0}'' should only have the ''strings'' and ''insertions'' fields

error.methods.not.allowed=\
  invalid raw template assignment: ''{0}'' should be a type without methods

error.distinct.typing.only.support.objects.and.errors=\
  distinct typing is only supported for object type and error type

error.variable.decl.with.var.without.initializer=\
  initializer required for variables declared with var

error.object.constructor.init.function.cannot.have.parameters=\
  object constructor ''init'' method cannot have parameters

error.object.constructor.does.not.support.type.reference.members=\
  object constructor does not support type reference members

error.invalid.mutable.access.in.isolated.function=\
  invalid access of mutable storage in an ''isolated'' function

error.invalid.mutable.access.as.record.default=\
  invalid access of mutable storage in the default value of a record field

error.invalid.mutable.access.as.object.default=\
  invalid access of mutable storage in the initializer of an object field

error.invalid.non.isolated.function.as.argument=\
  incompatible types: expected an ''isolated'' function

error.invalid.non.isolated.invocation.in.isolated.function=\
  invalid invocation of a non-isolated function in an ''isolated'' function

error.invalid.non.isolated.invocation.as.record.default=\
  invalid invocation of a non-isolated function in the default value of a record field

error.invalid.non.isolated.invocation.as.object.default=\
  invalid invocation of a non-isolated function in the initializer of an object field

error.invalid.non.isolated.init.expression.in.isolated.function=\
  invalid non-isolated initialization expression in an ''isolated'' function

error.invalid.non.isolated.init.expression.as.record.default=\
  invalid non-isolated initialization expression in the default value of a record field

error.invalid.non.isolated.init.expression.as.object.default=\
  invalid non-isolated initialization expression in the initializer of an object field

error.invalid.async.invocation.in.isolated.function=\
  async invocation not allowed in an ''isolated'' function

error.invalid.worker.declaration.in.isolated.function=\
  worker declaration not allowed in an ''isolated'' function

error.invalid.fork.statement.in.isolated.function=\
  fork statement not allowed in an ''isolated'' function

error.invalid.non.private.mutable.field.in.isolated.object=\
  invalid non-private mutable field in an ''isolated'' object

error.invalid.mutable.field.access.in.isolated.object.outside.lock=\
  invalid access of a mutable field of an ''isolated'' object outside a ''lock'' statement

error.invalid.non.isolated.expression.as.initial.value=\
  invalid initial value expression: expected an isolated expression

error.invalid.transfer.out.of.lock.with.restricted.var.usage=\
  invalid attempt to transfer out a value from a ''lock'' statement with restricted variable usage: expected an \
  isolated expression

error.invalid.transfer.into.lock.with.restricted.var.usage=\
  invalid attempt to transfer a value into a ''lock'' statement with restricted variable usage

error.invalid.non.isolated.invocation.in.lock.with.restricted.var.usage=\
  invalid invocation of a non-isolated function in a ''lock'' statement with restricted variable usage

error.invalid.isolated.variable.access.outside.lock=\
  invalid access of an ''isolated'' variable outside a ''lock'' statement

error.invalid.assignment.in.lock.with.restricted.var.usage=\
  cannot assign to a variable outside the ''lock'' statement with restricted variable usage, if not just a variable name

error.invalid.usage.of.multiple.restricted.vars.in.lock=\
  cannot access more than one variable for which usage is restricted in a single ''lock'' statement

error.invalid.isolated.qualifier.on.module.no.init.var.decl=\
  an uninitialized module variable declaration cannot be marked as ''isolated''

error.only.a.simple.variable.can.be.marked.as.isolated=\
  only a simple variable can be marked as ''isolated''

error.invalid.read.only.class.inclusion.in.object.type.descriptor=\
  object type inclusion cannot be used with a ''readonly class'' in an object type descriptor

error.invalid.inclusion.with.mismatched.qualifiers=\
  invalid object type inclusion: missing ''{0}'' qualifier(s) in the referencing object

error.invalid.reference.with.mismatched.qualifiers=\
  invalid type reference: missing ''{0}'' qualifier(s) in the referencing object constructor expression

error.invalid.read.only.typedesc.inclusion.in.object.typedesc=\
  object type inclusion cannot be used with a ''readonly'' type descriptor in an ''object'' type descriptor

error.invalid.read.only.typedesc.inclusion.in.non.read.only.class=\
  object type inclusion cannot be used with a ''readonly'' type descriptor in a ''class'' that is not ''readonly''

error.invalid.read.only.class.inclusion.in.non.read.only.class=\
  object type inclusion cannot be used with a ''readonly class'' in a ''class'' that is not ''readonly''

error.invalid.field.in.object.constructor.expr.with.readonly.reference=\
  invalid field in an object constructor expression with a ''readonly'' reference: ''{0}'' can never be ''readonly''

error.mismatched.visibility.qualifiers.in.object.field=\
  mismatched visibility qualifiers for field ''{0}'' with object type inclusion

error.invalid.inclusion.of.object.with.private.members=\
  invalid object type inclusion with an object that has private fields or methods

error.invalid.field.binding.pattern.with.non.required.field=\
  invalid field binding pattern; can only bind required fields

error.multiple.receive.action.not.yet.supported=multiple receive action not yet supported

error.async.send.action.not.yet.supported.as.expression=\
  async send action not yet supported as expression

error.invalid.readonly.field.type=\
  invalid ''readonly'' field, ''{0}'' can never be ''readonly''

error.continue.not.allowed=\
  continue not allowed here

error.break.not.allowed=\
  break not allowed here

error.unused.variable.with.inferred.type.including.error=\
  unused variable ''{0}'' with inferred type including error

error.invalid.iterable.type=\
  invalid iterable type ''{0}'': an iterable object must be a subtype of ''{1}''

error.invalid.iterable.completion.type.in.foreach.next.function=\
  invalid completion type ''{0}'' in foreach statement: next method completion type cannot contain type ''{1}''

error.invalid.method.call.expr.on.field=\
  invalid method call expression: expected a function type, but found ''{0}''

error.incompatible.type.wait.future.expr=\
  incompatible types: expected ''{0}'', found eventual type ''{1}'' for wait future expression ''{2}''

error.same.array.type.as.main.param=\
   'main' function can have at most one array parameter

error.variable.and.array.type.as.main.param=\
   'main' function cannot have operand parameter ''{0}'' of type ''{1}'' and array of type ''{2}'' together

error.invalid.main.option.params.type=\
   'main' function option parameter ''{0}'' via included record ''{1}'' has invalid type ''{2}''

error.optional.operand.precedes.operand=\
   'main' function optional operand parameter ''{0}'' of type ''{1}'' cannot precede operand parameter ''{2}'' \
  of type ''{3}''

error.unsupported.remote.method.name.in.scope=\
  unsupported remote method name, ''{0}'' already exists as a method or field name in the object type

error.unsupported.type.intersection=\
  unsupported intersection ''{0}''

error.wild.card.binding.pattern.only.supports.type.any=\
  a wildcard binding pattern can be used only with a value that belong to type ''any''

error.underscore.not.allowed.as.identifier=\
  ''_'' is a keyword, and may not be used as an identifier

error.configurable.variable.module.ambiguity=\
  configurable variable name ''{0}'' creates an ambiguity with module ''{1}''

error.invalid.usage.of.check.in.record.field.default.expression=\
  cannot use ''check'' in the default expression of a record field

error.invalid.usage.of.check.in.object.field.initializer.in.object.with.no.init.method=\
  cannot use ''check'' in an object field initializer of an object with no ''init'' method

error.invalid.usage.of.check.in.object.field.initializer.with.init.method.return.type.mismatch=\
  usage of ''check'' in field initializer is allowed only when compatible with the return type of the ''init'' \
   method: expected ''{0}'', found ''{1}''

error.field.access.cannot.be.used.to.access.optional.fields=\
  field access cannot be used to access an optional field of a type that includes nil, use optional field access or member access

error.undeclared.field.in.record=\
  undeclared field ''{0}'' in record ''{1}''

error.invalid.field.access.in.record.type=\
  invalid field access: ''{0}'' is not a required field in record ''{1}'', use member access to access a field that \
  may have been specified as a rest field

error.undeclared.and.nilable.fields.in.union.of.records=\
  field access can only be used to access required fields or optional fields of non-nilable types, field ''{0}'' \
  is undeclared in record(s) ''{1}'' and type includes nil in record(s) ''{2}''

error.undeclared.field.in.union.of.records=\
  field access can only be used to access required fields or optional fields of non-nilable types, field ''{0}'' \
  is undeclared in record(s) ''{1}''

error.nilable.field.in.union.of.records=\
  field access can only be used to access required fields or optional fields of non-nilable types, type of \
  field ''{0}'' includes nil in record(s) ''{1}''

error.invalid.assignment.to.narrowed.var.in.loop=\
  invalid attempt to assign a value to a variable narrowed outside the loop

error.invalid.non.isolated.call.in.match.guard=\
  cannot call a non-isolated function/method in a match guard when the type of the action/expression being matched \
  is not a subtype of ''readonly''

error.invalid.call.with.mutable.args.in.match.guard=\
  cannot call a function/method in a match guard with an argument of a type that is not a subtype of ''readonly''

error.invalid.assignment.to.narrowed.var.in.query.action=\
  invalid attempt to assign a value to a variable narrowed outside the query action

error.compound.assignment.not.allowed.with.nullable.operands=\
  compound assignment not allowed with nullable operands

# hints
hint.unnecessary.condition=\
  unnecessary condition: expression will always evaluate to ''true''

hint.unnecessary.condition.for.variable.of.type.never=\
  unnecessary condition: expression will always evaluate to ''true'' for variable of type ''never''

hint.expression.always.false=\
  expression will always evaluate to ''false''

hint.concurrent.calls.will.not.be.made.to.non.isolated.method.in.non.isolated.service=\
    concurrent calls will not be made to this method since the service and the method are not ''isolated''

hint.concurrent.calls.will.not.be.made.to.non.isolated.service=\
    concurrent calls will not be made to this method since the service is not an ''isolated'' service

hint.concurrent.calls.will.not.be.made.to.non.isolated.method=\
    concurrent calls will not be made to this method since the method is not an ''isolated'' method

error.float.too.large=\
  float ''{0}'' too large

error.float.too.small=\
  float ''{0}'' too small

error.constant.cyclic.reference=\
  illegal cyclic reference ''{0}''

error.unsupported.multilevel.closures=\
    closure variable ''{0}'' : closures not yet supported for object constructors which are fields

error.invalid.isolated.variable.access.outside.lock.in.record.default=\
  invalid access of an isolated variable outside a lock statement in the default value of a record field

error.incompatible.types.list.spread.op=\
  incompatible types: expected an array or a tuple, found ''{0}''

error.invalid.spread.operator.fixed.length.list.expected=\
  invalid usage of spread operator: fixed length list expected

error.invalid.spread.operator.fixed.member.expected=\
  invalid usage of spread operator: fixed member expected for ''{0}''

error.cannot.infer.type.from.spread.op=\
  cannot infer type from spread operator: fixed length list expected

error.tuple.and.expression.size.does.not.match=\
  tuple and expression size does not match

error.infer.size.only.supported.in.the.first.dimension=\
  inferred array size is only allowed in the first dimension of an array type descriptor

<<<<<<< HEAD
error.client.resource.access.action.is.only.allowed.on.client.objects=\
  client resource access action is only allowed on client objects

error.undefined.resource=\
  undefined resource path

error.undefined.resource.method=\
  undefined resource method ''{0}'' on target resource

error.ambiguous.resource.access.not.yet.supported=\
  ambiguous resource access not yet supported

error.unsupported.computed.resource.access.path.segment.type=\
  unsupported computed resource access path segment type: expected ''int'', ''string'', ''float'', ''boolean'',\
   ''decimal'' but found ''{0}''

error.unsupported.resource.access.rest.segment.type"=\
    unsupported resource access rest segment type: expected array of ''int'', ''string'', ''float'', ''boolean'',\
   ''decimal'' but found ''{0}''
=======
error.cannot.specify.named.argument.for.field.of.included.record.when.arg.specified.for.included.record=\
  cannot specify a named argument for a field of an included record parameter when \
  an argument is specified for the included record parameter
>>>>>>> 8b41d816
<|MERGE_RESOLUTION|>--- conflicted
+++ resolved
@@ -1904,7 +1904,10 @@
 error.infer.size.only.supported.in.the.first.dimension=\
   inferred array size is only allowed in the first dimension of an array type descriptor
 
-<<<<<<< HEAD
+error.cannot.specify.named.argument.for.field.of.included.record.when.arg.specified.for.included.record=\
+  cannot specify a named argument for a field of an included record parameter when \
+  an argument is specified for the included record parameter
+
 error.client.resource.access.action.is.only.allowed.on.client.objects=\
   client resource access action is only allowed on client objects
 
@@ -1923,9 +1926,4 @@
 
 error.unsupported.resource.access.rest.segment.type"=\
     unsupported resource access rest segment type: expected array of ''int'', ''string'', ''float'', ''boolean'',\
-   ''decimal'' but found ''{0}''
-=======
-error.cannot.specify.named.argument.for.field.of.included.record.when.arg.specified.for.included.record=\
-  cannot specify a named argument for a field of an included record parameter when \
-  an argument is specified for the included record parameter
->>>>>>> 8b41d816
+   ''decimal'' but found ''{0}''