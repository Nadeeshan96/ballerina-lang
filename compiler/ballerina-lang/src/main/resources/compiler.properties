--- conflicted
+++ resolved
@@ -1923,10 +1923,6 @@
     unsupported resource access rest segment type: expected array of ''int'', ''string'', ''float'', ''boolean'',\
    ''decimal'' but found ''{0}''
 
-<<<<<<< HEAD
-error.duplicate.default.values.for.key.in.table.literal=\
-  duplicate default values for key found in table row key(''{0}'')
-=======
 error.invalid.start.char.code.in.range=\
   start char code is greater than end char code
 
@@ -1957,4 +1953,6 @@
 
 error.module.generated.for.client.decl.cannot.have.mutable.state=\
   a module generated for a client declaration cannot have mutable state
->>>>>>> 9a1e9fd0
+
+error.duplicate.default.values.for.key.in.table.literal=\
+  duplicate default values for key found in table row key(''{0}'')