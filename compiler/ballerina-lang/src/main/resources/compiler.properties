--- conflicted
+++ resolved
@@ -1968,7 +1968,9 @@
 error.unsupported.empty.character.class=\
   empty character class disallowed
 
-<<<<<<< HEAD
+error.cyclic.type.reference.not.yet.supported=\
+  cyclic type reference not yet supported for ''{0}''
+
 error.user.defined.functions.not.allowed.with.aggregated.variables=\
   user defined functions are not allowed when arguments contain aggregated variable
 
@@ -1988,8 +1990,4 @@
   ''{0}'' is sequenced more than once
 
 error.invalid.grouping.key.type=\
-  invalid grouping key type ''{0}'', expected a subtype of ''anydata''
-=======
-error.cyclic.type.reference.not.yet.supported=\
-  cyclic type reference not yet supported for ''{0}''
->>>>>>> d85f96e4
+  invalid grouping key type ''{0}'', expected a subtype of ''anydata''