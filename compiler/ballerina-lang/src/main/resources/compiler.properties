--- conflicted
+++ resolved
@@ -1882,10 +1882,8 @@
 error.unsupported.multilevel.closures=\
     closure variable ''{0}'' : closures not yet supported for object constructors which are fields
 
-<<<<<<< HEAD
-error.infer.size.only.supported.in.the.first.dimension=\
-  inferred array size is only allowed in the first dimension of an array type descriptor
-=======
 error.invalid.isolated.variable.access.outside.lock.in.record.default=\
   invalid access of an isolated variable outside a lock statement in the default value of a record field
->>>>>>> b38919fc
+
+error.infer.size.only.supported.in.the.first.dimension=\
+  inferred array size is only allowed in the first dimension of an array type descriptor