#
# Copyright (c) 2017, WSO2 Inc. (http://www.wso2.org) All Rights Reserved.
#
# WSO2 Inc. licenses this file to you under the Apache License,
# Version 2.0 (the "License"); you may not use this file except
# in compliance with the License.
# You may obtain a copy of the License at
#
#    http://www.apache.org/licenses/LICENSE-2.0
#
# Unless required by applicable law or agreed to in writing,
# software distributed under the License is distributed on an
# "AS IS" BASIS, WITHOUT WARRANTIES OR CONDITIONS OF ANY
# KIND, either express or implied.  See the License for the
# specific language governing permissions and limitations
# under the License.
#

# -------------------------
# Compiler warning messages
# -------------------------

warning.syntax.warning=\
  {0}

warning.invalid.documentation.reference=\
  invalid reference in documentation ''{0}'' for type ''{1}''

warning.invalid.use.of.parameter.reference=\
  invalid usage of parameter reference outside of function definition ''{0}''

warning.undocumented.parameter=\
  undocumented parameter ''{0}''

warning.no.such.documentable.parameter=\
  no such documentable parameter ''{0}''

warning.parameter.already.documented =\
  parameter ''{0}'' already documented

warning.undocumented.field=\
  undocumented field ''{0}''

warning.no.such.documentable.field=\
  no such documentable field ''{0}''

warning.field.already.documented =\
  field ''{0}'' already documented

warning.undocumented.variable=\
  undocumented variable ''{0}''

warning.no.such.documentable.variable=\
  no such documentable variable ''{0}''

warning.variable.already.documented =\
  variable ''{0}'' already documented

warning.undocumented.return.parameter =\
  undocumented return parameter

warning.no.documentable.return.parameter =\
  no documentable return parameter

warning.no.such.documentable.attribute =\
  no such documentable attribute ''{0}'' with doc prefix ''{1}''

warning.duplicate.documented.attribute =\
  already documented attribute ''{0}''

warning.invalid.use.of.endpoint.documentation.attribute =\
  invalid use of doc prefix ''{0}''

warning.undefined.documentation.public.function=\
  undefined documentation for public function ''{0}''

warning.usage.of.deprecated.construct=\
  usage of construct ''{0}'' is deprecated

warning.invalid.deprecation.documentation=\
  invalid documentation: ''Deprecated'' documentation is only allowed on constructs annotated as ''@deprecated''

warning.deprecation.documentation.should.available=\
  constructs annotated as ''@deprecated'' must have ''Deprecated'' documentation

warning.deprecated.parameters.documentation.not.allowed=\
  ''Deprecated parameters'' documentation is not allowed here

warning.attempt.expose.non.public.symbol=\
  attempt to expose non-public symbol ''{0}''

warning.non.module.qualified.error.reason=\
  error reason ''{0}'' is not module qualified

warning.compiler.plugin.crashed=\
  compiler plugin crashed

warning.unused.local.variable=\
    unused variable ''{0}''

warning.checked.expr.invalid.usage.no.error.type.rhs=\
    invalid usage of the ''{0}'' expression operator: no expression type is equivalent to error type

warning.invalid.metadata.on.duplicate.enum.member=\
    cannot specify metadata on more than one duplicate enum member

warning.strand.annotation.will.be.deprecated=\
    the ''strand'' annotation will be deprecated

# -------------------------
# Compiler error messages
# -------------------------

error.usage.of.worker.within.lock.is.prohibited=\
  cannot use a named worker inside a lock statement

error.usage.of.start.within.lock.is.prohibited=\
  cannot use an async call inside a lock statement

error.undefined.module=\
  undefined module ''{0}''

error.cyclic.module.imports.detected=\
  cyclic module imports detected ''{0}''

error.unused.module.prefix=\
  unused module prefix ''{0}''

error.redeclared.symbol=\
  redeclared symbol ''{0}''

error.redeclared.builtin.symbol=\
  redeclared builtin symbol ''{0}''

error.undefined.symbol=\
  undefined symbol ''{0}''

error.undefined.function=\
  undefined function ''{0}''

error.undefined.function.in.type=\
  undefined function ''{0}'' in type ''{1}''

error.undefined.method.in.object=\
  undefined method ''{0}'' in object ''{1}''

error.undefined.field.in.record=\
  undefined field ''{0}'' in record ''{1}''

error.undefined.connector=\
  undefined connector ''{0}''

error.undefined.field.in.structure.with.type=\
  undefined field ''{0}'' in {1} ''{2}''

error.undefined.field.in.structure=\
  undefined field ''{0}'' in ''{1}''

error.type.not.allowed.with.new=\
  type not allowed with new for type ''{0}''

error.invalid.intersection.type=\
  invalid intersection type ''{0}'': no intersection

error.invalid.non.readonly.intersection.type=\
  invalid intersection type ''{0}'', intersection types are currently supported only with ''readonly''

error.invalid.readonly.intersection.type=\
  invalid intersection type with ''readonly'', ''{0}'' can never be ''readonly''

error.invalid.readonly.object.intersection.type=\
  invalid intersection type: cannot have a ''readonly'' intersection with a ''readonly object''

error.intersection.not.allowed.with.type=\
  invalid intersection: field ''{1}'' contains a default value in type ''{0}''

error.invalid.readonly.object.type=\
  invalid ''readonly object'' ''{0}'': cannot have fields that are never ''readonly''

error.invalid.readonly.mapping.field=\
  invalid ''readonly'' mapping field ''{0}'': ''{1}'' can never be ''readonly''

error.stream.invalid.constraint=\
  invalid constraint type ''{0}'', expected a subtype of ''anydata|error''

error.stream.initialization.not.allowed.here=\
  'stream' initialization not allowed here

error.cannot.infer.object.type.from.lhs=\
  cannot infer type of the object from ''{0}''

error.object.uninitialized.field=\
  uninitialized field ''{0}''

error.uninitialized.variable=\
    uninitialized variable ''{0}''

error.cyclic.type.reference=\
  invalid cyclic type reference in ''{0}''

error.attempt.refer.non.accessible.symbol=\
  attempt to refer to non-accessible symbol ''{0}''

error.cannot.use.field.access.to.access.a.remote.method=\
  ''remote'' methods of an object cannot be accessed using the field access expression

error.invokable.must.return=\
  this {0} must return a result

error.main.should.be.public=\
  the ''main'' function should be public

error.invalid.main.params.type=\
   'main' function operand parameter ''{0}'' has invalid type ''{1}''

error.main.return.should.be.error.or.nil=\
   invalid ''main'' function return type ''{0}'', expected a subtype of ''error?'' containing ''()''

error.module.init.cannot.be.public=\
  the module ''init()'' function cannot be public

error.module.init.cannot.have.params=\
   the module ''init()'' function cannot accept parameters

error.module.init.return.should.be.error.or.nil=\
   invalid module ''init()'' function return type ''{0}'', expected a subtype of ''error?'' containing ''()''

error.atleast.one.worker.must.return=\
  at least one worker in the {0} must return a result

error.explicit.worker.cannot.be.default=\
  explicit workers cannot be named as ''default'' since the function already has an implicit worker named ''default''

error.fork.join.worker.cannot.return=\
  cannot return from a worker in fork/join

error.fork.join.invalid.worker.count=\
  fork/join minimum finishing worker count must be equal or less than the joining worker count

error.fork.join.syntax.empty.fork=\
  empty fork statement is not allowed

error.invalid.worker.flush.expression.for.worker=\
  invalid worker flush expression for ''{0}'', there are no worker send statements to ''{0}'' from ''{1}''

error.invalid.worker.flush.expression=\
   invalid worker flush expression, there are no worker send statements from ''{0}''

error.multi.value.return.expected=\
  multi value return is expected

error.single.value.return.expected=\
  single value return is expected

error.return.value.too.many=\
  too many return values

error.return.value.not.enough=\
  not enough return values

error.invalid.resource.method.return.type=\
  invalid resource method return type: cannot contain client objects and/or function types

error.attached.functions.must.have.body=\
  object attached function definition must have a body ''{0}''

error.cannot.initialize.object=\
  cannot initialize object ''{0}'', no implementation for the interface ''{1}''

error.no.default.constructor.found=\
  no default constructor found for object ''{0}''

error.duplicated.error.catch=\
  error ''{0}'' already caught in catch block

error.unreachable.code=\
  unreachable code

warning.function.should.explicitly.return.a.value=\
  this function should explicitly return a value

error.continue.cannot.be.outside.loop=\
  continue cannot be used outside of a loop

error.break.cannot.be.outside.loop=\
  break cannot be used outside of a loop

error.rollback.cannot.be.outside.transaction.block=\
  rollback cannot be used outside of a transaction block

error.commit.cannot.be.outside.transaction.block=\
  commit cannot be used outside a transaction statement

error.retry.cannot.be.outside.transaction.block=\
  retry cannot be used outside of a transaction block

error.break.statement.cannot.be.used.to.exit.from.a.transaction=\
  break statement cannot be used to exit from a transaction without a commit or a rollback statement

error.continue.statement.cannot.be.used.to.exit.from.a.transaction=\
  continue statement cannot be used to exit from a transaction without a commit or a rollback statement

error.check.expression.invalid.usage.within.transaction.block=\
  ''check'' expression cannot be used within transaction block

error.return.statement.cannot.be.used.to.exit.from.a.transaction=\
  return statement cannot be used to exit from a transaction without a commit or a rollback statement

error.invalid.retry.count=\
  invalid transaction retry count

error.invalid.commit.count=\
  invalid transaction commit count

error.invalid.rollback.count=\
  invalid transaction rollback count

error.invalid.transaction.handler.args=\
  transaction handler function required single string parameter which is transaction id

error.invalid.transaction.handler.signature=\
  transaction handler function cannot have a return type

error.lambda.required.for.transaction.handler=\
  lambda function with string input parameter is required as transaction handler

error.done.statement.cannot.be.used.to.exit.from.a.transaction=\
  done statement cannot be used to exit from a transaction

error.transaction.cannot.be.used.within.handler=\
  transaction statement cannot be used within a transaction handler

error.transaction.cannot.be.used.within.transactional.scope=\
  transaction statement cannot be used within a transactional scope

error.nested.transactions.are.invalid=\
  transaction statement cannot be nested within another transaction block

error.invalid.function.pointer.assignment.for.handler=\
  invalid function pointer assignment for the transaction handler function

error.usage.of.start.within.transaction.is.prohibited=\
  usage of start within a transactional scope is prohibited

error.transactional.function.prohibited.outside.transactional.scope=\
  invoking transactional function outside transactional scope is prohibited

error.transactional.worker.prohibited.outside.transactional.scope=\
  use of transactional worker outside transactional scope is prohibited

error.rollback.cannot.be.within.transactional.function=\
  using rollback statement within a transactional function is prohibited

error.commit.cannot.be.within.transactional.function=\
  using commit statement within a transactional function is prohibited

error.max.one.commit.rollback.allowed.within.branch=\
  maximum of one commit and one rollback allowed within a branch

error.commit.not.allowed=\
  commit not allowed here

error.rollback.not.allowed=\
  rollback not allowed here

error.incompatible.types=\
  incompatible types: expected ''{0}'', found ''{1}''

error.incompatible.types.spread.op=\
  incompatible types: expected a map or a record, found ''{0}''

error.incompatible.types.field=\
  incompatible types: expected ''{0}'' for field ''{1}'', found ''{2}''

error.incompatible.sub.type.field=\
  included field ''{0}'' of type ''{1}'' cannot be overridden by a field of type ''{2}'': expected a subtype of ''{1}''

error.unknown.type=\
  unknown type ''{0}''

error.unary.op.incompatible.types=\
  operator ''{0}'' not defined for ''{1}''

error.binary.op.incompatible.types=\
  operator ''{0}'' not defined for ''{1}'' and ''{2}''

error.binary.op.incompatible.types.int.float.division=\
  operator ''{0}'' not defined for ''{1}''(dividend) and ''{2}''(divisor)

error.self.reference.var=\
  self referenced variable ''{0}''

error.worker.send.after.return=\
  invalid worker send statement position, can not be used after a non-error return

error.worker.receive.after.return=\
  invalid worker receive statement position, can not be used after a non-error return

error.unsupported.worker.send.position=\
  worker send statement position not supported yet, must be a top level statement in a worker

error.invalid.worker.receive.position=\
  invalid worker receive statement position, must be a top level statement in a worker

error.undefined.worker=\
  undefined worker ''{0}''

error.invalid.worker.join.result.type=\
  invalid worker join result type, expected 'map'

error.invalid.worker.timeout.result.type=\
  invalid worker timeout result type, expected 'map'

error.invalid.worker.reference=\
  unsupported worker reference ''{0}''

error.illegal.worker.reference.as.a.variable.reference=\
  multiple references to a named worker ''{0}'' as a variable reference is not allowed

error.invalid.worker.message.passing.after.wait.action=\
  invalid worker message passing after waiting for the same worker

error.worker.send.receive.parameter.count.mismatch=\
   parameter count mismatch in worker send/receive

error.worker.invalid.worker.interaction=\
   worker send/receive interactions are invalid; worker(s) cannot move onwards from the state: ''{0}''

error.worker.interactions.only.allowed.between.peers=\
  worker interactions are only allowed between peers

error.worker.multiple.fork.join.send=\
   only a single worker send can be executed for joining results in a fork/join

error.invalid.type.for.receive=\
   invalid type for worker receive ''{0}'', expected anydata

error.invalid.type.for.send=\
   invalid type for worker send ''{0}'', expected value:Cloneable

error.invalid.usage.of.receive.expression=\
   invalid usage of receive expression, var not allowed

error.invalid.wait.future.expr.mapping.constructors=\
  ''wait'' cannot be used with mapping constructors

error.invalid.wait.future.expr.actions=\
  ''wait'' cannot be used with actions

error.invalid.send.expr=\
  expected an expression, but found an action

error.assignment.count.mismatch=\
  assignment count mismatch: expected {0} values, but found {1}

error.assignment.required=\
  variable assignment is required

error.missing.key.expr.in.member.access.expr=\
  missing key expr in member access expr

error.already.initialized.symbol=\
  symbol ''{0}'' is already initialized

error.already.initialized.symbol.with.another=\
  symbol ''{0}'' is already initialized with ''{1}''

error.type.cast.not.yet.supported.for.type=\
  type cast not yet supported for type ''{0}''

error.let.expression.not.yet.supported.record.field=\
  let expressions are not yet supported for record fields

error.let.expression.not.yet.supported.object.field=\
  let expressions are not yet supported for object fields

error.incompatible.types.cast=\
  incompatible types: ''{0}'' cannot be cast to ''{1}''

error.invalid.function.invocation=\
  function invocation on type ''{0}'' is not supported

error.invalid.function.invocation.with.name=\
  invalid function ''{0}'' invocation on type ''{1}''

error.incompatible.types.cast.with.suggestion=\
  incompatible types: ''{0}'' cannot be cast to ''{1}'', use conversion expression

error.incompatible.types.conversion=\
  incompatible types: ''{0}'' cannot be converted to ''{1}''

error.incompatible.types.conversion.with.suggestion=\
  incompatible types: ''{0}'' cannot be convert to ''{1}'', use cast expression

error.unsafe.cast.attempt=\
  unsafe cast from ''{0}'' to ''{1}'', use multi-return cast expression

error.array.literal.not.allowed=\
  array literal not allowed here

error.string.template.literal.not.allowed=\
  string template literals not allowed here

error.invalid.literal.for.type=\
  invalid literal for type ''{0}''

error.invalid.literal.for.match.pattern=\
  invalid literal for match pattern; allowed literals are simple, tuple and record only

error.invalid.expr.with.type.guard.for.match=\
  invalid expression with type guard; only simple variable references are allowed

error.invalid.field.name.record.lit=\
  invalid field name ''{0}'' in type ''{1}''

error.rest.field.not.allowed=\
  rest field not allowed in closed records

error.open.record.constraint.not.allowed=\
  incompatible types: 'json' cannot be constrained with open record type ''{0}''

error.invalid.record.rest.descriptor=\
  invalid record rest descriptor

error.missing.required.record.field=\
  missing non-defaultable required record field ''{0}''

error.cannot.use.type.inclusion.with.more.than.one.open.record.with.different.rest.descriptor.types=\
  cannot use type inclusion with more than one open record with different rest descriptor types

error.default.values.not.allowed.for.optional.fields=\
  a default value specified for optional field ''{0}''

error.never.type.not.allowed.for.required.and.defaultable.params=\
  a required parameter or a defaultable parameter cannot be of type ''never'' or equivalent to type ''never''

error.invalid.client.remote.method.call=\
  cannot call a remote method with return type ''never'' or equivalent to type ''never''

error.never.typed.var.def.not.allowed=\
  cannot define a variable of type ''never'' or equivalent to type ''never''

error.never.typed.object.field.not.allowed=\
  cannot define an object field of type ''never'' or equivalent to type ''never''

error.nil.conditional.expr.not.yet.supported.with.nil=\
  using ''?:'' with an expression of a type that is a subtype of nil is not yet supported

error.too.many.args.call=\
  too many arguments in call to ''{0}()''

error.multi.value.in.single.value.context=\
  multi-valued ''{0}()'' in single-value context

error.multi.valued.expr.in.single.valued.context=\
  multi-valued expression in single-valued context

error.does.not.return.value=\
  ''{0}()'' does not return a value;

error.invalid.namespace.prefix=\
  invalid namespace prefix ''{0}''

error.mismatching.xml.start.end.tags=\
  mismatching start and end tags found in xml element

error.no.new.variables.var.assignment=\
  no new variables on left side

error.invalid.variable.assignment=\
  invalid assignment in variable ''{0}''

error.invalid.variable.assignment.declaration.final =\
  invalid assignment: ''{0}'' declaration is final

error.cannot.assign.value.to.final.field=\
  cannot assign a value to final ''{0}''

error.cannot.assign.value.to.potentially.initialized.final=\
  cannot assign a value to potentially initialized final ''{0}''

error.cannot.assign.value.to.function.argument=\
  cannot assign a value to function argument ''{0}''

error.cannot.assign.value.to.endpoint=\
  cannot assign a value to endpoint ''{0}''

error.cannot.update.readonly.value.of.type=\
  cannot update ''readonly'' value of type ''{0}''

error.cannot.update.readonly.record.field=\
  cannot update ''readonly'' record field ''{0}'' in ''{1}''

error.cannot.update.final.object.field=\
  cannot update ''final'' object field ''{0}''

error.operation.does.not.support.member.access=\
  invalid operation: type ''{0}'' does not support member access

error.operation.does.not.support.field.access=\
  invalid operation: type ''{0}'' does not support field access

error.operation.does.not.support.field.access.for.assignment=\
  invalid operation: type ''{0}'' does not support field access for assignment

error.operation.does.not.support.optional.field.access=\
  invalid operation: type ''{0}'' does not support optional field access

error.operation.does.not.support.field.access.for.non.required.field=\
  invalid operation: type ''{0}'' does not support field access for non-required field ''{1}''

error.operation.does.not.support.optional.field.access.for.field=\
  invalid operation: type ''{0}'' does not support optional field access for field ''{1}''

error.operation.does.not.support.member.access.for.assignment=\
  invalid operation: type ''{0}'' does not support member access for assignment

error.invalid.member.access.expr.struct.field.access=\
  invalid member access expression: expected string literal

error.invalid.member.access.expr.tuple.field.access=\
  invalid member access expression: expected integer literal

error.invalid.tuple.member.access.expr=\
  invalid tuple member access expression: value space ''{0}'' out of range

error.invalid.record.member.access.expr=\
  invalid record member access expression: value space ''{0}'' out of range

error.invalid.enum.expr=\
  invalid expression: expected enum type name ''{0}''

error.invalid.expr.in.match.stmt=\
  invalid expression in match statement

error.invalid.pattern.clauses.in.match.stmt=\
  invalid patterns in match statement. cannot combine typed and static patterns

error.static.value.match.only.supports.anydata=\
  static value match only supports anydata

error.func.defined.on.not.supported.type=\
  function ''{0}'' defined on not supported type ''{1}''

error.func.defined.on.non.local.type=\
  function ''{0}'' defined on non-local type ''{1}''

error.invalid.object.constructor=\
  invalid object constructor return type ''{0}'', expected a subtype of ''error?'' containing ''()''

error.explicit.invocation.of.record.init.is.not.allowed=\
  explicit invocation of ''{0}'' record initializer is not allowed

error.incompatible.type.constraint=\
  incompatible types: ''{0}'' cannot be constrained with ''{1}''

error.pkg.alias.not.allowed.here=\
  module alias not allowed here

error.undefined.annotation=\
  undefined annotation ''{0}''

error.unknown.annotation.attach.point=\
  unknown annotation attach point ''{0}}'

error.annotation.not.allowed=\
  annotation ''{0}'' is not allowed on {1}

error.annotation.attachment.cannot.have.a.value=\
  no annotation value expected for annotation ''{0}''

error.annotation.attachment.requires.a.value=\
  annotation value expected for annotation of record type ''{0}'' with required fields

error.annotation.attachment.cannot.specify.multiple.values=\
  cannot specify more than one annotation value for annotation ''{0}''

error.annotation.invalid.type=\
  annotation declaration requires a subtype of ''true'', ''map<value:Cloneable>'' or ''map<value:Cloneable>[]'', but \
  found ''{0}''

error.array.length.greater.that.2147483637.not.yet.supported=\
  array length greater that ''2147483637'' not yet supported

error.invalid.array.length=\
  invalid array length: array length should be a non-negative integer

error.cannot.resolve.const=\
  cannot resolve constant ''{0}''

#error.annotation.invalid.const.type=\
#  invalid type ''{0}'' for ''const'' annotation declaration, expected ''anydata''

error.annotation.requires.const=\
  annotation declaration with ''source'' attach point(s) should be a ''const'' declaration

error.incompatible.types.array.found=\
  incompatible types: expected a ''{0}'', found an array

error.xml.attribute.map.update.not.allowed=\
  xml attributes cannot be updated as a collection. update attributes one at a time

error.xml.qname.update.not.allowed=\
  cannot assign values to an xml qualified name

error.invalid.namespace.declaration=\
  cannot bind prefix ''{0}'' to the empty namespace name

error.cannot.update.xml.sequence=\
  cannot update an xml sequence

error.type.does.not.support.xml.navigation.access=\
  invalid operation: union type ''{0}'' does not support xml navigation access

error.xml.function.does.not.support.argument.type=\
  xml langlib functions does not support union types as their arguments


error.invalid.xml.ns.interpolation=\
  xml namespaces cannot be interpolated

error.cannot.find.xml.namespace.prefix=\
  cannot find xml namespace prefix ''{0}''

error.method.invocation.in.xml.navigation.expressions.not.supported=\
  method invocations are not yet supported within XML navigation expressions, use a grouping expression \
  (parenthesis) if you intend to invoke the method on the result of the navigation expression.

error.member.access.within.xml.navigation.expression.not.supported=\
  member access operations are not yet supported within XML navigation expressions, use a grouping expression \
  (parenthesis) if you intend to member-access the result of the navigation expression.

error.iterable.not.supported.collection=\
  incompatible types: ''{0}'' is not an iterable collection

error.iterable.not.supported.operation=\
  operation ''{0}'' does not support given collection type

error.cannot.iterate.a.closed.record.with.no.fields=\
  cannot iterate a closed record with no fields

error.iterable.too.many.variables=\
  too many variables are defined for iterable type ''{0}''

error.iterable.not.enough.variables=\
  not enough variables are defined for iterable type ''{0}'', require at least ''{1}'' variables

error.iterable.too.many.return.args=\
  too many return arguments are defined for operation ''{0}''

error.iterable.not.enough.return.args=\
  not enough return arguments are defined for operation ''{0}''

error.iterable.lambda.required=\
  single lambda function required here

error.iterable.lambda.tuple.required=\
  iterable lambda function required a single param or a tuple param

error.iterable.no.args.required=\
  no argument required for operation ''{0}''

error.iterable.lambda.incompatible.types=\
  incompatible lambda function types: expected ''{0}'', found ''{1}''

error.iterable.return.type.mismatch=\
  cannot assign return value of ''{0}'' operation here, use a reduce operation

error.invalid.token=\
  invalid token {0}

error.missing.token=\
  missing token {0} before {1}

error.extraneous.input=\
  extraneous input {0}

error.mismatched.input=\
  mismatched input {0}. expecting {1}

error.failed.predicate=\
  {0}

error.syntax.error=\
  {0}

error.invalid.shift.operator=\
  invalid shift operator

error.module.not.found=\
  cannot resolve module ''{0}''

error.invalid.module.declaration=\
  invalid module declaration: expected ''{0}'', found ''{1}''

error.missing.module.declaration=\
  missing module declaration: expected ''{0}''

error.unexpected.module.declaration=\
  invalid module declaration ''{0}'': no module declaration is needed for default module

error.object.type.required=\
  incompatible types: requires an object type, found ''{0}''

error.service.invalid.object.type=\
  given type ''{0}'' does not match with service type interface

error.service.decl.does.not.implement.required.constructs=\
  service declaration does not implement all required constructs of type: ''{0}''

error.service.function.invalid.invocation=\
  service method call is allowed only within the type descriptor

error.service.invalid.endpoint.type=\
  cannot infer type of the endpoint from the service type or binds of the service {0}

error.service.service.type.required.anonymous=\
  cannot infer type of the anonymous endpoint, requires a valid service type for service {0}

error.remote.function.in.non.network.object=\
  remote qualifier only allowed in client and service objects

error.unsupported.path.param.type=\
  only ''int'', ''string'', ''float'', ''boolean'', ''decimal'' types are supported as path params, found ''{0}''

error.unsupported.rest.path.param.type=\
  only ''int'', ''string'', ''float'', ''boolean'', ''decimal'' types are supported as rest path param, found ''{0}''

error.resource.methods.are.only.allowed.in.service.or.client.objects=\
  resource methods are only allowed in ''service'' or ''client'' object types

error.resource.function.invalid.return.type=\
  invalid resource function return type ''{0}'', expected a subtype of ''error?'' containing ''()''

error.remote.in.non.object.function=\
  remote modifier not allowed in non-object attached function {0}

error.invalid.listener.var=\
  listener variable incompatible types: ''{0}'' is not a Listener object

error.invalid.listener.attachment=\
  invalid listener attachment

error.service.absolute.path.or.literal.required.by.listener=\
  service absolute path or literal is required by listener

error.service.path.literal.is.not.supported.by.listener=\
  service path literal is not supported by listener

error.service.absolute.path.is.not.supported.by.listener=\
  service absolute path is not supported by listener

error.service.path.literal.required.by.listener=\
  service path literal is required by the listener

error.service.absolute.path.required.by.listener=\
  service absolute path is required by the listener

error.service.type.is.not.supported.by.listener=\
  service type is not supported by the listener

error.invalid.action.invocation.syntax=\
  invalid remote method call ''.{0}()'': use ''->{0}()'' for remote method calls

error.invalid.method.invocation.syntax=\
  invalid method call ''->{0}()'': ''->'' can only be used with remote methods

error.invalid.init.invocation=\
  object ''init'' method call is allowed only within the type descriptor

error.invalid.resource.function.invocation=\
  resource function can not be invoked with in a service

error.invalid.function.pointer.invocation.with.type = \
  cannot call function pointer of type ''function''

error.invalid.action.invocation=\
  invalid remote method call: expected a client object, but found ''{0}''

error.tainted.value.passed.to.untainted.parameter=\
  tainted value passed to untainted parameter ''{0}''

error.tainted.value.passed.to.untainted.param.in.obj.method=\
  tainted value passed to untainted parameter ''{0}'' originating from object method ''{1}'' invocation

error.tainted.value.passed.to.global.variable=\
  tainted value passed to global variable ''{0}''

error.tainted.value.passed.to.module.object=\
  tainted value passed to module object ''{0}''

error.method.invocation.taint.global.object=\
  method invocation taint global object ''{0}''

error.tainted.value.passed.to.closure.variable=\
  tainted value passed to closure variable ''{0}''

error.unable.to.perform.taint.checking.with.recursion=\
  taint checking for ''{0}'' could not complete due to recursion with ''{1}'', add @tainted or @untainted to returns

error.unable.to.perform.taint.checking.for.builtin.method=taint analysis not defined for the builtin method: ''{0}''

error.tainted.return.not.annotated.tainted=\
  functions returning tainted value are required to annotate return signature @tainted: ''{0}''

error.tainted.param.not.annotated.tainted=\
  argument to parameter ''{0}'' is tainted by ''{1}'' hence require to annotate @tainted

error.entry.point.parameters.cannot.be.untainted=\
  entry point parameter ''{0}'' cannot be untainted

error.compiler.plugin.no.package.found=\
  cannot find module ''{0}'' specified in compiler plugin ''{1}''

error.compiler.plugin.no.annotations.found.in.package=\
  no annotations found in module ''{0}'' specified in compiler plugin ''{1}''

error.undefined.parameter=\
  undefined defaultable parameter ''{0}''

error.invalid.error.reason.type=\
  invalid error reason type ''{0}'', expected a subtype of ''string''

error.error.match.over.const.reason.ref.not.supported=\
  error match pattern with a constant reference as the reason is not yet supported

error.invalid.error.detail.type=\
  invalid error detail type ''{0}'', expected a subtype of ''{1}''

error.error.detail.arg.not.named.arg=\
  error detail argument must be passed as named arguments

error.missing.error.reason=\
  error reason is mandatory for direct error constructor

error.object.type.not.allowed=\
  object type not allowed as the constraint

error.duplicate.named.args=\
  redeclared argument ''{0}''

error.cannot.get.all.fields=\
  cannot get all fields from a {0}

error.operator.not.supported=\
  operator ''{0}'' cannot be applied to type ''{1}''

error.operator.not.allowed.variable=\
  operator ''{0}'' cannot be applied on variable ''{1}''

error.invalid.record.literal.key=\
  invalid key: only identifiers and strings are allowed as record literal keys

error.invalid.record.literal.identifier.key=\
  invalid key ''{0}'': identifiers cannot be used as rest field keys, expected a string literal or an expression

error.invalid.function.pointer.invocation=\
  invalid function pointer invocation on non-invokable field ''{0}'' in record ''{1}''

error.invalid.default.param.value=\
  invalid value for parameter ''{0}'': only simple literals allowed

error.illegal.init.method.in.object.type.descriptor=\
  object type descriptor ''{0}'' cannot have an init method

error.cannot.initialize.abstract.object=\
  cannot initialize abstract object ''{0}''

error.invalid.interface.of.non.abstract.object=\
  no implementation found for the function ''{0}'' of non-abstract object ''{1}''

error.unimplemented.referenced.method.in.class=\
  no implementation found for the method ''{0}'' of class ''{1}''

error.unimplemented.referenced.method.in.service.declaration=\
  no implementation found for the method ''{0}'' of service declaration ''{1}''

error.unimplemented.referenced.method.in.object.constructor=\
  no implementation found for the method ''{0}'' of object constructor ''{1}''

error.private.function.visibility=\
   function ''{0}'' can not have 'private' visibility

error.cannot.attach.functions.to.abstract.object=\
  cannot attach function ''{0}'' to abstract object ''{1}''

error.abstract.object.function.cannot.have.body=\
  function ''{0}'' in abstract object ''{1}'' cannot have a body

error.service.resource.method.cannot.be.extern=\
  external resource methods are not yet supported in service objects

error.object.init.function.cannot.be.extern=\
  object ''init'' method cannot have an ''external'' implementation

error.private.object.constructor=\
  object initializer function can not be declared as private

error.private.field.abstract.object=\
  abstract object field: ''{0}'' can not be declared as private

error.field.with.default.value.abstract.object=\
  fields with default values are not yet supported with abstract objects

error.private.function.abstract.object=\
  interface function: ''{0}'' of abstract object ''{1}'' can not be declared as private

error.global.variable.cyclic.reference=\
  illegal cyclic reference ''{0}''

error.required.param.not.allowed.after.defaultable.param=\
  required parameter not allowed after defaultable parameters

error.defaultable.param.not.allowed.after.included.record.param=\
  defaultable parameter not allowed after included record parameters

error.required.param.not.allowed.after.included.record.param=\
  required parameter not allowed after included record parameters

error.expected.a.record.type.as.an.included.parameter = \
  expected a record type as an included parameter

error.positional.arg.defined.after.named.arg=\
  positional argument not allowed after named arguments

error.rest.arg.defined.after.named.arg=\
  rest argument not allowed after named arguments

error.missing.required.parameter=\
  missing required parameter ''{0}'' in call to ''{1}()''

error.extern.function.abstract.object=\
  external function: ''{0}'' not allowed in abstract object ''{1}''

error.incompatible.type.reference=\
  incompatible types: ''{0}'' is not an object

error.incompatible.type.reference.non.public.members=\
  incompatible type reference ''{0}'': a referenced type across modules cannot have non-public fields or methods

error.incompatible.record.type.reference=\
  incompatible types: ''{0}'' is not a record

error.redeclared.type.reference=\
  redeclared type reference ''{0}''

error.redeclared.function.from.type.reference=\
  redeclared symbol ''{0}'': trying to copy a duplicate function through referenced type ''{1}''

error.referred.function.signature.mismatch=\
  mismatched function signatures: expected ''{0}'', found ''{1}''

error.configurable.variable.cannot.be.declared.with.var=\
  configurable variable cannot be declared with var

error.configurable.variable.must.be.anydata=\
  invalid type for configurable variable: expected a subtype of ''anydata''

error.only.simple.variables.are.allowed.to.be.configurable=\
  only simple variables are allowed to be configurable

error.configurable.variable.currently.not.supported=\
  configurable variable currently not supported for ''{0}''{1}

# match statement related error messages

error.match.stmt.cannot.guarantee.a.matching.pattern=\
  A matching pattern cannot be guaranteed for types ''{0}''

error.match.stmt.unreachable.pattern=\
  unreachable pattern: preceding patterns are too general or the pattern ordering is not correct

warning.match.stmt.unmatched.pattern=\
  pattern will not be matched

error.match.stmt.pattern.always.matches=\
  pattern will always be matched

warning.match.stmt.unreachable.pattern.available=\
  unreachable pattern

error.match.pattern.not.supported=\
  unsupported match pattern

error.match.patterns.should.contain.same.set.of.variables=\
  all match patterns should contain the same set of variables

error.match.pattern.cannot.repeat.same.variable=\
  same variable cannot repeat in a match pattern

error.rest.match.pattern.not.supported=\
  rest match pattern is not yet supported

error.match.pattern.variable.should.declared.as.constant=\
  variable ''{0}'' should be declared as constant

error.match.stmt.contains.two.default.patterns=\
  match statement has a 'static value' default pattern and a 'binding value' default pattern

error.can.not.find.match.error.reason.const=\
  cannot find error reason match constant: ''{0}''

# error type related errors

error.undefined.error.type.descriptor=\
  undefined error type descriptor ''{0}''

error.invalid.error.type.reference=\
  cannot create a new error value from ''{0}''

error.invalid.error.constructor.rest.detail.arg.on.detail.type.with.individual.fields=\
  error constructor does not accept additional detail args ''{0}'' when error detail type ''{1}'' contains individual \
  field descriptors

error.cannot.bind.undefined.error.detail.field=\
  cannot bind undefined error detail field ''{0}''

error.throw.stmt.not.supported=\
  throw statement not supported, use panic statement instead

error.try.stmt.not.supported=\
  try-catch statement not supported, use trap expression instead

error.unknown.builtin.method=\
  unknown builtin method ''{0}''

error.unsupported.builtin.method=\
  built-in method ''{0}'' not supported here

# checked expression related error messages

error.checked.expr.no.matching.error.return.in.encl.invokable=\
  invalid usage of the ''check'' expression operator: no matching error return type(s) in the enclosing invokable

error.fail.expr.no.matching.error.return.in.encl.invokable=\
  invalid usage of the ''fail'' expression operator: no matching error return type(s) in the enclosing invokable

error.on.fail.no.matching.error=\
  incompatible error definition type: ''{0}'' will not be matched to ''{1}''

error.start.require.invocation=\
  invalid async operation usage, require an invocation

error.invalid.expr.statement=\
  invalid statement

error.invalid.action.invocation.as.expr=\
  action invocation as an expression not allowed here

error.expression.of.never.type.not.allowed=\
  expression of type ''never'' or equivalent to type ''never'' not allowed here

error.this.function.should.panic=\
  function with return type ''never'' or equivalent to type ''never'' cannot implicitly return ''nil'' by falling off the end of the function body

error.ambiguous.type=\
  ambiguous type ''{0}''

error.usage.of.uninitialized.variable=\
  variable ''{0}'' is not initialized

error.uninitialized.object.fields=\
  field(s) ''{0}'' not initialized

error.invalid.function.call.with.uninitialized.variables=\
  cannot call a function or method in the same module before all module-level variables are initialized: \
  variable(s) ''{0}'' not initialized

error.invalid.any.var.def=\
  invalid variable definition; can not infer the assignment type.

error.invalid.record.literal=\
  invalid usage of record literal with type ''{0}''

error.duplicate.key.in.record.literal=\
  invalid usage of {0} literal: duplicate key ''{1}''

error.duplicate.key.in.table.literal=\
  duplicate key found in table row key(''{0}'') : ''{1}''

error.duplicate.key.in.record.literal.spread.op=\
  invalid usage of {0} literal: duplicate key ''{1}'' via spread operator ''{2}''

error.possible.duplicate.of.field.specified.via.spread.op=\
  invalid usage of mapping constructor expression: key ''{0}'' may duplicate a key specified via spread field ''{1}''

error.spread.field.may.duplicate.already.specified.keys=\
  invalid usage of mapping constructor expression: spread field ''{0}'' may have already specified keys

error.multiple.inclusive.types=\
  invalid usage of mapping constructor expression: multiple spread fields of inclusive mapping types are not allowed

error.invalid.array.literal=\
  invalid usage of array literal with type ''{0}''

error.invalid.tuple.literal=\
  invalid usage of tuple literal with type ''{0}''

error.invalid.type.object.constructor=\
  invalid usage of ''object constructor expression'' with type ''{0}''

error.invalid.list.constructor.type=\
  invalid usage of list constructor: type ''{0}'' does not have a filler value

error.invalid.array.element.type=\
  array element type ''{0}'' does not have an implicit initial value, use ''{1}''

error.invalid.type.new.literal=\
  invalid usage of ''new'' with type ''{0}''

error.mismatching.array.literal.values=\
  size mismatch in closed array. expected ''{0}'', but found ''{1}''

error.index.out.of.range=\
  index out of range: index: ''{0}''

error.invalid.array.size.reference=\
  invalid reference expression ''{0}'' as array size: expected a constant reference expression

error.list.index.out.of.range=\
  list index out of range: index: ''{0}''

error.array.index.out.of.range=\
  array index out of range: index: ''{0}'', size: ''{1}''

error.length.of.the.array.cannot.be.inferred.from.the.context=\
  length of the array cannot be inferred from the context

error.invalid.key.func.return.type=\
  invalid sort key function return type: ''{0}'' is not an ordered type

error.invalid.sort.array.member.type=\
  invalid member type of the array/tuple to sort: ''{0}'' is not an ordered type

error.closed.array.type.not.initialized=\
  invalid usage of closed type: array not initialized

error.invalid.list.member.access.expr=\
  invalid list member access expression: value space ''{0}'' out of range

error.invalid.array.member.access.expr=\
  invalid array member access expression: value space ''{0}'' out of range

error.invalid.usage.of.keyword=\
  illegal usage of keyword ''{0}''

# Variable Reference Errors

error.invalid.list.binding.pattern=\
  invalid list binding pattern; member variable count mismatch with member type count

error.invalid.type.for.tuple.var.expr=\
  invalid tuple variable; expecting a tuple type but found ''{0}'' in expression

error.invalid.list.binding.pattern.decl=\
  invalid list binding pattern: expected an array or a tuple, but found ''{0}''

error.invalid.list.binding.pattern.inference=\
  invalid list binding pattern: attempted to infer a list type, but found ''{0}''

error.invalid.record.binding.pattern=\
  invalid record binding pattern with type ''{0}''

error.invalid.field.in.record.binding.pattern=\
  invalid record binding pattern; unknown field ''{0}'' in record type ''{1}''

error.invalid.record.literal.in.binding.pattern=\
  record literal is not supported for record binding pattern

error.no.matching.record.ref.found=\
  no matching record reference found for field ''{0}''

error.multiple.matching.record.ref.found=\
  multiple matching record references found for field ''{0}''

error.cannot.match.closed.record.variable.ref=\
  can not match record variable reference, type ''{0}'' is not a closed record type

error.cannot.match.closed.record.variable.ref.fields=\
  not enough fields to match to closed record type ''{0}''

error.invalid.type.definition.for.record.var=\
  invalid record variable; expecting a record type but found ''{0}'' in type definition

error.invalid.type.definition.for.error.var=\
  invalid error variable; expecting an error type but found ''{0}'' in type definition

error.invalid.error.binding.pattern=\
  invalid error binding pattern with type ''{0}''

error.invalid.error.reason.binding.pattern=\
  invalid error reason binding pattern, error reason should be ''var {0}''

error.invalid.error.rest.binding.pattern=\
  invalid error rest binding pattern, error rest param should be ''var {0}''

error.invalid.error.match.pattern=\
  invalid error match pattern, cannot match error

error.duplicate.variable.in.binding.pattern=\
  variables in a binding pattern must be distinct; found duplicate variable ''{0}''

error.invalid.variable.reference.in.binding.pattern=\
  invalid binding pattern, variable reference ''{0}'' cannot be used with binding pattern

error.invalid.type.for.rest.descriptor=\
  invalid rest descriptor type; expecting an array type but found ''{0}''

error.cannot.assign.value.to.type.def=\
  cannot assign a value to a type definition

# safe navigation operator related errors

error.safe.navigation.not.required=\
  safe navigation operator not required for type ''{0}''

error.optional.field.access.not.required.on.lhs=\
  optional field access cannot be used in the target expression of an assignment

error.tuple.index.out.of.range=\
  tuple index out of range: index: ''{0}'', size: ''{1}''

error.incompatible.type.check=\
  incompatible types: ''{0}'' will not be matched to ''{1}''

# streaming related errors

error.invalid.stream.constructor=\
  ''{0}'' is not a valid constructor for streams type

error.invalid.stream.constructor.iterator = \
  invalid stream constructor. expected a subtype of ''object '{' public isolated function next() returns {0}; '}''', \
  but found ''{1}''

error.invalid.stream.constructor.closeable.iterator = \
  invalid stream constructor. expected a subtype of ''object '{' public isolated function next() returns {0}; public \
  isolated function close() returns error?; '}''', but found ''{1}''

error.invalid.stream.constructor.expected.type=\
  invalid expected stream type. ''{0}'' does not return an error

error.invalid.unbounded.stream.constructor.iterator = \
  no stream constructor provided. expected a subtype of ''object '{' public isolated function next() returns {0}; '}'''

error.invalid.next.method.return.type=\
  invalid next method return type. expected: ''{0}''

error.invalid.stream.usage.with.from = \
  type 'stream' not allowed here; to use from on a type 'stream', it should be the first from clause in the query.

error.order.by.not.supported=\
  order by not supported for complex type fields, order key should belong to a basic type

error.error.type.expected = \
  type ''{0}'' not allowed here; expected an ''error'' or a subtype of ''error''.

error.invalid.table.constraint.subtype = \
  invalid constraint type. expected subtype of ''map<any|error>'' but found ''{0}''

error.table.key.specifier.mismatch = \
  table key specifier mismatch. expected: ''{0}'' but found ''{1}''

error.key.specifier.size.mismatch.with.key.constraint = \
  table key specifier mismatch with key constraint. expected: ''{0}'' fields but found ''{1}''

error.key.specifier.empty.with.key.constraint = \
  table key specifier mismatch with key constraint. expected: ''{0}'' fields but key specifier is empty

error.key.specifier.not.allowed.for.target.any = \
  key specifier not allowed when the target type is any

error.key.specifier.mismatch.with.key.constraint = \
  table key specifier ''{0}'' does not match with key constraint type ''{1}''

error.cannot.update.table.using.member.access.lvexpr = \
  cannot update ''{0}'' with member access expression

error.multi.key.member.access.not.supported = \
  invalid member access with ''{0}'': member access with multi-key expression is only allowed with subtypes of ''table''

error.member.access.not.supported.for.keyless.table = \
  member access is not supported for table ''{0}''

error.invalid.field.name.in.key.specifier = \
  field name ''{0}'' used in key specifier is not found in table constraint type ''{1}''

error.key.specifier.field.must.be.readonly = \
  field ''{0}'' used in key specifier must be a readonly field

error.key.specifier.field.must.be.required = \
  field ''{0}'' used in key specifier must be a required field

error.key.specifier.field.must.be.anydata = \
  invalid type ''{0}'' for field ''{1}'' used in key specifier, expected sub type of anydata

error.key.specifier.field.value.must.be.constant.expr = \
  value expression of key specifier ''{0}'' must be a constant expression

error.key.constraint.not.supported.for.table.with.map.constraint = \
  table with constraint of type 'map' cannot have key specifier or key type constraint

error.cannot.infer.member.type.for.table.due.ambiguity = \
  cannot infer the member type from table constructor. field ''{0}'' type is ambiguous

error.cannot.infer.member.type.for.table = \
  cannot infer the member type from table constructor; no values are provided in table constructor

error.on.conflict.only.works.with.map.or.tables.with.key.specifier = \
  on conflict can only be used with queries which produce maps or tables with key specifiers

error.arrow.expression.mismatched.parameter.length=\
  invalid number of parameters used in arrow expression. expected: ''{0}'' but found ''{1}''

error.arrow.expression.cannot.infer.type.from.lhs=\
  cannot infer types of the arrow expression with unknown invokable type

error.arrow.expression.not.supported.iterable.operation=\
  arrow expression can not be used with ''{0}'' iterable

error.clone.invocation.invalid=\
  Cannot clone a value of a type other than anydata \
  (boolean|int|byte|float|decimal|string|xml|table|anydata[]|map<anydata>|records (with only `anydata` fields)|()), \
  but found ''{0}''

# data flow analysis errors

error.partially.initialized.variable=\
  variable ''{0}'' may not have been initialized

# stamp inbuilt method related error
error.incompatible.stamp.type=\
  incompatible stamp type: type ''{0}'' cannot be stamped as type ''{1}''

error.not.supported.source.for.stamp=\
  stamp function on type ''{0}'' is not supported

error.redeclared.import.module=\
  redeclared import module ''{0}''

error.cannot.infer.type=\
  cannot infer type here

error.cannot.infer.error.type=\
  cannot infer type of the error from ''{0}''

error.invalid.error.detail.rec.does.not.match=\
  invalid error constructor, error details does not match

error.invalid.error.reason.argument.to.indirect.error.constructor=\
  indirect error constructor only accept error details as named arguments

error.invalid.indirect.error.constructor.invocation=\
  cannot infer reason from error constructor: ''{0}''

error.invalid.functional.constructor.invocation=\
  use of ''start'' not allowed with functional constructor ''{0}'()''

error.missing.error.detail.arg=\
  missing error detail arg for error detail field ''{0}''

error.invalid.error.detail.arg.type=\
  invalid arg type in error detail field ''{0}'', expected ''{1}'', found ''{2}''

error.unknown.error.detail.arg.to.closed.detail=\
  unknown error detail arg ''{0}'' passed to closed error detail type ''{1}''

error.invalid.error.detail.rest.arg=\
  invalid error detail rest arg ''{0}'' passed to open detail record ''{1}''

error.type.required.for.const.with.expressions=\
  type is required for constants with expressions

error.cannot.update.constant.value=\
  cannot update constant value

error.cannot.assign.value.to.constant=\
  cannot assign a value to a constant

error.invalid.const.declaration=\
  cannot declare a constant with type ''{0}'', expected a subtype of ''anydata'' that is not ''never''

error.expression.is.not.a.constant.expression=\
  expression is not a constant expression

error.invalid.const.expression=\
  invalid constant expression, reason ''{0}''

error.const.expression.not.supported=\
  const expressions are not yet supported here

error.constant.declaration.not.yet.supported.for.type=\
  constant declaration not yet supported for type ''{0}''

error.self.reference.constant=\
  self referenced constant ''{0}''

error.invalid.use.of.experimental.feature=\
  using experimental feature ''{0}''. use ''--experimental'' flag to enable the experimental features

error.type.param.outside.lang.module=\
  typeParam annotation is not supported here

error.builtin.subtype.outside.lang.module=\
  builtinSubtype annotation is not supported here

error.isolated.param.outside.lang.module=\
  ''isolatedParam'' annotation is not allowed here

error.isolated.param.used.with.invalid.type=\
  ''isolatedParam'' annotation is only allowed on a parameter of a function type

error.isolated.param.used.in.a.non.isolated.function=\
  ''isolatedParam'' annotation is only allowed on a parameter of an ''isolated'' function

error.invalid.lvalue.lhs.of.assignment=\
  invocations are not supported on the left hand side of an assignment

error.invalid.package.name.qualifier=\
  invalid package name ''{0}''

error.invalid.char.colon.in.field.access.expr=\
  invalid character '':'' in field access expression

error.identifier.literal.only.supports.alphanumerics=\
  identifier literal only supports alphanumeric characters

error.incompatible.mapping.constructor.expression=\
  incompatible mapping constructor expression for type ''{0}''

error.mapping.constructor.compatible.type.not.found =\
  a type compatible with mapping constructor expressions not found in type ''{0}''

error.cannot.infer.types.for.tuple.binding=\
  invalid list constructor expression: types cannot be inferred for ''{0}''

error.invalid.unicode=\
  unicode code point ''{0}'' out of allowed range

error.method.too.large=\
  method is too large: ''{0}''

error.file.too.large=\
  file is too large: ''{0}''

error.class.not.found=\
  '{ballerina/jballerina.java}'CLASS_NOT_FOUND ''{0}''

error.no.class.def.found=\
  '{ballerina/jballerina.java}'NO_CLASS_DEF_FOUND ''{0}''

error.method.not.found=\
  '{ballerina/jballerina.java}'METHOD_NOT_FOUND ''{0}''

error.constructor.not.found=\
  '{ballerina/jballerina.java}'CONSTRUCTOR_NOT_FOUND ''{0}''

error.error.constructor.compatible.type.not.found =\
    compatible type for error constructor expression not found in type ''{0}''

error.field.not.found=\
  '{ballerina/jballerina.java}'FIELD_NOT_FOUND ''{0}''

error.invalid.number.of.parameters=\
  '{ballerina/jballerina.java}'INVALID NUMBER OF PARAMETERS ''{0}''

error.invalid.parameter.type=\
  '{ballerina/jballerina.java}'INVALID PARAMETER TYPE ''{0}''

error.overloaded.method=\
  '{ballerina/jballerina.java}'OVERLOADED_METHODS ''{0}''

error.unsupported.primitive.type.reason=\
  '{ballerina/jballerina.java}'UNSUPPORTED_PRIMITIVE_TYPE ''{0}''

error.method.signature.not.match=\
  '{ballerina/jballerina.java}'METHOD_SIGNATURE_DOES_NOT_MATCH ''{0}''

error.invalid.attribute.reference=\
  invalid attribute reference

error.illegal.function.change.list.size=\
  cannot call ''{0}'' on fixed length list(s) of type ''{1}''

error.illegal.function.change.tuple.shape=\
  cannot call ''{0}'' on tuple(s) of type ''{1}'': cannot violate inherent type

error.invalid.non.external.dependently.typed.function=\
  a function with a non-''external'' function body cannot be a dependently-typed function

error.invalid.param.type.for.return.type=\
  invalid parameter reference: expected ''typedesc'', found ''{0}''

error.invalid.typedesc.param=\
  default value for a ''typedesc'' parameter used in the return type should be a reference to a type

error.incompatible.type.for.inferred.typedesc.value=\
  incompatible type for parameter ''{0}'' with inferred typedesc value: expected ''{1}'', found ''{2}''

error.multiple.infer.typedesc.params=\
  cannot have more than one defaultable parameter with an inferred typedesc default

error.invalid.dependently.typed.return.type.with.inferred.typedesc.param=\
  invalid return type: members of a dependently-typed union type with an inferred typedesc parameter should have \
  disjoint basic types

error.cannot.infer.typedesc.argument.from.cet=\
  cannot infer the ''typedesc'' argument for parameter ''{0}'' with ''{1}'' as the contextually-expected \
  type mapping to return type ''{2}''

error.cannot.infer.typedesc.argument.without.cet=\
  cannot infer the ''typedesc'' argument for parameter ''{0}'': expected an argument for the parameter or a \
  contextually-expected type to infer the argument

error.cannot.use.inferred.typedesc.default.with.unreferenced.param=\
  cannot use an inferred typedesc default with a parameter on which the return type does not depend on

error.invalid.raw.template.type=\
  invalid literal for type ''{1}'': raw templates can only be assigned to abstract subtypes of ''{0}''

error.multiple.compatible.raw.template.types=\
  ambiguous type for raw template: found multiple types compatible with ''{0}'' in ''{1}''

error.invalid.num.of.strings=\
  invalid raw template: expected {0} string(s), but found {1} string(s)

error.invalid.num.of.insertions=\
  invalid raw template: expected {0} insertion(s), but found {1} insertion(s)

error.invalid.raw.template.assignment=\
  invalid raw template assignment: ''{0}'' should be an abstract object

error.invalid.number.of.fields=\
  invalid raw template assignment: ''{0}'' should only have the ''strings'' and ''insertions'' fields

error.methods.not.allowed=\
  invalid raw template assignment: ''{0}'' should be a type without methods

error.distinct.typing.only.support.objects.and.errors=\
  distinct typing is only supported for object type and error type

error.variable.decl.with.var.without.initializer=\
  initializer required for variables declared with var

error.object.constructor.init.function.cannot.have.parameters=\
  object constructor ''init'' method cannot have parameters

error.object.constructor.does.not.support.type.reference.members=\
  object constructor does not support type reference members

error.invalid.mutable.access.in.isolated.function=\
  invalid access of mutable storage in an ''isolated'' function

error.invalid.mutable.access.as.record.default=\
  invalid access of mutable storage in the default value of a record field

error.invalid.mutable.access.as.object.default=\
  invalid access of mutable storage in the initializer of an object field

error.invalid.non.isolated.function.as.argument=\
  incompatible types: expected an ''isolated'' function

error.invalid.non.isolated.invocation.in.isolated.function=\
  invalid invocation of a non-isolated function in an ''isolated'' function

error.invalid.non.isolated.invocation.as.record.default=\
  invalid invocation of a non-isolated function in the default value of a record field

error.invalid.non.isolated.invocation.as.object.default=\
  invalid invocation of a non-isolated function in the initializer of an object field

error.invalid.non.isolated.init.expression.in.isolated.function=\
  invalid non-isolated initialization expression in an ''isolated'' function

error.invalid.non.isolated.init.expression.as.record.default=\
  invalid non-isolated initialization expression in the default value of a record field

error.invalid.non.isolated.init.expression.as.object.default=\
  invalid non-isolated initialization expression in the initializer of an object field

error.invalid.async.invocation.of.non.isolated.function.in.isolated.function=\
  invalid start action calling a non-isolated function in an ''isolated'' function

error.invalid.access.of.non.isolated.expression.in.argument.of.async.invocation.of.isolated.function=\
  invalid start action accessing a non isolated expression in an argument of a async call of an ''isolated'' function

error.invalid.strand.annotation.in.isolated.function=\
  ''strand'' annotation not allowed in a {0} in an ''isolated'' function

error.invalid.non.private.mutable.field.in.isolated.object=\
  invalid non-private mutable field in an ''isolated'' object

error.invalid.mutable.field.access.in.isolated.object.outside.lock=\
  invalid access of a mutable field of an ''isolated'' object outside a ''lock'' statement

error.invalid.non.isolated.expression.as.initial.value=\
  invalid initial value expression: expected an isolated expression

error.invalid.transfer.out.of.lock.with.restricted.var.usage=\
  invalid attempt to transfer out a value from a ''lock'' statement with restricted variable usage: expected an \
  isolated expression

error.invalid.transfer.into.lock.with.restricted.var.usage=\
  invalid attempt to transfer a value into a ''lock'' statement with restricted variable usage

error.invalid.non.isolated.invocation.in.lock.with.restricted.var.usage=\
  invalid invocation of a non-isolated function in a ''lock'' statement with restricted variable usage

error.invalid.isolated.variable.access.outside.lock=\
  invalid access of an ''isolated'' variable outside a ''lock'' statement

error.invalid.assignment.in.lock.with.restricted.var.usage=\
  cannot assign to a variable outside the ''lock'' statement with restricted variable usage, if not just a variable name

error.invalid.usage.of.multiple.restricted.vars.in.lock=\
  cannot access more than one variable for which usage is restricted in a single ''lock'' statement

error.invalid.isolated.qualifier.on.module.no.init.var.decl=\
  an uninitialized module variable declaration cannot be marked as ''isolated''

error.only.a.simple.variable.can.be.marked.as.isolated=\
  only a simple variable can be marked as ''isolated''

error.invalid.read.only.class.inclusion.in.object.type.descriptor=\
  object type inclusion cannot be used with a ''readonly class'' in an object type descriptor

error.invalid.inclusion.with.mismatched.qualifiers=\
  invalid object type inclusion: missing ''{0}'' qualifier(s) in the referencing object

error.invalid.reference.with.mismatched.qualifiers=\
  invalid type reference: missing ''{0}'' qualifier(s) in the referencing object constructor expression

error.invalid.read.only.typedesc.inclusion.in.object.typedesc=\
  object type inclusion cannot be used with a ''readonly'' type descriptor in an ''object'' type descriptor

error.invalid.read.only.typedesc.inclusion.in.non.read.only.class=\
  object type inclusion cannot be used with a ''readonly'' type descriptor in a ''class'' that is not ''readonly''

error.invalid.read.only.class.inclusion.in.non.read.only.class=\
  object type inclusion cannot be used with a ''readonly class'' in a ''class'' that is not ''readonly''

error.invalid.field.in.object.constructor.expr.with.readonly.reference=\
  invalid field in an object constructor expression with a ''readonly'' reference: ''{0}'' can never be ''readonly''

error.mismatched.visibility.qualifiers.in.object.field=\
  mismatched visibility qualifiers for field ''{0}'' with object type inclusion

error.invalid.inclusion.of.object.with.private.members=\
  invalid object type inclusion with an object that has private fields or methods

error.invalid.field.binding.pattern.with.non.required.field=\
  invalid field binding pattern; can only bind required fields

error.multiple.receive.action.not.yet.supported=multiple receive action not yet supported

error.async.send.action.not.yet.supported.as.expression=\
  async send action not yet supported as expression

error.invalid.readonly.field.type=\
  invalid ''readonly'' field, ''{0}'' can never be ''readonly''

error.continue.not.allowed=\
  continue not allowed here

error.break.not.allowed=\
  break not allowed here

error.unused.variable.with.inferred.type.including.error=\
  unused variable ''{0}'' with inferred type including error

error.invalid.iterable.type=\
  invalid iterable type ''{0}'': an iterable object must be a subtype of ''{1}''

error.invalid.iterable.completion.type.in.foreach.next.function=\
  invalid completion type ''{0}'' in foreach statement: next method completion type cannot contain type ''{1}''

error.invalid.method.call.expr.on.field=\
  invalid method call expression: expected a function type, but found ''{0}''

error.incompatible.type.wait.future.expr=\
  incompatible types: expected ''{0}'', found eventual type ''{1}'' for wait future expression ''{2}''

error.same.array.type.as.main.param=\
   'main' function can have at most one array parameter

error.variable.and.array.type.as.main.param=\
   'main' function cannot have operand parameter ''{0}'' of type ''{1}'' and array of type ''{2}'' together

error.invalid.main.option.params.type=\
   'main' function option parameter ''{0}'' via included record ''{1}'' has invalid type ''{2}''

error.optional.operand.precedes.operand=\
   'main' function optional operand parameter ''{0}'' of type ''{1}'' cannot precede operand parameter ''{2}'' \
  of type ''{3}''

error.unsupported.remote.method.name.in.scope=\
  unsupported remote method name, ''{0}'' already exists as a method or field name in the object type

error.unsupported.type.intersection=\
  unsupported intersection

error.wild.card.binding.pattern.only.supports.type.any=\
  a wildcard binding pattern can be used only with a value that belong to type ''any''

error.underscore.not.allowed.as.identifier=\
  ''_'' is a keyword, and may not be used as an identifier

error.configurable.variable.module.ambiguity=\
  configurable variable name ''{0}'' creates an ambiguity with module ''{1}''

error.invalid.usage.of.check.in.record.field.default.expression=\
  cannot use ''check'' in the default expression of a record field

error.invalid.usage.of.check.in.object.field.initializer.in.object.with.no.init.method=\
  cannot use ''check'' in an object field initializer of an object with no ''init'' method

error.invalid.usage.of.check.in.object.field.initializer.with.init.method.return.type.mismatch=\
  usage of ''check'' in field initializer is allowed only when compatible with the return type of the ''init'' \
   method: expected ''{0}'', found ''{1}''

error.field.access.cannot.be.used.to.access.optional.fields=\
  field access cannot be used to access an optional field of a type that includes nil, use optional field access or member access

error.undeclared.field.in.record=\
  undeclared field ''{0}'' in record ''{1}''

error.invalid.field.access.in.record.type=\
  invalid field access: ''{0}'' is not a required field in record ''{1}'', use member access to access a field that \
  may have been specified as a rest field

error.undeclared.and.nilable.fields.in.union.of.records=\
  field access can only be used to access required fields or optional fields of non-nilable types, field ''{0}'' \
  is undeclared in record(s) ''{1}'' and type includes nil in record(s) ''{2}''

error.undeclared.field.in.union.of.records=\
  field access can only be used to access required fields or optional fields of non-nilable types, field ''{0}'' \
  is undeclared in record(s) ''{1}''

error.nilable.field.in.union.of.records=\
  field access can only be used to access required fields or optional fields of non-nilable types, type of \
  field ''{0}'' includes nil in record(s) ''{1}''

error.invalid.assignment.to.narrowed.var.in.loop=\
  invalid attempt to assign a value to a variable narrowed outside the loop

error.invalid.non.isolated.call.in.match.guard=\
  cannot call a non-isolated function/method in a match guard when the type of the action/expression being matched \
  is not a subtype of ''readonly''

error.invalid.call.with.mutable.args.in.match.guard=\
  cannot call a function/method in a match guard with an argument of a type that is not a subtype of ''readonly''

error.invalid.assignment.to.narrowed.var.in.query.action=\
  invalid attempt to assign a value to a variable narrowed outside the query action

error.compound.assignment.not.allowed.with.nullable.operands=\
  compound assignment not allowed with nullable operands

# hints
hint.unnecessary.condition=\
  unnecessary condition: expression will always evaluate to ''true''

hint.unnecessary.condition.for.variable.of.type.never=\
  unnecessary condition: expression will always evaluate to ''true'' for variable of type ''never''

hint.expression.always.false=\
  expression will always evaluate to ''false''

hint.concurrent.calls.will.not.be.made.to.non.isolated.method.in.non.isolated.service=\
    concurrent calls will not be made to this method since the service and the method are not ''isolated''

hint.concurrent.calls.will.not.be.made.to.non.isolated.service=\
    concurrent calls will not be made to this method since the service is not an ''isolated'' service

hint.concurrent.calls.will.not.be.made.to.non.isolated.method=\
    concurrent calls will not be made to this method since the method is not an ''isolated'' method

error.numeric.literal.out.of.range=\
  ''{0}'' is out of range for ''{1}''

error.constant.cyclic.reference=\
  illegal cyclic reference ''{0}''

error.unsupported.multilevel.closures=\
    closure variable ''{0}'' : closures not yet supported for object constructors which are fields

error.invalid.isolated.variable.access.outside.lock.in.record.default=\
  invalid access of an isolated variable outside a lock statement in the default value of a record field

error.incompatible.types.list.spread.op=\
  incompatible types: expected an array or a tuple, found ''{0}''

error.invalid.spread.operator.fixed.length.list.expected=\
  invalid usage of spread operator: fixed length list expected

error.invalid.spread.operator.fixed.member.expected=\
  invalid usage of spread operator: fixed member expected for ''{0}''

error.cannot.infer.type.from.spread.op=\
  cannot infer type from spread operator: expected an array or a tuple, found ''{0}''

error.tuple.and.expression.size.does.not.match=\
  tuple and expression size does not match

error.infer.size.only.supported.in.the.first.dimension=\
  inferred array size is only allowed in the first dimension of an array type descriptor

error.cannot.specify.named.argument.for.field.of.included.record.when.arg.specified.for.included.record=\
  cannot specify a named argument for a field of an included record parameter when \
  an argument is specified for the included record parameter

error.incompatible.type.in.select.clause=\
  incompatible type in select clause: expected '[string,any|error]', found ''{0}''

error.client.resource.access.action.is.only.allowed.on.client.objects=\
  client resource access action is only allowed on client objects

error.undefined.resource=\
  undefined resource path in object ''{0}''

error.undefined.resource.method=\
  undefined resource method ''{0}'' on target resource in object ''{1}''

error.ambiguous.resource.access.not.yet.supported=\
  client resource access action is not yet supported when the corresponding resource method is ambiguous

error.unsupported.computed.resource.access.path.segment.type=\
  unsupported computed resource access path segment type: expected ''int'', ''string'', ''float'', ''boolean'',\
   ''decimal'' but found ''{0}''

error.unsupported.resource.access.rest.segment.type=\
    unsupported resource access rest segment type: expected array of ''int'', ''string'', ''float'', ''boolean'',\
   ''decimal'' but found ''{0}''

error.invalid.start.char.code.in.range=\
  start char code is greater than end char code

error.invalid.quantifier.minimum=\
  quantifier minimum is greater than maximum

error.duplicate.flags=\
  duplicate flag ''{0}''

error.outer.join.must.be.declared.with.var=\
  outer join must be declared with ''var''

error.cannot.import.module.generated.for.a.client.decl=\
  a module generated for a client declaration cannot be imported

error.int.range.overflow=\
  ''int'' range overflow

error.unsupported.usage.of.default.values.for.key.field.in.table.member=\
  using default values of record fields for table key fields is not yet supported

error.cannot.use.wildcard.binding.pattern.for.error.cause=\
  cannot use a wildcard binding pattern to bind the cause: a wildcard binding pattern can be used only with a value \
  that belongs to type ''any''

error.worker.send.action.not.allowed.in.lock.statement=\
  using send action within the lock statement is not allowed to prevent possible deadlocks

error.worker.receive.action.not.allowed.in.lock.statement=\
  using receive action within the lock statement is not allowed to prevent possible deadlocks

<<<<<<< HEAD
error.rest.arg.cannot.be.named.arg=\
  rest argument cannot be a named argument
  
=======
error.empty.regexp.string.disallowed=\
  regular expression is not allowed: empty RegExp

error.unsupported.empty.character.class=\
  empty character class disallowed
>>>>>>> 5a1ec41b
<|MERGE_RESOLUTION|>--- conflicted
+++ resolved
@@ -1962,14 +1962,11 @@
 error.worker.receive.action.not.allowed.in.lock.statement=\
   using receive action within the lock statement is not allowed to prevent possible deadlocks
 
-<<<<<<< HEAD
 error.rest.arg.cannot.be.named.arg=\
   rest argument cannot be a named argument
   
-=======
 error.empty.regexp.string.disallowed=\
   regular expression is not allowed: empty RegExp
 
 error.unsupported.empty.character.class=\
-  empty character class disallowed
->>>>>>> 5a1ec41b
+  empty character class disallowed