--- conflicted
+++ resolved
@@ -1920,7 +1920,6 @@
     unsupported resource access rest segment type: expected array of ''int'', ''string'', ''float'', ''boolean'',\
    ''decimal'' but found ''{0}''
 
-<<<<<<< HEAD
 error.invalid.usage.of.the.client.keyword.as.an.unquoted.identifier=\
     invalid usage of the ''client'' keyword as an unquoted identifier in a qualified identifier: allowed only with \
     client declarations
@@ -1942,7 +1941,7 @@
 
 error.module.generated.for.client.decl.cannot.have.mutable.state=\
   a module generated for a client declaration cannot have mutable state
-=======
+
 error.invalid.start.char.code.in.range=\
   start char code is greater than end char code
 
@@ -1950,5 +1949,4 @@
   quantifier minimum is greater than maximum
 
 error.duplicate.flags=\
-  duplicate flag ''{0}''
->>>>>>> 91233993
+  duplicate flag ''{0}''