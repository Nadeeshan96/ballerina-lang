#
# Copyright (c) 2017, WSO2 Inc. (http://www.wso2.org) All Rights Reserved.
#
# WSO2 Inc. licenses this file to you under the Apache License,
# Version 2.0 (the "License"); you may not use this file except
# in compliance with the License.
# You may obtain a copy of the License at
#
#    http://www.apache.org/licenses/LICENSE-2.0
#
# Unless required by applicable law or agreed to in writing,
# software distributed under the License is distributed on an
# "AS IS" BASIS, WITHOUT WARRANTIES OR CONDITIONS OF ANY
# KIND, either express or implied.  See the License for the
# specific language governing permissions and limitations
# under the License.
#

# -------------------------
# Compiler warning messages
# -------------------------

warning.syntax.warning=\
  {0}

warning.invalid.documentation.reference=\
  invalid reference in documentation ''{0}'' for type ''{1}''

warning.invalid.use.of.parameter.reference=\
  invalid usage of parameter reference outside of function definition ''{0}''

warning.undocumented.parameter=\
  undocumented parameter ''{0}''

warning.no.such.documentable.parameter=\
  no such documentable parameter ''{0}''

warning.parameter.already.documented =\
  parameter ''{0}'' already documented

warning.undocumented.field=\
  undocumented field ''{0}''

warning.no.such.documentable.field=\
  no such documentable field ''{0}''

warning.field.already.documented =\
  field ''{0}'' already documented

warning.undocumented.variable=\
  undocumented variable ''{0}''

warning.no.such.documentable.variable=\
  no such documentable variable ''{0}''

warning.variable.already.documented =\
  variable ''{0}'' already documented

warning.undocumented.return.parameter =\
  undocumented return parameter

warning.no.documentable.return.parameter =\
  no documentable return parameter

warning.no.such.documentable.attribute =\
  no such documentable attribute ''{0}'' with doc prefix ''{1}''

warning.duplicate.documented.attribute =\
  already documented attribute ''{0}''

warning.invalid.use.of.endpoint.documentation.attribute =\
  invalid use of doc prefix ''{0}''

warning.undefined.documentation.public.function=\
  undefined documentation for public function ''{0}''

warning.usage.of.deprecated.construct=\
  usage of construct ''{0}'' is deprecated

warning.non.module.qualified.error.reason=\
  error reason ''{0}'' is not module qualified

warning.compiler.plugin.crashed=\
  compiler plugin crashed

# -------------------------
# Compiler error messages
# -------------------------

error.usage.of.worker.within.lock.is.prohibited=\
  cannot use a named worker inside a lock statement

error.usage.of.start.within.lock.is.prohibited=\
  cannot use an async call inside a lock statement

error.undefined.module=\
  undefined module ''{0}''

error.cyclic.module.imports.detected=\
  cyclic module imports detected ''{0}''

error.unused.import.module=\
  unused import module ''{0}''

error.redeclared.symbol=\
  redeclared symbol ''{0}''

error.redeclared.builtin.symbol=\
  redeclared builtin symbol ''{0}''

error.undefined.symbol=\
  undefined symbol ''{0}''

error.undefined.function=\
  undefined function ''{0}''

error.undefined.function.in.type=\
  undefined function ''{0}'' in type ''{1}''

error.undefined.method.in.object=\
  undefined method ''{0}'' in object ''{1}''

error.undefined.field.in.record=\
  undefined field ''{0}'' in record ''{1}''

error.undefined.connector=\
  undefined connector ''{0}''

error.undefined.field.in.structure.with.type=\
  undefined field ''{0}'' in {1} ''{2}''

error.undefined.field.in.structure=\
  undefined field ''{0}'' in ''{1}''

error.type.not.allowed.with.new=\
  type not allowed with new for type ''{0}''

error.invalid.intersection.type=\
  invalid intersection type ''{0}'': no intersection

error.invalid.non.readonly.intersection.type=\
  invalid intersection type ''{0}'', intersection types are currently supported only with ''readonly''

error.invalid.readonly.intersection.type=\
  invalid intersection type with ''readonly'', ''{0}'' can never be ''readonly''

error.invalid.readonly.object.intersection.type=\
  invalid intersection type: cannot have a ''readonly'' intersection with a ''readonly object''

error.intersection.not.allowed.with.type=\
  invalid intersection: field ''{1}'' contains a default value in type ''{0}''

error.invalid.readonly.object.type=\
  invalid ''readonly object'' ''{0}'': cannot have fields that are never ''readonly''

error.invalid.readonly.mapping.field=\
  invalid ''readonly'' mapping field ''{0}'': ''{1}'' can never be ''readonly''

error.stream.invalid.constraint=\
  invalid constraint type ''{0}'', expected a subtype of ''anydata|error''

error.stream.initialization.not.allowed.here=\
  'stream' initialization not allowed here

error.cannot.infer.object.type.from.lhs=\
  cannot infer type of the object from ''{0}''

error.object.uninitialized.field=\
  uninitialized field ''{0}''

error.uninitialized.variable=\
    uninitialized variable ''{0}''

error.cyclic.type.reference=\
  invalid cyclic type reference in ''{0}''

error.attempt.refer.non.accessible.symbol=\
  attempt to refer to non-accessible symbol ''{0}''

error.attempt.expose.non.public.symbol=\
  attempt to expose non-public symbol ''{0}''

error.invokable.must.return=\
  this {0} must return a result

error.main.should.be.public=\
  the ''main'' function should be public

error.invalid.main.params.type=\
   'main' function operand parameter ''{0}'' has invalid type ''{1}''

error.main.return.should.be.error.or.nil=\
   invalid ''main'' function return type ''{0}'', expected a subtype of ''error?'' containing ''()''

error.module.init.cannot.be.public=\
  the module ''init()'' function cannot be public

error.module.init.cannot.have.params=\
   the module ''init()'' function cannot accept parameters

error.module.init.return.should.be.error.or.nil=\
   invalid module ''init()'' function return type ''{0}'', expected a subtype of ''error?'' containing ''()''

error.atleast.one.worker.must.return=\
  at least one worker in the {0} must return a result

error.explicit.worker.cannot.be.default=\
  explicit workers cannot be named as ''default'' since the function already has an implicit worker named ''default''

error.fork.join.worker.cannot.return=\
  cannot return from a worker in fork/join

error.fork.join.invalid.worker.count=\
  fork/join minimum finishing worker count must be equal or less than the joining worker count

error.fork.join.syntax.empty.fork=\
  empty fork statement is not allowed

error.invalid.worker.flush.expression.for.worker=\
  invalid worker flush expression for ''{0}'', there are no worker send statements to ''{0}'' from ''{1}''

error.invalid.worker.flush.expression=\
   invalid worker flush expression, there are no worker send statements from ''{0}''

error.multi.value.return.expected=\
  multi value return is expected

error.single.value.return.expected=\
  single value return is expected

error.return.value.too.many=\
  too many return values

error.return.value.not.enough=\
  not enough return values

error.attached.functions.must.have.body=\
  object attached function definition must have a body ''{0}''

error.cannot.initialize.object=\
  cannot initialize object ''{0}'', no implementation for the interface ''{1}''

error.no.default.constructor.found=\
  no default constructor found for object ''{0}''

error.duplicated.error.catch=\
  error ''{0}'' already caught in catch block

error.unreachable.code=\
  unreachable code

error.continue.cannot.be.outside.loop=\
  continue cannot be used outside of a loop

error.break.cannot.be.outside.loop=\
  break cannot be used outside of a loop

error.rollback.cannot.be.outside.transaction.block=\
  rollback cannot be used outside of a transaction block

error.commit.cannot.be.outside.transaction.block=\
  commit cannot be used outside a transaction statement

error.retry.cannot.be.outside.transaction.block=\
  retry cannot be used outside of a transaction block

error.break.statement.cannot.be.used.to.exit.from.a.transaction=\
  break statement cannot be used to exit from a transaction without a commit or a rollback statement

error.continue.statement.cannot.be.used.to.exit.from.a.transaction=\
  continue statement cannot be used to exit from a transaction without a commit or a rollback statement

error.check.expression.invalid.usage.within.transaction.block=\
  ''check'' expression cannot be used within transaction block

error.return.statement.cannot.be.used.to.exit.from.a.transaction=\
  return statement cannot be used to exit from a transaction without a commit or a rollback statement

error.invalid.retry.count=\
  invalid transaction retry count

error.invalid.commit.count=\
  invalid transaction commit count

error.invalid.rollback.count=\
  invalid transaction rollback count

error.invalid.transaction.handler.args=\
  transaction handler function required single string parameter which is transaction id

error.invalid.transaction.handler.signature=\
  transaction handler function cannot have a return type

error.lambda.required.for.transaction.handler=\
  lambda function with string input parameter is required as transaction handler

error.done.statement.cannot.be.used.to.exit.from.a.transaction=\
  done statement cannot be used to exit from a transaction

error.transaction.cannot.be.used.within.handler=\
  transaction statement cannot be used within a transaction handler

error.transaction.cannot.be.used.within.transactional.scope=\
  transaction statement cannot be used within a transactional scope

error.nested.transactions.are.invalid=\
  transaction statement cannot be nested within another transaction block

error.invalid.function.pointer.assignment.for.handler=\
  invalid function pointer assignment for the transaction handler function

error.usage.of.start.within.transaction.is.prohibited=\
  usage of start within a transactional scope is prohibited

error.transactional.function.prohibited.outside.transactional.scope=\
  invoking transactional function outside transactional scope is prohibited

error.transactional.worker.prohibited.outside.transactional.scope=\
  use of transactional worker outside transactional scope is prohibited

error.rollback.cannot.be.within.transactional.function=\
  using rollback statement within a transactional function is prohibited

error.commit.cannot.be.within.transactional.function=\
  using commit statement within a transactional function is prohibited

error.max.one.commit.rollback.allowed.within.branch=\
  maximum of one commit and one rollback allowed within a branch

error.commit.not.allowed=\
  commit not allowed here

error.rollback.not.allowed=\
  rollback not allowed here

error.incompatible.types=\
  incompatible types: expected ''{0}'', found ''{1}''

error.incompatible.types.spread.op=\
  incompatible types: expected a map or a record, found ''{0}''

error.incompatible.types.field=\
  incompatible types: expected ''{0}'' for field ''{1}'', found ''{2}''

error.unknown.type=\
  unknown type ''{0}''

error.unary.op.incompatible.types=\
  operator ''{0}'' not defined for ''{1}''

error.binary.op.incompatible.types=\
  operator ''{0}'' not defined for ''{1}'' and ''{2}''

error.self.reference.var=\
  self referenced variable ''{0}''

error.worker.send.after.return=\
  invalid worker send statement position, can not be used after a non-error return

error.worker.receive.after.return=\
  invalid worker receive statement position, can not be used after a non-error return

error.unsupported.worker.send.position=\
  worker send statement position not supported yet, must be a top level statement in a worker

error.invalid.worker.receive.position=\
  invalid worker receive statement position, must be a top level statement in a worker

error.undefined.worker=\
  undefined worker ''{0}''

error.invalid.worker.join.result.type=\
  invalid worker join result type, expected 'map'

error.invalid.worker.timeout.result.type=\
  invalid worker timeout result type, expected 'map'

error.invalid.worker.reference=\
  unsupported worker reference ''{0}''

error.illegal.worker.reference.as.a.variable.reference=\
  multiple references to a named worker ''{0}'' as a variable reference is not allowed

error.invalid.worker.message.passing.after.wait.action=\
  invalid worker message passing after waiting for the same worker

error.worker.send.receive.parameter.count.mismatch=\
   parameter count mismatch in worker send/receive

error.worker.invalid.worker.interaction=\
   worker send/receive interactions are invalid; worker(s) cannot move onwards from the state: ''{0}''

error.worker.interactions.only.allowed.between.peers=\
  worker interactions are only allowed between peers

error.worker.multiple.fork.join.send=\
   only a single worker send can be executed for joining results in a fork/join

error.invalid.type.for.receive=\
   invalid type for worker receive ''{0}'', expected anydata

error.invalid.type.for.send=\
   invalid type for worker send ''{0}'', expected value:Cloneable

error.invalid.usage.of.receive.expression=\
   invalid usage of receive expression, var not allowed

error.invalid.wait.future.expr.mapping.constructors=\
  ''wait'' cannot be used with mapping constructors

error.invalid.wait.future.expr.actions=\
  ''wait'' cannot be used with actions

error.invalid.send.expr=\
  expected an expression, but found an action

error.assignment.count.mismatch=\
  assignment count mismatch: expected {0} values, but found {1}

error.assignment.required=\
  variable assignment is required

error.type.cast.not.yet.supported.for.type=\
  type cast not yet supported for type ''{0}''

error.equality.not.yet.supported.for.type=\
  equality not yet supported for type ''{0}''

error.let.expression.not.yet.supported.record.field=\
  let expressions are not yet supported for record fields

error.let.expression.not.yet.supported.object.field=\
  let expressions are not yet supported for object fields

error.incompatible.types.cast=\
  incompatible types: ''{0}'' cannot be cast to ''{1}''

error.invalid.function.invocation=\
  function invocation on type ''{0}'' is not supported

error.invalid.function.invocation.with.name=\
  invalid function ''{0}'' invocation on type ''{1}''

error.incompatible.types.cast.with.suggestion=\
  incompatible types: ''{0}'' cannot be cast to ''{1}'', use conversion expression

error.incompatible.types.conversion=\
  incompatible types: ''{0}'' cannot be converted to ''{1}''

error.incompatible.types.conversion.with.suggestion=\
  incompatible types: ''{0}'' cannot be convert to ''{1}'', use cast expression

error.unsafe.cast.attempt=\
  unsafe cast from ''{0}'' to ''{1}'', use multi-return cast expression

error.array.literal.not.allowed=\
  array literal not allowed here

error.string.template.literal.not.allowed=\
  string template literals not allowed here

error.invalid.literal.for.type=\
  invalid literal for type ''{0}''

error.invalid.literal.for.match.pattern=\
  invalid literal for match pattern; allowed literals are simple, tuple and record only

error.invalid.expr.with.type.guard.for.match=\
  invalid expression with type guard; only simple variable references are allowed

error.invalid.field.name.record.lit=\
  invalid field name ''{0}'' in type ''{1}''

error.rest.field.not.allowed=\
  rest field not allowed in closed records

error.open.record.constraint.not.allowed=\
  incompatible types: 'json' cannot be constrained with open record type ''{0}''

error.invalid.record.rest.descriptor=\
  invalid record rest descriptor

error.missing.required.record.field=\
  missing non-defaultable required record field ''{0}''

error.cannot.use.type.inclusion.with.more.than.one.open.record.with.different.rest.descriptor.types=\
  cannot use type inclusion with more than one open record with different rest descriptor types

error.default.values.not.allowed.for.optional.fields=\
  a default value specified for optional field ''{0}''

error.never.type.not.allowed.for.required.and.defaultable.params=\
  a required parameter or a defaultable parameter cannot be of type ''never'' or equivalent to type ''never''

error.invalid.client.remote.method.call=\
  cannot call a remote method with return type ''never'' or equivalent to type ''never''

error.never.typed.var.def.not.allowed=\
  cannot define a variable of type ''never'' or equivalent to type ''never''

error.never.typed.object.field.not.allowed=\
  cannot define an object field of type ''never'' or equivalent to type ''never''

error.too.many.args.call=\
  too many arguments in call to ''{0}()''

error.multi.value.in.single.value.context=\
  multi-valued ''{0}()'' in single-value context

error.multi.valued.expr.in.single.valued.context=\
  multi-valued expression in single-valued context

error.does.not.return.value=\
  ''{0}()'' does not return a value;

error.invalid.namespace.prefix=\
  invalid namespace prefix ''{0}''

error.mismatching.xml.start.end.tags=\
  mismatching start and end tags found in xml element

error.no.new.variables.var.assignment=\
  no new variables on left side

error.invalid.variable.assignment=\
  invalid assignment in variable ''{0}''

error.invalid.variable.assignment.declaration.final =\
  invalid assignment: ''{0}'' declaration is final

error.cannot.assign.value.to.final.field=\
  cannot assign a value to final ''{0}''

error.cannot.assign.value.to.potentially.initialized.final=\
  cannot assign a value to potentially initialized final ''{0}''

error.cannot.assign.value.to.function.argument=\
  cannot assign a value to function argument ''{0}''

error.cannot.assign.value.to.endpoint=\
  cannot assign a value to endpoint ''{0}''

error.cannot.update.readonly.value.of.type=\
  cannot update ''readonly'' value of type ''{0}''

error.cannot.update.readonly.record.field=\
  cannot update ''readonly'' record field ''{0}'' in ''{1}''

error.cannot.update.final.object.field=\
  cannot update ''final'' object field ''{0}''

error.underscore.not.allowed=\
  underscore is not allowed here

error.operation.does.not.support.member.access=\
  invalid operation: type ''{0}'' does not support member access

error.operation.does.not.support.field.access=\
  invalid operation: type ''{0}'' does not support field access

error.operation.does.not.support.field.access.for.assignment=\
  invalid operation: type ''{0}'' does not support field access for assignment

error.operation.does.not.support.optional.field.access=\
  invalid operation: type ''{0}'' does not support optional field access

error.operation.does.not.support.field.access.for.non.required.field=\
  invalid operation: type ''{0}'' does not support field access for non-required field ''{1}''

error.operation.does.not.support.optional.field.access.for.field=\
  invalid operation: type ''{0}'' does not support optional field access for field ''{1}''

error.operation.does.not.support.member.access.for.assignment=\
  invalid operation: type ''{0}'' does not support member access for assignment

error.invalid.member.access.expr.struct.field.access=\
  invalid member access expression: expected string literal

error.invalid.member.access.expr.tuple.field.access=\
  invalid member access expression: expected integer literal

error.invalid.tuple.member.access.expr=\
  invalid tuple member access expression: value space ''{0}'' out of range

error.invalid.record.member.access.expr=\
  invalid record member access expression: value space ''{0}'' out of range

error.invalid.enum.expr=\
  invalid expression: expected enum type name ''{0}''

error.invalid.expr.in.match.stmt=\
  invalid expression in match statement

error.invalid.pattern.clauses.in.match.stmt=\
  invalid patterns in match statement. cannot combine typed and static patterns

error.static.value.match.only.supports.anydata=\
  static value match only supports anydata

error.func.defined.on.not.supported.type=\
  function ''{0}'' defined on not supported type ''{1}''

error.func.defined.on.non.local.type=\
  function ''{0}'' defined on non-local type ''{1}''

error.invalid.object.constructor=\
  invalid object constructor return type ''{0}'', expected a subtype of ''error?'' containing ''()''

error.explicit.invocation.of.record.init.is.not.allowed=\
  explicit invocation of ''{0}'' record initializer is not allowed

error.incompatible.type.constraint=\
  incompatible types: ''{0}'' cannot be constrained with ''{1}''

error.pkg.alias.not.allowed.here=\
  module alias not allowed here

error.undefined.annotation=\
  undefined annotation ''{0}''

error.unknown.annotation.attach.point=\
  unknown annotation attach point ''{0}}'

error.annotation.not.allowed=\
  annotation ''{0}'' is not allowed on {1}

error.annotation.attachment.cannot.have.a.value=\
  no annotation value expected for annotation ''{0}''

error.annotation.attachment.requires.a.value=\
  annotation value expected for annotation of record type ''{0}'' with required fields

error.annotation.attachment.cannot.specify.multiple.values=\
  cannot specify more than one annotation value for annotation ''{0}''

error.annotation.invalid.type=\
  annotation declaration requires a subtype of ''true'', ''map<value:Cloneable>'' or ''map<value:Cloneable>[]'', but \
  found ''{0}''

#error.annotation.invalid.const.type=\
#  invalid type ''{0}'' for ''const'' annotation declaration, expected ''anydata''

error.annotation.requires.const=\
  annotation declaration with ''source'' attach point(s) should be a ''const'' declaration

error.incompatible.types.array.found=\
  incompatible types: expected a ''{0}'', found an array

error.xml.attribute.map.update.not.allowed=\
  xml attributes cannot be updated as a collection. update attributes one at a time

error.xml.qname.update.not.allowed=\
  cannot assign values to an xml qualified name

error.invalid.namespace.declaration=\
  cannot bind prefix ''{0}'' to the empty namespace name

error.cannot.update.xml.sequence=\
  cannot update an xml sequence

error.type.does.not.support.xml.navigation.access=\
  invalid operation: union type ''{0}'' does not support xml navigation access

error.xml.function.does.not.support.argument.type=\
  xml langlib functions does not support union types as their arguments


error.invalid.xml.ns.interpolation=\
  xml namespaces cannot be interpolated

error.cannot.find.xml.namespace.prefix=\
  cannot find xml namespace prefix ''{0}''

error.method.invocation.in.xml.navigation.expressions.not.supported=\
  method invocations are not yet supported within XML navigation expressions, use a grouping expression \
  (parenthesis) if you intend to invoke the method on the result of the navigation expression.

error.deprecated.xml.attribute.access.expression=\
  deprecated xml attribute access expression, use field access expression instead

error.member.access.within.xml.navigation.expression.not.supported=\
  member access operations are not yet supported within XML navigation expressions, use a grouping expression \
  (parenthesis) if you intend to member-access the result of the navigation expression.

error.iterable.not.supported.collection=\
  incompatible types: ''{0}'' is not an iterable collection

error.iterable.not.supported.operation=\
  operation ''{0}'' does not support given collection type

error.cannot.iterate.a.closed.record.with.no.fields=\
  cannot iterate a closed record with no fields

error.iterable.too.many.variables=\
  too many variables are defined for iterable type ''{0}''

error.iterable.not.enough.variables=\
  not enough variables are defined for iterable type ''{0}'', require at least ''{1}'' variables

error.iterable.too.many.return.args=\
  too many return arguments are defined for operation ''{0}''

error.iterable.not.enough.return.args=\
  not enough return arguments are defined for operation ''{0}''

error.iterable.lambda.required=\
  single lambda function required here

error.iterable.lambda.tuple.required=\
  iterable lambda function required a single param or a tuple param

error.iterable.no.args.required=\
  no argument required for operation ''{0}''

error.iterable.lambda.incompatible.types=\
  incompatible lambda function types: expected ''{0}'', found ''{1}''

error.iterable.return.type.mismatch=\
  cannot assign return value of ''{0}'' operation here, use a reduce operation

error.invalid.token=\
  invalid token {0}

error.missing.token=\
  missing token {0} before {1}

error.extraneous.input=\
  extraneous input {0}

error.mismatched.input=\
  mismatched input {0}. expecting {1}

error.failed.predicate=\
  {0}

error.syntax.error=\
  {0}

error.invalid.shift.operator=\
  invalid shift operator

error.module.not.found=\
  cannot resolve module ''{0}''

error.invalid.module.declaration=\
  invalid module declaration: expected ''{0}'', found ''{1}''

error.missing.module.declaration=\
  missing module declaration: expected ''{0}''

error.unexpected.module.declaration=\
  invalid module declaration ''{0}'': no module declaration is needed for default module

error.object.type.required=\
  incompatible types: requires an object type, found ''{0}''

error.service.invalid.object.type=\
  given type ''{0}'' does not match with service type interface

error.service.function.invalid.invocation=\
  service method call is allowed only within the type descriptor

error.service.invalid.endpoint.type=\
  cannot infer type of the endpoint from the service type or binds of the service {0}

error.service.service.type.required.anonymous=\
  cannot infer type of the anonymous endpoint, requires a valid service type for service {0}

error.remote.function.in.non.network.object=\
  remote qualifier only allowed in client and service objects

error.unsupported.path.param.type=\
  only ''int'', ''string'', ''float'', ''boolean'', ''decimal'' types are supported as path params, found ''{0}''

error.unsupported.rest.path.param.type=\
  only ''int'', ''string'', ''float'', ''boolean'', ''decimal'' types are supported as rest path param, found ''{0}''

error.resource.function.in.non.service.object=\
  a resource function allowed in services only

error.resource.field.in.non.service.type=\
  resource fields are only allowed in service types

error.resource.function.invalid.return.type=\
  invalid resource function return type ''{0}'', expected a subtype of ''error?'' containing ''()''

error.remote.in.non.object.function=\
  remote modifier not allowed in non-object attached function {0}

error.unsupported.resource.function.declaration.in.object.type=\
  resource method declarations are not allowed in an object type definition

error.invalid.listener.var=\
  listener variable incompatible types: ''{0}'' is not a Listener object

error.invalid.listener.attachment=\
  invalid listener attachment

error.service.absolute.path.or.literal.required.by.listener=\
  service absolute path or literal is required by listener

error.service.path.literal.is.not.supported.by.listener=\
  service path literal is not supported by listener

error.service.absolute.path.is.not.supported.by.listener=\
  service absolute path is not supported by listener

error.service.path.literal.required.by.listener=\
  service path literal is required by the listener

error.service.absolute.path.required.by.listener=\
  service absolute path is required by the listener

error.service.type.is.not.supported.by.listener=\
  service type is not supported by the listener

error.invalid.action.invocation.syntax=\
  invalid remote method call ''.{0}()'': use ''->{0}()'' for remote method calls

error.invalid.method.invocation.syntax=\
  invalid method call ''->{0}()'': ''->'' can only be used with remote methods

error.invalid.init.invocation=\
  object ''init'' method call is allowed only within the type descriptor

error.invalid.resource.function.invocation=\
  resource function can not be invoked with in a service

error.invalid.function.pointer.invocation.with.type = \
  cannot call function pointer of type ''function''

error.invalid.action.invocation=\
  invalid remote method call: expected a client object, but found ''{0}''

error.tainted.value.passed.to.untainted.parameter=\
  tainted value passed to untainted parameter ''{0}''

error.tainted.value.passed.to.untainted.param.in.obj.method=\
  tainted value passed to untainted parameter ''{0}'' originating from object method ''{1}'' invocation

error.tainted.value.passed.to.global.variable=\
  tainted value passed to global variable ''{0}''

error.tainted.value.passed.to.module.object=\
  tainted value passed to module object ''{0}''

error.method.invocation.taint.global.object=\
  method invocation taint global object ''{0}''

error.tainted.value.passed.to.closure.variable=\
  tainted value passed to closure variable ''{0}''

error.unable.to.perform.taint.checking.with.recursion=\
  taint checking for ''{0}'' could not complete due to recursion with ''{1}'', add @tainted or @untainted to returns

error.unable.to.perform.taint.checking.for.builtin.method=taint analysis not defined for the builtin method: ''{0}''

error.tainted.return.not.annotated.tainted=\
  functions returning tainted value are required to annotate return signature @tainted: ''{0}''

error.tainted.param.not.annotated.tainted=\
  argument to parameter ''{0}'' is tainted by ''{1}'' hence require to annotate @tainted

error.entry.point.parameters.cannot.be.untainted=\
  entry point parameter ''{0}'' cannot be untainted

error.compiler.plugin.no.package.found=\
  cannot find module ''{0}'' specified in compiler plugin ''{1}''

error.compiler.plugin.no.annotations.found.in.package=\
  no annotations found in module ''{0}'' specified in compiler plugin ''{1}''

error.undefined.parameter=\
  undefined defaultable parameter ''{0}''

error.invalid.error.reason.type=\
  invalid error reason type ''{0}'', expected a subtype of ''string''

error.error.match.over.const.reason.ref.not.supported=\
  error match pattern with a constant reference as the reason is not yet supported

error.invalid.error.detail.type=\
  invalid error detail type ''{0}'', expected a subtype of ''{1}''

error.error.detail.arg.not.named.arg=\
  error detail argument must be passed as named arguments

error.missing.error.reason=\
  error reason is mandatory for direct error constructor

error.object.type.not.allowed=\
  object type not allowed as the constraint

error.duplicate.named.args=\
  redeclared argument ''{0}''

error.cannot.get.all.fields=\
  cannot get all fields from a {0}

error.operator.not.supported=\
  operator ''{0}'' cannot be applied to type ''{1}''

error.operator.not.allowed.variable=\
  operator ''{0}'' cannot be applied on variable ''{1}''

error.invalid.record.literal.key=\
  invalid key: only identifiers and strings are allowed as record literal keys

error.invalid.record.literal.identifier.key=\
  invalid key ''{0}'': identifiers cannot be used as rest field keys, expected a string literal or an expression

error.invalid.function.pointer.invocation=\
  invalid function pointer invocation on non-invokable field ''{0}'' in record ''{1}''

error.invalid.default.param.value=\
  invalid value for parameter ''{0}'': only simple literals allowed

error.illegal.init.method.in.object.type.descriptor=\
  object type descriptor ''{0}'' cannot have an init method

error.cannot.initialize.abstract.object=\
  cannot initialize abstract object ''{0}''

error.invalid.interface.of.non.abstract.object=\
  no implementation found for the function ''{0}'' of non-abstract object ''{1}''

error.unimplemented.referenced.method.in.class=\
  no implementation found for the method ''{0}'' of class ''{1}''

error.unimplemented.referenced.method.in.service.declaration=\
  no implementation found for the method ''{0}'' of service declaration ''{1}''

error.unimplemented.referenced.method.in.object.constructor=\
  no implementation found for the method ''{0}'' of object constructor ''{1}''

error.private.function.visibility=\
   function ''{0}'' can not have 'private' visibility

error.cannot.attach.functions.to.abstract.object=\
  cannot attach function ''{0}'' to abstract object ''{1}''

error.abstract.object.function.cannot.have.body=\
  function ''{0}'' in abstract object ''{1}'' cannot have a body

error.resource.function.cannot.be.extern=\
  external resource functions are not supported by the implementation

error.object.init.function.cannot.be.extern=\
  object ''init'' method cannot have an ''external'' implementation

error.private.object.constructor=\
  object initializer function can not be declared as private

error.private.field.abstract.object=\
  abstract object field: ''{0}'' can not be declared as private

error.field.with.default.value.abstract.object=\
  fields with default values are not yet supported with abstract objects

error.private.function.abstract.object=\
  interface function: ''{0}'' of abstract object ''{1}'' can not be declared as private

error.global.variable.cyclic.reference=\
  illegal cyclic reference ''{0}''

error.required.param.not.allowed.after.defaultable.param=\
  required parameter not allowed after defaultable parameters

error.defaultable.param.not.allowed.after.included.record.param=\
  defaultable parameter not allowed after included record parameters

error.required.param.not.allowed.after.included.record.param=\
  required parameter not allowed after included record parameters

error.expected.a.record.type.as.an.included.parameter = \
  expected a record type as an included parameter

error.positional.arg.defined.after.named.arg=\
  positional argument not allowed after named arguments

error.rest.arg.defined.after.named.arg=\
  rest argument not allowed after named arguments

error.missing.required.parameter=\
  missing required parameter ''{0}'' in call to ''{1}()''

error.extern.function.abstract.object=\
  external function: ''{0}'' not allowed in abstract object ''{1}''

error.incompatible.type.reference=\
  incompatible types: ''{0}'' is not an object

error.incompatible.type.reference.non.public.members=\
  incompatible type reference ''{0}'': a referenced object cannot have non-public fields or methods

error.incompatible.record.type.reference=\
  incompatible types: ''{0}'' is not a record

error.redeclared.type.reference=\
  redeclared type reference ''{0}''

error.redeclared.function.from.type.reference=\
  redeclared symbol ''{0}'': trying to copy a duplicate function through referenced type ''{1}''

error.referred.function.signature.mismatch=\
  mismatched function signatures: expected ''{0}'', found ''{1}''

error.configurable.variable.cannot.be.declared.with.var=\
  configurable variable cannot be declared with var

error.configurable.variable.must.be.anydata.and.readonly=\
  type of configurable variable must be anydata&readonly

error.only.simple.variables.are.allowed.to.be.configurable=\
  only simple variables are allowed to be configurable

error.configurable.variable.currently.not.supported=\
  configurable variable currently not supported for ''{0}''

# match statement related error messages

error.match.stmt.cannot.guarantee.a.matching.pattern=\
  A matching pattern cannot be guaranteed for types ''{0}''

error.match.stmt.unreachable.pattern=\
  unreachable pattern: preceding patterns are too general or the pattern ordering is not correct

error.match.stmt.unmatched.pattern=\
  pattern will not be matched

error.match.stmt.pattern.always.matches=\
  pattern will always be matched

error.match.stmt.unreachable.pattern.available=\
  unreachable pattern

error.match.pattern.not.supported=\
  unsupported match pattern

error.match.patterns.should.contain.same.set.of.variables=\
  all match patterns should contain the same set of variables

error.match.pattern.cannot.repeat.same.variable=\
  same variable cannot repeat in a match pattern

error.rest.match.pattern.not.supported=\
  rest match pattern is not yet supported

error.match.pattern.variable.should.declared.as.constant=\
  variable ''{0}'' should be declared as constant

error.match.stmt.contains.two.default.patterns=\
  match statement has a 'static value' default pattern and a 'binding value' default pattern

error.can.not.find.match.error.reason.const=\
  cannot find error reason match constant: ''{0}''

# error type related errors

error.undefined.error.type.descriptor=\
  undefined error type descriptor ''{0}''

error.invalid.error.type.reference=\
  cannot create a new error value from ''{0}''

error.invalid.error.constructor.rest.detail.arg.on.detail.type.with.individual.fields=\
  error constructor does not accept additional detail args ''{0}'' when error detail type ''{1}'' contains individual \
  field descriptors

error.throw.stmt.not.supported=\
  throw statement not supported, use panic statement instead

error.try.stmt.not.supported=\
  try-catch statement not supported, use trap expression instead

error.unknown.builtin.method=\
  unknown builtin method ''{0}''

error.unsupported.builtin.method=\
  built-in method ''{0}'' not supported here

# checked expression related error messages

error.checked.expr.invalid.usage.no.error.type.rhs=\
  invalid usage of the ''{0}'' expression operator: no expression type is equivalent to error type

error.checked.expr.no.matching.error.return.in.encl.invokable=\
  invalid usage of the ''check'' expression operator: no matching error return type(s) in the enclosing invokable

error.never.type.not.allowed.with.checked.expr=\
  ''{0}'' expression of type ''never'' is not allowed

error.fail.expr.no.matching.error.return.in.encl.invokable=\
  invalid usage of the ''fail'' expression operator: no matching error return type(s) in the enclosing invokable

error.on.fail.no.matching.error=\
  incompatible error definition type: ''{0}'' will not be matched to ''{1}''

error.start.require.invocation=\
  invalid async operation usage, require an invocation

error.invalid.expr.statement=\
  invalid statement

error.invalid.action.invocation.as.expr=\
  action invocation as an expression not allowed here

error.ambiguous.type=\
  ambiguous type ''{0}''

error.usage.of.uninitialized.variable=\
  variable ''{0}'' is not initialized

error.uninitialized.object.fields=\
  field(s) ''{0}'' not initialized

error.uninitialized.variables=\
  variable(s) ''{0}'' not initialized

error.invalid.any.var.def=\
  invalid variable definition; can not infer the assignment type.

error.invalid.record.literal=\
  invalid usage of record literal with type ''{0}''

error.duplicate.key.in.record.literal=\
  invalid usage of {0} literal: duplicate key ''{1}''

error.duplicate.key.in.table.literal=\
  duplicate key found in table row key(''{0}'') : ''{1}''

error.duplicate.key.in.record.literal.spread.op=\
  invalid usage of {0} literal: duplicate key ''{1}'' via spread operator ''{2}''

error.possible.duplicate.of.field.specified.via.spread.op=\
  invalid usage of mapping constructor expression: key ''{0}'' may duplicate a key specified via spread field ''{1}''

error.spread.field.may.duplicate.already.specified.keys=\
  invalid usage of mapping constructor expression: spread field ''{0}'' may have already specified keys

error.multiple.inclusive.types=\
  invalid usage of mapping constructor expression: multiple spread fields of inclusive mapping types are not allowed

error.invalid.array.literal=\
  invalid usage of array literal with type ''{0}''

error.invalid.tuple.literal=\
  invalid usage of tuple literal with type ''{0}''

error.invalid.type.object.constructor=\
  invalid usage of ''object constructor expression'' with type ''{0}''

error.invalid.list.constructor.type=\
  invalid usage of list constructor: type ''{0}'' does not have a filler value

error.invalid.array.element.type=\
  array element type ''{0}'' does not have an implicit initial value, use ''{1}''

error.invalid.type.new.literal=\
  invalid usage of ''new'' with type ''{0}''

error.mismatching.array.literal.values=\
  size mismatch in closed array. expected ''{0}'', but found ''{1}''

error.index.out.of.range=\
  index out of range: index: ''{0}''

error.invalid.array.size.reference=\
  invalid reference expression ''{0}'' as array size: expected a constant reference expression

error.list.index.out.of.range=\
  list index out of range: index: ''{0}''

error.array.index.out.of.range=\
  array index out of range: index: ''{0}'', size: ''{1}''

error.closed.array.type.can.not.infer.size=\
  invalid usage of closed type: can not infer array size

error.invalid.key.func.return.type=\
  invalid sort key function return type: ''{0}'' is not an ordered type

error.invalid.sort.array.member.type=\
  invalid member type of the array/tuple to sort: ''{0}'' is not an ordered type

error.closed.array.type.not.initialized=\
  invalid usage of closed type: array not initialized

error.invalid.list.member.access.expr=\
  invalid list member access expression: value space ''{0}'' out of range

error.invalid.array.member.access.expr=\
  invalid array member access expression: value space ''{0}'' out of range

error.invalid.usage.of.keyword=\
  illegal usage of keyword ''{0}''

# Variable Reference Errors

error.invalid.list.binding.pattern=\
  invalid list binding pattern; member variable count mismatch with member type count

error.invalid.type.for.tuple.var.expr=\
  invalid tuple variable; expecting a tuple type but found ''{0}'' in expression

error.invalid.list.binding.pattern.decl=\
  invalid list binding pattern: expected an array or a tuple, but found ''{0}''

error.invalid.list.binding.pattern.inference=\
  invalid list binding pattern: attempted to infer a list type, but found ''{0}''

error.invalid.record.binding.pattern=\
  invalid record binding pattern with type ''{0}''

error.invalid.field.in.record.binding.pattern=\
  invalid record binding pattern; unknown field ''{0}'' in record type ''{1}''

error.invalid.record.literal.in.binding.pattern=\
  record literal is not supported for record binding pattern

error.no.matching.record.ref.found=\
  no matching record reference found for field ''{0}''

error.multiple.matching.record.ref.found=\
  multiple matching record references found for field ''{0}''

error.cannot.match.closed.record.variable.ref=\
  can not match record variable reference, type ''{0}'' is not a closed record type

error.cannot.match.closed.record.variable.ref.fields=\
  not enough fields to match to closed record type ''{0}''

error.invalid.type.definition.for.record.var=\
  invalid record variable; expecting a record type but found ''{0}'' in type definition

error.invalid.type.definition.for.error.var=\
  invalid error variable; expecting an error type but found ''{0}'' in type definition

error.invalid.error.binding.pattern=\
  invalid error binding pattern with type ''{0}''

error.invalid.error.reason.binding.pattern=\
  invalid error reason binding pattern, error reason should be ''var {0}''

error.invalid.error.rest.binding.pattern=\
  invalid error rest binding pattern, error rest param should be ''var {0}''

error.invalid.error.destructuring.reason=\
  first reference of error destructure statement must be error reason

error.invalid.error.match.pattern=\
  invalid error match pattern, cannot match error

error.duplicate.variable.in.binding.pattern=\
  variables in a binding pattern must be distinct; found duplicate variable ''{0}''

error.invalid.variable.reference.in.binding.pattern=\
  invalid binding pattern, variable reference ''{0}'' cannot be used with binding pattern

error.invalid.type.for.rest.descriptor=\
  invalid rest descriptor type; expecting an array type but found ''{0}''

# safe navigation operator related errors

error.safe.navigation.not.required=\
  safe navigation operator not required for type ''{0}''

error.optional.field.access.not.required.on.lhs=\
  optional field access cannot be used in the target expression of an assignment

error.tuple.index.out.of.range=\
  tuple index out of range: index: ''{0}'', size: ''{1}''

error.incompatible.type.check=\
  incompatible types: ''{0}'' will not be matched to ''{1}''

# streaming related errors

error.invalid.stream.constructor=\
  ''{0}'' is not a valid constructor for streams type

error.invalid.stream.constructor.iterator = \
  invalid stream constructor. expected a subtype of ''object '{' public isolated function next() returns {0}; '}''', \
  but found ''{1}''

error.invalid.stream.constructor.closeable.iterator = \
  invalid stream constructor. expected a subtype of ''object '{' public isolated function next() returns {0}; public \
  isolated function close() returns error?; '}''', but found ''{1}''

error.invalid.stream.constructor.expected.type=\
  invalid expected stream type. ''{0}'' does not return an error

error.invalid.next.method.return.type=\
  invalid next method return type. expected: ''{0}''

error.invalid.stream.usage.with.from = \
  type 'stream' not allowed here; to use from on a type 'stream', it should be the first from clause in the query.

error.order.by.not.supported=\
  order by not supported for complex type fields, order key should belong to a basic type

error.error.type.expected = \
  type ''{0}'' not allowed here; expected an ''error'' or a subtype of ''error''.

error.invalid.table.constraint.subtype = \
  invalid constraint type. expected subtype of ''map<any|error>'' but found ''{0}''

error.table.key.specifier.mismatch = \
  table key specifier mismatch. expected: ''{0}'' but found ''{1}''

error.key.specifier.size.mismatch.with.key.constraint = \
  table key specifier mismatch with key constraint. expected: ''{0}'' fields but found ''{1}''

error.key.specifier.mismatch.with.key.constraint = \
  table key specifier ''{0}'' does not match with key constraint type ''{1}''

error.invalid.key.constraint.provided.for.access = \
  invalid key constraint provided for member access. key constraint expected with type ''{0}''

error.cannot.update.table.using.member.access.lvexpr = \
  cannot update ''{0}'' with member access expression

error.multi.key.member.access.not.supported = \
  invalid member access with ''{0}'': member access with multi-key expression is only allowed with subtypes of ''table''

error.member.access.not.supported.keyless.table = \
  member access is not supported for keyless table ''{0}''

error.invalid.field.name.in.key.specifier = \
  field name ''{0}'' used in key specifier is not found in table constraint type ''{1}''

error.key.specifier.field.must.be.readonly = \
  field ''{0}'' used in key specifier must be a readonly field

error.key.specifier.field.must.be.required = \
  field ''{0}'' used in key specifier must be a required field

error.key.specifier.field.must.be.anydata = \
  invalid type ''{0}'' for field ''{1}'' used in key specifier, expected sub type of anydata

error.key.specifier.field.value.must.be.constant = \
  field ''{0}'' used in key specifier must have a literal value

error.key.constraint.not.supported.for.table.with.map.constraint = \
  table with constraint of type 'map' cannot have key specifier or key type constraint

error.cannot.infer.member.type.for.table.due.ambiguity = \
  cannot infer the member type from table constructor. field ''{0}'' type is ambiguous

error.cannot.infer.member.type.for.table = \
  cannot infer the member type from table constructor; no values are provided in table constructor

error.on.conflict.only.works.with.tables.with.key.specifier = \
  on conflict can only be used with queries which produce tables with key specifiers

error.arrow.expression.mismatched.parameter.length=\
  invalid number of parameters used in arrow expression. expected: ''{0}'' but found ''{1}''

error.arrow.expression.cannot.infer.type.from.lhs=\
  cannot infer types of the arrow expression with unknown invokable type

error.arrow.expression.not.supported.iterable.operation=\
  arrow expression can not be used with ''{0}'' iterable

# decimal related errors

error.integer.too.large=\
  Integer ''{0}'' too large

error.integer.too.small=\
  Integer ''{0}'' too small

error.hexadecimal.too.large=\
  Hexadecimal ''{0}'' too large

error.hexadecimal.too.small=\
  Hexadecimal ''{0}'' too small

error.clone.invocation.invalid=\
  Cannot clone a value of a type other than anydata \
  (boolean|int|byte|float|decimal|string|xml|table|anydata[]|map<anydata>|records (with only `anydata` fields)|()), \
  but found ''{0}''

# data flow analysis errors

error.partially.initialized.variable=\
  variable ''{0}'' may not have been initialized

# stamp inbuilt method related error
error.incompatible.stamp.type=\
  incompatible stamp type: type ''{0}'' cannot be stamped as type ''{1}''

error.not.supported.source.for.stamp=\
  stamp function on type ''{0}'' is not supported

error.redeclared.import.module=\
  redeclared import module ''{0}''

error.cannot.infer.type=\
  cannot infer type here

error.cannot.infer.error.type=\
  cannot infer type of the error from ''{0}''

error.invalid.error.detail.rec.does.not.match=\
  invalid error constructor, error details does not match

error.invalid.error.reason.argument.to.indirect.error.constructor=\
  indirect error constructor only accept error details as named arguments

error.invalid.indirect.error.constructor.invocation=\
  cannot infer reason from error constructor: ''{0}''

error.invalid.functional.constructor.invocation=\
  use of ''start'' not allowed with functional constructor ''{0}'()''

error.missing.error.detail.arg=\
  missing error detail arg for error detail field ''{0}''

error.invalid.error.detail.arg.type=\
  invalid arg type in error detail field ''{0}'', expected ''{1}'', found ''{2}''

error.unknown.error.detail.arg.to.closed.detail=\
  unknown error detail arg ''{0}'' passed to closed error detail type ''{1}''

error.invalid.error.detail.rest.arg=\
  invalid error detail rest arg ''{0}'' passed to open detail record ''{1}''

error.type.required.for.const.with.expressions=\
  type is required for constants with expressions

error.cannot.update.constant.value=\
  cannot update constant value

error.cannot.assign.value.to.constant=\
  cannot assign a value to a constant

error.cannot.define.constant.with.type=\
  constant cannot be defined with type ''{0}'', expected a simple basic types or a map of a simple basic type

error.expression.is.not.a.constant.expression=\
  expression is not a constant expression

error.invalid.const.expression=\
  invalid constant expression, reason ''{0}''

error.const.expression.not.supported=\
  const expressions are not yet supported here

error.constant.declaration.not.yet.supported.for.type=\
  constant declaration not yet supported for type ''{0}''

error.invalid.use.of.experimental.feature=\
  using experimental feature ''{0}''. use ''--experimental'' flag to enable the experimental features

error.type.param.outside.lang.module=\
  typeParam annotation is not supported here

error.builtin.subtype.outside.lang.module=\
  builtinSubtype annotation is not supported here

error.isolated.param.outside.lang.module=\
  ''isolatedParam'' annotation is not allowed here

error.isolated.param.used.with.invalid.type=\
  ''isolatedParam'' annotation is only allowed on a parameter of a function type

error.isolated.param.used.in.a.non.isolated.function=\
  ''isolatedParam'' annotation is only allowed on a parameter of an ''isolated'' function

error.invalid.lvalue.lhs.of.assignment=\
  invocations are not supported on the left hand side of an assignment

error.invalid.package.name.qualifier=\
  invalid package name ''{0}''

error.invalid.char.colon.in.field.access.expr=\
  invalid character '':'' in field access expression

error.identifier.literal.only.supports.alphanumerics=\
  identifier literal only supports alphanumeric characters

error.incompatible.mapping.constructor.expression=\
  incompatible mapping constructor expression for type ''{0}''

error.mapping.constructor.compatible.type.not.found =\
  a type compatible with mapping constructor expressions not found in type ''{0}''

error.cannot.infer.types.for.tuple.binding=\
  invalid list constructor expression: types cannot be inferred for ''{0}''

error.invalid.unicode=\
  invalid unicode ''{0}''

error.method.too.large=\
  method is too large: ''{0}''

error.file.too.large=\
  file is too large: ''{0}''

error.class.not.found=\
  '{ballerina/jballerina.java}'CLASS_NOT_FOUND ''{0}''

error.method.not.found=\
  '{ballerina/jballerina.java}'METHOD_NOT_FOUND ''{0}''

error.constructor.not.found=\
  '{ballerina/jballerina.java}'CONSTRUCTOR_NOT_FOUND ''{0}''

error.field.not.found=\
  '{ballerina/jballerina.java}'FIELD_NOT_FOUND ''{0}''

error.overloaded.method=\
  '{ballerina/jballerina.java}'OVERLOADED_METHODS ''{0}''

error.unsupported.primitive.type.reason=\
  '{ballerina/jballerina.java}'UNSUPPORTED_PRIMITIVE_TYPE ''{0}''

error.method.signature.not.match=\
  '{ballerina/jballerina.java}'METHOD_SIGNATURE_DOES_NOT_MATCH ''{0}''

error.invalid.deprecation.documentation=\
  invalid documentation: ''Deprecated'' documentation is only allowed on constructs annotated as ''@deprecated''

error.deprecation.documentation.should.available=\
  constructs annotated as ''@deprecated'' must have ''Deprecated'' documentation

error.deprecated.parameters.documentation.not.allowed=\
  ''Deprecated parameters'' documentation is not allowed here

error.invalid.attribute.reference=\
  invalid attribute reference

error.illegal.function.change.list.size=\
  cannot call ''{0}'' on fixed length list(s) of type ''{1}''

error.illegal.function.change.tuple.shape=\
  cannot call ''{0}'' on tuple(s) of type ''{1}'': cannot violate inherent type

error.invalid.non.external.dependently.typed.function=\
  a function with a non-''external'' function body cannot be a dependently-typed function

error.invalid.param.type.for.return.type=\
  invalid parameter reference: expected ''typedesc'', found ''{0}''

error.invalid.typedesc.param=\
  default value for a ''typedesc'' parameter used in the return type should be a reference to a type

error.incompatible.type.for.inferred.typedesc.value=\
  incompatible type for parameter ''{0}'' with inferred typedesc value: expected ''{1}'', found ''{2}''

error.multiple.infer.typedesc.params=\
  cannot have more than one defaultable parameter with an inferred typedesc default

error.invalid.dependently.typed.return.type.with.inferred.typedesc.param=\
  invalid return type: members of a dependently-typed union type with an inferred typedesc parameter should have \
  disjoint basic types

error.cannot.infer.type.for.param=\
  cannot infer type for parameter ''{0}''

error.cannot.use.inferred.typedesc.default.with.unreferenced.param=\
  cannot use an inferred typedesc default with a parameter on which the return type does not depend on

error.invalid.raw.template.type=\
  invalid literal for type ''{1}'': raw templates can only be assigned to abstract subtypes of ''{0}''

error.multiple.compatible.raw.template.types=\
  ambiguous type for raw template: found multiple types compatible with ''{0}'' in ''{1}''

error.invalid.num.of.strings=\
  invalid raw template: expected {0} string(s), but found {1} string(s)

error.invalid.num.of.insertions=\
  invalid raw template: expected {0} insertion(s), but found {1} insertion(s)

error.invalid.raw.template.assignment=\
  invalid raw template assignment: ''{0}'' should be an abstract object

error.invalid.number.of.fields=\
  invalid raw template assignment: ''{0}'' should only have the ''strings'' and ''insertions'' fields

error.methods.not.allowed=\
  invalid raw template assignment: ''{0}'' should be a type without methods

error.distinct.typing.only.support.objects.and.errors=\
  distinct typing is only supported for object type and error type

error.variable.decl.with.var.without.initializer=\
  initializer required for variables declared with var

error.object.constructor.init.function.cannot.have.parameters=\
  object constructor ''init'' method cannot have parameters

error.object.constructor.does.not.support.type.reference.members=\
  object constructor does not support type reference members

error.invalid.mutable.access.in.isolated.function=\
  invalid access of mutable storage in an ''isolated'' function

error.invalid.mutable.access.as.record.default=\
  invalid access of mutable storage in the default value of a record field

error.invalid.mutable.access.as.object.default=\
  invalid access of mutable storage in the initializer of an object field

error.invalid.non.isolated.function.as.argument=\
  incompatible types: expected an ''isolated'' function

error.invalid.non.isolated.invocation.in.isolated.function=\
  invalid invocation of a non-isolated function in an ''isolated'' function

error.invalid.non.isolated.invocation.as.record.default=\
  invalid invocation of a non-isolated function in the default value of a record field

error.invalid.non.isolated.invocation.as.object.default=\
  invalid invocation of a non-isolated function in the initializer of an object field

error.invalid.non.isolated.init.expression.in.isolated.function=\
  invalid non-isolated initialization expression in an ''isolated'' function

error.invalid.non.isolated.init.expression.as.record.default=\
  invalid non-isolated initialization expression in the default value of a record field

error.invalid.non.isolated.init.expression.as.object.default=\
  invalid non-isolated initialization expression in the initializer of an object field

error.invalid.async.invocation.in.isolated.function=\
  async invocation not allowed in an ''isolated'' function

error.invalid.worker.declaration.in.isolated.function=\
  worker declaration not allowed in an ''isolated'' function

error.invalid.fork.statement.in.isolated.function=\
  fork statement not allowed in an ''isolated'' function

warning.function.can.be.marked.isolated=\
  function ''{0}'' can be marked as an ''isolated'' function

error.invalid.non.private.mutable.field.in.isolated.object=\
  invalid non-private mutable field in an ''isolated'' object

error.invalid.mutable.field.access.in.isolated.object.outside.lock=\
  invalid access of a mutable field of an ''isolated'' object outside a ''lock'' statement

error.invalid.reference.to.self.in.isolated.object.outside.lock=\
  invalid reference to ''self'' outside a ''lock'' statement in an ''isolated'' object

error.invalid.non.isolated.expression.as.initial.value=\
  invalid initial value expression: expected an isolated expression

error.invalid.transfer.out.of.lock.with.restricted.var.usage=\
  invalid attempt to transfer out a value from a ''lock'' statement with restricted variable usage

error.invalid.transfer.into.lock.with.restricted.var.usage=\
  invalid attempt to transfer a value into a ''lock'' statement with restricted variable usage

error.invalid.non.isolated.invocation.in.lock.with.restricted.var.usage=\
  invalid invocation of a non-isolated function in a ''lock'' statement with restricted variable usage

error.invalid.isolated.variable.access.outside.lock=\
  invalid access of an ''isolated'' variable outside a ''lock'' statement

error.invalid.assignment.in.lock.with.restricted.var.usage=\
  cannot assign to a variable outside the ''lock'' statement with restricted variable usage, if not just a variable name

error.invalid.usage.of.multiple.restricted.vars.in.lock=\
  cannot access more than one variable for which usage is restricted in a single ''lock'' statement

error.invalid.isolated.qualifier.on.module.no.init.var.decl=\
  an uninitialized module variable declaration cannot be marked as ''isolated''

error.only.a.simple.variable.can.be.marked.as.isolated=\
  only a simple variable can be marked as ''isolated''

error.invalid.read.only.class.inclusion.in.object.type.descriptor=\
  object type inclusion cannot be used with a ''readonly class'' in an object type descriptor

error.invalid.inclusion.with.mismatched.qualifiers=\
  invalid object type inclusion: missing ''{0}'' qualifier(s) in the referencing object

error.invalid.reference.with.mismatched.qualifiers=\
  invalid type reference: missing ''{0}'' qualifier(s) in the referencing object constructor expression

error.invalid.read.only.typedesc.inclusion.in.object.typedesc=\
  object type inclusion cannot be used with a ''readonly'' type descriptor in an ''object'' type descriptor

error.invalid.read.only.typedesc.inclusion.in.non.read.only.class=\
  object type inclusion cannot be used with a ''readonly'' type descriptor in a ''class'' that is not ''readonly''

error.invalid.read.only.class.inclusion.in.non.read.only.class=\
  object type inclusion cannot be used with a ''readonly class'' in a ''class'' that is not ''readonly''

error.invalid.field.in.object.constructor.expr.with.readonly.reference=\
  invalid field in an object constructor expression with a ''readonly'' reference: ''{0}'' can never be ''readonly''

error.mismatched.visibility.qualifiers.in.object.field=\
  mismatched visibility qualifiers for field ''{0}'' with object type inclusion

error.multiple.receive.action.not.yet.supported=multiple receive action not yet supported

error.async.send.action.not.yet.supported.as.expression=\
  async send action not yet supported as expression

error.invalid.readonly.field.type=\
  invalid ''readonly'' field, ''{0}'' can never be ''readonly''

error.continue.not.allowed=\
  continue not allowed here

error.break.not.allowed=\
  break not allowed here

error.unused.variable.with.inferred.type.including.error=\
  unused variable ''{0}'' with inferred type including error

error.invalid.iterable.type=\
  invalid iterable type ''{0}'': an iterable object must be a subtype of ''{1}''

error.invalid.iterable.completion.type.in.foreach.next.function=\
  invalid completion type ''{0}'' in foreach statement: next method completion type cannot contain type ''{1}''

error.invalid.method.call.expr.on.field=\
  invalid method call expression: expected a function type, but found ''{0}''

error.same.array.type.as.main.param=\
   'main' function can have at most one array parameter

error.variable.and.array.type.as.main.param=\
   'main' function cannot have operand parameter ''{0}'' of type ''{1}'' and array of type ''{2}'' together

error.invalid.main.option.params.type=\
   'main' function option parameter ''{0}'' via included record ''{1}'' has invalid type ''{2}''

error.optional.operand.precedes.operand=\
   'main' function optional operand parameter ''{0}'' of type ''{1}'' cannot precede operand parameter ''{2}'' \
  of type ''{3}''

<<<<<<< HEAD
error.unsupported.type.intersection=\
  unsupported intersection ''{0}''
=======
error.unsupported.remote.method.name.in.scope=\
  unsupported remote method name, ''{0}'' already exists as a method or field name in the object type
>>>>>>> 07e80cc8

# hints
hint.unnecessary.condition=\
  unnecessary condition: expression will always evaluate to ''true''<|MERGE_RESOLUTION|>--- conflicted
+++ resolved
@@ -1736,13 +1736,11 @@
    'main' function optional operand parameter ''{0}'' of type ''{1}'' cannot precede operand parameter ''{2}'' \
   of type ''{3}''
 
-<<<<<<< HEAD
+error.unsupported.remote.method.name.in.scope=\
+  unsupported remote method name, ''{0}'' already exists as a method or field name in the object type
+
 error.unsupported.type.intersection=\
   unsupported intersection ''{0}''
-=======
-error.unsupported.remote.method.name.in.scope=\
-  unsupported remote method name, ''{0}'' already exists as a method or field name in the object type
->>>>>>> 07e80cc8
 
 # hints
 hint.unnecessary.condition=\
