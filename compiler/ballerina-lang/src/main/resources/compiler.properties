#
# Copyright (c) 2017, WSO2 Inc. (http://www.wso2.org) All Rights Reserved.
#
# WSO2 Inc. licenses this file to you under the Apache License,
# Version 2.0 (the "License"); you may not use this file except
# in compliance with the License.
# You may obtain a copy of the License at
#
#    http://www.apache.org/licenses/LICENSE-2.0
#
# Unless required by applicable law or agreed to in writing,
# software distributed under the License is distributed on an
# "AS IS" BASIS, WITHOUT WARRANTIES OR CONDITIONS OF ANY
# KIND, either express or implied.  See the License for the
# specific language governing permissions and limitations
# under the License.
#

# -------------------------
# Compiler warning messages
# -------------------------

warning.syntax.warning=\
  {0}

warning.invalid.documentation.reference=\
  invalid reference in documentation ''{0}'' for type ''{1}''

warning.invalid.use.of.parameter.reference=\
  invalid usage of parameter reference outside of function definition ''{0}''

warning.undocumented.parameter=\
  undocumented parameter ''{0}''

warning.no.such.documentable.parameter=\
  no such documentable parameter ''{0}''

warning.parameter.already.documented =\
  parameter ''{0}'' already documented

warning.undocumented.field=\
  undocumented field ''{0}''

warning.no.such.documentable.field=\
  no such documentable field ''{0}''

warning.field.already.documented =\
  field ''{0}'' already documented

warning.undocumented.variable=\
  undocumented variable ''{0}''

warning.no.such.documentable.variable=\
  no such documentable variable ''{0}''

warning.variable.already.documented =\
  variable ''{0}'' already documented

warning.undocumented.return.parameter =\
  undocumented return parameter

warning.no.documentable.return.parameter =\
  no documentable return parameter

warning.no.such.documentable.attribute =\
  no such documentable attribute ''{0}'' with doc prefix ''{1}''

warning.duplicate.documented.attribute =\
  already documented attribute ''{0}''

warning.invalid.use.of.endpoint.documentation.attribute =\
  invalid use of doc prefix ''{0}''

warning.undefined.documentation.public.function=\
  undefined documentation for public function ''{0}''

warning.usage.of.deprecated.construct=\
  usage of construct ''{0}'' is deprecated

warning.invalid.deprecation.documentation=\
  invalid documentation: ''Deprecated'' documentation is only allowed on constructs annotated as ''@deprecated''

warning.deprecation.documentation.should.available=\
  constructs annotated as ''@deprecated'' must have ''Deprecated'' documentation

warning.deprecated.parameters.documentation.not.allowed=\
  ''Deprecated parameters'' documentation is not allowed here

warning.attempt.expose.non.public.symbol=\
  attempt to expose non-public symbol ''{0}''

warning.non.module.qualified.error.reason=\
  error reason ''{0}'' is not module qualified

warning.compiler.plugin.crashed=\
  compiler plugin crashed

warning.unused.local.variable=\
    unused variable ''{0}''

warning.checked.expr.invalid.usage.no.error.type.rhs=\
    invalid usage of the ''{0}'' expression operator: no expression type is equivalent to error type

warning.invalid.metadata.on.duplicate.enum.member=\
    cannot specify metadata on more than one duplicate enum member

warning.strand.annotation.will.be.deprecated=\
    the ''strand'' annotation will be deprecated

# -------------------------
# Compiler error messages
# -------------------------

error.usage.of.worker.within.lock.is.prohibited=\
  cannot use a named worker inside a lock statement

error.usage.of.start.within.lock.is.prohibited=\
  cannot use an async call inside a lock statement

error.undefined.module=\
  undefined module ''{0}''

error.cyclic.module.imports.detected=\
  cyclic module imports detected ''{0}''

error.unused.module.prefix=\
  unused module prefix ''{0}''

error.redeclared.symbol=\
  redeclared symbol ''{0}''

error.redeclared.builtin.symbol=\
  redeclared builtin symbol ''{0}''

error.undefined.symbol=\
  undefined symbol ''{0}''

error.undefined.function=\
  undefined function ''{0}''

error.undefined.function.in.type=\
  undefined function ''{0}'' in type ''{1}''

error.undefined.method.in.object=\
  undefined method ''{0}'' in object ''{1}''

error.undefined.field.in.record=\
  undefined field ''{0}'' in record ''{1}''

error.undefined.connector=\
  undefined connector ''{0}''

error.undefined.field.in.structure.with.type=\
  undefined field ''{0}'' in {1} ''{2}''

error.undefined.field.in.structure=\
  undefined field ''{0}'' in ''{1}''

error.type.not.allowed.with.new=\
  type not allowed with new for type ''{0}''

error.invalid.intersection.type=\
  invalid intersection type ''{0}'': no intersection

error.invalid.non.readonly.intersection.type=\
  invalid intersection type ''{0}'', intersection types are currently supported only with ''readonly''

error.invalid.readonly.intersection.type=\
  invalid intersection type with ''readonly'', ''{0}'' can never be ''readonly''

error.invalid.readonly.object.intersection.type=\
  invalid intersection type: cannot have a ''readonly'' intersection with a ''readonly object''

error.intersection.not.allowed.with.type=\
  invalid intersection: field ''{1}'' contains a default value in type ''{0}''

error.invalid.readonly.object.type=\
  invalid ''readonly object'' ''{0}'': cannot have fields that are never ''readonly''

error.invalid.readonly.mapping.field=\
  invalid ''readonly'' mapping field ''{0}'': ''{1}'' can never be ''readonly''

error.stream.invalid.constraint=\
  invalid constraint type ''{0}'', expected a subtype of ''anydata|error''

error.stream.initialization.not.allowed.here=\
  'stream' initialization not allowed here

error.cannot.infer.object.type.from.lhs=\
  cannot infer type of the object from ''{0}''

error.object.uninitialized.field=\
  uninitialized field ''{0}''

error.uninitialized.variable=\
    uninitialized variable ''{0}''

error.cyclic.type.reference=\
  invalid cyclic type reference in ''{0}''

error.attempt.refer.non.accessible.symbol=\
  attempt to refer to non-accessible symbol ''{0}''

error.cannot.use.field.access.to.access.a.remote.method=\
  ''remote'' methods of an object cannot be accessed using the field access expression

error.invokable.must.return=\
  this {0} must return a result

error.main.should.be.public=\
  the ''main'' function should be public

error.invalid.main.params.type=\
   'main' function operand parameter ''{0}'' has invalid type ''{1}''

error.main.return.should.be.error.or.nil=\
   invalid ''main'' function return type ''{0}'', expected a subtype of ''error?'' containing ''()''

error.module.init.cannot.be.public=\
  the module ''init()'' function cannot be public

error.module.init.cannot.have.params=\
   the module ''init()'' function cannot accept parameters

error.module.init.return.should.be.error.or.nil=\
   invalid module ''init()'' function return type ''{0}'', expected a subtype of ''error?'' containing ''()''

error.atleast.one.worker.must.return=\
  at least one worker in the {0} must return a result

error.explicit.worker.cannot.be.default=\
  explicit workers cannot be named as ''default'' since the function already has an implicit worker named ''default''

error.fork.join.worker.cannot.return=\
  cannot return from a worker in fork/join

error.fork.join.invalid.worker.count=\
  fork/join minimum finishing worker count must be equal or less than the joining worker count

error.fork.join.syntax.empty.fork=\
  empty fork statement is not allowed

error.invalid.worker.flush.expression.for.worker=\
  invalid worker flush expression for ''{0}'', there are no worker send statements to ''{0}'' from ''{1}''

error.invalid.worker.flush.expression=\
   invalid worker flush expression, there are no worker send statements from ''{0}''

error.multi.value.return.expected=\
  multi value return is expected

error.single.value.return.expected=\
  single value return is expected

error.return.value.too.many=\
  too many return values

error.return.value.not.enough=\
  not enough return values

error.invalid.resource.method.return.type=\
  invalid resource method return type: cannot contain client objects and/or function types

error.attached.functions.must.have.body=\
  object attached function definition must have a body ''{0}''

error.cannot.initialize.object=\
  cannot initialize object ''{0}'', no implementation for the interface ''{1}''

error.no.default.constructor.found=\
  no default constructor found for object ''{0}''

error.duplicated.error.catch=\
  error ''{0}'' already caught in catch block

error.unreachable.code=\
  unreachable code

warning.function.should.explicitly.return.a.value=\
  this function should explicitly return a value

error.continue.cannot.be.outside.loop=\
  continue cannot be used outside of a loop

error.break.cannot.be.outside.loop=\
  break cannot be used outside of a loop

error.rollback.cannot.be.outside.transaction.block=\
  rollback cannot be used outside of a transaction block

error.commit.cannot.be.outside.transaction.block=\
  commit cannot be used outside a transaction statement

error.retry.cannot.be.outside.transaction.block=\
  retry cannot be used outside of a transaction block

error.break.statement.cannot.be.used.to.exit.from.a.transaction=\
  break statement cannot be used to exit from a transaction without a commit or a rollback statement

error.continue.statement.cannot.be.used.to.exit.from.a.transaction=\
  continue statement cannot be used to exit from a transaction without a commit or a rollback statement

error.check.expression.invalid.usage.within.transaction.block=\
  ''check'' expression cannot be used within transaction block

error.return.statement.cannot.be.used.to.exit.from.a.transaction=\
  return statement cannot be used to exit from a transaction without a commit or a rollback statement

error.invalid.retry.count=\
  invalid transaction retry count

error.invalid.commit.count=\
  invalid transaction commit count

error.invalid.rollback.count=\
  invalid transaction rollback count

error.invalid.transaction.handler.args=\
  transaction handler function required single string parameter which is transaction id

error.invalid.transaction.handler.signature=\
  transaction handler function cannot have a return type

error.lambda.required.for.transaction.handler=\
  lambda function with string input parameter is required as transaction handler

error.done.statement.cannot.be.used.to.exit.from.a.transaction=\
  done statement cannot be used to exit from a transaction

error.transaction.cannot.be.used.within.handler=\
  transaction statement cannot be used within a transaction handler

error.transaction.cannot.be.used.within.transactional.scope=\
  transaction statement cannot be used within a transactional scope

error.nested.transactions.are.invalid=\
  transaction statement cannot be nested within another transaction block

error.invalid.function.pointer.assignment.for.handler=\
  invalid function pointer assignment for the transaction handler function

error.usage.of.start.within.transaction.is.prohibited=\
  usage of start within a transactional scope is prohibited

error.transactional.function.prohibited.outside.transactional.scope=\
  invoking transactional function outside transactional scope is prohibited

error.transactional.worker.prohibited.outside.transactional.scope=\
  use of transactional worker outside transactional scope is prohibited

error.rollback.cannot.be.within.transactional.function=\
  using rollback statement within a transactional function is prohibited

error.commit.cannot.be.within.transactional.function=\
  using commit statement within a transactional function is prohibited

error.max.one.commit.rollback.allowed.within.branch=\
  maximum of one commit and one rollback allowed within a branch

error.commit.not.allowed=\
  commit not allowed here

error.rollback.not.allowed=\
  rollback not allowed here

error.incompatible.types=\
  incompatible types: expected ''{0}'', found ''{1}''

error.incompatible.types.spread.op=\
  incompatible types: expected a map or a record, found ''{0}''

error.incompatible.types.field=\
  incompatible types: expected ''{0}'' for field ''{1}'', found ''{2}''

error.incompatible.sub.type.field=\
  included field ''{0}'' of type ''{1}'' cannot be overridden by a field of type ''{2}'': expected a subtype of ''{1}''

error.unknown.type=\
  unknown type ''{0}''

error.unary.op.incompatible.types=\
  operator ''{0}'' not defined for ''{1}''

error.binary.op.incompatible.types=\
  operator ''{0}'' not defined for ''{1}'' and ''{2}''

error.binary.op.incompatible.types.int.float.division=\
  operator ''{0}'' not defined for ''{1}''(dividend) and ''{2}''(divisor)

error.self.reference.var=\
  self referenced variable ''{0}''

error.worker.send.after.return=\
  invalid worker send statement position, can not be used after a non-error return

error.worker.receive.after.return=\
  invalid worker receive statement position, can not be used after a non-error return

error.unsupported.worker.send.position=\
  worker send statement position not supported yet, must be a top level statement in a worker

error.invalid.worker.receive.position=\
  invalid worker receive statement position, must be a top level statement in a worker

error.undefined.worker=\
  undefined worker ''{0}''

error.invalid.worker.join.result.type=\
  invalid worker join result type, expected 'map'

error.invalid.worker.timeout.result.type=\
  invalid worker timeout result type, expected 'map'

error.invalid.worker.reference=\
  unsupported worker reference ''{0}''

error.illegal.worker.reference.as.a.variable.reference=\
  multiple references to a named worker ''{0}'' as a variable reference is not allowed

error.invalid.worker.message.passing.after.wait.action=\
  invalid worker message passing after waiting for the same worker

error.worker.send.receive.parameter.count.mismatch=\
   parameter count mismatch in worker send/receive

error.worker.invalid.worker.interaction=\
   worker send/receive interactions are invalid; worker(s) cannot move onwards from the state: ''{0}''

error.worker.interactions.only.allowed.between.peers=\
  worker interactions are only allowed between peers

error.worker.multiple.fork.join.send=\
   only a single worker send can be executed for joining results in a fork/join

error.invalid.type.for.receive=\
   invalid type for worker receive ''{0}'', expected anydata

error.invalid.type.for.send=\
   invalid type for worker send ''{0}'', expected value:Cloneable

error.invalid.usage.of.receive.expression=\
   invalid usage of receive expression, var not allowed

error.invalid.wait.future.expr.mapping.constructors=\
  ''wait'' cannot be used with mapping constructors

error.invalid.wait.future.expr.actions=\
  ''wait'' cannot be used with actions

error.invalid.send.expr=\
  expected an expression, but found an action

error.assignment.count.mismatch=\
  assignment count mismatch: expected {0} values, but found {1}

error.assignment.required=\
  variable assignment is required

error.missing.key.expr.in.member.access.expr=\
  missing key expr in member access expr

error.already.initialized.symbol=\
  symbol ''{0}'' is already initialized

error.already.initialized.symbol.with.another=\
  symbol ''{0}'' is already initialized with ''{1}''

error.type.cast.not.yet.supported.for.type=\
  type cast not yet supported for type ''{0}''

error.let.expression.not.yet.supported.record.field=\
  let expressions are not yet supported for record fields

error.let.expression.not.yet.supported.object.field=\
  let expressions are not yet supported for object fields

error.incompatible.types.cast=\
  incompatible types: ''{0}'' cannot be cast to ''{1}''

error.invalid.function.invocation=\
  function invocation on type ''{0}'' is not supported

error.invalid.function.invocation.with.name=\
  invalid function ''{0}'' invocation on type ''{1}''

error.incompatible.types.cast.with.suggestion=\
  incompatible types: ''{0}'' cannot be cast to ''{1}'', use conversion expression

error.incompatible.types.conversion=\
  incompatible types: ''{0}'' cannot be converted to ''{1}''

error.incompatible.types.conversion.with.suggestion=\
  incompatible types: ''{0}'' cannot be convert to ''{1}'', use cast expression

error.unsafe.cast.attempt=\
  unsafe cast from ''{0}'' to ''{1}'', use multi-return cast expression

error.array.literal.not.allowed=\
  array literal not allowed here

error.string.template.literal.not.allowed=\
  string template literals not allowed here

error.invalid.literal.for.type=\
  invalid literal for type ''{0}''

error.invalid.literal.for.match.pattern=\
  invalid literal for match pattern; allowed literals are simple, tuple and record only

error.invalid.expr.with.type.guard.for.match=\
  invalid expression with type guard; only simple variable references are allowed

error.invalid.field.name.record.lit=\
  invalid field name ''{0}'' in type ''{1}''

error.rest.field.not.allowed=\
  rest field not allowed in closed records

error.open.record.constraint.not.allowed=\
  incompatible types: 'json' cannot be constrained with open record type ''{0}''

error.invalid.record.rest.descriptor=\
  invalid record rest descriptor

error.missing.required.record.field=\
  missing non-defaultable required record field ''{0}''

error.cannot.use.type.inclusion.with.more.than.one.open.record.with.different.rest.descriptor.types=\
  cannot use type inclusion with more than one open record with different rest descriptor types

error.default.values.not.allowed.for.optional.fields=\
  a default value specified for optional field ''{0}''

error.never.type.not.allowed.for.required.and.defaultable.params=\
  a required parameter or a defaultable parameter cannot be of type ''never'' or equivalent to type ''never''

error.invalid.client.remote.method.call=\
  cannot call a remote method with return type ''never'' or equivalent to type ''never''

error.never.typed.var.def.not.allowed=\
  cannot define a variable of type ''never'' or equivalent to type ''never''

error.never.typed.object.field.not.allowed=\
  cannot define an object field of type ''never'' or equivalent to type ''never''

error.nil.conditional.expr.not.yet.supported.with.nil=\
  using ''?:'' with an expression of a type that is a subtype of nil is not yet supported

error.too.many.args.call=\
  too many arguments in call to ''{0}()''

error.multi.value.in.single.value.context=\
  multi-valued ''{0}()'' in single-value context

error.multi.valued.expr.in.single.valued.context=\
  multi-valued expression in single-valued context

error.does.not.return.value=\
  ''{0}()'' does not return a value;

error.invalid.namespace.prefix=\
  invalid namespace prefix ''{0}''

error.mismatching.xml.start.end.tags=\
  mismatching start and end tags found in xml element

error.no.new.variables.var.assignment=\
  no new variables on left side

error.invalid.variable.assignment=\
  invalid assignment in variable ''{0}''

error.invalid.variable.assignment.declaration.final =\
  invalid assignment: ''{0}'' declaration is final

error.cannot.assign.value.to.final.field=\
  cannot assign a value to final ''{0}''

error.cannot.assign.value.to.potentially.initialized.final=\
  cannot assign a value to potentially initialized final ''{0}''

error.cannot.assign.value.to.function.argument=\
  cannot assign a value to function argument ''{0}''

error.cannot.assign.value.to.endpoint=\
  cannot assign a value to endpoint ''{0}''

error.cannot.update.readonly.value.of.type=\
  cannot update ''readonly'' value of type ''{0}''

error.cannot.update.readonly.record.field=\
  cannot update ''readonly'' record field ''{0}'' in ''{1}''

error.cannot.update.final.object.field=\
  cannot update ''final'' object field ''{0}''

error.operation.does.not.support.member.access=\
  invalid operation: type ''{0}'' does not support member access

error.operation.does.not.support.field.access=\
  invalid operation: type ''{0}'' does not support field access

error.operation.does.not.support.field.access.for.assignment=\
  invalid operation: type ''{0}'' does not support field access for assignment

error.operation.does.not.support.optional.field.access=\
  invalid operation: type ''{0}'' does not support optional field access

error.operation.does.not.support.field.access.for.non.required.field=\
  invalid operation: type ''{0}'' does not support field access for non-required field ''{1}''

error.operation.does.not.support.optional.field.access.for.field=\
  invalid operation: type ''{0}'' does not support optional field access for field ''{1}''

error.operation.does.not.support.member.access.for.assignment=\
  invalid operation: type ''{0}'' does not support member access for assignment

error.invalid.member.access.expr.struct.field.access=\
  invalid member access expression: expected string literal

error.invalid.member.access.expr.tuple.field.access=\
  invalid member access expression: expected integer literal

error.invalid.tuple.member.access.expr=\
  invalid tuple member access expression: value space ''{0}'' out of range

error.invalid.record.member.access.expr=\
  invalid record member access expression: value space ''{0}'' out of range

error.invalid.enum.expr=\
  invalid expression: expected enum type name ''{0}''

error.invalid.expr.in.match.stmt=\
  invalid expression in match statement

error.invalid.pattern.clauses.in.match.stmt=\
  invalid patterns in match statement. cannot combine typed and static patterns

error.static.value.match.only.supports.anydata=\
  static value match only supports anydata

error.func.defined.on.not.supported.type=\
  function ''{0}'' defined on not supported type ''{1}''

error.func.defined.on.non.local.type=\
  function ''{0}'' defined on non-local type ''{1}''

error.invalid.object.constructor=\
  invalid object constructor return type ''{0}'', expected a subtype of ''error?'' containing ''()''

error.explicit.invocation.of.record.init.is.not.allowed=\
  explicit invocation of ''{0}'' record initializer is not allowed

error.incompatible.type.constraint=\
  incompatible types: ''{0}'' cannot be constrained with ''{1}''

error.pkg.alias.not.allowed.here=\
  module alias not allowed here

error.undefined.annotation=\
  undefined annotation ''{0}''

error.unknown.annotation.attach.point=\
  unknown annotation attach point ''{0}}'

error.annotation.not.allowed=\
  annotation ''{0}'' is not allowed on {1}

error.annotation.attachment.cannot.have.a.value=\
  no annotation value expected for annotation ''{0}''

error.annotation.attachment.requires.a.value=\
  annotation value expected for annotation of record type ''{0}'' with required fields

error.annotation.attachment.cannot.specify.multiple.values=\
  cannot specify more than one annotation value for annotation ''{0}''

error.annotation.invalid.type=\
  annotation declaration requires a subtype of ''true'', ''map<value:Cloneable>'' or ''map<value:Cloneable>[]'', but \
  found ''{0}''

error.array.length.greater.that.2147483637.not.yet.supported=\
  array length greater that ''2147483637'' not yet supported

error.invalid.array.length=\
  invalid array length: array length should be a non-negative integer

error.cannot.resolve.const=\
  cannot resolve constant ''{0}''

#error.annotation.invalid.const.type=\
#  invalid type ''{0}'' for ''const'' annotation declaration, expected ''anydata''

error.annotation.requires.const=\
  annotation declaration with ''source'' attach point(s) should be a ''const'' declaration

error.incompatible.types.array.found=\
  incompatible types: expected a ''{0}'', found an array

error.xml.attribute.map.update.not.allowed=\
  xml attributes cannot be updated as a collection. update attributes one at a time

error.xml.qname.update.not.allowed=\
  cannot assign values to an xml qualified name

error.invalid.namespace.declaration=\
  cannot bind prefix ''{0}'' to the empty namespace name

error.cannot.update.xml.sequence=\
  cannot update an xml sequence

error.type.does.not.support.xml.navigation.access=\
  invalid operation: union type ''{0}'' does not support xml navigation access

error.xml.function.does.not.support.argument.type=\
  xml langlib functions does not support union types as their arguments


error.invalid.xml.ns.interpolation=\
  xml namespaces cannot be interpolated

error.cannot.find.xml.namespace.prefix=\
  cannot find xml namespace prefix ''{0}''

error.method.invocation.in.xml.navigation.expressions.not.supported=\
  method invocations are not yet supported within XML navigation expressions, use a grouping expression \
  (parenthesis) if you intend to invoke the method on the result of the navigation expression.

error.member.access.within.xml.navigation.expression.not.supported=\
  member access operations are not yet supported within XML navigation expressions, use a grouping expression \
  (parenthesis) if you intend to member-access the result of the navigation expression.

error.iterable.not.supported.collection=\
  incompatible types: ''{0}'' is not an iterable collection

error.iterable.not.supported.operation=\
  operation ''{0}'' does not support given collection type

error.cannot.iterate.a.closed.record.with.no.fields=\
  cannot iterate a closed record with no fields

error.iterable.too.many.variables=\
  too many variables are defined for iterable type ''{0}''

error.iterable.not.enough.variables=\
  not enough variables are defined for iterable type ''{0}'', require at least ''{1}'' variables

error.iterable.too.many.return.args=\
  too many return arguments are defined for operation ''{0}''

error.iterable.not.enough.return.args=\
  not enough return arguments are defined for operation ''{0}''

error.iterable.lambda.required=\
  single lambda function required here

error.iterable.lambda.tuple.required=\
  iterable lambda function required a single param or a tuple param

error.iterable.no.args.required=\
  no argument required for operation ''{0}''

error.iterable.lambda.incompatible.types=\
  incompatible lambda function types: expected ''{0}'', found ''{1}''

error.iterable.return.type.mismatch=\
  cannot assign return value of ''{0}'' operation here, use a reduce operation

error.invalid.token=\
  invalid token {0}

error.missing.token=\
  missing token {0} before {1}

error.extraneous.input=\
  extraneous input {0}

error.mismatched.input=\
  mismatched input {0}. expecting {1}

error.failed.predicate=\
  {0}

error.syntax.error=\
  {0}

error.invalid.shift.operator=\
  invalid shift operator

error.module.not.found=\
  cannot resolve module ''{0}''

error.invalid.module.declaration=\
  invalid module declaration: expected ''{0}'', found ''{1}''

error.missing.module.declaration=\
  missing module declaration: expected ''{0}''

error.unexpected.module.declaration=\
  invalid module declaration ''{0}'': no module declaration is needed for default module

error.object.type.required=\
  incompatible types: requires an object type, found ''{0}''

error.service.invalid.object.type=\
  given type ''{0}'' does not match with service type interface

error.service.decl.does.not.implement.required.constructs=\
  service declaration does not implement all required constructs of type: ''{0}''

error.service.function.invalid.invocation=\
  service method call is allowed only within the type descriptor

error.service.invalid.endpoint.type=\
  cannot infer type of the endpoint from the service type or binds of the service {0}

error.service.service.type.required.anonymous=\
  cannot infer type of the anonymous endpoint, requires a valid service type for service {0}

error.remote.function.in.non.network.object=\
  remote qualifier only allowed in client and service objects

error.unsupported.path.param.type=\
  only ''int'', ''string'', ''float'', ''boolean'', ''decimal'' types are supported as path params, found ''{0}''

error.unsupported.rest.path.param.type=\
  only ''int'', ''string'', ''float'', ''boolean'', ''decimal'' types are supported as rest path param, found ''{0}''

error.resource.methods.are.only.allowed.in.service.or.client.objects=\
  resource methods are only allowed in ''service'' or ''client'' object types

error.resource.function.invalid.return.type=\
  invalid resource function return type ''{0}'', expected a subtype of ''error?'' containing ''()''

error.remote.in.non.object.function=\
  remote modifier not allowed in non-object attached function {0}

error.invalid.listener.var=\
  listener variable incompatible types: ''{0}'' is not a Listener object

error.invalid.listener.attachment=\
  invalid listener attachment

error.service.absolute.path.or.literal.required.by.listener=\
  service absolute path or literal is required by listener

error.service.path.literal.is.not.supported.by.listener=\
  service path literal is not supported by listener

error.service.absolute.path.is.not.supported.by.listener=\
  service absolute path is not supported by listener

error.service.path.literal.required.by.listener=\
  service path literal is required by the listener

error.service.absolute.path.required.by.listener=\
  service absolute path is required by the listener

error.service.type.is.not.supported.by.listener=\
  service type is not supported by the listener

error.invalid.action.invocation.syntax=\
  invalid remote method call ''.{0}()'': use ''->{0}()'' for remote method calls

error.invalid.method.invocation.syntax=\
  invalid method call ''->{0}()'': ''->'' can only be used with remote methods

error.invalid.init.invocation=\
  object ''init'' method call is allowed only within the type descriptor

error.invalid.resource.function.invocation=\
  resource function can not be invoked with in a service

error.invalid.function.pointer.invocation.with.type = \
  cannot call function pointer of type ''function''

error.invalid.action.invocation=\
  invalid remote method call: expected a client object, but found ''{0}''

error.tainted.value.passed.to.untainted.parameter=\
  tainted value passed to untainted parameter ''{0}''

error.tainted.value.passed.to.untainted.param.in.obj.method=\
  tainted value passed to untainted parameter ''{0}'' originating from object method ''{1}'' invocation

error.tainted.value.passed.to.global.variable=\
  tainted value passed to global variable ''{0}''

error.tainted.value.passed.to.module.object=\
  tainted value passed to module object ''{0}''

error.method.invocation.taint.global.object=\
  method invocation taint global object ''{0}''

error.tainted.value.passed.to.closure.variable=\
  tainted value passed to closure variable ''{0}''

error.unable.to.perform.taint.checking.with.recursion=\
  taint checking for ''{0}'' could not complete due to recursion with ''{1}'', add @tainted or @untainted to returns

error.unable.to.perform.taint.checking.for.builtin.method=taint analysis not defined for the builtin method: ''{0}''

error.tainted.return.not.annotated.tainted=\
  functions returning tainted value are required to annotate return signature @tainted: ''{0}''

error.tainted.param.not.annotated.tainted=\
  argument to parameter ''{0}'' is tainted by ''{1}'' hence require to annotate @tainted

error.entry.point.parameters.cannot.be.untainted=\
  entry point parameter ''{0}'' cannot be untainted

error.compiler.plugin.no.package.found=\
  cannot find module ''{0}'' specified in compiler plugin ''{1}''

error.compiler.plugin.no.annotations.found.in.package=\
  no annotations found in module ''{0}'' specified in compiler plugin ''{1}''

error.undefined.parameter=\
  undefined defaultable parameter ''{0}''

error.invalid.error.reason.type=\
  invalid error reason type ''{0}'', expected a subtype of ''string''

error.error.match.over.const.reason.ref.not.supported=\
  error match pattern with a constant reference as the reason is not yet supported

error.invalid.error.detail.type=\
  invalid error detail type ''{0}'', expected a subtype of ''{1}''

error.error.detail.arg.not.named.arg=\
  error detail argument must be passed as named arguments

error.missing.error.reason=\
  error reason is mandatory for direct error constructor

error.object.type.not.allowed=\
  object type not allowed as the constraint

error.duplicate.named.args=\
  redeclared argument ''{0}''

error.cannot.get.all.fields=\
  cannot get all fields from a {0}

error.operator.not.supported=\
  operator ''{0}'' cannot be applied to type ''{1}''

error.operator.not.allowed.variable=\
  operator ''{0}'' cannot be applied on variable ''{1}''

error.invalid.record.literal.key=\
  invalid key: only identifiers and strings are allowed as record literal keys

error.invalid.record.literal.identifier.key=\
  invalid key ''{0}'': identifiers cannot be used as rest field keys, expected a string literal or an expression

error.invalid.function.pointer.invocation=\
  invalid function pointer invocation on non-invokable field ''{0}'' in record ''{1}''

error.invalid.default.param.value=\
  invalid value for parameter ''{0}'': only simple literals allowed

error.illegal.init.method.in.object.type.descriptor=\
  object type descriptor ''{0}'' cannot have an init method

error.cannot.initialize.abstract.object=\
  cannot initialize abstract object ''{0}''

error.invalid.interface.of.non.abstract.object=\
  no implementation found for the function ''{0}'' of non-abstract object ''{1}''

error.unimplemented.referenced.method.in.class=\
  no implementation found for the method ''{0}'' of class ''{1}''

error.unimplemented.referenced.method.in.service.declaration=\
  no implementation found for the method ''{0}'' of service declaration ''{1}''

error.unimplemented.referenced.method.in.object.constructor=\
  no implementation found for the method ''{0}'' of object constructor ''{1}''

error.private.function.visibility=\
   function ''{0}'' can not have 'private' visibility

error.cannot.attach.functions.to.abstract.object=\
  cannot attach function ''{0}'' to abstract object ''{1}''

error.abstract.object.function.cannot.have.body=\
  function ''{0}'' in abstract object ''{1}'' cannot have a body

error.service.resource.method.cannot.be.extern=\
  external resource methods are not yet supported in service objects

error.object.init.function.cannot.be.extern=\
  object ''init'' method cannot have an ''external'' implementation

error.private.object.constructor=\
  object initializer function can not be declared as private

error.private.field.abstract.object=\
  abstract object field: ''{0}'' can not be declared as private

error.field.with.default.value.abstract.object=\
  fields with default values are not yet supported with abstract objects

error.private.function.abstract.object=\
  interface function: ''{0}'' of abstract object ''{1}'' can not be declared as private

error.global.variable.cyclic.reference=\
  illegal cyclic reference ''{0}''

error.required.param.not.allowed.after.defaultable.param=\
  required parameter not allowed after defaultable parameters

error.defaultable.param.not.allowed.after.included.record.param=\
  defaultable parameter not allowed after included record parameters

error.required.param.not.allowed.after.included.record.param=\
  required parameter not allowed after included record parameters

error.expected.a.record.type.as.an.included.parameter = \
  expected a record type as an included parameter

error.positional.arg.defined.after.named.arg=\
  positional argument not allowed after named arguments

error.rest.arg.defined.after.named.arg=\
  rest argument not allowed after named arguments

error.missing.required.parameter=\
  missing required parameter ''{0}'' in call to ''{1}()''

error.extern.function.abstract.object=\
  external function: ''{0}'' not allowed in abstract object ''{1}''

error.incompatible.type.reference=\
  incompatible types: ''{0}'' is not an object

error.incompatible.type.reference.non.public.members=\
  incompatible type reference ''{0}'': a referenced type across modules cannot have non-public fields or methods

error.incompatible.record.type.reference=\
  incompatible types: ''{0}'' is not a record

error.redeclared.type.reference=\
  redeclared type reference ''{0}''

error.redeclared.function.from.type.reference=\
  redeclared symbol ''{0}'': trying to copy a duplicate function through referenced type ''{1}''

error.referred.function.signature.mismatch=\
  mismatched function signatures: expected ''{0}'', found ''{1}''

error.configurable.variable.cannot.be.declared.with.var=\
  configurable variable cannot be declared with var

error.configurable.variable.must.be.anydata=\
  invalid type for configurable variable: expected a subtype of ''anydata''

error.only.simple.variables.are.allowed.to.be.configurable=\
  only simple variables are allowed to be configurable

error.configurable.variable.currently.not.supported=\
  configurable variable currently not supported for ''{0}''{1}

# match statement related error messages

error.match.stmt.cannot.guarantee.a.matching.pattern=\
  A matching pattern cannot be guaranteed for types ''{0}''

error.match.stmt.unreachable.pattern=\
  unreachable pattern: preceding patterns are too general or the pattern ordering is not correct

warning.match.stmt.unmatched.pattern=\
  pattern will not be matched

error.match.stmt.pattern.always.matches=\
  pattern will always be matched

warning.match.stmt.unreachable.pattern.available=\
  unreachable pattern

error.match.pattern.not.supported=\
  unsupported match pattern

error.match.patterns.should.contain.same.set.of.variables=\
  all match patterns should contain the same set of variables

error.match.pattern.cannot.repeat.same.variable=\
  same variable cannot repeat in a match pattern

error.rest.match.pattern.not.supported=\
  rest match pattern is not yet supported

error.match.pattern.variable.should.declared.as.constant=\
  variable ''{0}'' should be declared as constant

error.match.stmt.contains.two.default.patterns=\
  match statement has a 'static value' default pattern and a 'binding value' default pattern

error.can.not.find.match.error.reason.const=\
  cannot find error reason match constant: ''{0}''

# error type related errors

error.undefined.error.type.descriptor=\
  undefined error type descriptor ''{0}''

error.invalid.error.type.reference=\
  cannot create a new error value from ''{0}''

error.invalid.error.constructor.rest.detail.arg.on.detail.type.with.individual.fields=\
  error constructor does not accept additional detail args ''{0}'' when error detail type ''{1}'' contains individual \
  field descriptors

error.cannot.bind.undefined.error.detail.field=\
  cannot bind undefined error detail field ''{0}''

error.throw.stmt.not.supported=\
  throw statement not supported, use panic statement instead

error.try.stmt.not.supported=\
  try-catch statement not supported, use trap expression instead

error.unknown.builtin.method=\
  unknown builtin method ''{0}''

error.unsupported.builtin.method=\
  built-in method ''{0}'' not supported here

# checked expression related error messages

error.checked.expr.no.matching.error.return.in.encl.invokable=\
  invalid usage of the ''check'' expression operator: no matching error return type(s) in the enclosing invokable

error.fail.expr.no.matching.error.return.in.encl.invokable=\
  invalid usage of the ''fail'' expression operator: no matching error return type(s) in the enclosing invokable

error.start.require.invocation=\
  invalid async operation usage, require an invocation

error.invalid.expr.statement=\
  invalid statement

error.invalid.action.invocation.as.expr=\
  action invocation as an expression not allowed here

error.expression.of.never.type.not.allowed=\
  expression of type ''never'' or equivalent to type ''never'' not allowed here

error.this.function.should.panic=\
  function with return type ''never'' or equivalent to type ''never'' cannot implicitly return ''nil'' by falling off the end of the function body

error.ambiguous.type=\
  ambiguous type ''{0}''

error.usage.of.uninitialized.variable=\
  variable ''{0}'' is not initialized

error.uninitialized.object.fields=\
  field(s) ''{0}'' not initialized

error.invalid.function.call.with.uninitialized.variables=\
  cannot call a function or method in the same module before all module-level variables are initialized: \
  variable(s) ''{0}'' not initialized

error.invalid.any.var.def=\
  invalid variable definition; can not infer the assignment type.

error.invalid.record.literal=\
  invalid usage of record literal with type ''{0}''

error.duplicate.key.in.mapping.constructor=\
  invalid {0} constructor: duplicate key ''{1}''

error.duplicate.key.in.table.literal=\
  duplicate key found in table row key(''{0}'') : ''{1}''

error.duplicate.key.in.record.literal.spread.op=\
  invalid usage of {0} literal: duplicate key ''{1}'' via spread operator ''{2}''

error.possible.duplicate.of.field.specified.via.spread.op=\
  invalid usage of mapping constructor expression: key ''{0}'' may duplicate a key specified via spread field ''{1}''

error.spread.field.may.duplicate.already.specified.keys=\
  invalid usage of mapping constructor expression: spread field ''{0}'' may have already specified keys

error.multiple.inclusive.types=\
  invalid usage of mapping constructor expression: multiple spread fields of inclusive mapping types are not allowed

error.invalid.array.literal=\
  invalid usage of array literal with type ''{0}''

error.invalid.tuple.literal=\
  invalid usage of tuple literal with type ''{0}''

error.invalid.type.object.constructor=\
  invalid usage of ''object constructor expression'' with type ''{0}''

error.invalid.list.constructor.type=\
  invalid usage of list constructor: type ''{0}'' does not have a filler value

error.invalid.array.element.type=\
  array element type ''{0}'' does not have an implicit initial value, use ''{1}''

error.invalid.type.new.literal=\
  invalid usage of ''new'' with type ''{0}''

error.mismatching.array.literal.values=\
  size mismatch in closed array. expected ''{0}'', but found ''{1}''

error.index.out.of.range=\
  index out of range: index: ''{0}''

error.invalid.array.size.reference=\
  invalid reference expression ''{0}'' as array size: expected a constant reference expression

error.list.index.out.of.range=\
  list index out of range: index: ''{0}''

error.array.index.out.of.range=\
  array index out of range: index: ''{0}'', size: ''{1}''

error.length.of.the.array.cannot.be.inferred.from.the.context=\
  length of the array cannot be inferred from the context

error.invalid.key.func.return.type=\
  invalid sort key function return type: ''{0}'' is not an ordered type

error.invalid.sort.array.member.type=\
  invalid member type of the array/tuple to sort: ''{0}'' is not an ordered type

error.closed.array.type.not.initialized=\
  invalid usage of closed type: array not initialized

error.invalid.list.member.access.expr=\
  invalid list member access expression: value space ''{0}'' out of range

error.invalid.array.member.access.expr=\
  invalid array member access expression: value space ''{0}'' out of range

error.invalid.usage.of.keyword=\
  illegal usage of keyword ''{0}''

# Variable Reference Errors

error.invalid.list.binding.pattern=\
  invalid list binding pattern; member variable count mismatch with member type count

error.invalid.type.for.tuple.var.expr=\
  invalid tuple variable; expecting a tuple type but found ''{0}'' in expression

error.invalid.list.binding.pattern.decl=\
  invalid list binding pattern: expected an array or a tuple, but found ''{0}''

error.invalid.list.binding.pattern.inference=\
  invalid list binding pattern: attempted to infer a list type, but found ''{0}''

error.invalid.record.binding.pattern=\
  invalid record binding pattern with type ''{0}''

error.invalid.field.in.record.binding.pattern=\
  invalid record binding pattern; unknown field ''{0}'' in record type ''{1}''

error.invalid.record.literal.in.binding.pattern=\
  record literal is not supported for record binding pattern

error.no.matching.record.ref.found=\
  no matching record reference found for field ''{0}''

error.multiple.matching.record.ref.found=\
  multiple matching record references found for field ''{0}''

error.cannot.match.closed.record.variable.ref=\
  can not match record variable reference, type ''{0}'' is not a closed record type

error.cannot.match.closed.record.variable.ref.fields=\
  not enough fields to match to closed record type ''{0}''

error.invalid.type.definition.for.record.var=\
  invalid record variable; expecting a record type but found ''{0}'' in type definition

error.invalid.type.definition.for.error.var=\
  invalid error variable; expecting an error type but found ''{0}'' in type definition

error.invalid.error.binding.pattern=\
  invalid error binding pattern with type ''{0}''

error.invalid.error.reason.binding.pattern=\
  invalid error reason binding pattern, error reason should be ''var {0}''

error.invalid.error.rest.binding.pattern=\
  invalid error rest binding pattern, error rest param should be ''var {0}''

error.invalid.error.match.pattern=\
  invalid error match pattern, cannot match error

error.duplicate.variable.in.binding.pattern=\
  variables in a binding pattern must be distinct; found duplicate variable ''{0}''

error.invalid.variable.reference.in.binding.pattern=\
  invalid binding pattern, variable reference ''{0}'' cannot be used with binding pattern

error.invalid.type.for.rest.descriptor=\
  invalid rest descriptor type; expecting an array type but found ''{0}''

error.cannot.assign.value.to.type.def=\
  cannot assign a value to a type definition

# safe navigation operator related errors

error.safe.navigation.not.required=\
  safe navigation operator not required for type ''{0}''

error.optional.field.access.not.required.on.lhs=\
  optional field access cannot be used in the target expression of an assignment

error.tuple.index.out.of.range=\
  tuple index out of range: index: ''{0}'', size: ''{1}''

error.incompatible.type.check=\
  incompatible types: ''{0}'' will not be matched to ''{1}''

# streaming related errors

error.invalid.stream.constructor=\
  ''{0}'' is not a valid constructor for streams type

error.invalid.stream.constructor.iterator = \
  invalid stream constructor. expected a subtype of ''object '{' public isolated function next() returns {0}; '}''', \
  but found ''{1}''

error.invalid.stream.constructor.closeable.iterator = \
  invalid stream constructor. expected a subtype of ''object '{' public isolated function next() returns {0}; public \
  isolated function close() returns error?; '}''', but found ''{1}''

error.invalid.stream.constructor.expected.type=\
  invalid expected stream type. ''{0}'' does not return an error

error.invalid.unbounded.stream.constructor.iterator = \
  no stream constructor provided. expected a subtype of ''object '{' public isolated function next() returns {0}; '}'''

error.invalid.next.method.return.type=\
  invalid next method return type. expected: ''{0}''

error.invalid.stream.usage.with.from = \
  type 'stream' not allowed here; to use from on a type 'stream', it should be the first from clause in the query.

error.order.by.not.supported=\
  order by not supported for complex type fields, order key should belong to a basic type

error.error.type.expected = \
  type ''{0}'' not allowed here; expected an ''error'' or a subtype of ''error''.

error.invalid.table.constraint.subtype = \
  invalid constraint type. expected subtype of ''map<any|error>'' but found ''{0}''

error.table.key.specifier.mismatch = \
  table key specifier mismatch. expected: ''{0}'' but found ''{1}''

error.key.specifier.size.mismatch.with.key.constraint = \
  table key specifier mismatch with key constraint. expected: ''{0}'' fields but found ''{1}''

error.key.specifier.empty.with.key.constraint = \
  table key specifier mismatch with key constraint. expected: ''{0}'' fields but key specifier is empty

error.key.specifier.not.allowed.for.target.any = \
  key specifier not allowed when the target type is any

error.key.specifier.mismatch.with.key.constraint = \
  table key specifier ''{0}'' does not match with key constraint type ''{1}''

error.cannot.update.table.using.member.access.lvexpr = \
  cannot update ''{0}'' with member access expression

error.multi.key.member.access.not.supported = \
  invalid member access with ''{0}'': member access with multi-key expression is only allowed with subtypes of ''table''

error.member.access.not.supported.for.keyless.table = \
  member access is not supported for table ''{0}''

error.invalid.field.name.in.key.specifier = \
  field name ''{0}'' used in key specifier is not found in table constraint type ''{1}''

error.key.specifier.field.must.be.readonly = \
  field ''{0}'' used in key specifier must be a readonly field

error.key.specifier.field.must.be.required = \
  field ''{0}'' used in key specifier must be a required field

error.key.specifier.field.must.be.anydata = \
  invalid type ''{0}'' for field ''{1}'' used in key specifier, expected sub type of anydata

error.key.specifier.field.value.must.be.constant.expr = \
  value expression of key specifier ''{0}'' must be a constant expression

error.key.constraint.not.supported.for.table.with.map.constraint = \
  table with constraint of type 'map' cannot have key specifier or key type constraint

error.cannot.infer.member.type.for.table.due.ambiguity = \
  cannot infer the member type from table constructor. field ''{0}'' type is ambiguous

error.cannot.infer.member.type.for.table = \
  cannot infer the member type from table constructor; no values are provided in table constructor

error.on.conflict.only.works.with.map.or.tables.with.key.specifier = \
  on conflict can only be used with queries which produce maps or tables with key specifiers

error.arrow.expression.mismatched.parameter.length=\
  invalid number of parameters used in arrow expression. expected: ''{0}'' but found ''{1}''

error.arrow.expression.cannot.infer.type.from.lhs=\
  cannot infer types of the arrow expression with unknown invokable type

error.arrow.expression.not.supported.iterable.operation=\
  arrow expression can not be used with ''{0}'' iterable

error.clone.invocation.invalid=\
  Cannot clone a value of a type other than anydata \
  (boolean|int|byte|float|decimal|string|xml|table|anydata[]|map<anydata>|records (with only `anydata` fields)|()), \
  but found ''{0}''

# data flow analysis errors

error.partially.initialized.variable=\
  variable ''{0}'' may not have been initialized

# stamp inbuilt method related error
error.incompatible.stamp.type=\
  incompatible stamp type: type ''{0}'' cannot be stamped as type ''{1}''

error.not.supported.source.for.stamp=\
  stamp function on type ''{0}'' is not supported

error.redeclared.import.module=\
  redeclared import module ''{0}''

error.cannot.infer.type=\
  cannot infer type here

error.cannot.infer.error.type=\
  cannot infer type of the error from ''{0}''

error.invalid.error.detail.rec.does.not.match=\
  invalid error constructor, error details does not match

error.invalid.error.reason.argument.to.indirect.error.constructor=\
  indirect error constructor only accept error details as named arguments

error.invalid.indirect.error.constructor.invocation=\
  cannot infer reason from error constructor: ''{0}''

error.invalid.functional.constructor.invocation=\
  use of ''start'' not allowed with functional constructor ''{0}'()''

error.missing.error.detail.arg=\
  missing error detail arg for error detail field ''{0}''

error.invalid.error.detail.arg.type=\
  invalid arg type in error detail field ''{0}'', expected ''{1}'', found ''{2}''

error.unknown.error.detail.arg.to.closed.detail=\
  unknown error detail arg ''{0}'' passed to closed error detail type ''{1}''

error.invalid.error.detail.rest.arg=\
  invalid error detail rest arg ''{0}'' passed to open detail record ''{1}''

error.type.required.for.const.with.expressions=\
  type is required for constants with expressions

error.cannot.update.constant.value=\
  cannot update constant value

error.cannot.assign.value.to.constant=\
  cannot assign a value to a constant

error.invalid.const.declaration=\
  cannot declare a constant with type ''{0}'', expected a subtype of ''anydata'' that is not ''never''

error.expression.is.not.a.constant.expression=\
  expression is not a constant expression

error.invalid.const.expression=\
  invalid constant expression, reason ''{0}''

error.const.expression.not.supported=\
  const expressions are not yet supported here

error.constant.declaration.not.yet.supported.for.type=\
  constant declaration not yet supported for type ''{0}''

error.self.reference.constant=\
  self referenced constant ''{0}''

error.invalid.use.of.experimental.feature=\
  using experimental feature ''{0}''. use ''--experimental'' flag to enable the experimental features

error.type.param.outside.lang.module=\
  typeParam annotation is not supported here

error.builtin.subtype.outside.lang.module=\
  builtinSubtype annotation is not supported here

error.isolated.param.outside.lang.module=\
  ''isolatedParam'' annotation is not allowed here

error.isolated.param.used.with.invalid.type=\
  ''isolatedParam'' annotation is only allowed on a parameter of a function type

error.isolated.param.used.in.a.non.isolated.function=\
  ''isolatedParam'' annotation is only allowed on a parameter of an ''isolated'' function

error.invalid.lvalue.lhs.of.assignment=\
  invocations are not supported on the left hand side of an assignment

error.invalid.package.name.qualifier=\
  invalid package name ''{0}''

error.invalid.char.colon.in.field.access.expr=\
  invalid character '':'' in field access expression

error.identifier.literal.only.supports.alphanumerics=\
  identifier literal only supports alphanumeric characters

error.incompatible.mapping.constructor.expression=\
  incompatible mapping constructor expression for type ''{0}''

error.mapping.constructor.compatible.type.not.found =\
  a type compatible with mapping constructor expressions not found in type ''{0}''

error.cannot.infer.types.for.tuple.binding=\
  invalid list constructor expression: types cannot be inferred for ''{0}''

error.invalid.unicode=\
  unicode code point ''{0}'' out of allowed range

error.method.too.large=\
  method is too large: ''{0}''

error.file.too.large=\
  file is too large: ''{0}''

error.class.not.found=\
  '{ballerina/jballerina.java}'CLASS_NOT_FOUND ''{0}''

error.no.class.def.found=\
  '{ballerina/jballerina.java}'NO_CLASS_DEF_FOUND ''{0}''

error.method.not.found=\
  '{ballerina/jballerina.java}'METHOD_NOT_FOUND ''{0}''

error.constructor.not.found=\
  '{ballerina/jballerina.java}'CONSTRUCTOR_NOT_FOUND ''{0}''

error.error.constructor.compatible.type.not.found =\
    compatible type for error constructor expression not found in type ''{0}''

error.field.not.found=\
  '{ballerina/jballerina.java}'FIELD_NOT_FOUND ''{0}''

error.invalid.number.of.parameters=\
  '{ballerina/jballerina.java}'INVALID NUMBER OF PARAMETERS ''{0}''

error.invalid.parameter.type=\
  '{ballerina/jballerina.java}'INVALID PARAMETER TYPE ''{0}''

error.overloaded.method=\
  '{ballerina/jballerina.java}'OVERLOADED_METHODS ''{0}''

error.unsupported.primitive.type.reason=\
  '{ballerina/jballerina.java}'UNSUPPORTED_PRIMITIVE_TYPE ''{0}''

error.method.signature.not.match=\
  '{ballerina/jballerina.java}'METHOD_SIGNATURE_DOES_NOT_MATCH ''{0}''

error.invalid.attribute.reference=\
  invalid attribute reference

error.illegal.function.change.list.size=\
  cannot call ''{0}'' on fixed length list(s) of type ''{1}''

error.illegal.function.change.tuple.shape=\
  cannot call ''{0}'' on tuple(s) of type ''{1}'': cannot violate inherent type

error.invalid.non.external.dependently.typed.function=\
  a function with a non-''external'' function body cannot be a dependently-typed function

error.invalid.param.type.for.return.type=\
  invalid parameter reference: expected ''typedesc'', found ''{0}''

error.invalid.typedesc.param=\
  default value for a ''typedesc'' parameter used in the return type should be a reference to a type

error.incompatible.type.for.inferred.typedesc.value=\
  incompatible type for parameter ''{0}'' with inferred typedesc value: expected ''{1}'', found ''{2}''

error.multiple.infer.typedesc.params=\
  cannot have more than one defaultable parameter with an inferred typedesc default

error.invalid.dependently.typed.return.type.with.inferred.typedesc.param=\
  invalid return type: members of a dependently-typed union type with an inferred typedesc parameter should have \
  disjoint basic types

error.cannot.infer.typedesc.argument.from.cet=\
  cannot infer the ''typedesc'' argument for parameter ''{0}'' with ''{1}'' as the contextually-expected \
  type mapping to return type ''{2}''

error.cannot.infer.typedesc.argument.without.cet=\
  cannot infer the ''typedesc'' argument for parameter ''{0}'': expected an argument for the parameter or a \
  contextually-expected type to infer the argument

error.cannot.use.inferred.typedesc.default.with.unreferenced.param=\
  cannot use an inferred typedesc default with a parameter on which the return type does not depend on

error.invalid.raw.template.type=\
  invalid literal for type ''{1}'': raw templates can only be assigned to abstract subtypes of ''{0}''

error.multiple.compatible.raw.template.types=\
  ambiguous type for raw template: found multiple types compatible with ''{0}'' in ''{1}''

error.invalid.num.of.strings=\
  invalid raw template: expected {0} string(s), but found {1} string(s)

error.invalid.num.of.insertions=\
  invalid raw template: expected {0} insertion(s), but found {1} insertion(s)

error.invalid.raw.template.assignment=\
  invalid raw template assignment: ''{0}'' should be an abstract object

error.invalid.number.of.fields=\
  invalid raw template assignment: ''{0}'' should only have the ''strings'' and ''insertions'' fields

error.methods.not.allowed=\
  invalid raw template assignment: ''{0}'' should be a type without methods

error.distinct.typing.only.support.objects.and.errors=\
  distinct typing is only supported for object type and error type

error.variable.decl.with.var.without.initializer=\
  initializer required for variables declared with var

error.object.constructor.init.function.cannot.have.parameters=\
  object constructor ''init'' method cannot have parameters

error.object.constructor.does.not.support.type.reference.members=\
  object constructor does not support type reference members

error.invalid.mutable.access.in.isolated.function=\
  invalid access of mutable storage in an ''isolated'' function

error.invalid.mutable.access.as.record.default=\
  invalid access of mutable storage in the default value of a record field

error.invalid.mutable.access.as.object.default=\
  invalid access of mutable storage in the initializer of an object field

error.invalid.non.isolated.function.as.argument=\
  incompatible types: expected an ''isolated'' function

error.invalid.non.isolated.invocation.in.isolated.function=\
  invalid invocation of a non-isolated function in an ''isolated'' function

error.invalid.non.isolated.invocation.as.record.default=\
  invalid invocation of a non-isolated function in the default value of a record field

error.invalid.non.isolated.invocation.as.object.default=\
  invalid invocation of a non-isolated function in the initializer of an object field

error.invalid.non.isolated.init.expression.in.isolated.function=\
  invalid non-isolated initialization expression in an ''isolated'' function

error.invalid.non.isolated.init.expression.as.record.default=\
  invalid non-isolated initialization expression in the default value of a record field

error.invalid.non.isolated.init.expression.as.object.default=\
  invalid non-isolated initialization expression in the initializer of an object field

error.invalid.async.invocation.of.non.isolated.function.in.isolated.function=\
  invalid start action calling a non-isolated function in an ''isolated'' function

error.invalid.access.of.non.isolated.expression.in.argument.of.async.invocation.of.isolated.function=\
  invalid start action accessing a non isolated expression in an argument of a async call of an ''isolated'' function

error.invalid.strand.annotation.in.isolated.function=\
  ''strand'' annotation not allowed in a {0} in an ''isolated'' function

error.invalid.non.private.mutable.field.in.isolated.object=\
  invalid non-private mutable field in an ''isolated'' object

error.invalid.mutable.field.access.in.isolated.object.outside.lock=\
  invalid access of a mutable field of an ''isolated'' object outside a ''lock'' statement

error.invalid.non.isolated.expression.as.initial.value=\
  invalid initial value expression: expected an isolated expression

error.invalid.transfer.out.of.lock.with.restricted.var.usage=\
  invalid attempt to transfer out a value from a ''lock'' statement with restricted variable usage: expected an \
  isolated expression

error.invalid.transfer.into.lock.with.restricted.var.usage=\
  invalid attempt to transfer a value into a ''lock'' statement with restricted variable usage

error.invalid.non.isolated.invocation.in.lock.with.restricted.var.usage=\
  invalid invocation of a non-isolated function in a ''lock'' statement with restricted variable usage

error.invalid.isolated.variable.access.outside.lock=\
  invalid access of an ''isolated'' variable outside a ''lock'' statement

error.invalid.assignment.in.lock.with.restricted.var.usage=\
  cannot assign to a variable outside the ''lock'' statement with restricted variable usage, if not just a variable name

error.invalid.usage.of.multiple.restricted.vars.in.lock=\
  cannot access more than one variable for which usage is restricted in a single ''lock'' statement

error.invalid.isolated.qualifier.on.module.no.init.var.decl=\
  an uninitialized module variable declaration cannot be marked as ''isolated''

error.only.a.simple.variable.can.be.marked.as.isolated=\
  only a simple variable can be marked as ''isolated''

error.invalid.read.only.class.inclusion.in.object.type.descriptor=\
  object type inclusion cannot be used with a ''readonly class'' in an object type descriptor

error.invalid.inclusion.with.mismatched.qualifiers=\
  invalid object type inclusion: missing ''{0}'' qualifier(s) in the referencing object

error.invalid.reference.with.mismatched.qualifiers=\
  invalid type reference: missing ''{0}'' qualifier(s) in the referencing object constructor expression

error.invalid.read.only.typedesc.inclusion.in.object.typedesc=\
  object type inclusion cannot be used with a ''readonly'' type descriptor in an ''object'' type descriptor

error.invalid.read.only.typedesc.inclusion.in.non.read.only.class=\
  object type inclusion cannot be used with a ''readonly'' type descriptor in a ''class'' that is not ''readonly''

error.invalid.read.only.class.inclusion.in.non.read.only.class=\
  object type inclusion cannot be used with a ''readonly class'' in a ''class'' that is not ''readonly''

error.invalid.field.in.object.constructor.expr.with.readonly.reference=\
  invalid field in an object constructor expression with a ''readonly'' reference: ''{0}'' can never be ''readonly''

error.mismatched.visibility.qualifiers.in.object.field=\
  mismatched visibility qualifiers for field ''{0}'' with object type inclusion

error.invalid.inclusion.of.object.with.private.members=\
  invalid object type inclusion with an object that has private fields or methods

error.invalid.field.binding.pattern.with.non.required.field=\
  invalid field binding pattern; can only bind required fields

error.multiple.receive.action.not.yet.supported=multiple receive action not yet supported

error.async.send.action.not.yet.supported.as.expression=\
  async send action not yet supported as expression

error.invalid.readonly.field.type=\
  invalid ''readonly'' field, ''{0}'' can never be ''readonly''

error.continue.not.allowed=\
  continue not allowed here

error.break.not.allowed=\
  break not allowed here

error.unused.variable.with.inferred.type.including.error=\
  unused variable ''{0}'' with inferred type including error

error.invalid.iterable.type=\
  invalid iterable type ''{0}'': an iterable object must be a subtype of ''{1}''

error.invalid.iterable.completion.type.in.foreach.next.function=\
  invalid completion type ''{0}'' in foreach statement: next method completion type cannot contain type ''{1}''

error.invalid.method.call.expr.on.field=\
  invalid method call expression: expected a function type, but found ''{0}''

error.incompatible.type.wait.future.expr=\
  incompatible types: expected ''{0}'', found eventual type ''{1}'' for wait future expression ''{2}''

error.same.array.type.as.main.param=\
   'main' function can have at most one array parameter

error.variable.and.array.type.as.main.param=\
   'main' function cannot have operand parameter ''{0}'' of type ''{1}'' and array of type ''{2}'' together

error.invalid.main.option.params.type=\
   'main' function option parameter ''{0}'' via included record ''{1}'' has invalid type ''{2}''

error.optional.operand.precedes.operand=\
   'main' function optional operand parameter ''{0}'' of type ''{1}'' cannot precede operand parameter ''{2}'' \
  of type ''{3}''

error.unsupported.remote.method.name.in.scope=\
  unsupported remote method name, ''{0}'' already exists as a method or field name in the object type

error.unsupported.type.intersection=\
  unsupported intersection

error.wild.card.binding.pattern.only.supports.type.any=\
  a wildcard binding pattern can be used only with a value that belong to type ''any''

error.underscore.not.allowed.as.identifier=\
  ''_'' is a keyword, and may not be used as an identifier

error.configurable.variable.module.ambiguity=\
  configurable variable name ''{0}'' creates an ambiguity with module ''{1}''

error.invalid.usage.of.check.in.record.field.default.expression=\
  cannot use ''check'' in the default expression of a record field

error.invalid.usage.of.check.in.object.field.initializer.in.object.with.no.init.method=\
  cannot use ''check'' in an object field initializer of an object with no ''init'' method

error.invalid.usage.of.check.in.object.field.initializer.with.init.method.return.type.mismatch=\
  usage of ''check'' in field initializer is allowed only when compatible with the return type of the ''init'' \
   method: expected ''{0}'', found ''{1}''

error.field.access.cannot.be.used.to.access.optional.fields=\
  field access cannot be used to access an optional field of a type that includes nil, use optional field access or member access

error.undeclared.field.in.record=\
  undeclared field ''{0}'' in record ''{1}''

error.invalid.field.access.in.record.type=\
  invalid field access: ''{0}'' is not a required field in record ''{1}'', use member access to access a field that \
  may have been specified as a rest field

error.undeclared.and.nilable.fields.in.union.of.records=\
  field access can only be used to access required fields or optional fields of non-nilable types, field ''{0}'' \
  is undeclared in record(s) ''{1}'' and type includes nil in record(s) ''{2}''

error.undeclared.field.in.union.of.records=\
  field access can only be used to access required fields or optional fields of non-nilable types, field ''{0}'' \
  is undeclared in record(s) ''{1}''

error.nilable.field.in.union.of.records=\
  field access can only be used to access required fields or optional fields of non-nilable types, type of \
  field ''{0}'' includes nil in record(s) ''{1}''

error.invalid.assignment.to.narrowed.var.in.loop=\
  invalid attempt to assign a value to a variable narrowed outside the loop

error.invalid.non.isolated.call.in.match.guard=\
  cannot call a non-isolated function/method in a match guard when the type of the action/expression being matched \
  is not a subtype of ''readonly''

error.invalid.call.with.mutable.args.in.match.guard=\
  cannot call a function/method in a match guard with an argument of a type that is not a subtype of ''readonly''

error.invalid.assignment.to.narrowed.var.in.query.action=\
  invalid attempt to assign a value to a variable narrowed outside the query action

error.compound.assignment.not.allowed.with.nullable.operands=\
  compound assignment not allowed with nullable operands

# hints
hint.unnecessary.condition=\
  unnecessary condition: expression will always evaluate to ''true''

hint.unnecessary.condition.for.variable.of.type.never=\
  unnecessary condition: expression will always evaluate to ''true'' for variable of type ''never''

hint.expression.always.false=\
  expression will always evaluate to ''false''

hint.concurrent.calls.will.not.be.made.to.non.isolated.method.in.non.isolated.service=\
    concurrent calls will not be made to this method since the service and the method are not ''isolated''

hint.concurrent.calls.will.not.be.made.to.non.isolated.service=\
    concurrent calls will not be made to this method since the service is not an ''isolated'' service

hint.concurrent.calls.will.not.be.made.to.non.isolated.method=\
    concurrent calls will not be made to this method since the method is not an ''isolated'' method

error.numeric.literal.out.of.range=\
  ''{0}'' is out of range for ''{1}''

error.constant.cyclic.reference=\
  illegal cyclic reference ''{0}''

error.unsupported.multilevel.closures=\
    closure variable ''{0}'' : closures not yet supported for object constructors which are fields

error.invalid.isolated.variable.access.outside.lock.in.record.default=\
  invalid access of an isolated variable outside a lock statement in the default value of a record field

error.incompatible.types.list.spread.op=\
  incompatible types: expected an array or a tuple, found ''{0}''

error.invalid.spread.operator.fixed.length.list.expected=\
  invalid usage of spread operator: fixed length list expected

error.invalid.spread.operator.fixed.member.expected=\
  invalid usage of spread operator: fixed member expected for ''{0}''

error.cannot.infer.type.from.spread.op=\
  cannot infer type from spread operator: expected an array or a tuple, found ''{0}''

error.tuple.and.expression.size.does.not.match=\
  tuple and expression size does not match

error.infer.size.only.supported.in.the.first.dimension=\
  inferred array size is only allowed in the first dimension of an array type descriptor

error.cannot.specify.named.argument.for.field.of.included.record.when.arg.specified.for.included.record=\
  cannot specify a named argument for a field of an included record parameter when \
  an argument is specified for the included record parameter

error.incompatible.type.in.select.clause=\
  incompatible type in select clause: expected '[string,any|error]', found ''{0}''

error.client.resource.access.action.is.only.allowed.on.client.objects=\
  client resource access action is only allowed on client objects

error.undefined.resource=\
  undefined resource path in object ''{0}''

error.undefined.resource.method=\
  undefined resource method ''{0}'' on target resource in object ''{1}''

error.ambiguous.resource.access.not.yet.supported=\
  client resource access action is not yet supported when the corresponding resource method is ambiguous

error.unsupported.computed.resource.access.path.segment.type=\
  unsupported computed resource access path segment type: expected ''int'', ''string'', ''float'', ''boolean'',\
   ''decimal'' but found ''{0}''

error.unsupported.resource.access.rest.segment.type=\
    unsupported resource access rest segment type: expected array of ''int'', ''string'', ''float'', ''boolean'',\
   ''decimal'' but found ''{0}''

error.invalid.start.char.code.in.range=\
  start char code is greater than end char code

error.invalid.quantifier.minimum=\
  quantifier minimum is greater than maximum

error.duplicate.flags=\
  duplicate flag ''{0}''

error.outer.join.must.be.declared.with.var=\
  outer join must be declared with ''var''

error.cannot.import.module.generated.for.a.client.decl=\
  a module generated for a client declaration cannot be imported

error.int.range.overflow=\
  ''int'' range overflow

error.unsupported.usage.of.default.values.for.key.field.in.table.member=\
  using default values of record fields for table key fields is not yet supported

error.cannot.use.wildcard.binding.pattern.for.error.cause=\
  cannot use a wildcard binding pattern to bind the cause: a wildcard binding pattern can be used only with a value \
  that belongs to type ''any''

error.worker.send.action.not.allowed.in.lock.statement=\
  using send action within the lock statement is not allowed to prevent possible deadlocks

error.worker.receive.action.not.allowed.in.lock.statement=\
  using receive action within the lock statement is not allowed to prevent possible deadlocks

error.named.arg.not.allowed.for.rest.param=\
  named argument not allowed for rest parameter

error.empty.regexp.string.disallowed=\
  regular expression is not allowed: empty RegExp

error.unsupported.empty.character.class=\
  empty character class disallowed

error.cannot.use.alternate.wait.action.within.multiple.wait.action=\
  cannot use an alternate wait action within a multiple wait action

error.future.expression.expected=\
  expected an expression of type ''future'', found ''{0}''

error.cyclic.type.reference.not.yet.supported=\
  cyclic type reference not yet supported for ''{0}''

error.user.defined.functions.not.allowed.with.aggregated.variables=\
  user defined functions are not allowed when arguments contain aggregated variable

error.seq.var.cannot.be.used.in.required.arg=\
  sequence variable cannot be used in a required argument

error.seq.var.used.in.single.element.list.ctr.or.func.invocation=\
  sequence variable can be used in a single element list constructor or function invocation

error.seq.arg.followed.by.another.seq.arg=\
  arguments not allowed after seq argument

error.query.construct.types.cannot.be.used.with.collect=\
  query construct types cannot be used with collect clause

error.variable.is.sequenced.more.than.once=\
  ''{0}'' is sequenced more than once

error.invalid.grouping.key.type=\
  invalid grouping key type ''{0}'', expected a subtype of ''anydata''

error.function.call.syntax.not.defined=\
  function call syntax is not defined for ''{0}''

<<<<<<< HEAD
error.invalid.binding.pattern.in.on.fail=\
  invalid binding pattern in ''on fail'' clause: only a capture binding pattern or an error binding pattern is allowed
=======
error.invalid.error.query.construct.type=\
  incompatible types: ''{0}'' cannot be constrained with ''{1}''

error.inferred.query.construct.type.as.map=\
  query expression that constructs a mapping must start with the map keyword

error.inferred.query.construct.type.as.stream=\
  query expression that constructs a stream must start with the stream keyword
>>>>>>> e6f31656
<|MERGE_RESOLUTION|>--- conflicted
+++ resolved
@@ -2001,10 +2001,6 @@
 error.function.call.syntax.not.defined=\
   function call syntax is not defined for ''{0}''
 
-<<<<<<< HEAD
-error.invalid.binding.pattern.in.on.fail=\
-  invalid binding pattern in ''on fail'' clause: only a capture binding pattern or an error binding pattern is allowed
-=======
 error.invalid.error.query.construct.type=\
   incompatible types: ''{0}'' cannot be constrained with ''{1}''
 
@@ -2013,4 +2009,6 @@
 
 error.inferred.query.construct.type.as.stream=\
   query expression that constructs a stream must start with the stream keyword
->>>>>>> e6f31656
+
+error.invalid.binding.pattern.in.on.fail=\
+  invalid binding pattern in ''on fail'' clause: only a capture binding pattern or an error binding pattern is allowed