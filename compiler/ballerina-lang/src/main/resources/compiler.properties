--- conflicted
+++ resolved
@@ -1689,12 +1689,8 @@
 error.invalid.iterable.type=\
   invalid iterable type ''{0}'': an iterable object must be a subtype of ''{1}''
 
-<<<<<<< HEAD
 error.invalid.iterable.completion.type.in.foreach.next.function=\
   invalid completion type ''{0}'' in foreach statement: next method completion type cannot contain type ''{1}''
-=======
-error.break.not.allowed=break not allowed here
 
 error.invalid.method.call.expr.on.field=\
-  invalid method call expression: expected a function type, but found ''{0}''
->>>>>>> 52a9de65
+  invalid method call expression: expected a function type, but found ''{0}''