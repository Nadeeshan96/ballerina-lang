--- conflicted
+++ resolved
@@ -198,18 +198,12 @@
     ;
 
 typeName
-<<<<<<< HEAD
-    :   simpleTypeName                              # simpleTypeNameTemp
-    |   typeName (LEFT_BRACKET RIGHT_BRACKET)+      # arrayTypeName
-    |   typeName (PIPE typeName)+                   # unionTypeName
-    |   LEFT_PARENTHESIS typeName (COMMA typeName)* RIGHT_PARENTHESIS       #tupleTypeName
-=======
-    :   simpleTypeName                                  # simpleTypeNameLabel
-    |   typeName (LEFT_BRACKET RIGHT_BRACKET)+          # arrayTypeNameLabel
-    |   typeName (PIPE typeName)+                       # unionTypeNameLabel
-    |   typeName QUESTION_MARK                          # nullableTypeNameLabel
-    |   LEFT_PARENTHESIS typeName RIGHT_PARENTHESIS     # groupTypeNameLabel
->>>>>>> 0a00c87a
+    :   simpleTypeName                                                      # simpleTypeNameLabel
+    |   typeName (LEFT_BRACKET RIGHT_BRACKET)+                              # arrayTypeNameLabel
+    |   typeName (PIPE typeName)+                                           # unionTypeNameLabel
+    |   typeName QUESTION_MARK                                              # nullableTypeNameLabel
+    |   LEFT_PARENTHESIS typeName (COMMA typeName)* RIGHT_PARENTHESIS       # tupleTypeName
+    |   LEFT_PARENTHESIS typeName RIGHT_PARENTHESIS                         # groupTypeNameLabel
     ;
 
 // Temporary production rule name
