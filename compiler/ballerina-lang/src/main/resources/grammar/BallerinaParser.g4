--- conflicted
+++ resolved
@@ -885,17 +885,16 @@
 
 shiftExprPredicate : {_input.get(_input.index() -1).getType() != WS}? ;
 
-<<<<<<< HEAD
 transactionalExpr
     :   TRANSACTIONAL
     ;
 
 commitAction
     :   COMMIT
-=======
+    ;
+
 onConflictClause
     :    ON CONFLICT expression
->>>>>>> 26d5ed0c
     ;
 
 selectClause
