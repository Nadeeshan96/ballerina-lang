/*
 * Copyright (c) 2020, WSO2 Inc. (http://www.wso2.org) All Rights Reserved.
 *
 * WSO2 Inc. licenses this file to you under the Apache License,
 * Version 2.0 (the "License"); you may not use this file except
 * in compliance with the License.
 * You may obtain a copy of the License at
 *
 *    http://www.apache.org/licenses/LICENSE-2.0
 *
 * Unless required by applicable law or agreed to in writing,
 * software distributed under the License is distributed on an
 * "AS IS" BASIS, WITHOUT WARRANTIES OR CONDITIONS OF ANY
 * KIND, either express or implied.  See the License for the
 * specific language governing permissions and limitations
 * under the License.
 */
package org.wso2.ballerinalang.compiler.bir.codegen;

import org.ballerinalang.compiler.BLangCompilerException;
import org.ballerinalang.model.elements.PackageID;
import org.objectweb.asm.Handle;
import org.objectweb.asm.Label;
import org.objectweb.asm.MethodVisitor;
import org.objectweb.asm.Opcodes;
import org.objectweb.asm.Type;
import org.wso2.ballerinalang.compiler.bir.codegen.internal.BIRVarToJVMIndexMap;
import org.wso2.ballerinalang.compiler.bir.codegen.internal.LambdaMetadata;
import org.wso2.ballerinalang.compiler.bir.codegen.interop.JCast;
import org.wso2.ballerinalang.compiler.bir.codegen.interop.JInsKind;
import org.wso2.ballerinalang.compiler.bir.codegen.interop.JInstruction;
import org.wso2.ballerinalang.compiler.bir.codegen.interop.JType;
import org.wso2.ballerinalang.compiler.bir.codegen.interop.JTypeTags;
import org.wso2.ballerinalang.compiler.bir.model.BIRNode;
import org.wso2.ballerinalang.compiler.bir.model.BIRNonTerminator;
import org.wso2.ballerinalang.compiler.bir.model.BIROperand;
import org.wso2.ballerinalang.compiler.bir.model.InstructionKind;
import org.wso2.ballerinalang.compiler.bir.model.VarKind;
import org.wso2.ballerinalang.compiler.semantics.model.SymbolTable;
import org.wso2.ballerinalang.compiler.semantics.model.symbols.SchedulerPolicy;
import org.wso2.ballerinalang.compiler.semantics.model.types.BObjectType;
import org.wso2.ballerinalang.compiler.semantics.model.types.BServiceType;
import org.wso2.ballerinalang.compiler.semantics.model.types.BType;
import org.wso2.ballerinalang.compiler.util.TypeTags;

import java.util.ArrayList;
import java.util.List;

import static org.objectweb.asm.Opcodes.AASTORE;
import static org.objectweb.asm.Opcodes.ACONST_NULL;
import static org.objectweb.asm.Opcodes.ALOAD;
import static org.objectweb.asm.Opcodes.ANEWARRAY;
import static org.objectweb.asm.Opcodes.ASTORE;
import static org.objectweb.asm.Opcodes.BIPUSH;
import static org.objectweb.asm.Opcodes.CHECKCAST;
import static org.objectweb.asm.Opcodes.DADD;
import static org.objectweb.asm.Opcodes.DCMPL;
import static org.objectweb.asm.Opcodes.DDIV;
import static org.objectweb.asm.Opcodes.DLOAD;
import static org.objectweb.asm.Opcodes.DMUL;
import static org.objectweb.asm.Opcodes.DNEG;
import static org.objectweb.asm.Opcodes.DREM;
import static org.objectweb.asm.Opcodes.DSTORE;
import static org.objectweb.asm.Opcodes.DSUB;
import static org.objectweb.asm.Opcodes.DUP;
import static org.objectweb.asm.Opcodes.FLOAD;
import static org.objectweb.asm.Opcodes.FSTORE;
import static org.objectweb.asm.Opcodes.GETSTATIC;
import static org.objectweb.asm.Opcodes.GOTO;
import static org.objectweb.asm.Opcodes.I2B;
import static org.objectweb.asm.Opcodes.I2L;
import static org.objectweb.asm.Opcodes.I2S;
import static org.objectweb.asm.Opcodes.IADD;
import static org.objectweb.asm.Opcodes.IAND;
import static org.objectweb.asm.Opcodes.IASTORE;
import static org.objectweb.asm.Opcodes.ICONST_0;
import static org.objectweb.asm.Opcodes.ICONST_1;
import static org.objectweb.asm.Opcodes.IFEQ;
import static org.objectweb.asm.Opcodes.IFGE;
import static org.objectweb.asm.Opcodes.IFGT;
import static org.objectweb.asm.Opcodes.IFLE;
import static org.objectweb.asm.Opcodes.IFLT;
import static org.objectweb.asm.Opcodes.IFNE;
import static org.objectweb.asm.Opcodes.IF_ICMPEQ;
import static org.objectweb.asm.Opcodes.IF_ICMPGE;
import static org.objectweb.asm.Opcodes.IF_ICMPGT;
import static org.objectweb.asm.Opcodes.IF_ICMPLE;
import static org.objectweb.asm.Opcodes.IF_ICMPLT;
import static org.objectweb.asm.Opcodes.IF_ICMPNE;
import static org.objectweb.asm.Opcodes.ILOAD;
import static org.objectweb.asm.Opcodes.INEG;
import static org.objectweb.asm.Opcodes.INVOKEINTERFACE;
import static org.objectweb.asm.Opcodes.INVOKESPECIAL;
import static org.objectweb.asm.Opcodes.INVOKESTATIC;
import static org.objectweb.asm.Opcodes.INVOKEVIRTUAL;
import static org.objectweb.asm.Opcodes.IOR;
import static org.objectweb.asm.Opcodes.ISHL;
import static org.objectweb.asm.Opcodes.ISHR;
import static org.objectweb.asm.Opcodes.ISTORE;
import static org.objectweb.asm.Opcodes.IUSHR;
import static org.objectweb.asm.Opcodes.IXOR;
import static org.objectweb.asm.Opcodes.L2I;
import static org.objectweb.asm.Opcodes.LADD;
import static org.objectweb.asm.Opcodes.LAND;
import static org.objectweb.asm.Opcodes.LCMP;
import static org.objectweb.asm.Opcodes.LLOAD;
import static org.objectweb.asm.Opcodes.LMUL;
import static org.objectweb.asm.Opcodes.LNEG;
import static org.objectweb.asm.Opcodes.LOR;
import static org.objectweb.asm.Opcodes.LSHL;
import static org.objectweb.asm.Opcodes.LSHR;
import static org.objectweb.asm.Opcodes.LSTORE;
import static org.objectweb.asm.Opcodes.LSUB;
import static org.objectweb.asm.Opcodes.LUSHR;
import static org.objectweb.asm.Opcodes.LXOR;
import static org.objectweb.asm.Opcodes.NEW;
import static org.objectweb.asm.Opcodes.NEWARRAY;
import static org.objectweb.asm.Opcodes.PUTSTATIC;
import static org.objectweb.asm.Opcodes.T_INT;
import static org.wso2.ballerinalang.compiler.bir.codegen.JvmCastGen.generateCast;
import static org.wso2.ballerinalang.compiler.bir.codegen.JvmCastGen.generateCheckCast;
import static org.wso2.ballerinalang.compiler.bir.codegen.JvmCastGen.generateCheckCastToByte;
import static org.wso2.ballerinalang.compiler.bir.codegen.JvmCastGen.generatePlatformCheckCast;
import static org.wso2.ballerinalang.compiler.bir.codegen.JvmCastGen.getTargetClass;
import static org.wso2.ballerinalang.compiler.bir.codegen.JvmConstants.ANNOTATION_MAP_NAME;
import static org.wso2.ballerinalang.compiler.bir.codegen.JvmConstants.ANNOTATION_UTILS;
import static org.wso2.ballerinalang.compiler.bir.codegen.JvmConstants.ARRAY_TYPE;
import static org.wso2.ballerinalang.compiler.bir.codegen.JvmConstants.ARRAY_VALUE;
import static org.wso2.ballerinalang.compiler.bir.codegen.JvmConstants.ARRAY_VALUE_IMPL;
import static org.wso2.ballerinalang.compiler.bir.codegen.JvmConstants.BINITIAL_VALUE_ENTRY;
import static org.wso2.ballerinalang.compiler.bir.codegen.JvmConstants.BTYPE;
import static org.wso2.ballerinalang.compiler.bir.codegen.JvmConstants.BXML_QNAME;
import static org.wso2.ballerinalang.compiler.bir.codegen.JvmConstants.BYTE_VALUE;
import static org.wso2.ballerinalang.compiler.bir.codegen.JvmConstants.DECIMAL_VALUE;
import static org.wso2.ballerinalang.compiler.bir.codegen.JvmConstants.ERROR_VALUE;
import static org.wso2.ballerinalang.compiler.bir.codegen.JvmConstants.FUNCTION;
import static org.wso2.ballerinalang.compiler.bir.codegen.JvmConstants.FUNCTION_POINTER;
import static org.wso2.ballerinalang.compiler.bir.codegen.JvmConstants.INT_VALUE;
import static org.wso2.ballerinalang.compiler.bir.codegen.JvmConstants.JSON_UTILS;
import static org.wso2.ballerinalang.compiler.bir.codegen.JvmConstants.LIST_INITIAL_EXPRESSION_ENTRY;
import static org.wso2.ballerinalang.compiler.bir.codegen.JvmConstants.LIST_INITIAL_VALUE_ENTRY;
import static org.wso2.ballerinalang.compiler.bir.codegen.JvmConstants.LONG_STREAM;
import static org.wso2.ballerinalang.compiler.bir.codegen.JvmConstants.MAPPING_INITIAL_KEY_VALUE_ENTRY;
import static org.wso2.ballerinalang.compiler.bir.codegen.JvmConstants.MAPPING_INITIAL_SPREAD_FIELD_ENTRY;
import static org.wso2.ballerinalang.compiler.bir.codegen.JvmConstants.MAPPING_INITIAL_VALUE_ENTRY;
import static org.wso2.ballerinalang.compiler.bir.codegen.JvmConstants.MAP_UTILS;
import static org.wso2.ballerinalang.compiler.bir.codegen.JvmConstants.MAP_VALUE;
import static org.wso2.ballerinalang.compiler.bir.codegen.JvmConstants.MATH_UTILS;
import static org.wso2.ballerinalang.compiler.bir.codegen.JvmConstants.MODULE_INIT_CLASS_NAME;
import static org.wso2.ballerinalang.compiler.bir.codegen.JvmConstants.OBJECT;
import static org.wso2.ballerinalang.compiler.bir.codegen.JvmConstants.OBJECT_TYPE;
import static org.wso2.ballerinalang.compiler.bir.codegen.JvmConstants.OBJECT_VALUE;
import static org.wso2.ballerinalang.compiler.bir.codegen.JvmConstants.SHORT_VALUE;
import static org.wso2.ballerinalang.compiler.bir.codegen.JvmConstants.STRAND;
import static org.wso2.ballerinalang.compiler.bir.codegen.JvmConstants.STRING_UTILS;
import static org.wso2.ballerinalang.compiler.bir.codegen.JvmConstants.STRING_VALUE;
import static org.wso2.ballerinalang.compiler.bir.codegen.JvmConstants.TABLE_TYPE;
import static org.wso2.ballerinalang.compiler.bir.codegen.JvmConstants.TABLE_UTILS;
import static org.wso2.ballerinalang.compiler.bir.codegen.JvmConstants.TABLE_VALUE;
import static org.wso2.ballerinalang.compiler.bir.codegen.JvmConstants.TABLE_VALUE_IMPL;
import static org.wso2.ballerinalang.compiler.bir.codegen.JvmConstants.TUPLE_TYPE;
import static org.wso2.ballerinalang.compiler.bir.codegen.JvmConstants.TUPLE_VALUE_IMPL;
import static org.wso2.ballerinalang.compiler.bir.codegen.JvmConstants.TYPEDESC_VALUE;
import static org.wso2.ballerinalang.compiler.bir.codegen.JvmConstants.TYPEDESC_VALUE_IMPL;
import static org.wso2.ballerinalang.compiler.bir.codegen.JvmConstants.TYPE_CHECKER;
import static org.wso2.ballerinalang.compiler.bir.codegen.JvmConstants.XML_FACTORY;
import static org.wso2.ballerinalang.compiler.bir.codegen.JvmConstants.XML_QNAME;
import static org.wso2.ballerinalang.compiler.bir.codegen.JvmConstants.XML_VALUE;
import static org.wso2.ballerinalang.compiler.bir.codegen.JvmPackageGen.getPackageName;
import static org.wso2.ballerinalang.compiler.bir.codegen.JvmTerminatorGen.toNameString;
import static org.wso2.ballerinalang.compiler.bir.codegen.JvmTypeGen.duplicateServiceTypeWithAnnots;
import static org.wso2.ballerinalang.compiler.bir.codegen.JvmTypeGen.getTypeDesc;
import static org.wso2.ballerinalang.compiler.bir.codegen.JvmTypeGen.loadType;
import static org.wso2.ballerinalang.compiler.bir.codegen.JvmValueGen.getTypeDescClassName;
import static org.wso2.ballerinalang.compiler.bir.codegen.JvmValueGen.getTypeValueClassName;
import static org.wso2.ballerinalang.compiler.bir.model.BIRNonTerminator.FieldAccess;
import static org.wso2.ballerinalang.compiler.bir.model.BIRNonTerminator.NewTable;

/**
 * Instruction generator helper class to hold its enclosing pkg and index map.
 *
 * @since 1.2.0
 */
public class JvmInstructionGen {

    //this anytype is currently set from package gen class
    static BType anyType;
    private MethodVisitor mv;
    private BIRVarToJVMIndexMap indexMap;
    private String currentPackageName;
    private BIRNode.BIRPackage currentPackage;
    private JvmPackageGen jvmPackageGen;
    private SymbolTable symbolTable;

    public JvmInstructionGen(MethodVisitor mv, BIRVarToJVMIndexMap indexMap, BIRNode.BIRPackage currentPackage,
                             JvmPackageGen jvmPackageGen) {

        this.mv = mv;
        this.indexMap = indexMap;
        this.currentPackage = currentPackage;
        this.jvmPackageGen = jvmPackageGen;
        this.symbolTable = jvmPackageGen.symbolTable;
        this.currentPackageName = getPackageName(currentPackage.org.value, currentPackage.name.value);
    }

    static void addBoxInsn(MethodVisitor mv, BType bType) {

        if (bType != null) {
            generateCast(mv, bType, anyType);
        }
    }

    public static void addUnboxInsn(MethodVisitor mv, BType bType) {

        if (bType != null) {
            generateCast(mv, anyType, bType);
        }
    }

    static void addJUnboxInsn(MethodVisitor mv, JType jType) {

        if (jType == null) {
            return;
        }
        if (jType.jTag == JTypeTags.JBYTE) {
            mv.visitMethodInsn(INVOKESTATIC, TYPE_CHECKER, "anyToJByte", String.format("(L%s;)B", OBJECT), false);
        } else if (jType.jTag == JTypeTags.JCHAR) {
            mv.visitMethodInsn(INVOKESTATIC, TYPE_CHECKER, "anyToJChar", String.format("(L%s;)C", OBJECT), false);
        } else if (jType.jTag == JTypeTags.JSHORT) {
            mv.visitMethodInsn(INVOKESTATIC, TYPE_CHECKER, "anyToJShort", String.format("(L%s;)S", OBJECT), false);
        } else if (jType.jTag == JTypeTags.JINT) {
            mv.visitMethodInsn(INVOKESTATIC, TYPE_CHECKER, "anyToJInt", String.format("(L%s;)I", OBJECT), false);
        } else if (jType.jTag == JTypeTags.JLONG) {
            mv.visitMethodInsn(INVOKESTATIC, TYPE_CHECKER, "anyToJLong", String.format("(L%s;)J", OBJECT), false);
        } else if (jType.jTag == JTypeTags.JFLOAT) {
            mv.visitMethodInsn(INVOKESTATIC, TYPE_CHECKER, "anyToJFloat", String.format("(L%s;)F", OBJECT), false);
        } else if (jType.jTag == JTypeTags.JDOUBLE) {
            mv.visitMethodInsn(INVOKESTATIC, TYPE_CHECKER, "anyToJDouble", String.format("(L%s;)D", OBJECT), false);
        } else if (jType.jTag == JTypeTags.JBOOLEAN) {
            mv.visitMethodInsn(INVOKESTATIC, TYPE_CHECKER, "anyToJBoolean", String.format("(L%s;)Z", OBJECT), false);
        } else if (jType.jTag == JTypeTags.JREF) {
            mv.visitTypeInsn(CHECKCAST, ((JType.JRefType) jType).typeValue);
        }
    }

    private static void generateJVarLoad(MethodVisitor mv, JType jType, String currentPackageName, int valueIndex) {

        if (jType.jTag == JTypeTags.JBYTE) {
            mv.visitVarInsn(ILOAD, valueIndex);
        } else if (jType.jTag == JTypeTags.JCHAR) {
            mv.visitVarInsn(ILOAD, valueIndex);
        } else if (jType.jTag == JTypeTags.JSHORT) {
            mv.visitVarInsn(ILOAD, valueIndex);
        } else if (jType.jTag == JTypeTags.JINT) {
            mv.visitVarInsn(ILOAD, valueIndex);
        } else if (jType.jTag == JTypeTags.JLONG) {
            mv.visitVarInsn(LLOAD, valueIndex);
        } else if (jType.jTag == JTypeTags.JFLOAT) {
            mv.visitVarInsn(FLOAD, valueIndex);
        } else if (jType.jTag == JTypeTags.JDOUBLE) {
            mv.visitVarInsn(DLOAD, valueIndex);
        } else if (jType.jTag == JTypeTags.JBOOLEAN) {
            mv.visitVarInsn(ILOAD, valueIndex);
        } else if (jType.jTag == JTypeTags.JARRAY ||
                jType.jTag == JTypeTags.JREF) {
            mv.visitVarInsn(ALOAD, valueIndex);
        } else {
            throw new BLangCompilerException("JVM generation is not supported for type " + String.format("%s", jType));
        }
    }

    private static void generateJVarStore(MethodVisitor mv, JType jType, String currentPackageName, int valueIndex) {

        if (jType.jTag == JTypeTags.JBYTE) {
            mv.visitVarInsn(ISTORE, valueIndex);
        } else if (jType.jTag == JTypeTags.JCHAR) {
            mv.visitVarInsn(ISTORE, valueIndex);
        } else if (jType.jTag == JTypeTags.JSHORT) {
            mv.visitVarInsn(ISTORE, valueIndex);
        } else if (jType.jTag == JTypeTags.JINT) {
            mv.visitVarInsn(ISTORE, valueIndex);
        } else if (jType.jTag == JTypeTags.JLONG) {
            mv.visitVarInsn(LSTORE, valueIndex);
        } else if (jType.jTag == JTypeTags.JFLOAT) {
            mv.visitVarInsn(FSTORE, valueIndex);
        } else if (jType.jTag == JTypeTags.JDOUBLE) {
            mv.visitVarInsn(DSTORE, valueIndex);
        } else if (jType.jTag == JTypeTags.JBOOLEAN) {
            mv.visitVarInsn(ISTORE, valueIndex);
        } else if (jType.jTag == JTypeTags.JARRAY ||
                jType.jTag == JTypeTags.JREF) {
            mv.visitVarInsn(ASTORE, valueIndex);
        } else {
            throw new BLangCompilerException("JVM generation is not supported for type " + String.format("%s", jType));
        }
    }

    private static int[] listHighSurrogates(String str) {

        List<Integer> highSurrogates = new ArrayList<>();
        for (int i = 0; i < str.length(); i++) {
            char c = str.charAt(i);
            if (Character.isHighSurrogate(c)) {
                highSurrogates.add(i - highSurrogates.size());
            }
        }
        int[] highSurrogatesArr = new int[highSurrogates.size()];
        for (int i = 0; i < highSurrogates.size(); i++) {
            Integer highSurrogate = highSurrogates.get(i);
            highSurrogatesArr[i] = highSurrogate;
        }
        return highSurrogatesArr;
    }

    static void loadConstantValue(BType bType, Object constVal, MethodVisitor mv) {

        if (TypeTags.isIntegerTypeTag(bType.tag)) {
            long intValue = constVal instanceof Long ? (long) constVal : Long.parseLong(String.valueOf(constVal));
            mv.visitLdcInsn(intValue);
        } else if (bType.tag == TypeTags.BYTE) {
            int byteValue = ((Number) constVal).intValue();
            mv.visitLdcInsn(byteValue);
        } else if (bType.tag == TypeTags.FLOAT) {
            double doubleValue = constVal instanceof Double ? (double) constVal :
                    Double.parseDouble(String.valueOf(constVal));
            mv.visitLdcInsn(doubleValue);
        } else if (bType.tag == TypeTags.BOOLEAN) {
            boolean booleanVal = constVal instanceof Boolean ? (boolean) constVal :
                    Boolean.parseBoolean(String.valueOf(constVal));
            mv.visitLdcInsn(booleanVal);
        } else if (TypeTags.isStringTypeTag(bType.tag)) {
            String val = String.valueOf(constVal);
            int[] highSurrogates = listHighSurrogates(val);

            mv.visitTypeInsn(NEW, JvmConstants.NON_BMP_STRING_VALUE);
            mv.visitInsn(DUP);
            mv.visitLdcInsn(val);
            mv.visitIntInsn(BIPUSH, highSurrogates.length);
            mv.visitIntInsn(NEWARRAY, T_INT);

            int i = 0;
            for (int ch : highSurrogates) {
                mv.visitInsn(DUP);
                mv.visitIntInsn(BIPUSH, i);
                mv.visitIntInsn(BIPUSH, ch);
                i = i + 1;
                mv.visitInsn(IASTORE);
            }
            mv.visitMethodInsn(INVOKESPECIAL, JvmConstants.NON_BMP_STRING_VALUE, "<init>",
                               String.format("(L%s;[I)V", STRING_VALUE), false);
        } else if (bType.tag == TypeTags.DECIMAL) {
            mv.visitTypeInsn(NEW, DECIMAL_VALUE);
            mv.visitInsn(DUP);
            mv.visitLdcInsn(String.valueOf(constVal));
            mv.visitMethodInsn(INVOKESPECIAL, DECIMAL_VALUE, "<init>", String.format("(L%s;)V", STRING_VALUE), false);
        } else if (bType.tag == TypeTags.NIL) {
            mv.visitInsn(ACONST_NULL);
        } else {
            throw new BLangCompilerException("JVM generation is not supported for type : " +
                    String.format("%s", bType));
        }
    }

    private static void generateIntToUnsignedIntConversion(MethodVisitor mv, BType targetType) {

        switch (targetType.tag) {
            case TypeTags.BYTE: // Wouldn't reach here for int atm.
            case TypeTags.UNSIGNED8_INT:
                mv.visitInsn(L2I);
                mv.visitInsn(I2B);
                mv.visitMethodInsn(INVOKESTATIC, BYTE_VALUE, "toUnsignedLong", "(B)J", false);
                return;
            case TypeTags.UNSIGNED16_INT:
                mv.visitInsn(L2I);
                mv.visitInsn(I2S);
                mv.visitMethodInsn(INVOKESTATIC, SHORT_VALUE, "toUnsignedLong", "(S)J", false);
                return;
            case TypeTags.UNSIGNED32_INT:
                mv.visitInsn(L2I);
                mv.visitMethodInsn(INVOKESTATIC, INT_VALUE, "toUnsignedLong", "(I)J", false);
        }
    }

    static void visitInvokeDyn(MethodVisitor mv, String currentClass, String lambdaName, int size) {

        String mapDesc = getMapsDesc(size);
        Handle handle = new Handle(Opcodes.H_INVOKESTATIC, "java/lang/invoke/LambdaMetafactory",
                "metafactory", "(Ljava/lang/invoke/MethodHandles$Lookup;Ljava/lang/String;" +
                "Ljava/lang/invoke/MethodType;Ljava/lang/invoke/MethodType;Ljava/lang/invoke/MethodHandle;" +
                "Ljava/lang/invoke/MethodType;)Ljava/lang/invoke/CallSite;", false);

        mv.visitInvokeDynamicInsn("apply", "(" + mapDesc + ")Ljava/util/function/Function;", handle,
                Type.getType("(Ljava/lang/Object;)Ljava/lang/Object;"),
                new Handle(Opcodes.H_INVOKESTATIC, currentClass, lambdaName, "(" + mapDesc + "[" +
                        "Ljava/lang/Object;)Ljava/lang/Object;", false),
                Type.getType("([Ljava/lang/Object;" + ")Ljava/lang/Object;"));
    }

    private static String getMapsDesc(long count) {

        StringBuilder builder = new StringBuilder();
        for (long i = count; i > 0; i--) {
            builder.append("Lorg/ballerinalang/jvm/values/MapValue;");
        }
        return builder.toString();
    }

    public void generateVarLoad(MethodVisitor mv, BIRNode.BIRVariableDcl varDcl, String currentPackageName,
                                int valueIndex) {

        BType bType = varDcl.type;

        if (varDcl.kind == VarKind.GLOBAL) {
            BIRNode.BIRGlobalVariableDcl globalVar = (BIRNode.BIRGlobalVariableDcl) varDcl;
            PackageID modId = globalVar.pkgId;
            String moduleName = getPackageName(modId.orgName, modId.name);

            String varName = varDcl.name.value;
            String className = jvmPackageGen.lookupGlobalVarClassName(moduleName, varName);

            String typeSig = getTypeDesc(bType);
            mv.visitFieldInsn(GETSTATIC, className, varName, typeSig);
            return;
        } else if (varDcl.kind == VarKind.SELF) {
            mv.visitVarInsn(ALOAD, 0);
            return;
        } else if (varDcl.kind == VarKind.CONSTANT) {
            String varName = varDcl.name.value;
            PackageID moduleId = ((BIRNode.BIRGlobalVariableDcl) varDcl).pkgId;
            String pkgName = getPackageName(moduleId.orgName, moduleId.name);
            String className = jvmPackageGen.lookupGlobalVarClassName(pkgName, varName);
            String typeSig = getTypeDesc(bType);
            mv.visitFieldInsn(GETSTATIC, className, varName, typeSig);
            return;
        }

        if (TypeTags.isIntegerTypeTag(bType.tag)) {
            mv.visitVarInsn(LLOAD, valueIndex);
        } else if (bType.tag == TypeTags.BYTE) {
            mv.visitVarInsn(ILOAD, valueIndex);
            mv.visitInsn(I2B);
            mv.visitMethodInsn(INVOKESTATIC, "java/lang/Byte", "toUnsignedInt", "(B)I", false);
        } else if (bType.tag == TypeTags.FLOAT) {
            mv.visitVarInsn(DLOAD, valueIndex);
        } else if (bType.tag == TypeTags.BOOLEAN) {
            mv.visitVarInsn(ILOAD, valueIndex);
        } else if (bType.tag == TypeTags.ARRAY ||
                TypeTags.isStringTypeTag(bType.tag) ||
                bType.tag == TypeTags.MAP ||
                bType.tag == TypeTags.STREAM ||
                bType.tag == TypeTags.TABLE ||
                bType.tag == TypeTags.ANY ||
                bType.tag == TypeTags.ANYDATA ||
                bType.tag == TypeTags.NIL ||
                bType.tag == TypeTags.UNION ||
                bType.tag == TypeTags.TUPLE ||
                bType.tag == TypeTags.RECORD ||
                bType.tag == TypeTags.ERROR ||
                bType.tag == TypeTags.JSON ||
                bType.tag == TypeTags.FUTURE ||
                bType.tag == TypeTags.OBJECT ||
                bType.tag == TypeTags.DECIMAL ||
                TypeTags.isXMLTypeTag(bType.tag) ||
                bType.tag == TypeTags.INVOKABLE ||
                bType.tag == TypeTags.FINITE ||
                bType.tag == TypeTags.HANDLE ||
                bType.tag == TypeTags.TYPEDESC ||
                bType.tag == TypeTags.READONLY) {
            mv.visitVarInsn(ALOAD, valueIndex);
        } else if (bType.tag == JTypeTags.JTYPE) {
            generateJVarLoad(mv, (JType) bType, currentPackageName, valueIndex);
        } else {
            throw new BLangCompilerException("JVM generation is not supported for type " + String.format("%s", bType));
        }
    }

    public void generateVarStore(MethodVisitor mv, BIRNode.BIRVariableDcl varDcl, String currentPackageName,
                                 int valueIndex) {

        BType bType = varDcl.type;

        if (varDcl.kind == VarKind.GLOBAL) {
            String varName = varDcl.name.value;
            String className = jvmPackageGen.lookupGlobalVarClassName(currentPackageName, varName);
            String typeSig = getTypeDesc(bType);
            mv.visitFieldInsn(PUTSTATIC, className, varName, typeSig);
            return;
        } else if (varDcl.kind == VarKind.CONSTANT) {
            String varName = varDcl.name.value;
            PackageID moduleId = ((BIRNode.BIRGlobalVariableDcl) varDcl).pkgId;
            String pkgName = getPackageName(moduleId.orgName, moduleId.name);
            String className = jvmPackageGen.lookupGlobalVarClassName(pkgName, varName);
            String typeSig = getTypeDesc(bType);
            mv.visitFieldInsn(PUTSTATIC, className, varName, typeSig);
            return;
        }

        if (TypeTags.isIntegerTypeTag(bType.tag)) {
            mv.visitVarInsn(LSTORE, valueIndex);
        } else if (bType.tag == TypeTags.BYTE) {
            mv.visitVarInsn(ISTORE, valueIndex);
        } else if (bType.tag == TypeTags.FLOAT) {
            mv.visitVarInsn(DSTORE, valueIndex);
        } else if (bType.tag == TypeTags.BOOLEAN) {
            mv.visitVarInsn(ISTORE, valueIndex);
        } else if (bType.tag == TypeTags.ARRAY ||
                TypeTags.isStringTypeTag(bType.tag) ||
                bType.tag == TypeTags.MAP ||
                bType.tag == TypeTags.STREAM ||
                bType.tag == TypeTags.TABLE ||
                bType.tag == TypeTags.ANY ||
                bType.tag == TypeTags.ANYDATA ||
                bType.tag == TypeTags.NIL ||
                bType.tag == TypeTags.UNION ||
                bType.tag == TypeTags.TUPLE ||
                bType.tag == TypeTags.DECIMAL ||
                bType.tag == TypeTags.RECORD ||
                bType.tag == TypeTags.ERROR ||
                bType.tag == TypeTags.JSON ||
                bType.tag == TypeTags.FUTURE ||
                bType.tag == TypeTags.OBJECT ||
                bType.tag == TypeTags.SERVICE ||
                TypeTags.isXMLTypeTag(bType.tag) ||
                bType.tag == TypeTags.INVOKABLE ||
                bType.tag == TypeTags.FINITE ||
                bType.tag == TypeTags.HANDLE ||
                bType.tag == TypeTags.TYPEDESC ||
                bType.tag == TypeTags.READONLY) {
            mv.visitVarInsn(ASTORE, valueIndex);
        } else if (bType.tag == JTypeTags.JTYPE) {
            generateJVarStore(mv, (JType) bType, currentPackageName, valueIndex);
        } else {
            throw new BLangCompilerException("JVM generation is not supported for type " + String.format("%s", bType));
        }
    }

    private BType getSmallerUnsignedIntSubType(BType lhsType, BType rhsType) {

        if (TypeTags.isSignedIntegerTypeTag(lhsType.tag) || TypeTags.isSignedIntegerTypeTag(rhsType.tag)) {
            throw new BLangCompilerException("expected two unsigned int subtypes, found '" + lhsType + "' and '" +
                    rhsType + "'");
        }

        if (lhsType.tag == TypeTags.BYTE || rhsType.tag == TypeTags.BYTE) {
            return symbolTable.unsigned8IntType;
        }

        if (lhsType.tag == TypeTags.UNSIGNED8_INT || rhsType.tag == TypeTags.UNSIGNED8_INT) {
            return symbolTable.unsigned8IntType;
        }

        if (lhsType.tag == TypeTags.UNSIGNED16_INT || rhsType.tag == TypeTags.UNSIGNED16_INT) {
            return symbolTable.unsigned16IntType;
        }

        return symbolTable.unsigned32IntType;
    }

    void generatePlatformIns(JInstruction ins) {

        if (ins.jKind == JInsKind.JCAST) {
            JCast castIns = (JCast) ins;
            BType targetType = castIns.targetType;
            this.loadVar(castIns.rhsOp.variableDcl);
            generatePlatformCheckCast(this.mv, this.indexMap, castIns.rhsOp.variableDcl.type, targetType);
            this.storeToVar(castIns.lhsOp.variableDcl);
        }
    }

    void generateMoveIns(BIRNonTerminator.Move moveIns) {

        this.loadVar(moveIns.rhsOp.variableDcl);
        this.storeToVar(moveIns.lhsOp.variableDcl);
    }

    void generateBinaryOpIns(BIRNonTerminator.BinaryOp binaryIns) {

        InstructionKind insKind = binaryIns.kind;
        switch (insKind) {
            case ADD:
                this.generateAddIns(binaryIns);
                break;
            case SUB:
                this.generateSubIns(binaryIns);
                break;
            case MUL:
                this.generateMulIns(binaryIns);
                break;
            case DIV:
                this.generateDivIns(binaryIns);
                break;
            case MOD:
                this.generateRemIns(binaryIns);
                break;
            case EQUAL:
                this.generateEqualIns(binaryIns);
                break;
            case NOT_EQUAL:
                this.generateNotEqualIns(binaryIns);
                break;
            case GREATER_THAN:
                this.generateGreaterThanIns(binaryIns);
                break;
            case GREATER_EQUAL:
                this.generateGreaterEqualIns(binaryIns);
                break;
            case LESS_THAN:
                this.generateLessThanIns(binaryIns);
                break;
            case LESS_EQUAL:
                this.generateLessEqualIns(binaryIns);
                break;
            case REF_EQUAL:
                this.generateRefEqualIns(binaryIns);
                break;
            case REF_NOT_EQUAL:
                this.generateRefNotEqualIns(binaryIns);
                break;
            case CLOSED_RANGE:
                this.generateClosedRangeIns(binaryIns);
                break;
            case HALF_OPEN_RANGE:
                this.generateClosedRangeIns(binaryIns);
                break;
            case ANNOT_ACCESS:
                this.generateAnnotAccessIns(binaryIns);
                break;
            case BITWISE_AND:
                this.generateBitwiseAndIns(binaryIns);
                break;
            case BITWISE_OR:
                this.generateBitwiseOrIns(binaryIns);
                break;
            case BITWISE_XOR:
                this.generateBitwiseXorIns(binaryIns);
                break;
            case BITWISE_LEFT_SHIFT:
                this.generateBitwiseLeftShiftIns(binaryIns);
                break;
            case BITWISE_RIGHT_SHIFT:
                this.generateBitwiseRightShiftIns(binaryIns);
                break;
            case BITWISE_UNSIGNED_RIGHT_SHIFT:
                this.generateBitwiseUnsignedRightShiftIns(binaryIns);
                break;
            default:
                throw new BLangCompilerException("JVM generation is not supported for instruction kind : " +
                        String.format("%s", insKind));
        }
    }

    private void generateBinaryRhsAndLhsLoad(BIRNonTerminator.BinaryOp binaryIns) {

        this.loadVar(binaryIns.rhsOp1.variableDcl);
        this.loadVar(binaryIns.rhsOp2.variableDcl);
    }

    private void generateLessThanIns(BIRNonTerminator.BinaryOp binaryIns) {

        this.generateBinaryCompareIns(binaryIns, IFLT);
    }

    private void generateGreaterThanIns(BIRNonTerminator.BinaryOp binaryIns) {

        this.generateBinaryCompareIns(binaryIns, IFGT);
    }

    private void generateLessEqualIns(BIRNonTerminator.BinaryOp binaryIns) {

        this.generateBinaryCompareIns(binaryIns, IFLE);

    }

    private void generateGreaterEqualIns(BIRNonTerminator.BinaryOp binaryIns) {

        this.generateBinaryCompareIns(binaryIns, IFGE);
    }

    private void generateBinaryCompareIns(BIRNonTerminator.BinaryOp binaryIns, int opcode) {

        if (opcode != IFLT && opcode != IFGT && opcode != IFLE && opcode != IFGE) {
            throw new BLangCompilerException(String.format("Unsupported opcode '%s' for binary operator.", opcode));
        }

        this.generateBinaryRhsAndLhsLoad(binaryIns);
        Label label1 = new Label();
        Label label2 = new Label();

        BType lhsOpType = binaryIns.rhsOp1.variableDcl.type;
        BType rhsOpType = binaryIns.rhsOp2.variableDcl.type;

        if (TypeTags.isIntegerTypeTag(lhsOpType.tag) && TypeTags.isIntegerTypeTag(rhsOpType.tag)) {
            this.mv.visitInsn(LCMP);
            this.mv.visitJumpInsn(opcode, label1);
        } else if (lhsOpType.tag == TypeTags.BYTE && rhsOpType.tag == TypeTags.BYTE) {
            if (opcode == IFLT) {
                this.mv.visitJumpInsn(IF_ICMPLT, label1);
            } else if (opcode != IFGT) {
                this.mv.visitJumpInsn(IF_ICMPGT, label1);
            } else if (opcode != IFLE) {
                this.mv.visitJumpInsn(IF_ICMPLE, label1);
            } else if (opcode == IFGE) {
                this.mv.visitJumpInsn(IF_ICMPGE, label1);
            }
        } else if (lhsOpType.tag == TypeTags.FLOAT && rhsOpType.tag == TypeTags.FLOAT) {
            this.mv.visitInsn(DCMPL);
            this.mv.visitJumpInsn(opcode, label1);
        } else if (lhsOpType.tag == TypeTags.DECIMAL && rhsOpType.tag == TypeTags.DECIMAL) {
            String compareFuncName = this.getDecimalCompareFuncName(opcode);
            this.mv.visitMethodInsn(INVOKESTATIC, TYPE_CHECKER, compareFuncName,
                    String.format("(L%s;L%s;)Z", DECIMAL_VALUE, DECIMAL_VALUE), false);
            this.storeToVar(binaryIns.lhsOp.variableDcl);
            return;
        }

        this.mv.visitInsn(ICONST_0);
        this.mv.visitJumpInsn(GOTO, label2);

        this.mv.visitLabel(label1);
        this.mv.visitInsn(ICONST_1);

        this.mv.visitLabel(label2);
        this.storeToVar(binaryIns.lhsOp.variableDcl);
    }

    private String getDecimalCompareFuncName(int opcode) {

        if (opcode == IFGT) {
            return "checkDecimalGreaterThan";
        } else if (opcode == IFGE) {
            return "checkDecimalGreaterThanOrEqual";
        } else if (opcode == IFLT) {
            return "checkDecimalLessThan";
        } else if (opcode == IFLE) {
            return "checkDecimalLessThanOrEqual";
        } else {
            throw new BLangCompilerException(String.format("Opcode: '%s' is not a comparison opcode.", opcode));
        }
    }

    private void generateEqualIns(BIRNonTerminator.BinaryOp binaryIns) {

        this.generateBinaryRhsAndLhsLoad(binaryIns);

        Label label1 = new Label();
        Label label2 = new Label();

        BType lhsOpType = binaryIns.rhsOp1.variableDcl.type;
        BType rhsOpType = binaryIns.rhsOp2.variableDcl.type;

        if (TypeTags.isIntegerTypeTag(lhsOpType.tag) && TypeTags.isIntegerTypeTag(rhsOpType.tag)) {
            this.mv.visitInsn(LCMP);
            this.mv.visitJumpInsn(IFNE, label1);
        } else if (lhsOpType.tag == TypeTags.BYTE && rhsOpType.tag == TypeTags.BYTE) {
            this.mv.visitJumpInsn(IF_ICMPNE, label1);
        } else if (lhsOpType.tag == TypeTags.FLOAT && rhsOpType.tag == TypeTags.FLOAT) {
            this.mv.visitInsn(DCMPL);
            this.mv.visitJumpInsn(IFNE, label1);
        } else if (lhsOpType.tag == TypeTags.BOOLEAN && rhsOpType.tag == TypeTags.BOOLEAN) {
            this.mv.visitJumpInsn(IF_ICMPNE, label1);
        } else if (lhsOpType.tag == TypeTags.DECIMAL && rhsOpType.tag == TypeTags.DECIMAL) {
            this.mv.visitMethodInsn(INVOKESTATIC, TYPE_CHECKER, "checkDecimalEqual",
                    String.format("(L%s;L%s;)Z", DECIMAL_VALUE, DECIMAL_VALUE), false);
            this.storeToVar(binaryIns.lhsOp.variableDcl);
            return;
        } else {
            this.mv.visitMethodInsn(INVOKESTATIC, TYPE_CHECKER, "isEqual",
                    String.format("(L%s;L%s;)Z", OBJECT, OBJECT), false);
            this.storeToVar(binaryIns.lhsOp.variableDcl);
            return;
        }

        this.mv.visitInsn(ICONST_1);
        this.mv.visitJumpInsn(GOTO, label2);

        this.mv.visitLabel(label1);
        this.mv.visitInsn(ICONST_0);

        this.mv.visitLabel(label2);
        this.storeToVar(binaryIns.lhsOp.variableDcl);
    }

    private void generateNotEqualIns(BIRNonTerminator.BinaryOp binaryIns) {

        this.generateBinaryRhsAndLhsLoad(binaryIns);

        Label label1 = new Label();
        Label label2 = new Label();

        // It is assumed that both operands are of same type
        BType lhsOpType = binaryIns.rhsOp1.variableDcl.type;
        BType rhsOpType = binaryIns.rhsOp2.variableDcl.type;
        if (TypeTags.isIntegerTypeTag(lhsOpType.tag) && TypeTags.isIntegerTypeTag(rhsOpType.tag)) {
            this.mv.visitInsn(LCMP);
            this.mv.visitJumpInsn(IFEQ, label1);
        } else if (lhsOpType.tag == TypeTags.BYTE && rhsOpType.tag == TypeTags.BYTE) {
            this.mv.visitJumpInsn(IF_ICMPEQ, label1);
        } else if (lhsOpType.tag == TypeTags.FLOAT && rhsOpType.tag == TypeTags.FLOAT) {
            this.mv.visitInsn(DCMPL);
            this.mv.visitJumpInsn(IFEQ, label1);
        } else if (lhsOpType.tag == TypeTags.BOOLEAN && rhsOpType.tag == TypeTags.BOOLEAN) {
            this.mv.visitJumpInsn(IF_ICMPEQ, label1);
        } else if (lhsOpType.tag == TypeTags.DECIMAL && rhsOpType.tag == TypeTags.DECIMAL) {
            this.mv.visitMethodInsn(INVOKESTATIC, TYPE_CHECKER, "checkDecimalEqual",
                    String.format("(L%s;L%s;)Z", DECIMAL_VALUE, DECIMAL_VALUE), false);
            this.mv.visitJumpInsn(IFNE, label1);
        } else {
            this.mv.visitMethodInsn(INVOKESTATIC, TYPE_CHECKER, "isEqual",
                    String.format("(L%s;L%s;)Z", OBJECT, OBJECT), false);
            this.mv.visitJumpInsn(IFNE, label1);
        }

        this.mv.visitInsn(ICONST_1);
        this.mv.visitJumpInsn(GOTO, label2);

        this.mv.visitLabel(label1);
        this.mv.visitInsn(ICONST_0);

        this.mv.visitLabel(label2);
        this.storeToVar(binaryIns.lhsOp.variableDcl);
    }

    private void generateRefEqualIns(BIRNonTerminator.BinaryOp binaryIns) {

        this.generateBinaryRhsAndLhsLoad(binaryIns);

        Label label1 = new Label();
        Label label2 = new Label();

        BType lhsOpType = binaryIns.rhsOp1.variableDcl.type;
        BType rhsOpType = binaryIns.rhsOp2.variableDcl.type;
        if (TypeTags.isIntegerTypeTag(lhsOpType.tag) && TypeTags.isIntegerTypeTag(rhsOpType.tag)) {
            this.mv.visitInsn(LCMP);
            this.mv.visitJumpInsn(IFNE, label1);
        } else if (lhsOpType.tag == TypeTags.BYTE && rhsOpType.tag == TypeTags.BYTE) {
            this.mv.visitJumpInsn(IF_ICMPNE, label1);
        } else if (lhsOpType.tag == TypeTags.FLOAT && rhsOpType.tag == TypeTags.FLOAT) {
            this.mv.visitInsn(DCMPL);
            this.mv.visitJumpInsn(IFNE, label1);
        } else if (lhsOpType.tag == TypeTags.BOOLEAN && rhsOpType.tag == TypeTags.BOOLEAN) {
            this.mv.visitJumpInsn(IF_ICMPNE, label1);
        } else {
            this.mv.visitMethodInsn(INVOKESTATIC, TYPE_CHECKER, "isReferenceEqual",
                    String.format("(L%s;L%s;)Z", OBJECT, OBJECT), false);
            this.storeToVar(binaryIns.lhsOp.variableDcl);
            return;
        }

        this.mv.visitInsn(ICONST_1);
        this.mv.visitJumpInsn(GOTO, label2);

        this.mv.visitLabel(label1);
        this.mv.visitInsn(ICONST_0);

        this.mv.visitLabel(label2);
        this.storeToVar(binaryIns.lhsOp.variableDcl);
    }

    private void generateRefNotEqualIns(BIRNonTerminator.BinaryOp binaryIns) {

        this.generateBinaryRhsAndLhsLoad(binaryIns);

        Label label1 = new Label();
        Label label2 = new Label();

        // It is assumed that both operands are of same type
        BType lhsOpType = binaryIns.rhsOp1.variableDcl.type;
        BType rhsOpType = binaryIns.rhsOp2.variableDcl.type;
        if (TypeTags.isIntegerTypeTag(lhsOpType.tag) && TypeTags.isIntegerTypeTag(rhsOpType.tag)) {
            this.mv.visitInsn(LCMP);
            this.mv.visitJumpInsn(IFEQ, label1);
        } else if (lhsOpType.tag == TypeTags.BYTE && rhsOpType.tag == TypeTags.BYTE) {
            this.mv.visitJumpInsn(IF_ICMPEQ, label1);
        } else if (lhsOpType.tag == TypeTags.FLOAT && rhsOpType.tag == TypeTags.FLOAT) {
            this.mv.visitInsn(DCMPL);
            this.mv.visitJumpInsn(IFEQ, label1);
        } else if (lhsOpType.tag == TypeTags.BOOLEAN && rhsOpType.tag == TypeTags.BOOLEAN) {
            this.mv.visitJumpInsn(IF_ICMPEQ, label1);
        } else {
            this.mv.visitMethodInsn(INVOKESTATIC, TYPE_CHECKER, "isReferenceEqual",
                    String.format("(L%s;L%s;)Z", OBJECT, OBJECT), false);
            this.mv.visitJumpInsn(IFNE, label1);
        }

        this.mv.visitInsn(ICONST_1);
        this.mv.visitJumpInsn(GOTO, label2);

        this.mv.visitLabel(label1);
        this.mv.visitInsn(ICONST_0);

        this.mv.visitLabel(label2);
        this.storeToVar(binaryIns.lhsOp.variableDcl);
    }

    private void generateClosedRangeIns(BIRNonTerminator.BinaryOp binaryIns) {

        this.mv.visitTypeInsn(NEW, ARRAY_VALUE_IMPL);
        this.mv.visitInsn(DUP);
        this.generateBinaryRhsAndLhsLoad(binaryIns);
        this.mv.visitMethodInsn(INVOKESTATIC, LONG_STREAM, "rangeClosed", String.format("(JJ)L%s;", LONG_STREAM),
                true);
        this.mv.visitMethodInsn(INVOKEINTERFACE, LONG_STREAM, "toArray", "()[J", true);
        this.mv.visitMethodInsn(INVOKESPECIAL, ARRAY_VALUE_IMPL, "<init>", "([J)V", false);
        this.storeToVar(binaryIns.lhsOp.variableDcl);
    }

    private void generateAnnotAccessIns(BIRNonTerminator.BinaryOp binaryIns) {

        this.loadVar(binaryIns.rhsOp1.variableDcl);
        this.loadVar(binaryIns.rhsOp2.variableDcl);
        this.mv.visitMethodInsn(INVOKESTATIC, TYPE_CHECKER, "getAnnotValue", String.format(
                "(L%s;L%s;)L%s;", TYPEDESC_VALUE, JvmConstants.B_STRING_VALUE, OBJECT), false);

        BType targetType = binaryIns.lhsOp.variableDcl.type;
        addUnboxInsn(this.mv, targetType);
        this.storeToVar(binaryIns.lhsOp.variableDcl);
    }

    private void generateAddIns(BIRNonTerminator.BinaryOp binaryIns) {

        BType bType = binaryIns.lhsOp.variableDcl.type;
        this.generateBinaryRhsAndLhsLoad(binaryIns);
        if (TypeTags.isIntegerTypeTag(bType.tag)) {
            this.mv.visitInsn(LADD);
        } else if (bType.tag == TypeTags.BYTE) {
            this.mv.visitInsn(IADD);
        } else if (TypeTags.isStringTypeTag(bType.tag)) {
                this.mv.visitMethodInsn(INVOKEINTERFACE, JvmConstants.B_STRING_VALUE, "concat",
                                        String.format("(L%s;)L%s;", JvmConstants.B_STRING_VALUE,
                                                      JvmConstants.B_STRING_VALUE), true);
        } else if (bType.tag == TypeTags.DECIMAL) {
            this.mv.visitMethodInsn(INVOKEVIRTUAL, DECIMAL_VALUE, "add",
                    String.format("(L%s;)L%s;", DECIMAL_VALUE, DECIMAL_VALUE), false);
        } else if (bType.tag == TypeTags.FLOAT) {
            this.mv.visitInsn(DADD);
        } else if (TypeTags.isXMLTypeTag(bType.tag)) {
            this.mv.visitMethodInsn(INVOKESTATIC, XML_FACTORY, "concatenate",
                    String.format("(L%s;L%s;)L%s;", XML_VALUE, XML_VALUE, XML_VALUE), false);
        } else {
            throw new BLangCompilerException("JVM generation is not supported for type " +
                    String.format("%s", binaryIns.lhsOp.variableDcl.type));
        }

        this.storeToVar(binaryIns.lhsOp.variableDcl);
    }

    private void generateSubIns(BIRNonTerminator.BinaryOp binaryIns) {

        BType bType = binaryIns.lhsOp.variableDcl.type;
        this.generateBinaryRhsAndLhsLoad(binaryIns);
        if (TypeTags.isIntegerTypeTag(bType.tag)) {
            this.mv.visitInsn(LSUB);
        } else if (bType.tag == TypeTags.FLOAT) {
            this.mv.visitInsn(DSUB);
        } else if (bType.tag == TypeTags.DECIMAL) {
            this.mv.visitMethodInsn(INVOKEVIRTUAL, DECIMAL_VALUE, "subtract",
                    String.format("(L%s;)L%s;", DECIMAL_VALUE, DECIMAL_VALUE), false);
        } else {
            throw new BLangCompilerException("JVM generation is not supported for type " +
                    String.format("%s", binaryIns.lhsOp.variableDcl.type));
        }
        this.storeToVar(binaryIns.lhsOp.variableDcl);
    }

    private void generateDivIns(BIRNonTerminator.BinaryOp binaryIns) {

        BType bType = binaryIns.lhsOp.variableDcl.type;
        this.generateBinaryRhsAndLhsLoad(binaryIns);
        if (TypeTags.isIntegerTypeTag(bType.tag)) {
            this.mv.visitMethodInsn(INVOKESTATIC, MATH_UTILS, "divide", "(JJ)J", false);
        } else if (bType.tag == TypeTags.FLOAT) {
            this.mv.visitInsn(DDIV);
        } else if (bType.tag == TypeTags.DECIMAL) {
            this.mv.visitMethodInsn(INVOKEVIRTUAL, DECIMAL_VALUE, "divide",
                    String.format("(L%s;)L%s;", DECIMAL_VALUE, DECIMAL_VALUE), false);
        } else {
            throw new BLangCompilerException("JVM generation is not supported for type " +
                    String.format("%s", binaryIns.lhsOp.variableDcl.type));
        }
        this.storeToVar(binaryIns.lhsOp.variableDcl);
    }

    private void generateMulIns(BIRNonTerminator.BinaryOp binaryIns) {

        BType bType = binaryIns.lhsOp.variableDcl.type;
        this.generateBinaryRhsAndLhsLoad(binaryIns);
        if (TypeTags.isIntegerTypeTag(bType.tag)) {
            this.mv.visitInsn(LMUL);
        } else if (bType.tag == TypeTags.FLOAT) {
            this.mv.visitInsn(DMUL);
        } else if (bType.tag == TypeTags.DECIMAL) {
            this.mv.visitMethodInsn(INVOKEVIRTUAL, DECIMAL_VALUE, "multiply",
                    String.format("(L%s;)L%s;", DECIMAL_VALUE, DECIMAL_VALUE), false);
        } else {
            throw new BLangCompilerException("JVM generation is not supported for type " +
                    String.format("%s", binaryIns.lhsOp.variableDcl.type));
        }
        this.storeToVar(binaryIns.lhsOp.variableDcl);
    }

    private void generateRemIns(BIRNonTerminator.BinaryOp binaryIns) {

        BType bType = binaryIns.lhsOp.variableDcl.type;
        this.generateBinaryRhsAndLhsLoad(binaryIns);
        if (TypeTags.isIntegerTypeTag(bType.tag)) {
            this.mv.visitMethodInsn(INVOKESTATIC, MATH_UTILS, "remainder", "(JJ)J", false);
        } else if (bType.tag == TypeTags.FLOAT) {
            this.mv.visitInsn(DREM);
        } else if (bType.tag == TypeTags.DECIMAL) {
            this.mv.visitMethodInsn(INVOKEVIRTUAL, DECIMAL_VALUE, "remainder",
                    String.format("(L%s;)L%s;", DECIMAL_VALUE, DECIMAL_VALUE), false);
        } else {
            throw new BLangCompilerException("JVM generation is not supported for type " +
                    String.format("%s", binaryIns.lhsOp.variableDcl.type));
        }
        this.storeToVar(binaryIns.lhsOp.variableDcl);
    }

    private void generateBitwiseAndIns(BIRNonTerminator.BinaryOp binaryIns) {

        BType opType1 = binaryIns.rhsOp1.variableDcl.type;
        BType opType2 = binaryIns.rhsOp2.variableDcl.type;

        int opType1Tag = opType1.tag;
        int opType2Tag = opType2.tag;

        if (opType1Tag == TypeTags.BYTE && opType2Tag == TypeTags.BYTE) {
            this.loadVar(binaryIns.rhsOp1.variableDcl);
            generateCheckCastToByte(this.mv, opType1);

            this.loadVar(binaryIns.rhsOp2.variableDcl);
            generateCheckCastToByte(this.mv, opType2);

            this.mv.visitInsn(IAND);
        } else {
            boolean byteResult = false;

            this.loadVar(binaryIns.rhsOp1.variableDcl);
            if (opType1Tag == TypeTags.BYTE) {
                this.mv.visitMethodInsn(INVOKESTATIC, INT_VALUE, "toUnsignedLong", "(I)J", false);
                byteResult = true;
            }

            this.loadVar(binaryIns.rhsOp2.variableDcl);
            if (opType2Tag == TypeTags.BYTE) {
                this.mv.visitMethodInsn(INVOKESTATIC, INT_VALUE, "toUnsignedLong", "(I)J", false);
                byteResult = true;
            }

            this.mv.visitInsn(LAND);
            if (byteResult) {
                generateCheckCastToByte(this.mv, symbolTable.intType);
            }
        }

        this.storeToVar(binaryIns.lhsOp.variableDcl);
    }

    private void generateBitwiseOrIns(BIRNonTerminator.BinaryOp binaryIns) {

        BType opType1 = binaryIns.rhsOp1.variableDcl.type;
        BType opType2 = binaryIns.rhsOp2.variableDcl.type;

        if (opType1.tag == TypeTags.BYTE && opType2.tag == TypeTags.BYTE) {
            this.loadVar(binaryIns.rhsOp1.variableDcl);
            this.loadVar(binaryIns.rhsOp2.variableDcl);
            this.mv.visitInsn(IOR);
            this.storeToVar(binaryIns.lhsOp.variableDcl);
            return;
        }

        this.loadVar(binaryIns.rhsOp1.variableDcl);
        generateCheckCast(this.mv, opType1, symbolTable.intType, this.indexMap);

        this.loadVar(binaryIns.rhsOp2.variableDcl);
        generateCheckCast(this.mv, opType2, symbolTable.intType, this.indexMap);

        this.mv.visitInsn(LOR);

        if (!TypeTags.isSignedIntegerTypeTag(opType1.tag) && !TypeTags.isSignedIntegerTypeTag(opType2.tag)) {
            generateIntToUnsignedIntConversion(this.mv,
                    getSmallerUnsignedIntSubType(opType1, opType2));
        }

        this.storeToVar(binaryIns.lhsOp.variableDcl);
    }

    private void generateBitwiseXorIns(BIRNonTerminator.BinaryOp binaryIns) {

        BType opType1 = binaryIns.rhsOp1.variableDcl.type;
        BType opType2 = binaryIns.rhsOp2.variableDcl.type;

        if (opType1.tag == TypeTags.BYTE && opType2.tag == TypeTags.BYTE) {
            this.loadVar(binaryIns.rhsOp1.variableDcl);
            this.loadVar(binaryIns.rhsOp2.variableDcl);
            this.mv.visitInsn(IXOR);
            this.storeToVar(binaryIns.lhsOp.variableDcl);
            return;
        }

        this.loadVar(binaryIns.rhsOp1.variableDcl);
        generateCheckCast(this.mv, opType1, symbolTable.intType, this.indexMap);

        this.loadVar(binaryIns.rhsOp2.variableDcl);
        generateCheckCast(this.mv, opType2, symbolTable.intType, this.indexMap);

        this.mv.visitInsn(LXOR);

        if (!TypeTags.isSignedIntegerTypeTag(opType1.tag) && !TypeTags.isSignedIntegerTypeTag(opType2.tag)) {
            generateIntToUnsignedIntConversion(this.mv, getSmallerUnsignedIntSubType(opType1, opType2));
        }

        this.storeToVar(binaryIns.lhsOp.variableDcl);
    }

    private void generateBitwiseLeftShiftIns(BIRNonTerminator.BinaryOp binaryIns) {

        this.loadVar(binaryIns.rhsOp1.variableDcl);
        this.loadVar(binaryIns.rhsOp2.variableDcl);

        BType secondOpType = binaryIns.rhsOp2.variableDcl.type;
        if (TypeTags.isIntegerTypeTag(secondOpType.tag)) {
            this.mv.visitInsn(L2I);
        }

        BType firstOpType = binaryIns.rhsOp1.variableDcl.type;
        if (TypeTags.isIntegerTypeTag(firstOpType.tag)) {
            this.mv.visitInsn(LSHL);
        } else {
            this.mv.visitInsn(ISHL);
            this.mv.visitInsn(I2L);
        }

        this.storeToVar(binaryIns.lhsOp.variableDcl);
    }

    private void generateBitwiseRightShiftIns(BIRNonTerminator.BinaryOp binaryIns) {

        this.loadVar(binaryIns.rhsOp1.variableDcl);
        this.loadVar(binaryIns.rhsOp2.variableDcl);

        if (TypeTags.isIntegerTypeTag(binaryIns.rhsOp2.variableDcl.type.tag)) {
            this.mv.visitInsn(L2I);
        }

        if (TypeTags.isIntegerTypeTag(binaryIns.rhsOp1.variableDcl.type.tag)) {
            this.mv.visitInsn(LSHR);
        } else {
            this.mv.visitInsn(ISHR);
        }

        this.storeToVar(binaryIns.lhsOp.variableDcl);
    }

    private void generateBitwiseUnsignedRightShiftIns(BIRNonTerminator.BinaryOp binaryIns) {

        this.loadVar(binaryIns.rhsOp1.variableDcl);
        this.loadVar(binaryIns.rhsOp2.variableDcl);

        if (TypeTags.isIntegerTypeTag(binaryIns.rhsOp2.variableDcl.type.tag)) {
            this.mv.visitInsn(L2I);
        }

        if (TypeTags.isIntegerTypeTag(binaryIns.rhsOp1.variableDcl.type.tag)) {
            this.mv.visitInsn(LUSHR);
        } else {
            this.mv.visitInsn(IUSHR);
        }

        this.storeToVar(binaryIns.lhsOp.variableDcl);
    }

    private int getJVMIndexOfVarRef(BIRNode.BIRVariableDcl varDcl) {

        return this.indexMap.getIndex(varDcl);
    }

    void generateMapNewIns(BIRNonTerminator.NewStructure mapNewIns, int localVarOffset) {

        this.loadVar(mapNewIns.rhsOp.variableDcl);
        this.mv.visitVarInsn(ALOAD, localVarOffset);

        List<BIRNode.BIRMappingConstructorEntry> initialValues = mapNewIns.initialValues;
        mv.visitLdcInsn((long) initialValues.size());
        mv.visitInsn(L2I);
        mv.visitTypeInsn(ANEWARRAY, MAPPING_INITIAL_VALUE_ENTRY);

        int i = 0;
        for (BIRNode.BIRMappingConstructorEntry initialValue : initialValues) {
            mv.visitInsn(DUP);
            mv.visitLdcInsn((long) i);
            mv.visitInsn(L2I);
            i += 1;

            if (initialValue.isKeyValuePair()) {
                createKeyValueEntry(mv, (BIRNode.BIRMappingConstructorKeyValueEntry) initialValue);
            } else {
                createSpreadFieldEntry(mv, (BIRNode.BIRMappingConstructorSpreadFieldEntry) initialValue);
            }

            mv.visitInsn(AASTORE);
        }

        this.mv.visitMethodInsn(INVOKEINTERFACE, TYPEDESC_VALUE, "instantiate",
                String.format("(L%s;[L%s;)L%s;", STRAND, BINITIAL_VALUE_ENTRY, OBJECT), true);
        this.storeToVar(mapNewIns.lhsOp.variableDcl);
    }

    private void createKeyValueEntry(MethodVisitor mv, BIRNode.BIRMappingConstructorKeyValueEntry keyValueEntry) {

        mv.visitTypeInsn(NEW, MAPPING_INITIAL_KEY_VALUE_ENTRY);
        mv.visitInsn(DUP);

        BIRNode.BIRVariableDcl keyOpVarDecl = keyValueEntry.keyOp.variableDcl;
        this.loadVar(keyOpVarDecl);
        addBoxInsn(this.mv, keyOpVarDecl.type);

        BIRNode.BIRVariableDcl valueOpVarDecl = keyValueEntry.valueOp.variableDcl;
        this.loadVar(valueOpVarDecl);
        addBoxInsn(this.mv, valueOpVarDecl.type);

        mv.visitMethodInsn(INVOKESPECIAL, MAPPING_INITIAL_KEY_VALUE_ENTRY, "<init>",
                           String.format("(L%s;L%s;)V", OBJECT, OBJECT), false);
    }

    private void createSpreadFieldEntry(MethodVisitor mv,
                                        BIRNode.BIRMappingConstructorSpreadFieldEntry spreadFieldEntry) {

        mv.visitTypeInsn(NEW, MAPPING_INITIAL_SPREAD_FIELD_ENTRY);
        mv.visitInsn(DUP);

        BIRNode.BIRVariableDcl variableDcl = spreadFieldEntry.exprOp.variableDcl;
        this.loadVar(variableDcl);

        mv.visitMethodInsn(INVOKESPECIAL, MAPPING_INITIAL_SPREAD_FIELD_ENTRY, "<init>",
                           String.format("(L%s;)V", OBJECT), false);
    }

    void generateMapStoreIns(BIRNonTerminator.FieldAccess mapStoreIns) {
        // visit map_ref
        this.loadVar(mapStoreIns.lhsOp.variableDcl);
        BType varRefType = mapStoreIns.lhsOp.variableDcl.type;

        // visit key_expr
        this.loadVar(mapStoreIns.keyOp.variableDcl);

        // visit value_expr
        BType valueType = mapStoreIns.rhsOp.variableDcl.type;
        this.loadVar(mapStoreIns.rhsOp.variableDcl);
        addBoxInsn(this.mv, valueType);

        if (varRefType.tag == TypeTags.JSON) {
            this.mv.visitMethodInsn(INVOKESTATIC, JSON_UTILS, "setElement",
                                        String.format("(L%s;L%s;L%s;)V", OBJECT, JvmConstants.B_STRING_VALUE), false);
        } else {
            String signature = String.format("(L%s;L%s;L%s;)V",
                    MAP_VALUE, JvmConstants.B_STRING_VALUE, OBJECT);
            this.mv.visitMethodInsn(INVOKESTATIC, MAP_UTILS, "handleMapStore", signature, false);
        }
    }

    void generateMapLoadIns(BIRNonTerminator.FieldAccess mapLoadIns) {
        // visit map_ref
        this.loadVar(mapLoadIns.rhsOp.variableDcl);
        BType varRefType = mapLoadIns.rhsOp.variableDcl.type;
        addUnboxInsn(this.mv, varRefType);

        // visit key_expr
        this.loadVar(mapLoadIns.keyOp.variableDcl);

        if (varRefType.tag == TypeTags.JSON) {

            if (mapLoadIns.optionalFieldAccess) {
                this.mv.visitTypeInsn(CHECKCAST, JvmConstants.B_STRING_VALUE);
                this.mv.visitMethodInsn(INVOKESTATIC, JSON_UTILS, "getElementOrNil",
                                        String.format("(L%s;L%s;)L%s;", OBJECT, JvmConstants.B_STRING_VALUE, OBJECT),
                                        false);
            } else {
                this.mv.visitTypeInsn(CHECKCAST, JvmConstants.B_STRING_VALUE);
                this.mv.visitMethodInsn(INVOKESTATIC, JSON_UTILS, "getElement", String.format(
                        "(L%s;L%s;)L%s;", OBJECT, JvmConstants.B_STRING_VALUE, OBJECT), false);
            }
        } else {
            if (mapLoadIns.fillingRead) {
                this.mv.visitMethodInsn(INVOKEINTERFACE, MAP_VALUE, "fillAndGet",
                        String.format("(L%s;)L%s;", OBJECT, OBJECT), true);
            } else {
                this.mv.visitMethodInsn(INVOKEINTERFACE, MAP_VALUE, "get",
                        String.format("(L%s;)L%s;", OBJECT, OBJECT), true);
            }
        }

        // store in the target reg
        BType targetType = mapLoadIns.lhsOp.variableDcl.type;
        addUnboxInsn(this.mv, targetType);
        this.storeToVar(mapLoadIns.lhsOp.variableDcl);
    }

    void generateObjectLoadIns(BIRNonTerminator.FieldAccess objectLoadIns) {
        // visit object_ref
        this.loadVar(objectLoadIns.rhsOp.variableDcl);

        // visit key_expr
        this.loadVar(objectLoadIns.keyOp.variableDcl);

        // invoke get() method, and unbox if needed
        this.mv.visitMethodInsn(INVOKEINTERFACE, OBJECT_VALUE, "get",
                                    String.format("(L%s;)L%s;", JvmConstants.B_STRING_VALUE, OBJECT), true);
        BType targetType = objectLoadIns.lhsOp.variableDcl.type;
        addUnboxInsn(this.mv, targetType);

        // store in the target reg
        this.storeToVar(objectLoadIns.lhsOp.variableDcl);
    }

    void generateObjectStoreIns(BIRNonTerminator.FieldAccess objectStoreIns) {
        // visit object_ref
        this.loadVar(objectStoreIns.lhsOp.variableDcl);

        // visit key_expr
        this.loadVar(objectStoreIns.keyOp.variableDcl);

        // visit value_expr
        BType valueType = objectStoreIns.rhsOp.variableDcl.type;
        this.loadVar(objectStoreIns.rhsOp.variableDcl);
        addBoxInsn(this.mv, valueType);

        // invoke set() method
        this.mv.visitMethodInsn(INVOKEINTERFACE, OBJECT_VALUE, "set",
                                    String.format("(L%s;L%s;)V", JvmConstants.B_STRING_VALUE, OBJECT), true);
    }

    void generateStringLoadIns(BIRNonTerminator.FieldAccess stringLoadIns) {
        // visit the string
        this.loadVar(stringLoadIns.rhsOp.variableDcl);

        // visit the key expr
        this.loadVar(stringLoadIns.keyOp.variableDcl);

        // invoke the `getStringAt()` method
        this.mv.visitMethodInsn(INVOKESTATIC, STRING_UTILS, "getStringAt",
                                String.format("(L%s;J)L%s;", JvmConstants.B_STRING_VALUE, JvmConstants.B_STRING_VALUE),
                                false);

        // store in the target reg
        this.storeToVar(stringLoadIns.lhsOp.variableDcl);
    }

    void generateArrayNewIns(BIRNonTerminator.NewArray inst) {

        if (inst.type.tag == TypeTags.ARRAY) {
            this.mv.visitTypeInsn(NEW, ARRAY_VALUE_IMPL);
            this.mv.visitInsn(DUP);
            loadType(this.mv, inst.type);
            this.loadVar(inst.sizeOp.variableDcl);
            loadListInitialValues(inst);
            this.mv.visitMethodInsn(INVOKESPECIAL, ARRAY_VALUE_IMPL, "<init>",
                    String.format("(L%s;J[L%s;)V", ARRAY_TYPE, LIST_INITIAL_VALUE_ENTRY), false);
            this.storeToVar(inst.lhsOp.variableDcl);
        } else {
            this.mv.visitTypeInsn(NEW, TUPLE_VALUE_IMPL);
            this.mv.visitInsn(DUP);
            loadType(this.mv, inst.type);
            this.loadVar(inst.sizeOp.variableDcl);
            loadListInitialValues(inst);
            this.mv.visitMethodInsn(INVOKESPECIAL, TUPLE_VALUE_IMPL, "<init>",
                    String.format("(L%s;J[L%s;)V", TUPLE_TYPE, LIST_INITIAL_VALUE_ENTRY), false);
            this.storeToVar(inst.lhsOp.variableDcl);
        }
    }

    void generateArrayStoreIns(BIRNonTerminator.FieldAccess inst) {

        this.loadVar(inst.lhsOp.variableDcl);
        this.loadVar(inst.keyOp.variableDcl);
        this.loadVar(inst.rhsOp.variableDcl);

        BType valueType = inst.rhsOp.variableDcl.type;

        String method = "add";

        if (TypeTags.isIntegerTypeTag(valueType.tag)) {
            this.mv.visitMethodInsn(INVOKEINTERFACE, ARRAY_VALUE, method, "(JJ)V", true);
        } else if (valueType.tag == TypeTags.FLOAT) {
            this.mv.visitMethodInsn(INVOKEINTERFACE, ARRAY_VALUE, method, "(JD)V", true);
        } else if (TypeTags.isStringTypeTag(valueType.tag)) {
            this.mv.visitMethodInsn(INVOKEINTERFACE, ARRAY_VALUE, method, String.format(
                    "(JL%s;)V", JvmConstants.B_STRING_VALUE), true);
        } else if (valueType.tag == TypeTags.BOOLEAN) {
            this.mv.visitMethodInsn(INVOKEINTERFACE, ARRAY_VALUE, method, "(JZ)V", true);
        } else if (valueType.tag == TypeTags.BYTE) {
            this.mv.visitInsn(I2B);
            this.mv.visitMethodInsn(INVOKEINTERFACE, ARRAY_VALUE, method, "(JB)V", true);
        } else {
            this.mv.visitMethodInsn(INVOKEINTERFACE, ARRAY_VALUE, method, String.format("(JL%s;)V", OBJECT), true);
        }
    }

    void generateArrayValueLoad(BIRNonTerminator.FieldAccess inst) {

        this.loadVar(inst.rhsOp.variableDcl);
        this.mv.visitTypeInsn(CHECKCAST, ARRAY_VALUE);
        this.loadVar(inst.keyOp.variableDcl);
        BType bType = inst.lhsOp.variableDcl.type;

        BType varRefType = inst.rhsOp.variableDcl.type;
        if (varRefType.tag == TypeTags.TUPLE) {
            if (inst.fillingRead) {
                this.mv.visitMethodInsn(INVOKEINTERFACE, ARRAY_VALUE, "fillAndGetRefValue",
                        String.format("(J)L%s;", OBJECT), true);
            } else {
                this.mv.visitMethodInsn(INVOKEINTERFACE, ARRAY_VALUE, "getRefValue",
                        String.format("(J)L%s;", OBJECT), true);
            }
            addUnboxInsn(this.mv, bType);
        } else if (TypeTags.isIntegerTypeTag(bType.tag)) {
            this.mv.visitMethodInsn(INVOKEINTERFACE, ARRAY_VALUE, "getInt", "(J)J", true);
        } else if (TypeTags.isStringTypeTag(bType.tag)) {
                this.mv.visitMethodInsn(INVOKEINTERFACE, ARRAY_VALUE, "getBString",
                                        String.format("(J)L%s;", JvmConstants.B_STRING_VALUE), true);
        } else if (bType.tag == TypeTags.BOOLEAN) {
            this.mv.visitMethodInsn(INVOKEINTERFACE, ARRAY_VALUE, "getBoolean", "(J)Z", true);
        } else if (bType.tag == TypeTags.BYTE) {
            this.mv.visitMethodInsn(INVOKEINTERFACE, ARRAY_VALUE, "getByte", "(J)B", true);
            this.mv.visitMethodInsn(INVOKESTATIC, "java/lang/Byte", "toUnsignedInt", "(B)I", false);
        } else if (bType.tag == TypeTags.FLOAT) {
            this.mv.visitMethodInsn(INVOKEINTERFACE, ARRAY_VALUE, "getFloat", "(J)D", true);
        } else {
            if (inst.fillingRead) {
                this.mv.visitMethodInsn(INVOKEINTERFACE, ARRAY_VALUE, "fillAndGetRefValue",
                        String.format("(J)L%s;", OBJECT), true);
            } else {
                this.mv.visitMethodInsn(INVOKEINTERFACE, ARRAY_VALUE, "getRefValue",
                        String.format("(J)L%s;", OBJECT), true);
            }
            String targetTypeClass = getTargetClass(bType);
            if (targetTypeClass != null) {
                this.mv.visitTypeInsn(CHECKCAST, targetTypeClass);
            } else {
                addUnboxInsn(this.mv, bType);
            }
        }
        this.storeToVar(inst.lhsOp.variableDcl);
    }

    void generateTableNewIns(NewTable inst) {

        this.mv.visitTypeInsn(NEW, TABLE_VALUE_IMPL);
        this.mv.visitInsn(DUP);
        loadType(this.mv, inst.type);
        this.loadVar(inst.dataOp.variableDcl);
        this.loadVar(inst.keyColOp.variableDcl);
        this.mv.visitMethodInsn(INVOKESPECIAL, TABLE_VALUE_IMPL, "<init>",
                String.format("(L%s;L%s;L%s;)V", TABLE_TYPE, ARRAY_VALUE, ARRAY_VALUE), false);

        this.storeToVar(inst.lhsOp.variableDcl);
    }

    void generateTableLoadIns(FieldAccess inst) {

        this.loadVar(inst.rhsOp.variableDcl);
        this.mv.visitTypeInsn(CHECKCAST, TABLE_VALUE);
        this.loadVar(inst.keyOp.variableDcl);
        addBoxInsn(this.mv, inst.keyOp.variableDcl.type);
        BType bType = inst.lhsOp.variableDcl.type;
        this.mv.visitMethodInsn(INVOKEINTERFACE, TABLE_VALUE, "getOrThrow",
                String.format("(L%s;)L%s;", OBJECT, OBJECT), true);

        String targetTypeClass = getTargetClass(bType);
        if (targetTypeClass != null) {
            this.mv.visitTypeInsn(CHECKCAST, targetTypeClass);
        } else {
            addUnboxInsn(this.mv, bType);
        }

        this.storeToVar(inst.lhsOp.variableDcl);
    }

    void generateTableStoreIns(FieldAccess inst) {

        this.loadVar(inst.lhsOp.variableDcl);
        this.loadVar(inst.keyOp.variableDcl);
        BType keyType = inst.keyOp.variableDcl.type;
        addBoxInsn(this.mv, keyType);
        BType valueType = inst.rhsOp.variableDcl.type;
        this.loadVar(inst.rhsOp.variableDcl);
        addBoxInsn(this.mv, valueType);

        this.mv.visitMethodInsn(INVOKESTATIC, TABLE_UTILS, "handleTableStore",
                String.format("(L%s;L%s;L%s;)V", TABLE_VALUE, OBJECT, OBJECT), false);
    }

    void generateNewErrorIns(BIRNonTerminator.NewError newErrorIns) {

        this.mv.visitTypeInsn(NEW, ERROR_VALUE);
        this.mv.visitInsn(DUP);
        // load errorType
        loadType(this.mv, newErrorIns.type);
        this.loadVar(newErrorIns.messageOp.variableDcl);
        this.loadVar(newErrorIns.causeOp.variableDcl);
        this.loadVar(newErrorIns.detailOp.variableDcl);
<<<<<<< HEAD
        this.mv.visitMethodInsn(INVOKESPECIAL, ERROR_VALUE, "<init>",
                String.format("(L%s;L%s;L%s;L%s;)V", BTYPE,
                        JvmPackageGen.IS_BSTRING ? JvmConstants.B_STRING_VALUE : STRING_VALUE,
                        ERROR_VALUE,
                        OBJECT),
                false);
=======
        this.mv.visitMethodInsn(INVOKESPECIAL, ERROR_VALUE, "<init>", String.format(
                "(L%s;L%s;L%s;)V", BTYPE, JvmConstants.B_STRING_VALUE, OBJECT), false);
>>>>>>> a605c07d
        this.storeToVar(newErrorIns.lhsOp.variableDcl);
    }

    void generateCastIns(BIRNonTerminator.TypeCast typeCastIns) {
        // load source value
        this.loadVar(typeCastIns.rhsOp.variableDcl);
        if (typeCastIns.checkTypes) {
            generateCheckCast(this.mv, typeCastIns.rhsOp.variableDcl.type, typeCastIns.type, this.indexMap);
        } else {
            generateCast(this.mv, typeCastIns.rhsOp.variableDcl.type, typeCastIns.type);
        }
        this.storeToVar(typeCastIns.lhsOp.variableDcl);
    }

    void generateTypeTestIns(BIRNonTerminator.TypeTest typeTestIns) {
        // load source value
        this.loadVar(typeTestIns.rhsOp.variableDcl);

        // load targetType
        loadType(this.mv, typeTestIns.type);

        this.mv.visitMethodInsn(INVOKESTATIC, TYPE_CHECKER, "checkIsType",
                String.format("(L%s;L%s;)Z", OBJECT, BTYPE), false);
        this.storeToVar(typeTestIns.lhsOp.variableDcl);
    }

    void generateIsLikeIns(BIRNonTerminator.IsLike isLike) {
        // load source value
        this.loadVar(isLike.rhsOp.variableDcl);

        // load targetType
        loadType(this.mv, isLike.type);

        this.mv.visitMethodInsn(INVOKESTATIC, TYPE_CHECKER, "checkIsLikeType",
                String.format("(L%s;L%s;)Z", OBJECT, BTYPE), false);
        this.storeToVar(isLike.lhsOp.variableDcl);
    }

    void generateObjectNewIns(BIRNonTerminator.NewInstance objectNewIns, int strandIndex) {

        BType type = jvmPackageGen.lookupTypeDef(objectNewIns);
        String className;
        if (objectNewIns.isExternalDef) {
            className = getTypeValueClassName(objectNewIns.externalPackageId, objectNewIns.objectName);
        } else {
            className = getTypeValueClassName(this.currentPackage, objectNewIns.def.name.value);
        }

        this.mv.visitTypeInsn(NEW, className);
        this.mv.visitInsn(DUP);

        if (type instanceof BServiceType) {
            // For services, create a new type for each new service value. TODO: do only for local vars
            String pkgClassName = currentPackageName.equals(".") || currentPackageName.equals("") ?
                    MODULE_INIT_CLASS_NAME : jvmPackageGen.lookupGlobalVarClassName(currentPackageName,
                    ANNOTATION_MAP_NAME);
            duplicateServiceTypeWithAnnots(this.mv, (BObjectType) type, pkgClassName, strandIndex);
        } else {
            loadType(mv, type);
        }
        this.mv.visitTypeInsn(CHECKCAST, OBJECT_TYPE);
        this.mv.visitMethodInsn(INVOKESPECIAL, className, "<init>", String.format("(L%s;)V", OBJECT_TYPE), false);
        this.storeToVar(objectNewIns.lhsOp.variableDcl);
    }

    void generateFPLoadIns(BIRNonTerminator.FPLoad inst, LambdaMetadata lambdaMetadata) {

        this.mv.visitTypeInsn(NEW, FUNCTION_POINTER);
        this.mv.visitInsn(DUP);

        String lambdaName = inst.funcName.value + "$lambda" + lambdaMetadata.getLambdaIndex() + "$";
        lambdaMetadata.incrementLambdaIndex();
        String pkgName = JvmPackageGen.getPackageName(inst.pkgId.orgName, inst.pkgId.name);

        BType returnType = inst.lhsOp.variableDcl.type;
        if (returnType.tag != TypeTags.INVOKABLE) {
            throw new BLangCompilerException("Expected BInvokableType, found " + String.format("%s", returnType));
        }

        for (BIROperand operand : inst.closureMaps) {
            if (operand != null) {
                this.loadVar(operand.variableDcl);
            }
        }

        visitInvokeDyn(mv, lambdaMetadata.getEnclosingClass(), lambdaName, inst.closureMaps.size());
        loadType(this.mv, returnType);
        if (inst.schedulerPolicy == SchedulerPolicy.ANY) {
            mv.visitInsn(ICONST_1);
        } else {
            mv.visitInsn(ICONST_0);
        }
        this.mv.visitMethodInsn(INVOKESPECIAL, FUNCTION_POINTER, "<init>",
                String.format("(L%s;L%s;Z)V", FUNCTION, BTYPE), false);

        // Set annotations if available.
        this.mv.visitInsn(DUP);
        String pkgClassName = pkgName.equals(".") || pkgName.equals("") ? MODULE_INIT_CLASS_NAME :
                jvmPackageGen.lookupGlobalVarClassName(pkgName, ANNOTATION_MAP_NAME);
        this.mv.visitFieldInsn(GETSTATIC, pkgClassName, ANNOTATION_MAP_NAME, String.format("L%s;", MAP_VALUE));
        this.mv.visitLdcInsn(inst.funcName.value);
        this.mv.visitMethodInsn(INVOKESTATIC, String.format("%s", ANNOTATION_UTILS), "processFPValueAnnotations",
                String.format("(L%s;L%s;L%s;)V", FUNCTION_POINTER, MAP_VALUE, STRING_VALUE), false);

        this.storeToVar(inst.lhsOp.variableDcl);
        lambdaMetadata.add(lambdaName, inst);
    }

    void generateNewXMLElementIns(BIRNonTerminator.NewXMLElement newXMLElement) {

        this.loadVar(newXMLElement.startTagOp.variableDcl);
        this.mv.visitTypeInsn(CHECKCAST, XML_QNAME);
        this.loadVar(newXMLElement.defaultNsURIOp.variableDcl);
        if (newXMLElement.readonly) {
            mv.visitInsn(ICONST_1);
        } else {
            mv.visitInsn(ICONST_0);
        }

        this.mv.visitMethodInsn(INVOKESTATIC, XML_FACTORY, "createXMLElement",
                                String.format("(L%s;L%s;Z)L%s;", XML_QNAME, JvmConstants.B_STRING_VALUE, XML_VALUE),
                                false);
        this.storeToVar(newXMLElement.lhsOp.variableDcl);
    }

    void generateNewXMLQNameIns(BIRNonTerminator.NewXMLQName newXMLQName) {

        this.mv.visitTypeInsn(NEW, XML_QNAME);
        this.mv.visitInsn(DUP);
        this.loadVar(newXMLQName.localnameOp.variableDcl);
        this.loadVar(newXMLQName.nsURIOp.variableDcl);
        this.loadVar(newXMLQName.prefixOp.variableDcl);
        this.mv.visitMethodInsn(INVOKESPECIAL, XML_QNAME, "<init>", String.format(
                "(L%s;L%s;L%s;)V", JvmConstants.B_STRING_VALUE, JvmConstants.B_STRING_VALUE,
                JvmConstants.B_STRING_VALUE),
                                false);
        this.storeToVar(newXMLQName.lhsOp.variableDcl);
    }

    void generateNewStringXMLQNameIns(BIRNonTerminator.NewStringXMLQName newStringXMLQName) {

        this.mv.visitTypeInsn(NEW, XML_QNAME);
        this.mv.visitInsn(DUP);
        this.loadVar(newStringXMLQName.stringQNameOP.variableDcl);
        this.mv.visitMethodInsn(INVOKESPECIAL, XML_QNAME, "<init>",
                String.format("(L%s;)V", STRING_VALUE), false);
        this.storeToVar(newStringXMLQName.lhsOp.variableDcl);
    }

    void generateNewXMLTextIns(BIRNonTerminator.NewXMLText newXMLText) {

        this.loadVar(newXMLText.textOp.variableDcl);
        this.mv.visitMethodInsn(INVOKESTATIC, XML_FACTORY, "createXMLText",
                                    String.format("(L%s;)L%s;", JvmConstants.B_STRING_VALUE, XML_VALUE),
                false);
        this.storeToVar(newXMLText.lhsOp.variableDcl);
    }

    void generateNewXMLCommentIns(BIRNonTerminator.NewXMLComment newXMLComment) {

        this.loadVar(newXMLComment.textOp.variableDcl);

        if (newXMLComment.readonly) {
            mv.visitInsn(ICONST_1);
        } else {
            mv.visitInsn(ICONST_0);
        }

        this.mv.visitMethodInsn(INVOKESTATIC, XML_FACTORY, "createXMLComment",
                                String.format("(L%s;Z)L%s;", JvmConstants.B_STRING_VALUE, XML_VALUE), false);
        this.storeToVar(newXMLComment.lhsOp.variableDcl);
    }

    void generateNewXMLProcIns(BIRNonTerminator.NewXMLProcIns newXMLPI) {

        this.loadVar(newXMLPI.targetOp.variableDcl);
        this.loadVar(newXMLPI.dataOp.variableDcl);

        if (newXMLPI.readonly) {
            mv.visitInsn(ICONST_1);
        } else {
            mv.visitInsn(ICONST_0);
        }

        this.mv.visitMethodInsn(INVOKESTATIC, XML_FACTORY, "createXMLProcessingInstruction",
                                String.format("(L%s;L%s;Z)L%s;", JvmConstants.B_STRING_VALUE,
                                              JvmConstants.B_STRING_VALUE, XML_VALUE), false);
        this.storeToVar(newXMLPI.lhsOp.variableDcl);
    }

    void generateXMLStoreIns(BIRNonTerminator.XMLAccess xmlStoreIns) {

        this.loadVar(xmlStoreIns.lhsOp.variableDcl);
        this.loadVar(xmlStoreIns.rhsOp.variableDcl);
        this.mv.visitMethodInsn(INVOKEVIRTUAL, XML_VALUE, "addChildren", String.format("(L%s;)V", XML_VALUE),
                false);
    }

    void generateXMLLoadAllIns(BIRNonTerminator.XMLAccess xmlLoadAllIns) {

        this.loadVar(xmlLoadAllIns.rhsOp.variableDcl);
        this.mv.visitMethodInsn(INVOKEVIRTUAL, XML_VALUE, "children", String.format("()L%s;", XML_VALUE),
                false);
        this.storeToVar(xmlLoadAllIns.lhsOp.variableDcl);
    }

    void generateXMLAttrLoadIns(BIRNonTerminator.FieldAccess xmlAttrStoreIns) {
        // visit xml_ref
        this.loadVar(xmlAttrStoreIns.rhsOp.variableDcl);

        // visit attribute name expr
        this.loadVar(xmlAttrStoreIns.keyOp.variableDcl);
        this.mv.visitTypeInsn(CHECKCAST, XML_QNAME);

        // invoke getAttribute() method
        this.mv.visitMethodInsn(INVOKEVIRTUAL, XML_VALUE, "getAttribute",
                String.format("(L%s;)L%s;", BXML_QNAME, STRING_VALUE), false);

        // store in the target reg
        BType targetType = xmlAttrStoreIns.lhsOp.variableDcl.type;
        this.storeToVar(xmlAttrStoreIns.lhsOp.variableDcl);
    }

    void generateXMLAttrStoreIns(BIRNonTerminator.FieldAccess xmlAttrStoreIns) {
        // visit xml_ref
        this.loadVar(xmlAttrStoreIns.lhsOp.variableDcl);

        // visit attribute name expr
        this.loadVar(xmlAttrStoreIns.keyOp.variableDcl);
        this.mv.visitTypeInsn(CHECKCAST, XML_QNAME);

        // visit attribute value expr
        this.loadVar(xmlAttrStoreIns.rhsOp.variableDcl);

        // invoke setAttribute() method
            String signature = String.format("(L%s;L%s;)V", BXML_QNAME, JvmConstants.B_STRING_VALUE);
        this.mv.visitMethodInsn(INVOKEVIRTUAL, XML_VALUE, "setAttribute", signature, false);
    }

    void generateXMLLoadIns(BIRNonTerminator.FieldAccess xmlLoadIns) {
        // visit xml_ref
        this.loadVar(xmlLoadIns.rhsOp.variableDcl);

        // visit element name/index expr
        this.loadVar(xmlLoadIns.keyOp.variableDcl);

        if (TypeTags.isStringTypeTag(xmlLoadIns.keyOp.variableDcl.type.tag)) {
            // invoke `children(name)` method
            this.mv.visitMethodInsn(INVOKEVIRTUAL, XML_VALUE, "children",
                    String.format("(L%s;)L%s;", STRING_VALUE, XML_VALUE), false);
        } else {
            // invoke `getItem(index)` method
            this.mv.visitInsn(L2I);
            this.mv.visitMethodInsn(INVOKEVIRTUAL, XML_VALUE, "getItem",
                    String.format("(I)L%s;", XML_VALUE), false);
        }

        // store in the target reg
        BType targetType = xmlLoadIns.lhsOp.variableDcl.type;
        this.storeToVar(xmlLoadIns.lhsOp.variableDcl);
    }

    void generateTypeofIns(BIRNonTerminator.UnaryOP unaryOp) {

        this.loadVar(unaryOp.rhsOp.variableDcl);
        addBoxInsn(this.mv, unaryOp.rhsOp.variableDcl.type);
        this.mv.visitMethodInsn(INVOKESTATIC, TYPE_CHECKER, "getTypedesc",
                String.format("(L%s;)L%s;", OBJECT, TYPEDESC_VALUE), false);
        this.storeToVar(unaryOp.lhsOp.variableDcl);
    }

    void generateNotIns(BIRNonTerminator.UnaryOP unaryOp) {

        this.loadVar(unaryOp.rhsOp.variableDcl);

        Label label1 = new Label();
        Label label2 = new Label();

        this.mv.visitJumpInsn(IFNE, label1);
        this.mv.visitInsn(ICONST_1);
        this.mv.visitJumpInsn(GOTO, label2);
        this.mv.visitLabel(label1);
        this.mv.visitInsn(ICONST_0);
        this.mv.visitLabel(label2);

        this.storeToVar(unaryOp.lhsOp.variableDcl);
    }

    void generateNegateIns(BIRNonTerminator.UnaryOP unaryOp) {

        this.loadVar(unaryOp.rhsOp.variableDcl);

        BType btype = unaryOp.rhsOp.variableDcl.type;
        if (TypeTags.isIntegerTypeTag(btype.tag)) {
            this.mv.visitInsn(LNEG);
        } else if (btype.tag == TypeTags.BYTE) {
            this.mv.visitInsn(INEG);
        } else if (btype.tag == TypeTags.FLOAT) {
            this.mv.visitInsn(DNEG);
        } else if (btype.tag == TypeTags.DECIMAL) {
            this.mv.visitMethodInsn(INVOKEVIRTUAL, DECIMAL_VALUE, "negate",
                    String.format("()L%s;", DECIMAL_VALUE), false);
        } else {
            throw new BLangCompilerException(String.format("Negation is not supported for type: %s", btype));
        }

        this.storeToVar(unaryOp.lhsOp.variableDcl);
    }

    void generateNewTypedescIns(BIRNonTerminator.NewTypeDesc newTypeDesc) {

        BType type = newTypeDesc.type;
        String className = TYPEDESC_VALUE_IMPL;
        if (type.tag == TypeTags.RECORD) {
            className = getTypeDescClassName(type.tsymbol.pkgID, toNameString(type));
        }
        this.mv.visitTypeInsn(NEW, className);
        this.mv.visitInsn(DUP);
        loadType(this.mv, newTypeDesc.type);


        List<BIROperand> closureVars = newTypeDesc.closureVars;
        mv.visitIntInsn(BIPUSH, closureVars.size());
        mv.visitTypeInsn(ANEWARRAY, MAP_VALUE);
        for (int i = 0; i < closureVars.size(); i++) {
            BIROperand closureVar = closureVars.get(i);
            mv.visitInsn(DUP);
            mv.visitIntInsn(BIPUSH, i);
            this.loadVar(closureVar.variableDcl);
            mv.visitInsn(AASTORE);
        }

        String descriptor = String.format("(L%s;[L%s;)V", BTYPE, MAP_VALUE);
        this.mv.visitMethodInsn(INVOKESPECIAL, className, "<init>", descriptor, false);
        this.storeToVar(newTypeDesc.lhsOp.variableDcl);
    }

    private void loadVar(BIRNode.BIRVariableDcl varDcl) {

        generateVarLoad(this.mv, varDcl, this.currentPackageName, this.getJVMIndexOfVarRef(varDcl));
    }

    private void storeToVar(BIRNode.BIRVariableDcl varDcl) {

        generateVarStore(this.mv, varDcl, this.currentPackageName, this.getJVMIndexOfVarRef(varDcl));
    }

    void generateConstantLoadIns(BIRNonTerminator.ConstantLoad loadIns) {

        loadConstantValue(loadIns.type, loadIns.value, this.mv);
        this.storeToVar(loadIns.lhsOp.variableDcl);
    }

    private void loadListInitialValues(BIRNonTerminator.NewArray arrayNewIns) {
        List<BIROperand> initialValues = arrayNewIns.values;
        mv.visitLdcInsn((long) initialValues.size());
        mv.visitInsn(L2I);
        mv.visitTypeInsn(ANEWARRAY, LIST_INITIAL_EXPRESSION_ENTRY);

        int i = 0;
        for (BIROperand initialValueOp : initialValues) {
            mv.visitInsn(DUP);
            mv.visitLdcInsn((long) i);
            mv.visitInsn(L2I);
            i += 1;

            mv.visitTypeInsn(NEW, LIST_INITIAL_EXPRESSION_ENTRY);
            mv.visitInsn(DUP);

            BIRNode.BIRVariableDcl varDecl = initialValueOp.variableDcl;
            this.loadVar(varDecl);
            addBoxInsn(this.mv, varDecl.type);

            mv.visitMethodInsn(INVOKESPECIAL, LIST_INITIAL_EXPRESSION_ENTRY, "<init>",
                               String.format("(L%s;)V", OBJECT), false);

            mv.visitInsn(AASTORE);
        }
    }
}<|MERGE_RESOLUTION|>--- conflicted
+++ resolved
@@ -1499,17 +1499,11 @@
         this.loadVar(newErrorIns.messageOp.variableDcl);
         this.loadVar(newErrorIns.causeOp.variableDcl);
         this.loadVar(newErrorIns.detailOp.variableDcl);
-<<<<<<< HEAD
-        this.mv.visitMethodInsn(INVOKESPECIAL, ERROR_VALUE, "<init>",
-                String.format("(L%s;L%s;L%s;L%s;)V", BTYPE,
-                        JvmPackageGen.IS_BSTRING ? JvmConstants.B_STRING_VALUE : STRING_VALUE,
+        this.mv.visitMethodInsn(INVOKESPECIAL, ERROR_VALUE, "<init>", String.format(
+                "(L%s;L%s;L%s;L%s;)V", BTYPE, JvmConstants.B_STRING_VALUE,
                         ERROR_VALUE,
                         OBJECT),
                 false);
-=======
-        this.mv.visitMethodInsn(INVOKESPECIAL, ERROR_VALUE, "<init>", String.format(
-                "(L%s;L%s;L%s;)V", BTYPE, JvmConstants.B_STRING_VALUE, OBJECT), false);
->>>>>>> a605c07d
         this.storeToVar(newErrorIns.lhsOp.variableDcl);
     }
 
