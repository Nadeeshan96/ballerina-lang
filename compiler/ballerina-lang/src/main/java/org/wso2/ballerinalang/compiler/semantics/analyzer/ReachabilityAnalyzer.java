/*
 *  Copyright (c) 2021, WSO2 Inc. (http://www.wso2.org) All Rights Reserved.
 *
 *  WSO2 Inc. licenses this file to you under the Apache License,
 *  Version 2.0 (the "License"); you may not use this file except
 *  in compliance with the License.
 *  You may obtain a copy of the License at
 *
 *    http://www.apache.org/licenses/LICENSE-2.0
 *
 *  Unless required by applicable law or agreed to in writing,
 *  software distributed under the License is distributed on an
 *  "AS IS" BASIS, WITHOUT WARRANTIES OR CONDITIONS OF ANY
 *  KIND, either express or implied.  See the License for the
 *  specific language governing permissions and limitations
 *  under the License.
 */

package org.wso2.ballerinalang.compiler.semantics.analyzer;

import io.ballerina.tools.diagnostics.Location;
import io.ballerina.tools.text.LinePosition;
import io.ballerina.tools.text.LineRange;
import org.ballerinalang.model.elements.Flag;
import org.ballerinalang.model.tree.NodeKind;
import org.ballerinalang.util.diagnostic.DiagnosticErrorCode;
import org.ballerinalang.util.diagnostic.DiagnosticWarningCode;
import org.wso2.ballerinalang.compiler.diagnostic.BLangDiagnosticLocation;
import org.wso2.ballerinalang.compiler.diagnostic.BLangDiagnosticLog;
import org.wso2.ballerinalang.compiler.semantics.model.SymbolEnv;
import org.wso2.ballerinalang.compiler.semantics.model.SymbolTable;
import org.wso2.ballerinalang.compiler.semantics.model.symbols.BSymbol;
import org.wso2.ballerinalang.compiler.semantics.model.symbols.BVarSymbol;
import org.wso2.ballerinalang.compiler.semantics.model.symbols.SymTag;
import org.wso2.ballerinalang.compiler.semantics.model.types.BType;
import org.wso2.ballerinalang.compiler.semantics.model.types.BUnionType;
import org.wso2.ballerinalang.compiler.tree.BLangBlockFunctionBody;
import org.wso2.ballerinalang.compiler.tree.BLangExprFunctionBody;
import org.wso2.ballerinalang.compiler.tree.BLangExternalFunctionBody;
import org.wso2.ballerinalang.compiler.tree.BLangFunction;
import org.wso2.ballerinalang.compiler.tree.BLangInvokableNode;
import org.wso2.ballerinalang.compiler.tree.BLangNode;
import org.wso2.ballerinalang.compiler.tree.BLangPackage;
import org.wso2.ballerinalang.compiler.tree.BLangResourceFunction;
import org.wso2.ballerinalang.compiler.tree.BLangSimpleVariable;
import org.wso2.ballerinalang.compiler.tree.SimpleBLangNodeAnalyzer;
import org.wso2.ballerinalang.compiler.tree.clauses.BLangDoClause;
import org.wso2.ballerinalang.compiler.tree.clauses.BLangMatchClause;
import org.wso2.ballerinalang.compiler.tree.clauses.BLangOnFailClause;
import org.wso2.ballerinalang.compiler.tree.clauses.BLangWhereClause;
import org.wso2.ballerinalang.compiler.tree.expressions.BLangCheckPanickedExpr;
import org.wso2.ballerinalang.compiler.tree.expressions.BLangCheckedExpr;
import org.wso2.ballerinalang.compiler.tree.expressions.BLangErrorVarRef;
import org.wso2.ballerinalang.compiler.tree.expressions.BLangExpression;
import org.wso2.ballerinalang.compiler.tree.expressions.BLangGroupExpr;
import org.wso2.ballerinalang.compiler.tree.expressions.BLangLambdaFunction;
import org.wso2.ballerinalang.compiler.tree.expressions.BLangLetExpression;
import org.wso2.ballerinalang.compiler.tree.expressions.BLangQueryAction;
import org.wso2.ballerinalang.compiler.tree.expressions.BLangRecordVarRef;
import org.wso2.ballerinalang.compiler.tree.expressions.BLangSimpleVarRef;
import org.wso2.ballerinalang.compiler.tree.expressions.BLangTrapExpr;
import org.wso2.ballerinalang.compiler.tree.expressions.BLangTupleVarRef;
import org.wso2.ballerinalang.compiler.tree.expressions.BLangTypeConversionExpr;
import org.wso2.ballerinalang.compiler.tree.matchpatterns.BLangMatchPattern;
import org.wso2.ballerinalang.compiler.tree.statements.BLangAssignment;
import org.wso2.ballerinalang.compiler.tree.statements.BLangBlockStmt;
import org.wso2.ballerinalang.compiler.tree.statements.BLangBreak;
import org.wso2.ballerinalang.compiler.tree.statements.BLangCompoundAssignment;
import org.wso2.ballerinalang.compiler.tree.statements.BLangContinue;
import org.wso2.ballerinalang.compiler.tree.statements.BLangDo;
import org.wso2.ballerinalang.compiler.tree.statements.BLangErrorDestructure;
import org.wso2.ballerinalang.compiler.tree.statements.BLangErrorVariableDef;
import org.wso2.ballerinalang.compiler.tree.statements.BLangExpressionStmt;
import org.wso2.ballerinalang.compiler.tree.statements.BLangFail;
import org.wso2.ballerinalang.compiler.tree.statements.BLangForeach;
import org.wso2.ballerinalang.compiler.tree.statements.BLangForkJoin;
import org.wso2.ballerinalang.compiler.tree.statements.BLangIf;
import org.wso2.ballerinalang.compiler.tree.statements.BLangLock;
import org.wso2.ballerinalang.compiler.tree.statements.BLangMatchStatement;
import org.wso2.ballerinalang.compiler.tree.statements.BLangPanic;
import org.wso2.ballerinalang.compiler.tree.statements.BLangRecordDestructure;
import org.wso2.ballerinalang.compiler.tree.statements.BLangRecordVariableDef;
import org.wso2.ballerinalang.compiler.tree.statements.BLangRetry;
import org.wso2.ballerinalang.compiler.tree.statements.BLangRetryTransaction;
import org.wso2.ballerinalang.compiler.tree.statements.BLangReturn;
import org.wso2.ballerinalang.compiler.tree.statements.BLangRollback;
import org.wso2.ballerinalang.compiler.tree.statements.BLangSimpleVariableDef;
import org.wso2.ballerinalang.compiler.tree.statements.BLangStatement;
import org.wso2.ballerinalang.compiler.tree.statements.BLangTransaction;
import org.wso2.ballerinalang.compiler.tree.statements.BLangTupleDestructure;
import org.wso2.ballerinalang.compiler.tree.statements.BLangTupleVariableDef;
import org.wso2.ballerinalang.compiler.tree.statements.BLangWhile;
import org.wso2.ballerinalang.compiler.tree.statements.BLangWorkerSend;
import org.wso2.ballerinalang.compiler.tree.statements.BLangXMLNSStatement;
import org.wso2.ballerinalang.compiler.tree.types.BLangLetVariable;
import org.wso2.ballerinalang.compiler.util.CompilerContext;
import org.wso2.ballerinalang.compiler.util.Name;
import org.wso2.ballerinalang.compiler.util.Names;
import org.wso2.ballerinalang.compiler.util.TypeTags;

import java.util.ArrayList;
import java.util.List;
import java.util.Stack;
import java.util.stream.Collectors;

import static org.wso2.ballerinalang.compiler.util.Constants.WORKER_LAMBDA_VAR_PREFIX;

/**
 * Responsible for performing reachability analysis.
 *
 * @since 2.0.0
 */
public class ReachabilityAnalyzer extends SimpleBLangNodeAnalyzer<ReachabilityAnalyzer.AnalyzerData> {
    private static final CompilerContext.Key<ReachabilityAnalyzer> REACHABILITY_ANALYZER_KEY =
            new CompilerContext.Key<>();

    private final SymbolResolver symResolver;
    private final SymbolTable symTable;
    private final TypeNarrower typeNarrower;
    private final Types types;
    private final BLangDiagnosticLog dlog;
    private final Names names;
<<<<<<< HEAD
    private boolean statementReturnsPanicsOrFails;
    private boolean returnedWithinQuery;
    private boolean breakAsLastStatement;
    private boolean continueAsLastStatement;
    private boolean errorThrown;
    private boolean unreachableBlock;
    private boolean breakStmtFound;
    private boolean hasLastPatternInStatement;
    private boolean failureHandled;
    private int loopCount;
    private int loopAndDoClauseCount;
    private SymbolEnv env;
    private BType booleanConstCondition;

    private final Stack<SymbolEnv> loopAndDoClauseEnvs = new Stack<>();
    private final Stack<PotentiallyInvalidAssignmentInfo> potentiallyInvalidAssignmentInLoopsInfo = new Stack<>();
=======
>>>>>>> ec703cc9

    private ReachabilityAnalyzer(CompilerContext context) {
        context.put(REACHABILITY_ANALYZER_KEY, this);
        this.symTable = SymbolTable.getInstance(context);
        this.types = Types.getInstance(context);
        this.dlog = BLangDiagnosticLog.getInstance(context);
        this.names = Names.getInstance(context);
        this.symResolver = SymbolResolver.getInstance(context);
        this.typeNarrower = TypeNarrower.getInstance(context);
    }

    public static ReachabilityAnalyzer getInstance(CompilerContext context) {
        ReachabilityAnalyzer reachabilityAnalyzer = context.get(REACHABILITY_ANALYZER_KEY);
        if (reachabilityAnalyzer == null) {
            reachabilityAnalyzer = new ReachabilityAnalyzer(context);
        }
        return reachabilityAnalyzer;
    }

    void analyzeReachability(BLangNode node, SymbolEnv env) {
        final AnalyzerData data = new AnalyzerData();
        data.env = env;
        analyzeReachability(node, data);
    }

    private void analyzeReachability(BLangNode node, AnalyzerData data) {
        SymbolEnv prevEnv = data.env;
        visitNode(node, data);
        data.env = prevEnv;
    }

    private void analyzeReachabilityInExpressionIfApplicable(BLangExpression expr, AnalyzerData data) {
        if (expr == null) {
            return;
        }
        NodeKind exprKind = expr.getKind();
        switch (exprKind) {
            case DO_ACTION:
                analyzeReachability(expr, data);
                return;
            case CHECK_EXPR:
                analyzeReachabilityInExpressionIfApplicable(((BLangCheckedExpr) expr).expr, data);
                return;
            case CHECK_PANIC_EXPR:
                analyzeReachabilityInExpressionIfApplicable(((BLangCheckPanickedExpr) expr).expr, data);
                return;
            case TRAP_EXPR:
                analyzeReachabilityInExpressionIfApplicable(((BLangTrapExpr) expr).expr, data);
                return;
            case TYPE_CONVERSION_EXPR:
                analyzeReachabilityInExpressionIfApplicable(((BLangTypeConversionExpr) expr).expr, data);
                return;
            case GROUP_EXPR:
                analyzeReachabilityInExpressionIfApplicable(((BLangGroupExpr) expr).expression, data);
        }
    }

    @Override
    public void analyzeNode(BLangNode node, AnalyzerData data) {
        // Ignore
    }

    @Override
    public void visit(BLangPackage pkgNode, AnalyzerData data) {
        // Ignore
    }

    @Override
    public void visit(BLangBlockStmt blockNode, AnalyzerData data) {
        final SymbolEnv blockEnv = SymbolEnv.createBlockEnv(blockNode, data.env);
        BType prevBoolConst = data.booleanConstCondition;
        for (BLangStatement stmt : blockNode.stmts) {
            data.env = blockEnv;
            analyzeReachability(stmt, data);
        }
        data.booleanConstCondition = prevBoolConst;
        resetUnreachableBlock(data);
        resetSkipFurtherAnalysisInUnreachableBlock(data);
    }

    @Override
    public void visit(BLangLock lockNode, AnalyzerData data) {
        boolean failureHandled = data.failureHandled;
        checkStatementExecutionValidity(lockNode, data);
        if (!data.failureHandled) {
            data.failureHandled = lockNode.onFailClause != null;
        }
        for (BLangStatement stmt : lockNode.body.stmts) {
            analyzeReachability(stmt, data);
        }
        data.failureHandled = failureHandled;
        analyzeOnFailClause(lockNode.onFailClause, data);
    }

    @Override
    public void visit(BLangSimpleVariableDef varDefNode, AnalyzerData data) {
        checkStatementExecutionValidity(varDefNode, data);

        BLangExpression expr = varDefNode.var.expr;
        analyzeReachabilityInExpressionIfApplicable(expr, data);
    }

    @Override
    public void visit(BLangAssignment assignNode, AnalyzerData data) {
        checkStatementExecutionValidity(assignNode, data);
        analyzeReachabilityInExpressionIfApplicable(assignNode.expr, data);
        validateAssignmentToNarrowedVariable(assignNode.varRef, assignNode.pos, data);
    }

    @Override
    public void visit(BLangCompoundAssignment compoundAssignment, AnalyzerData data) {
        checkStatementExecutionValidity(compoundAssignment, data);
        validateAssignmentToNarrowedVariable(compoundAssignment.varRef, compoundAssignment.pos, data);
    }

    @Override
    public void visit(BLangContinue continueNode, AnalyzerData data) {
        checkStatementExecutionValidity(continueNode, data);
        data.continueAsLastStatement = data.loopCount > 0;
    }

    @Override
    public void visit(BLangBreak breakNode, AnalyzerData data) {
        checkStatementExecutionValidity(breakNode, data);
        data.breakAsLastStatement = data.loopCount > 0;
        data.breakStmtFound = true;
    }

    @Override
<<<<<<< HEAD
    public void visit(BLangReturn returnStmt) {
        checkStatementExecutionValidity(returnStmt);
        analyzeReachabilityInExpressionIfApplicable(returnStmt.expr, env);
        this.statementReturnsPanicsOrFails = true;
        this.returnedWithinQuery = true;
=======
    public void visit(BLangReturn returnStmt, AnalyzerData data) {
        checkStatementExecutionValidity(returnStmt, data);
        analyzeReachabilityInExpressionIfApplicable(returnStmt.expr, data);
        data.statementReturnsPanicsOrFails = true;
>>>>>>> ec703cc9
    }

    @Override
    public void visit(BLangPanic panicNode, AnalyzerData data) {
        data.statementReturnsPanicsOrFails = true;
    }

    @Override
    public void visit(BLangXMLNSStatement xmlnsStmtNode, AnalyzerData data) {
        checkStatementExecutionValidity(xmlnsStmtNode, data);
    }

    @Override
    public void visit(BLangExpressionStmt exprStmtNode, AnalyzerData data) {
        checkStatementExecutionValidity(exprStmtNode, data);
        BLangExpression expr = exprStmtNode.expr;
        analyzeReachabilityInExpressionIfApplicable(expr, data);
        if (expr.getKind() == NodeKind.INVOCATION &&
                types.isNeverTypeOrStructureTypeWithARequiredNeverMember(expr.getBType())) {
            data.statementReturnsPanicsOrFails = true;
        }
    }

    @Override
    public void visit(BLangIf ifStmt, AnalyzerData data) {
        checkStatementExecutionValidity(ifStmt, data);

        data.potentiallyInvalidAssignmentInLoopsInfo.add(new PotentiallyInvalidAssignmentInfo(new ArrayList<>(),
                data.env.enclInvokable));
        data.unreachableBlock = data.unreachableBlock || data.booleanConstCondition == symTable.falseType;
        analyzeReachability(ifStmt.body, data);

        boolean allBranchesTerminate = data.breakAsLastStatement || data.statementReturnsPanicsOrFails;
        handlePotentiallyInvalidAssignmentsToTypeNarrowedVariablesInLoop(allBranchesTerminate,
                data.continueAsLastStatement, data.potentiallyInvalidAssignmentInLoopsInfo);

        boolean ifStmtReturnsPanicsOrFails = data.statementReturnsPanicsOrFails;
        boolean currentErrorThrown = data.errorThrown;
        boolean ifStmtBreakAsLastStatement = data.breakAsLastStatement;
        boolean ifStmtContinueAsLastStatement = data.continueAsLastStatement;

        BLangStatement elseStmt = ifStmt.elseStmt;

        if (data.booleanConstCondition != symTable.trueType || (elseStmt != null &&
                elseStmt.getKind() == NodeKind.IF)) {
            resetStatementReturnsPanicsOrFails(data);
            resetErrorThrown(data);
            resetLastStatement(data);
        }

        if (elseStmt != null) {
            data.potentiallyInvalidAssignmentInLoopsInfo.add(new PotentiallyInvalidAssignmentInfo(new ArrayList<>(),
                    data.env.enclInvokable));

            data.unreachableBlock = data.unreachableBlock || (data.booleanConstCondition == symTable.trueType &&
                    elseStmt.getKind() != NodeKind.IF);
            analyzeReachability(elseStmt, data);
            resetUnreachableBlock(data);
            resetSkipFurtherAnalysisInUnreachableBlock(data);

            handlePotentiallyInvalidAssignmentsToTypeNarrowedVariablesInLoop(
                    data.breakAsLastStatement || data.statementReturnsPanicsOrFails,
                    data.continueAsLastStatement, data.potentiallyInvalidAssignmentInLoopsInfo);

            if (data.booleanConstCondition == symTable.trueType) {
                resetErrorThrown(data);
            }

            if (data.booleanConstCondition == symTable.semanticError) {
                data.statementReturnsPanicsOrFails = ifStmtReturnsPanicsOrFails && data.statementReturnsPanicsOrFails;
                data.errorThrown = currentErrorThrown && data.errorThrown;
                data.breakAsLastStatement = ifStmtBreakAsLastStatement && data.breakAsLastStatement;
                data.continueAsLastStatement = ifStmtContinueAsLastStatement && data.continueAsLastStatement;
            }
        }
    }

    @Override
    public void visit(BLangDo doNode, AnalyzerData data) {
        boolean failureHandled = data.failureHandled;
        checkStatementExecutionValidity(doNode, data);
        if (!data.failureHandled) {
            data.failureHandled = doNode.onFailClause != null;
        }
        analyzeReachability(doNode.body, data);
        data.failureHandled = failureHandled;
        analyzeOnFailClause(doNode.onFailClause, data);
    }

    @Override
    public void visit(BLangErrorDestructure errorDestructureStmt, AnalyzerData data) {
        checkStatementExecutionValidity(errorDestructureStmt, data);
        analyzeReachabilityInExpressionIfApplicable(errorDestructureStmt.expr, data);
        validateAssignmentToNarrowedVariables(getVarRefs(errorDestructureStmt.varRef), errorDestructureStmt.pos, data);
    }

    @Override
    public void visit(BLangErrorVariableDef errorVariableDef, AnalyzerData data) {
        checkStatementExecutionValidity(errorVariableDef, data);
        BLangExpression expr = errorVariableDef.errorVariable.expr;
        analyzeReachabilityInExpressionIfApplicable(expr, data);
    }

    @Override
    public void visit(BLangFail failNode, AnalyzerData data) {
        checkStatementExecutionValidity(failNode, data);
        data.errorThrown = data.booleanConstCondition == symTable.semanticError;
        if (!data.failureHandled) {
            data.statementReturnsPanicsOrFails = true;
        }
        this.returnedWithinQuery = true;
    }

    @Override
    public void visit(BLangForeach foreach, AnalyzerData data) {
        SymbolEnv foreachEnv = SymbolEnv.createLoopEnv(foreach, data.env);
        data.loopAndDoClauseEnvs.add(foreachEnv);

        data.potentiallyInvalidAssignmentInLoopsInfo.add(new PotentiallyInvalidAssignmentInfo(new ArrayList<>(),
                data.env.enclInvokable));

        boolean prevStatementReturnsPanicsOrFails = data.statementReturnsPanicsOrFails;
        boolean prevBreakAsLastStatement = data.breakAsLastStatement;
        boolean prevContinueAsLastStatement = data.continueAsLastStatement;
        boolean prevBreakStmtFound = data.breakStmtFound;
        boolean failureHandled = data.failureHandled;

        checkStatementExecutionValidity(foreach, data);

        if (!data.failureHandled) {
            data.failureHandled = foreach.onFailClause != null;
        }

        data.breakStmtFound = false;
        incrementLoopCount(data);
        data.env = foreachEnv;
        analyzeReachability(foreach.body, data);

        handlePotentiallyInvalidAssignmentsToTypeNarrowedVariablesInLoop(
                data.breakAsLastStatement || data.statementReturnsPanicsOrFails, true,
                data.potentiallyInvalidAssignmentInLoopsInfo);

        decrementLoopCount(data);
        data.failureHandled = failureHandled;
        data.continueAsLastStatement = prevContinueAsLastStatement;
        data.breakAsLastStatement = prevBreakAsLastStatement;
        data.statementReturnsPanicsOrFails = prevStatementReturnsPanicsOrFails;
        data.breakStmtFound = prevBreakStmtFound;

        analyzeOnFailClause(foreach.onFailClause, data);

        data.loopAndDoClauseEnvs.pop();
    }

    @Override
    public void visit(BLangForkJoin forkJoin, AnalyzerData data) {
    }

    @Override
    public void visit(BLangMatchStatement matchStatement, AnalyzerData data) {
        checkStatementExecutionValidity(matchStatement, data);
        analyzeReachabilityInExpressionIfApplicable(matchStatement.expr, data);
        if (!data.failureHandled) {
            data.failureHandled = matchStatement.onFailClause != null;
        }
        boolean currentErrorThrown = data.errorThrown;
        boolean hasLastPatternInStatement = data.hasLastPatternInStatement;
        data.hasLastPatternInStatement = false;
        boolean allClausesReturns = true;
        boolean allClausesBreak = true;
        boolean allClausesContinue = true;
        List<BLangMatchClause> matchClauses = matchStatement.matchClauses;
        for (BLangMatchClause matchClause : matchClauses) {
            resetErrorThrown(data);
            data.potentiallyInvalidAssignmentInLoopsInfo.add(new PotentiallyInvalidAssignmentInfo(new ArrayList<>(),
                    data.env.enclInvokable));
            analyzeReachability(matchClause, data);
            handlePotentiallyInvalidAssignmentsToTypeNarrowedVariablesInLoop(
                    data.breakAsLastStatement || data.statementReturnsPanicsOrFails,
                    data.continueAsLastStatement, data.potentiallyInvalidAssignmentInLoopsInfo);
            allClausesReturns &= data.statementReturnsPanicsOrFails;
            allClausesBreak &= data.breakAsLastStatement;
            allClausesContinue &= data.continueAsLastStatement;
            this.resetStatementReturnsPanicsOrFails(data);
            this.resetLastStatement(data);
        }
        data.statementReturnsPanicsOrFails = allClausesReturns && data.hasLastPatternInStatement;
        data.breakAsLastStatement = allClausesBreak && data.hasLastPatternInStatement;
        data.continueAsLastStatement = allClausesContinue && data.hasLastPatternInStatement;
        data.errorThrown = currentErrorThrown;
        analyzeOnFailClause(matchStatement.onFailClause, data);
        data.hasLastPatternInStatement = hasLastPatternInStatement;
    }

    @Override
    public void visit(BLangMatchClause matchClause, AnalyzerData data) {
        boolean hasLastPatternInClause = false;
        List<BLangMatchPattern> matchPatterns = matchClause.matchPatterns;
        for (BLangMatchPattern matchPattern : matchPatterns) {
            if (data.hasLastPatternInStatement || (hasLastPatternInClause && matchClause.matchGuard == null)) {
                dlog.warning(matchPattern.pos, DiagnosticWarningCode.MATCH_STMT_PATTERN_UNREACHABLE);
            }
            hasLastPatternInClause = hasLastPatternInClause || matchPattern.isLastPattern;
        }
        analyzeReachability(matchClause.blockStmt, data);
        data.hasLastPatternInStatement = data.hasLastPatternInStatement ||
                (matchClause.matchGuard == null && hasLastPatternInClause);
    }

    @Override
    public void visit(BLangRecordDestructure recordDestructureStmt, AnalyzerData data) {
        checkStatementExecutionValidity(recordDestructureStmt, data);
        validateAssignmentToNarrowedVariables(getVarRefs(recordDestructureStmt.varRef), recordDestructureStmt.pos,
                data);
    }

    @Override
    public void visit(BLangRecordVariableDef recordVariableDef, AnalyzerData data) {
        checkStatementExecutionValidity(recordVariableDef, data);
    }

    @Override
    public void visit(BLangRollback rollbackNode, AnalyzerData data) {
        checkStatementExecutionValidity(rollbackNode, data);
    }

    @Override
    public void visit(BLangTransaction transactionNode, AnalyzerData data) {
        checkStatementExecutionValidity(transactionNode, data);
        boolean failureHandled = data.failureHandled;
        if (!data.failureHandled) {
            data.failureHandled = transactionNode.onFailClause != null;
        }
        analyzeReachability(transactionNode.transactionBody, data);
        data.failureHandled = failureHandled;
        analyzeOnFailClause(transactionNode.onFailClause, data);
    }

    private void analyzeOnFailClause(BLangOnFailClause onFailClause, AnalyzerData data) {
        if (onFailClause == null) {
            return;
        }
        boolean currentStatementReturns = data.statementReturnsPanicsOrFails;
        data.booleanConstCondition = symTable.semanticError;
        resetStatementReturnsPanicsOrFails(data);
        resetLastStatement(data);
        resetUnreachableBlock(data);
        analyzeReachability(onFailClause, data);
        data.statementReturnsPanicsOrFails = currentStatementReturns;
    }

    @Override
    public void visit(BLangRetry retryNode, AnalyzerData data) {
        boolean failureHandled = data.failureHandled;
        checkStatementExecutionValidity(retryNode, data);
        if (!data.failureHandled) {
            data.failureHandled = retryNode.onFailClause != null;
        }
        analyzeReachability(retryNode.retryBody, data);
        data.failureHandled = failureHandled;
        resetLastStatement(data);
        resetErrorThrown(data);
        analyzeOnFailClause(retryNode.onFailClause, data);
    }

    @Override
    public void visit(BLangRetryTransaction retryTransaction, AnalyzerData data) {
        analyzeReachability(retryTransaction.transaction, data);
    }

    @Override
    public void visit(BLangOnFailClause onFailClause, AnalyzerData data) {
        resetLastStatement(data);
        resetErrorThrown(data);
        analyzeReachability(onFailClause.body, data);
        resetErrorThrown(data);
    }

    @Override
    public void visit(BLangFunction funcNode, AnalyzerData data) {
        resetFunction(data);
        if (funcNode.flagSet.contains(Flag.NATIVE)) {
            return;
        }
        if (funcNode.body != null) {
            analyzeReachability(funcNode.body, data);
            boolean isNeverReturn = types.isNeverTypeOrStructureTypeWithARequiredNeverMember
                    (funcNode.symbol.type.getReturnType());
            // If the return signature is nil-able, an implicit return will be added in Desugar.
            // Hence this only checks for non-nil-able return signatures and uncertain return in the body.
            if (!funcNode.symbol.type.getReturnType().isNullable() && !isNeverReturn &&
                    !data.statementReturnsPanicsOrFails) {
                Location closeBracePos = getEndCharPos(funcNode.pos);
                this.dlog.error(closeBracePos, DiagnosticErrorCode.INVOKABLE_MUST_RETURN,
                        funcNode.getKind().toString().toLowerCase());
            } else if (isNeverReturn && !data.statementReturnsPanicsOrFails) {
                this.dlog.error(funcNode.pos, DiagnosticErrorCode.THIS_FUNCTION_SHOULD_PANIC);
            }
        }

        BType returnType = Types.getReferredType(funcNode.returnTypeNode.getBType());
        if (!funcNode.interfaceFunction && returnType.tag == TypeTags.UNION) {
            if (types.getAllTypes(returnType, true).contains(symTable.nilType) &&
                    !types.isSubTypeOfErrorOrNilContainingNil((BUnionType) returnType) &&
                    !data.statementReturnsPanicsOrFails) {
                this.dlog.warning(funcNode.returnTypeNode.pos,
                        DiagnosticWarningCode.FUNCTION_SHOULD_EXPLICITLY_RETURN_A_VALUE);
            }
        }
    }

    private Location getEndCharPos(Location pos) {
        LineRange lineRange = pos.lineRange();
        LinePosition endLinePos = lineRange.endLine();
        return new BLangDiagnosticLocation(lineRange.filePath(), endLinePos.line(), endLinePos.line(),
                endLinePos.offset() - 1, endLinePos.offset(),
                pos.textRange().startOffset() + pos.textRange().length() - 1, 1);
    }

    @Override
    public void visit(BLangLambdaFunction bLangLambdaFunction, AnalyzerData data) {
        boolean prevStatementReturnsPanicsOrFails = data.statementReturnsPanicsOrFails;
        boolean prevBreakAsLastStatement = data.breakAsLastStatement;
        boolean prevContinueAsLastStatement = data.continueAsLastStatement;
        if (bLangLambdaFunction.parent.getKind() == NodeKind.VARIABLE &&
                (((BLangSimpleVariable) bLangLambdaFunction.parent).name.value).startsWith(WORKER_LAMBDA_VAR_PREFIX)) {
            BLangFunction function = bLangLambdaFunction.function;
            data.env = SymbolEnv.createFunctionEnv(function, function.symbol.scope, data.env);
            analyzeReachability(function, data);
        }
        data.continueAsLastStatement = prevContinueAsLastStatement;
        data.breakAsLastStatement = prevBreakAsLastStatement;
        data.statementReturnsPanicsOrFails = prevStatementReturnsPanicsOrFails;
    }

    @Override
    public void visit(BLangExternalFunctionBody body, AnalyzerData data) {
    }

    public void visit(BLangResourceFunction resourceFunction, AnalyzerData data) {
        visit((BLangFunction) resourceFunction, data);
    }

    @Override
    public void visit(BLangTupleDestructure tupleDestructureStmt, AnalyzerData data) {
        checkStatementExecutionValidity(tupleDestructureStmt, data);
        validateAssignmentToNarrowedVariables(getVarRefs(tupleDestructureStmt.varRef), tupleDestructureStmt.pos, data);
    }

    @Override
    public void visit(BLangTupleVariableDef tupleVariableDef, AnalyzerData data) {
        checkStatementExecutionValidity(tupleVariableDef, data);
    }

    @Override
    public void visit(BLangWhile whileNode, AnalyzerData data) {
        SymbolEnv whileEnv = SymbolEnv.createLoopEnv(whileNode, data.env);
        data.loopAndDoClauseEnvs.add(whileEnv);

        data.potentiallyInvalidAssignmentInLoopsInfo.add(new PotentiallyInvalidAssignmentInfo(new ArrayList<>(),
                data.env.enclInvokable));

        boolean prevStatementReturnsPanicsOrFails = data.statementReturnsPanicsOrFails;
        boolean prevBreakAsLastStatement = data.breakAsLastStatement;
        boolean prevContinueAsLastStatement = data.continueAsLastStatement;
        boolean prevBreakStmtFound = data.breakStmtFound;
        boolean failureHandled = data.failureHandled;

        checkStatementExecutionValidity(whileNode, data);

        if (!data.failureHandled) {
            data.failureHandled = whileNode.onFailClause != null;
        }

        incrementLoopCount(data);
        data.breakStmtFound = false;
        data.unreachableBlock = data.unreachableBlock || data.booleanConstCondition == symTable.falseType;
        data.env = whileEnv;
        analyzeReachability(whileNode.body, data);
        resetUnreachableBlock(data);
        resetSkipFurtherAnalysisInUnreachableBlock(data);

        handlePotentiallyInvalidAssignmentsToTypeNarrowedVariablesInLoop(
                data.breakAsLastStatement || data.statementReturnsPanicsOrFails, true,
                data.potentiallyInvalidAssignmentInLoopsInfo);

        decrementLoopCount(data);
        data.failureHandled = failureHandled;
        if (data.booleanConstCondition != symTable.trueType || data.breakStmtFound) {
            data.statementReturnsPanicsOrFails = prevStatementReturnsPanicsOrFails;
            data.continueAsLastStatement = prevContinueAsLastStatement;
            data.breakAsLastStatement = prevBreakAsLastStatement;
        } else {
            data.statementReturnsPanicsOrFails = true;
        }
        data.breakStmtFound = prevBreakStmtFound;

        analyzeOnFailClause(whileNode.onFailClause, data);

        data.loopAndDoClauseEnvs.pop();
    }

    @Override
    public void visit(BLangBlockFunctionBody body, AnalyzerData data) {
        final SymbolEnv blockEnv = SymbolEnv.createFuncBodyEnv(body, data.env);
        for (BLangStatement stmt : body.stmts) {
            data.env = blockEnv;
            analyzeReachability(stmt, data);
        }
    }

    @Override
    public void visit(BLangExprFunctionBody body, AnalyzerData data) {
        data.statementReturnsPanicsOrFails = true;
        resetLastStatement(data);
    }

    @Override
<<<<<<< HEAD
    public void visit(BLangQueryAction queryAction) {
        boolean prevReturnedWithinQuery = this.returnedWithinQuery;
        this.returnedWithinQuery = false;
=======
    public void visit(BLangQueryAction queryAction, AnalyzerData data) {
>>>>>>> ec703cc9
        for (BLangNode queryClause : queryAction.queryClauseList) {
            if (queryClause.getKind() == NodeKind.WHERE) {
                BLangWhereClause whereClause = (BLangWhereClause) queryClause;
                data.unreachableBlock = ConditionResolver.checkConstCondition(types, symTable,
                        whereClause.expression) == symTable.falseType;
                if (data.unreachableBlock) {
                    break;
                }
            }
        }
<<<<<<< HEAD
        analyzeReachability(queryAction.getDoClause(), env);
        queryAction.returnsWithinDoClause = this.returnedWithinQuery;
        this.returnedWithinQuery = prevReturnedWithinQuery;
=======
        analyzeReachability(queryAction.getDoClause(), data);
>>>>>>> ec703cc9
    }

    @Override
    public void visit(BLangDoClause doClause, AnalyzerData data) {
        SymbolEnv doEnv = doClause.env;
        data.loopAndDoClauseEnvs.add(doEnv);

        data.loopAndDoClauseCount++;
        data.potentiallyInvalidAssignmentInLoopsInfo.add(new PotentiallyInvalidAssignmentInfo(new ArrayList<>(),
                data.env.enclInvokable));

        BLangBlockStmt body = doClause.body;
        data.env = doEnv;
        analyzeReachability(body, data);

        handlePotentiallyInvalidAssignmentsToTypeNarrowedVariablesInLoop(
                data.statementReturnsPanicsOrFails, true,
                DiagnosticErrorCode.INVALID_ASSIGNMENT_TO_NARROWED_VAR_IN_QUERY_ACTION,
                data.potentiallyInvalidAssignmentInLoopsInfo);
        data.loopAndDoClauseCount--;
        data.loopAndDoClauseEnvs.pop();
        resetStatementReturnsPanicsOrFails(data);
        resetLastStatement(data);
    }

    @Override
    public void visit(BLangWorkerSend workerSendNode, AnalyzerData data) {
        checkStatementExecutionValidity(workerSendNode, data);
    }

    @Override
    public void visit(BLangLetExpression letExpression, AnalyzerData data) {
        // This is to support when let expressions are used in return statements
        // Since variable declarations are visited after return node, this stops false positive unreachable code error
        boolean returnStateBefore = data.statementReturnsPanicsOrFails;
        data.statementReturnsPanicsOrFails = false;
        for (BLangLetVariable letVariable : letExpression.letVarDeclarations) {
            analyzeReachability((BLangNode) letVariable.definitionNode, data);
        }
        data.statementReturnsPanicsOrFails = returnStateBefore;
    }

    private void checkStatementExecutionValidity(BLangStatement statement, AnalyzerData data) {
        if (data.skipFurtherAnalysisInUnreachableBlock) {
            return;
        }
        checkUnreachableCode(statement.pos, data);
        checkConditionInWhileOrIf(statement, data);
    }

    private void checkConditionInWhileOrIf(BLangStatement statement, AnalyzerData data) {
        switch (statement.getKind()) {
            case WHILE:
                data.booleanConstCondition = ConditionResolver.checkConstCondition(types, symTable,
                        ((BLangWhile) statement).expr);
                break;
            case IF:
                data.unreachableBlock = statement.parent != null && statement.parent.getKind() == NodeKind.IF
                        && data.booleanConstCondition == symTable.trueType;
                data.booleanConstCondition = ConditionResolver.checkConstCondition(types, symTable,
                        ((BLangIf) statement).expr);
                break;
        }
    }

    private void checkUnreachableCode(Location pos, AnalyzerData data) {
        if (data.statementReturnsPanicsOrFails) {
            dlog.error(pos, DiagnosticErrorCode.UNREACHABLE_CODE);
            resetStatementReturnsPanicsOrFails(data);
        } else if (data.errorThrown) {
            dlog.error(pos, DiagnosticErrorCode.UNREACHABLE_CODE);
            resetErrorThrown(data);
        } else if (data.breakAsLastStatement || data.continueAsLastStatement) {
            dlog.error(pos, DiagnosticErrorCode.UNREACHABLE_CODE);
            resetLastStatement(data);
        } else if (data.unreachableBlock) {
            data.skipFurtherAnalysisInUnreachableBlock = true;
            dlog.error(pos, DiagnosticErrorCode.UNREACHABLE_CODE);
            resetUnreachableBlock(data);
        }
    }

    private void resetStatementReturnsPanicsOrFails(AnalyzerData data) {
        data.statementReturnsPanicsOrFails = false;
    }

    private void resetLastStatement(AnalyzerData data) {
        data.breakAsLastStatement = false;
        data.continueAsLastStatement = false;
    }

    private void resetErrorThrown(AnalyzerData data) {
        data.errorThrown = false;
    }

    private void resetUnreachableBlock(AnalyzerData data) {
        data.unreachableBlock = false;
    }

    private void resetFunction(AnalyzerData data) {
        resetStatementReturnsPanicsOrFails(data);
        resetErrorThrown(data);
        resetLastStatement(data);
        data.booleanConstCondition = symTable.semanticError;
    }

    private void resetSkipFurtherAnalysisInUnreachableBlock(AnalyzerData data) {
        data.skipFurtherAnalysisInUnreachableBlock = false;
    }

    private void validateAssignmentToNarrowedVariables(List<BLangExpression> exprs, Location location,
                                                       AnalyzerData data) {
        for (BLangExpression expr : exprs) {
            if (expr == null) {
                continue;
            }

            switch (expr.getKind()) {
                case SIMPLE_VARIABLE_REF:
                    validateAssignmentToNarrowedVariable(expr, location, data);
                    continue;
                case RECORD_VARIABLE_REF:
                    validateAssignmentToNarrowedVariables(getVarRefs((BLangRecordVarRef) expr), location, data);
                    continue;
                case TUPLE_VARIABLE_REF:
                    validateAssignmentToNarrowedVariables(getVarRefs((BLangTupleVarRef) expr), location, data);
                    continue;
                case ERROR_VARIABLE_REF:
                    validateAssignmentToNarrowedVariables(getVarRefs((BLangErrorVarRef) expr), location, data);
            }
        }
    }

    private void validateAssignmentToNarrowedVariable(BLangExpression expr, Location location, AnalyzerData data) {
        if (expr.getKind() != NodeKind.SIMPLE_VARIABLE_REF) {
            return;
        }

        BLangSimpleVarRef varRef = (BLangSimpleVarRef) expr;
        BSymbol symbol = varRef.symbol;
        if (symbol == null || ((BVarSymbol) symbol).originalSymbol == null) {
            return;
        }

        if (data.loopAndDoClauseCount == 0) {
            return;
        }

        validateAssignmentToNarrowedVariable(varRef, location, data);
    }

    private void validateAssignmentToNarrowedVariable(BLangSimpleVarRef varRef, Location location, AnalyzerData data) {
        Name name = names.fromIdNode(varRef.variableName);
        SymbolEnv loopEnv = data.loopAndDoClauseEnvs.peek();
        SymbolEnv currentEnv = data.env;

        while (currentEnv != null) {
            BSymbol foundSym = symResolver.lookupSymbolInMainSpace(currentEnv, name);

            if (foundSym != symTable.notFoundSymbol && foundSym.tag == SymTag.VARIABLE &&
                    ((BVarSymbol) foundSym).originalSymbol == null) {
                return;
            }

            if (currentEnv == loopEnv) {
                BLangNode loopNode = loopEnv.node;
                if (loopNode.getKind() == NodeKind.WHILE &&
                        ((BLangWhile) loopNode).expr.narrowedTypeInfo.containsKey(
                                typeNarrower.getOriginalVarSymbol((BVarSymbol) varRef.symbol))) {
                    // A while loop may narrow an already narrowed variable, so checking specifically if the loop
                    // itself narrows the variable too.
                    return;
                }

                break;
            }

            currentEnv = currentEnv.enclEnv;
        }

        data.potentiallyInvalidAssignmentInLoopsInfo.peek().locations.add(location);
    }

    private void handleInvalidAssignmentToTypeNarrowedVariableInLoop(List<Location> locations,
                                                                     DiagnosticErrorCode errorCode) {
        for (Location location : locations) {
            dlog.error(location, errorCode);
        }
    }

    private void handlePotentiallyInvalidAssignmentsToTypeNarrowedVariablesInLoop(
            boolean branchTerminates, boolean isLoopBodyOrBranchWithContinueAsLastStmt,
            Stack<PotentiallyInvalidAssignmentInfo> potentiallyInvalidAssignmentInLoopsInfo) {
        handlePotentiallyInvalidAssignmentsToTypeNarrowedVariablesInLoop(
                branchTerminates, isLoopBodyOrBranchWithContinueAsLastStmt,
                DiagnosticErrorCode.INVALID_ASSIGNMENT_TO_NARROWED_VAR_IN_LOOP,
                potentiallyInvalidAssignmentInLoopsInfo);
    }

    private void handlePotentiallyInvalidAssignmentsToTypeNarrowedVariablesInLoop(
            boolean branchTerminates, boolean isLoopBodyOrBranchWithContinueAsLastStmt, DiagnosticErrorCode errorCode,
            Stack<PotentiallyInvalidAssignmentInfo> potentiallyInvalidAssignmentInLoopsInfo) {

        PotentiallyInvalidAssignmentInfo
                currentBranchInfo = potentiallyInvalidAssignmentInLoopsInfo.pop();

        if (branchTerminates) {
            return;
        }

        List<Location> currentBranchLocations = currentBranchInfo.locations;

        if (isLoopBodyOrBranchWithContinueAsLastStmt) {
            handleInvalidAssignmentToTypeNarrowedVariableInLoop(currentBranchLocations, errorCode);
            return;
        }

        if (currentBranchLocations.isEmpty() || potentiallyInvalidAssignmentInLoopsInfo.empty()) {
            return;
        }

        PotentiallyInvalidAssignmentInfo prevInfo = potentiallyInvalidAssignmentInLoopsInfo.peek();

        if (prevInfo.enclInvokable != currentBranchInfo.enclInvokable) {
            return;
        }

        prevInfo.locations.addAll(currentBranchLocations);
    }

    private List<BLangExpression> getVarRefs(BLangRecordVarRef varRef) {
        List<BLangExpression> varRefs = varRef.recordRefFields.stream()
                .map(e -> e.variableReference).collect(Collectors.toList());
        varRefs.add(varRef.restParam);
        return varRefs;
    }

    private List<BLangExpression> getVarRefs(BLangErrorVarRef varRef) {
        List<BLangExpression> varRefs = new ArrayList<>();
        if (varRef.message != null) {
            varRefs.add(varRef.message);
        }
        if (varRef.cause != null) {
            varRefs.add(varRef.cause);
        }
        varRefs.addAll(varRef.detail.stream().map(e -> e.expr).collect(Collectors.toList()));
        varRefs.add(varRef.restVar);
        return varRefs;
    }

    private List<BLangExpression> getVarRefs(BLangTupleVarRef varRef) {
        List<BLangExpression> varRefs = new ArrayList<>(varRef.expressions);
        varRefs.add(varRef.restParam);
        return varRefs;
    }

    private void incrementLoopCount(AnalyzerData data) {
        data.loopCount++;
        data.loopAndDoClauseCount++;
    }

    private void decrementLoopCount(AnalyzerData data) {
        data.loopCount--;
        data.loopAndDoClauseCount--;
    }

    private static class PotentiallyInvalidAssignmentInfo {
        List<Location> locations;
        BLangInvokableNode enclInvokable;

        private PotentiallyInvalidAssignmentInfo(List<Location>  locations,
                                                 BLangInvokableNode enclInvokable) {
            this.locations = locations;
            this.enclInvokable = enclInvokable;
        }
    }

    /**
     * @since 2.0.0
     */
    public static class AnalyzerData {
        SymbolEnv env;
        boolean statementReturnsPanicsOrFails;
        boolean breakAsLastStatement;
        boolean continueAsLastStatement;
        boolean errorThrown;
        boolean unreachableBlock;
        boolean breakStmtFound;
        boolean hasLastPatternInStatement;
        boolean failureHandled;
        boolean skipFurtherAnalysisInUnreachableBlock;
        int loopCount;
        int loopAndDoClauseCount;
        BType booleanConstCondition;

        Stack<SymbolEnv> loopAndDoClauseEnvs = new Stack<>();
        Stack<PotentiallyInvalidAssignmentInfo> potentiallyInvalidAssignmentInLoopsInfo = new Stack<>();
    }
}<|MERGE_RESOLUTION|>--- conflicted
+++ resolved
@@ -120,25 +120,6 @@
     private final Types types;
     private final BLangDiagnosticLog dlog;
     private final Names names;
-<<<<<<< HEAD
-    private boolean statementReturnsPanicsOrFails;
-    private boolean returnedWithinQuery;
-    private boolean breakAsLastStatement;
-    private boolean continueAsLastStatement;
-    private boolean errorThrown;
-    private boolean unreachableBlock;
-    private boolean breakStmtFound;
-    private boolean hasLastPatternInStatement;
-    private boolean failureHandled;
-    private int loopCount;
-    private int loopAndDoClauseCount;
-    private SymbolEnv env;
-    private BType booleanConstCondition;
-
-    private final Stack<SymbolEnv> loopAndDoClauseEnvs = new Stack<>();
-    private final Stack<PotentiallyInvalidAssignmentInfo> potentiallyInvalidAssignmentInLoopsInfo = new Stack<>();
-=======
->>>>>>> ec703cc9
 
     private ReachabilityAnalyzer(CompilerContext context) {
         context.put(REACHABILITY_ANALYZER_KEY, this);
@@ -268,18 +249,11 @@
     }
 
     @Override
-<<<<<<< HEAD
-    public void visit(BLangReturn returnStmt) {
-        checkStatementExecutionValidity(returnStmt);
-        analyzeReachabilityInExpressionIfApplicable(returnStmt.expr, env);
-        this.statementReturnsPanicsOrFails = true;
-        this.returnedWithinQuery = true;
-=======
     public void visit(BLangReturn returnStmt, AnalyzerData data) {
         checkStatementExecutionValidity(returnStmt, data);
         analyzeReachabilityInExpressionIfApplicable(returnStmt.expr, data);
         data.statementReturnsPanicsOrFails = true;
->>>>>>> ec703cc9
+        data.returnedWithinQuery = true;
     }
 
     @Override
@@ -390,7 +364,7 @@
         if (!data.failureHandled) {
             data.statementReturnsPanicsOrFails = true;
         }
-        this.returnedWithinQuery = true;
+        data.returnedWithinQuery = true;
     }
 
     @Override
@@ -698,13 +672,9 @@
     }
 
     @Override
-<<<<<<< HEAD
-    public void visit(BLangQueryAction queryAction) {
-        boolean prevReturnedWithinQuery = this.returnedWithinQuery;
-        this.returnedWithinQuery = false;
-=======
     public void visit(BLangQueryAction queryAction, AnalyzerData data) {
->>>>>>> ec703cc9
+        boolean prevReturnedWithinQuery = data.returnedWithinQuery;
+        data.returnedWithinQuery = false;
         for (BLangNode queryClause : queryAction.queryClauseList) {
             if (queryClause.getKind() == NodeKind.WHERE) {
                 BLangWhereClause whereClause = (BLangWhereClause) queryClause;
@@ -715,13 +685,9 @@
                 }
             }
         }
-<<<<<<< HEAD
-        analyzeReachability(queryAction.getDoClause(), env);
-        queryAction.returnsWithinDoClause = this.returnedWithinQuery;
-        this.returnedWithinQuery = prevReturnedWithinQuery;
-=======
         analyzeReachability(queryAction.getDoClause(), data);
->>>>>>> ec703cc9
+        queryAction.returnsWithinDoClause = data.returnedWithinQuery;
+        data.returnedWithinQuery = prevReturnedWithinQuery;
     }
 
     @Override
@@ -1012,6 +978,7 @@
         boolean breakStmtFound;
         boolean hasLastPatternInStatement;
         boolean failureHandled;
+        boolean returnedWithinQuery;
         boolean skipFurtherAnalysisInUnreachableBlock;
         int loopCount;
         int loopAndDoClauseCount;
