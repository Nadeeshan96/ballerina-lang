/*
 *  Copyright (c) 2018, WSO2 Inc. (http://www.wso2.org) All Rights Reserved.
 *
 *  WSO2 Inc. licenses this file to you under the Apache License,
 *  Version 2.0 (the "License"); you may not use this file except
 *  in compliance with the License.
 *  You may obtain a copy of the License at
 *
 *    http://www.apache.org/licenses/LICENSE-2.0
 *
 *  Unless required by applicable law or agreed to in writing,
 *  software distributed under the License is distributed on an
 *  "AS IS" BASIS, WITHOUT WARRANTIES OR CONDITIONS OF ANY
 *  KIND, either express or implied.  See the License for the
 *  specific language governing permissions and limitations
 *  under the License.
 */
package org.wso2.ballerinalang.compiler.bir.codegen.interop;

import org.ballerinalang.compiler.BLangCompilerException;
import org.objectweb.asm.ClassWriter;
import org.objectweb.asm.Label;
import org.objectweb.asm.MethodVisitor;
import org.wso2.ballerinalang.compiler.bir.codegen.JvmPackageGen;
import org.wso2.ballerinalang.compiler.bir.codegen.Nilable;
import org.wso2.ballerinalang.compiler.bir.model.BIRNode;
import org.wso2.ballerinalang.compiler.bir.model.BIRNode.BIRErrorEntry;
import org.wso2.ballerinalang.compiler.bir.model.BIRNode.BIRFunction;
import org.wso2.ballerinalang.compiler.bir.model.BIRNode.BIRPackage;
import org.wso2.ballerinalang.compiler.bir.model.BIRNode.BIRVariableDcl;
import org.wso2.ballerinalang.compiler.bir.model.BIRNonTerminator;
import org.wso2.ballerinalang.compiler.bir.model.BIROperand;
import org.wso2.ballerinalang.compiler.bir.model.BIRTerminator;
import org.wso2.ballerinalang.compiler.bir.model.BIRVisitor;
import org.wso2.ballerinalang.compiler.bir.model.InstructionKind;
import org.wso2.ballerinalang.compiler.bir.model.VarKind;
import org.wso2.ballerinalang.compiler.semantics.model.types.BArrayType;
import org.wso2.ballerinalang.compiler.semantics.model.types.BType;
import org.wso2.ballerinalang.compiler.tree.types.BLangValueType;
import org.wso2.ballerinalang.compiler.util.Name;
import org.wso2.ballerinalang.compiler.util.TypeTags;
import org.wso2.ballerinalang.compiler.util.diagnotic.DiagnosticPos;

<<<<<<< HEAD
import java.lang.invoke.MethodType;
=======
import java.lang.reflect.Field;
import java.lang.reflect.Method;
>>>>>>> 51b26f09
import java.util.ArrayList;
import java.util.List;

import static org.objectweb.asm.Opcodes.AASTORE;
import static org.objectweb.asm.Opcodes.ACC_PUBLIC;
import static org.objectweb.asm.Opcodes.ACC_STATIC;
import static org.objectweb.asm.Opcodes.ALOAD;
import static org.objectweb.asm.Opcodes.ANEWARRAY;
import static org.objectweb.asm.Opcodes.ASTORE;
import static org.objectweb.asm.Opcodes.BASTORE;
import static org.objectweb.asm.Opcodes.CASTORE;
import static org.objectweb.asm.Opcodes.CHECKCAST;
import static org.objectweb.asm.Opcodes.DASTORE;
import static org.objectweb.asm.Opcodes.DUP;
import static org.objectweb.asm.Opcodes.FASTORE;
import static org.objectweb.asm.Opcodes.GOTO;
import static org.objectweb.asm.Opcodes.I2L;
import static org.objectweb.asm.Opcodes.IASTORE;
import static org.objectweb.asm.Opcodes.ICONST_0;
import static org.objectweb.asm.Opcodes.IFNE;
import static org.objectweb.asm.Opcodes.IF_ICMPGE;
import static org.objectweb.asm.Opcodes.ILOAD;
import static org.objectweb.asm.Opcodes.INVOKEINTERFACE;
import static org.objectweb.asm.Opcodes.ISTORE;
import static org.objectweb.asm.Opcodes.LASTORE;
import static org.objectweb.asm.Opcodes.NEWARRAY;
import static org.objectweb.asm.Opcodes.SASTORE;
import static org.objectweb.asm.Opcodes.T_BOOLEAN;
import static org.objectweb.asm.Opcodes.T_CHAR;
import static org.objectweb.asm.Opcodes.T_DOUBLE;
import static org.objectweb.asm.Opcodes.T_FLOAT;
import static org.objectweb.asm.Opcodes.T_INT;
import static org.objectweb.asm.Opcodes.T_LONG;
import static org.objectweb.asm.Opcodes.T_SHORT;
import static org.wso2.ballerinalang.compiler.bir.codegen.JvmCastGen.generateBToJCheckCast;
import static org.wso2.ballerinalang.compiler.bir.codegen.JvmConstants.ARRAY_VALUE;
import static org.wso2.ballerinalang.compiler.bir.codegen.JvmConstants.HANDLE_VALUE;
import static org.wso2.ballerinalang.compiler.bir.codegen.JvmConstants.OBJECT;
import static org.wso2.ballerinalang.compiler.bir.codegen.JvmConstants.STRING_VALUE;
import static org.wso2.ballerinalang.compiler.bir.codegen.JvmDesugarPhase.addDefaultableBooleanVarsToSignature;
import static org.wso2.ballerinalang.compiler.bir.codegen.JvmErrorGen.ErrorHandlerGenerator;
import static org.wso2.ballerinalang.compiler.bir.codegen.JvmInstructionGen.InstructionGenerator;
import static org.wso2.ballerinalang.compiler.bir.codegen.JvmInstructionGen.generateVarLoad;
import static org.wso2.ballerinalang.compiler.bir.codegen.JvmLabelGen.LabelGenerator;
import static org.wso2.ballerinalang.compiler.bir.codegen.JvmMethodGen.BalToJVMIndexMap;
import static org.wso2.ballerinalang.compiler.bir.codegen.JvmMethodGen.getMethodDesc;
import static org.wso2.ballerinalang.compiler.bir.codegen.JvmPackageGen.getFunctionWrapper;
import static org.wso2.ballerinalang.compiler.bir.codegen.JvmPackageGen.getPackageName;
import static org.wso2.ballerinalang.compiler.bir.codegen.JvmPackageGen.symbolTable;
import static org.wso2.ballerinalang.compiler.bir.codegen.JvmTerminatorGen.TerminatorGenerator;


public class InteropMethodGen {
//    public type JTermKind
//    public type JInsKind
//
//    // Java specific terminator kinds
//    public static public const JTERM_CALL =1;
//
//    public static public const JTERM_NEW =2;
//    type JInteropFunctionWrapper
//    JTERM_CALL |JTERM_NEW;
//    type BValueType

    static void genJFieldForInteropField(JFieldFunctionWrapper jFieldFuncWrapper,
                                         ClassWriter cw,
                                         BIRPackage birModule) {
        String currentPackageName = getPackageName(birModule.org.value, birModule.name.value);

        // Create a local variable for the strand
        BalToJVMIndexMap indexMap = new BalToJVMIndexMap();
        BIRVariableDcl strandVarDcl = new BIRVariableDcl(symbolTable.stringType, new Name("$_strand_$"), null,
                VarKind.ARG);
        int strandParamIndex = indexMap.getIndex(strandVarDcl);

        // Generate method desc
        BIRFunction birFunc = jFieldFuncWrapper.func;
        String desc = getMethodDesc(birFunc.type.paramTypes, birFunc.type.retType, null, false, false);
        int access = ACC_PUBLIC + ACC_STATIC;

        MethodVisitor mv = cw.visitMethod(access, birFunc.name.value, desc, null, null);
        InstructionGenerator instGen = new InstructionGenerator(mv, indexMap, birModule);
        ErrorHandlerGenerator errorGen = new ErrorHandlerGenerator(mv, indexMap, currentPackageName);
        LabelGenerator labelGen = new LabelGenerator();
        TerminatorGenerator termGen = new TerminatorGenerator(mv, indexMap, labelGen, errorGen, birModule);
        mv.visitCode();

        Label paramLoadLabel = labelGen.getLabel("param_load");
        mv.visitLabel(paramLoadLabel);
        mv.visitLineNumber(birFunc.pos.sLine, paramLoadLabel);

        // birFunc.localVars contains all the function parameters as well as added boolean parameters to indicate the
        //  availability of default values.
        // The following line cast localvars to function params. This is guaranteed not to fail.
        // Get a JVM method local variable index for the parameter
        @Nilable List<BIRNode.BIRFunctionParameter> birFuncParams = new ArrayList<>();
        for (BIRVariableDcl birLocalVarOptional : birFunc.localVars) {
            if (birLocalVarOptional instanceof BIRNode.BIRFunctionParameter) {
                BIRNode.BIRFunctionParameter functionParameter = (BIRNode.BIRFunctionParameter) birLocalVarOptional;
                birFuncParams.add(functionParameter);
                indexMap.getIndex(functionParameter);
            }
        }

        // Generate if blocks to check and set default values to parameters
        int birFuncParamIndex = 0;
        int paramDefaultsBBIndex = 0;
        for (BIRNode.BIRFunctionParameter birFuncParam : birFuncParams) {
//            var birFuncParam = (BIRFunctionParam) birFuncParamOptional;
            // Skip boolean function parameters to indicate the existence of default values
            if (birFuncParamIndex % 2 != 0 || !birFuncParam.hasDefaultExpr) {
                // Skip the loop if:
                //  1) This birFuncParamIndex had an odd value: indicates a generated boolean parameter
                //  2) This function param doesn't have a default value
                birFuncParamIndex += 1;
                continue;
            }

            // The following boolean parameter indicates the existence of a default value
            BIRNode.BIRFunctionParameter isDefaultValueExist = birFuncParams.get(birFuncParamIndex + 1);
            mv.visitVarInsn(ILOAD, indexMap.getIndex(isDefaultValueExist));

            // Gen the if not equal logic
            Label paramNextLabel = labelGen.getLabel(birFuncParam.name.value + "next");
            mv.visitJumpInsn(IFNE, paramNextLabel);

            @Nilable List<BIRBasicBlock> basicBlocks = birFunc.parameters.get(birFuncParam);
            generateBasicBlocks(mv, basicBlocks, labelGen, errorGen, instGen, termGen, birFunc, -1, -1,
                    strandParamIndex, true, birModule, currentPackageName, null, false, false, null, false);
            mv.visitLabel(paramNextLabel);

            birFuncParamIndex += 1;
            paramDefaultsBBIndex += 1;
        }

        JavaField jField = jFieldFuncWrapper.jField;
        JType jFieldType = JInterop.getJType(jField.getFieldType());

        // Load receiver which is the 0th parameter in the birFunc
        if (!jField.isStatic()) {
            int receiverLocalVarIndex = indexMap.getIndex(birFuncParams.get(0));
            mv.visitVarInsn(ALOAD, receiverLocalVarIndex);
            mv.visitMethodInsn(INVOKEVIRTUAL, HANDLE_VALUE, "getValue", "()Ljava/lang/Object;", false);
            mv.visitTypeInsn(CHECKCAST, jField.getDeclaringClassName());

            Label ifNonNullLabel = labelGen.getLabel("receiver_null_check");
            mv.visitLabel(ifNonNullLabel);
            mv.visitInsn(DUP);

            Label elseBlockLabel = labelGen.getLabel("receiver_null_check_else");
            mv.visitJumpInsn(IFNONNULL, elseBlockLabel);
            Label thenBlockLabel = labelGen.getLabel("receiver_null_check_then");
            mv.visitLabel(thenBlockLabel);
            mv.visitFieldInsn(GETSTATIC, BAL_ERROR_REASONS, "JAVA_NULL_REFERENCE_ERROR", "L" + STRING_VALUE + ";");
            mv.visitFieldInsn(GETSTATIC, RUNTIME_ERRORS, "JAVA_NULL_REFERENCE", "L" + RUNTIME_ERRORS + ";");
            mv.visitInsn(ICONST_0);
            mv.visitTypeInsn(ANEWARRAY, OBJECT);
            mv.visitMethodInsn(INVOKESTATIC, BLANG_EXCEPTION_HELPER, "getRuntimeException",
                    "(L" + STRING_VALUE + ";L" + RUNTIME_ERRORS + ";[L" + OBJECT + ";)L" + ERROR_VALUE + ";", false);
            mv.visitInsn(ATHROW);
            mv.visitLabel(elseBlockLabel);
        }

        // Load java method parameters
        birFuncParamIndex = jField.isStatic() ? 0 : 2;
        int jMethodParamIndex = 0;
        if (birFuncParamIndex < birFuncParams.size()) {
            BIRNode.BIRFunctionParameter birFuncParam = birFuncParams.get(birFuncParamIndex);
            int paramLocalVarIndex = indexMap.getIndex(birFuncParam);
            loadMethodParamToStackInInteropFunction(mv, birFuncParam, jFieldType, currentPackageName, paramLocalVarIndex,
                    indexMap, false);
        }

        if (jField.isStatic()) {
            if (jField.method == JavaField.JFieldMethod.ACCESS){
                mv.visitFieldInsn(GETSTATIC, jField.getDeclaringClassName(), jField.getName(), jField.getSignature());
            } else{
                mv.visitFieldInsn(PUTSTATIC, jField.getDeclaringClassName(), jField.getName(), jField.getSignature());
            }
        } else{
            if (jField.method == JavaField.JFieldMethod.ACCESS) {
                mv.visitFieldInsn(GETFIELD, jField.getDeclaringClassName(), jField.getName(), jField.getSignature());
            } else {
                mv.visitFieldInsn(PUTFIELD, jField.getDeclaringClassName(), jField.getName(), jField.getSignature());
            }
        }

        // Handle return type
        BType retType = birFunc.type.retType;
        BIRVariableDcl retVarDcl = new BIRVariableDcl(retType, new Name("$_ret_var_$" ), null, VarKind.LOCAL);
        int returnVarRefIndex = indexMap.getIndex(retVarDcl);

        if (retType.tag == TypeTags.NIL) {
            mv.visitInsn(ACONST_NULL);
        } else if (retType.tag == TypeTags.HANDLE) {
            // Here the corresponding Java method parameter type is 'jvm:RefType'. This has been verified before
            BIRVariableDcl retJObjectVarDcl = new BIRVariableDcl(symbolTable.anyType, new Name("$_ret_jobject_var_$"),
                    null, VarKind.LOCAL);
            int returnJObjectVarRefIndex = indexMap.getIndex(retJObjectVarDcl);
            mv.visitVarInsn(ASTORE, returnJObjectVarRefIndex);
            mv.visitTypeInsn(NEW, HANDLE_VALUE);
            mv.visitInsn(DUP);
            mv.visitVarInsn(ALOAD, returnJObjectVarRefIndex);
            mv.visitMethodInsn(INVOKESPECIAL, HANDLE_VALUE, "<init>", "(Ljava/lang/Object;)V", false);
        } else {
            // bType is a value-type
            if (jFieldType instanceof JPrimitiveType) {
                performWideningPrimitiveConversion(mv, (BValueType) retType, jFieldType);
            } else {
                addUnboxInsn(mv, retType, false);
            }
        }

        generateVarStore(mv, retVarDcl, currentPackageName, returnVarRefIndex);

        Label retLabel = labelGen.getLabel("return_lable");
        mv.visitLabel(retLabel);
        mv.visitLineNumber(birFunc.pos.sLine, retLabel);
        termGen.genReturnTerm(new BIRTerminator.Return(birFunc.pos), returnVarRefIndex, birFunc, false, -1);
        mv.visitMaxs(200, 400);
        mv.visitEnd();
    }

    static void desugarInteropFuncs(BIRPackage module, JMethodFunctionWrapper extFuncWrapper, BIRFunction birFunc) {
        // resetting the variable generation index
        BType retType = birFunc.type.retType;
        JMethod jMethod = extFuncWrapper.jMethod;
        MethodType jMethodType = jMethod.mType;
        List<JType> jMethodParamTypes = jMethodType.paramTypes;
        JType jMethodRetType = jMethodType.retType;


        nextId = -1;
        nextVarId = -1;
        String bbPrefix = "wrapperGen";

        BIRBasicBlock beginBB = insertAndGetNextBasicBlock(birFunc.basicBlocks, bbPrefix);
        BIRBasicBlock retBB = new BIRBasicBlock(getNextDesugarBBId(bbPrefix));

        @Nilable List<BIROperand> args = new ArrayList<>();

        @Nilable BIRVariableDcl receiver = birFunc.receiver;

        @Nilable List<BIRFunctionParam> birFuncParams = birFunc.params;
        int birFuncParamIndex = 0;
        // Load receiver which is the 0th parameter in the birFunc
        if (jMethod.kind == JMethodKind.METHOD && !jMethod.isStatic()) {
            BIRFunctionParam birFuncParam = birFuncParams.get(birFuncParamIndex);
            BType bPType = birFuncParam.type;
            BIROperand argRef = new BIROperand(variableDcl:birFuncParam, type:bPType);
            args.add(argRef);
            birFuncParamIndex = 1;
        }

        @Nilable JType varArgType = null;
        int jMethodParamIndex = 0;
        int paramCount = birFuncParams.size();
        while (birFuncParamIndex < paramCount) {
            BIRFunctionParam birFuncParam = (BIRFunctionParam) birFuncParams.get(birFuncParamIndex);
            boolean isVarArg = (birFuncParamIndex == (paramCount - 1)) && birFunc.restParamExist;
            BType bPType = birFuncParam.type;
            JType jPType = jMethodParamTypes.get(jMethodParamIndex);
            BIROperand argRef = new BIROperand(variableDcl:birFuncParam, type:bPType);
            // we generate cast operations for unmatching B to J types
            if (!isVarArg && !isMatchingBAndJType(bPType, jPType)) {
                String varName = "$_param_jobject_var" + birFuncParamIndex.toString() + "_$";
                BIRVariableDcl paramVarDcl = new BIRVariableDcl(type:jPType, name:new (value:varName ),kind:
                "LOCAL" );
                birFunc.localVars.add(paramVarDcl);
                BIROperand paramVarRef = new BIROperand(type:jPType, variableDcl:paramVarDcl);
                JCast jToBCast = new JCast(pos:birFunc.pos, lhsOp:paramVarRef, rhsOp:argRef, targetType:jPType);
                argRef = paramVarRef;
                beginBB.instructions.add(jToBCast);
            }
            // for var args, we have two options
            // 1 - desugar java array creation here,
            // 2 - keep the var arg type in the intstruction and do the array creation in instruction gen
            // we are going with the option two for the time being, hence keeping var arg type in the instructions
            // (drawback with option 2 is, function frame may not have proper variables)
            if (isVarArg) {
                varArgType = jPType;
            }
            args.add(argRef);
            birFuncParamIndex += 1;
            jMethodParamIndex += 1;
        }

        int invocationType = INVOKESTATIC;
        if (jMethod.kind instanceof METHOD && !jMethod.isStatic {
            if jMethod.isInterface {
                invocationType = INVOKEINTERFACE;
            } else{
                invocationType = INVOKEVIRTUAL;
            }
        } else if jMethod.kind instanceof METHOD && jMethod.isStatic {
            // nothing to do - remove later
        } else){
            invocationType = INVOKESPECIAL;
        }

        @Nilable BIROperand jRetVarRef = null;

        BIRBasicBlock thenBB = insertAndGetNextBasicBlock(birFunc.basicBlocks, prefix = bbPrefix);
        BIRGOTO gotoRet = new BIRGOTO(pos:birFunc.pos, kind:BIRTERMINATOR_GOTO, targetBB:retBB);
        thenBB.terminator = gotoRet;

        if (!(retType.tag == TypeTags.NIL)) {
            BIROperand retRef = new BIROperand(variableDcl:getVariableDcl(birFunc.localVars.get(0)), type:retType);
            if (!(jMethodRetType instanceof JVoid)) {
                BIRVariableDcl retJObjectVarDcl = new BIRVariableDcl(type:jMethodRetType, name:new (value:
                "$_ret_jobject_var_$" ),kind:
                "LOCAL" );
                birFunc.localVars.add(retJObjectVarDcl);
                BIROperand castVarRef = new BIROperand(type:jMethodRetType, variableDcl:retJObjectVarDcl);
                jRetVarRef = castVarRef;
                JCast jToBCast = new JCast(pos:birFunc.pos, lhsOp:retRef, rhsOp:castVarRef, targetType:retType);
                thenBB.instructions.add(jToBCast);
            }

            BIRBasicBlock catchBB = new BIRBasicBlock(id:getNextDesugarBBId(bbPrefix), instructions: []);
            JErrorEntry ee = new JErrorEntry(trapBB:beginBB, endBB:thenBB, errorOp:retRef, targetBB:catchBB, catchIns:[] )
            ;
            for (T exception : extFuncWrapper.jMethod.throws){
                BIRReturn exceptionRet = new BIRReturn(pos:birFunc.pos, kind:BIRTERMINATOR_RETURN);
                CatchIns catchIns = new CatchIns(errorClass:exception, term:exceptionRet );
                ee.catchIns.add(catchIns);
            }

            birFunc.errorEntries.add(ee);
        }

        String jMethodName = birFunc.name.value;
        // We may be able to use the same instruction rather than two, check later
        if (jMethod.kind instanceof CONSTRUCTOR) {
            JIConstructorCall jCall = new JIConstructorCall(pos:birFunc.pos, args:args, varArgExist:
            birFunc.restParamExist, varArgType:varArgType,
                    kind:BIRTERMINATOR_PLATFORM, lhsOp:jRetVarRef, jClassName:jMethod.klass, name:jMethod.name,
                    jMethodVMSig:jMethod.sig, thenBB:thenBB);
            beginBB.terminator = jCall;
        } else {
            JIMethodCall jCall = new JIMethodCall(pos:birFunc.pos, args:args, varArgExist:
            birFunc.restParamExist, varArgType:varArgType,
                    kind:BIRTERMINATOR_PLATFORM, lhsOp:jRetVarRef, jClassName:jMethod.klass, name:jMethod.name,
                    jMethodVMSig:jMethod.sig, invocationType:invocationType, thenBB:thenBB);
            beginBB.terminator = jCall;
        }

        // Adding the returnBB to the end of BB list
        birFunc.basicBlocks.add(retBB);

        BIRReturn ret = new BIRReturn(pos:birFunc.pos, kind:BIRTERMINATOR_RETURN);
        retBB.terminator = ret;

        //json|error j = json.constructFrom(birFunc);
        //if (j is json) {
        //	io:println(j.toJsonString());
        //} else {
        //	io:println(j);
        //}
    }

    // Java specific instruction kinds
    public static final int JCAST = 1;

    public static final int JNEW =2;

    static boolean isMatchingBAndJType(BType sourceTypes, JType targetType) {
        if ((sourceTypes.tag == TypeTags.INT && targetType.tag == JTypeTags.JLONG) ||
                (sourceTypes.tag == TypeTags.FLOAT && targetType.tag == JTypeTags.JDOUBLE) ||
                (sourceTypes.tag == TypeTags.BOOLEAN && targetType.tag == JTypeTags.JBOOLEAN)) {
            return true;
        }
        return false;
    }

    // These conversions are already validate beforehand, therefore I am just emitting type conversion instructions here.
    // We can improve following logic with a type lattice.
<<<<<<< HEAD
    static void performWideningPrimitiveConversion(MethodVisitor mv, BLangValueType bType, JPrimitiveType jType) {
        if (bType.tag == TypeTags.INT && jType.tag == JTypeTags.JLONG) {
            return; // NOP
        } else if bType.tag == TypeTags.FLOAT && jType.tag == JTypeTags.JDOUBLE {
            return; // NOP
        } else if bType.tag == TypeTags.INT){
            mv.visitInsn(I2L);
        } else if (bType.tag == TypeTags.FLOAT {
            if jType.tag == JTypeTags.JLONG){
                mv.visitInsn(L2D);
            } else if (jType.tag == JTypeTags.JFLOAT) {
                mv.visitInsn(F2D);
            } else {
                mv.visitInsn(I2D);
            }
        }
=======
    static void performWideningPrimitiveConversion(MethodVisitor mv, BLangValueType bType, Object jType) {
//        if (bType.tag == TypeTags.INT && jType.tag == JTypeTags.JLONG {
//            return; // NOP
//        } else if bType.tag == TypeTags.FLOAT && jType.tag == JTypeTags.JDOUBLE {
//            return; // NOP
//        } else if bType.tag == TypeTags.INT){
//            mv.visitInsn(I2L);
//        } else if (bType.tag == TypeTags.FLOAT {
//            if jType.tag == JTypeTags.JLONG){
//                mv.visitInsn(L2D);
//            } else if (jType.tag == JTypeTags.JFLOAT) {
//                mv.visitInsn(F2D);
//            } else {
//                mv.visitInsn(I2D);
//            }
//        }
>>>>>>> 51b26f09
    }

    static void loadMethodParamToStackInInteropFunction(MethodVisitor mv,
                                                        BIRNode.BIRFunctionParameter birFuncParam,
                                                        JType jMethodParamType,
                                                        String currentPackageName,
                                                        int localVarIndex,
                                                        BalToJVMIndexMap indexMap,
                                                        boolean isVarArg) {
        BType bFuncParamType = birFuncParam.type;
        if (isVarArg) {
            genVarArg(mv, indexMap, bFuncParamType, jMethodParamType, localVarIndex);
        } else {
            // Load the parameter value to the stack
            generateVarLoad(mv, birFuncParam, currentPackageName, localVarIndex);
            generateBToJCheckCast(mv, bFuncParamType, (JType) jMethodParamType);
        }
    }

    public static String getJTypeSignature(JType jType) {
        if (jType.tag == JTypeTags.JREF) {
            return "L" + jType.type + ";";
        } else if (jType.tag == JTypeTags.JARRAY) {
            JType eType = ((JType.JArrayType) jType).elementType;
            return "[" + getJTypeSignature(eType);
        } else {
            if (jType.tag == JTypeTags.JBYTE) {
                return "B";
            } else if (jType.tag == JTypeTags.JCHAR) {
                return "C";
            } else if (jType.tag == JTypeTags.JSHORT) {
                return "S";
            } else if (jType.tag == JTypeTags.JINT) {
                return "I";
            } else if (jType.tag == JTypeTags.JLONG) {
                return "J";
            } else if (jType.tag == JTypeTags.JFLOAT) {
                return "F";
            } else if (jType.tag == JTypeTags.JDOUBLE) {
                return "D";
            } else if (jType.tag == JTypeTags.JBOOLEAN) {
                return "Z";
            } else {
                throw new BLangCompilerException(String.format("invalid element type: %s", jType));
            }
        }
    }

    public static String getSignatureForJType(JType jType) {
        if (jType.tag == JTypeTags.JREF) {
            return jType.type;
        } else if (jType.tag == JTypeTags.JARRAY) { //must be JArrayType
            JType eType = ((JType.JArrayType) jType).elementType;
            String sig = "[";
            while (eType.tag == JTypeTags.JARRAY) {
                eType = ((JType.JArrayType) eType).elementType;
                sig += "[";
            }

            if (eType.tag == JTypeTags.JREF) {
                return sig + "L" + getSignatureForJType(eType) + ";";
            } else if (eType.tag == JTypeTags.JBYTE) {
                return sig + "B";
            } else if (eType.tag == JTypeTags.JCHAR) {
                return sig + "C";
            } else if (eType.tag == JTypeTags.JSHORT) {
                return sig + "S";
            } else if (eType.tag == JTypeTags.JINT) {
                return sig + "I";
            } else if (eType.tag == JTypeTags.JLONG) {
                return sig + "J";
            } else if (eType.tag == JTypeTags.JFLOAT) {
                return sig + "F";
            } else if (eType.tag == JTypeTags.JDOUBLE) {
                return sig + "D";
            } else if (eType.tag == JTypeTags.JBOOLEAN) {
                return sig + "Z";
            } else {
                throw new BLangCompilerException(String.format("invalid element type: %s", eType));
            }
        } else {
            throw new BLangCompilerException(String.format("invalid element type: %s", jType));
        }
    }

    public static void genVarArg(MethodVisitor mv, BalToJVMIndexMap indexMap, BType bType, JType jvmType,
                                 int varArgIndex) {
        JType jElementType;
        BType bElementType;
        if (jvmType.tag == JTypeTags.JARRAY && bType.tag == TypeTags.ARRAY) {
            jElementType = ((JType.JArrayType) jvmType).elementType;
            bElementType = ((BArrayType)bType).eType;
        } else {
            throw new BLangCompilerException(String.format("invalid type for var-arg: %s", jvmType));
        }

        BIRVariableDcl varArgsLen = new BIRVariableDcl(symbolTable.intType, new Name("$varArgsLen"), null, VarKind.TEMP);

        BIRVariableDcl index = new BIRVariableDcl(symbolTable.intType, new Name("$index"), null, VarKind.TEMP);

        BIRVariableDcl valueArray = new BIRVariableDcl(symbolTable.anyType, new Name("$valueArray"), null, VarKind.TEMP);

        int varArgsLenVarIndex = indexMap.getIndex(varArgsLen);
        int indexVarIndex = indexMap.getIndex(index);
        int valueArrayIndex = indexMap.getIndex(valueArray);

        // get the number of var args provided
        mv.visitVarInsn(ALOAD, varArgIndex);
        mv.visitMethodInsn(INVOKEINTERFACE, ARRAY_VALUE, "size", "()I", true);
        mv.visitInsn(DUP);  // duplicate array size - needed for array new
        mv.visitVarInsn(ISTORE, varArgsLenVarIndex);

        // create an array to hold the results. i.e: jvm values
        genArrayNew(mv, jElementType);
        mv.visitVarInsn(ASTORE, valueArrayIndex);

        mv.visitInsn(ICONST_0);
        mv.visitVarInsn(ISTORE, indexVarIndex);
        Label l1 = new Label();
        Label l2 = new Label();
        mv.visitLabel(l1);

        // if index >= varArgsLen, then jump to end
        mv.visitVarInsn(ILOAD, indexVarIndex);
        mv.visitVarInsn(ILOAD, varArgsLenVarIndex);
        mv.visitJumpInsn(IF_ICMPGE, l2);

        // `valueArray` and `index` to stack, for lhs of assignment
        mv.visitVarInsn(ALOAD, valueArrayIndex);
        mv.visitVarInsn(ILOAD, indexVarIndex);

        // load `varArg[index]`
        mv.visitVarInsn(ALOAD, varArgIndex);
        mv.visitVarInsn(ILOAD, indexVarIndex);
        mv.visitInsn(I2L);

        if (bElementType.tag == TypeTags.INT) {
            mv.visitMethodInsn(INVOKEINTERFACE, ARRAY_VALUE, "getInt", "(J)J", true);
        } else if (bElementType.tag == TypeTags.STRING) {
            mv.visitMethodInsn(INVOKEINTERFACE, ARRAY_VALUE, "getString", String.format("(J)L%s;", STRING_VALUE), true);
        } else if (bElementType.tag == TypeTags.BOOLEAN) {
            mv.visitMethodInsn(INVOKEINTERFACE, ARRAY_VALUE, "getBoolean", "(J)Z", true);
        } else if (bElementType.tag == TypeTags.BYTE) {
            mv.visitMethodInsn(INVOKEINTERFACE, ARRAY_VALUE, "getByte", "(J)B", true);
        } else if (bElementType.tag == TypeTags.FLOAT) {
            mv.visitMethodInsn(INVOKEINTERFACE, ARRAY_VALUE, "getFloat", "(J)D", true);
        } else if (bElementType.tag == TypeTags.HANDLE) {
            mv.visitMethodInsn(INVOKEINTERFACE, ARRAY_VALUE, "getRefValue", String.format("(J)L%s;", OBJECT), true);
            mv.visitTypeInsn(CHECKCAST, HANDLE_VALUE);
        } else {
            mv.visitMethodInsn(INVOKEINTERFACE, ARRAY_VALUE, "getRefValue", String.format("(J)L%s;", OBJECT), true);
        }

        // unwrap from handleValue
        generateBToJCheckCast(mv, bElementType, (JType) jElementType);

        // valueArray[index] = varArg[index]
        genArrayStore(mv, jElementType);

        // // increment index, and go to the condition again
        mv.visitIincInsn(indexVarIndex, 1);
        mv.visitJumpInsn(GOTO, l1);

        mv.visitLabel(l2);
        mv.visitVarInsn(ALOAD, valueArrayIndex);
    }

//    JMethodFunctionWrapper |JFieldFunctionWrapper;
//      static JInteropFunctionWrapper |

    static void genArrayStore(MethodVisitor mv, JType jType) {
        int code;
        if (jType.tag == JTypeTags.JINT) {
            code = IASTORE;
        } else if (jType.tag == JTypeTags.JLONG) {
            code = LASTORE;
        } else if (jType.tag == JTypeTags.JDOUBLE) {
            code = DASTORE;
        } else if (jType.tag == JTypeTags.JBYTE || jType.tag == JTypeTags.JBOOLEAN) {
            code = BASTORE;
        } else if (jType.tag == JTypeTags.JSHORT) {
            code = SASTORE;
        } else if (jType.tag == JTypeTags.JCHAR) {
            code = CASTORE;
        } else if (jType.tag == JTypeTags.JFLOAT) {
            code = FASTORE;
        } else {
            code = AASTORE;
        }

        mv.visitInsn(code);
    }

//    static JMethodFunctionWrapper |

    static void genArrayNew(MethodVisitor mv, JType elementType) {
        if (elementType.tag == JTypeTags.JINT) {
            mv.visitIntInsn(NEWARRAY, T_INT);
        } else if (elementType.tag == JTypeTags.JLONG) {
            mv.visitIntInsn(NEWARRAY, T_LONG);
        } else if (elementType.tag == JTypeTags.JDOUBLE) {
            mv.visitIntInsn(NEWARRAY, T_DOUBLE);
        } else if (elementType.tag == JTypeTags.JBYTE || elementType.tag == JTypeTags.JBOOLEAN) {
            mv.visitIntInsn(NEWARRAY, T_BOOLEAN);
        } else if (elementType.tag == JTypeTags.JSHORT) {
            mv.visitIntInsn(NEWARRAY, T_SHORT);
        } else if (elementType.tag == JTypeTags.JCHAR) {
            mv.visitIntInsn(NEWARRAY, T_CHAR);
        } else if (elementType.tag == JTypeTags.JFLOAT) {
            mv.visitIntInsn(NEWARRAY, T_FLOAT);
        } else if (elementType.tag == JTypeTags.JREF ||  elementType.tag == JTypeTags.JARRAY) {
            mv.visitTypeInsn(ANEWARRAY, getSignatureForJType(elementType));
        } else {
            throw new BLangCompilerException(String.format("invalid type for var-arg: %s", elementType));
        }
    }

//    static JFieldFunctionWrapper |

    static JvmPackageGen.BIRFunctionWrapper createJInteropFunctionWrapper(InteropValidator interopValidator,
                                                                          InteropValidationRequest jInteropValidationReq,
                                                                          BIRFunction birFunc,
                                                                          String orgName,
                                                                          String moduleName,
                                                                          String version,
                                                                          String birModuleClassName) {

        addDefaultableBooleanVarsToSignature(birFunc);
        // Update the function wrapper only for Java interop functions
        JvmPackageGen.BIRFunctionWrapper birFuncWrapper = getFunctionWrapper(birFunc, orgName, moduleName,
                version, birModuleClassName);
        if (jInteropValidationReq instanceof InteropValidationRequest.MethodValidationRequest) {
            InteropValidationRequest.MethodValidationRequest methodValidationRequest =
                    ((InteropValidationRequest.MethodValidationRequest) jInteropValidationReq);
            methodValidationRequest.restParamExist = birFunc.restParam != null;
            return createJMethodWrapper(interopValidator, methodValidationRequest, birFuncWrapper);
        } else {
            InteropValidationRequest.FieldValidationRequest fieldValidationRequest =
                    (InteropValidationRequest.FieldValidationRequest) jInteropValidationReq;
            return createJFieldWrapper(interopValidator, fieldValidationRequest, birFuncWrapper);
        }
    }

<<<<<<< HEAD
    private static JMethodFunctionWrapper createJMethodWrapper(InteropValidator interopValidator,
                                                               InteropValidationRequest jMethodValidationReq,
                                                               BIRFunctionWrapper birFuncWrapper) {
        JMethod jMethod = interopValidator.validateAndGetJMethod(jMethodValidationReq);
        return new JMethodFunctionWrapper(birFuncWrapper, jMethod);
    }

    private static JFieldFunctionWrapper createJFieldWrapper(InteropValidator interopValidator,
                                                             InteropValidationRequest jFieldValidationReq,
                                                             BIRFunctionWrapper birFuncWrapper) {
        JavaField jField = interopValidator.validateAndGetJField(jFieldValidationReq);
        return new JFieldFunctionWrapper(birFuncWrapper, jField);
    }

    static class JMethodFunctionWrapper extends BIRFunctionWrapper {
        JMethod jMethod;
=======
    static JMethodFunctionWrapper createJMethodWrapper(InteropValidator interopValidator,
                                                       InteropValidationRequest.MethodValidationRequest jMethodValidationReq,
                                                       JvmPackageGen.BIRFunctionWrapper birFuncWrapper) {
//        var jMethod = check interopValidator.validateAndGetJMethod(jMethodValidationReq);
//
//        return {
//                orgName :birFuncWrapper.orgName,
//                moduleName :birFuncWrapper.moduleName,
//                version :birFuncWrapper.version,
//                func :birFuncWrapper.func,
//                fullQualifiedClassName :birFuncWrapper.fullQualifiedClassName,
//                jvmMethodDescription :birFuncWrapper.jvmMethodDescription,
//                jMethod:(Method) jMethod
//    };
        return null;
    }

    static JFieldFunctionWrapper createJFieldWrapper(InteropValidator interopValidator,
                                                      InteropValidationRequest.FieldValidationRequest jFieldValidationReq,
                                                      JvmPackageGen.BIRFunctionWrapper birFuncWrapper) {
//        var jField = check interopValidator.validateAndGetJField(jFieldValidationReq);
//
//        return {
//                orgName :birFuncWrapper.orgName,
//                moduleName :birFuncWrapper.moduleName,
//                version :birFuncWrapper.version,
//                func :birFuncWrapper.func,
//                fullQualifiedClassName :birFuncWrapper.fullQualifiedClassName,
//                jvmMethodDescription :birFuncWrapper.jvmMethodDescription,
//                jField:(Field) jField
//    };
        return null;
    }

    static class JMethodFunctionWrapper extends JvmPackageGen.BIRFunctionWrapper {
//    *JvmPackageGen.BIRFunctionWrapper;
        Method jMethod;
>>>>>>> 51b26f09

        JMethodFunctionWrapper(BIRFunctionWrapper functionWrapper, JMethod jMethod) {

            super(functionWrapper.orgName, functionWrapper.moduleName, functionWrapper.version, functionWrapper.func,
                    functionWrapper.fullQualifiedClassName, functionWrapper.jvmMethodDescription,
                    functionWrapper.jvmMethodDescriptionBString);
            this.jMethod = jMethod;
        }
    }

<<<<<<< HEAD
    static class JFieldFunctionWrapper extends BIRFunctionWrapper  {
        JavaField jField;
=======
    static class JFieldFunctionWrapper extends JvmPackageGen.BIRFunctionWrapper {
//    *JvmPackageGen.BIRFunctionWrapper;
        Field jField;
>>>>>>> 51b26f09

        JFieldFunctionWrapper(BIRFunctionWrapper functionWrapper, JavaField jField) {

            super(functionWrapper.orgName, functionWrapper.moduleName, functionWrapper.version, functionWrapper.func,
                    functionWrapper.fullQualifiedClassName, functionWrapper.jvmMethodDescription,
                    functionWrapper.jvmMethodDescriptionBString);
            this.jField = jField;
        }
    }

//    bir:BTypeInt |bir:BTypeFloat |bir:BTypeBoolean |bir:BTypeByte |bir:BTypeNil;

//    // Java specific terminator definitions
//    public static class JTerminator {
//        DiagnosticPos pos;
//        BIRTerminatorKind kind = BIRTERMINATOR_PLATFORM;
//        JTermKind jKind;
//        anydata...;
//    }

    public static class JIMethodCall extends BIRTerminator {
        DiagnosticPos pos;
        @Nilable
        public
        List<BIROperand> args;
        public boolean varArgExist;
        @Nilable
        public
        JType varArgType;
        InstructionKind kind = InstructionKind.PLATFORM;
        @Nilable
        public
        BIROperand lhsOp;
        JInterop.JTermKind jKind = JInterop.JTermKind.JTERM_CALL;
        public String jClassName;
        public String jMethodVMSig;
        public String name;
        public int invocationType;
        BIRBasicBlock thenBB;

        public JIMethodCall(DiagnosticPos pos, InstructionKind kind) {
            super(pos, kind);
        }

        @Override
        public void accept(BIRVisitor visitor) {

        }
    }

    public static class JIConstructorCall extends BIRTerminator {
        DiagnosticPos pos;
        @Nilable
        public
        List<BIROperand> args;
        boolean varArgExist;
        @Nilable
        JType varArgType;
        InstructionKind kind = InstructionKind.PLATFORM;
        @Nilable
        public
        BIROperand lhsOp;
        JInterop.JTermKind jKind = JInterop.JTermKind.JTERM_NEW;
        public String jClassName;
        public String jMethodVMSig;
        public String name;
        BIRBasicBlock thenBB;

        public JIConstructorCall(DiagnosticPos pos, InstructionKind kind) {

            super(pos, kind);
        }

        @Override
        public void accept(BIRVisitor visitor) {

        }
    }

    // Java specific instruction definitions
    public static class JInstruction extends BIRNonTerminator {
        public DiagnosticPos pos;
        public JInsKind jKind;

        JInstruction(DiagnosticPos pos, InstructionKind kind) {
            super(pos,  InstructionKind.PLATFORM);
        }

        @Override
        public void accept(BIRVisitor visitor) {
            throw new UnsupportedOperationException();
        }
    }

    public static class JCast extends JInstruction {
        public BIROperand lhsOp;
        public BIROperand rhsOp;
        public BType targetType;

        JCast(DiagnosticPos pos, InstructionKind kind) {
            super(pos, kind);
            jKind = JInsKind.JCAST;
        }
    }

    public static class JErrorEntry extends BIRErrorEntry {
        public List<CatchIns> catchIns;
        BIRBasicBlock trapBB;
        BIRBasicBlock endBB;
        BIROperand errorOp;
        BIRBasicBlock targetBB;

        public JErrorEntry(BIRBasicBlock trapBB, BIRBasicBlock endBB, BIROperand errorOp, BIRBasicBlock targetBB) {
            super(trapBB, endBB, errorOp, targetBB);
        }
    }

    public static class CatchIns {
        public String errorClass;
        public BIRTerminator.Return term;
    }
}<|MERGE_RESOLUTION|>--- conflicted
+++ resolved
@@ -1,5 +1,5 @@
 /*
- *  Copyright (c) 2018, WSO2 Inc. (http://www.wso2.org) All Rights Reserved.
+ *  Copyright (c) 2020, WSO2 Inc. (http://www.wso2.org) All Rights Reserved.
  *
  *  WSO2 Inc. licenses this file to you under the Apache License,
  *  Version 2.0 (the "License"); you may not use this file except
@@ -24,6 +24,7 @@
 import org.wso2.ballerinalang.compiler.bir.codegen.JvmPackageGen;
 import org.wso2.ballerinalang.compiler.bir.codegen.Nilable;
 import org.wso2.ballerinalang.compiler.bir.model.BIRNode;
+import org.wso2.ballerinalang.compiler.bir.model.BIRNode.BIRBasicBlock;
 import org.wso2.ballerinalang.compiler.bir.model.BIRNode.BIRErrorEntry;
 import org.wso2.ballerinalang.compiler.bir.model.BIRNode.BIRFunction;
 import org.wso2.ballerinalang.compiler.bir.model.BIRNode.BIRPackage;
@@ -36,43 +37,51 @@
 import org.wso2.ballerinalang.compiler.bir.model.VarKind;
 import org.wso2.ballerinalang.compiler.semantics.model.types.BArrayType;
 import org.wso2.ballerinalang.compiler.semantics.model.types.BType;
-import org.wso2.ballerinalang.compiler.tree.types.BLangValueType;
 import org.wso2.ballerinalang.compiler.util.Name;
 import org.wso2.ballerinalang.compiler.util.TypeTags;
 import org.wso2.ballerinalang.compiler.util.diagnotic.DiagnosticPos;
 
-<<<<<<< HEAD
-import java.lang.invoke.MethodType;
-=======
-import java.lang.reflect.Field;
-import java.lang.reflect.Method;
->>>>>>> 51b26f09
+import java.lang.reflect.Executable;
 import java.util.ArrayList;
 import java.util.List;
 
 import static org.objectweb.asm.Opcodes.AASTORE;
 import static org.objectweb.asm.Opcodes.ACC_PUBLIC;
 import static org.objectweb.asm.Opcodes.ACC_STATIC;
+import static org.objectweb.asm.Opcodes.ACONST_NULL;
 import static org.objectweb.asm.Opcodes.ALOAD;
 import static org.objectweb.asm.Opcodes.ANEWARRAY;
 import static org.objectweb.asm.Opcodes.ASTORE;
+import static org.objectweb.asm.Opcodes.ATHROW;
 import static org.objectweb.asm.Opcodes.BASTORE;
 import static org.objectweb.asm.Opcodes.CASTORE;
 import static org.objectweb.asm.Opcodes.CHECKCAST;
 import static org.objectweb.asm.Opcodes.DASTORE;
 import static org.objectweb.asm.Opcodes.DUP;
+import static org.objectweb.asm.Opcodes.F2D;
 import static org.objectweb.asm.Opcodes.FASTORE;
+import static org.objectweb.asm.Opcodes.GETFIELD;
+import static org.objectweb.asm.Opcodes.GETSTATIC;
 import static org.objectweb.asm.Opcodes.GOTO;
+import static org.objectweb.asm.Opcodes.I2D;
 import static org.objectweb.asm.Opcodes.I2L;
 import static org.objectweb.asm.Opcodes.IASTORE;
 import static org.objectweb.asm.Opcodes.ICONST_0;
 import static org.objectweb.asm.Opcodes.IFNE;
+import static org.objectweb.asm.Opcodes.IFNONNULL;
 import static org.objectweb.asm.Opcodes.IF_ICMPGE;
 import static org.objectweb.asm.Opcodes.ILOAD;
 import static org.objectweb.asm.Opcodes.INVOKEINTERFACE;
+import static org.objectweb.asm.Opcodes.INVOKESPECIAL;
+import static org.objectweb.asm.Opcodes.INVOKESTATIC;
+import static org.objectweb.asm.Opcodes.INVOKEVIRTUAL;
 import static org.objectweb.asm.Opcodes.ISTORE;
+import static org.objectweb.asm.Opcodes.L2D;
 import static org.objectweb.asm.Opcodes.LASTORE;
+import static org.objectweb.asm.Opcodes.NEW;
 import static org.objectweb.asm.Opcodes.NEWARRAY;
+import static org.objectweb.asm.Opcodes.PUTFIELD;
+import static org.objectweb.asm.Opcodes.PUTSTATIC;
 import static org.objectweb.asm.Opcodes.SASTORE;
 import static org.objectweb.asm.Opcodes.T_BOOLEAN;
 import static org.objectweb.asm.Opcodes.T_CHAR;
@@ -83,16 +92,29 @@
 import static org.objectweb.asm.Opcodes.T_SHORT;
 import static org.wso2.ballerinalang.compiler.bir.codegen.JvmCastGen.generateBToJCheckCast;
 import static org.wso2.ballerinalang.compiler.bir.codegen.JvmConstants.ARRAY_VALUE;
+import static org.wso2.ballerinalang.compiler.bir.codegen.JvmConstants.BAL_ERROR_REASONS;
+import static org.wso2.ballerinalang.compiler.bir.codegen.JvmConstants.BLANG_EXCEPTION_HELPER;
+import static org.wso2.ballerinalang.compiler.bir.codegen.JvmConstants.ERROR_VALUE;
 import static org.wso2.ballerinalang.compiler.bir.codegen.JvmConstants.HANDLE_VALUE;
 import static org.wso2.ballerinalang.compiler.bir.codegen.JvmConstants.OBJECT;
+import static org.wso2.ballerinalang.compiler.bir.codegen.JvmConstants.RUNTIME_ERRORS;
 import static org.wso2.ballerinalang.compiler.bir.codegen.JvmConstants.STRING_VALUE;
 import static org.wso2.ballerinalang.compiler.bir.codegen.JvmDesugarPhase.addDefaultableBooleanVarsToSignature;
+import static org.wso2.ballerinalang.compiler.bir.codegen.JvmDesugarPhase.getNextDesugarBBId;
+import static org.wso2.ballerinalang.compiler.bir.codegen.JvmDesugarPhase.insertAndGetNextBasicBlock;
 import static org.wso2.ballerinalang.compiler.bir.codegen.JvmErrorGen.ErrorHandlerGenerator;
 import static org.wso2.ballerinalang.compiler.bir.codegen.JvmInstructionGen.InstructionGenerator;
+import static org.wso2.ballerinalang.compiler.bir.codegen.JvmInstructionGen.addUnboxInsn;
 import static org.wso2.ballerinalang.compiler.bir.codegen.JvmInstructionGen.generateVarLoad;
+import static org.wso2.ballerinalang.compiler.bir.codegen.JvmInstructionGen.generateVarStore;
 import static org.wso2.ballerinalang.compiler.bir.codegen.JvmLabelGen.LabelGenerator;
 import static org.wso2.ballerinalang.compiler.bir.codegen.JvmMethodGen.BalToJVMIndexMap;
+import static org.wso2.ballerinalang.compiler.bir.codegen.JvmMethodGen.generateBasicBlocks;
 import static org.wso2.ballerinalang.compiler.bir.codegen.JvmMethodGen.getMethodDesc;
+import static org.wso2.ballerinalang.compiler.bir.codegen.JvmMethodGen.getVariableDcl;
+import static org.wso2.ballerinalang.compiler.bir.codegen.JvmMethodGen.nextId;
+import static org.wso2.ballerinalang.compiler.bir.codegen.JvmMethodGen.nextVarId;
+import static org.wso2.ballerinalang.compiler.bir.codegen.JvmPackageGen.BIRFunctionWrapper;
 import static org.wso2.ballerinalang.compiler.bir.codegen.JvmPackageGen.getFunctionWrapper;
 import static org.wso2.ballerinalang.compiler.bir.codegen.JvmPackageGen.getPackageName;
 import static org.wso2.ballerinalang.compiler.bir.codegen.JvmPackageGen.symbolTable;
@@ -100,16 +122,6 @@
 
 
 public class InteropMethodGen {
-//    public type JTermKind
-//    public type JInsKind
-//
-//    // Java specific terminator kinds
-//    public static public const JTERM_CALL =1;
-//
-//    public static public const JTERM_NEW =2;
-//    type JInteropFunctionWrapper
-//    JTERM_CALL |JTERM_NEW;
-//    type BValueType
 
     static void genJFieldForInteropField(JFieldFunctionWrapper jFieldFuncWrapper,
                                          ClassWriter cw,
@@ -253,8 +265,8 @@
             mv.visitMethodInsn(INVOKESPECIAL, HANDLE_VALUE, "<init>", "(Ljava/lang/Object;)V", false);
         } else {
             // bType is a value-type
-            if (jFieldType instanceof JPrimitiveType) {
-                performWideningPrimitiveConversion(mv, (BValueType) retType, jFieldType);
+            if (jField.getFieldType().isPrimitive() /*jFieldType instanceof JPrimitiveType*/) {
+                performWideningPrimitiveConversion(mv, retType, jFieldType);
             } else {
                 addUnboxInsn(mv, retType, false);
             }
@@ -274,10 +286,8 @@
         // resetting the variable generation index
         BType retType = birFunc.type.retType;
         JMethod jMethod = extFuncWrapper.jMethod;
-        MethodType jMethodType = jMethod.mType;
-        List<JType> jMethodParamTypes = jMethodType.paramTypes;
-        JType jMethodRetType = jMethodType.retType;
-
+        Class<?>[] jMethodParamTypes = jMethod.getParamTypes();
+        JType jMethodRetType = JInterop.getJType(jMethod.getReturnType());
 
         nextId = -1;
         nextVarId = -1;
@@ -290,13 +300,13 @@
 
         @Nilable BIRVariableDcl receiver = birFunc.receiver;
 
-        @Nilable List<BIRFunctionParam> birFuncParams = birFunc.params;
+        @Nilable List<BIRNode.BIRFunctionParameter> birFuncParams = new ArrayList<>(birFunc.parameters.keySet());
         int birFuncParamIndex = 0;
         // Load receiver which is the 0th parameter in the birFunc
         if (jMethod.kind == JMethodKind.METHOD && !jMethod.isStatic()) {
-            BIRFunctionParam birFuncParam = birFuncParams.get(birFuncParamIndex);
+            BIRNode.BIRFunctionParameter birFuncParam = birFuncParams.get(birFuncParamIndex);
             BType bPType = birFuncParam.type;
-            BIROperand argRef = new BIROperand(variableDcl:birFuncParam, type:bPType);
+            BIROperand argRef = new BIROperand(birFuncParam);
             args.add(argRef);
             birFuncParamIndex = 1;
         }
@@ -305,19 +315,21 @@
         int jMethodParamIndex = 0;
         int paramCount = birFuncParams.size();
         while (birFuncParamIndex < paramCount) {
-            BIRFunctionParam birFuncParam = (BIRFunctionParam) birFuncParams.get(birFuncParamIndex);
-            boolean isVarArg = (birFuncParamIndex == (paramCount - 1)) && birFunc.restParamExist;
+            BIRNode.BIRFunctionParameter birFuncParam = birFuncParams.get(birFuncParamIndex);
+            boolean isVarArg = (birFuncParamIndex == (paramCount - 1)) && birFunc.restParam != null;
             BType bPType = birFuncParam.type;
-            JType jPType = jMethodParamTypes.get(jMethodParamIndex);
-            BIROperand argRef = new BIROperand(variableDcl:birFuncParam, type:bPType);
+            JType jPType = JInterop.getJType(jMethodParamTypes[jMethodParamIndex]);
+            BIROperand argRef = new BIROperand(birFuncParam);
             // we generate cast operations for unmatching B to J types
             if (!isVarArg && !isMatchingBAndJType(bPType, jPType)) {
-                String varName = "$_param_jobject_var" + birFuncParamIndex.toString() + "_$";
-                BIRVariableDcl paramVarDcl = new BIRVariableDcl(type:jPType, name:new (value:varName ),kind:
-                "LOCAL" );
+                String varName = "$_param_jobject_var" + birFuncParamIndex + "_$";
+                BIRVariableDcl paramVarDcl = new BIRVariableDcl(jPType, new Name(varName), null, VarKind.LOCAL);
                 birFunc.localVars.add(paramVarDcl);
-                BIROperand paramVarRef = new BIROperand(type:jPType, variableDcl:paramVarDcl);
-                JCast jToBCast = new JCast(pos:birFunc.pos, lhsOp:paramVarRef, rhsOp:argRef, targetType:jPType);
+                BIROperand paramVarRef = new BIROperand(paramVarDcl/*type:jPType, variableDcl:paramVarDcl*/);
+                JCast jToBCast = new JCast(birFunc.pos);
+                jToBCast.lhsOp = paramVarRef;
+                jToBCast.rhsOp = argRef;
+                jToBCast.targetType = jPType;
                 argRef = paramVarRef;
                 beginBB.instructions.add(jToBCast);
             }
@@ -335,70 +347,83 @@
         }
 
         int invocationType = INVOKESTATIC;
-        if (jMethod.kind instanceof METHOD && !jMethod.isStatic {
-            if jMethod.isInterface {
+        if (jMethod.kind == JMethodKind.METHOD && !jMethod.isStatic()) {
+            if (jMethod.isDeclaringClassInterface()) {
                 invocationType = INVOKEINTERFACE;
-            } else{
+            } else {
                 invocationType = INVOKEVIRTUAL;
             }
-        } else if jMethod.kind instanceof METHOD && jMethod.isStatic {
+        } else if (jMethod.kind == JMethodKind.METHOD && jMethod.isStatic()) {
             // nothing to do - remove later
-        } else){
+        } else {
             invocationType = INVOKESPECIAL;
         }
 
         @Nilable BIROperand jRetVarRef = null;
 
-        BIRBasicBlock thenBB = insertAndGetNextBasicBlock(birFunc.basicBlocks, prefix = bbPrefix);
-        BIRGOTO gotoRet = new BIRGOTO(pos:birFunc.pos, kind:BIRTERMINATOR_GOTO, targetBB:retBB);
-        thenBB.terminator = gotoRet;
+        BIRBasicBlock thenBB = insertAndGetNextBasicBlock(birFunc.basicBlocks, bbPrefix);
+        thenBB.terminator = new BIRTerminator.GOTO(birFunc.pos, retBB);
 
         if (!(retType.tag == TypeTags.NIL)) {
-            BIROperand retRef = new BIROperand(variableDcl:getVariableDcl(birFunc.localVars.get(0)), type:retType);
-            if (!(jMethodRetType instanceof JVoid)) {
-                BIRVariableDcl retJObjectVarDcl = new BIRVariableDcl(type:jMethodRetType, name:new (value:
-                "$_ret_jobject_var_$" ),kind:
-                "LOCAL" );
+            BIROperand retRef = new BIROperand(getVariableDcl(birFunc.localVars.get(0))
+                    /*variableDcl:getVariableDcl(birFunc.localVars.get(0)), type:retType*/);
+            if (!(JType.jVoid == jMethodRetType) /*!(jMethodRetType instanceof JVoid)*/) {
+                BIRVariableDcl retJObjectVarDcl = new BIRVariableDcl(jMethodRetType, new Name("$_ret_jobject_var_$" ),
+                        null, VarKind.LOCAL);
                 birFunc.localVars.add(retJObjectVarDcl);
-                BIROperand castVarRef = new BIROperand(type:jMethodRetType, variableDcl:retJObjectVarDcl);
+                BIROperand castVarRef = new BIROperand(retJObjectVarDcl);
                 jRetVarRef = castVarRef;
-                JCast jToBCast = new JCast(pos:birFunc.pos, lhsOp:retRef, rhsOp:castVarRef, targetType:retType);
+                JCast jToBCast = new JCast(birFunc.pos);
+                jToBCast.lhsOp = retRef;
+                jToBCast.rhsOp = castVarRef;
+                jToBCast.targetType = retType;
                 thenBB.instructions.add(jToBCast);
             }
 
-            BIRBasicBlock catchBB = new BIRBasicBlock(id:getNextDesugarBBId(bbPrefix), instructions: []);
-            JErrorEntry ee = new JErrorEntry(trapBB:beginBB, endBB:thenBB, errorOp:retRef, targetBB:catchBB, catchIns:[] )
-            ;
-            for (T exception : extFuncWrapper.jMethod.throws){
-                BIRReturn exceptionRet = new BIRReturn(pos:birFunc.pos, kind:BIRTERMINATOR_RETURN);
-                CatchIns catchIns = new CatchIns(errorClass:exception, term:exceptionRet );
+            BIRBasicBlock catchBB = new BIRBasicBlock(getNextDesugarBBId(bbPrefix));
+            JErrorEntry ee = new JErrorEntry(beginBB, thenBB, retRef, catchBB);
+            for (Class exception : extFuncWrapper.jMethod.getExceptionTypes()){
+                BIRTerminator.Return exceptionRet = new BIRTerminator.Return(birFunc.pos);
+                CatchIns catchIns = new CatchIns();
+                catchIns.errorClass = exception.getName();
+                catchIns.term = exceptionRet;
                 ee.catchIns.add(catchIns);
             }
 
-            birFunc.errorEntries.add(ee);
+            birFunc.errorTable.add(ee);
         }
 
         String jMethodName = birFunc.name.value;
         // We may be able to use the same instruction rather than two, check later
-        if (jMethod.kind instanceof CONSTRUCTOR) {
-            JIConstructorCall jCall = new JIConstructorCall(pos:birFunc.pos, args:args, varArgExist:
-            birFunc.restParamExist, varArgType:varArgType,
-                    kind:BIRTERMINATOR_PLATFORM, lhsOp:jRetVarRef, jClassName:jMethod.klass, name:jMethod.name,
-                    jMethodVMSig:jMethod.sig, thenBB:thenBB);
+        if (jMethod.kind == JMethodKind.CONSTRUCTOR) {
+            JIConstructorCall jCall = new JIConstructorCall(birFunc.pos);
+            jCall.args = args;
+            jCall.varArgExist = birFunc.restParam != null;
+            jCall.varArgType = varArgType;
+            jCall.lhsOp = jRetVarRef;
+            jCall.jClassName = jMethod.getClassName();
+            jCall.name = jMethod.getName();
+            jCall.jMethodVMSig = jMethod.getSignature();
+            jCall.thenBB = thenBB;
             beginBB.terminator = jCall;
         } else {
-            JIMethodCall jCall = new JIMethodCall(pos:birFunc.pos, args:args, varArgExist:
-            birFunc.restParamExist, varArgType:varArgType,
-                    kind:BIRTERMINATOR_PLATFORM, lhsOp:jRetVarRef, jClassName:jMethod.klass, name:jMethod.name,
-                    jMethodVMSig:jMethod.sig, invocationType:invocationType, thenBB:thenBB);
+            JIMethodCall jCall = new JIMethodCall(birFunc.pos);
+            jCall.args = args;
+            jCall.varArgExist = birFunc.restParam != null;
+            jCall.varArgType = varArgType;
+            jCall.lhsOp = jRetVarRef;
+            jCall.jClassName = jMethod.getClassName();
+            jCall.name = jMethod.getName();
+            jCall.jMethodVMSig = jMethod.getSignature();
+            jCall.invocationType = invocationType;
+            jCall.thenBB = thenBB;
             beginBB.terminator = jCall;
         }
 
         // Adding the returnBB to the end of BB list
         birFunc.basicBlocks.add(retBB);
 
-        BIRReturn ret = new BIRReturn(pos:birFunc.pos, kind:BIRTERMINATOR_RETURN);
-        retBB.terminator = ret;
+        retBB.terminator = new BIRTerminator.Return(birFunc.pos);
 
         //json|error j = json.constructFrom(birFunc);
         //if (j is json) {
@@ -424,16 +449,15 @@
 
     // These conversions are already validate beforehand, therefore I am just emitting type conversion instructions here.
     // We can improve following logic with a type lattice.
-<<<<<<< HEAD
-    static void performWideningPrimitiveConversion(MethodVisitor mv, BLangValueType bType, JPrimitiveType jType) {
+    static void performWideningPrimitiveConversion(MethodVisitor mv, BType bType, JType jType) {
         if (bType.tag == TypeTags.INT && jType.tag == JTypeTags.JLONG) {
             return; // NOP
-        } else if bType.tag == TypeTags.FLOAT && jType.tag == JTypeTags.JDOUBLE {
+        } else if (bType.tag == TypeTags.FLOAT && jType.tag == JTypeTags.JDOUBLE) {
             return; // NOP
-        } else if bType.tag == TypeTags.INT){
+        } else if (bType.tag == TypeTags.INT){
             mv.visitInsn(I2L);
-        } else if (bType.tag == TypeTags.FLOAT {
-            if jType.tag == JTypeTags.JLONG){
+        } else if (bType.tag == TypeTags.FLOAT) {
+            if (jType.tag == JTypeTags.JLONG){
                 mv.visitInsn(L2D);
             } else if (jType.tag == JTypeTags.JFLOAT) {
                 mv.visitInsn(F2D);
@@ -441,24 +465,6 @@
                 mv.visitInsn(I2D);
             }
         }
-=======
-    static void performWideningPrimitiveConversion(MethodVisitor mv, BLangValueType bType, Object jType) {
-//        if (bType.tag == TypeTags.INT && jType.tag == JTypeTags.JLONG {
-//            return; // NOP
-//        } else if bType.tag == TypeTags.FLOAT && jType.tag == JTypeTags.JDOUBLE {
-//            return; // NOP
-//        } else if bType.tag == TypeTags.INT){
-//            mv.visitInsn(I2L);
-//        } else if (bType.tag == TypeTags.FLOAT {
-//            if jType.tag == JTypeTags.JLONG){
-//                mv.visitInsn(L2D);
-//            } else if (jType.tag == JTypeTags.JFLOAT) {
-//                mv.visitInsn(F2D);
-//            } else {
-//                mv.visitInsn(I2D);
-//            }
-//        }
->>>>>>> 51b26f09
     }
 
     static void loadMethodParamToStackInInteropFunction(MethodVisitor mv,
@@ -702,7 +708,6 @@
         }
     }
 
-<<<<<<< HEAD
     private static JMethodFunctionWrapper createJMethodWrapper(InteropValidator interopValidator,
                                                                InteropValidationRequest jMethodValidationReq,
                                                                BIRFunctionWrapper birFuncWrapper) {
@@ -719,45 +724,6 @@
 
     static class JMethodFunctionWrapper extends BIRFunctionWrapper {
         JMethod jMethod;
-=======
-    static JMethodFunctionWrapper createJMethodWrapper(InteropValidator interopValidator,
-                                                       InteropValidationRequest.MethodValidationRequest jMethodValidationReq,
-                                                       JvmPackageGen.BIRFunctionWrapper birFuncWrapper) {
-//        var jMethod = check interopValidator.validateAndGetJMethod(jMethodValidationReq);
-//
-//        return {
-//                orgName :birFuncWrapper.orgName,
-//                moduleName :birFuncWrapper.moduleName,
-//                version :birFuncWrapper.version,
-//                func :birFuncWrapper.func,
-//                fullQualifiedClassName :birFuncWrapper.fullQualifiedClassName,
-//                jvmMethodDescription :birFuncWrapper.jvmMethodDescription,
-//                jMethod:(Method) jMethod
-//    };
-        return null;
-    }
-
-    static JFieldFunctionWrapper createJFieldWrapper(InteropValidator interopValidator,
-                                                      InteropValidationRequest.FieldValidationRequest jFieldValidationReq,
-                                                      JvmPackageGen.BIRFunctionWrapper birFuncWrapper) {
-//        var jField = check interopValidator.validateAndGetJField(jFieldValidationReq);
-//
-//        return {
-//                orgName :birFuncWrapper.orgName,
-//                moduleName :birFuncWrapper.moduleName,
-//                version :birFuncWrapper.version,
-//                func :birFuncWrapper.func,
-//                fullQualifiedClassName :birFuncWrapper.fullQualifiedClassName,
-//                jvmMethodDescription :birFuncWrapper.jvmMethodDescription,
-//                jField:(Field) jField
-//    };
-        return null;
-    }
-
-    static class JMethodFunctionWrapper extends JvmPackageGen.BIRFunctionWrapper {
-//    *JvmPackageGen.BIRFunctionWrapper;
-        Method jMethod;
->>>>>>> 51b26f09
 
         JMethodFunctionWrapper(BIRFunctionWrapper functionWrapper, JMethod jMethod) {
 
@@ -768,14 +734,8 @@
         }
     }
 
-<<<<<<< HEAD
     static class JFieldFunctionWrapper extends BIRFunctionWrapper  {
         JavaField jField;
-=======
-    static class JFieldFunctionWrapper extends JvmPackageGen.BIRFunctionWrapper {
-//    *JvmPackageGen.BIRFunctionWrapper;
-        Field jField;
->>>>>>> 51b26f09
 
         JFieldFunctionWrapper(BIRFunctionWrapper functionWrapper, JavaField jField) {
 
@@ -816,8 +776,8 @@
         public int invocationType;
         BIRBasicBlock thenBB;
 
-        public JIMethodCall(DiagnosticPos pos, InstructionKind kind) {
-            super(pos, kind);
+        public JIMethodCall(DiagnosticPos pos) {
+            super(pos, InstructionKind.PLATFORM);
         }
 
         @Override
@@ -827,7 +787,7 @@
     }
 
     public static class JIConstructorCall extends BIRTerminator {
-        DiagnosticPos pos;
+//        DiagnosticPos pos;
         @Nilable
         public
         List<BIROperand> args;
@@ -844,9 +804,9 @@
         public String name;
         BIRBasicBlock thenBB;
 
-        public JIConstructorCall(DiagnosticPos pos, InstructionKind kind) {
-
-            super(pos, kind);
+        public JIConstructorCall(DiagnosticPos pos) {
+
+            super(pos, InstructionKind.PLATFORM);
         }
 
         @Override
@@ -860,7 +820,7 @@
         public DiagnosticPos pos;
         public JInsKind jKind;
 
-        JInstruction(DiagnosticPos pos, InstructionKind kind) {
+        JInstruction(DiagnosticPos pos) {
             super(pos,  InstructionKind.PLATFORM);
         }
 
@@ -875,8 +835,8 @@
         public BIROperand rhsOp;
         public BType targetType;
 
-        JCast(DiagnosticPos pos, InstructionKind kind) {
-            super(pos, kind);
+        JCast(DiagnosticPos pos) {
+            super(pos);
             jKind = JInsKind.JCAST;
         }
     }
