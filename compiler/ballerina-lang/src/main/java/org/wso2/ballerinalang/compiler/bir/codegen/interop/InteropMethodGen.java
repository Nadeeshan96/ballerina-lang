--- conflicted
+++ resolved
@@ -123,20 +123,13 @@
  */
 public class InteropMethodGen {
 
-<<<<<<< HEAD
-    static void genJFieldForInteropField(JFieldFunctionWrapper jFieldFuncWrapper,
+    static void genJFieldForInteropField(JFieldBIRFunction birFunc,
                                          ClassWriter classWriter,
                                          PackageID birModule,
                                          JvmPackageGen jvmPackageGen,
                                          JvmTypeGen jvmTypeGen,
                                          JvmCastGen jvmCastGen,
                                          JvmBStringConstantsGen stringConstantsGen,
-=======
-    static void genJFieldForInteropField(JFieldBIRFunction birFunc,
-                                         ClassWriter classWriter,
-                                         PackageID packageID,
-                                         JvmPackageGen jvmPackageGen,
->>>>>>> ea4e25de
                                          String moduleClassName,
                                          AsyncDataCollector asyncDataCollector) {
 
@@ -153,20 +146,12 @@
         String desc = JvmCodeGenUtil.getMethodDesc(birFunc.type.paramTypes, retType);
         int access = birFunc.receiver != null ? ACC_PUBLIC : ACC_PUBLIC + ACC_STATIC;
         MethodVisitor mv = classWriter.visitMethod(access, birFunc.name.value, desc, null, null);
-<<<<<<< HEAD
         JvmInstructionGen instGen = new JvmInstructionGen(mv, indexMap, birModule, jvmPackageGen, jvmTypeGen,
                                                           jvmCastGen, stringConstantsGen, asyncDataCollector);
         JvmErrorGen errorGen = new JvmErrorGen(mv, indexMap, instGen);
         LabelGenerator labelGen = new LabelGenerator();
         JvmTerminatorGen termGen = new JvmTerminatorGen(mv, indexMap, labelGen, errorGen, birModule, instGen,
                 jvmPackageGen, jvmTypeGen, jvmCastGen, asyncDataCollector);
-=======
-        JvmInstructionGen instGen = new JvmInstructionGen(mv, indexMap, packageID, jvmPackageGen);
-        JvmErrorGen errorGen = new JvmErrorGen(mv, indexMap, instGen);
-        LabelGenerator labelGen = new LabelGenerator();
-        JvmTerminatorGen termGen = new JvmTerminatorGen(mv, indexMap, labelGen, errorGen, packageID, instGen,
-                jvmPackageGen);
->>>>>>> ea4e25de
         mv.visitCode();
 
         Label paramLoadLabel = labelGen.getLabel("param_load");
