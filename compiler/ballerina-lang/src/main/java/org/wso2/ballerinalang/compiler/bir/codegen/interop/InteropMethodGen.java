/*
 *  Copyright (c) 2020, WSO2 Inc. (http://www.wso2.org) All Rights Reserved.
 *
 *  WSO2 Inc. licenses this file to you under the Apache License,
 *  Version 2.0 (the "License"); you may not use this file except
 *  in compliance with the License.
 *  You may obtain a copy of the License at
 *
 *    http://www.apache.org/licenses/LICENSE-2.0
 *
 *  Unless required by applicable law or agreed to in writing,
 *  software distributed under the License is distributed on an
 *  "AS IS" BASIS, WITHOUT WARRANTIES OR CONDITIONS OF ANY
 *  KIND, either express or implied.  See the License for the
 *  specific language governing permissions and limitations
 *  under the License.
 */

package org.wso2.ballerinalang.compiler.bir.codegen.interop;

import org.ballerinalang.compiler.BLangCompilerException;
import org.ballerinalang.model.elements.PackageID;
import org.objectweb.asm.ClassWriter;
import org.objectweb.asm.Label;
import org.objectweb.asm.MethodVisitor;
import org.wso2.ballerinalang.compiler.bir.codegen.JvmCastGen;
import org.wso2.ballerinalang.compiler.bir.codegen.JvmCodeGenUtil;
import org.wso2.ballerinalang.compiler.bir.codegen.JvmConstants;
import org.wso2.ballerinalang.compiler.bir.codegen.JvmErrorGen;
import org.wso2.ballerinalang.compiler.bir.codegen.JvmInstructionGen;
import org.wso2.ballerinalang.compiler.bir.codegen.JvmPackageGen;
import org.wso2.ballerinalang.compiler.bir.codegen.JvmTerminatorGen;
import org.wso2.ballerinalang.compiler.bir.codegen.internal.AsyncDataCollector;
import org.wso2.ballerinalang.compiler.bir.codegen.internal.BIRVarToJVMIndexMap;
import org.wso2.ballerinalang.compiler.bir.codegen.internal.LabelGenerator;
import org.wso2.ballerinalang.compiler.bir.codegen.methodgen.InitMethodGen;
import org.wso2.ballerinalang.compiler.bir.model.BIRNode;
import org.wso2.ballerinalang.compiler.bir.model.BIRNode.BIRBasicBlock;
import org.wso2.ballerinalang.compiler.bir.model.BIRNode.BIRFunction;
import org.wso2.ballerinalang.compiler.bir.model.BIRNode.BIRVariableDcl;
import org.wso2.ballerinalang.compiler.bir.model.BIROperand;
import org.wso2.ballerinalang.compiler.bir.model.BIRTerminator;
import org.wso2.ballerinalang.compiler.bir.model.BirScope;
import org.wso2.ballerinalang.compiler.bir.model.VarKind;
import org.wso2.ballerinalang.compiler.semantics.model.SymbolTable;
import org.wso2.ballerinalang.compiler.semantics.model.symbols.Symbols;
import org.wso2.ballerinalang.compiler.semantics.model.types.BArrayType;
import org.wso2.ballerinalang.compiler.semantics.model.types.BType;
import org.wso2.ballerinalang.compiler.util.Name;
import org.wso2.ballerinalang.compiler.util.TypeTags;
import org.wso2.ballerinalang.util.Flags;

import java.util.ArrayList;
import java.util.HashSet;
import java.util.List;
import java.util.Set;

import static org.objectweb.asm.Opcodes.AASTORE;
import static org.objectweb.asm.Opcodes.ACC_PUBLIC;
import static org.objectweb.asm.Opcodes.ACC_STATIC;
import static org.objectweb.asm.Opcodes.ACONST_NULL;
import static org.objectweb.asm.Opcodes.ALOAD;
import static org.objectweb.asm.Opcodes.ANEWARRAY;
import static org.objectweb.asm.Opcodes.ASTORE;
import static org.objectweb.asm.Opcodes.ATHROW;
import static org.objectweb.asm.Opcodes.BASTORE;
import static org.objectweb.asm.Opcodes.CASTORE;
import static org.objectweb.asm.Opcodes.CHECKCAST;
import static org.objectweb.asm.Opcodes.DASTORE;
import static org.objectweb.asm.Opcodes.DUP;
import static org.objectweb.asm.Opcodes.F2D;
import static org.objectweb.asm.Opcodes.FASTORE;
import static org.objectweb.asm.Opcodes.GETFIELD;
import static org.objectweb.asm.Opcodes.GETSTATIC;
import static org.objectweb.asm.Opcodes.GOTO;
import static org.objectweb.asm.Opcodes.I2D;
import static org.objectweb.asm.Opcodes.I2L;
import static org.objectweb.asm.Opcodes.IASTORE;
import static org.objectweb.asm.Opcodes.ICONST_0;
import static org.objectweb.asm.Opcodes.IFNE;
import static org.objectweb.asm.Opcodes.IFNONNULL;
import static org.objectweb.asm.Opcodes.IF_ICMPGE;
import static org.objectweb.asm.Opcodes.ILOAD;
import static org.objectweb.asm.Opcodes.INVOKEINTERFACE;
import static org.objectweb.asm.Opcodes.INVOKESPECIAL;
import static org.objectweb.asm.Opcodes.INVOKESTATIC;
import static org.objectweb.asm.Opcodes.INVOKEVIRTUAL;
import static org.objectweb.asm.Opcodes.ISTORE;
import static org.objectweb.asm.Opcodes.L2D;
import static org.objectweb.asm.Opcodes.LASTORE;
import static org.objectweb.asm.Opcodes.NEW;
import static org.objectweb.asm.Opcodes.NEWARRAY;
import static org.objectweb.asm.Opcodes.PUTFIELD;
import static org.objectweb.asm.Opcodes.PUTSTATIC;
import static org.objectweb.asm.Opcodes.SASTORE;
import static org.objectweb.asm.Opcodes.T_BOOLEAN;
import static org.objectweb.asm.Opcodes.T_CHAR;
import static org.objectweb.asm.Opcodes.T_DOUBLE;
import static org.objectweb.asm.Opcodes.T_FLOAT;
import static org.objectweb.asm.Opcodes.T_INT;
import static org.objectweb.asm.Opcodes.T_LONG;
import static org.objectweb.asm.Opcodes.T_SHORT;
import static org.wso2.ballerinalang.compiler.bir.codegen.JvmCastGen.generateBToJCheckCast;
import static org.wso2.ballerinalang.compiler.bir.codegen.JvmConstants.ARRAY_VALUE;
import static org.wso2.ballerinalang.compiler.bir.codegen.JvmConstants.BAL_ERROR_REASONS;
import static org.wso2.ballerinalang.compiler.bir.codegen.JvmConstants.BLANG_EXCEPTION_HELPER;
import static org.wso2.ballerinalang.compiler.bir.codegen.JvmConstants.ERROR_VALUE;
import static org.wso2.ballerinalang.compiler.bir.codegen.JvmConstants.GET_VALUE_METHOD;
import static org.wso2.ballerinalang.compiler.bir.codegen.JvmConstants.HANDLE_VALUE;
import static org.wso2.ballerinalang.compiler.bir.codegen.JvmConstants.JVM_INIT_METHOD;
import static org.wso2.ballerinalang.compiler.bir.codegen.JvmConstants.OBJECT;
import static org.wso2.ballerinalang.compiler.bir.codegen.JvmConstants.RUNTIME_ERRORS;
import static org.wso2.ballerinalang.compiler.bir.codegen.JvmConstants.STRING_VALUE;
import static org.wso2.ballerinalang.compiler.bir.codegen.JvmConstants.WRAPPER_GEN_BB_ID_NAME;
import static org.wso2.ballerinalang.compiler.bir.codegen.JvmDesugarPhase.getNextDesugarBBId;
import static org.wso2.ballerinalang.compiler.bir.codegen.JvmDesugarPhase.insertAndGetNextBasicBlock;

/**
 * Interop related method generation class for JVM byte code generation.
 *
 * @since 1.2.0
 */
public class InteropMethodGen {

<<<<<<< HEAD
    static void genJFieldForInteropField(JFieldBIRFunction birFunc,
                                         ClassWriter classWriter,
                                         BIRPackage birModule,
                                         JvmPackageGen jvmPackageGen,
                                         String moduleClassName,
=======
    static void genJFieldForInteropField(JFieldFunctionWrapper jFieldFuncWrapper, ClassWriter classWriter,
                                         PackageID birModule, JvmPackageGen jvmPackageGen, String moduleClassName,
>>>>>>> 28431ef5
                                         AsyncDataCollector asyncDataCollector) {

        BIRVarToJVMIndexMap indexMap = new BIRVarToJVMIndexMap();
        indexMap.addIfNotExists("$_strand_$", jvmPackageGen.symbolTable.stringType);

        // Generate method desc
        BType retType = birFunc.type.retType;

        if (Symbols.isFlagOn(retType.flags, Flags.PARAMETERIZED)) {
            retType = JvmCodeGenUtil.TYPE_BUILDER.build(birFunc.type.retType);
        }

        String desc = JvmCodeGenUtil.getMethodDesc(birFunc.type.paramTypes, retType);
        int access = birFunc.receiver != null ? ACC_PUBLIC : ACC_PUBLIC + ACC_STATIC;
        MethodVisitor mv = classWriter.visitMethod(access, birFunc.name.value, desc, null, null);
        JvmInstructionGen instGen = new JvmInstructionGen(mv, indexMap, birModule, jvmPackageGen);
        JvmErrorGen errorGen = new JvmErrorGen(mv, indexMap, instGen);
        LabelGenerator labelGen = new LabelGenerator();
        JvmTerminatorGen termGen = new JvmTerminatorGen(mv, indexMap, labelGen, errorGen, birModule, instGen,
                jvmPackageGen);
        mv.visitCode();

        Label paramLoadLabel = labelGen.getLabel("param_load");
        mv.visitLabel(paramLoadLabel);
        mv.visitLineNumber(birFunc.pos.lineRange().startLine().line(), paramLoadLabel);

        // birFunc.localVars contains all the function parameters as well as added boolean parameters to indicate the
        //  availability of default values.
        // The following line cast localvars to function params. This is guaranteed not to fail.
        // Get a JVM method local variable index for the parameter
        List<BIRNode.BIRFunctionParameter> birFuncParams = new ArrayList<>();
        for (BIRVariableDcl birLocalVarOptional : birFunc.localVars) {
            if (birLocalVarOptional instanceof BIRNode.BIRFunctionParameter) {
                BIRNode.BIRFunctionParameter functionParameter = (BIRNode.BIRFunctionParameter) birLocalVarOptional;
                birFuncParams.add(functionParameter);
                indexMap.addIfNotExists(functionParameter.name.value, functionParameter.type);
            }
        }

        // Generate if blocks to check and set default values to parameters
        int birFuncParamIndex = 0;
        for (BIRNode.BIRFunctionParameter birFuncParam : birFuncParams) {
            // Skip boolean function parameters to indicate the existence of default values
            if (birFuncParamIndex % 2 != 0 || !birFuncParam.hasDefaultExpr) {
                // Skip the loop if:
                //  1) This birFuncParamIndex had an odd value: indicates a generated boolean parameter
                //  2) This function param doesn't have a default value
                birFuncParamIndex += 1;
                continue;
            }

            // The following boolean parameter indicates the existence of a default value
            BIRNode.BIRFunctionParameter isDefaultValueExist = birFuncParams.get(birFuncParamIndex + 1);
            mv.visitVarInsn(ILOAD, indexMap.addIfNotExists(isDefaultValueExist.name.value, isDefaultValueExist.type));

            // Gen the if not equal logic
            Label paramNextLabel = labelGen.getLabel(birFuncParam.name.value + "next");
            mv.visitJumpInsn(IFNE, paramNextLabel);

            List<BIRBasicBlock> basicBlocks = birFunc.parameters.get(birFuncParam);
            generateBasicBlocks(mv, basicBlocks, labelGen, errorGen, instGen, termGen, birFunc, moduleClassName,
                                asyncDataCollector);

            mv.visitLabel(paramNextLabel);

            birFuncParamIndex += 1;
        }

        JavaField jField = birFunc.javaField;
        JType jFieldType = JInterop.getJType(jField.getFieldType());

        // Load receiver which is the 0th parameter in the birFunc
        if (!jField.isStatic()) {
            BIRNode.BIRVariableDcl var = birFuncParams.get(0);
            int receiverLocalVarIndex = indexMap.addIfNotExists(var.name.value, var.type);
            mv.visitVarInsn(ALOAD, receiverLocalVarIndex);
            mv.visitMethodInsn(INVOKEVIRTUAL, HANDLE_VALUE, GET_VALUE_METHOD, "()Ljava/lang/Object;", false);
            mv.visitTypeInsn(CHECKCAST, jField.getDeclaringClassName());

            Label ifNonNullLabel = labelGen.getLabel("receiver_null_check");
            mv.visitLabel(ifNonNullLabel);
            mv.visitInsn(DUP);

            Label elseBlockLabel = labelGen.getLabel("receiver_null_check_else");
            mv.visitJumpInsn(IFNONNULL, elseBlockLabel);
            Label thenBlockLabel = labelGen.getLabel("receiver_null_check_then");
            mv.visitLabel(thenBlockLabel);
            mv.visitFieldInsn(GETSTATIC, BAL_ERROR_REASONS, "JAVA_NULL_REFERENCE_ERROR", "L" + STRING_VALUE + ";");
            mv.visitFieldInsn(GETSTATIC, RUNTIME_ERRORS, "JAVA_NULL_REFERENCE", "L" + RUNTIME_ERRORS + ";");
            mv.visitInsn(ICONST_0);
            mv.visitTypeInsn(ANEWARRAY, OBJECT);
            mv.visitMethodInsn(INVOKESTATIC, BLANG_EXCEPTION_HELPER, "getRuntimeException",
                    "(L" + STRING_VALUE + ";L" + RUNTIME_ERRORS + ";[L" + OBJECT + ";)L" + ERROR_VALUE + ";", false);
            mv.visitInsn(ATHROW);
            mv.visitLabel(elseBlockLabel);
        }

        // Load java method parameters
        birFuncParamIndex = jField.isStatic() ? 0 : 2;
        if (birFuncParamIndex < birFuncParams.size()) {
            BIRNode.BIRFunctionParameter birFuncParam = birFuncParams.get(birFuncParamIndex);
            int paramLocalVarIndex = indexMap.addIfNotExists(birFuncParam.name.value, birFuncParam.type);
            loadMethodParamToStackInInteropFunction(mv, birFuncParam, jFieldType,
                                                    paramLocalVarIndex, instGen);
        }

        if (jField.isStatic()) {
            if (jField.method == JFieldMethod.ACCESS) {
                mv.visitFieldInsn(GETSTATIC, jField.getDeclaringClassName(), jField.getName(), jField.getSignature());
            } else {
                mv.visitFieldInsn(PUTSTATIC, jField.getDeclaringClassName(), jField.getName(), jField.getSignature());
            }
        } else {
            if (jField.method == JFieldMethod.ACCESS) {
                mv.visitFieldInsn(GETFIELD, jField.getDeclaringClassName(), jField.getName(), jField.getSignature());
            } else {
                mv.visitFieldInsn(PUTFIELD, jField.getDeclaringClassName(), jField.getName(), jField.getSignature());
            }
        }

        // Handle return type
        BIRVariableDcl retVarDcl = new BIRVariableDcl(retType, new Name("$_ret_var_$"), null, VarKind.LOCAL);
        int returnVarRefIndex = indexMap.addIfNotExists(retVarDcl.name.value, retType);

        if (retType.tag == TypeTags.NIL) {
            mv.visitInsn(ACONST_NULL);
        } else if (retType.tag == TypeTags.HANDLE) {
            // Here the corresponding Java method parameter type is 'jvm:RefType'. This has been verified before
            int returnJObjectVarRefIndex = indexMap.addIfNotExists("$_ret_jobject_var_$",
                                                                   jvmPackageGen.symbolTable.anyType);
            mv.visitVarInsn(ASTORE, returnJObjectVarRefIndex);
            mv.visitTypeInsn(NEW, HANDLE_VALUE);
            mv.visitInsn(DUP);
            mv.visitVarInsn(ALOAD, returnJObjectVarRefIndex);
            mv.visitMethodInsn(INVOKESPECIAL, HANDLE_VALUE, JVM_INIT_METHOD, "(Ljava/lang/Object;)V", false);
        } else {
            // bType is a value-type
            if (jField.getFieldType().isPrimitive() /*jFieldType instanceof JPrimitiveType*/) {
                performWideningPrimitiveConversion(mv, retType, jFieldType);
            } else {
                JvmCastGen.addUnboxInsn(mv, retType);
            }
        }

        instGen.generateVarStore(mv, retVarDcl, returnVarRefIndex);

        Label retLabel = labelGen.getLabel("return_lable");
        mv.visitLabel(retLabel);
        mv.visitLineNumber(birFunc.pos.lineRange().startLine().line(), retLabel);
        termGen.genReturnTerm(returnVarRefIndex, birFunc);
        mv.visitMaxs(200, 400);
        mv.visitEnd();
    }

    private static void generateBasicBlocks(MethodVisitor mv, List<BIRBasicBlock> basicBlocks, LabelGenerator labelGen,
                                            JvmErrorGen errorGen, JvmInstructionGen instGen, JvmTerminatorGen termGen,
                                            BIRFunction func, String moduleClassName,
                                            AsyncDataCollector asyncDataCollector) {
        String funcName = func.name.value;
        BirScope lastScope = null;
        Set<BirScope> visitedScopesSet = new HashSet<>();
        for (BIRBasicBlock basicBlock : basicBlocks) {
            Label bbLabel = labelGen.getLabel(funcName + basicBlock.id.value);
            mv.visitLabel(bbLabel);
            lastScope = JvmCodeGenUtil
                    .getLastScopeFromBBInsGen(mv, labelGen, instGen, -1, asyncDataCollector, funcName, basicBlock,
                                              visitedScopesSet, lastScope);
            Label bbEndLabel = labelGen.getLabel(funcName + basicBlock.id.value + "beforeTerm");
            mv.visitLabel(bbEndLabel);
            BIRTerminator terminator = basicBlock.terminator;
            // process terminator
            if (!(terminator instanceof BIRTerminator.Return)) {
                JvmCodeGenUtil.generateDiagnosticPos(terminator.pos, mv);
                termGen.genTerminator(terminator, moduleClassName, func, funcName, -1, -1, null, asyncDataCollector);
            }
            errorGen.generateTryCatch(func, funcName, basicBlock, termGen, labelGen);

            BIRBasicBlock thenBB = terminator.thenBB;
            if (thenBB != null) {
                JvmCodeGenUtil.genYieldCheck(mv, termGen.getLabelGenerator(), thenBB, funcName, -1);
            }
        }
    }

    public static void desugarInteropFuncs(JMethodBIRFunction birFunc, InitMethodGen initMethodGen) {
        // resetting the variable generation index
        BType retType = birFunc.type.retType;
        if (Symbols.isFlagOn(retType.flags, Flags.PARAMETERIZED)) {
            retType = JvmCodeGenUtil.TYPE_BUILDER.build(birFunc.type.retType);
        }
        JMethod jMethod = birFunc.jMethod;
        Class<?>[] jMethodParamTypes = jMethod.getParamTypes();
        JType jMethodRetType = JInterop.getJType(jMethod.getReturnType());

        if (jMethodRetType == JType.jVoid && jMethod.isBalEnvAcceptingMethod()) {
            jMethodRetType = JType.getPrimitiveJTypeForBType(birFunc.returnVariable.type);
        }

        initMethodGen.resetIds();
        String bbPrefix = WRAPPER_GEN_BB_ID_NAME;

        BIRBasicBlock beginBB = insertAndGetNextBasicBlock(birFunc.basicBlocks, bbPrefix, initMethodGen);
        BIRBasicBlock retBB = new BIRBasicBlock(getNextDesugarBBId(bbPrefix, initMethodGen));

        List<BIROperand> args = new ArrayList<>();

        List<BIRNode.BIRFunctionParameter> birFuncParams = new ArrayList<>(birFunc.parameters.keySet());
        int birFuncParamIndex = 0;
        // Load receiver which is the 0th parameter in the birFunc
        if (jMethod.kind == JMethodKind.METHOD && !jMethod.isStatic()) {
            BIRNode.BIRFunctionParameter birFuncParam = birFuncParams.get(birFuncParamIndex);
            BIROperand argRef = new BIROperand(birFuncParam);
            args.add(argRef);
            birFuncParamIndex = 1;
        }

        JType varArgType = null;
        int jMethodParamIndex = 0;
        if (jMethod.getReceiverType() != null) {
            jMethodParamIndex++;
            args.add(new BIROperand(birFunc.receiver));
        }

        if (jMethod.isBalEnvAcceptingMethod()) {
            jMethodParamIndex++;
        }

        int paramCount = birFuncParams.size();
        while (birFuncParamIndex < paramCount) {
            BIRNode.BIRFunctionParameter birFuncParam = birFuncParams.get(birFuncParamIndex);
            boolean isVarArg = (birFuncParamIndex == (paramCount - 1)) && birFunc.restParam != null;
            BType bPType = birFuncParam.type;
            JType jPType = JInterop.getJType(jMethodParamTypes[jMethodParamIndex]);
            BIROperand argRef = new BIROperand(birFuncParam);
            // we generate cast operations for unmatching B to J types
            if (!isVarArg && !isMatchingBAndJType(bPType, jPType)) {
                String varName = "$_param_jobject_var" + birFuncParamIndex + "_$";
                BIRVariableDcl paramVarDcl = new BIRVariableDcl(jPType, new Name(varName), null, VarKind.LOCAL);
                birFunc.localVars.add(paramVarDcl);
                BIROperand paramVarRef = new BIROperand(paramVarDcl);
                JCast jToBCast = new JCast(birFunc.pos);
                jToBCast.lhsOp = paramVarRef;
                jToBCast.rhsOp = argRef;
                jToBCast.targetType = jPType;
                argRef = paramVarRef;
                beginBB.instructions.add(jToBCast);
            }
            // for var args, we have two options
            // 1 - desugar java array creation here,
            // 2 - keep the var arg type in the intstruction and do the array creation in instruction gen
            // we are going with the option two for the time being, hence keeping var arg type in the instructions
            // (drawback with option 2 is, function frame may not have proper variables)
            if (isVarArg) {
                varArgType = jPType;
            }
            args.add(argRef);
            birFuncParamIndex += 1;
            jMethodParamIndex += 1;
        }

        int invocationType = INVOKESTATIC;
        if (jMethod.kind == JMethodKind.METHOD && !jMethod.isStatic()) {
            if (jMethod.isDeclaringClassInterface()) {
                invocationType = INVOKEINTERFACE;
            } else {
                invocationType = INVOKEVIRTUAL;
            }
        } else if (!(jMethod.kind == JMethodKind.METHOD && jMethod.isStatic())) {
            invocationType = INVOKESPECIAL;
        }

        BIROperand jRetVarRef = null;

        BIRBasicBlock thenBB = insertAndGetNextBasicBlock(birFunc.basicBlocks, bbPrefix, initMethodGen);
        thenBB.terminator = new BIRTerminator.GOTO(birFunc.pos, retBB);

        if (retType.tag != TypeTags.NIL) {
            BIROperand retRef = new BIROperand(birFunc.localVars.get(0));
            if (JType.jVoid != jMethodRetType) {
                BIRVariableDcl retJObjectVarDcl = new BIRVariableDcl(jMethodRetType, new Name("$_ret_jobject_var_$"),
                        null, VarKind.LOCAL);
                birFunc.localVars.add(retJObjectVarDcl);
                BIROperand castVarRef = new BIROperand(retJObjectVarDcl);
                jRetVarRef = castVarRef;
                JCast jToBCast = new JCast(birFunc.pos);
                jToBCast.lhsOp = retRef;
                jToBCast.rhsOp = castVarRef;
                jToBCast.targetType = retType;
                thenBB.instructions.add(jToBCast);
            }

            BIRBasicBlock catchBB = new BIRBasicBlock(getNextDesugarBBId(bbPrefix, initMethodGen));
            JErrorEntry ee = new JErrorEntry(beginBB, thenBB, retRef, catchBB);
            for (Class exception : birFunc.jMethod.getExceptionTypes()) {
                BIRTerminator.Return exceptionRet = new BIRTerminator.Return(birFunc.pos);
                CatchIns catchIns = new CatchIns();
                catchIns.errorClass = exception.getName().replace(".", "/");
                catchIns.term = exceptionRet;
                ee.catchIns.add(catchIns);
            }

            birFunc.errorTable.add(ee);
        }

        // We may be able to use the same instruction rather than two, check later
        if (jMethod.kind == JMethodKind.CONSTRUCTOR) {
            JIConstructorCall jCall = new JIConstructorCall(birFunc.pos);
            jCall.args = args;
            jCall.varArgExist = birFunc.restParam != null;
            jCall.varArgType = varArgType;
            jCall.lhsOp = jRetVarRef;
            jCall.jClassName = jMethod.getClassName().replace(".", "/");
            jCall.name = jMethod.getName();
            jCall.jMethodVMSig = jMethod.getSignature();
            jCall.thenBB = thenBB;
            beginBB.terminator = jCall;
        } else {
            JIMethodCall jCall = new JIMethodCall(birFunc.pos);
            jCall.args = args;
            jCall.varArgExist = birFunc.restParam != null;
            jCall.varArgType = varArgType;
            jCall.lhsOp = jRetVarRef;
            jCall.jClassName = jMethod.getClassName().replace(".", "/");
            jCall.name = jMethod.getName();
            jCall.jMethodVMSig = jMethod.getSignature();
            jCall.invocationType = invocationType;
            jCall.thenBB = thenBB;
            beginBB.terminator = jCall;
        }

        // Adding the returnBB to the end of BB list
        birFunc.basicBlocks.add(retBB);

        retBB.terminator = new BIRTerminator.Return(birFunc.pos);
    }

    private static boolean isMatchingBAndJType(BType sourceTypes, JType targetType) {

        return (TypeTags.isIntegerTypeTag(sourceTypes.tag) && targetType.jTag == JTypeTags.JLONG) ||
                (sourceTypes.tag == TypeTags.FLOAT && targetType.jTag == JTypeTags.JDOUBLE) ||
                (sourceTypes.tag == TypeTags.BOOLEAN && targetType.jTag == JTypeTags.JBOOLEAN);
    }

    // These conversions are already validate beforehand, therefore I am just emitting type conversion instructions
    // here. We can improve following logic with a type lattice.
    private static void performWideningPrimitiveConversion(MethodVisitor mv, BType bType, JType jType) {

        if (TypeTags.isIntegerTypeTag(bType.tag) && jType.jTag == JTypeTags.JLONG) {
            // NOP
        } else if (bType.tag == TypeTags.FLOAT && jType.jTag == JTypeTags.JDOUBLE) {
            // NOP
        } else if (TypeTags.isIntegerTypeTag(bType.tag)) {
            mv.visitInsn(I2L);
        } else if (bType.tag == TypeTags.FLOAT) {
            if (jType.jTag == JTypeTags.JLONG) {
                mv.visitInsn(L2D);
            } else if (jType.jTag == JTypeTags.JFLOAT) {
                mv.visitInsn(F2D);
            } else {
                mv.visitInsn(I2D);
            }
        }
    }

    private static void loadMethodParamToStackInInteropFunction(
            MethodVisitor mv, BIRNode.BIRFunctionParameter birFuncParam, JType jMethodParamType, int localVarIndex,
            JvmInstructionGen jvmInstructionGen) {

        BType bFuncParamType = birFuncParam.type;
        // Load the parameter value to the stack
        jvmInstructionGen.generateVarLoad(mv, birFuncParam, localVarIndex);
        generateBToJCheckCast(mv, bFuncParamType, jMethodParamType);
    }

    public static String getJTypeSignature(JType jType) {

        if (jType.jTag == JTypeTags.JREF) {
            return "L" + ((JType.JRefType) jType).typeValue + ";";
        } else if (jType.jTag == JTypeTags.JARRAY) {
            JType eType = ((JType.JArrayType) jType).elementType;
            return "[" + getJTypeSignature(eType);
        }

        switch (jType.jTag) {
            case JTypeTags.JBYTE:
                return "B";
            case JTypeTags.JCHAR:
                return "C";
            case JTypeTags.JSHORT:
                return "S";
            case JTypeTags.JINT:
                return "I";
            case JTypeTags.JLONG:
                return "J";
            case JTypeTags.JFLOAT:
                return "F";
            case JTypeTags.JDOUBLE:
                return "D";
            case JTypeTags.JBOOLEAN:
                return "Z";
            default:
                throw new BLangCompilerException(String.format("invalid element type: %s", jType));
        }
    }

    public static String getSignatureForJType(JType jType) {
        if (jType.jTag == JTypeTags.JREF) {
            return ((JType.JRefType) jType).typeValue;
        } else if (jType.jTag == JTypeTags.JARRAY) { //must be JArrayType
            JType eType = ((JType.JArrayType) jType).elementType;
            String sig = "[";
            while (eType.jTag == JTypeTags.JARRAY) {
                eType = ((JType.JArrayType) eType).elementType;
                sig += "[";
            }

            switch (eType.jTag) {
                case JTypeTags.JREF:
                    return sig + "L" + getSignatureForJType(eType) + ";";
                case JTypeTags.JBYTE:
                    return sig + "B";
                case JTypeTags.JCHAR:
                    return sig + "C";
                case JTypeTags.JSHORT:
                    return sig + "S";
                case JTypeTags.JINT:
                    return sig + "I";
                case JTypeTags.JLONG:
                    return sig + "J";
                case JTypeTags.JFLOAT:
                    return sig + "F";
                case JTypeTags.JDOUBLE:
                    return sig + "D";
                case JTypeTags.JBOOLEAN:
                    return sig + "Z";
                default:
                    throw new BLangCompilerException(String.format("invalid element type: %s", eType));
            }
        } else {
            throw new BLangCompilerException(String.format("invalid element type: %s", jType));
        }
    }

    public static void genVarArg(MethodVisitor mv, BIRVarToJVMIndexMap indexMap, BType bType, JType jvmType,
                                 int varArgIndex, SymbolTable symbolTable) {

        JType jElementType;
        BType bElementType;
        if (jvmType.jTag == JTypeTags.JARRAY && bType.tag == TypeTags.ARRAY) {
            jElementType = ((JType.JArrayType) jvmType).elementType;
            bElementType = ((BArrayType) bType).eType;
        } else {
            throw new BLangCompilerException(String.format("invalid type for var-arg: %s", jvmType));
        }

        int varArgsLenVarIndex = indexMap.addIfNotExists("$varArgsLen", symbolTable.intType);
        int indexVarIndex = indexMap.addIfNotExists("$index", symbolTable.intType);
        int valueArrayIndex = indexMap.addIfNotExists("$valueArray", symbolTable.anyType);

        // get the number of var args provided
        mv.visitVarInsn(ALOAD, varArgIndex);
        mv.visitMethodInsn(INVOKEINTERFACE, ARRAY_VALUE, "size", "()I", true);
        mv.visitInsn(DUP);  // duplicate array size - needed for array new
        mv.visitVarInsn(ISTORE, varArgsLenVarIndex);

        // create an array to hold the results. i.e: jvm values
        genArrayNew(mv, jElementType);
        mv.visitVarInsn(ASTORE, valueArrayIndex);

        mv.visitInsn(ICONST_0);
        mv.visitVarInsn(ISTORE, indexVarIndex);
        Label l1 = new Label();
        Label l2 = new Label();
        mv.visitLabel(l1);

        // if index >= varArgsLen, then jump to end
        mv.visitVarInsn(ILOAD, indexVarIndex);
        mv.visitVarInsn(ILOAD, varArgsLenVarIndex);
        mv.visitJumpInsn(IF_ICMPGE, l2);

        // `valueArray` and `index` to stack, for lhs of assignment
        mv.visitVarInsn(ALOAD, valueArrayIndex);
        mv.visitVarInsn(ILOAD, indexVarIndex);

        // load `varArg[index]`
        mv.visitVarInsn(ALOAD, varArgIndex);
        mv.visitVarInsn(ILOAD, indexVarIndex);
        mv.visitInsn(I2L);

        if (TypeTags.isIntegerTypeTag(bElementType.tag)) {
            mv.visitMethodInsn(INVOKEINTERFACE, ARRAY_VALUE, "getInt", "(J)J", true);
        } else if (TypeTags.isStringTypeTag(bElementType.tag)) {
            mv.visitMethodInsn(INVOKEINTERFACE, ARRAY_VALUE, "getBString",
                               String.format("(J)L%s;", JvmConstants.B_STRING_VALUE), true);
        } else {
            switch (bElementType.tag) {
                case TypeTags.BOOLEAN:
                    mv.visitMethodInsn(INVOKEINTERFACE, ARRAY_VALUE, "getBoolean", "(J)Z", true);
                    break;
                case TypeTags.BYTE:
                    mv.visitMethodInsn(INVOKEINTERFACE, ARRAY_VALUE, "getByte", "(J)B", true);
                    break;
                case TypeTags.FLOAT:
                    mv.visitMethodInsn(INVOKEINTERFACE, ARRAY_VALUE, "getFloat", "(J)D", true);
                    break;
                case TypeTags.HANDLE:
                    mv.visitMethodInsn(INVOKEINTERFACE, ARRAY_VALUE, "getRefValue", String.format("(J)L%s;", OBJECT),
                            true);
                    mv.visitTypeInsn(CHECKCAST, HANDLE_VALUE);
                    break;
                default:
                    mv.visitMethodInsn(INVOKEINTERFACE, ARRAY_VALUE, "getRefValue", String.format("(J)L%s;", OBJECT),
                            true);
                    break;
            }
        }

        // unwrap from handleValue
        generateBToJCheckCast(mv, bElementType, jElementType);

        // valueArray[index] = varArg[index]
        genArrayStore(mv, jElementType);

        // // increment index, and go to the condition again
        mv.visitIincInsn(indexVarIndex, 1);
        mv.visitJumpInsn(GOTO, l1);

        mv.visitLabel(l2);
        mv.visitVarInsn(ALOAD, valueArrayIndex);
    }

    private static void genArrayStore(MethodVisitor mv, JType jType) {

        int code;
        switch (jType.jTag) {
            case JTypeTags.JINT:
                code = IASTORE;
                break;
            case JTypeTags.JLONG:
                code = LASTORE;
                break;
            case JTypeTags.JDOUBLE:
                code = DASTORE;
                break;
            case JTypeTags.JBYTE:
            case JTypeTags.JBOOLEAN:
                code = BASTORE;
                break;
            case JTypeTags.JSHORT:
                code = SASTORE;
                break;
            case JTypeTags.JCHAR:
                code = CASTORE;
                break;
            case JTypeTags.JFLOAT:
                code = FASTORE;
                break;
            default:
                code = AASTORE;
                break;
        }

        mv.visitInsn(code);
    }

    private static void genArrayNew(MethodVisitor mv, JType elementType) {

        switch (elementType.jTag) {
            case JTypeTags.JINT:
                mv.visitIntInsn(NEWARRAY, T_INT);
                break;
            case JTypeTags.JLONG:
                mv.visitIntInsn(NEWARRAY, T_LONG);
                break;
            case JTypeTags.JDOUBLE:
                mv.visitIntInsn(NEWARRAY, T_DOUBLE);
                break;
            case JTypeTags.JBYTE:
            case JTypeTags.JBOOLEAN:
                mv.visitIntInsn(NEWARRAY, T_BOOLEAN);
                break;
            case JTypeTags.JSHORT:
                mv.visitIntInsn(NEWARRAY, T_SHORT);
                break;
            case JTypeTags.JCHAR:
                mv.visitIntInsn(NEWARRAY, T_CHAR);
                break;
            case JTypeTags.JFLOAT:
                mv.visitIntInsn(NEWARRAY, T_FLOAT);
                break;
            case JTypeTags.JREF:
            case JTypeTags.JARRAY:
                mv.visitTypeInsn(ANEWARRAY, getSignatureForJType(elementType));
                break;
            default:
                throw new BLangCompilerException(String.format("invalid type for var-arg: %s", elementType));
        }
    }

<<<<<<< HEAD
=======
    static BIRFunctionWrapper createJInteropFunctionWrapper(InteropValidator interopValidator,
                                                            InteropValidationRequest jInteropValidationReq,
                                                            BIRFunction birFunc,
                                                            PackageID packageID,
                                                            String birModuleClassName,
                                                            SymbolTable symbolTable) {
        if (interopValidator.isEntryModuleValidation()) {
            addDefaultableBooleanVarsToSignature(birFunc, symbolTable.booleanType);
        }
        // Update the function wrapper only for Java interop functions
        BIRFunctionWrapper birFuncWrapper = getFunctionWrapper(birFunc, packageID, birModuleClassName);
        if (jInteropValidationReq instanceof InteropValidationRequest.MethodValidationRequest) {
            InteropValidationRequest.MethodValidationRequest methodValidationRequest =
                    ((InteropValidationRequest.MethodValidationRequest) jInteropValidationReq);
            methodValidationRequest.restParamExist = birFunc.restParam != null;
            return createJMethodWrapper(interopValidator, methodValidationRequest, birFuncWrapper);
        } else {
            InteropValidationRequest.FieldValidationRequest fieldValidationRequest =
                    (InteropValidationRequest.FieldValidationRequest) jInteropValidationReq;
            return createJFieldWrapper(interopValidator, fieldValidationRequest, birFuncWrapper);
        }
    }

    private static JMethodFunctionWrapper createJMethodWrapper(InteropValidator interopValidator,
                                                               InteropValidationRequest jMethodValidationReq,
                                                               BIRFunctionWrapper birFuncWrapper) {

        JMethod jMethod = interopValidator.validateAndGetJMethod(
                (InteropValidationRequest.MethodValidationRequest) jMethodValidationReq);
        return new JMethodFunctionWrapper(birFuncWrapper, jMethod);
    }

    private static JFieldFunctionWrapper createJFieldWrapper(InteropValidator interopValidator,
                                                             InteropValidationRequest jFieldValidationReq,
                                                             BIRFunctionWrapper birFuncWrapper) {

        JavaField jField = interopValidator.validateAndGetJField(
                (InteropValidationRequest.FieldValidationRequest) jFieldValidationReq);
        return new JFieldFunctionWrapper(birFuncWrapper, jField);
    }

>>>>>>> 28431ef5
    private InteropMethodGen() {
    }
}<|MERGE_RESOLUTION|>--- conflicted
+++ resolved
@@ -122,16 +122,11 @@
  */
 public class InteropMethodGen {
 
-<<<<<<< HEAD
     static void genJFieldForInteropField(JFieldBIRFunction birFunc,
                                          ClassWriter classWriter,
-                                         BIRPackage birModule,
+                                         PackageID packageID,
                                          JvmPackageGen jvmPackageGen,
                                          String moduleClassName,
-=======
-    static void genJFieldForInteropField(JFieldFunctionWrapper jFieldFuncWrapper, ClassWriter classWriter,
-                                         PackageID birModule, JvmPackageGen jvmPackageGen, String moduleClassName,
->>>>>>> 28431ef5
                                          AsyncDataCollector asyncDataCollector) {
 
         BIRVarToJVMIndexMap indexMap = new BIRVarToJVMIndexMap();
@@ -147,10 +142,10 @@
         String desc = JvmCodeGenUtil.getMethodDesc(birFunc.type.paramTypes, retType);
         int access = birFunc.receiver != null ? ACC_PUBLIC : ACC_PUBLIC + ACC_STATIC;
         MethodVisitor mv = classWriter.visitMethod(access, birFunc.name.value, desc, null, null);
-        JvmInstructionGen instGen = new JvmInstructionGen(mv, indexMap, birModule, jvmPackageGen);
+        JvmInstructionGen instGen = new JvmInstructionGen(mv, indexMap, packageID, jvmPackageGen);
         JvmErrorGen errorGen = new JvmErrorGen(mv, indexMap, instGen);
         LabelGenerator labelGen = new LabelGenerator();
-        JvmTerminatorGen termGen = new JvmTerminatorGen(mv, indexMap, labelGen, errorGen, birModule, instGen,
+        JvmTerminatorGen termGen = new JvmTerminatorGen(mv, indexMap, labelGen, errorGen, packageID, instGen,
                 jvmPackageGen);
         mv.visitCode();
 
@@ -731,50 +726,6 @@
         }
     }
 
-<<<<<<< HEAD
-=======
-    static BIRFunctionWrapper createJInteropFunctionWrapper(InteropValidator interopValidator,
-                                                            InteropValidationRequest jInteropValidationReq,
-                                                            BIRFunction birFunc,
-                                                            PackageID packageID,
-                                                            String birModuleClassName,
-                                                            SymbolTable symbolTable) {
-        if (interopValidator.isEntryModuleValidation()) {
-            addDefaultableBooleanVarsToSignature(birFunc, symbolTable.booleanType);
-        }
-        // Update the function wrapper only for Java interop functions
-        BIRFunctionWrapper birFuncWrapper = getFunctionWrapper(birFunc, packageID, birModuleClassName);
-        if (jInteropValidationReq instanceof InteropValidationRequest.MethodValidationRequest) {
-            InteropValidationRequest.MethodValidationRequest methodValidationRequest =
-                    ((InteropValidationRequest.MethodValidationRequest) jInteropValidationReq);
-            methodValidationRequest.restParamExist = birFunc.restParam != null;
-            return createJMethodWrapper(interopValidator, methodValidationRequest, birFuncWrapper);
-        } else {
-            InteropValidationRequest.FieldValidationRequest fieldValidationRequest =
-                    (InteropValidationRequest.FieldValidationRequest) jInteropValidationReq;
-            return createJFieldWrapper(interopValidator, fieldValidationRequest, birFuncWrapper);
-        }
-    }
-
-    private static JMethodFunctionWrapper createJMethodWrapper(InteropValidator interopValidator,
-                                                               InteropValidationRequest jMethodValidationReq,
-                                                               BIRFunctionWrapper birFuncWrapper) {
-
-        JMethod jMethod = interopValidator.validateAndGetJMethod(
-                (InteropValidationRequest.MethodValidationRequest) jMethodValidationReq);
-        return new JMethodFunctionWrapper(birFuncWrapper, jMethod);
-    }
-
-    private static JFieldFunctionWrapper createJFieldWrapper(InteropValidator interopValidator,
-                                                             InteropValidationRequest jFieldValidationReq,
-                                                             BIRFunctionWrapper birFuncWrapper) {
-
-        JavaField jField = interopValidator.validateAndGetJField(
-                (InteropValidationRequest.FieldValidationRequest) jFieldValidationReq);
-        return new JFieldFunctionWrapper(birFuncWrapper, jField);
-    }
-
->>>>>>> 28431ef5
     private InteropMethodGen() {
     }
 }