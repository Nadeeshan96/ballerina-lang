--- conflicted
+++ resolved
@@ -181,7 +181,6 @@
                                              BIRNode.BIRFunction userMainFunc,
                                              BIRNode.BIRFunction testExecuteFunc) {
         mv.visitVarInsn(ALOAD, indexMap.get(SCHEDULER_VAR));
-<<<<<<< HEAD
         if (userMainFunc != null) {
             loadCLIArgsForMain(mv, userMainFunc.parameters, userMainFunc.annotAttachments);
         } else if (testExecuteFunc != null) {
@@ -191,15 +190,9 @@
             mv.visitTypeInsn(ANEWARRAY, OBJECT);
         }
         // invoke the module execute method
-        genSubmitToScheduler(initClass, mv, "$lambda$" + JvmConstants.MODULE_EXECUTE_METHOD + "$",
+        genSubmitToScheduler(initClass, mv, LAMBDA_PREFIX + JvmConstants.MODULE_EXECUTE_METHOD + "$",
                 JvmConstants.MAIN_METHOD, MainMethodGen.INIT_FUTURE_VAR);
         genReturn(mv, indexMap, MainMethodGen.INIT_FUTURE_VAR);
-=======
-        mv.visitIntInsn(BIPUSH, 1);
-        mv.visitTypeInsn(ANEWARRAY, OBJECT);
-        genSubmitToScheduler(initClass, mv, LAMBDA_PREFIX + lambdaName + "$", funcName, futureVar);
-        genReturn(mv, indexMap, futureVar);
->>>>>>> 14f888cb
     }
 
     private void startScheduler(int schedulerVarIndex, MethodVisitor mv) {
@@ -273,24 +266,6 @@
         }
     }
 
-<<<<<<< HEAD
-=======
-    private void generateUserMainFunctionCall(BIRNode.BIRFunction userMainFunc, String initClass, MethodVisitor mv) {
-        int schedulerVarIndex = indexMap.get(SCHEDULER_VAR);
-        mv.visitVarInsn(ALOAD, schedulerVarIndex);
-        loadCLIArgsForMain(mv, userMainFunc.parameters, userMainFunc.annotAttachments);
-
-        // invoke the user's main method
-        genSubmitToScheduler(initClass, mv, LAMBDA_MAIN_METHOD, "main", MAIN_FUTURE_VAR);
-        handleErrorFromFutureValue(mv, MAIN_FUTURE_VAR);
-        // At this point we are done executing all the functions including asyncs
-        boolean isVoidFunction = userMainFunc.type.retType.tag == TypeTags.NIL;
-        if (!isVoidFunction) {
-            genReturn(mv, indexMap, MAIN_FUTURE_VAR);
-        }
-    }
-
->>>>>>> 14f888cb
     private void storeFuture(BIRVarToJVMIndexMap indexMap, MethodVisitor mv, String futureVar) {
         int mainFutureVarIndex = indexMap.addIfNotExists(futureVar, symbolTable.anyType);
         mv.visitVarInsn(ASTORE, mainFutureVarIndex);
@@ -446,46 +421,4 @@
         mv.visitInsn(RETURN);
         mv.visitLabel(labelIf);
     }
-<<<<<<< HEAD
-=======
-
-    /**
-     * Generate a lambda function to invoke ballerina main.
-     *
-     * @param userMainFunc ballerina main function
-     * @param cw           class visitor
-     * @param mainClass    main class that contains the user main
-     */
-    public void generateLambdaForMain(BIRNode.BIRFunction userMainFunc, ClassWriter cw, String mainClass) {
-        BType returnType = userMainFunc.type.retType;
-
-        MethodVisitor mv = cw.visitMethod(Opcodes.ACC_PUBLIC + ACC_STATIC, LAMBDA_MAIN_METHOD,
-                                          LAMBDA_MAIN, null,
-                                          null);
-        mv.visitCode();
-
-        //load strand as first arg
-        mv.visitVarInsn(ALOAD, 0);
-        mv.visitInsn(ICONST_0);
-        mv.visitInsn(AALOAD);
-        mv.visitTypeInsn(CHECKCAST , STRAND_CLASS);
-
-        // load and cast param values
-        List<BType> paramTypes = userMainFunc.type.paramTypes;
-
-        int paramIndex = 1;
-        for (BType pType : paramTypes) {
-            mv.visitVarInsn(ALOAD, 0);
-            mv.visitIntInsn(BIPUSH, paramIndex);
-            mv.visitInsn(AALOAD);
-            jvmCastGen.addUnboxInsn(mv, pType);
-            paramIndex += 1;
-        }
-
-        mv.visitMethodInsn(INVOKESTATIC, mainClass, userMainFunc.name.value,
-                           JvmCodeGenUtil.getMethodDesc(paramTypes, returnType), false);
-        jvmCastGen.addBoxInsn(mv, returnType);
-        MethodGenUtils.visitReturn(mv, LAMBDA_MAIN_METHOD, mainClass);
-    }
->>>>>>> 14f888cb
 }