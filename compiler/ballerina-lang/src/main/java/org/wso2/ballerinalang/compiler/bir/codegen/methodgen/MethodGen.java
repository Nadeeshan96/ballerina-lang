--- conflicted
+++ resolved
@@ -551,15 +551,10 @@
     private void generateFrameClassFieldLoad(List<BIRVariableDcl> localVars, MethodVisitor mv,
                                              BIRVarToJVMIndexMap indexMap, String frameName) {
         for (BIRVariableDcl localVar : localVars) {
-<<<<<<< HEAD
-            BType bType = JvmCodeGenUtil.getReferredType(localVar.type);
-
-=======
             if (localVar.onlyUsedInSingleBB) {
                 continue;
             }
-            BType bType = localVar.type;
->>>>>>> 7daf6f7b
+            BType bType = JvmCodeGenUtil.getReferredType(localVar.type);
             int index = indexMap.addIfNotExists(localVar.name.value, bType);
             mv.visitInsn(DUP);
 
@@ -721,15 +716,10 @@
     private void generateFrameClassFieldUpdate(List<BIRVariableDcl> localVars, MethodVisitor mv,
                                                BIRVarToJVMIndexMap indexMap, String frameName) {
         for (BIRVariableDcl localVar : localVars) {
-<<<<<<< HEAD
-            BType bType = JvmCodeGenUtil.getReferredType(localVar.type);
-
-=======
             if (localVar.onlyUsedInSingleBB) {
                 continue;
             }
-            BType bType = localVar.type;
->>>>>>> 7daf6f7b
+            BType bType = JvmCodeGenUtil.getReferredType(localVar.type);
             int index = indexMap.addIfNotExists(localVar.name.value, bType);
             mv.visitInsn(DUP);
 
