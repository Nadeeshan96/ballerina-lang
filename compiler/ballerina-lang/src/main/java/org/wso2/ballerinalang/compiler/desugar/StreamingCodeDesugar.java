--- conflicted
+++ resolved
@@ -483,88 +483,12 @@
                                 lambdaFunction.function.symbol.pkgID, new BArrayType(anydataMapType),
                                 lambdaFunction.function.symbol.owner))}, typeNode);
         // create `T[] outputEvents`
-<<<<<<< HEAD
-        BType outputArrayType = new BArrayType(outputEventType);
-        BLangArrayLiteral arrayLiteralExpr = (BLangArrayLiteral) TreeBuilder.createArrayLiteralNode();
-        arrayLiteralExpr.exprs = new ArrayList<>();
-        arrayLiteralExpr.type = outputArrayType;
-        BLangSimpleVariable outputArrayVariable = ASTBuilderUtil.createVariable(outputLambdaFunc.function.pos,
-                VAR_OUTPUT_EVENTS, outputArrayType, arrayLiteralExpr, null);
-        defineVariable(outputArrayVariable, env.scope.owner.pkgID, env.scope.owner);
-        BLangSimpleVarRef outputArrayRef = ASTBuilderUtil.createVariableRef(outputLambdaFunc.function.pos,
-                outputArrayVariable.symbol);
-        BLangSimpleVariableDef outputArrayVarDef = ASTBuilderUtil.createVariableDef(outputLambdaFunc.pos,
-                outputArrayVariable);
-        outputLambdaFunc.function.body.addStatement(outputArrayVarDef);
-
-        // Define `v` of `foreach var v in mArr` expr.
-        final BLangSimpleVariable foreachVariable = createForeachVariables(outputLambdaFunc.function);
-
-        // define `map[] events`
-        BLangSimpleVariable mapArrayVar =
-                ((BLangSimpleVariable) outputLambdaFunc.getFunctionNode().getParameters().get(0));
-
-        // Note -
-        //
-        // foreach var v in events {
-        //     int length = outputEvents.length()
-        //     outputEvents[length] = check <T> v;
-        // }
-        BLangBlockStmt foreachBody = ASTBuilderUtil.createBlockStmt(outputLambdaFunc.function.pos);
-
-        // Create a new symbol for the $length$.
-        BVarSymbol lengthSymbol = new BVarSymbol(0, names.fromString("$length$"), this.env.scope.owner.pkgID,
-                symTable.intType, this.env.scope.owner);
-
-        // Note - int $length$ = outputEvents.length();
-        BLangSimpleVariableDef lengthVariableDefinition = createLengthInvocation(outputLambdaFunc.pos,
-                outputArrayVariable.symbol, lengthSymbol);
-
-        // Create new variable references.
-        BLangSimpleVarRef indexVarRef = ASTBuilderUtil.createVariableRef(outputLambdaFunc.function.pos, lengthSymbol);
-        BLangSimpleVarRef mapVarRef = ASTBuilderUtil.createVariableRef(outputLambdaFunc.function.pos,
-                foreachVariable.symbol);
-
-        // create `type[i] = checked <type> v;` assignment stmt
-        BLangIndexBasedAccess indexAccessExpr = ASTBuilderUtil.createIndexAccessExpr(outputArrayRef, indexVarRef);
-        indexAccessExpr.type = outputEventType;
-
-        // e.g. TeacherOutput.stamp(m.clone());
-        BLangExpression createInvocation = builtCreateInvocation(mapVarRef);
-
-        //<TeacherOutput>TeacherOutput.create(m);
-        BLangExpression outputTypeConversionExpr = desugar.addConversionExprIfRequired(createInvocation,
-                outputEventType);
-
-        //TeacherOutput t = <TeacherOutput>TeacherOutput.stamp(m.clone());
-        BLangAssignment assignment = ASTBuilderUtil.createAssignmentStmt(outputLambdaFunc.function.pos, foreachBody);
-        assignment.setExpression(outputTypeConversionExpr);
-        assignment.varRef = indexAccessExpr;
-
-        BLangForeach foreach = (BLangForeach) TreeBuilder.createForeachNode();
-        foreach.pos = outputLambdaFunc.function.pos;
-        foreach.body = foreachBody;
-        foreach.collection = ASTBuilderUtil.createVariableRef(outputLambdaFunc.function.pos, mapArrayVar.symbol);
-        foreach.variableDefinitionNode = ASTBuilderUtil.createVariableDef(foreachVariable.pos, foreachVariable);
-        foreach.isDeclaredWithVar = true;
-        foreach.varType = foreachVariable.type;
-        BMapType mapType = new BMapType(TypeTags.RECORD, foreachVariable.type, symTable.mapType.tsymbol);
-        foreach.resultType = mapType;
-        OrderedHashSet<BType> memberTypes = new OrderedHashSet<>();
-        memberTypes.add(mapType);
-        foreach.nillableResultType = new BUnionType(null, memberTypes, true);
-
-        // Add the variable definition to the top of the foreach's body.
-        foreach.body.stmts.add(0, lengthVariableDefinition);
-
-=======
         BLangSimpleVarRef outputArrayRef =
                 createOutputArrayRefInForEach(outputLambdaFunc.function.pos, outputEventType,
                                               outputLambdaFunc.function.symbol, outputLambdaFunc.function.body);
         BLangForeach foreach =
                 createForEachStmtForArrayConversion(outputLambdaFunc.function.pos, outputLambdaFunc.function.symbol,
                 outputLambdaFunc.function.symbol.params.get(0), outputArrayRef);
->>>>>>> edacab94
         outputLambdaFunc.function.body.stmts.add(foreach);
 
         // pass `T[] outputEvents` created above, to the streaming action
@@ -665,7 +589,7 @@
         foreach.isDeclaredWithVar = true;
         foreach.varType = foreachVariable.type;
         foreach.resultType = indexAccessExpr.type;
-        LinkedHashSet<BType> memberTypes = new OrderedHashSet<>();
+        OrderedHashSet<BType> memberTypes = new OrderedHashSet<>();
         memberTypes.add(indexAccessExpr.type);
         foreach.nillableResultType = new BUnionType(null, memberTypes, true);
         return foreach;
