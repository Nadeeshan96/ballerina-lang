/*
 *  Copyright (c) 2018, WSO2 Inc. (http://www.wso2.org) All Rights Reserved.
 *
 *  WSO2 Inc. licenses this file to you under the Apache License,
 *  Version 2.0 (the "License"); you may not use this file except
 *  in compliance with the License.
 *  You may obtain a copy of the License at
 *
 *  http://www.apache.org/licenses/LICENSE-2.0
 *
 *  Unless required by applicable law or agreed to in writing, software
 *  distributed under the License is distributed on an "AS IS" BASIS,
 *  WITHOUT WARRANTIES OR CONDITIONS OF ANY KIND, either express or implied.
 *  See the License for the specific language governing permissions and
 *  limitations under the License.
 */
package org.wso2.ballerinalang.compiler.desugar;

<<<<<<< HEAD
=======
import io.ballerina.tools.diagnostics.Location;
>>>>>>> dfa1fba9
import org.apache.commons.lang3.StringEscapeUtils;
import org.ballerinalang.model.TreeBuilder;
import org.ballerinalang.model.elements.AttachPoint;
import org.ballerinalang.model.elements.Flag;
import org.ballerinalang.model.elements.PackageID;
import org.ballerinalang.model.symbols.SymbolKind;
import org.ballerinalang.model.tree.AnnotatableNode;
import org.ballerinalang.model.tree.AnnotationAttachmentNode;
import org.ballerinalang.model.tree.BlockNode;
import org.ballerinalang.model.tree.NodeKind;
import org.ballerinalang.model.tree.TopLevelNode;
import org.ballerinalang.model.tree.expressions.RecordLiteralNode;
import org.ballerinalang.model.types.TypeKind;
import org.wso2.ballerinalang.compiler.semantics.analyzer.SymbolResolver;
import org.wso2.ballerinalang.compiler.semantics.analyzer.Types;
import org.wso2.ballerinalang.compiler.semantics.model.Scope;
import org.wso2.ballerinalang.compiler.semantics.model.SymbolEnv;
import org.wso2.ballerinalang.compiler.semantics.model.SymbolTable;
import org.wso2.ballerinalang.compiler.semantics.model.symbols.BAnnotationSymbol;
import org.wso2.ballerinalang.compiler.semantics.model.symbols.BInvokableSymbol;
import org.wso2.ballerinalang.compiler.semantics.model.symbols.BStructureTypeSymbol;
import org.wso2.ballerinalang.compiler.semantics.model.symbols.BSymbol;
import org.wso2.ballerinalang.compiler.semantics.model.symbols.BTypeSymbol;
import org.wso2.ballerinalang.compiler.semantics.model.symbols.BVarSymbol;
import org.wso2.ballerinalang.compiler.semantics.model.symbols.SchedulerPolicy;
import org.wso2.ballerinalang.compiler.semantics.model.symbols.SymTag;
import org.wso2.ballerinalang.compiler.semantics.model.symbols.Symbols;
import org.wso2.ballerinalang.compiler.semantics.model.types.BArrayType;
import org.wso2.ballerinalang.compiler.semantics.model.types.BInvokableType;
import org.wso2.ballerinalang.compiler.semantics.model.types.BMapType;
import org.wso2.ballerinalang.compiler.semantics.model.types.BServiceType;
import org.wso2.ballerinalang.compiler.semantics.model.types.BType;
import org.wso2.ballerinalang.compiler.tree.BLangAnnotationAttachment;
import org.wso2.ballerinalang.compiler.tree.BLangBlockFunctionBody;
import org.wso2.ballerinalang.compiler.tree.BLangClassDefinition;
import org.wso2.ballerinalang.compiler.tree.BLangFunction;
import org.wso2.ballerinalang.compiler.tree.BLangFunctionBody;
import org.wso2.ballerinalang.compiler.tree.BLangIdentifier;
import org.wso2.ballerinalang.compiler.tree.BLangPackage;
import org.wso2.ballerinalang.compiler.tree.BLangService;
import org.wso2.ballerinalang.compiler.tree.BLangSimpleVariable;
import org.wso2.ballerinalang.compiler.tree.BLangTypeDefinition;
import org.wso2.ballerinalang.compiler.tree.expressions.BLangExpression;
import org.wso2.ballerinalang.compiler.tree.expressions.BLangIndexBasedAccess;
import org.wso2.ballerinalang.compiler.tree.expressions.BLangInvocation;
import org.wso2.ballerinalang.compiler.tree.expressions.BLangLambdaFunction;
import org.wso2.ballerinalang.compiler.tree.expressions.BLangListConstructorExpr;
import org.wso2.ballerinalang.compiler.tree.expressions.BLangLiteral;
import org.wso2.ballerinalang.compiler.tree.expressions.BLangRecordLiteral;
import org.wso2.ballerinalang.compiler.tree.expressions.BLangServiceConstructorExpr;
import org.wso2.ballerinalang.compiler.tree.expressions.BLangSimpleVarRef;
import org.wso2.ballerinalang.compiler.tree.statements.BLangAssignment;
import org.wso2.ballerinalang.compiler.tree.statements.BLangBlockStmt;
import org.wso2.ballerinalang.compiler.tree.statements.BLangReturn;
import org.wso2.ballerinalang.compiler.tree.statements.BLangStatement;
import org.wso2.ballerinalang.compiler.tree.types.BLangBuiltInRefTypeNode;
import org.wso2.ballerinalang.compiler.tree.types.BLangConstrainedType;
import org.wso2.ballerinalang.compiler.tree.types.BLangStructureTypeNode;
import org.wso2.ballerinalang.compiler.tree.types.BLangType;
import org.wso2.ballerinalang.compiler.tree.types.BLangValueType;
import org.wso2.ballerinalang.compiler.util.CompilerContext;
import org.wso2.ballerinalang.compiler.util.Name;
import org.wso2.ballerinalang.compiler.util.Names;
import org.wso2.ballerinalang.compiler.util.TypeTags;
import org.wso2.ballerinalang.util.Flags;

import java.util.ArrayList;
import java.util.Collections;
import java.util.HashMap;
import java.util.List;
import java.util.Map;
import java.util.Optional;
import java.util.stream.Collectors;

<<<<<<< HEAD
import static io.ballerina.runtime.util.BLangConstants.UNDERSCORE;
=======
import static io.ballerina.runtime.api.constants.RuntimeConstants.UNDERSCORE;
>>>>>>> dfa1fba9
import static org.ballerinalang.model.symbols.SymbolOrigin.VIRTUAL;

/**
 * Desugar annotations into executable entries.
 *
 * @since 0.965.0
 */
public class AnnotationDesugar {

    public static final String ANNOTATION_DATA = "$annotation_data";
    private static final String ANNOT_FUNC = "$annot_func$";
    public static final String BUILTIN_PKG_KEY = "ballerina" + "/" + "builtin";
    public static final String DEFAULTABLE_ANN = "DefaultableArgs";
    public static final String DEFAULTABLE_REC = "ArgsData";
    public static final String ARG_NAMES = "args";
    private static final String DOT = ".";
    private static final String FIELD = "$field$";
    private static final String PARAM = "$param$";
    private static final String RETURNS = "$returns$";
    private BLangSimpleVariable annotationMap;
    private int annotFuncCount = 0;

    private static final CompilerContext.Key<AnnotationDesugar> ANNOTATION_DESUGAR_KEY =
            new CompilerContext.Key<>();

    private final Desugar desugar;
    private final SymbolTable symTable;
    private final Types types;
    private final Names names;
    private SymbolResolver symResolver;

    public static AnnotationDesugar getInstance(CompilerContext context) {
        AnnotationDesugar annotationDesugar = context.get(ANNOTATION_DESUGAR_KEY);
        if (annotationDesugar == null) {
            annotationDesugar = new AnnotationDesugar(context);
        }
        return annotationDesugar;
    }

    private AnnotationDesugar(CompilerContext context) {
        context.put(ANNOTATION_DESUGAR_KEY, this);
        this.desugar = Desugar.getInstance(context);
        this.symTable = SymbolTable.getInstance(context);
        this.types = Types.getInstance(context);
        this.names = Names.getInstance(context);
        this.symResolver = SymbolResolver.getInstance(context);
    }

    /**
     * Initialize annotation map.
     *
     * @param pkgNode package node
     */
    void initializeAnnotationMap(BLangPackage pkgNode) {
        annotationMap = createGlobalAnnotationMapVar(pkgNode);
    }

    void rewritePackageAnnotations(BLangPackage pkgNode, SymbolEnv env) {
        BLangFunction initFunction = pkgNode.initFunction;

        defineTypeAnnotations(pkgNode, env, initFunction);
        defineClassAnnotations(pkgNode, env, initFunction);
        defineServiceAnnotations(pkgNode, env, initFunction);
        defineFunctionAnnotations(pkgNode, env, initFunction);
    }

    private void defineClassAnnotations(BLangPackage pkgNode, SymbolEnv env, BLangFunction initFunction) {
        List<TopLevelNode> topLevelNodes = pkgNode.topLevelNodes;
        for (int i = 0, topLevelNodesSize = topLevelNodes.size(); i < topLevelNodesSize; i++) {
            TopLevelNode topLevelNode = topLevelNodes.get(i);
            if (topLevelNode.getKind() != NodeKind.CLASS_DEFN) {
                continue;
            }

            BLangClassDefinition classDefinition = (BLangClassDefinition) topLevelNode;

            PackageID pkgID = classDefinition.symbol.pkgID;
            BSymbol owner = classDefinition.symbol.owner;

            SymbolEnv classEnv = SymbolEnv.createClassEnv(classDefinition, initFunction.symbol.scope, env);
            BLangLambdaFunction lambdaFunction = defineAnnotations(classDefinition, pkgNode, classEnv, pkgID, owner);
            if (lambdaFunction != null) {
                addInvocationToGlobalAnnotMap(classDefinition.name.value, lambdaFunction, initFunction.body);
            }
        }
    }

    private BLangLambdaFunction defineAnnotations(BLangClassDefinition classDefinition, BLangPackage pkgNode,
                                                  SymbolEnv env, PackageID pkgID, BSymbol owner) {
        BLangFunction function = null;
        BLangRecordLiteral mapLiteral = null;

        if (!classDefinition.annAttachments.isEmpty()) {
            function = defineFunction(classDefinition.pos, pkgID, owner);
            mapLiteral = ASTBuilderUtil.createEmptyRecordLiteral(function.pos, symTable.mapType);
            addAnnotsToLiteral(classDefinition.annAttachments, mapLiteral, function, env);
        }

        for (BLangSimpleVariable field : classDefinition.fields) {
            BLangLambdaFunction paramAnnotLambda =
                    defineAnnotations(field.annAttachments, field.pos, pkgNode, env, pkgID, owner);
            if (paramAnnotLambda == null) {
                continue;
            }

            if (function == null) {
                function = defineFunction(classDefinition.pos, pkgID, owner);
                mapLiteral = ASTBuilderUtil.createEmptyRecordLiteral(function.pos, symTable.mapType);
            }

            String fieldName = FIELD + DOT + field.name.value;
            addInvocationToLiteral(mapLiteral, fieldName, field.annAttachments.get(0).pos, paramAnnotLambda);
        }

        if (function != null && !mapLiteral.fields.isEmpty()) {
            return addReturnAndDefineLambda(function, mapLiteral, pkgNode, env, pkgID, owner);
        }
        return null;
    }

<<<<<<< HEAD
    void defineStatementAnnotations(List<BLangAnnotationAttachment> attachments, DiagnosticPos pos, PackageID pkgID,
                                    BSymbol owner, SymbolEnv env) {
        BLangFunction function = defineFunction(pos, pkgID, owner);
=======
    void defineStatementAnnotations(List<BLangAnnotationAttachment> attachments,
                                    Location location,
                                    PackageID pkgID,
                                    BSymbol owner,
                                    SymbolEnv env) {
        BLangFunction function = defineFunction(location, pkgID, owner);
>>>>>>> dfa1fba9
        BLangRecordLiteral mapLiteral = ASTBuilderUtil.createEmptyRecordLiteral(function.pos, symTable.mapType);
        addAnnotsToLiteral(attachments, mapLiteral, function, env);
    }

    private void defineTypeAnnotations(BLangPackage pkgNode, SymbolEnv env, BLangFunction initFunction) {
        for (BLangTypeDefinition typeDef : pkgNode.typeDefinitions) {
            if (typeDef.isBuiltinTypeDef) {
                continue;
            }
            PackageID pkgID = typeDef.symbol.pkgID;
            BSymbol owner = typeDef.symbol.owner;

            BLangType typeNode = typeDef.typeNode;
            SymbolEnv typeEnv = SymbolEnv.createTypeEnv(typeNode, initFunction.symbol.scope, env);
            BLangLambdaFunction lambdaFunction;

            if (typeNode.getKind() == NodeKind.RECORD_TYPE || typeNode.getKind() == NodeKind.OBJECT_TYPE) {
                lambdaFunction = defineAnnotations(typeDef, pkgNode, typeEnv, pkgID, owner);
            } else {
                lambdaFunction = defineAnnotations(typeDef, typeDef.pos, pkgNode, typeEnv, pkgID, owner);
            }

            if (lambdaFunction != null) {
                addInvocationToGlobalAnnotMap(typeDef.name.value, lambdaFunction, initFunction.body);
            }
        }
    }

    private void defineServiceAnnotations(BLangPackage pkgNode, SymbolEnv env, BLangFunction initFunction) {
        BLangBlockFunctionBody initFnBody = (BLangBlockFunctionBody) initFunction.body;
        for (BLangService service : pkgNode.services) {
            SymbolEnv funcEnv = SymbolEnv.createServiceEnv(service, initFunction.symbol.scope, env);
            BLangLambdaFunction lambdaFunction = defineAnnotations(service, service.pos, pkgNode,
                                                                   funcEnv, service.symbol.pkgID, service.symbol.owner);
            if (lambdaFunction != null) {
                // Add the lambda in a temporary block.
                BLangBlockStmt target = (BLangBlockStmt) TreeBuilder.createBlockNode();
                target.pos = initFnBody.pos;

                addLambdaToGlobalAnnotMap(service.serviceClass.name.value, lambdaFunction, target);

                // Add the annotation assignment to immediately before the service init.
                int index = calculateIndex(initFnBody.stmts, service);
                for (BLangStatement stmt : target.stmts) {
                    initFnBody.stmts.add(index++, stmt);
                }
            }
        }
    }

    private void defineFunctionAnnotations(BLangPackage pkgNode, SymbolEnv env, BLangFunction initFunction) {
        BLangBlockFunctionBody initFnBody = (BLangBlockFunctionBody) initFunction.body;
        BLangFunction[] functions = pkgNode.functions.toArray(new BLangFunction[pkgNode.functions.size()]);
        for (BLangFunction function : functions) {
            PackageID pkgID = function.symbol.pkgID;
            BSymbol owner = function.symbol.owner;
            if (function.symbol.name.getValue().equals("main")) {
                addVarArgsAnnotation(function);
            }

            if (function.flagSet.contains(Flag.WORKER)) {
                attachSchedulerPolicy(function);
            }

            BLangLambdaFunction lambdaFunction = defineAnnotations(function, pkgNode, env, pkgID, owner);
            if (lambdaFunction != null) {
                // Add the lambda/invocation in a temporary block.
                BLangBlockStmt target = (BLangBlockStmt) TreeBuilder.createBlockNode();
                target.pos = initFnBody.pos;
                String identifier = function.attachedFunction ? function.symbol.name.value : function.name.value;

                int index;
                if (function.attachedFunction && function.receiver.type instanceof BServiceType) {
                    addLambdaToGlobalAnnotMap(identifier, lambdaFunction, target);
                    index = calculateIndex(initFnBody.stmts, function.receiver.type.tsymbol);
                } else {
                    addInvocationToGlobalAnnotMap(identifier, lambdaFunction, target);
                    index = initFnBody.stmts.size();
                }

                // Add the annotation assignment for resources to immediately before the service init.
                for (BLangStatement stmt : target.stmts) {
                    initFnBody.stmts.add(index++, stmt);
                }
            }
        }
    }

    private void attachSchedulerPolicy(BLangFunction function) {
        for (BLangAnnotationAttachment annotation : function.annAttachments) {
            if (!annotation.annotationName.value.equals("strand")) {
                continue;
            }
            List<RecordLiteralNode.RecordField> fields = ((BLangRecordLiteral) annotation.expr).fields;
            for (RecordLiteralNode.RecordField field : fields) {
                if (field.getKind() != NodeKind.RECORD_LITERAL_KEY_VALUE) {
                    continue;
                }
                BLangRecordLiteral.BLangRecordKeyValueField keyValue =
                        (BLangRecordLiteral.BLangRecordKeyValueField) field;
                BLangExpression expr = keyValue.key.expr;
                if (expr.getKind() != NodeKind.SIMPLE_VARIABLE_REF) {
                    continue;
                }
                BLangIdentifier variableName = ((BLangSimpleVarRef) expr).variableName;
                if (variableName.value.equals("name")) {
                    if (keyValue.valueExpr.getKind() != NodeKind.LITERAL) {
                        continue;
                    }
                    function.symbol.strandName = ((BLangLiteral) keyValue.valueExpr).value.toString();
                    continue;
                }
                if (variableName.value.equals("thread")) {
                    if (keyValue.valueExpr.getKind() != NodeKind.LITERAL) {
                        continue;
                    }
                    Object value = ((BLangLiteral) keyValue.valueExpr).value;
                    if ("any".equals(value)) {
                        function.symbol.schedulerPolicy = SchedulerPolicy.ANY;
                    }
                }

            }
        }
    }

    private BLangLambdaFunction defineAnnotations(AnnotatableNode node, Location location,
                                                  BLangPackage pkgNode, SymbolEnv env, PackageID pkgID, BSymbol owner) {
        return defineAnnotations(getAnnotationList(node), location, pkgNode, env, pkgID, owner);
    }

    private List<BLangAnnotationAttachment> getAnnotationList(AnnotatableNode node) {
        return node.getAnnotationAttachments().stream()
                .map(annotAttachment -> (BLangAnnotationAttachment) annotAttachment)
                .collect(Collectors.toList());
    }

    private BLangLambdaFunction defineAnnotations(List<BLangAnnotationAttachment> annAttachments,
                                                  Location location,
                                                  BLangPackage pkgNode,
                                                  SymbolEnv env,
                                                  PackageID pkgID,
                                                  BSymbol owner) {
        if (annAttachments.isEmpty()) {
            return null;
        }

        BLangFunction function = defineFunction(location, pkgID, owner);
        BLangRecordLiteral mapLiteral = ASTBuilderUtil.createEmptyRecordLiteral(function.pos, symTable.mapType);
        addAnnotsToLiteral(annAttachments, mapLiteral, function, env);

        if (mapLiteral.fields.isEmpty()) {
            return null;
        }

        return addReturnAndDefineLambda(function, mapLiteral, pkgNode, env, pkgID, owner);
    }

    private BLangLambdaFunction defineAnnotations(BLangTypeDefinition typeDef, BLangPackage pkgNode, SymbolEnv env,
                                                  PackageID pkgID, BSymbol owner) {
        BLangFunction function = null;
        BLangRecordLiteral mapLiteral = null;
        BLangLambdaFunction lambdaFunction = null;

        boolean annotFunctionDefined = false;

        if (!typeDef.annAttachments.isEmpty()) {
            function = defineFunction(typeDef.pos, pkgID, owner);
            mapLiteral = ASTBuilderUtil.createEmptyRecordLiteral(function.pos, symTable.mapType);
            addAnnotsToLiteral(typeDef.annAttachments, mapLiteral, function, env);
            annotFunctionDefined = true;
        }

        for (BLangSimpleVariable field : ((BLangStructureTypeNode) typeDef.typeNode).fields) {
            BLangLambdaFunction paramAnnotLambda = defineAnnotations(field.annAttachments, field.pos, pkgNode, env,
                                                                     pkgID, owner);
            if (paramAnnotLambda != null) {
                if (!annotFunctionDefined) {
                    function = defineFunction(typeDef.pos, pkgID, owner);
                    mapLiteral = ASTBuilderUtil.createEmptyRecordLiteral(function.pos, symTable.mapType);
                    annotFunctionDefined = true;
                }

                addInvocationToLiteral(mapLiteral, FIELD + DOT + field.name.value,
                                       field.annAttachments.get(0).pos, paramAnnotLambda);
            }
        }

        if (annotFunctionDefined) {
            if (mapLiteral.fields.isEmpty()) {
                return null;
            }
            lambdaFunction = addReturnAndDefineLambda(function, mapLiteral, pkgNode, env, pkgID, owner);
        }

        return lambdaFunction;
    }

    private BLangLambdaFunction defineAnnotations(BLangFunction bLangFunction, BLangPackage pkgNode, SymbolEnv env,
                                                  PackageID pkgID, BSymbol owner) {
        BLangFunction function = null;
        BLangRecordLiteral mapLiteral = null;
        BLangLambdaFunction lambdaFunction = null;

        boolean annotFunctionDefined = false;
        SymbolEnv funcEnv = SymbolEnv.createFunctionEnv(bLangFunction, bLangFunction.symbol.scope, env);

        if (!bLangFunction.annAttachments.isEmpty()) {
            function = defineFunction(bLangFunction.pos, pkgID, owner);
            mapLiteral = ASTBuilderUtil.createEmptyRecordLiteral(function.pos, symTable.mapType);
            addAnnotsToLiteral(bLangFunction.annAttachments, mapLiteral, function, funcEnv);
            annotFunctionDefined = true;
        }

        for (BLangSimpleVariable param : getParams(bLangFunction)) {
            BLangLambdaFunction paramAnnotLambda = defineAnnotations(param.annAttachments, param.pos, pkgNode, funcEnv,
                                                                     pkgID, owner);
            if (paramAnnotLambda != null) {
                if (!annotFunctionDefined) {
                    function = defineFunction(bLangFunction.pos, pkgID, owner);
                    mapLiteral = ASTBuilderUtil.createEmptyRecordLiteral(function.pos, symTable.mapType);
                    annotFunctionDefined = true;
                }

                addInvocationToLiteral(mapLiteral, PARAM + DOT + param.name.value,
                                       param.annAttachments.get(0).pos, paramAnnotLambda);
            }
        }

        if (!bLangFunction.returnTypeAnnAttachments.isEmpty()) {
            if (!annotFunctionDefined) {
                function = defineFunction(bLangFunction.pos, pkgID, owner);
                mapLiteral = ASTBuilderUtil.createEmptyRecordLiteral(function.pos, symTable.mapType);
                annotFunctionDefined = true;
            }

            BLangFunction retFunction = defineFunction(bLangFunction.pos, pkgID, owner);
            BLangRecordLiteral retMapLiteral = ASTBuilderUtil.createEmptyRecordLiteral(function.pos, symTable.mapType);
            addAnnotsToLiteral(bLangFunction.returnTypeAnnAttachments, retMapLiteral, retFunction, funcEnv);
            BLangLambdaFunction returnAnnotLambda = addReturnAndDefineLambda(retFunction, retMapLiteral, pkgNode,
                                                                             env, pkgID, owner);
            addInvocationToLiteral(mapLiteral, RETURNS, bLangFunction.returnTypeAnnAttachments.get(0).pos,
                                   returnAnnotLambda);
        }

        if (annotFunctionDefined) {
            if (mapLiteral.fields.isEmpty()) {
                return null;
            }
            lambdaFunction = addReturnAndDefineLambda(function, mapLiteral, pkgNode, env, pkgID, owner);
        }

        return lambdaFunction;
    }

    private void addVarArgsAnnotation(BLangFunction mainFunc) {
        if (mainFunc.symbol.getParameters().isEmpty() && mainFunc.symbol.restParam == null) {
            return;
        }
        Location pos = mainFunc.pos;
        // Create Annotation Attachment.
        BLangAnnotationAttachment annoAttachment = (BLangAnnotationAttachment) TreeBuilder.createAnnotAttachmentNode();
        mainFunc.addAnnotationAttachment(annoAttachment);
        final SymbolEnv pkgEnv = symTable.pkgEnvMap.get(mainFunc.symbol.getEnclosingSymbol());
        BSymbol annSymbol = symResolver.lookupSymbolInAnnotationSpace(pkgEnv, names.fromString(DEFAULTABLE_ANN));
        if (annSymbol instanceof BAnnotationSymbol) {
            annoAttachment.annotationSymbol = (BAnnotationSymbol) annSymbol;
        }
        BLangIdentifier identifierNode = (BLangIdentifier) TreeBuilder.createIdentifierNode();
        annoAttachment.annotationName = identifierNode;
        annoAttachment.annotationName.value = DEFAULTABLE_ANN;
        annoAttachment.pos = pos;
        annoAttachment.annotationName.pos = pos;
        BLangRecordLiteral literalNode = (BLangRecordLiteral) TreeBuilder.createRecordLiteralNode();

        annoAttachment.expr = literalNode;
        BLangIdentifier pkgAlias = (BLangIdentifier) TreeBuilder.createIdentifierNode();
        pkgAlias.setValue(BUILTIN_PKG_KEY);
        annoAttachment.pkgAlias = pkgAlias;
        annoAttachment.attachPoints.add(AttachPoint.Point.FUNCTION);
        literalNode.pos = pos;
        BStructureTypeSymbol bStructSymbol = null;
        BSymbol annTypeSymbol = symResolver.lookupSymbolInMainSpace(pkgEnv, names.fromString(DEFAULTABLE_REC));
        if (annTypeSymbol instanceof BStructureTypeSymbol) {
            bStructSymbol = (BStructureTypeSymbol) annTypeSymbol;
            literalNode.type = bStructSymbol.type;
        }

        //Add Root Descriptor
        BLangRecordLiteral.BLangRecordKeyValueField descriptorKeyValue = (BLangRecordLiteral.BLangRecordKeyValueField)
                TreeBuilder.createRecordKeyValue();
        literalNode.fields.add(descriptorKeyValue);

        BLangLiteral keyLiteral = (BLangLiteral) TreeBuilder.createLiteralExpression();
        keyLiteral.value = ARG_NAMES;
        keyLiteral.type = symTable.stringType;

        BLangListConstructorExpr.BLangArrayLiteral valueLiteral = (BLangListConstructorExpr.BLangArrayLiteral)
                TreeBuilder.createArrayLiteralExpressionNode();
        valueLiteral.type = new BArrayType(symTable.stringType);
        valueLiteral.pos = pos;

        for (BVarSymbol varSymbol : mainFunc.symbol.getParameters()) {
            BLangLiteral str = (BLangLiteral) TreeBuilder.createLiteralExpression();
            str.value = varSymbol.name.value;
            str.type = symTable.stringType;
            valueLiteral.exprs.add(str);
        }

        if (mainFunc.symbol.restParam != null) {
            BLangLiteral str = (BLangLiteral) TreeBuilder.createLiteralExpression();
            str.value = mainFunc.symbol.restParam.name.value;
            str.type = symTable.stringType;
            valueLiteral.exprs.add(str);
        }
        descriptorKeyValue.key = new BLangRecordLiteral.BLangRecordKey(keyLiteral);
        BSymbol fieldSymbol = symResolver.resolveStructField(mainFunc.pos, pkgEnv,
                names.fromString(ARG_NAMES), bStructSymbol);
        if (fieldSymbol instanceof BVarSymbol) {
            descriptorKeyValue.key.fieldSymbol = (BVarSymbol) fieldSymbol;
        }
        if (valueLiteral != null) {
            descriptorKeyValue.valueExpr = valueLiteral;
        }
    }

<<<<<<< HEAD
    private BLangFunction defineFunction(DiagnosticPos pos, PackageID pkgID, BSymbol owner) {
=======
    private BLangFunction defineFunction(Location pos, PackageID pkgID, BSymbol owner) {
>>>>>>> dfa1fba9
        String funcName = ANNOT_FUNC + UNDERSCORE + annotFuncCount++;
        BLangFunction function = ASTBuilderUtil.createFunction(pos, funcName);
        function.type = new BInvokableType(Collections.emptyList(), symTable.mapType, null);

        BLangBuiltInRefTypeNode anyMapType = (BLangBuiltInRefTypeNode) TreeBuilder.createBuiltInReferenceTypeNode();
        anyMapType.typeKind = TypeKind.MAP;
        anyMapType.pos = pos;

        BLangValueType anyType = new BLangValueType();
        anyType.typeKind = TypeKind.ANY;

        BLangConstrainedType constrainedType = (BLangConstrainedType) TreeBuilder.createConstrainedTypeNode();
        constrainedType.type = anyMapType;
        constrainedType.constraint = anyType;
        constrainedType.pos = pos;

        function.returnTypeNode = anyMapType;
        function.returnTypeNode.type = symTable.mapType;

        function.body = ASTBuilderUtil.createBlockFunctionBody(pos, new ArrayList<>());

        BInvokableSymbol functionSymbol = new BInvokableSymbol(SymTag.INVOKABLE, Flags.asMask(function.flagSet),
                                                               new Name(funcName), pkgID, function.type, owner,
                                                               function.name.pos, VIRTUAL);
        functionSymbol.bodyExist = true;
        functionSymbol.kind = SymbolKind.FUNCTION;

        functionSymbol.retType = function.returnTypeNode.type;
        functionSymbol.scope = new Scope(functionSymbol);
        function.symbol = functionSymbol;
        return function;
    }

    private BLangLambdaFunction addReturnAndDefineLambda(BLangFunction function, BLangRecordLiteral mapLiteral,
                                                         BLangPackage pkgNode, SymbolEnv env, PackageID pkgID,
                                                         BSymbol owner) {
        BLangReturn returnStmt = ASTBuilderUtil.createReturnStmt(function.pos,
                                                                 (BLangBlockFunctionBody) function.body);
        returnStmt.expr = mapLiteral;

        BInvokableSymbol lambdaFunctionSymbol = createInvokableSymbol(function, pkgID, owner);
        BLangLambdaFunction lambdaFunction = desugar.createLambdaFunction(function, lambdaFunctionSymbol);
        lambdaFunction.capturedClosureEnv = env.createClone();

        pkgNode.functions.add(function);
        pkgNode.topLevelNodes.add(function);
        pkgNode.lambdaFunctions.add(lambdaFunction);
        return lambdaFunction;
    }

    private void addAnnotsToLiteral(List<BLangAnnotationAttachment> nodeAttachments, BLangRecordLiteral mapLiteral,
                                    BLangFunction function, SymbolEnv env) {
        Map<BAnnotationSymbol, List<BLangAnnotationAttachment>> attachments = new HashMap<>();

        for (AnnotationAttachmentNode attachment : nodeAttachments) {
            BLangAnnotationAttachment annotationAttachment = (BLangAnnotationAttachment) attachment;
            desugar.rewrite(annotationAttachment, env);

            BAnnotationSymbol annotationSymbol = annotationAttachment.annotationSymbol;
            if (attachments.containsKey(annotationSymbol)) {
                attachments.get(annotationSymbol).add(annotationAttachment);
            } else {
                AttachPoint attachPoint = null;
                for (AttachPoint.Point point : annotationAttachment.attachPoints) {
                    Optional<AttachPoint> attachPointOptional = annotationSymbol.points.stream()
                            .filter(annotAttachPoint -> annotAttachPoint.point == point).findAny();

                    if (attachPointOptional.isPresent()) {
                        attachPoint = attachPointOptional.get();
                        break;
                    }
                }

                if (attachPoint == null || attachPoint.source) {
                    // Avoid defining annotation values for source only annotations.
                    continue;
                }

                attachments.put(annotationSymbol,
                                new ArrayList<BLangAnnotationAttachment>() {{
                                    add(annotationAttachment);
                                }});
            }
        }

        if (attachments.isEmpty()) {
            return;
        }

        for (BAnnotationSymbol annotationSymbol : attachments.keySet()) {
            BTypeSymbol attachedTypeSymbol = annotationSymbol.attachedType;
            if (attachedTypeSymbol == null ||
                    types.isAssignable(attachedTypeSymbol.type, symTable.trueType)) {
                // annotation v1 on type; OR annotation TRUE v1 on type;
                // @v1
                // type X record {
                //     int i;
                // };
                // // Adds
                // { ..., v1: true, ... }
                addTrueAnnot(attachments.get(annotationSymbol).get(0), mapLiteral);
            } else if (attachedTypeSymbol.type.tag != TypeTags.ARRAY) {
                // annotation FooRecord v1 on type; OR annotation map<anydata> v1 on type;
                // @v1 {
                //     value: 1
                // }
                // type X record {
                //     int i;
                // };
                // // Adds
                // { ..., v1: { value: 1 }, ... }
                addSingleAnnot(attachments.get(annotationSymbol).get(0), mapLiteral);
            } else {
                // annotation FooRecord[] v1 on type; OR annotation map<anydata>[] v1 on type;
                // @v1 {
                //     value: 1
                // }
                // @v1 {
                //     value: 2
                // }
                // type X record {
                //     int i;
                // };
                // // Adds
                // { ..., v1: [{ value: 1 }, { value: 2 }], ... }
                addAnnotArray(function.pos, annotationSymbol.bvmAlias(), attachedTypeSymbol.type,
                              attachments.get(annotationSymbol), mapLiteral);
            }
        }
    }

    private BInvokableSymbol createInvokableSymbol(BLangFunction function, PackageID pkgID, BSymbol owner) {
        BInvokableSymbol functionSymbol = Symbols.createFunctionSymbol(Flags.asMask(function.flagSet),
                                                                       new Name(function.name.value),
                                                                       pkgID, function.type, owner, true, function.pos,
                                                                       VIRTUAL);
        functionSymbol.retType = function.returnTypeNode.type;
        functionSymbol.params = function.requiredParams.stream()
                .map(param -> param.symbol)
                .collect(Collectors.toList());
        functionSymbol.scope = new Scope(functionSymbol);
        functionSymbol.restParam = function.restParam != null ? function.restParam.symbol : null;
        functionSymbol.type = new BInvokableType(Collections.emptyList(),
                function.restParam != null ? function.restParam.type : null,
                new BMapType(TypeTags.MAP, symTable.anyType, null),
                null);
        function.symbol = functionSymbol;
        return functionSymbol;
    }

    private BLangSimpleVariable createGlobalAnnotationMapVar(BLangPackage pkgNode) {
        BLangSimpleVariable annotationMap = ASTBuilderUtil.createVariable(pkgNode.pos, ANNOTATION_DATA,
                                                                          symTable.mapType,
                                                                          ASTBuilderUtil.createEmptyRecordLiteral(
                                                                                  pkgNode.pos, symTable.mapType), null);
        ASTBuilderUtil.defineVariable(annotationMap, pkgNode.symbol, names);
        pkgNode.globalVars.add(0, annotationMap); // TODO fix this
        pkgNode.topLevelNodes.add(0, annotationMap);
        return annotationMap;
    }

    private void addTrueAnnot(BLangAnnotationAttachment attachment, BLangRecordLiteral recordLiteral) {
        // Handle scenarios where type is a subtype of `true` explicitly or implicitly (by omission).
        // add { ..., v1: true, ... }
        BLangExpression expression = ASTBuilderUtil.wrapToConversionExpr(symTable.trueType,
                                                                         ASTBuilderUtil.createLiteral(
                                                                                 attachment.pos, symTable.booleanType,
                                                                                 Boolean.TRUE),
                                                                         symTable, types);
        addAnnotValueToLiteral(recordLiteral, attachment.annotationSymbol.bvmAlias(), expression, attachment.pos);
    }

    private void addSingleAnnot(BLangAnnotationAttachment attachment, BLangRecordLiteral recordLiteral) {
        // Handle scenarios where type is a subtype of `map<any|error>` or `record{any|error...;}`.
        // create: add { ..., v1: { value: 1 } ... } or { ..., v1: C1 ... } where C1 is a constant reference
        addAnnotValueToLiteral(recordLiteral, attachment.annotationSymbol.bvmAlias(), attachment.expr, attachment.pos);
    }


    private void addAnnotArray(Location pos, String name, BType annotType,
                               List<BLangAnnotationAttachment> attachments, BLangRecordLiteral recordLiteral) {
        // Handle scenarios where type is a subtype of `map<any|error>[]` or `record{any|error...;}[]`.
        // Create an empty array literal of the expected type.
        BLangListConstructorExpr.BLangArrayLiteral arrayLiteral =
                ASTBuilderUtil.createEmptyArrayLiteral(pos, (BArrayType) annotType);

        // Add value to the array literal, [{ foo: 1, bar: "b" }, { foo: C1, bar: "b2" }, ...  ]
        attachments.forEach(attachment -> arrayLiteral.exprs.add(attachment.expr));

        // Add the array literal to the record literal of all annots. Where `v1` is the annot-tag,
        // { ..., v1: [{ foo: 1, bar: "b" }, { foo: C1, bar: "b2" }, ...  ], ... }
        addAnnotValueToLiteral(recordLiteral, name, arrayLiteral, pos);
    }

    private void addInvocationToGlobalAnnotMap(String identifier, BLangLambdaFunction lambdaFunction,
                                               BLangBlockStmt target) {
        // create: $annotation_data["identifier"] = $annot_func$.call();
        addAnnotValueAssignmentToMap(annotationMap, identifier, target,
                                     getInvocation(lambdaFunction));
    }

    private void addInvocationToGlobalAnnotMap(String identifier, BLangLambdaFunction lambdaFunction,
                                               BLangFunctionBody target) {
        // create: $annotation_data["identifier"] = $annot_func$.call();
        addAnnotValueAssignmentToMap(annotationMap, identifier, (BLangBlockFunctionBody) target,
                                     getInvocation(lambdaFunction));
    }

    private void addLambdaToGlobalAnnotMap(String identifier, BLangLambdaFunction lambdaFunction,
                                           BLangBlockStmt target) {
        // create: $annotation_data["identifier"] = $annot_func$;
        addAnnotValueAssignmentToMap(annotationMap, identifier, target,
                                     ASTBuilderUtil.createVariableRef(lambdaFunction.pos,
                                                                      lambdaFunction.function.symbol));
    }

    private void addInvocationToLiteral(BLangRecordLiteral recordLiteral, String identifier,
                                        Location pos, BLangLambdaFunction lambdaFunction) {
        BLangInvocation annotFuncInvocation = getInvocation(lambdaFunction);
        recordLiteral.fields.add(ASTBuilderUtil.createBLangRecordKeyValue(
                ASTBuilderUtil.createLiteral(pos, symTable.stringType, identifier), annotFuncInvocation));
    }

    private void addAnnotValueAssignmentToMap(BLangSimpleVariable mapVar, String identifier,
                                              BlockNode target, Location targetPos,
                                              BLangExpression expression) {
        BLangAssignment assignmentStmt = ASTBuilderUtil.createAssignmentStmt(targetPos, target);
        assignmentStmt.expr = expression;

        BLangIndexBasedAccess indexAccessNode = (BLangIndexBasedAccess) TreeBuilder.createIndexBasedAccessNode();
        indexAccessNode.pos = targetPos;
        indexAccessNode.indexExpr = ASTBuilderUtil.createLiteral(targetPos, symTable.stringType,
                StringEscapeUtils.unescapeJava(identifier));
        indexAccessNode.expr = ASTBuilderUtil.createVariableRef(targetPos, mapVar.symbol);
        indexAccessNode.type = ((BMapType) mapVar.type).constraint;
        assignmentStmt.varRef = indexAccessNode;
    }

    private void addAnnotValueAssignmentToMap(BLangSimpleVariable mapVar, String identifier,
                                              BLangBlockFunctionBody target, BLangExpression expression) {
        addAnnotValueAssignmentToMap(mapVar, identifier, target, target.pos, expression);
    }

    private void addAnnotValueAssignmentToMap(BLangSimpleVariable mapVar, String identifier,
                                              BLangBlockStmt target, BLangExpression expression) {
        addAnnotValueAssignmentToMap(mapVar, identifier, target, target.pos, expression);
    }

    private void addAnnotValueToLiteral(BLangRecordLiteral recordLiteral, String identifier,
                                        BLangExpression expression, Location pos) {
        recordLiteral.fields.add(ASTBuilderUtil.createBLangRecordKeyValue(
                ASTBuilderUtil.createLiteral(pos, symTable.stringType, identifier), expression));
    }

    private BLangInvocation getInvocation(BLangLambdaFunction lambdaFunction) {
        BLangInvocation funcInvocation = (BLangInvocation) TreeBuilder.createInvocationNode();
        funcInvocation.type = symTable.mapType;
        funcInvocation.expr = null;
        BInvokableSymbol lambdaSymbol = lambdaFunction.function.symbol;
        funcInvocation.symbol = lambdaSymbol;
        funcInvocation.name = ASTBuilderUtil.createIdentifier(lambdaFunction.pos, lambdaSymbol.name.value);
        return funcInvocation;
    }

    private int calculateIndex(List<BLangStatement> statements, BLangService service) {
        for (int i = 0; i < statements.size(); i++) {
            BLangStatement stmt = statements.get(i);
            if ((stmt.getKind() == NodeKind.ASSIGNMENT) &&
                    (((BLangAssignment) stmt).expr.getKind() == NodeKind.SERVICE_CONSTRUCTOR) &&
                    ((BLangServiceConstructorExpr) ((BLangAssignment) stmt).expr).serviceNode == service) {
                return i;
            }
        }
        return statements.size();
    }

    private int calculateIndex(List<BLangStatement> statements, BTypeSymbol symbol) {
        for (int i = 0; i < statements.size(); i++) {
            BLangStatement stmt = statements.get(i);
            if ((stmt.getKind() == NodeKind.ASSIGNMENT) &&
                    (((BLangAssignment) stmt).expr.getKind() == NodeKind.SERVICE_CONSTRUCTOR) &&
                    ((BLangServiceConstructorExpr) ((BLangAssignment) stmt).expr).type.tsymbol == symbol) {
                return i;
            }
        }
        return statements.size();
    }

    private List<BLangSimpleVariable> getParams(BLangFunction function) {
        List<BLangSimpleVariable> params = new ArrayList<>(function.getParameters());

        if (function.restParam != null) {
            params.add(function.restParam);
        }

        return params;
    }
}<|MERGE_RESOLUTION|>--- conflicted
+++ resolved
@@ -16,10 +16,7 @@
  */
 package org.wso2.ballerinalang.compiler.desugar;
 
-<<<<<<< HEAD
-=======
 import io.ballerina.tools.diagnostics.Location;
->>>>>>> dfa1fba9
 import org.apache.commons.lang3.StringEscapeUtils;
 import org.ballerinalang.model.TreeBuilder;
 import org.ballerinalang.model.elements.AttachPoint;
@@ -94,11 +91,7 @@
 import java.util.Optional;
 import java.util.stream.Collectors;
 
-<<<<<<< HEAD
-import static io.ballerina.runtime.util.BLangConstants.UNDERSCORE;
-=======
 import static io.ballerina.runtime.api.constants.RuntimeConstants.UNDERSCORE;
->>>>>>> dfa1fba9
 import static org.ballerinalang.model.symbols.SymbolOrigin.VIRTUAL;
 
 /**
@@ -219,18 +212,12 @@
         return null;
     }
 
-<<<<<<< HEAD
-    void defineStatementAnnotations(List<BLangAnnotationAttachment> attachments, DiagnosticPos pos, PackageID pkgID,
-                                    BSymbol owner, SymbolEnv env) {
-        BLangFunction function = defineFunction(pos, pkgID, owner);
-=======
     void defineStatementAnnotations(List<BLangAnnotationAttachment> attachments,
                                     Location location,
                                     PackageID pkgID,
                                     BSymbol owner,
                                     SymbolEnv env) {
         BLangFunction function = defineFunction(location, pkgID, owner);
->>>>>>> dfa1fba9
         BLangRecordLiteral mapLiteral = ASTBuilderUtil.createEmptyRecordLiteral(function.pos, symTable.mapType);
         addAnnotsToLiteral(attachments, mapLiteral, function, env);
     }
@@ -557,11 +544,7 @@
         }
     }
 
-<<<<<<< HEAD
-    private BLangFunction defineFunction(DiagnosticPos pos, PackageID pkgID, BSymbol owner) {
-=======
     private BLangFunction defineFunction(Location pos, PackageID pkgID, BSymbol owner) {
->>>>>>> dfa1fba9
         String funcName = ANNOT_FUNC + UNDERSCORE + annotFuncCount++;
         BLangFunction function = ASTBuilderUtil.createFunction(pos, funcName);
         function.type = new BInvokableType(Collections.emptyList(), symTable.mapType, null);
