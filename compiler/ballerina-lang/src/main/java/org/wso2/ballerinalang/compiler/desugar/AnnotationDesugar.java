--- conflicted
+++ resolved
@@ -602,12 +602,7 @@
         if (!typeDef.annAttachments.isEmpty()) {
             function = defineFunction(typeDef.pos, pkgID, owner);
             mapLiteral = ASTBuilderUtil.createEmptyRecordLiteral(function.pos, symTable.mapType);
-<<<<<<< HEAD
             addAnnotsToLiteral(typeDef.annAttachments, mapLiteral, typeDef.pos, env, false);
-            annotFunctionDefined = true;
-=======
-            addAnnotsToLiteral(typeDef.annAttachments, mapLiteral, function, env, false);
->>>>>>> f6a1a766
         }
         List<BLangSimpleVariable> fields;
         if (typeDef.typeNode.getKind() == NodeKind.TUPLE_TYPE_NODE) {
