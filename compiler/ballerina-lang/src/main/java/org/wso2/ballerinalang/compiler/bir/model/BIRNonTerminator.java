--- conflicted
+++ resolved
@@ -360,7 +360,6 @@
     }
 
     /**
-<<<<<<< HEAD
      * New XML element instruction.
      * <p>
      * e.g.: {@code <foo>content</foo>}
@@ -517,7 +516,15 @@
             super(pos, InstructionKind.XML_SEQ_STORE);
             this.lhsOp = lhsOp;
             this.rhsOp = rhsOp;
-=======
+        }
+
+        @Override
+        public void accept(BIRVisitor visitor) {
+            visitor.visit(this);
+        }
+    }
+
+    /**
      * A FP load instruction.
      * <p>
      * e.g., function (string, string) returns (string) anonFunction =
@@ -537,7 +544,6 @@
             this.lhsOp = lhsOp;
             this.funcName = funcName;
             this.pkgId = pkgId;
->>>>>>> c68fefe1
         }
 
         @Override
