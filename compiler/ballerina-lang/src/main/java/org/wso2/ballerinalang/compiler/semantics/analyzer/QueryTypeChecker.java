--- conflicted
+++ resolved
@@ -357,20 +357,20 @@
                 resolvedType = getResolvedType(selectType, type, isReadonly, env);
                 break;
             case TypeTags.STRING:
-<<<<<<< HEAD
-=======
                 selectType = checkExpr(selectExp, env, type, data);
                 resolvedType = symTable.stringType;
                 break;
->>>>>>> d08328e9
             case TypeTags.XML:
             case TypeTags.XML_COMMENT:
             case TypeTags.XML_ELEMENT:
             case TypeTags.XML_PI:
             case TypeTags.XML_TEXT:
                 selectType = checkExpr(selectExp, env, type, data);
-<<<<<<< HEAD
-                resolvedType = selectType;
+                if (types.isAssignable(selectType, symTable.xmlType)) {
+                    resolvedType = getResolvedType(new BXMLType(selectType, null), type, isReadonly, env);
+                } else {
+                    resolvedType = selectType;
+                }
                 break;
             case TypeTags.INTERSECTION:
                 type = ((BIntersectionType) type).effectiveType;
@@ -391,49 +391,15 @@
                 } else {
                     resolvedType = getNonContextualQueryType(selectType, collectionType);
                 }
-=======
-                if (types.isAssignable(selectType, symTable.xmlType)) {
-                    resolvedType = getResolvedType(new BXMLType(selectType, null), type, isReadonly, env);
-                } else {
-                    resolvedType = selectType;
-                }
-                break;
-            case TypeTags.INTERSECTION:
-                type = ((BIntersectionType) type).effectiveType;
-                solveSelectTypeAndResolveType(queryExpr, selectExp, type, collectionType, selectTypes,
-                        resolvedTypes, env, data, Symbols.isFlagOn(type.flags, Flags.READONLY));
-                return;
-            case TypeTags.NONE:
-            default:
-                // contextually expected type not given (i.e var).
-                selectType = checkExprSilent(nodeCloner.cloneNode(selectExp), type, data);
-                if (selectType != symTable.semanticError) {
-                    selectType = checkExpr(selectExp, env, type, data);
-                }  else {
-                    selectType = checkExpr(selectExp, env, data);
-                }
-                if (queryExpr.isMap) { // A query-expr that constructs a mapping must start with the map keyword.
-                    resolvedType = symTable.mapType;
-                } else {
-                    resolvedType = getNonContextualQueryType(selectType, collectionType);
-                }
->>>>>>> d08328e9
                 break;
         }
         if (selectType != symTable.semanticError) {
             if (resolvedType.tag == TypeTags.STREAM) {
                 queryExpr.isStream = true;
-<<<<<<< HEAD
             }
             if (resolvedType.tag == TypeTags.TABLE) {
                 queryExpr.isTable = true;
             }
-=======
-            }
-            if (resolvedType.tag == TypeTags.TABLE) {
-                queryExpr.isTable = true;
-            }
->>>>>>> d08328e9
             selectTypes.add(selectType);
             resolvedTypes.add(resolvedType);
         }
