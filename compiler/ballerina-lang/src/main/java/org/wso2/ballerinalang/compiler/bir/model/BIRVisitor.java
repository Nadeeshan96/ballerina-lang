--- conflicted
+++ resolved
@@ -115,13 +115,10 @@
     }
 
     public void visit(NewError birNewError) {
-<<<<<<< HEAD
         throw new AssertionError();
     }
 
     public void visit(Panic birPanic) {
-=======
->>>>>>> 50b5d454
         throw new AssertionError();
     }
 
