--- conflicted
+++ resolved
@@ -65,34 +65,22 @@
 import static org.objectweb.asm.Opcodes.CHECKCAST;
 import static org.objectweb.asm.Opcodes.DUP;
 import static org.objectweb.asm.Opcodes.GETFIELD;
-<<<<<<< HEAD
 import static org.objectweb.asm.Opcodes.GETSTATIC;
-=======
->>>>>>> f1c56a85
 import static org.objectweb.asm.Opcodes.ICONST_0;
 import static org.objectweb.asm.Opcodes.ICONST_1;
 import static org.objectweb.asm.Opcodes.INVOKESPECIAL;
 import static org.objectweb.asm.Opcodes.INVOKESTATIC;
 import static org.objectweb.asm.Opcodes.INVOKEVIRTUAL;
-<<<<<<< HEAD
 import static org.objectweb.asm.Opcodes.IRETURN;
-=======
->>>>>>> f1c56a85
 import static org.objectweb.asm.Opcodes.NEW;
 import static org.objectweb.asm.Opcodes.RETURN;
 import static org.wso2.ballerinalang.compiler.bir.codegen.JvmCodeGenUtil.isBuiltInPackage;
 import static org.wso2.ballerinalang.compiler.bir.codegen.JvmConstants.CREATE_TYPES_METHOD;
 import static org.wso2.ballerinalang.compiler.bir.codegen.JvmConstants.CURRENT_MODULE_INIT;
-<<<<<<< HEAD
 import static org.wso2.ballerinalang.compiler.bir.codegen.JvmConstants.GET_TEST_EXECUTION_STATE;
 import static org.wso2.ballerinalang.compiler.bir.codegen.JvmConstants.GRACEFUL_EXIT_METHOD_NAME;
 import static org.wso2.ballerinalang.compiler.bir.codegen.JvmConstants.JVM_INIT_METHOD;
 import static org.wso2.ballerinalang.compiler.bir.codegen.JvmConstants.LAMBDA_PREFIX;
-=======
-import static org.wso2.ballerinalang.compiler.bir.codegen.JvmConstants.GRACEFUL_EXIT_METHOD_NAME;
-import static org.wso2.ballerinalang.compiler.bir.codegen.JvmConstants.JVM_INIT_METHOD;
-import static org.wso2.ballerinalang.compiler.bir.codegen.JvmConstants.MAIN_ARG_VAR_PREFIX;
->>>>>>> f1c56a85
 import static org.wso2.ballerinalang.compiler.bir.codegen.JvmConstants.MAIN_METHOD;
 import static org.wso2.ballerinalang.compiler.bir.codegen.JvmConstants.MODULE_EXECUTE_METHOD;
 import static org.wso2.ballerinalang.compiler.bir.codegen.JvmConstants.MODULE_INIT_CLASS_NAME;
@@ -154,14 +142,9 @@
     }
 
     public void generateLambdaForModuleExecuteFunction(ClassWriter cw, String initClass, JvmCastGen jvmCastGen,
-<<<<<<< HEAD
                                                        BIRNode.BIRFunction mainFunc,
                                                        BIRNode.BIRFunction testExecuteFunc) {
-        String lambdaFuncName = LAMBDA_PREFIX + JvmConstants.MODULE_EXECUTE_METHOD + "$";
-=======
-                                                       BIRNode.BIRFunction mainFunc) {
-        String lambdaFuncName = "$lambda$" + MODULE_EXECUTE_METHOD + "$";
->>>>>>> f1c56a85
+        String lambdaFuncName = LAMBDA_PREFIX + MODULE_EXECUTE_METHOD + "$";
         MethodVisitor mv = visitFunction(cw, lambdaFuncName);
         mv.visitCode();
         String methodDesc;
@@ -172,7 +155,6 @@
         mv.visitInsn(AALOAD);
         mv.visitTypeInsn(CHECKCAST, STRAND_CLASS);
 
-<<<<<<< HEAD
         if (mainFunc == null && testExecuteFunc == null) {
             methodDesc = JvmSignatures.MODULE_START;
         } else {
@@ -198,24 +180,6 @@
             methodDesc = JvmCodeGenUtil.getMethodDesc(paramTypes, returnType);
         }
 
-=======
-        if (mainFunc != null) {
-            BType returnType = mainFunc.type.retType;
-            List<BType> paramTypes = mainFunc.type.paramTypes;
-            // load and cast param values
-            int paramIndex = 1;
-            for (BType pType : paramTypes) {
-                mv.visitVarInsn(ALOAD, 0);
-                mv.visitIntInsn(BIPUSH, paramIndex);
-                mv.visitInsn(AALOAD);
-                jvmCastGen.addUnboxInsn(mv, pType);
-                paramIndex += 1;
-            }
-            methodDesc = JvmCodeGenUtil.getMethodDesc(paramTypes, returnType);
-        } else {
-            methodDesc = JvmSignatures.MODULE_START;
-        }
->>>>>>> f1c56a85
         mv.visitMethodInsn(INVOKESTATIC, initClass, JvmConstants.MODULE_EXECUTE_METHOD, methodDesc, false);
         jvmCastGen.addBoxInsn(mv, errorOrNilType);
         MethodGenUtils.visitReturn(mv, lambdaFuncName, initClass);
@@ -277,12 +241,8 @@
     public void enrichPkgWithInitializers(Map<String, BIRFunctionWrapper> birFunctionMap,
                                           Map<String, JavaClass> jvmClassMap, String typeOwnerClass,
                                           BIRNode.BIRPackage pkg, List<PackageID> moduleImports,
-<<<<<<< HEAD
                                           boolean serviceEPAvailable, BIRNode.BIRFunction mainFunc,
                                           BIRNode.BIRFunction testExecuteFunc) {
-=======
-                                          boolean serviceEPAvailable, BIRNode.BIRFunction mainFunc) {
->>>>>>> f1c56a85
         JavaClass javaClass = jvmClassMap.get(typeOwnerClass);
         BIRNode.BIRFunction initFunc = generateDefaultFunction(moduleImports, pkg, MODULE_INIT_METHOD,
                 MethodGenUtils.INIT_FUNCTION_SUFFIX);
@@ -297,7 +257,6 @@
         pkg.functions.add(startFunc);
         birFunctionMap.put(JvmCodeGenUtil.getPackageName(pkg.packageID) + MODULE_START_METHOD,
                 JvmPackageGen.getFunctionWrapper(startFunc, pkg.packageID, typeOwnerClass));
-<<<<<<< HEAD
 
         BIRNode.BIRFunction execFunc = generateExecuteFunction(pkg, serviceEPAvailable, mainFunc, testExecuteFunc,
                 typeOwnerClass);
@@ -438,123 +397,6 @@
     private BIRNode.BIRGlobalVariableDcl getDefaultFuncFPGlobalVar(Name name,
                                                                    List<BIRNode.BIRGlobalVariableDcl> globalVars) {
 
-=======
-
-        BIRNode.BIRFunction execFunc = generateExecuteFunction(pkg, serviceEPAvailable, mainFunc, typeOwnerClass);
-        javaClass.functions.add(execFunc);
-        pkg.functions.add(execFunc);
-        birFunctionMap.put(JvmCodeGenUtil.getPackageName(pkg.packageID) + MODULE_EXECUTE_METHOD,
-                JvmPackageGen.getFunctionWrapper(execFunc, pkg.packageID, typeOwnerClass));
-    }
-
-    private BIRNode.BIRFunction generateExecuteFunction(BIRNode.BIRPackage pkg, boolean serviceEPAvailable,
-                                                        BIRNode.BIRFunction mainFunc, String typeOwnerClass) {
-        BIRNode.BIRVariableDcl retVar = new BIRNode.BIRVariableDcl(null, errorOrNilType, new Name("%ret"),
-                VarScope.FUNCTION, VarKind.RETURN, "");
-        BIROperand retVarRef = new BIROperand(retVar);
-        List<BIROperand> mainArgs = new ArrayList<>();
-        BInvokableType funcType = new BInvokableType(Collections.emptyList(), null, errorOrNilType, null);
-        BIRNode.BIRFunction modExecFunc =
-                new BIRNode.BIRFunction(null, new Name(MODULE_EXECUTE_METHOD), 0, funcType, null, 0, VIRTUAL);
-        if (mainFunc != null) {
-            funcType.paramTypes = mainFunc.type.paramTypes;
-            modExecFunc.parameters = mainFunc.parameters;
-            modExecFunc.requiredParams = mainFunc.requiredParams;
-            modExecFunc.argsCount = modExecFunc.parameters.size();
-            for (BIRNode.BIRFunctionParameter parameter : mainFunc.parameters) {
-                BIRNode.BIRVariableDcl paramVar = new BIRNode.BIRVariableDcl(null, parameter.type,
-                        new Name(MAIN_ARG_VAR_PREFIX + parameter.jvmVarName), VarScope.FUNCTION, VarKind.ARG, "");
-                BIROperand paramVarRef = new BIROperand(paramVar);
-                modExecFunc.localVars.add(paramVar);
-                mainArgs.add(paramVarRef);
-            }
-        }
-        modExecFunc.localVars.add(retVar);
-        addAndGetNextBasicBlock(modExecFunc);
-
-        BIRNode.BIRVariableDcl boolVal = addAndGetNextVar(modExecFunc, symbolTable.booleanType);
-        BIROperand boolRef = new BIROperand(boolVal);
-        addCheckedInvocation(modExecFunc, pkg.packageID, MODULE_INIT_METHOD, retVarRef, boolRef);
-
-        if (mainFunc != null) {
-            injectDefaultArgs(mainArgs, mainFunc, modExecFunc, boolRef, pkg.globalVars);
-            addCheckedInvocationWithArgs(modExecFunc, pkg.packageID, MAIN_METHOD, retVarRef, boolRef, mainArgs,
-                    mainFunc.annotAttachments);
-        }
-        BIRNode.BIRBasicBlock lastBB =
-                addCheckedInvocation(modExecFunc, pkg.packageID, MODULE_START_METHOD, retVarRef, boolRef);
-
-        if (!serviceEPAvailable && !JvmPackageGen.isLangModule(pkg.packageID)) {
-            lastBB = addCheckedInvocationForExitCall(modExecFunc, retVarRef, boolRef, typeOwnerClass);
-        }
-        lastBB.terminator = new BIRTerminator.Return(null);
-        return modExecFunc;
-    }
-
-    private void injectDefaultArgs(List<BIROperand> mainArgs, BIRNode.BIRFunction mainFunc,
-                                   BIRNode.BIRFunction modExecFunc, BIROperand boolRef,
-                                   List<BIRNode.BIRGlobalVariableDcl> globalVars) {
-        for (int i = 0; i < mainFunc.parameters.size(); i++) {
-            BIRNode.BIRFunctionParameter parameter = mainFunc.parameters.get(i);
-            if (parameter.hasDefaultExpr) {
-                BIRNode.BIRBasicBlock lastBB = modExecFunc.basicBlocks.get(modExecFunc.basicBlocks.size() - 1);
-                BIROperand argOperand = mainArgs.get(i);
-                switch (parameter.type.tag) {
-                    case TypeTags.INT:
-                    case TypeTags.SIGNED32_INT:
-                    case TypeTags.SIGNED16_INT:
-                    case TypeTags.SIGNED8_INT:
-                    case TypeTags.UNSIGNED32_INT:
-                    case TypeTags.UNSIGNED16_INT:
-                    case TypeTags.UNSIGNED8_INT:
-                    case TypeTags.FLOAT:
-                    case TypeTags.DECIMAL:
-                    case TypeTags.BYTE:
-                        injectEqualsCheck(modExecFunc, boolRef, parameter.type, lastBB, argOperand);
-                        break;
-                    default:
-                        BIRNonTerminator.TypeTest typeTest =
-                                new BIRNonTerminator.TypeTest(null, symbolTable.nilType, boolRef, argOperand);
-                        lastBB.instructions.add(typeTest);
-                }
-                BIRNode.BIRBasicBlock trueBB = addAndGetNextBasicBlock(modExecFunc);
-                BIRNode.BIRBasicBlock falseBB = addAndGetNextBasicBlock(modExecFunc);
-                lastBB.terminator = new BIRTerminator.Branch(null, boolRef, trueBB, falseBB);
-                BInvokableSymbol defaultFunc =
-                        ((BInvokableTypeSymbol) mainFunc.type.tsymbol).defaultValues.get(parameter.metaVarName);
-                trueBB.terminator = getFPCallForDefaultParameter(defaultFunc, argOperand, falseBB, globalVars,
-                        mainArgs.subList(0, i));
-            }
-        }
-
-    }
-
-    private void injectEqualsCheck(BIRNode.BIRFunction modExecFunc, BIROperand boolRef, BType type,
-                                   BIRNode.BIRBasicBlock lastBB, BIROperand argOperand) {
-        BIRNode.BIRVariableDcl defaultVal = addAndGetNextVar(modExecFunc, type);
-        BIROperand defaultRef = new BIROperand(defaultVal);
-        BIRNonTerminator.ConstantLoad constantLoad = new BIRNonTerminator.ConstantLoad(null, 0, type, defaultRef);
-        BIRNonTerminator.BinaryOp equals =
-                new BIRNonTerminator.BinaryOp(null, InstructionKind.EQUAL, null, boolRef, argOperand,
-                        defaultRef);
-        lastBB.instructions.add(constantLoad);
-        lastBB.instructions.add(equals);
-    }
-
-    private BIRTerminator.FPCall getFPCallForDefaultParameter(BInvokableSymbol defaultFunc, BIROperand argOperand,
-                                                              BIRNode.BIRBasicBlock thenBB,
-                                                              List<BIRNode.BIRGlobalVariableDcl> globalVars,
-                                                              List<BIROperand> args) {
-        BIRNode.BIRGlobalVariableDcl defaultFuncVar = getDefaultFuncFPGlobalVar(defaultFunc.name, globalVars);
-        BIROperand defaultFP = new BIROperand(defaultFuncVar);
-        boolean workerDerivative = Symbols.isFlagOn(defaultFunc.flags, Flags.WORKER);
-        return new BIRTerminator.FPCall(null, InstructionKind.FP_CALL, defaultFP, args, argOperand, false, thenBB, null,
-                workerDerivative);
-    }
-
-    private BIRNode.BIRGlobalVariableDcl getDefaultFuncFPGlobalVar(Name name,
-                                                                   List<BIRNode.BIRGlobalVariableDcl> globalVars) {
->>>>>>> f1c56a85
         for (BIRNode.BIRGlobalVariableDcl globalVar : globalVars) {
             if (globalVar.name.value.equals(name.value)) {
                 return globalVar;
@@ -612,28 +454,15 @@
                                                                   BIROperand boolRef, String typeOwnerClass) {
         BIRNode.BIRBasicBlock lastBB = func.basicBlocks.get(func.basicBlocks.size() - 1);
         BIRNode.BIRBasicBlock nextBB = addAndGetNextBasicBlock(func);
-<<<<<<< HEAD
-
         lastBB.terminator = getExitMethodCall(nextBB, typeOwnerClass);
 
         BIRNonTerminator.TypeTest typeTest = new BIRNonTerminator.TypeTest(null, symbolTable.errorType, boolRef,
                 retVar);
         nextBB.instructions.add(typeTest);
-
-=======
-        lastBB.terminator = getExitMethodCall(nextBB, typeOwnerClass);
-        BIRNonTerminator.TypeTest typeTest = new BIRNonTerminator.TypeTest(null, symbolTable.errorType, boolRef,
-                retVar);
-        nextBB.instructions.add(typeTest);
->>>>>>> f1c56a85
         BIRNode.BIRBasicBlock trueBB = addAndGetNextBasicBlock(func);
         BIRNode.BIRBasicBlock retBB = addAndGetNextBasicBlock(func);
         retBB.terminator = new BIRTerminator.Return(null);
         trueBB.terminator = new BIRTerminator.GOTO(null, retBB);
-<<<<<<< HEAD
-
-=======
->>>>>>> f1c56a85
         BIRNode.BIRBasicBlock falseBB = addAndGetNextBasicBlock(func);
         nextBB.terminator = new BIRTerminator.Branch(null, boolRef, trueBB, falseBB);
         return falseBB;
@@ -720,7 +549,6 @@
         mv.visitMaxs(0, 0);
         mv.visitEnd();
     }
-<<<<<<< HEAD
 
     public void generateGetTestExecutionState(ClassWriter cw, String className) {
         MethodVisitor mv = cw.visitMethod(ACC_PUBLIC | ACC_STATIC, GET_TEST_EXECUTION_STATE, "()I",
@@ -731,6 +559,4 @@
         mv.visitMaxs(0, 0);
         mv.visitEnd();
     }
-=======
->>>>>>> f1c56a85
 }