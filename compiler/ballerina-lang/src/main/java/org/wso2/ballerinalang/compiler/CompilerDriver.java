/*
 *  Copyright (c) 2018, WSO2 Inc. (http://www.wso2.org) All Rights Reserved.
 *
 *  WSO2 Inc. licenses this file to you under the Apache License,
 *  Version 2.0 (the "License"); you may not use this file except
 *  in compliance with the License.
 *  You may obtain a copy of the License at
 *
 *    http://www.apache.org/licenses/LICENSE-2.0
 *
 *  Unless required by applicable law or agreed to in writing,
 *  software distributed under the License is distributed on an
 *  "AS IS" BASIS, WITHOUT WARRANTIES OR CONDITIONS OF ANY
 *  KIND, either express or implied.  See the License for the
 *  specific language governing permissions and limitations
 *  under the License.
 */
package org.wso2.ballerinalang.compiler;

import org.ballerinalang.compiler.CompilerOptionName;
import org.ballerinalang.compiler.CompilerPhase;
import org.ballerinalang.model.elements.PackageID;
import org.wso2.ballerinalang.compiler.bir.BIRGen;
import org.wso2.ballerinalang.compiler.desugar.ConstantPropagation;
import org.wso2.ballerinalang.compiler.desugar.Desugar;
import org.wso2.ballerinalang.compiler.diagnostic.BLangDiagnosticLog;
import org.wso2.ballerinalang.compiler.semantics.analyzer.CodeAnalyzer;
import org.wso2.ballerinalang.compiler.semantics.analyzer.CompilerPluginRunner;
import org.wso2.ballerinalang.compiler.semantics.analyzer.DataflowAnalyzer;
import org.wso2.ballerinalang.compiler.semantics.analyzer.DocumentationAnalyzer;
import org.wso2.ballerinalang.compiler.semantics.analyzer.IsolationAnalyzer;
<<<<<<< HEAD
import org.wso2.ballerinalang.compiler.semantics.analyzer.ObserverbilitySymbolCollectorRunner;
=======
>>>>>>> dfa1fba9
import org.wso2.ballerinalang.compiler.semantics.analyzer.SemanticAnalyzer;
import org.wso2.ballerinalang.compiler.semantics.analyzer.SymbolEnter;
import org.wso2.ballerinalang.compiler.semantics.analyzer.SymbolResolver;
import org.wso2.ballerinalang.compiler.semantics.analyzer.TaintAnalyzer;
import org.wso2.ballerinalang.compiler.semantics.model.SymbolTable;
import org.wso2.ballerinalang.compiler.semantics.model.symbols.BPackageSymbol;
import org.wso2.ballerinalang.compiler.tree.BLangImportPackage;
import org.wso2.ballerinalang.compiler.tree.BLangPackage;
import org.wso2.ballerinalang.compiler.util.CompilerContext;
import org.wso2.ballerinalang.compiler.util.CompilerOptions;
import org.wso2.ballerinalang.compiler.util.Constants;

import java.util.HashSet;
import java.util.List;

import static org.ballerinalang.compiler.CompilerOptionName.TOOLING_COMPILATION;
import static org.ballerinalang.model.elements.PackageID.ANNOTATIONS;
import static org.ballerinalang.model.elements.PackageID.ARRAY;
import static org.ballerinalang.model.elements.PackageID.BOOLEAN;
import static org.ballerinalang.model.elements.PackageID.DECIMAL;
import static org.ballerinalang.model.elements.PackageID.ERROR;
import static org.ballerinalang.model.elements.PackageID.FLOAT;
import static org.ballerinalang.model.elements.PackageID.FUTURE;
import static org.ballerinalang.model.elements.PackageID.INT;
import static org.ballerinalang.model.elements.PackageID.INTERNAL;
import static org.ballerinalang.model.elements.PackageID.JAVA;
import static org.ballerinalang.model.elements.PackageID.MAP;
import static org.ballerinalang.model.elements.PackageID.OBJECT;
import static org.ballerinalang.model.elements.PackageID.QUERY;
import static org.ballerinalang.model.elements.PackageID.RUNTIME;
import static org.ballerinalang.model.elements.PackageID.STREAM;
import static org.ballerinalang.model.elements.PackageID.STRING;
import static org.ballerinalang.model.elements.PackageID.TABLE;
import static org.ballerinalang.model.elements.PackageID.TRANSACTION;
import static org.ballerinalang.model.elements.PackageID.TYPEDESC;
import static org.ballerinalang.model.elements.PackageID.VALUE;
import static org.ballerinalang.model.elements.PackageID.XML;
import static org.wso2.ballerinalang.util.RepoUtils.LOAD_BUILTIN_FROM_SOURCE;

/**
 * This class drives the compilation of packages through various phases
 * such as symbol enter, semantic analysis, type checking, code analysis,
 * desugar and code generation.
 *
 * @since 0.965.0
 */
public class CompilerDriver {

    private static final CompilerContext.Key<CompilerDriver> COMPILER_DRIVER_KEY =
            new CompilerContext.Key<>();

    private final CompilerOptions options;
    private final BLangDiagnosticLog dlog;
    private final PackageLoader pkgLoader;
    private final PackageCache pkgCache;
    private final SymbolTable symbolTable;
    private final SymbolEnter symbolEnter;
    private final SymbolResolver symResolver;
    private final SemanticAnalyzer semAnalyzer;
    private final CodeAnalyzer codeAnalyzer;
    private final TaintAnalyzer taintAnalyzer;
    private final ConstantPropagation constantPropagation;
    private final DocumentationAnalyzer documentationAnalyzer;
    private final CompilerPluginRunner compilerPluginRunner;
    private final Desugar desugar;
    private final BIRGen birGenerator;
    private final CompilerPhase compilerPhase;
    private final DataflowAnalyzer dataflowAnalyzer;
    private final IsolationAnalyzer isolationAnalyzer;
    private boolean isToolingCompilation;

    public static CompilerDriver getInstance(CompilerContext context) {
        CompilerDriver compilerDriver = context.get(COMPILER_DRIVER_KEY);
        if (compilerDriver == null) {
            compilerDriver = new CompilerDriver(context);
        }
        return compilerDriver;
    }

    private CompilerDriver(CompilerContext context) {
        context.put(COMPILER_DRIVER_KEY, this);

        this.options = CompilerOptions.getInstance(context);
        this.dlog = BLangDiagnosticLog.getInstance(context);
        this.pkgLoader = PackageLoader.getInstance(context);
        this.pkgCache = PackageCache.getInstance(context);
        this.symbolTable = SymbolTable.getInstance(context);
        this.symbolEnter = SymbolEnter.getInstance(context);
        this.semAnalyzer = SemanticAnalyzer.getInstance(context);
        this.symResolver = SymbolResolver.getInstance(context);
        this.codeAnalyzer = CodeAnalyzer.getInstance(context);
        this.documentationAnalyzer = DocumentationAnalyzer.getInstance(context);
        this.taintAnalyzer = TaintAnalyzer.getInstance(context);
        this.constantPropagation = ConstantPropagation.getInstance(context);
        this.compilerPluginRunner = CompilerPluginRunner.getInstance(context);
        this.desugar = Desugar.getInstance(context);
        this.birGenerator = BIRGen.getInstance(context);
        this.compilerPhase = this.options.getCompilerPhase();
        this.dataflowAnalyzer = DataflowAnalyzer.getInstance(context);
        this.isolationAnalyzer = IsolationAnalyzer.getInstance(context);
        this.isToolingCompilation = this.options.isSet(TOOLING_COMPILATION)
                && Boolean.parseBoolean(this.options.get(TOOLING_COMPILATION));
    }

    public BLangPackage compilePackage(BLangPackage packageNode) {
        compilePackageSymbol(packageNode.symbol);
        return packageNode;
    }

    void loadLangModules(List<PackageID> pkgIdList) {
        // This logic interested in loading lang modules from source. For others we can load from balo.
        if (!LOAD_BUILTIN_FROM_SOURCE) {
            symbolTable.langAnnotationModuleSymbol = pkgLoader.loadPackageSymbol(ANNOTATIONS, null, null);
            symbolTable.langJavaModuleSymbol = pkgLoader.loadPackageSymbol(JAVA, null, null);
            symbolTable.langInternalModuleSymbol = pkgLoader.loadPackageSymbol(INTERNAL, null, null);
            symResolver.reloadErrorAndDependentTypes();
            symResolver.reloadIntRangeType();
            symbolTable.langArrayModuleSymbol = pkgLoader.loadPackageSymbol(ARRAY, null, null);
            symbolTable.langDecimalModuleSymbol = pkgLoader.loadPackageSymbol(DECIMAL, null, null);
            symbolTable.langErrorModuleSymbol = pkgLoader.loadPackageSymbol(ERROR, null, null);
            symbolTable.langFloatModuleSymbol = pkgLoader.loadPackageSymbol(FLOAT, null, null);
            symbolTable.langFutureModuleSymbol = pkgLoader.loadPackageSymbol(FUTURE, null, null);
            symbolTable.langIntModuleSymbol = pkgLoader.loadPackageSymbol(INT, null, null);
            symbolTable.langMapModuleSymbol = pkgLoader.loadPackageSymbol(MAP, null, null);
            symbolTable.langObjectModuleSymbol = pkgLoader.loadPackageSymbol(OBJECT, null, null);
            symResolver.loadRawTemplateType();
            symbolTable.langStreamModuleSymbol = pkgLoader.loadPackageSymbol(STREAM, null, null);
            symbolTable.langTableModuleSymbol = pkgLoader.loadPackageSymbol(TABLE, null, null);
            symbolTable.langStringModuleSymbol = pkgLoader.loadPackageSymbol(STRING, null, null);
            symbolTable.langTypedescModuleSymbol = pkgLoader.loadPackageSymbol(TYPEDESC, null, null);
            symbolTable.langValueModuleSymbol = pkgLoader.loadPackageSymbol(VALUE, null, null);
            symbolTable.langXmlModuleSymbol = pkgLoader.loadPackageSymbol(XML, null, null);
            symbolTable.langBooleanModuleSymbol = pkgLoader.loadPackageSymbol(BOOLEAN, null, null);
            symbolTable.langQueryModuleSymbol = pkgLoader.loadPackageSymbol(QUERY, null, null);
            symbolTable.langRuntimeModuleSymbol = pkgLoader.loadPackageSymbol(RUNTIME, null, null);
            symbolTable.langTransactionModuleSymbol = pkgLoader.loadPackageSymbol(TRANSACTION, null, null);
            symbolTable.loadPredeclaredModules();
            return;
        }

        // Loading lang modules from source. At a given time there is only one module.
        PackageID langLib = pkgIdList.get(0);
        if (!PackageID.isLangLibPackageID(langLib)) {
            return;
        }
        if (langLib.equals(ANNOTATIONS)) {
            symbolTable.langAnnotationModuleSymbol = getLangModuleFromSource(ANNOTATIONS);
            return; // Nothing else to load.
        }

        // Other lang modules requires annotation module. Hence loading it first.
        symbolTable.langAnnotationModuleSymbol = pkgLoader.loadPackageSymbol(ANNOTATIONS, null, null);

        symResolver.reloadErrorAndDependentTypes();

        if (langLib.equals(JAVA)) {
            symbolTable.langJavaModuleSymbol = getLangModuleFromSource(JAVA);
            return; // Nothing else to load.
        }

        // Other lang modules requires annotation module. Hence loading it first.
        symbolTable.langJavaModuleSymbol = pkgLoader.loadPackageSymbol(JAVA, null, null);


        if (langLib.equals(INTERNAL)) {
            symbolTable.langInternalModuleSymbol = getLangModuleFromSource(INTERNAL);
            return; // Nothing else to load.
        }

        // Other lang modules requires internal module. Hence loading it.

        symbolTable.langInternalModuleSymbol = pkgLoader.loadPackageSymbol(INTERNAL, null, null);

        if (langLib.equals(QUERY)) {
            // Query module requires stream, array, map, string, table, xml & value modules. Hence loading them.
            symbolTable.langArrayModuleSymbol = pkgLoader.loadPackageSymbol(ARRAY, null, null);
            symbolTable.langMapModuleSymbol = pkgLoader.loadPackageSymbol(MAP, null, null);
            symbolTable.langStringModuleSymbol = pkgLoader.loadPackageSymbol(STRING, null, null);
            symbolTable.langValueModuleSymbol = pkgLoader.loadPackageSymbol(VALUE, null, null);
            symbolTable.langXmlModuleSymbol = pkgLoader.loadPackageSymbol(XML, null, null);
            symbolTable.langTableModuleSymbol = pkgLoader.loadPackageSymbol(TABLE, null, null);
            symbolTable.langStreamModuleSymbol = pkgLoader.loadPackageSymbol(STREAM, null, null);
        }

        if (langLib.equals(TRANSACTION)) {
            // Transaction module requires  array, map, string, value modules. Hence loading them.
            symbolTable.langArrayModuleSymbol = pkgLoader.loadPackageSymbol(ARRAY, null, null);
            symbolTable.langMapModuleSymbol = pkgLoader.loadPackageSymbol(MAP, null, null);
            symbolTable.langStringModuleSymbol = pkgLoader.loadPackageSymbol(STRING, null, null);
            symbolTable.langValueModuleSymbol = pkgLoader.loadPackageSymbol(VALUE, null, null);
            symbolTable.langErrorModuleSymbol = pkgLoader.loadPackageSymbol(ERROR, null, null);
        }

        symResolver.reloadIntRangeType();

        // Now load each module.
        getLangModuleFromSource(langLib);
    }
    // Private methods

    private void compilePackageSymbol(BPackageSymbol packageSymbol) {
        BLangPackage pkgNode = this.pkgCache.get(packageSymbol.pkgID);
        if (pkgNode == null) {
            // This is a package loaded from a BALO.
            return;
        }

        if (pkgNode.completedPhases.contains(CompilerPhase.TYPE_CHECK)) {
            return;
        }

        HashSet<BLangImportPackage> importPkgList = new HashSet<>(pkgNode.imports);
        // If tests are enabled then get the imports of the testable package as well.
        String testsEnabled = this.options.get(CompilerOptionName.SKIP_TESTS);
        if (testsEnabled != null && testsEnabled.equals(Constants.SKIP_TESTS)) {
            pkgNode.getTestablePkgs().forEach(testablePackage -> importPkgList.addAll(testablePackage.imports));
        }
        for (BLangImportPackage pkg : importPkgList) {
            if (pkg.symbol != null) {
                this.compilePackageSymbol(pkg.symbol);
            }
        }
        compile(pkgNode);
    }

    private void compile(BLangPackage pkgNode) {
        if (this.stopCompilation(pkgNode, CompilerPhase.TYPE_CHECK)) {
            return;
        }

        typeCheck(pkgNode);
        if (this.stopCompilation(pkgNode, CompilerPhase.CODE_ANALYZE)) {
            return;
        }

        codeAnalyze(pkgNode);
        if (this.stopCompilation(pkgNode, CompilerPhase.DATAFLOW_ANALYZE)) {
            return;
        }

        dataflowAnalyze(pkgNode);
        if (this.stopCompilation(pkgNode, CompilerPhase.DOCUMENTATION_ANALYZE)) {
            return;
        }

        isolationAnalyze(pkgNode);
        if (this.stopCompilation(pkgNode, CompilerPhase.ISOLATION_ANALYZE)) {
            return;
        }

        documentationAnalyze(pkgNode);
        if (this.stopCompilation(pkgNode, CompilerPhase.TAINT_ANALYZE)) {
            return;
        }

        taintAnalyze(pkgNode);
        if (this.stopCompilation(pkgNode, CompilerPhase.CONSTANT_PROPAGATION)) {
            return;
        }

        propagateConstants(pkgNode);
        if (this.stopCompilation(pkgNode, CompilerPhase.COMPILER_PLUGIN)) {
            return;
        }

        annotationProcess(pkgNode);
        if (this.stopCompilation(pkgNode, CompilerPhase.DESUGAR)) {
            return;
        }

        desugar(pkgNode);
        if (this.stopCompilation(pkgNode, CompilerPhase.BIR_GEN)) {
            return;
        }

        birGen(pkgNode);
        if (this.stopCompilation(pkgNode, CompilerPhase.CODE_GEN)) {
            return;
        }

        codeGen(pkgNode);
    }

    private BLangPackage codeGen(BLangPackage pkgNode) {
        // Disable old code generation
        return null;
    }

    public BLangPackage define(BLangPackage pkgNode) {
        return this.symbolEnter.definePackage(pkgNode);
    }

    private BLangPackage typeCheck(BLangPackage pkgNode) {
        return this.semAnalyzer.analyze(pkgNode);
    }

    private BLangPackage documentationAnalyze(BLangPackage pkgNode) {
        return this.documentationAnalyzer.analyze(pkgNode);
    }

    private BLangPackage codeAnalyze(BLangPackage pkgNode) {
        return this.codeAnalyzer.analyze(pkgNode);
    }

    private BLangPackage dataflowAnalyze(BLangPackage pkgNode) {
        return this.dataflowAnalyzer.analyze(pkgNode);
    }

    private BLangPackage isolationAnalyze(BLangPackage pkgNode) {
        return this.isolationAnalyzer.analyze(pkgNode);
    }

    private BLangPackage taintAnalyze(BLangPackage pkgNode) {
        return this.taintAnalyzer.analyze(pkgNode);
    }

    private BLangPackage propagateConstants(BLangPackage pkgNode) {
        return this.constantPropagation.perform(pkgNode);
    }

    private BLangPackage annotationProcess(BLangPackage pkgNode) {
        return this.compilerPluginRunner.runPlugins(pkgNode);
    }

    public BLangPackage desugar(BLangPackage pkgNode) {
        return this.desugar.perform(pkgNode);
    }

    public BLangPackage birGen(BLangPackage pkgNode) {
        return this.birGenerator.genBIR(pkgNode);
    }

    private boolean stopCompilation(BLangPackage pkgNode, CompilerPhase nextPhase) {
        if (compilerPhase.compareTo(nextPhase) < 0) {
            return true;
        }
        return (checkNextPhase(nextPhase) && pkgNode.getErrorCount() > 0);
    }

    private boolean checkNextPhase(CompilerPhase nextPhase) {
        return (!isToolingCompilation && nextPhase == CompilerPhase.CODE_ANALYZE) ||
                nextPhase == CompilerPhase.TAINT_ANALYZE ||
                nextPhase == CompilerPhase.COMPILER_PLUGIN ||
                nextPhase == CompilerPhase.DESUGAR;
    }

    private BPackageSymbol getLangModuleFromSource(PackageID modID) {

<<<<<<< HEAD
        BLangPackage pkg = taintAnalyze(
                documentationAnalyzer.analyze(codeAnalyze(semAnalyzer.analyze(pkgLoader.loadAndDefinePackage(modID)))));
=======
        BLangPackage pkg =
                propagateConstants(
                        taintAnalyze(
                            isolationAnalyze(
                                        documentationAnalyze(
                                                dataflowAnalyze(
                                                        codeAnalyze(
                                                                typeCheck(pkgLoader.loadAndDefinePackage(modID))))))));
>>>>>>> dfa1fba9
        if (dlog.errorCount() > 0) {
            return null;
        }

        return codeGen(birGen(desugar(pkg))).symbol;
    }
}<|MERGE_RESOLUTION|>--- conflicted
+++ resolved
@@ -29,10 +29,6 @@
 import org.wso2.ballerinalang.compiler.semantics.analyzer.DataflowAnalyzer;
 import org.wso2.ballerinalang.compiler.semantics.analyzer.DocumentationAnalyzer;
 import org.wso2.ballerinalang.compiler.semantics.analyzer.IsolationAnalyzer;
-<<<<<<< HEAD
-import org.wso2.ballerinalang.compiler.semantics.analyzer.ObserverbilitySymbolCollectorRunner;
-=======
->>>>>>> dfa1fba9
 import org.wso2.ballerinalang.compiler.semantics.analyzer.SemanticAnalyzer;
 import org.wso2.ballerinalang.compiler.semantics.analyzer.SymbolEnter;
 import org.wso2.ballerinalang.compiler.semantics.analyzer.SymbolResolver;
@@ -381,10 +377,6 @@
 
     private BPackageSymbol getLangModuleFromSource(PackageID modID) {
 
-<<<<<<< HEAD
-        BLangPackage pkg = taintAnalyze(
-                documentationAnalyzer.analyze(codeAnalyze(semAnalyzer.analyze(pkgLoader.loadAndDefinePackage(modID)))));
-=======
         BLangPackage pkg =
                 propagateConstants(
                         taintAnalyze(
@@ -393,7 +385,6 @@
                                                 dataflowAnalyze(
                                                         codeAnalyze(
                                                                 typeCheck(pkgLoader.loadAndDefinePackage(modID))))))));
->>>>>>> dfa1fba9
         if (dlog.errorCount() > 0) {
             return null;
         }
