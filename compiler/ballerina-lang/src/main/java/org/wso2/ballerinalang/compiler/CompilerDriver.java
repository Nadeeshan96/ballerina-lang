--- conflicted
+++ resolved
@@ -410,11 +410,7 @@
         if (dlog.errorCount() > 0) {
             return null;
         }
-<<<<<<< HEAD
-        return codeGen(birGen(desugar(pkg))).symbol;
-=======
 
         return codeGen(birEmit(birGen(desugar(pkg)))).symbol;
->>>>>>> 301c326d
     }
 }