--- conflicted
+++ resolved
@@ -57,15 +57,9 @@
         List<String> resourcePathStrings = new ArrayList<>(resourcePath.size());
         for (int i = 0; i < resourcePath.size(); i++) {
             Name resourcePath = this.resourcePath.get(i);
-<<<<<<< HEAD
-            if (resourcePath.value.equals("*") || resourcePath.value.equals("$*")) {
-                resourcePathStrings.add("[" + resourcePathType.memberTypes.get(i) + "]");
-            } else if (resourcePath.value.equals("**") || resourcePath.value.equals("$**")) {
-=======
             if (resourcePath.value.equals("^") || resourcePath.value.equals("$^")) {
                 resourcePathStrings.add("[" + resourcePathType.tupleTypes.get(i) + "]");
             } else if (resourcePath.value.equals("^^") || resourcePath.value.equals("$^^")) {
->>>>>>> 549e982c
                 resourcePathStrings.add("[" + resourcePathType.restType + "...]");
             } else {
                 resourcePathStrings.add(resourcePath.value);
