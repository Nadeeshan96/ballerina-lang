/*
 *  Copyright (c) 2017, WSO2 Inc. (http://www.wso2.org) All Rights Reserved.
 *
 *  WSO2 Inc. licenses this file to you under the Apache License,
 *  Version 2.0 (the "License"); you may not use this file except
 *  in compliance with the License.
 *  You may obtain a copy of the License at
 *
 *    http://www.apache.org/licenses/LICENSE-2.0
 *
 *  Unless required by applicable law or agreed to in writing,
 *  software distributed under the License is distributed on an
 *  "AS IS" BASIS, WITHOUT WARRANTIES OR CONDITIONS OF ANY
 *  KIND, either express or implied.  See the License for the
 *  specific language governing permissions and limitations
 *  under the License.
 */
package org.wso2.ballerinalang.compiler.codegen;

import org.ballerinalang.compiler.BLangCompilerException;
import org.ballerinalang.compiler.CompilerPhase;
import org.ballerinalang.model.Name;
import org.ballerinalang.model.TreeBuilder;
import org.ballerinalang.model.elements.MarkdownDocAttachment;
import org.ballerinalang.model.elements.PackageID;
import org.ballerinalang.model.symbols.SymbolKind;
import org.ballerinalang.model.tree.NodeKind;
import org.ballerinalang.model.tree.OperatorKind;
import org.ballerinalang.model.types.TypeKind;
import org.ballerinalang.util.FunctionFlags;
import org.ballerinalang.util.TransactionStatus;
import org.wso2.ballerinalang.compiler.PackageCache;
import org.wso2.ballerinalang.compiler.semantics.model.SymbolEnv;
import org.wso2.ballerinalang.compiler.semantics.model.SymbolTable;
import org.wso2.ballerinalang.compiler.semantics.model.symbols.BAnnotationSymbol;
import org.wso2.ballerinalang.compiler.semantics.model.symbols.BAttachedFunction;
import org.wso2.ballerinalang.compiler.semantics.model.symbols.BConstantSymbol;
import org.wso2.ballerinalang.compiler.semantics.model.symbols.BInvokableSymbol;
import org.wso2.ballerinalang.compiler.semantics.model.symbols.BObjectTypeSymbol;
import org.wso2.ballerinalang.compiler.semantics.model.symbols.BPackageSymbol;
import org.wso2.ballerinalang.compiler.semantics.model.symbols.BRecordTypeSymbol;
import org.wso2.ballerinalang.compiler.semantics.model.symbols.BSymbol;
import org.wso2.ballerinalang.compiler.semantics.model.symbols.BTypeSymbol;
import org.wso2.ballerinalang.compiler.semantics.model.symbols.BVarSymbol;
import org.wso2.ballerinalang.compiler.semantics.model.symbols.BXMLNSSymbol;
import org.wso2.ballerinalang.compiler.semantics.model.symbols.SymTag;
import org.wso2.ballerinalang.compiler.semantics.model.symbols.Symbols;
import org.wso2.ballerinalang.compiler.semantics.model.symbols.TaintRecord;
import org.wso2.ballerinalang.compiler.semantics.model.types.BArrayType;
import org.wso2.ballerinalang.compiler.semantics.model.types.BInvokableType;
import org.wso2.ballerinalang.compiler.semantics.model.types.BMapType;
import org.wso2.ballerinalang.compiler.semantics.model.types.BObjectType;
import org.wso2.ballerinalang.compiler.semantics.model.types.BRecordType;
import org.wso2.ballerinalang.compiler.semantics.model.types.BType;
import org.wso2.ballerinalang.compiler.tree.BLangAction;
import org.wso2.ballerinalang.compiler.tree.BLangAnnotation;
import org.wso2.ballerinalang.compiler.tree.BLangAnnotationAttachment;
import org.wso2.ballerinalang.compiler.tree.BLangEndpoint;
import org.wso2.ballerinalang.compiler.tree.BLangFunction;
import org.wso2.ballerinalang.compiler.tree.BLangIdentifier;
import org.wso2.ballerinalang.compiler.tree.BLangInvokableNode;
import org.wso2.ballerinalang.compiler.tree.BLangNode;
import org.wso2.ballerinalang.compiler.tree.BLangNodeVisitor;
import org.wso2.ballerinalang.compiler.tree.BLangPackage;
import org.wso2.ballerinalang.compiler.tree.BLangResource;
import org.wso2.ballerinalang.compiler.tree.BLangService;
import org.wso2.ballerinalang.compiler.tree.BLangSimpleVariable;
import org.wso2.ballerinalang.compiler.tree.BLangTypeDefinition;
import org.wso2.ballerinalang.compiler.tree.BLangVariable;
import org.wso2.ballerinalang.compiler.tree.BLangWorker;
import org.wso2.ballerinalang.compiler.tree.BLangXMLNS;
import org.wso2.ballerinalang.compiler.tree.BLangXMLNS.BLangLocalXMLNS;
import org.wso2.ballerinalang.compiler.tree.BLangXMLNS.BLangPackageXMLNS;
import org.wso2.ballerinalang.compiler.tree.expressions.BLangArrayLiteral;
import org.wso2.ballerinalang.compiler.tree.expressions.BLangArrayLiteral.BLangJSONArrayLiteral;
import org.wso2.ballerinalang.compiler.tree.expressions.BLangAwaitExpr;
import org.wso2.ballerinalang.compiler.tree.expressions.BLangBinaryExpr;
import org.wso2.ballerinalang.compiler.tree.expressions.BLangBracedOrTupleExpr;
import org.wso2.ballerinalang.compiler.tree.expressions.BLangConstant;
import org.wso2.ballerinalang.compiler.tree.expressions.BLangErrorConstructorExpr;
import org.wso2.ballerinalang.compiler.tree.expressions.BLangExpression;
import org.wso2.ballerinalang.compiler.tree.expressions.BLangFieldBasedAccess.BLangStructFunctionVarRef;
import org.wso2.ballerinalang.compiler.tree.expressions.BLangIndexBasedAccess.BLangArrayAccessExpr;
import org.wso2.ballerinalang.compiler.tree.expressions.BLangIndexBasedAccess.BLangJSONAccessExpr;
import org.wso2.ballerinalang.compiler.tree.expressions.BLangIndexBasedAccess.BLangMapAccessExpr;
import org.wso2.ballerinalang.compiler.tree.expressions.BLangIndexBasedAccess.BLangStructFieldAccessExpr;
import org.wso2.ballerinalang.compiler.tree.expressions.BLangIndexBasedAccess.BLangTupleAccessExpr;
import org.wso2.ballerinalang.compiler.tree.expressions.BLangIndexBasedAccess.BLangXMLAccessExpr;
import org.wso2.ballerinalang.compiler.tree.expressions.BLangIntRangeExpression;
import org.wso2.ballerinalang.compiler.tree.expressions.BLangInvocation;
import org.wso2.ballerinalang.compiler.tree.expressions.BLangInvocation.BFunctionPointerInvocation;
import org.wso2.ballerinalang.compiler.tree.expressions.BLangInvocation.BLangActionInvocation;
import org.wso2.ballerinalang.compiler.tree.expressions.BLangInvocation.BLangAttachedFunctionInvocation;
import org.wso2.ballerinalang.compiler.tree.expressions.BLangInvocation.BLangBuiltInMethodInvocation;
import org.wso2.ballerinalang.compiler.tree.expressions.BLangIsAssignableExpr;
import org.wso2.ballerinalang.compiler.tree.expressions.BLangLambdaFunction;
import org.wso2.ballerinalang.compiler.tree.expressions.BLangLiteral;
import org.wso2.ballerinalang.compiler.tree.expressions.BLangRecordLiteral;
import org.wso2.ballerinalang.compiler.tree.expressions.BLangRecordLiteral.BLangJSONLiteral;
import org.wso2.ballerinalang.compiler.tree.expressions.BLangRecordLiteral.BLangMapLiteral;
import org.wso2.ballerinalang.compiler.tree.expressions.BLangRecordLiteral.BLangRecordKey;
import org.wso2.ballerinalang.compiler.tree.expressions.BLangRecordLiteral.BLangRecordKeyValue;
import org.wso2.ballerinalang.compiler.tree.expressions.BLangRecordLiteral.BLangStreamLiteral;
import org.wso2.ballerinalang.compiler.tree.expressions.BLangRecordLiteral.BLangStructLiteral;
import org.wso2.ballerinalang.compiler.tree.expressions.BLangSimpleVarRef;
import org.wso2.ballerinalang.compiler.tree.expressions.BLangSimpleVarRef.BLangFieldVarRef;
import org.wso2.ballerinalang.compiler.tree.expressions.BLangSimpleVarRef.BLangFunctionVarRef;
import org.wso2.ballerinalang.compiler.tree.expressions.BLangSimpleVarRef.BLangLocalVarRef;
import org.wso2.ballerinalang.compiler.tree.expressions.BLangSimpleVarRef.BLangPackageVarRef;
import org.wso2.ballerinalang.compiler.tree.expressions.BLangSimpleVarRef.BLangTypeLoad;
import org.wso2.ballerinalang.compiler.tree.expressions.BLangStatementExpression;
import org.wso2.ballerinalang.compiler.tree.expressions.BLangStringTemplateLiteral;
import org.wso2.ballerinalang.compiler.tree.expressions.BLangTableLiteral;
import org.wso2.ballerinalang.compiler.tree.expressions.BLangTernaryExpr;
import org.wso2.ballerinalang.compiler.tree.expressions.BLangTrapExpr;
import org.wso2.ballerinalang.compiler.tree.expressions.BLangTypeConversionExpr;
import org.wso2.ballerinalang.compiler.tree.expressions.BLangTypeInit;
import org.wso2.ballerinalang.compiler.tree.expressions.BLangTypeTestExpr;
import org.wso2.ballerinalang.compiler.tree.expressions.BLangTypedescExpr;
import org.wso2.ballerinalang.compiler.tree.expressions.BLangUnaryExpr;
import org.wso2.ballerinalang.compiler.tree.expressions.BLangVariableReference;
import org.wso2.ballerinalang.compiler.tree.expressions.BLangXMLAttribute;
import org.wso2.ballerinalang.compiler.tree.expressions.BLangXMLAttributeAccess;
import org.wso2.ballerinalang.compiler.tree.expressions.BLangXMLCommentLiteral;
import org.wso2.ballerinalang.compiler.tree.expressions.BLangXMLElementLiteral;
import org.wso2.ballerinalang.compiler.tree.expressions.BLangXMLProcInsLiteral;
import org.wso2.ballerinalang.compiler.tree.expressions.BLangXMLQName;
import org.wso2.ballerinalang.compiler.tree.expressions.BLangXMLQuotedString;
import org.wso2.ballerinalang.compiler.tree.expressions.BLangXMLSequenceLiteral;
import org.wso2.ballerinalang.compiler.tree.expressions.BLangXMLTextLiteral;
import org.wso2.ballerinalang.compiler.tree.statements.BLangAbort;
import org.wso2.ballerinalang.compiler.tree.statements.BLangAssignment;
import org.wso2.ballerinalang.compiler.tree.statements.BLangBlockStmt;
import org.wso2.ballerinalang.compiler.tree.statements.BLangBreak;
import org.wso2.ballerinalang.compiler.tree.statements.BLangCatch;
import org.wso2.ballerinalang.compiler.tree.statements.BLangCompensate;
import org.wso2.ballerinalang.compiler.tree.statements.BLangContinue;
import org.wso2.ballerinalang.compiler.tree.statements.BLangDone;
import org.wso2.ballerinalang.compiler.tree.statements.BLangExpressionStmt;
import org.wso2.ballerinalang.compiler.tree.statements.BLangForeach;
import org.wso2.ballerinalang.compiler.tree.statements.BLangForever;
import org.wso2.ballerinalang.compiler.tree.statements.BLangForkJoin;
import org.wso2.ballerinalang.compiler.tree.statements.BLangIf;
import org.wso2.ballerinalang.compiler.tree.statements.BLangLock;
import org.wso2.ballerinalang.compiler.tree.statements.BLangMatch;
import org.wso2.ballerinalang.compiler.tree.statements.BLangPanic;
import org.wso2.ballerinalang.compiler.tree.statements.BLangRetry;
import org.wso2.ballerinalang.compiler.tree.statements.BLangReturn;
import org.wso2.ballerinalang.compiler.tree.statements.BLangScope;
import org.wso2.ballerinalang.compiler.tree.statements.BLangSimpleVariableDef;
import org.wso2.ballerinalang.compiler.tree.statements.BLangStatement;
import org.wso2.ballerinalang.compiler.tree.statements.BLangTransaction;
import org.wso2.ballerinalang.compiler.tree.statements.BLangTryCatchFinally;
import org.wso2.ballerinalang.compiler.tree.statements.BLangWhile;
import org.wso2.ballerinalang.compiler.tree.statements.BLangWorkerReceive;
import org.wso2.ballerinalang.compiler.tree.statements.BLangWorkerSend;
import org.wso2.ballerinalang.compiler.tree.statements.BLangXMLNSStatement;
import org.wso2.ballerinalang.compiler.tree.types.BLangFiniteTypeNode;
import org.wso2.ballerinalang.compiler.tree.types.BLangObjectTypeNode;
import org.wso2.ballerinalang.compiler.tree.types.BLangRecordTypeNode;
import org.wso2.ballerinalang.compiler.util.BArrayState;
import org.wso2.ballerinalang.compiler.util.CompilerContext;
import org.wso2.ballerinalang.compiler.util.CompilerUtils;
import org.wso2.ballerinalang.compiler.util.FieldKind;
import org.wso2.ballerinalang.compiler.util.Names;
import org.wso2.ballerinalang.compiler.util.TypeTags;
import org.wso2.ballerinalang.compiler.util.diagnotic.DiagnosticPos;
import org.wso2.ballerinalang.programfile.AnnotationInfo;
import org.wso2.ballerinalang.programfile.CallableUnitInfo;
import org.wso2.ballerinalang.programfile.CompiledBinaryFile;
import org.wso2.ballerinalang.programfile.CompiledBinaryFile.PackageFile;
import org.wso2.ballerinalang.programfile.CompiledBinaryFile.ProgramFile;
import org.wso2.ballerinalang.programfile.ConstantInfo;
import org.wso2.ballerinalang.programfile.DefaultValue;
import org.wso2.ballerinalang.programfile.ErrorTableEntry;
import org.wso2.ballerinalang.programfile.FiniteTypeInfo;
import org.wso2.ballerinalang.programfile.ForkjoinInfo;
import org.wso2.ballerinalang.programfile.FunctionInfo;
import org.wso2.ballerinalang.programfile.ImportPackageInfo;
import org.wso2.ballerinalang.programfile.Instruction;
import org.wso2.ballerinalang.programfile.Instruction.Operand;
import org.wso2.ballerinalang.programfile.Instruction.RegIndex;
import org.wso2.ballerinalang.programfile.InstructionCodes;
import org.wso2.ballerinalang.programfile.InstructionFactory;
import org.wso2.ballerinalang.programfile.LabelTypeInfo;
import org.wso2.ballerinalang.programfile.LineNumberInfo;
import org.wso2.ballerinalang.programfile.LocalVariableInfo;
import org.wso2.ballerinalang.programfile.ObjectTypeInfo;
import org.wso2.ballerinalang.programfile.PackageInfo;
import org.wso2.ballerinalang.programfile.PackageInfoWriter;
import org.wso2.ballerinalang.programfile.PackageVarInfo;
import org.wso2.ballerinalang.programfile.RecordTypeInfo;
import org.wso2.ballerinalang.programfile.ResourceInfo;
import org.wso2.ballerinalang.programfile.ServiceInfo;
import org.wso2.ballerinalang.programfile.StructFieldInfo;
import org.wso2.ballerinalang.programfile.TypeDefInfo;
import org.wso2.ballerinalang.programfile.ValueSpaceItemInfo;
import org.wso2.ballerinalang.programfile.WorkerDataChannelInfo;
import org.wso2.ballerinalang.programfile.WorkerInfo;
import org.wso2.ballerinalang.programfile.attributes.AttributeInfo;
import org.wso2.ballerinalang.programfile.attributes.AttributeInfoPool;
import org.wso2.ballerinalang.programfile.attributes.CodeAttributeInfo;
import org.wso2.ballerinalang.programfile.attributes.DefaultValueAttributeInfo;
import org.wso2.ballerinalang.programfile.attributes.DocumentationAttributeInfo;
import org.wso2.ballerinalang.programfile.attributes.DocumentationAttributeInfo.ParameterDocumentInfo;
import org.wso2.ballerinalang.programfile.attributes.ErrorTableAttributeInfo;
import org.wso2.ballerinalang.programfile.attributes.LineNumberTableAttributeInfo;
import org.wso2.ballerinalang.programfile.attributes.LocalVariableAttributeInfo;
import org.wso2.ballerinalang.programfile.attributes.ParamDefaultValueAttributeInfo;
import org.wso2.ballerinalang.programfile.attributes.ParameterAttributeInfo;
import org.wso2.ballerinalang.programfile.attributes.TaintTableAttributeInfo;
import org.wso2.ballerinalang.programfile.attributes.VarTypeCountAttributeInfo;
import org.wso2.ballerinalang.programfile.cpentries.BlobCPEntry;
import org.wso2.ballerinalang.programfile.cpentries.ByteCPEntry;
import org.wso2.ballerinalang.programfile.cpentries.ConstantPool;
import org.wso2.ballerinalang.programfile.cpentries.FloatCPEntry;
import org.wso2.ballerinalang.programfile.cpentries.ForkJoinCPEntry;
import org.wso2.ballerinalang.programfile.cpentries.FunctionRefCPEntry;
import org.wso2.ballerinalang.programfile.cpentries.IntegerCPEntry;
import org.wso2.ballerinalang.programfile.cpentries.PackageRefCPEntry;
import org.wso2.ballerinalang.programfile.cpentries.StringCPEntry;
import org.wso2.ballerinalang.programfile.cpentries.StructureRefCPEntry;
import org.wso2.ballerinalang.programfile.cpentries.TypeRefCPEntry;
import org.wso2.ballerinalang.programfile.cpentries.UTF8CPEntry;
import org.wso2.ballerinalang.programfile.cpentries.WorkerDataChannelRefCPEntry;
import org.wso2.ballerinalang.util.Flags;

import java.io.IOException;
import java.util.ArrayList;
import java.util.Arrays;
import java.util.HashMap;
import java.util.List;
import java.util.Map;
import java.util.Map.Entry;
import java.util.Optional;
import java.util.Stack;
import java.util.stream.Collectors;

import javax.xml.XMLConstants;

import static org.wso2.ballerinalang.compiler.codegen.CodeGenerator.VariableIndex.Kind.FIELD;
import static org.wso2.ballerinalang.compiler.codegen.CodeGenerator.VariableIndex.Kind.LOCAL;
import static org.wso2.ballerinalang.compiler.codegen.CodeGenerator.VariableIndex.Kind.PACKAGE;
import static org.wso2.ballerinalang.compiler.codegen.CodeGenerator.VariableIndex.Kind.REG;
import static org.wso2.ballerinalang.programfile.ProgramFileConstants.BOOL_OFFSET;
import static org.wso2.ballerinalang.programfile.ProgramFileConstants.BYTE_NEGATIVE_OFFSET;
import static org.wso2.ballerinalang.programfile.ProgramFileConstants.FLOAT_OFFSET;
import static org.wso2.ballerinalang.programfile.ProgramFileConstants.INT_OFFSET;
import static org.wso2.ballerinalang.programfile.ProgramFileConstants.REF_OFFSET;
import static org.wso2.ballerinalang.programfile.ProgramFileConstants.STRING_OFFSET;

/**
 * Generates Ballerina bytecode by visiting the AST.
 *
 * @since 0.94
 */
public class CodeGenerator extends BLangNodeVisitor {

    private static final CompilerContext.Key<CodeGenerator> CODE_GENERATOR_KEY =
            new CompilerContext.Key<>();
    /**
     * This structure holds current package-level variable indexes.
     */
    private VariableIndex pvIndexes = new VariableIndex(PACKAGE);

    /**
     * This structure holds current local variable indexes.
     */
    private VariableIndex lvIndexes = new VariableIndex(LOCAL);

    /**
     * This structure holds current field indexes.
     */
    private VariableIndex fieldIndexes = new VariableIndex(FIELD);

    /**
     * This structure holds current register indexes.
     */
    private VariableIndex regIndexes = new VariableIndex(REG);

    /**
     * This structure holds the maximum register count per type.
     * This structure is updated for every statement.
     */
    private VariableIndex maxRegIndexes = new VariableIndex(REG);

    private List<RegIndex> regIndexList = new ArrayList<>();

    /**
     * This structure holds child scopes of a given scope.
     */
    private Map<String, Stack<String>> childScopesMap = new HashMap<>();

    private SymbolEnv env;
    // TODO Remove this dependency from the code generator
    private final SymbolTable symTable;
    private final PackageCache packageCache;

    private PackageInfo currentPkgInfo;
    private PackageID currentPkgID;
    private int currentPackageRefCPIndex;

    private LineNumberTableAttributeInfo lineNoAttrInfo;
    private CallableUnitInfo currentCallableUnitInfo;
    private LocalVariableAttributeInfo localVarAttrInfo;
    private WorkerInfo currentWorkerInfo;
    private ServiceInfo currentServiceInfo;

    // Required variables to generate code for assignment statements
    private boolean varAssignment = false;

    // Disable register index reset behaviour.
    // By default register indexes get reset for every statement.
    // We need to disable this behaviour for desugared expressions.
    private boolean regIndexResetDisabled = false;

    private int transactionIndex = 0;

    private Stack<Instruction> loopResetInstructionStack = new Stack<>();
    private Stack<Instruction> loopExitInstructionStack = new Stack<>();
    private Stack<Instruction> abortInstructions = new Stack<>();
    private Stack<Instruction> failInstructions = new Stack<>();
    private Stack<Integer> tryCatchErrorRangeFromIPStack = new Stack<>();
    private Stack<Integer> tryCatchErrorRangeToIPStack = new Stack<>();

    private int workerChannelCount = 0;
    private int forkJoinCount = 0;

    public static CodeGenerator getInstance(CompilerContext context) {
        CodeGenerator codeGenerator = context.get(CODE_GENERATOR_KEY);
        if (codeGenerator == null) {
            codeGenerator = new CodeGenerator(context);
        }

        return codeGenerator;
    }

    public CodeGenerator(CompilerContext context) {
        context.put(CODE_GENERATOR_KEY, this);
        this.symTable = SymbolTable.getInstance(context);
        this.packageCache = PackageCache.getInstance(context);
    }

    public ProgramFile generateBALX(BLangPackage pkgNode) {
        ProgramFile programFile = new ProgramFile();

        // Add all the packages to the program file structure.
        addPackageInfo(pkgNode.symbol, programFile);
        programFile.entryPkgCPIndex = addPackageRefCPEntry(programFile, pkgNode.symbol.pkgID);
        // TODO Remove the following line..
        setEntryPoints(programFile, pkgNode);
        return programFile;
    }

    public BLangPackage generateBALO(BLangPackage pkgNode) {
        // Reset package level variable indexes.
        this.pvIndexes = new VariableIndex(VariableIndex.Kind.PACKAGE);
        // Generate code for the given package.
        this.currentPkgInfo = new PackageInfo();
        // Add current package info to currentPackageInfo object
        addPkgDetailsToPkgInfoObj(pkgNode);
        generatePkgNode(pkgNode);

        // Generate program file for the Testable package
        pkgNode.getTestablePkgs().forEach(testablePkgNode -> {
            // Generate code for the given package.
            generatePkgNode(testablePkgNode);
            this.currentPkgInfo = null;
        });
        this.currentPkgInfo = null;
        return pkgNode;
    }

    private void generatePkgNode(BLangPackage pkgNode) {
        genNode(pkgNode, this.symTable.pkgEnvMap.get(pkgNode.symbol));
        // Add global variable indexes to the ProgramFile
        prepareIndexes(this.pvIndexes);
        // Create Global variable attribute info
        addVarCountAttrInfo(this.currentPkgInfo, this.currentPkgInfo, pvIndexes);
        pkgNode.symbol.packageFile = new PackageFile(getPackageBinaryContent(pkgNode));
        setEntryPoints(pkgNode.symbol.packageFile, pkgNode);
    }

    private void setEntryPoints(CompiledBinaryFile compiledBinaryFile, BLangPackage pkgNode) {
        BLangFunction mainFunc = getMainFunction(pkgNode);
        if (mainFunc != null) {
            compiledBinaryFile.setMainEPAvailable(true);
            pkgNode.symbol.entryPointExists = true;
        }

        if (pkgNode.services.size() != 0) {
            compiledBinaryFile.setServiceEPAvailable(true);
            pkgNode.symbol.entryPointExists = true;
        }
    }

    private BLangFunction getMainFunction(BLangPackage pkgNode) {
        for (BLangFunction funcNode : pkgNode.functions) {
            if (CompilerUtils.isMainFunction(funcNode)) {
                return funcNode;
            }
        }
        return null;
    }

    public void visit(BLangPackage pkgNode) {
        if (pkgNode.completedPhases.contains(CompilerPhase.CODE_GEN)) {
            return;
        }
        // Visit imports
        visitImports(pkgNode);
        // Visit top level constructs
        visitTopLevelNodes(pkgNode);
        // Visit the builtin functions
        visitBuiltinFunctions(pkgNode, pkgNode.initFunction);
        visitBuiltinFunctions(pkgNode, pkgNode.startFunction);
        visitBuiltinFunctions(pkgNode, pkgNode.stopFunction);

        // We don't need to visit constants since we don't do any code generation for constants.
        pkgNode.topLevelNodes.stream()
                .filter(pkgLevelNode -> pkgLevelNode.getKind() != NodeKind.CONSTANT)
                .filter(pkgLevelNode -> pkgLevelNode.getKind() != NodeKind.VARIABLE &&
                        pkgLevelNode.getKind() != NodeKind.XMLNS)
                .forEach(pkgLevelNode -> genNode((BLangNode) pkgLevelNode, this.env));
        // Add function symbol for all functions
        pkgNode.functions.forEach(funcNode -> {
            funcNode.symbol = funcNode.originalFuncSymbol;
        });
        currentPkgInfo.addAttributeInfo(AttributeInfo.Kind.LINE_NUMBER_TABLE_ATTRIBUTE, lineNoAttrInfo);
        currentPackageRefCPIndex = -1;
        currentPkgID = null;
        pkgNode.completedPhases.add(CompilerPhase.CODE_GEN);
    }

    /**
     * Add current package info.
     *
     * @param pkgNode package node
     */
    private void addPkgDetailsToPkgInfoObj(BLangPackage pkgNode) {
        // Add the current package to the program file
        BPackageSymbol pkgSymbol = pkgNode.symbol;
        currentPkgID = pkgSymbol.pkgID;
        currentPkgInfo.orgNameCPIndex = addUTF8CPEntry(currentPkgInfo, currentPkgID.orgName.value);
        currentPkgInfo.nameCPIndex = addUTF8CPEntry(currentPkgInfo, currentPkgID.name.value);
        currentPkgInfo.versionCPIndex = addUTF8CPEntry(currentPkgInfo, currentPkgID.version.value);

        // Insert the package reference to the constant pool of the current package
        currentPackageRefCPIndex = addPackageRefCPEntry(currentPkgInfo, currentPkgID);

        // This attribute keep track of line numbers
        int lineNoAttrNameIndex = addUTF8CPEntry(currentPkgInfo,
                                                 AttributeInfo.Kind.LINE_NUMBER_TABLE_ATTRIBUTE.value());
        lineNoAttrInfo = new LineNumberTableAttributeInfo(lineNoAttrNameIndex);

        // This attribute keep package-level variable information
        int pkgVarAttrNameIndex = addUTF8CPEntry(currentPkgInfo, AttributeInfo.Kind.LOCAL_VARIABLES_ATTRIBUTE
                .value());
        currentPkgInfo.addAttributeInfo(AttributeInfo.Kind.LOCAL_VARIABLES_ATTRIBUTE,
                                        new LocalVariableAttributeInfo(pkgVarAttrNameIndex));
    }

    /**
     * Visit imports.
     *
     * @param pkgNode package node
     */
    private void visitImports(BLangPackage pkgNode) {
        pkgNode.imports.forEach(impPkgNode -> {
            int impPkgOrgNameCPIndex = addUTF8CPEntry(this.currentPkgInfo, impPkgNode.symbol.pkgID.orgName.value);
            int impPkgNameCPIndex = addUTF8CPEntry(this.currentPkgInfo, impPkgNode.symbol.pkgID.name.value);
            int impPkgVersionCPIndex = addUTF8CPEntry(this.currentPkgInfo, impPkgNode.symbol.pkgID.version.value);
            ImportPackageInfo importPkgInfo =
                    new ImportPackageInfo(impPkgOrgNameCPIndex, impPkgNameCPIndex, impPkgVersionCPIndex);
            this.currentPkgInfo.importPkgInfoSet.add(importPkgInfo);
        });
    }

    /**
     * Visit top level constructs.
     *
     * @param pkgNode package node
     */
    private void visitTopLevelNodes(BLangPackage pkgNode) {
        pkgNode.constants.forEach(this::createConstantInfo);
        pkgNode.globalVars.forEach(this::createPackageVarInfo);
        pkgNode.typeDefinitions.forEach(this::createTypeDefinitionInfoEntry);
        pkgNode.annotations.forEach(this::createAnnotationInfoEntry);
        pkgNode.functions.forEach(this::createFunctionInfoEntry);
        pkgNode.services.forEach(this::createServiceInfoEntry);
        pkgNode.functions.forEach(this::createFunctionInfoEntry);
    }

    private void visitBuiltinFunctions(BLangPackage pkgNode, BLangFunction function) {
        if (Symbols.isFlagOn(pkgNode.symbol.flags, Flags.TESTABLE)) {
            String funcName = function.getName().value;
            String builtinFuncName = funcName.substring(funcName.indexOf("<") + 1, funcName.indexOf(">"));
            String modifiedFuncName = funcName.replace(builtinFuncName, "test" + builtinFuncName);
            function.name.setValue(modifiedFuncName);
            function.originalFuncSymbol.name.value = modifiedFuncName;
            function.symbol.name.value = modifiedFuncName;
        }
        createFunctionInfoEntry(function);
        genNode(function, this.env);
    }

    public void visit(BLangService serviceNode) {
        BLangFunction initFunction = (BLangFunction) serviceNode.getInitFunction();
        visit(initFunction);

        currentServiceInfo = currentPkgInfo.getServiceInfo(serviceNode.getName().getValue());

        SymbolEnv serviceEnv = SymbolEnv.createServiceEnv(serviceNode, serviceNode.symbol.scope, this.env);
        serviceNode.resources.forEach(resource -> genNode(resource, serviceEnv));
    }

    public void visit(BLangResource resourceNode) {
        SymbolEnv resourceEnv = SymbolEnv
                .createResourceActionSymbolEnv(resourceNode, resourceNode.symbol.scope, this.env);
        currentCallableUnitInfo = currentServiceInfo.resourceInfoMap.get(resourceNode.name.getValue());
        visitInvokableNode(resourceNode, currentCallableUnitInfo, resourceEnv);
    }

    public void visit(BLangFunction funcNode) {
        SymbolEnv funcEnv = SymbolEnv.createFunctionEnv(funcNode, funcNode.symbol.scope, this.env);
        currentCallableUnitInfo = currentPkgInfo.functionInfoMap.get(funcNode.symbol.name.value);
        visitInvokableNode(funcNode, currentCallableUnitInfo, funcEnv);
    }

    public void visit(BLangBlockStmt blockNode) {
        SymbolEnv blockEnv = SymbolEnv.createBlockEnv(blockNode, this.env);

        for (BLangStatement stmt : blockNode.stmts) {
            if (stmt.getKind() != NodeKind.TRY && stmt.getKind() != NodeKind.CATCH
                    && stmt.getKind() != NodeKind.IF) {
                addLineNumberInfo(stmt.pos);
            }

            genNode(stmt, blockEnv);
            if (regIndexResetDisabled) {
                // This block node is possibly be part of a desugered expression
                continue;
            }

            // Update the maxRegIndexes structure
            setMaxRegIndexes(regIndexes, maxRegIndexes);

            // Reset the regIndexes structure for every statement
            regIndexes = new VariableIndex(REG);
        }
    }

    public void visit(BLangSimpleVariable varNode) {
        BVarSymbol varSymbol = varNode.symbol;
        int ownerSymTag = env.scope.owner.tag;
        if ((ownerSymTag & SymTag.INVOKABLE) == SymTag.INVOKABLE) {
            varSymbol.varIndex = getLVIndex(varSymbol.type.tag);
            LocalVariableInfo localVarInfo = getLocalVarAttributeInfo(varSymbol);
            setVariableScopeStart(localVarInfo, varNode);
            setVariableScopeEnd(localVarInfo, varNode);
            localVarAttrInfo.localVars.add(localVarInfo);
        } else {
            // TODO Support other variable nodes
            throw new IllegalStateException("");
        }

        BLangExpression rhsExpr = varNode.expr;
        if (rhsExpr != null) {
            rhsExpr.regIndex = varSymbol.varIndex;
            genNode(rhsExpr, this.env);
        }
    }

    // Statements

    public void visit(BLangSimpleVariableDef varDefNode) {
        genNode(varDefNode.var, this.env);
    }

    @Override
    public void visit(BLangMatch matchStmt) {
        // TODO
    }

    public void visit(BLangReturn returnNode) {
        if (returnNode.expr.type != symTable.nilType) {
            BLangExpression expr = returnNode.expr;
            this.genNode(expr, this.env);
            emit(this.typeTagToInstr(expr.type.tag), getOperand(0), expr.regIndex);
        }
        generateFinallyInstructions(returnNode);
        emit(InstructionCodes.RET);
    }

    private int typeTagToInstr(int typeTag) {
        switch (typeTag) {
            case TypeTags.INT:
                return InstructionCodes.IRET;
            case TypeTags.BYTE:
                return InstructionCodes.BRET;
            case TypeTags.FLOAT:
                return InstructionCodes.FRET;
            case TypeTags.DECIMAL:
                return InstructionCodes.DRET;
            case TypeTags.STRING:
                return InstructionCodes.SRET;
            case TypeTags.BOOLEAN:
                return InstructionCodes.BRET;
            default:
                return InstructionCodes.RRET;
        }
    }


    // Expressions

    @Override
    public void visit(BLangLiteral literalExpr) {
        int opcode;
        Operand regIndex = calcAndGetExprRegIndex(literalExpr);
        int typeTag = literalExpr.type.tag;

        switch (typeTag) {
            case TypeTags.INT:
                long longVal = (Long) literalExpr.value;
                if (longVal >= 0 && longVal <= 5) {
                    opcode = InstructionCodes.ICONST_0 + (int) longVal;
                    emit(opcode, regIndex);
                } else {
                    int intCPEntryIndex = currentPkgInfo.addCPEntry(new IntegerCPEntry(longVal));
                    emit(InstructionCodes.ICONST, getOperand(intCPEntryIndex), regIndex);
                }
                break;

            case TypeTags.BYTE:
                byte byteVal = (Byte) literalExpr.value;
                int byteCPEntryIndex = currentPkgInfo.addCPEntry(new ByteCPEntry(byteVal));
                emit(InstructionCodes.BICONST, getOperand(byteCPEntryIndex), regIndex);
                break;

            case TypeTags.FLOAT:
                double doubleVal = literalExpr.value instanceof String ?
                        Double.parseDouble((String) literalExpr.value) :
                        (Double) literalExpr.value;
                if (doubleVal == 0 || doubleVal == 1 || doubleVal == 2 ||
                        doubleVal == 3 || doubleVal == 4 || doubleVal == 5) {
                    opcode = InstructionCodes.FCONST_0 + (int) doubleVal;
                    emit(opcode, regIndex);
                } else {
                    int floatCPEntryIndex = currentPkgInfo.addCPEntry(new FloatCPEntry(doubleVal));
                    emit(InstructionCodes.FCONST, getOperand(floatCPEntryIndex), regIndex);
                }
                break;

            case TypeTags.DECIMAL:
                String decimalVal = (String) literalExpr.value;
                int decimalEntryIndex = currentPkgInfo.addCPEntry(new UTF8CPEntry(decimalVal));
                emit(InstructionCodes.DCONST, getOperand(decimalEntryIndex), regIndex);
                break;

            case TypeTags.STRING:
                String strValue = (String) literalExpr.value;
                StringCPEntry stringCPEntry = new StringCPEntry(addUTF8CPEntry(currentPkgInfo, strValue), strValue);
                int strCPIndex = currentPkgInfo.addCPEntry(stringCPEntry);
                emit(InstructionCodes.SCONST, getOperand(strCPIndex), regIndex);
                break;

            case TypeTags.BOOLEAN:
                boolean booleanVal = (Boolean) literalExpr.value;
                if (!booleanVal) {
                    opcode = InstructionCodes.BCONST_0;
                } else {
                    opcode = InstructionCodes.BCONST_1;
                }
                emit(opcode, regIndex);
                break;

            case TypeTags.ARRAY:
                if (TypeTags.BYTE == ((BArrayType) literalExpr.type).eType.tag) {
                    BlobCPEntry blobCPEntry = new BlobCPEntry((byte[]) literalExpr.value);
                    int blobCPIndex = currentPkgInfo.addCPEntry(blobCPEntry);
                    emit(InstructionCodes.BACONST, getOperand(blobCPIndex), regIndex);
                }
                break;

            case TypeTags.NIL:
                emit(InstructionCodes.RCONST_NULL, regIndex);
        }
    }

    @Override
    public void visit(BLangArrayLiteral arrayLiteral) {
        BType etype;
        if (arrayLiteral.type.tag == TypeTags.ANY) {
            etype = arrayLiteral.type;
        } else {
            etype = ((BArrayType) arrayLiteral.type).eType;
        }

        // Emit create array instruction
        int opcode = getOpcodeForArrayOperations(etype.tag, InstructionCodes.INEWARRAY);
        Operand arrayVarRegIndex = calcAndGetExprRegIndex(arrayLiteral);
        Operand typeCPIndex = getTypeCPIndex(arrayLiteral.type);

        long size = arrayLiteral.type.tag == TypeTags.ARRAY &&
                ((BArrayType) arrayLiteral.type).state != BArrayState.UNSEALED ?
                (long) ((BArrayType) arrayLiteral.type).size : -1L;
        BLangLiteral arraySizeLiteral = generateIntegerLiteralNode(arrayLiteral, size);

        emit(opcode, arrayVarRegIndex, typeCPIndex, arraySizeLiteral.regIndex);

        // Emit instructions populate initial array values;
        for (int i = 0; i < arrayLiteral.exprs.size(); i++) {
            BLangExpression argExpr = arrayLiteral.exprs.get(i);
            genNode(argExpr, this.env);

            BLangLiteral indexLiteral = new BLangLiteral();
            indexLiteral.pos = arrayLiteral.pos;
            indexLiteral.value = (long) i;
            indexLiteral.type = symTable.intType;
            genNode(indexLiteral, this.env);

            opcode = getOpcodeForArrayOperations(argExpr.type.tag, InstructionCodes.IASTORE);
            emit(opcode, arrayVarRegIndex, indexLiteral.regIndex, argExpr.regIndex);
        }
    }

    @Override
    public void visit(BLangJSONArrayLiteral arrayLiteral) {
        // Emit create array instruction
        int opcode = getOpcodeForArrayOperations(arrayLiteral.type.tag, InstructionCodes.INEWARRAY);
        Operand arrayVarRegIndex = calcAndGetExprRegIndex(arrayLiteral);
        Operand typeCPIndex = getTypeCPIndex(arrayLiteral.type);

        long size = arrayLiteral.type.tag == TypeTags.ARRAY &&
                ((BArrayType) arrayLiteral.type).state != BArrayState.UNSEALED ?
                (long) ((BArrayType) arrayLiteral.type).size : -1L;
        BLangLiteral arraySizeLiteral = generateIntegerLiteralNode(arrayLiteral, size);

        emit(opcode, arrayVarRegIndex, typeCPIndex, arraySizeLiteral.regIndex);

        for (int i = 0; i < arrayLiteral.exprs.size(); i++) {
            BLangExpression argExpr = arrayLiteral.exprs.get(i);
            genNode(argExpr, this.env);

            BLangLiteral indexLiteral = new BLangLiteral();
            indexLiteral.pos = arrayLiteral.pos;
            indexLiteral.value = (long) i;
            indexLiteral.type = symTable.intType;
            genNode(indexLiteral, this.env);
            emit(InstructionCodes.JSONASTORE, arrayLiteral.regIndex, indexLiteral.regIndex, argExpr.regIndex);
        }
    }

    @Override
    public void visit(BLangJSONLiteral jsonLiteral) {
        jsonLiteral.regIndex = calcAndGetExprRegIndex(jsonLiteral);
        Operand typeCPIndex = getTypeCPIndex(jsonLiteral.type);
        emit(InstructionCodes.NEWMAP, jsonLiteral.regIndex, typeCPIndex);

        for (BLangRecordKeyValue keyValue : jsonLiteral.keyValuePairs) {
            BLangExpression keyExpr = keyValue.key.expr;
            genNode(keyExpr, this.env);

            BLangExpression valueExpr = keyValue.valueExpr;
            genNode(valueExpr, this.env);

            emit(InstructionCodes.JSONSTORE, jsonLiteral.regIndex, keyExpr.regIndex, valueExpr.regIndex);
        }
    }

    @Override
    public void visit(BLangMapLiteral mapLiteral) {
        Operand mapVarRegIndex = calcAndGetExprRegIndex(mapLiteral);
        Operand typeCPIndex = getTypeCPIndex(mapLiteral.type);
        emit(InstructionCodes.NEWMAP, mapVarRegIndex, typeCPIndex);

        // Handle Map init stuff
        for (BLangRecordKeyValue keyValue : mapLiteral.keyValuePairs) {
            BLangExpression keyExpr = keyValue.key.expr;
            genNode(keyExpr, this.env);

            BLangExpression valueExpr = keyValue.valueExpr;
            genNode(valueExpr, this.env);

            BMapType mapType = (BMapType) mapLiteral.type;

            int opcode = getValueToRefTypeCastOpcode(mapType.constraint.tag);
            if (opcode == InstructionCodes.NOP) {
                emit(InstructionCodes.MAPSTORE, mapVarRegIndex, keyExpr.regIndex, valueExpr.regIndex);
            } else {
                RegIndex refRegMapValue = getRegIndex(TypeTags.ANY);
                emit(opcode, valueExpr.regIndex, refRegMapValue);
                emit(InstructionCodes.MAPSTORE, mapVarRegIndex, keyExpr.regIndex, refRegMapValue);
            }
        }
    }

    @Override
    public void visit(BLangStructLiteral structLiteral) {
        BRecordTypeSymbol structSymbol = (BRecordTypeSymbol) structLiteral.type.tsymbol;
        int pkgCPIndex = addPackageRefCPEntry(currentPkgInfo, structSymbol.pkgID);
        int structNameCPIndex = addUTF8CPEntry(currentPkgInfo, structSymbol.name.value);
        StructureRefCPEntry structureRefCPEntry = new StructureRefCPEntry(pkgCPIndex, structNameCPIndex);
        Operand structCPIndex = getOperand(currentPkgInfo.addCPEntry(structureRefCPEntry));

        // Emit an instruction to create a new record.
        RegIndex structRegIndex = calcAndGetExprRegIndex(structLiteral);
        emit(InstructionCodes.NEWSTRUCT, structCPIndex, structRegIndex);

        // Invoke the struct default values init function here.
        if (structSymbol.defaultsValuesInitFunc != null) {
            int funcRefCPIndex = getFuncRefCPIndex(structSymbol.defaultsValuesInitFunc.symbol);
            // call funcRefCPIndex 1 structRegIndex 0
            Operand[] operands = new Operand[6];
            operands[0] = getOperand(funcRefCPIndex);
            operands[1] = getOperand(false);
            operands[2] = getOperand(1);
            operands[3] = structRegIndex;
            // Earlier, init function did not return any value. But now all functions should return a value. So we add
            // new two operands to indicate the return value of the init function. The first one is the number of
            // return values and the second one is the type of the return value.
            operands[4] = getOperand(1);
            operands[5] = getRegIndex(TypeTags.NIL);
            emit(InstructionCodes.CALL, operands);
        }

        // Invoke the struct initializer here.
        if (structLiteral.initializer != null) {
            int funcRefCPIndex = getFuncRefCPIndex(structLiteral.initializer.symbol);
            // call funcRefCPIndex 1 structRegIndex 0
            Operand[] operands = new Operand[6];
            operands[0] = getOperand(funcRefCPIndex);
            operands[1] = getOperand(false);
            operands[2] = getOperand(1);
            operands[3] = structRegIndex;
            operands[4] = getOperand(1);
            operands[5] = getRegIndex(TypeTags.NIL);
            emit(InstructionCodes.CALL, operands);
        }

        // Generate code the struct literal.
        for (BLangRecordKeyValue keyValue : structLiteral.keyValuePairs) {
            BLangRecordKey key = keyValue.key;
            genNode(key.expr, this.env);

            genNode(keyValue.valueExpr, this.env);
            storeStructField(keyValue.valueExpr, structRegIndex, key.expr.regIndex);
        }
    }

    @Override
    public void visit(BLangTableLiteral tableLiteral) {
        tableLiteral.regIndex = calcAndGetExprRegIndex(tableLiteral);
        Operand typeCPIndex = getTypeCPIndex(tableLiteral.type);
        ArrayList<BLangExpression> dataRows = new ArrayList<>();
        for (int i = 0; i < tableLiteral.tableDataRows.size(); i++) {
            BLangExpression dataRowExpr = tableLiteral.tableDataRows.get(i);
            genNode(dataRowExpr, this.env);
            dataRows.add(dataRowExpr);
        }
        BLangArrayLiteral arrayLiteral = (BLangArrayLiteral) TreeBuilder.createArrayLiteralNode();
        arrayLiteral.exprs = dataRows;
        arrayLiteral.type = new BArrayType(symTable.anyType);
        genNode(arrayLiteral, this.env);
        genNode(tableLiteral.indexColumnsArrayLiteral, this.env);
        genNode(tableLiteral.keyColumnsArrayLiteral, this.env);
        emit(InstructionCodes.NEWTABLE, tableLiteral.regIndex, typeCPIndex,
                tableLiteral.indexColumnsArrayLiteral.regIndex, tableLiteral.keyColumnsArrayLiteral.regIndex,
                arrayLiteral.regIndex);
    }

    @Override
    public void visit(BLangStreamLiteral streamLiteral) {
        streamLiteral.regIndex = calcAndGetExprRegIndex(streamLiteral);
        Operand typeCPIndex = getTypeCPIndex(streamLiteral.type);
        StringCPEntry nameCPEntry = new StringCPEntry(addUTF8CPEntry(currentPkgInfo, streamLiteral.name.value),
                streamLiteral.name.value);
        Operand nameCPIndex = getOperand(currentPkgInfo.addCPEntry(nameCPEntry));
        emit(InstructionCodes.NEWSTREAM, streamLiteral.regIndex, typeCPIndex, nameCPIndex);
    }

    @Override
    public void visit(BLangLocalVarRef localVarRef) {
        if (localVarRef.regIndex != null && (localVarRef.regIndex.isLHSIndex || localVarRef.regIndex.isVarIndex)) {
            emit(getOpcode(localVarRef.type.tag, InstructionCodes.IMOVE),
                    localVarRef.varSymbol.varIndex, localVarRef.regIndex);
            return;
        }

        localVarRef.regIndex = localVarRef.varSymbol.varIndex;
    }

    @Override
    public void visit(BLangFieldVarRef fieldVarRef) {
        final int except = 0; // signals not to throw an exception in case the field could not be found
        String fieldName = fieldVarRef.varSymbol.name.value;
        RegIndex fieldNameRegIndex = createStringLiteral(fieldName, null, env);

        // This is a connector field.
        // the connector reference must be stored in the current reference register index.
        Operand varRegIndex = getOperand(0);
        if (varAssignment) {
            storeStructField(fieldVarRef, varRegIndex, fieldNameRegIndex);
            return;
        }

        loadStructField(fieldVarRef, varRegIndex, fieldNameRegIndex, except);
    }

    @Override
    public void visit(BLangPackageVarRef packageVarRef) {
        BPackageSymbol pkgSymbol;
        BSymbol ownerSymbol = packageVarRef.symbol.owner;
        if (ownerSymbol.tag == SymTag.SERVICE) {
            pkgSymbol = (BPackageSymbol) ownerSymbol.owner;
        } else {
            pkgSymbol = (BPackageSymbol) ownerSymbol;
        }

        Operand gvIndex = packageVarRef.varSymbol.varIndex;
        int pkgRefCPIndex = addPackageRefCPEntry(currentPkgInfo, pkgSymbol.pkgID);
        if (varAssignment) {
            int opcode = getOpcode(packageVarRef.type.tag, InstructionCodes.IGSTORE);
            emit(opcode, getOperand(pkgRefCPIndex), packageVarRef.regIndex, gvIndex);
        } else {
            int opcode = getOpcode(packageVarRef.type.tag, InstructionCodes.IGLOAD);
            packageVarRef.regIndex = calcAndGetExprRegIndex(packageVarRef);
            emit(opcode, getOperand(pkgRefCPIndex), gvIndex, packageVarRef.regIndex);
        }
    }

    @Override
    public void visit(BLangFunctionVarRef functionVarRef) {
        visitFunctionPointerLoad(functionVarRef, (BInvokableSymbol) functionVarRef.symbol);
    }

    @Override
    public void visit(BLangTypeLoad typeLoad) {
        Operand typeCPIndex = getTypeCPIndex(typeLoad.symbol.type);
        emit(InstructionCodes.TYPELOAD, typeCPIndex, calcAndGetExprRegIndex(typeLoad));
    }

    @Override
    public void visit(BLangStructFieldAccessExpr fieldAccessExpr) {
        boolean variableStore = this.varAssignment;
        this.varAssignment = false;

        genNode(fieldAccessExpr.expr, this.env);
        Operand varRefRegIndex = fieldAccessExpr.expr.regIndex;

        genNode(fieldAccessExpr.indexExpr, this.env);
        Operand keyRegIndex = fieldAccessExpr.indexExpr.regIndex;

        if (variableStore) {
            storeStructField(fieldAccessExpr, varRefRegIndex, keyRegIndex);
        } else {
            loadStructField(fieldAccessExpr, varRefRegIndex, keyRegIndex, fieldAccessExpr.except ? 1 : 0);
        }

        this.varAssignment = variableStore;
    }

    @Override
    public void visit(BLangStructFunctionVarRef functionVarRef) {
        visitFunctionPointerLoad(functionVarRef, (BInvokableSymbol) functionVarRef.symbol);
    }

    @Override
    public void visit(BLangMapAccessExpr mapKeyAccessExpr) {
        boolean variableStore = this.varAssignment;
        this.varAssignment = false;

        genNode(mapKeyAccessExpr.expr, this.env);
        Operand varRefRegIndex = mapKeyAccessExpr.expr.regIndex;

        genNode(mapKeyAccessExpr.indexExpr, this.env);
        Operand keyRegIndex = mapKeyAccessExpr.indexExpr.regIndex;

        BMapType mapType = (BMapType) mapKeyAccessExpr.expr.type;
        if (variableStore) {
            int opcode = getValueToRefTypeCastOpcode(mapType.constraint.tag);
            if (opcode == InstructionCodes.NOP || !mapKeyAccessExpr.except) {
                emit(InstructionCodes.MAPSTORE, varRefRegIndex, keyRegIndex, mapKeyAccessExpr.regIndex);
            } else {
                RegIndex refRegMapValue = getRegIndex(TypeTags.ANY);
                emit(opcode, mapKeyAccessExpr.regIndex, refRegMapValue);
                emit(InstructionCodes.MAPSTORE, varRefRegIndex, keyRegIndex, refRegMapValue);
            }
        } else {
            IntegerCPEntry exceptCPEntry = new IntegerCPEntry(mapKeyAccessExpr.except ? 1 : 0);
            Operand except = getOperand(currentPkgInfo.addCPEntry(exceptCPEntry));
            int opcode = getRefToValueTypeCastOpcode(mapType.constraint.tag);
            if (opcode == InstructionCodes.NOP || !mapKeyAccessExpr.except) {
                emit(InstructionCodes.MAPLOAD, varRefRegIndex, keyRegIndex, calcAndGetExprRegIndex(mapKeyAccessExpr),
                        except);
            } else {
                RegIndex refRegMapValue = getRegIndex(TypeTags.ANY);
                emit(InstructionCodes.MAPLOAD, varRefRegIndex, keyRegIndex, refRegMapValue, except);
                emit(opcode, refRegMapValue, calcAndGetExprRegIndex(mapKeyAccessExpr));
            }
        }

        this.varAssignment = variableStore;
    }

    @Override
    public void visit(BLangTupleAccessExpr tupleIndexAccessExpr) {
        boolean variableStore = this.varAssignment;
        this.varAssignment = false;

        genNode(tupleIndexAccessExpr.expr, this.env);
        Operand varRefRegIndex = tupleIndexAccessExpr.expr.regIndex;

        genNode(tupleIndexAccessExpr.indexExpr, this.env);
        Operand indexRegIndex = tupleIndexAccessExpr.indexExpr.regIndex;

        if (variableStore) {
            int opcode = getValueToRefTypeCastOpcode(tupleIndexAccessExpr.type.tag);
            if (opcode == InstructionCodes.NOP) {
                emit(InstructionCodes.RASTORE, varRefRegIndex, indexRegIndex, tupleIndexAccessExpr.regIndex);
            } else {
                RegIndex refRegTupleValue = getRegIndex(TypeTags.ANY);
                emit(opcode, tupleIndexAccessExpr.regIndex, refRegTupleValue);
                emit(InstructionCodes.RASTORE, varRefRegIndex, indexRegIndex, refRegTupleValue);
            }
        } else {
            int opcode = getRefToValueTypeCastOpcode(tupleIndexAccessExpr.type.tag);
            if (opcode == InstructionCodes.NOP) {
                emit(InstructionCodes.RALOAD,
                        varRefRegIndex, indexRegIndex, calcAndGetExprRegIndex(tupleIndexAccessExpr));
            } else {
                RegIndex refRegTupleValue = getRegIndex(TypeTags.ANY);
                emit(InstructionCodes.RALOAD, varRefRegIndex, indexRegIndex, refRegTupleValue);
                emit(opcode, refRegTupleValue, calcAndGetExprRegIndex(tupleIndexAccessExpr));
            }
        }

        this.varAssignment = variableStore;
    }

    @Override
    public void visit(BLangJSONAccessExpr jsonAccessExpr) {
        boolean variableStore = this.varAssignment;
        this.varAssignment = false;

        genNode(jsonAccessExpr.expr, this.env);
        Operand varRefRegIndex = jsonAccessExpr.expr.regIndex;

        genNode(jsonAccessExpr.indexExpr, this.env);
        Operand keyRegIndex = jsonAccessExpr.indexExpr.regIndex;

        if (jsonAccessExpr.indexExpr.type.tag == TypeTags.INT) {
            if (variableStore) {
                emit(InstructionCodes.JSONASTORE, varRefRegIndex, keyRegIndex, jsonAccessExpr.regIndex);
            } else {
                emit(InstructionCodes.JSONALOAD, varRefRegIndex, keyRegIndex, calcAndGetExprRegIndex(jsonAccessExpr));
            }
        } else {
            if (variableStore) {
                emit(InstructionCodes.JSONSTORE, varRefRegIndex, keyRegIndex, jsonAccessExpr.regIndex);
            } else {
                emit(InstructionCodes.JSONLOAD, varRefRegIndex, keyRegIndex, calcAndGetExprRegIndex(jsonAccessExpr));
            }
        }

        this.varAssignment = variableStore;
    }

    @Override
    public void visit(BLangXMLAccessExpr xmlIndexAccessExpr) {
        boolean variableStore = this.varAssignment;
        this.varAssignment = false;

        genNode(xmlIndexAccessExpr.expr, this.env);
        RegIndex varRefRegIndex = xmlIndexAccessExpr.expr.regIndex;

        genNode(xmlIndexAccessExpr.indexExpr, this.env);
        RegIndex indexRegIndex = xmlIndexAccessExpr.indexExpr.regIndex;

        RegIndex elementRegIndex = calcAndGetExprRegIndex(xmlIndexAccessExpr);
        if (xmlIndexAccessExpr.fieldType == FieldKind.ALL) {
            emit(InstructionCodes.XMLLOADALL, varRefRegIndex, elementRegIndex);
        } else if (xmlIndexAccessExpr.indexExpr.type.tag == TypeTags.STRING) {
            emit(InstructionCodes.XMLLOAD, varRefRegIndex, indexRegIndex, elementRegIndex);
        } else {
            emit(InstructionCodes.XMLSEQLOAD, varRefRegIndex, indexRegIndex, elementRegIndex);
        }

        this.varAssignment = variableStore;
    }

    @Override
    public void visit(BLangArrayAccessExpr arrayIndexAccessExpr) {
        boolean variableStore = this.varAssignment;
        this.varAssignment = false;

        genNode(arrayIndexAccessExpr.expr, this.env);
        Operand varRefRegIndex = arrayIndexAccessExpr.expr.regIndex;

        genNode(arrayIndexAccessExpr.indexExpr, this.env);
        Operand indexRegIndex = arrayIndexAccessExpr.indexExpr.regIndex;

        BArrayType arrayType = (BArrayType) arrayIndexAccessExpr.expr.type;
        if (variableStore) {
            int opcode = getOpcodeForArrayOperations(arrayType.eType.tag, InstructionCodes.IASTORE);
            emit(opcode, varRefRegIndex, indexRegIndex, arrayIndexAccessExpr.regIndex);
        } else {
            int opcode = getOpcodeForArrayOperations(arrayType.eType.tag, InstructionCodes.IALOAD);
            emit(opcode, varRefRegIndex, indexRegIndex, calcAndGetExprRegIndex(arrayIndexAccessExpr));
        }

        this.varAssignment = variableStore;
    }

    @Override
    public void visit(BLangBinaryExpr binaryExpr) {
        if (OperatorKind.AND.equals(binaryExpr.opKind)) {
            visitAndExpression(binaryExpr);
        } else if (OperatorKind.OR.equals(binaryExpr.opKind)) {
            visitOrExpression(binaryExpr);
        } else if (binaryExpr.opSymbol.opcode == InstructionCodes.REQ_NULL ||
                binaryExpr.opSymbol.opcode == InstructionCodes.RNE_NULL) {
            BLangExpression expr = (binaryExpr.lhsExpr.type.tag == TypeTags.NIL) ?
                    binaryExpr.rhsExpr : binaryExpr.lhsExpr;
            genNode(expr, this.env);
            emit(binaryExpr.opSymbol.opcode, expr.regIndex, calcAndGetExprRegIndex(binaryExpr));
        } else {
            genNode(binaryExpr.lhsExpr, this.env);
            genNode(binaryExpr.rhsExpr, this.env);
            RegIndex regIndex = calcAndGetExprRegIndex(binaryExpr);
            int opCode = binaryExpr.opSymbol.opcode;
            if (opCode == InstructionCodes.INT_RANGE) {
                if (binaryExpr.parent instanceof BLangForeach) {
                    // Avoid creating an array if the range is only used in a foreach statement
                    emit(InstructionCodes.NEW_INT_RANGE, binaryExpr.lhsExpr.regIndex, binaryExpr.rhsExpr.regIndex,
                            regIndex);
                } else {
                    emit(opCode, binaryExpr.lhsExpr.regIndex, binaryExpr.rhsExpr.regIndex, regIndex);
                }
            } else {
                emit(opCode, binaryExpr.lhsExpr.regIndex, binaryExpr.rhsExpr.regIndex, regIndex);
            }
        }
    }

    @Override
    public void visit(BLangIsAssignableExpr assignableExpr) {
        genNode(assignableExpr.lhsExpr, this.env);
        RegIndex regIndex = calcAndGetExprRegIndex(assignableExpr);
        Operand typeCPIndex = getTypeCPIndex(assignableExpr.targetType);
        emit(assignableExpr.opSymbol.opcode, assignableExpr.lhsExpr.regIndex, typeCPIndex, regIndex);
    }

    @Override
    public void visit(BLangErrorConstructorExpr errExpr) {
        genNode(errExpr.reasonExpr, env);
        genNode(errExpr.detailsExpr, env);
        RegIndex regIndex = calcAndGetExprRegIndex(errExpr);
        emit(InstructionCodes.ERROR, getTypeCPIndex(errExpr.type), errExpr.reasonExpr.regIndex,
                errExpr.detailsExpr.regIndex, regIndex);
    }

    @Override
    public void visit(BLangBracedOrTupleExpr bracedOrTupleExpr) {
        // Emit create array instruction
        RegIndex exprRegIndex = calcAndGetExprRegIndex(bracedOrTupleExpr);
        Operand typeCPIndex = getTypeCPIndex(bracedOrTupleExpr.type);
        BLangLiteral sizeLiteral = generateIntegerLiteralNode(bracedOrTupleExpr, bracedOrTupleExpr.expressions.size());

        emit(InstructionCodes.RNEWARRAY, exprRegIndex, typeCPIndex, sizeLiteral.regIndex);

        // Emit instructions populate initial array values;
        for (int i = 0; i < bracedOrTupleExpr.expressions.size(); i++) {
            BLangExpression argExpr = bracedOrTupleExpr.expressions.get(i);
            genNode(argExpr, this.env);

            BLangLiteral indexLiteral = new BLangLiteral();
            indexLiteral.pos = argExpr.pos;
            indexLiteral.value = (long) i;
            indexLiteral.type = symTable.intType;
            genNode(indexLiteral, this.env);
            emit(InstructionCodes.RASTORE, exprRegIndex, indexLiteral.regIndex, argExpr.regIndex);
        }
    }

    private void visitAndExpression(BLangBinaryExpr binaryExpr) {
        // Code address to jump if at least one of the expressions get evaluated to false.
        // short-circuit evaluation
        Operand falseJumpAddr = getOperand(-1);

        // Generate code for the left hand side
        genNode(binaryExpr.lhsExpr, this.env);
        emit(InstructionCodes.BR_FALSE, binaryExpr.lhsExpr.regIndex, falseJumpAddr);

        // Generate code for the right hand side
        genNode(binaryExpr.rhsExpr, this.env);
        emit(InstructionCodes.BR_FALSE, binaryExpr.rhsExpr.regIndex, falseJumpAddr);

        // If both l and r conditions are true, then load 'true'
        calcAndGetExprRegIndex(binaryExpr);
        emit(InstructionCodes.BCONST_1, binaryExpr.regIndex);

        Operand gotoAddr = getOperand(-1);
        emit(InstructionCodes.GOTO, gotoAddr);

        falseJumpAddr.value = nextIP();

        // Load 'false' if the both conditions are false;
        emit(InstructionCodes.BCONST_0, binaryExpr.regIndex);
        gotoAddr.value = nextIP();
    }

    private void visitOrExpression(BLangBinaryExpr binaryExpr) {
        // short-circuit evaluation
        // Code address to jump if the lhs expression gets evaluated to 'true'.
        Operand lExprTrueJumpAddr = getOperand(-1);

        // Code address to jump if the rhs expression gets evaluated to 'false'.
        Operand rExprFalseJumpAddr = getOperand(-1);

        // Generate code for the left hand side
        genNode(binaryExpr.lhsExpr, this.env);
        emit(InstructionCodes.BR_TRUE, binaryExpr.lhsExpr.regIndex, lExprTrueJumpAddr);

        // Generate code for the right hand side
        genNode(binaryExpr.rhsExpr, this.env);
        emit(InstructionCodes.BR_FALSE, binaryExpr.rhsExpr.regIndex, rExprFalseJumpAddr);

        lExprTrueJumpAddr.value = nextIP();
        RegIndex exprRegIndex = calcAndGetExprRegIndex(binaryExpr);
        emit(InstructionCodes.BCONST_1, exprRegIndex);

        Operand gotoAddr = getOperand(-1);
        emit(InstructionCodes.GOTO, gotoAddr);
        rExprFalseJumpAddr.value = nextIP();

        // Load 'false' if the both conditions are false;
        emit(InstructionCodes.BCONST_0, exprRegIndex);
        gotoAddr.value = nextIP();
    }

    public void visit(BLangInvocation iExpr) {
        if (iExpr.expr != null) {
            return;
        }

        Operand[] operands = getFuncOperands(iExpr);
        emit(InstructionCodes.CALL, operands);
    }

    public void visit(BLangActionInvocation aIExpr) {
    }

    @Override
    public void visit(BLangBuiltInMethodInvocation iExpr) {
        genNode(iExpr.expr, this.env);
        RegIndex regIndex = calcAndGetExprRegIndex(iExpr);
<<<<<<< HEAD
        if (iExpr.builtInMethod == BLangBuiltInMethod.REASON) {
            emit(InstructionCodes.REASON, iExpr.expr.regIndex, regIndex);
        } else if (iExpr.builtInMethod == BLangBuiltInMethod.DETAIL) {
            emit(InstructionCodes.DETAIL, iExpr.expr.regIndex, regIndex);
        } else if (iExpr.builtInMethod == BLangBuiltInMethod.LENGTH) {
            Operand typeCPIndex = getTypeCPIndex(iExpr.expr.type);
            emit(InstructionCodes.LENGTHOF, iExpr.expr.regIndex, typeCPIndex, regIndex);
        } else if (iExpr.builtInMethod == BLangBuiltInMethod.STAMP) {
            genNode(iExpr.requiredArgs.get(0), this.env);
            Operand typeCPIndex = getTypeCPIndex(iExpr.type);
            emit(InstructionCodes.STAMP, iExpr.requiredArgs.get(0).regIndex, typeCPIndex, regIndex);
=======
        switch (iExpr.builtInMethod) {
            case REASON:
                emit(InstructionCodes.REASON, iExpr.expr.regIndex, regIndex);
                break;
            case DETAIL:
                emit(InstructionCodes.DETAIL, iExpr.expr.regIndex, regIndex);
                break;
            case LENGTH:
                Operand typeCPIndex = getTypeCPIndex(iExpr.expr.type);
                emit(InstructionCodes.LENGTHOF, iExpr.expr.regIndex, typeCPIndex, regIndex);
                break;
            case FREEZE:
                emit(InstructionCodes.FREEZE, iExpr.expr.regIndex, regIndex);
                break;
            case IS_FROZEN:
                emit(InstructionCodes.IS_FROZEN, iExpr.expr.regIndex, regIndex);
                break;
>>>>>>> 78b34678
        }
    }

    public void visit(BLangTypeInit cIExpr) {
        BSymbol structSymbol = cIExpr.type.tsymbol;
        int pkgCPIndex = addPackageRefCPEntry(currentPkgInfo, structSymbol.pkgID);
        int structNameCPIndex = addUTF8CPEntry(currentPkgInfo, structSymbol.name.value);
        StructureRefCPEntry structureRefCPEntry = new StructureRefCPEntry(pkgCPIndex, structNameCPIndex);
        Operand structCPIndex = getOperand(currentPkgInfo.addCPEntry(structureRefCPEntry));

        //Emit an instruction to create a new struct.
        RegIndex structRegIndex = calcAndGetExprRegIndex(cIExpr);
        emit(InstructionCodes.NEWSTRUCT, structCPIndex, structRegIndex);

        // Invoke the struct initializer here.
        Operand[] operands = getFuncOperands(cIExpr.objectInitInvocation);

        Operand[] callOperands = new Operand[operands.length + 1];
        callOperands[0] = operands[0];
        callOperands[1] = operands[1];
        callOperands[2] = getOperand(operands[2].value + 1);
        callOperands[3] = structRegIndex;

        System.arraycopy(operands, 3, callOperands, 4, operands.length - 3);
        emit(InstructionCodes.CALL, callOperands);
    }

    public void visit(BLangAttachedFunctionInvocation iExpr) {
        Operand[] operands = getFuncOperands(iExpr);
        if (iExpr.expr.type.tag == TypeTags.OBJECT) {
            Operand[] vCallOperands = new Operand[operands.length + 1];
            vCallOperands[0] = iExpr.expr.regIndex;
            System.arraycopy(operands, 0, vCallOperands, 1, operands.length);
            emit(InstructionCodes.VCALL, vCallOperands);
        } else {
            emit(InstructionCodes.CALL, operands);
        }
    }

    public void visit(BFunctionPointerInvocation iExpr) {
        Operand[] operands = getFuncOperands(iExpr, -1);
        genNode(iExpr.expr, env);
        operands[0] = iExpr.expr.regIndex;
        emit(InstructionCodes.FPCALL, operands);
    }

    public void visit(BLangTypeConversionExpr convExpr) {
        int opcode = convExpr.conversionSymbol.opcode;

        // Figure out the reg index of the result value
        BType castExprType = convExpr.type;
        RegIndex convExprRegIndex = calcAndGetExprRegIndex(convExpr.regIndex, castExprType.tag);
        convExpr.regIndex = convExprRegIndex;
        if (opcode == InstructionCodes.NOP) {
            convExpr.expr.regIndex = createLHSRegIndex(convExprRegIndex);
            genNode(convExpr.expr, this.env);
            return;
        }

        genNode(convExpr.expr, this.env);
        if (opcode == InstructionCodes.MAP2T ||
                opcode == InstructionCodes.JSON2T ||
                opcode == InstructionCodes.ANY2T ||
                opcode == InstructionCodes.ANY2C ||
                opcode == InstructionCodes.ANY2E ||
                opcode == InstructionCodes.T2JSON ||
                opcode == InstructionCodes.MAP2JSON ||
                opcode == InstructionCodes.JSON2MAP ||
                opcode == InstructionCodes.JSON2ARRAY ||
                opcode == InstructionCodes.O2JSON ||
                opcode == InstructionCodes.CHECKCAST) {
            Operand typeCPIndex = getTypeCPIndex(convExpr.targetType);
            emit(opcode, convExpr.expr.regIndex, typeCPIndex, convExprRegIndex);
        } else {
            emit(opcode, convExpr.expr.regIndex, convExprRegIndex);
        }
    }

    public void visit(BLangRecordLiteral recordLiteral) {
        /* ignore */
    }

    public void visit(BLangTernaryExpr ternaryExpr) {
        // Determine the reg index of the ternary expression and this reg index will be used by both then and else
        // expressions to store their result
        RegIndex ternaryExprRegIndex = calcAndGetExprRegIndex(ternaryExpr);

        // Generate code for the condition
        this.genNode(ternaryExpr.expr, this.env);
        Operand ifFalseJumpAddr = getOperand(-1);
        this.emit(InstructionCodes.BR_FALSE, ternaryExpr.expr.regIndex, ifFalseJumpAddr);

        // Generate code for the then expression
        ternaryExpr.thenExpr.regIndex = createLHSRegIndex(ternaryExprRegIndex);
        this.genNode(ternaryExpr.thenExpr, this.env);
        Operand endJumpAddr = getOperand(-1);
        this.emit(InstructionCodes.GOTO, endJumpAddr);
        ifFalseJumpAddr.value = nextIP();

        // Generate code for the then expression
        ternaryExpr.elseExpr.regIndex = createLHSRegIndex(ternaryExprRegIndex);
        this.genNode(ternaryExpr.elseExpr, this.env);
        endJumpAddr.value = nextIP();
    }

    public void visit(BLangAwaitExpr awaitExpr) {
        Operand valueRegIndex;
        if (awaitExpr.type != null) {
            valueRegIndex = calcAndGetExprRegIndex(awaitExpr);
        } else {
            valueRegIndex = this.getOperand(-1);
        }
        genNode(awaitExpr.expr, this.env);
        Operand futureRegIndex = awaitExpr.expr.regIndex;
        this.emit(InstructionCodes.AWAIT, futureRegIndex, valueRegIndex);
    }

    @Override
    public void visit(BLangTrapExpr trapExpr) {
        ErrorTableAttributeInfo errorTable = getErrorTable(currentPkgInfo);

        int fromIP = nextIP();
        genNode(trapExpr.expr, env);
        RegIndex regIndex = calcAndGetExprRegIndex(trapExpr);
        emit(InstructionCodes.RMOVE, trapExpr.expr.regIndex, regIndex);
        int toIP = nextIP();
        errorTable.addErrorTableEntry(new ErrorTableEntry(fromIP, toIP, toIP, regIndex));
    }

    public void visit(BLangTypedescExpr accessExpr) {
        Operand typeCPIndex = getTypeCPIndex(accessExpr.resolvedType);
        emit(InstructionCodes.TYPELOAD, typeCPIndex, calcAndGetExprRegIndex(accessExpr));
    }

    public void visit(BLangUnaryExpr unaryExpr) {
        RegIndex exprIndex = calcAndGetExprRegIndex(unaryExpr);

        if (OperatorKind.ADD.equals(unaryExpr.operator) || OperatorKind.UNTAINT.equals(unaryExpr.operator)) {
            unaryExpr.expr.regIndex = createLHSRegIndex(unaryExpr.regIndex);
            genNode(unaryExpr.expr, this.env);
            return;
        }

        int opcode;
        genNode(unaryExpr.expr, this.env);
        if (OperatorKind.LENGTHOF.equals(unaryExpr.operator)) {
            Operand typeCPIndex = getTypeCPIndex(unaryExpr.expr.type);
            opcode = unaryExpr.opSymbol.opcode;
            emit(opcode, unaryExpr.expr.regIndex, typeCPIndex, exprIndex);
        } else {
            opcode = unaryExpr.opSymbol.opcode;
            emit(opcode, unaryExpr.expr.regIndex, exprIndex);
        }
    }

    public void visit(BLangLambdaFunction bLangLambdaFunction) {
        visitFunctionPointerLoad(bLangLambdaFunction, ((BLangFunction) bLangLambdaFunction.getFunctionNode()).symbol);
    }

    public void visit(BLangStatementExpression bLangStatementExpression) {
        bLangStatementExpression.regIndex = calcAndGetExprRegIndex(bLangStatementExpression);

        boolean prevRegIndexResetDisabledState = this.regIndexResetDisabled;
        this.regIndexResetDisabled = true;
        genNode(bLangStatementExpression.stmt, this.env);
        this.regIndexResetDisabled = prevRegIndexResetDisabledState;

        genNode(bLangStatementExpression.expr, this.env);
        emit(getOpcode(bLangStatementExpression.expr.type.tag, InstructionCodes.IMOVE),
                bLangStatementExpression.expr.regIndex, bLangStatementExpression.regIndex);
    }

    public void visit(BLangScope scopeNode) {
        // add the child nodes to the map
        childScopesMap.put(scopeNode.name.getValue(), scopeNode.childScopes);
        visit(scopeNode.scopeBody);

        // generating scope end instruction
        int pkgRefCPIndex = addPackageRefCPEntry(currentPkgInfo, currentPkgID);
        int funcNameCPIndex = addUTF8CPEntry(currentPkgInfo, Names.GEN_VAR_PREFIX + scopeNode.name.getValue());
        FunctionRefCPEntry funcRefCPEntry = new FunctionRefCPEntry(pkgRefCPIndex, funcNameCPIndex);
        int funcRefCPIndex = currentPkgInfo.addCPEntry(funcRefCPEntry);
        int i = 0;
        //functionRefCP, scopenameUTF8CP, nChild, children
        Operand[] operands = new Operand[3 + scopeNode.childScopes.size()];
        operands[i++] = getOperand(funcRefCPIndex);
        int scopeNameCPIndex = addUTF8CPEntry(currentPkgInfo, scopeNode.getScopeName().getValue());
        operands[i++] = getOperand(scopeNameCPIndex);

        operands[i++] = getOperand(scopeNode.childScopes.size());

        for (String child : scopeNode.childScopes) {
            int childScopeNameIndex = addUTF8CPEntry(currentPkgInfo, child);
            operands[i++] = getOperand(childScopeNameIndex);
        }

        Operand typeCPIndex = getTypeCPIndex(scopeNode.compensationFunction.function.symbol.type);
        RegIndex nextIndex = calcAndGetExprRegIndex(scopeNode.compensationFunction);
        Operand[] closureOperands = calcClosureOperands(scopeNode.compensationFunction.function, funcRefCPIndex,
                nextIndex, typeCPIndex);

        Operand[] finalOperands = new Operand[operands.length + closureOperands.length];
        System.arraycopy(operands, 0, finalOperands, 0, operands.length);
        System.arraycopy(closureOperands, 0, finalOperands, operands.length, closureOperands.length);

        emit(InstructionCodes.SCOPE_END, finalOperands);
    }

    public void visit(BLangCompensate compensate) {
        Operand jumpAddr = getOperand(nextIP());
        //Add child function refs
        Stack<String> children = childScopesMap.get(compensate.scopeName.getValue());

        int i = 0;
        // Operands: scopeName, child count, children, NIL return.
        Operand[] operands = new Operand[3 + children.size()];

        int scopeNameCPIndex = addUTF8CPEntry(currentPkgInfo, compensate.invocation.name.value);
        operands[i++] = getOperand(scopeNameCPIndex);

        operands[i++] = getOperand(children.size());
        while (children != null && !children.isEmpty()) {
            String childName = children.pop();
            int childNameCP = currentPkgInfo.addCPEntry(new UTF8CPEntry(childName));
            operands[i++] = getOperand(childNameCP);
        }
        // Compensation block is modeled as an anonymous function, which require a return reg.
        operands[i++] = getRegIndex(TypeTags.NIL);

        emit(InstructionCodes.COMPENSATE, operands);
        emit(InstructionCodes.LOOP_COMPENSATE, jumpAddr);
    }

    // private methods

    private <T extends BLangNode, U extends SymbolEnv> T genNode(T t, U u) {
        SymbolEnv prevEnv = this.env;
        this.env = u;
        t.accept(this);
        this.env = prevEnv;
        return t;
    }

    private String generateSig(BType[] types) {
        StringBuilder builder = new StringBuilder();
        Arrays.stream(types).forEach(e -> builder.append(e.getDesc()));
        return builder.toString();
    }

    private String generateFunctionSig(BType[] paramTypes, BType retType) {
        return "(" + generateSig(paramTypes) + ")(" + retType.getDesc() + ")";
    }

    private String generateFunctionSig(BType[] paramTypes) {
        return "(" + generateSig(paramTypes) + ")()";
    }

    private BLangLiteral generateIntegerLiteralNode(BLangNode node, long integer) {
        BLangLiteral literal = new BLangLiteral();
        literal.pos = node.pos;
        literal.value = integer;
        literal.type = symTable.intType;
        genNode(literal, this.env);
        return literal;
    }

    private int getNextIndex(int typeTag, VariableIndex indexes) {
        int index;
        switch (typeTag) {
            case TypeTags.INT:
                index = ++indexes.tInt;
                break;
            case TypeTags.BYTE:
                index = ++indexes.tBoolean;
                break;
            case TypeTags.FLOAT:
                index = ++indexes.tFloat;
                break;
            case TypeTags.STRING:
                index = ++indexes.tString;
                break;
            case TypeTags.BOOLEAN:
                index = ++indexes.tBoolean;
                break;
            default:
                index = ++indexes.tRef;
                break;
        }

        return index;
    }

    private int getOpcode(int typeTag, int baseOpcode) {
        int opcode;
        switch (typeTag) {
            case TypeTags.INT:
                opcode = baseOpcode;
                break;
            case TypeTags.FLOAT:
                opcode = baseOpcode + FLOAT_OFFSET;
                break;
            case TypeTags.STRING:
                opcode = baseOpcode + STRING_OFFSET;
                break;
            case TypeTags.BYTE:
            case TypeTags.BOOLEAN:
                opcode = baseOpcode + BOOL_OFFSET;
                break;
            default:
                opcode = baseOpcode + REF_OFFSET;
                break;
        }

        return opcode;
    }

    /**
     * This is a separate method that calculates opcode values for array related operations such as INEWARRAY, IALOAD,
     * IALOAD. A separate methods is added to adhere to the same pattern of using INT as a base opcode and to support
     * byte array related operations.
     */
    private int getOpcodeForArrayOperations(int typeTag, int baseOpcode) {
        int opcode;
        switch (typeTag) {
            case TypeTags.BYTE:
                opcode = baseOpcode - BYTE_NEGATIVE_OFFSET;
                break;
            case TypeTags.INT:
                opcode = baseOpcode;
                break;
            case TypeTags.FLOAT:
                opcode = baseOpcode + FLOAT_OFFSET;
                break;
            case TypeTags.STRING:
                opcode = baseOpcode + STRING_OFFSET;
                break;
            case TypeTags.BOOLEAN:
                opcode = baseOpcode + BOOL_OFFSET;
                break;
            default:
                opcode = baseOpcode + REF_OFFSET;
                break;
        }

        return opcode;
    }

    private Operand getOperand(int value) {
        return new Operand(value);
    }

    private Operand getOperand(boolean value) {
        return new Operand(value ? 1 : 0);
    }

    private RegIndex getLVIndex(int typeTag) {
        return getRegIndexInternal(typeTag, LOCAL);
    }

    private RegIndex getPVIndex(int typeTag) {
        return getRegIndexInternal(typeTag, PACKAGE);
    }

    private RegIndex getFieldIndex(int typeTag) {
        return getRegIndexInternal(typeTag, FIELD);
    }

    private RegIndex getRegIndex(int typeTag) {
        RegIndex regIndex = getRegIndexInternal(typeTag, REG);
        addToRegIndexList(regIndex);
        return regIndex;
    }

    private RegIndex getRegIndexInternal(int typeTag, VariableIndex.Kind varIndexKind) {
        int index;
        switch (varIndexKind) {
            case REG:
                return new RegIndex(getNextIndex(typeTag, regIndexes), typeTag);
            case PACKAGE:
                index = getNextIndex(typeTag, pvIndexes);
                break;
            case FIELD:
                index = getNextIndex(typeTag, fieldIndexes);
                break;
            default:
                index = getNextIndex(typeTag, lvIndexes);
                break;
        }

        RegIndex regIndex = new RegIndex(index, typeTag);
        regIndex.isVarIndex = true;
        return regIndex;
    }

    private RegIndex calcAndGetExprRegIndex(BLangExpression expr) {
        expr.regIndex = calcAndGetExprRegIndex(expr.regIndex, expr.type.tag);
        return expr.regIndex;
    }

    private RegIndex calcAndGetExprRegIndex(RegIndex regIndex, int typeTag) {
        if (regIndex != null && (regIndex.isVarIndex || regIndex.isLHSIndex)) {
            return regIndex;
        }

        return getRegIndex(typeTag);
    }

    private RegIndex createLHSRegIndex(RegIndex regIndex) {
        if (regIndex.isVarIndex || regIndex.isLHSIndex) {
            return regIndex;
        }

        RegIndex lhsRegIndex = new RegIndex(regIndex.value, regIndex.typeTag, true);
        addToRegIndexList(lhsRegIndex);
        return lhsRegIndex;
    }

    private void addToRegIndexList(RegIndex regIndex) {
        if (regIndex.isVarIndex) {
            throw new IllegalStateException("");
        }
        regIndexList.add(regIndex);
    }

    private LocalVariableInfo getLocalVarAttributeInfo(BVarSymbol varSymbol) {
        int varNameCPIndex = addUTF8CPEntry(currentPkgInfo, varSymbol.name.value);
        int varIndex = varSymbol.varIndex.value;
        int sigCPIndex = addUTF8CPEntry(currentPkgInfo, varSymbol.type.getDesc());
        return new LocalVariableInfo(varNameCPIndex, sigCPIndex, varIndex);
    }

    private void visitInvokableNode(BLangInvokableNode invokableNode,
                                    CallableUnitInfo callableUnitInfo,
                                    SymbolEnv invokableSymbolEnv) {
        int localVarAttrNameIndex = addUTF8CPEntry(currentPkgInfo,
                AttributeInfo.Kind.LOCAL_VARIABLES_ATTRIBUTE.value());
        LocalVariableAttributeInfo localVarAttributeInfo = new LocalVariableAttributeInfo(localVarAttrNameIndex);

        // TODO Read annotations attached to this callableUnit

        // Add local variable indexes to the parameters and return parameters
        visitInvokableNodeParams(invokableNode.symbol, callableUnitInfo, localVarAttributeInfo);

        if (invokableNode.pos != null) {
            localVarAttributeInfo.localVars.forEach(param -> {
                param.scopeStartLineNumber = invokableNode.pos.sLine;
                param.scopeEndLineNumber = invokableNode.pos.eLine;
            });
        }

        if (Symbols.isNative(invokableNode.symbol)) {
            this.processWorker(callableUnitInfo.defaultWorkerInfo, null,
                    localVarAttributeInfo, invokableSymbolEnv, null);
        } else {
            // Clone lvIndex structure here. This structure contain local variable indexes of the input and
            // out parameters and they are common for all the workers.
            VariableIndex lvIndexCopy = this.copyVarIndex(lvIndexes);
            this.processWorker(callableUnitInfo.defaultWorkerInfo, invokableNode.body,
                    localVarAttributeInfo, invokableSymbolEnv, lvIndexCopy);
            for (BLangWorker worker : invokableNode.getWorkers()) {
                this.processWorker(callableUnitInfo.getWorkerInfo(worker.name.value),
                        worker.body, localVarAttributeInfo, invokableSymbolEnv, this.copyVarIndex(lvIndexCopy));
            }
        }

        if (invokableNode.symbol.taintTable != null) {
            int taintTableAttributeNameIndex = addUTF8CPEntry(currentPkgInfo, AttributeInfo.Kind.TAINT_TABLE.value());
            TaintTableAttributeInfo taintTableAttributeInfo = new TaintTableAttributeInfo(taintTableAttributeNameIndex);
            visitTaintTable(invokableNode.symbol.taintTable, taintTableAttributeInfo);
            callableUnitInfo.addAttributeInfo(AttributeInfo.Kind.TAINT_TABLE, taintTableAttributeInfo);
        }
    }

    private void visitTaintTable(Map<Integer, TaintRecord> taintTable,
                                 TaintTableAttributeInfo taintTableAttributeInfo) {
        int rowCount = 0;
        for (Integer paramIndex : taintTable.keySet()) {
            TaintRecord taintRecord = taintTable.get(paramIndex);
            boolean added = addTaintTableEntry(taintTableAttributeInfo, paramIndex, taintRecord);
            if (added) {
                // Number of columns required is: One column per parameter and one column for return tainted status.
                taintTableAttributeInfo.columnCount = taintRecord.parameterTaintedStatusList.size() + 1;
                rowCount++;
            }
        }
        taintTableAttributeInfo.rowCount = rowCount;
    }

    private boolean addTaintTableEntry(TaintTableAttributeInfo taintTableAttributeInfo, int index,
                                       TaintRecord taintRecord) {
        // Add to attribute info only if the current record has tainted status of return, but not taint errors.
        // It is not useful to preserve the propagated taint errors, since user will not be able to correct the compiled
        // code and will not need to know internals of the already compiled code.
        if (taintRecord.taintError == null || taintRecord.taintError.isEmpty()) {
            List<Boolean> storedTaintTableValue = new ArrayList<>();
            storedTaintTableValue.add(taintRecord.returnTaintedStatus);
            storedTaintTableValue.addAll(taintRecord.parameterTaintedStatusList);
            taintTableAttributeInfo.taintTable.put(index, storedTaintTableValue);
            return true;
        }
        return false;
    }

    private void processWorker(WorkerInfo workerInfo, BLangBlockStmt body,
                               LocalVariableAttributeInfo localVarAttributeInfo, SymbolEnv invokableSymbolEnv,
                               VariableIndex lvIndexCopy) {
        workerInfo.codeAttributeInfo.attributeNameIndex = this.addUTF8CPEntry(
                this.currentPkgInfo, AttributeInfo.Kind.CODE_ATTRIBUTE.value());
        workerInfo.addAttributeInfo(AttributeInfo.Kind.LOCAL_VARIABLES_ATTRIBUTE, localVarAttributeInfo);
        if (body != null) {
            localVarAttrInfo = new LocalVariableAttributeInfo(localVarAttributeInfo.attributeNameIndex);
            localVarAttrInfo.localVars = new ArrayList<>(localVarAttributeInfo.localVars);
            workerInfo.addAttributeInfo(AttributeInfo.Kind.LOCAL_VARIABLES_ATTRIBUTE, localVarAttrInfo);
            workerInfo.codeAttributeInfo.codeAddrs = nextIP();
            this.lvIndexes = lvIndexCopy;
            this.currentWorkerInfo = workerInfo;
            this.genNode(body, invokableSymbolEnv);
        }
        this.endWorkerInfoUnit(workerInfo.codeAttributeInfo);
        this.emit(InstructionCodes.HALT);
    }

    private void visitInvokableNodeParams(BInvokableSymbol invokableSymbol, CallableUnitInfo callableUnitInfo,
                                          LocalVariableAttributeInfo localVarAttrInfo) {

        // Visit the the receiver if this is an attached function
        if (invokableSymbol.receiverSymbol != null) {
            visitVarSymbol(invokableSymbol.receiverSymbol, lvIndexes, localVarAttrInfo);
        }

        // TODO Read param and return param annotations
        invokableSymbol.params.forEach(param -> visitVarSymbol(param, lvIndexes, localVarAttrInfo));
        invokableSymbol.defaultableParams.forEach(param -> visitVarSymbol(param, lvIndexes, localVarAttrInfo));
        if (invokableSymbol.restParam != null) {
            visitVarSymbol(invokableSymbol.restParam, lvIndexes, localVarAttrInfo);
        }

        callableUnitInfo.addAttributeInfo(AttributeInfo.Kind.LOCAL_VARIABLES_ATTRIBUTE, localVarAttrInfo);
    }

    private void visitVarSymbol(BVarSymbol varSymbol, VariableIndex variableIndex,
                                LocalVariableAttributeInfo localVarAttrInfo) {
        varSymbol.varIndex = getRegIndexInternal(varSymbol.type.tag, variableIndex.kind);
        LocalVariableInfo localVarInfo = getLocalVarAttributeInfo(varSymbol);
        localVarAttrInfo.localVars.add(localVarInfo);
    }

    private VariableIndex copyVarIndex(VariableIndex that) {
        VariableIndex vIndexes = new VariableIndex(that.kind);
        vIndexes.tInt = that.tInt;
        vIndexes.tFloat = that.tFloat;
        vIndexes.tString = that.tString;
        vIndexes.tBoolean = that.tBoolean;
        vIndexes.tRef = that.tRef;
        return vIndexes;
    }

    private int nextIP() {
        return currentPkgInfo.instructionList.size();
    }

    private void endWorkerInfoUnit(CodeAttributeInfo codeAttributeInfo) {
        codeAttributeInfo.maxLongLocalVars = lvIndexes.tInt + 1;
        codeAttributeInfo.maxDoubleLocalVars = lvIndexes.tFloat + 1;
        codeAttributeInfo.maxStringLocalVars = lvIndexes.tString + 1;
        codeAttributeInfo.maxIntLocalVars = lvIndexes.tBoolean + 1;
        codeAttributeInfo.maxRefLocalVars = lvIndexes.tRef + 1;

        codeAttributeInfo.maxLongRegs = codeAttributeInfo.maxLongLocalVars + maxRegIndexes.tInt + 1;
        codeAttributeInfo.maxDoubleRegs = codeAttributeInfo.maxDoubleLocalVars + maxRegIndexes.tFloat + 1;
        codeAttributeInfo.maxStringRegs = codeAttributeInfo.maxStringLocalVars + maxRegIndexes.tString + 1;
        codeAttributeInfo.maxIntRegs = codeAttributeInfo.maxIntLocalVars + maxRegIndexes.tBoolean + 1;
        codeAttributeInfo.maxRefRegs = codeAttributeInfo.maxRefLocalVars + maxRegIndexes.tRef + 1;

        // Update register indexes.
        for (RegIndex regIndex : regIndexList) {
            switch (regIndex.typeTag) {
                case TypeTags.INT:
                    regIndex.value = regIndex.value + codeAttributeInfo.maxLongLocalVars;
                    break;
                case TypeTags.BYTE:
                    regIndex.value = regIndex.value + codeAttributeInfo.maxIntLocalVars;
                    break;
                case TypeTags.FLOAT:
                    regIndex.value = regIndex.value + codeAttributeInfo.maxDoubleLocalVars;
                    break;
                case TypeTags.STRING:
                    regIndex.value = regIndex.value + codeAttributeInfo.maxStringLocalVars;
                    break;
                case TypeTags.BOOLEAN:
                    regIndex.value = regIndex.value + codeAttributeInfo.maxIntLocalVars;
                    break;
                default:
                    regIndex.value = regIndex.value + codeAttributeInfo.maxRefLocalVars;
                    break;
            }
        }

        regIndexList = new ArrayList<>();
        lvIndexes = new VariableIndex(LOCAL);
        regIndexes = new VariableIndex(REG);
        maxRegIndexes = new VariableIndex(REG);
    }

    private void setMaxRegIndexes(VariableIndex current, VariableIndex max) {
        max.tInt = (max.tInt > current.tInt) ? max.tInt : current.tInt;
        max.tFloat = (max.tFloat > current.tFloat) ? max.tFloat : current.tFloat;
        max.tString = (max.tString > current.tString) ? max.tString : current.tString;
        max.tBoolean = (max.tBoolean > current.tBoolean) ? max.tBoolean : current.tBoolean;
        max.tRef = (max.tRef > current.tRef) ? max.tRef : current.tRef;
    }

    private void prepareIndexes(VariableIndex indexes) {
        indexes.tInt++;
        indexes.tFloat++;
        indexes.tString++;
        indexes.tBoolean++;
        indexes.tRef++;
    }

    private int emit(int opcode) {
        currentPkgInfo.instructionList.add(InstructionFactory.get(opcode));
        return currentPkgInfo.instructionList.size();
    }

    private int emit(int opcode, Operand... operands) {
        currentPkgInfo.instructionList.add(InstructionFactory.get(opcode, operands));
        return currentPkgInfo.instructionList.size();
    }

    private int emit(Instruction instr) {
        currentPkgInfo.instructionList.add(instr);
        return currentPkgInfo.instructionList.size();
    }

    private void addVarCountAttrInfo(ConstantPool constantPool,
                                     AttributeInfoPool attributeInfoPool,
                                     VariableIndex fieldCount) {
        int attrNameCPIndex = addUTF8CPEntry(constantPool,
                AttributeInfo.Kind.VARIABLE_TYPE_COUNT_ATTRIBUTE.value());
        VarTypeCountAttributeInfo varCountAttribInfo = new VarTypeCountAttributeInfo(attrNameCPIndex);
        varCountAttribInfo.setMaxLongVars(fieldCount.tInt);
        varCountAttribInfo.setMaxDoubleVars(fieldCount.tFloat);
        varCountAttribInfo.setMaxStringVars(fieldCount.tString);
        varCountAttribInfo.setMaxIntVars(fieldCount.tBoolean);
        varCountAttribInfo.setMaxRefVars(fieldCount.tRef);
        attributeInfoPool.addAttributeInfo(AttributeInfo.Kind.VARIABLE_TYPE_COUNT_ATTRIBUTE, varCountAttribInfo);
    }

    private Operand[] getFuncOperands(BLangInvocation iExpr) {
        int funcRefCPIndex = getFuncRefCPIndex((BInvokableSymbol) iExpr.symbol);
        return getFuncOperands(iExpr, funcRefCPIndex);
    }

    private int getFuncRefCPIndex(BInvokableSymbol invokableSymbol) {
        int pkgRefCPIndex = addPackageRefCPEntry(currentPkgInfo, invokableSymbol.pkgID);
        int funcNameCPIndex = addUTF8CPEntry(currentPkgInfo, invokableSymbol.name.value);
        FunctionRefCPEntry funcRefCPEntry = new FunctionRefCPEntry(pkgRefCPIndex, funcNameCPIndex);
        return currentPkgInfo.addCPEntry(funcRefCPEntry);
    }

    private Operand[] getFuncOperands(BLangInvocation iExpr, int funcRefCPIndex) {
        // call funcRefCPIndex, nArgRegs, argRegs[nArgRegs], nRetRegs, retRegs[nRetRegs]
        int i = 0;
        int nArgRegs = iExpr.requiredArgs.size() + iExpr.namedArgs.size() + iExpr.restArgs.size();
        int nRetRegs = 1; // TODO Improve balx format and VM side
        int flags = FunctionFlags.NOTHING;
        Operand[] operands = new Operand[nArgRegs + nRetRegs + 4];
        operands[i++] = getOperand(funcRefCPIndex);
        if (iExpr.async) {
            flags = FunctionFlags.markAsync(flags);
        }
        if (iExpr.actionInvocation) {
            flags = FunctionFlags.markObserved(flags);
        }
        operands[i++] = getOperand(flags);
        operands[i++] = getOperand(nArgRegs);

        // Write required arguments
        for (BLangExpression argExpr : iExpr.requiredArgs) {
            operands[i++] = genNode(argExpr, this.env).regIndex;
        }

        // Write named arguments
        i = generateNamedArgs(iExpr, operands, i);

        // Write rest arguments
        for (BLangExpression argExpr : iExpr.restArgs) {
            operands[i++] = genNode(argExpr, this.env).regIndex;
        }

        // Calculate registers to store return values
        operands[i++] = getOperand(nRetRegs);

        iExpr.regIndex = calcAndGetExprRegIndex(iExpr.regIndex, iExpr.type.tag);
        operands[i] = iExpr.regIndex;
        return operands;
    }

    private int generateNamedArgs(BLangInvocation iExpr, Operand[] operands, int currentIndex) {
        if (iExpr.namedArgs.isEmpty()) {
            return currentIndex;
        }

        if (iExpr.symbol.kind != SymbolKind.FUNCTION) {
            throw new IllegalStateException("Unsupported callable unit");
        }

        for (BLangExpression argExpr : iExpr.namedArgs) {
            operands[currentIndex++] = genNode(argExpr, this.env).regIndex;
        }

        return currentIndex;
    }

    private void addVariableCountAttributeInfo(ConstantPool constantPool,
                                               AttributeInfoPool attributeInfoPool,
                                               int[] fieldCount) {
        UTF8CPEntry attribNameCPEntry = new UTF8CPEntry(AttributeInfo.Kind.VARIABLE_TYPE_COUNT_ATTRIBUTE.toString());
        int attribNameCPIndex = constantPool.addCPEntry(attribNameCPEntry);
        VarTypeCountAttributeInfo varCountAttribInfo = new VarTypeCountAttributeInfo(attribNameCPIndex);
        varCountAttribInfo.setMaxLongVars(fieldCount[INT_OFFSET]);
        varCountAttribInfo.setMaxDoubleVars(fieldCount[FLOAT_OFFSET]);
        varCountAttribInfo.setMaxStringVars(fieldCount[STRING_OFFSET]);
        varCountAttribInfo.setMaxIntVars(fieldCount[BOOL_OFFSET]);
        varCountAttribInfo.setMaxRefVars(fieldCount[REF_OFFSET]);
        attributeInfoPool.addAttributeInfo(AttributeInfo.Kind.VARIABLE_TYPE_COUNT_ATTRIBUTE, varCountAttribInfo);
    }

    private DefaultValue getDefaultValue(Object value) {
        BType type;
        if (value == null) {
            type = symTable.nilType;
        } else if (value instanceof Long) {
            type = symTable.intType;
        } else if (value instanceof Double) {
            type = symTable.floatType;
        } else if (value instanceof String) {
            type = symTable.stringType;
        } else if (value instanceof Boolean) {
            type = symTable.booleanType;
        } else {
            throw new IllegalStateException();
        }

        return getDefaultValue(value, type);
    }

    private DefaultValue getDefaultValue(Object value, BType typeOfValue) {
        int typeDescCPIndex = addUTF8CPEntry(currentPkgInfo, typeOfValue.getDesc());
        DefaultValue defaultValue = new DefaultValue(typeDescCPIndex, typeOfValue.getDesc());
        switch (typeOfValue.tag) {
            case TypeTags.INT:
                defaultValue.intValue = (Long) value;
                defaultValue.valueCPIndex = currentPkgInfo.addCPEntry(new IntegerCPEntry(defaultValue.intValue));
                break;
            case TypeTags.BYTE:
                defaultValue.byteValue = (Byte) value;
                defaultValue.valueCPIndex = currentPkgInfo.addCPEntry(new ByteCPEntry(defaultValue.byteValue));
                break;
            case TypeTags.FLOAT:
                defaultValue.floatValue = (Double) value;
                defaultValue.valueCPIndex = currentPkgInfo.addCPEntry(new FloatCPEntry(defaultValue.floatValue));
                break;
            case TypeTags.STRING:
                defaultValue.stringValue = (String) value;
                defaultValue.valueCPIndex = currentPkgInfo.addCPEntry(new UTF8CPEntry(defaultValue.stringValue));
                break;
            case TypeTags.BOOLEAN:
                defaultValue.booleanValue = (Boolean) value;
                break;
            case TypeTags.DECIMAL:
                defaultValue.decimalValue = (String) value;
                defaultValue.valueCPIndex = currentPkgInfo.addCPEntry(new UTF8CPEntry(defaultValue.decimalValue));
                break;
            case TypeTags.NIL:
                break;
            default:
                defaultValue = null;
        }

        return defaultValue;
    }

    private DefaultValue getDefaultValue(BLangLiteral literalExpr) {
        return getDefaultValue(literalExpr.value, literalExpr.type);
    }

    private DefaultValueAttributeInfo getDefaultValueAttributeInfo(BLangLiteral literalExpr) {
        DefaultValue defaultValue = getDefaultValue(literalExpr);
        UTF8CPEntry defaultValueAttribUTF8CPEntry =
                new UTF8CPEntry(AttributeInfo.Kind.DEFAULT_VALUE_ATTRIBUTE.toString());
        int defaultValueAttribNameIndex = currentPkgInfo.addCPEntry(defaultValueAttribUTF8CPEntry);

        return new DefaultValueAttributeInfo(defaultValueAttribNameIndex, defaultValue);
    }


    // Create info entries

    private void createConstantInfo(BLangConstant constant) {
        BConstantSymbol constantSymbol = constant.symbol;
        int constantNameCPIndex = addUTF8CPEntry(currentPkgInfo, constantSymbol.name.value);
        int finiteTypeSigCPIndex = addUTF8CPEntry(currentPkgInfo, constantSymbol.type.getDesc());
        int valueTypeSigCPIndex = addUTF8CPEntry(currentPkgInfo, constantSymbol.literalValueType.getDesc());

        ConstantInfo constantInfo = new ConstantInfo(constantNameCPIndex, finiteTypeSigCPIndex, valueTypeSigCPIndex,
                constantSymbol.flags);
        currentPkgInfo.constantInfoMap.put(constantSymbol.name.value, constantInfo);

        BLangLiteral literal = new BLangLiteral();
        literal.pos = constant.pos;
        literal.value = ((BLangLiteral) constant.value).value;
        literal.type = ((BLangLiteral) constant.value).type;
        literal.typeTag = ((BLangLiteral) constant.value).typeTag;

        DefaultValueAttributeInfo value = getDefaultValueAttributeInfo(literal);
        constantInfo.addAttributeInfo(AttributeInfo.Kind.DEFAULT_VALUE_ATTRIBUTE, value);

        // Add documentation attributes.
        addDocAttachmentAttrInfo(constant.symbol.markdownDocumentation, constantInfo);
    }

    private void createPackageVarInfo(BLangSimpleVariable varNode) {
        BVarSymbol varSymbol = varNode.symbol;
        varSymbol.varIndex = getPVIndex(varSymbol.type.tag);

        int varNameCPIndex = addUTF8CPEntry(currentPkgInfo, varSymbol.name.value);
        int typeSigCPIndex = addUTF8CPEntry(currentPkgInfo, varSymbol.type.getDesc());
        PackageVarInfo pkgVarInfo = new PackageVarInfo(varNameCPIndex, typeSigCPIndex, varSymbol.flags,
                varSymbol.varIndex.value);
        currentPkgInfo.pkgVarInfoMap.put(varSymbol.name.value, pkgVarInfo);

        LocalVariableInfo localVarInfo = getLocalVarAttributeInfo(varSymbol);
        LocalVariableAttributeInfo pkgVarAttrInfo = (LocalVariableAttributeInfo)
                currentPkgInfo.getAttributeInfo(AttributeInfo.Kind.LOCAL_VARIABLES_ATTRIBUTE);
        pkgVarAttrInfo.localVars.add(localVarInfo);

        // TODO Populate annotation attribute

        // Add documentation attributes
        addDocAttachmentAttrInfo(varNode.symbol.markdownDocumentation, pkgVarInfo);
    }

    public void visit(BLangTypeDefinition typeDefinition) {
        //TODO
    }

    private void createAnnotationInfoEntry(BLangAnnotation annotation) {
        int nameCPIndex = addUTF8CPEntry(currentPkgInfo, annotation.name.value);
        int typeSigCPIndex = -1;
        if (annotation.typeNode != null) {
            typeSigCPIndex = addUTF8CPEntry(currentPkgInfo, annotation.typeNode.type.getDesc());
        }

        AnnotationInfo annotationInfo = new AnnotationInfo(nameCPIndex, typeSigCPIndex,
                annotation.symbol.flags, ((BAnnotationSymbol) annotation.symbol).attachPoints);
        currentPkgInfo.annotationInfoMap.put(annotation.name.value, annotationInfo);
    }

    private void createTypeDefinitionInfoEntry(BLangTypeDefinition typeDefinition) {
        BTypeSymbol typeDefSymbol = typeDefinition.symbol;
        int typeDefNameCPIndex = addUTF8CPEntry(currentPkgInfo, typeDefSymbol.name.value);
        TypeDefInfo typeDefInfo = new TypeDefInfo(currentPackageRefCPIndex,
                typeDefNameCPIndex, typeDefSymbol.flags);
        typeDefInfo.isLabel = typeDefinition.symbol.isLabel;

        typeDefInfo.typeTag = typeDefSymbol.type.tag;

        if (typeDefinition.symbol.isLabel) {
            createLabelTypeTypeDef(typeDefinition, typeDefInfo);
            // Add documentation attributes
            addDocAttachmentAttrInfo(typeDefinition.symbol.markdownDocumentation, typeDefInfo);

            currentPkgInfo.addTypeDefInfo(typeDefSymbol.name.value, typeDefInfo);
            return;
        }

        switch (typeDefinition.symbol.tag) {
            case SymTag.OBJECT:
                createObjectTypeTypeDef(typeDefinition, typeDefInfo, typeDefSymbol);
                break;
            case SymTag.RECORD:
                createRecordTypeTypeDef(typeDefinition, typeDefInfo, typeDefSymbol);
                break;
            case SymTag.FINITE_TYPE:
                createFiniteTypeTypeDef(typeDefinition, typeDefInfo);
                break;
            default:
                createLabelTypeTypeDef(typeDefinition, typeDefInfo);
                break;
        }
        // Add documentation attributes
        addDocAttachmentAttrInfo(typeDefinition.symbol.markdownDocumentation, typeDefInfo);

        currentPkgInfo.addTypeDefInfo(typeDefSymbol.name.value, typeDefInfo);
    }

    private void createObjectTypeTypeDef(BLangTypeDefinition typeDefinition,
                                         TypeDefInfo typeDefInfo, BTypeSymbol typeDefSymbol) {
        ObjectTypeInfo objInfo = new ObjectTypeInfo();
        BObjectTypeSymbol objectSymbol = (BObjectTypeSymbol) typeDefSymbol;
        // Add Struct name as an UTFCPEntry to the constant pool
        objInfo.objectType = (BObjectType) objectSymbol.type;

        BLangObjectTypeNode objectTypeNode = (BLangObjectTypeNode) typeDefinition.typeNode;

        List<BLangSimpleVariable> objFields = objectTypeNode.fields;
        for (BLangSimpleVariable objField : objFields) {
            // Create StructFieldInfo Entry
            int fieldNameCPIndex = addUTF8CPEntry(currentPkgInfo, objField.name.value);
            int sigCPIndex = addUTF8CPEntry(currentPkgInfo, objField.type.getDesc());

            objField.symbol.varIndex = getFieldIndex(objField.symbol.type.tag);
            StructFieldInfo objFieldInfo = new StructFieldInfo(fieldNameCPIndex,
                    sigCPIndex, objField.symbol.flags, objField.symbol.varIndex.value);
            objFieldInfo.fieldType = objField.type;

            // Populate default values
            if (objField.expr != null && (objField.expr.getKind() == NodeKind.LITERAL &&
                    objField.expr.type.getKind() != TypeKind.ARRAY)) {
                DefaultValueAttributeInfo defaultVal = getDefaultValueAttributeInfo((BLangLiteral) objField.expr);
                objFieldInfo.addAttributeInfo(AttributeInfo.Kind.DEFAULT_VALUE_ATTRIBUTE, defaultVal);
            }

            objInfo.fieldInfoEntries.add(objFieldInfo);

            // Add documentation attributes
            addDocAttachmentAttrInfo(objField.symbol.markdownDocumentation, objFieldInfo);
        }

        // Create variable count attribute info
        prepareIndexes(fieldIndexes);
        int[] fieldCount = new int[]{fieldIndexes.tInt, fieldIndexes.tFloat, fieldIndexes.tString,
                fieldIndexes.tBoolean, fieldIndexes.tRef};
        addVariableCountAttributeInfo(currentPkgInfo, objInfo, fieldCount);
        fieldIndexes = new VariableIndex(FIELD);

        for (BAttachedFunction attachedFunc : objectSymbol.referencedFunctions) {
            createAttachedFunctionInfo(attachedFunc.funcName, attachedFunc.symbol, objectSymbol);
        }

        //TODO decide what happens to documentations for interface functions and their implementations.

        typeDefInfo.typeInfo = objInfo;
    }

    private void createAttachedFunctionInfo(Name funcName, BInvokableSymbol funcSymbol,
                                            BObjectTypeSymbol objectSymbol) {
        // Add function name as an UTFCPEntry to the constant pool
        int funcNameCPIndex = this.addUTF8CPEntry(currentPkgInfo, funcName.getValue());

        FunctionInfo funcInfo = new FunctionInfo(currentPackageRefCPIndex, funcNameCPIndex);
        BInvokableType funcType = (BInvokableType) funcSymbol.type;
        funcInfo.paramTypes = funcType.paramTypes.toArray(new BType[0]);
        populateInvokableSignature(funcType, funcInfo);

        funcInfo.flags = funcSymbol.flags;
        funcInfo.attachedToTypeCPIndex = getTypeCPIndex(objectSymbol.type).value;

        // Add local var attributes. This will not be added automatically since this attached
        // function doesn't have a body, and wont get visited in the normal flow.
        int localVarAttNameIndex = addUTF8CPEntry(currentPkgInfo, AttributeInfo.Kind.LOCAL_VARIABLES_ATTRIBUTE.value());
        LocalVariableAttributeInfo localVarAttributeInfo = new LocalVariableAttributeInfo(localVarAttNameIndex);
        visitInvokableNodeParams(funcSymbol, funcInfo, localVarAttributeInfo);

        // Add parameter default value info
        addParameterAttributeInfo(funcSymbol, funcInfo);

        // Add documentation attributes
        addDocAttachmentAttrInfo(funcSymbol.markdownDocumentation, funcInfo);

        this.currentPkgInfo.functionInfoMap.put(funcSymbol.name.value, funcInfo);
    }

    private void createRecordTypeTypeDef(BLangTypeDefinition typeDefinition,
                                         TypeDefInfo typeDefInfo, BTypeSymbol typeDefSymbol) {
        RecordTypeInfo recordInfo = new RecordTypeInfo();
        BRecordTypeSymbol recordSymbol = (BRecordTypeSymbol) typeDefSymbol;
        // Add Struct name as an UTFCPEntry to the constant pool
        recordInfo.recordType = (BRecordType) recordSymbol.type;

        if (!recordInfo.recordType.sealed) {
            recordInfo.restFieldTypeSigCPIndex = addUTF8CPEntry(currentPkgInfo,
                    recordInfo.recordType.restFieldType.getDesc());
        }

        BLangRecordTypeNode recordTypeNode = (BLangRecordTypeNode) typeDefinition.typeNode;

        List<BLangSimpleVariable> recordFields = recordTypeNode.fields;
        for (BLangSimpleVariable recordField : recordFields) {
            // Create StructFieldInfo Entry
            int fieldNameCPIndex = addUTF8CPEntry(currentPkgInfo, recordField.name.value);
            int sigCPIndex = addUTF8CPEntry(currentPkgInfo, recordField.type.getDesc());

            recordField.symbol.varIndex = getFieldIndex(recordField.symbol.type.tag);
            StructFieldInfo recordFieldInfo = new StructFieldInfo(fieldNameCPIndex,
                    sigCPIndex, recordField.symbol.flags, recordField.symbol.varIndex.value);
            recordFieldInfo.fieldType = recordField.type;

            // Populate default values
            if (recordField.expr != null && (recordField.expr.getKind() == NodeKind.LITERAL &&
                    recordField.expr.type.getKind() != TypeKind.ARRAY)) {
                DefaultValueAttributeInfo defaultVal
                        = getDefaultValueAttributeInfo((BLangLiteral) recordField.expr);
                recordFieldInfo.addAttributeInfo(AttributeInfo.Kind.DEFAULT_VALUE_ATTRIBUTE, defaultVal);
            }

            recordInfo.fieldInfoEntries.add(recordFieldInfo);

            // Add documentation attributes
            addDocAttachmentAttrInfo(recordField.symbol.markdownDocumentation, recordFieldInfo);
        }

        // Create variable count attribute info
        prepareIndexes(fieldIndexes);
        int[] fieldCount = new int[]{fieldIndexes.tInt, fieldIndexes.tFloat, fieldIndexes.tString,
                fieldIndexes.tBoolean, fieldIndexes.tRef};
        addVariableCountAttributeInfo(currentPkgInfo, recordInfo, fieldCount);
        fieldIndexes = new VariableIndex(FIELD);
        typeDefInfo.typeInfo = recordInfo;
    }

    private void createFiniteTypeTypeDef(BLangTypeDefinition typeDefinition,
                                         TypeDefInfo typeDefInfo) {
        BLangFiniteTypeNode typeNode = (BLangFiniteTypeNode) typeDefinition.typeNode;
        FiniteTypeInfo typeInfo = new FiniteTypeInfo();

        for (BLangExpression literal : typeNode.valueSpace) {
            typeInfo.valueSpaceItemInfos.add(new ValueSpaceItemInfo(getDefaultValue((BLangLiteral) literal)));
        }

        typeDefInfo.typeInfo = typeInfo;
    }

    private void createLabelTypeTypeDef(BLangTypeDefinition typeDefinition,
                                        TypeDefInfo typeDefInfo) {
        int sigCPIndex = addUTF8CPEntry(currentPkgInfo, typeDefinition.typeNode.type.getDesc());
        typeDefInfo.typeInfo = new LabelTypeInfo(sigCPIndex);
    }

    /**
     * Creates a {@code FunctionInfo} from the given function node in AST.
     *
     * @param funcNode function node in AST
     */
    private void createFunctionInfoEntry(BLangFunction funcNode) {
        BInvokableSymbol funcSymbol = funcNode.symbol;
        BInvokableType funcType = (BInvokableType) funcSymbol.type;

        // Add function name as an UTFCPEntry to the constant pool
        int funcNameCPIndex = this.addUTF8CPEntry(currentPkgInfo, funcNode.name.value);

        FunctionInfo funcInfo = new FunctionInfo(currentPackageRefCPIndex, funcNameCPIndex);
        funcInfo.paramTypes = funcType.paramTypes.toArray(new BType[0]);
        populateInvokableSignature(funcType, funcInfo);

        funcInfo.flags = funcSymbol.flags;
        if (funcNode.receiver != null) {
            funcInfo.attachedToTypeCPIndex = getTypeCPIndex(funcNode.receiver.type).value;
        }

        this.addWorkerInfoEntries(funcInfo, funcNode.getWorkers());

        // Add parameter default value info
        addParameterAttributeInfo(funcSymbol, funcInfo);

        // Add documentation attributes
        addDocAttachmentAttrInfo(funcNode.symbol.markdownDocumentation, funcInfo);

        this.currentPkgInfo.functionInfoMap.put(funcSymbol.name.value, funcInfo);
    }

    private void populateInvokableSignature(BInvokableType bInvokableType, CallableUnitInfo callableUnitInfo) {
        callableUnitInfo.retParamTypes = new BType[1];
        callableUnitInfo.retParamTypes[0] = bInvokableType.retType;
        callableUnitInfo.signatureCPIndex = addUTF8CPEntry(this.currentPkgInfo,
                generateFunctionSig(callableUnitInfo.paramTypes, bInvokableType.retType));
    }

    private void addWorkerInfoEntries(CallableUnitInfo callableUnitInfo, List<BLangWorker> workers) {
        UTF8CPEntry workerNameCPEntry = new UTF8CPEntry("default");
        int workerNameCPIndex = this.currentPkgInfo.addCPEntry(workerNameCPEntry);
        WorkerInfo defaultWorkerInfo = new WorkerInfo(workerNameCPIndex, "default");
        callableUnitInfo.defaultWorkerInfo = defaultWorkerInfo;
        for (BLangWorker worker : workers) {
            workerNameCPEntry = new UTF8CPEntry(worker.name.value);
            workerNameCPIndex = currentPkgInfo.addCPEntry(workerNameCPEntry);
            WorkerInfo workerInfo = new WorkerInfo(workerNameCPIndex, worker.getName().value);
            callableUnitInfo.addWorkerInfo(worker.getName().value, workerInfo);
        }
    }

    @Override
    public void visit(BLangEndpoint endpointNode) {
    }

    private void createServiceInfoEntry(BLangService serviceNode) {
        // Add service name as an UTFCPEntry to the constant pool
        int serviceNameCPIndex = addUTF8CPEntry(currentPkgInfo, serviceNode.name.value);
        //Create service info
        if (serviceNode.endpointType != null) {
            String endPointQName = serviceNode.endpointType.tsymbol.toString();
            //TODO: bvmAlias needed?
            int epNameCPIndex = addUTF8CPEntry(currentPkgInfo, endPointQName);
            ServiceInfo serviceInfo = new ServiceInfo(currentPackageRefCPIndex, serviceNameCPIndex,
                    serviceNode.symbol.flags, epNameCPIndex);
            // Add service level variables
            int localVarAttNameIndex = addUTF8CPEntry(currentPkgInfo,
                    AttributeInfo.Kind.LOCAL_VARIABLES_ATTRIBUTE.value());
            LocalVariableAttributeInfo localVarAttributeInfo = new LocalVariableAttributeInfo(localVarAttNameIndex);
            serviceNode.vars.forEach(var -> visitVarSymbol(var.var.symbol, pvIndexes, localVarAttributeInfo));
            serviceInfo.addAttributeInfo(AttributeInfo.Kind.LOCAL_VARIABLES_ATTRIBUTE, localVarAttributeInfo);
            // Create the init function info
            BLangFunction serviceInitFunction = (BLangFunction) serviceNode.getInitFunction();
            createFunctionInfoEntry(serviceInitFunction);
            serviceInfo.initFuncInfo = currentPkgInfo.functionInfoMap.get(serviceInitFunction.name.toString());
            currentPkgInfo.addServiceInfo(serviceNode.name.value, serviceInfo);
            // Create resource info entries for all resources
            serviceNode.resources.forEach(res -> createResourceInfoEntry(res, serviceInfo));

            // Add documentation attributes
            addDocAttachmentAttrInfo(serviceNode.symbol.markdownDocumentation, serviceInfo);
        }
    }

    private void createResourceInfoEntry(BLangResource resourceNode, ServiceInfo serviceInfo) {
        BInvokableType resourceType = (BInvokableType) resourceNode.symbol.type;
        // Add resource name as an UTFCPEntry to the constant pool
        int serviceNameCPIndex = addUTF8CPEntry(currentPkgInfo, resourceNode.name.value);
        ResourceInfo resourceInfo = new ResourceInfo(currentPackageRefCPIndex, serviceNameCPIndex);
        resourceInfo.paramTypes = resourceType.paramTypes.toArray(new BType[0]);
        setParameterNames(resourceNode, resourceInfo);
        resourceInfo.retParamTypes = new BType[1];
        resourceInfo.retParamTypes[0] = resourceNode.symbol.retType;
        resourceInfo.signatureCPIndex = addUTF8CPEntry(currentPkgInfo,
                generateFunctionSig(resourceInfo.paramTypes, resourceNode.symbol.retType));
        // Add worker info
        int workerNameCPIndex = addUTF8CPEntry(currentPkgInfo, "default");
        resourceInfo.defaultWorkerInfo = new WorkerInfo(workerNameCPIndex, "default");
        resourceNode.workers.forEach(worker -> addWorkerInfoEntry(worker, resourceInfo));
        // Add resource info to the service info
        serviceInfo.resourceInfoMap.put(resourceNode.name.getValue(), resourceInfo);

        // Add documentation attributes
        addDocAttachmentAttrInfo(resourceNode.symbol.markdownDocumentation, resourceInfo);
    }

    private void addWorkerInfoEntry(BLangWorker worker, CallableUnitInfo callableUnitInfo) {
        int workerNameCPIndex = addUTF8CPEntry(currentPkgInfo, worker.name.value);
        WorkerInfo workerInfo = new WorkerInfo(workerNameCPIndex, worker.name.value);
        callableUnitInfo.addWorkerInfo(worker.name.value, workerInfo);
    }

    private ErrorTableAttributeInfo getErrorTable(PackageInfo packageInfo) {
        ErrorTableAttributeInfo errorTable =
                (ErrorTableAttributeInfo) packageInfo.getAttributeInfo(AttributeInfo.Kind.ERROR_TABLE);
        if (errorTable == null) {
            UTF8CPEntry attribNameCPEntry = new UTF8CPEntry(AttributeInfo.Kind.ERROR_TABLE.toString());
            int attribNameCPIndex = packageInfo.addCPEntry(attribNameCPEntry);
            errorTable = new ErrorTableAttributeInfo(attribNameCPIndex);
            packageInfo.addAttributeInfo(AttributeInfo.Kind.ERROR_TABLE, errorTable);
        }
        return errorTable;
    }

    private void addLineNumberInfo(DiagnosticPos pos) {
        LineNumberInfo lineNumInfo = createLineNumberInfo(pos, currentPkgInfo, currentPkgInfo.instructionList.size());
        lineNoAttrInfo.addLineNumberInfo(lineNumInfo);
    }

    private LineNumberInfo createLineNumberInfo(DiagnosticPos pos, PackageInfo packageInfo, int ip) {
        UTF8CPEntry fileNameUTF8CPEntry = new UTF8CPEntry(pos.src.cUnitName);
        int fileNameCPEntryIndex = packageInfo.addCPEntry(fileNameUTF8CPEntry);
        LineNumberInfo lineNumberInfo = new LineNumberInfo(pos.sLine, fileNameCPEntryIndex, pos.src.cUnitName, ip);
        lineNumberInfo.setPackageInfo(packageInfo);
        lineNumberInfo.setIp(ip);
        return lineNumberInfo;
    }

    private void setParameterNames(BLangResource resourceNode, ResourceInfo resourceInfo) {
        int paramCount = resourceNode.requiredParams.size();
        resourceInfo.paramNameCPIndexes = new int[paramCount];
        for (int i = 0; i < paramCount; i++) {
            BLangSimpleVariable paramVar = resourceNode.requiredParams.get(i);
            String paramName = null;
            boolean isAnnotated = false;
            for (BLangAnnotationAttachment annotationAttachment : paramVar.annAttachments) {
                String attachmentName = annotationAttachment.getAnnotationName().getValue();
                if ("PathParam".equalsIgnoreCase(attachmentName) || "QueryParam".equalsIgnoreCase(attachmentName)) {
                    //TODO:
                    //paramName = annotationAttachment.getAttributeNameValuePairs().get("value")
                    // .getLiteralValue().stringValue();
                    isAnnotated = true;
                    break;
                }
            }
            if (!isAnnotated) {
                paramName = paramVar.name.getValue();
            }
            int paramNameCPIndex = addUTF8CPEntry(currentPkgInfo, paramName);
            resourceInfo.paramNameCPIndexes[i] = paramNameCPIndex;
        }
    }

    private WorkerDataChannelInfo getWorkerDataChannelInfo(CallableUnitInfo callableUnit,
                                                           String source, String target) {
        WorkerDataChannelInfo workerDataChannelInfo = callableUnit.getWorkerDataChannelInfo(
                WorkerDataChannelInfo.generateChannelName(source, target));
        if (workerDataChannelInfo == null) {
            UTF8CPEntry sourceCPEntry = new UTF8CPEntry(source);
            int sourceCPIndex = this.currentPkgInfo.addCPEntry(sourceCPEntry);
            UTF8CPEntry targetCPEntry = new UTF8CPEntry(target);
            int targetCPIndex = this.currentPkgInfo.addCPEntry(targetCPEntry);
            workerDataChannelInfo = new WorkerDataChannelInfo(sourceCPIndex, source, targetCPIndex, target);
            workerDataChannelInfo.setUniqueName(workerDataChannelInfo.getChannelName() + this.workerChannelCount);
            String uniqueName = workerDataChannelInfo.getUniqueName();
            UTF8CPEntry uniqueNameCPEntry = new UTF8CPEntry(uniqueName);
            int uniqueNameCPIndex = this.currentPkgInfo.addCPEntry(uniqueNameCPEntry);
            workerDataChannelInfo.setUniqueNameCPIndex(uniqueNameCPIndex);
            callableUnit.addWorkerDataChannelInfo(workerDataChannelInfo);
            this.workerChannelCount++;
        }
        return workerDataChannelInfo;
    }

    // Constant pool related utility classes

    private int addUTF8CPEntry(ConstantPool pool, String value) {
        UTF8CPEntry pkgPathCPEntry = new UTF8CPEntry(value);
        return pool.addCPEntry(pkgPathCPEntry);
    }

    private int addPackageRefCPEntry(ConstantPool pool, PackageID pkgID) {
        int nameCPIndex = addUTF8CPEntry(pool, pkgID.toString());
        int versionCPIndex = addUTF8CPEntry(pool, pkgID.version.value);
        PackageRefCPEntry packageRefCPEntry = new PackageRefCPEntry(nameCPIndex, versionCPIndex);
        return pool.addCPEntry(packageRefCPEntry);
    }

    /**
     * Holds the variable index per type.
     *
     * @since 0.94
     */
    static class VariableIndex {
        public enum Kind {
            LOCAL,
            FIELD,
            PACKAGE,
            REG
        }

        int tInt = -1;
        int tFloat = -1;
        int tString = -1;
        int tBoolean = -1;
        int tRef = -1;
        Kind kind;

        VariableIndex(Kind kind) {
            this.kind = kind;
        }

        public int[] toArray() {
            int[] result = new int[5];
            result[0] = this.tInt;
            result[1] = this.tFloat;
            result[2] = this.tString;
            result[3] = this.tBoolean;
            result[4] = this.tRef;
            return result;
        }

    }

    public void visit(BLangWorker workerNode) {
        this.genNode(workerNode.body, this.env);
    }

    /* visit the workers within fork-join block */
    private void processJoinWorkers(BLangForkJoin forkJoin, ForkjoinInfo forkjoinInfo,
                                    SymbolEnv forkJoinEnv) {
        UTF8CPEntry codeUTF8CPEntry = new UTF8CPEntry(AttributeInfo.Kind.CODE_ATTRIBUTE.toString());
        int codeAttribNameIndex = this.currentPkgInfo.addCPEntry(codeUTF8CPEntry);
        for (BLangWorker worker : forkJoin.workers) {
            VariableIndex lvIndexesCopy = copyVarIndex(this.lvIndexes);
            this.regIndexes = new VariableIndex(REG);
            VariableIndex regIndexesCopy = this.regIndexes;
            this.regIndexes = new VariableIndex(REG);
            VariableIndex maxRegIndexesCopy = this.maxRegIndexes;
            this.maxRegIndexes = new VariableIndex(REG);
            List<RegIndex> regIndexListCopy = this.regIndexList;
            this.regIndexList = new ArrayList<>();

            WorkerInfo workerInfo = forkjoinInfo.getWorkerInfo(worker.name.value);
            workerInfo.codeAttributeInfo.attributeNameIndex = codeAttribNameIndex;
            workerInfo.codeAttributeInfo.codeAddrs = this.nextIP();
            this.currentWorkerInfo = workerInfo;
            this.genNode(worker.body, forkJoinEnv);
            this.endWorkerInfoUnit(workerInfo.codeAttributeInfo);
            this.emit(InstructionCodes.HALT);

            this.lvIndexes = lvIndexesCopy;
            this.regIndexes = regIndexesCopy;
            this.maxRegIndexes = maxRegIndexesCopy;
            this.regIndexList = regIndexListCopy;
        }
    }

    private void populateForkJoinWorkerInfo(BLangForkJoin forkJoin, ForkjoinInfo forkjoinInfo) {
        for (BLangWorker worker : forkJoin.workers) {
            UTF8CPEntry workerNameCPEntry = new UTF8CPEntry(worker.name.value);
            int workerNameCPIndex = this.currentPkgInfo.addCPEntry(workerNameCPEntry);
            WorkerInfo workerInfo = new WorkerInfo(workerNameCPIndex, worker.name.value);
            forkjoinInfo.addWorkerInfo(worker.name.value, workerInfo);
        }
    }

    /* generate code for Join block */
    private void processJoinBlock(BLangForkJoin forkJoin, ForkjoinInfo forkjoinInfo, SymbolEnv forkJoinEnv,
                                  RegIndex joinVarRegIndex, Operand joinBlockAddr) {
        UTF8CPEntry joinType = new UTF8CPEntry(forkJoin.joinType.name());
        int joinTypeCPIndex = this.currentPkgInfo.addCPEntry(joinType);
        forkjoinInfo.setJoinType(forkJoin.joinType.name());
        forkjoinInfo.setJoinTypeCPIndex(joinTypeCPIndex);
        joinBlockAddr.value = nextIP();

        if (forkJoin.joinResultVar != null) {
            visitForkJoinParameterDefs(forkJoin.joinResultVar, forkJoinEnv);
            joinVarRegIndex.value = forkJoin.joinResultVar.symbol.varIndex.value;
        }

        if (forkJoin.joinedBody != null) {
            this.genNode(forkJoin.joinedBody, forkJoinEnv);
        }
    }

    /* generate code for timeout block */
    private void processTimeoutBlock(BLangForkJoin forkJoin, SymbolEnv forkJoinEnv,
                                     RegIndex timeoutVarRegIndex, Operand timeoutBlockAddr) {
        /* emit a GOTO instruction to jump out of the timeout block */
        Operand gotoAddr = getOperand(-1);
        this.emit(InstructionCodes.GOTO, gotoAddr);
        timeoutBlockAddr.value = nextIP();

        if (forkJoin.timeoutVariable != null) {
            visitForkJoinParameterDefs(forkJoin.timeoutVariable, forkJoinEnv);
            timeoutVarRegIndex.value = forkJoin.timeoutVariable.symbol.varIndex.value;
        }

        if (forkJoin.timeoutBody != null) {
            this.genNode(forkJoin.timeoutBody, forkJoinEnv);
        }
        gotoAddr.value = nextIP();
    }

    public void visit(BLangForkJoin forkJoin) {
        SymbolEnv forkJoinEnv = SymbolEnv.createForkJoinSymbolEnv(forkJoin, this.env);
        ForkjoinInfo forkjoinInfo = new ForkjoinInfo(this.lvIndexes.toArray());
        this.populateForkJoinWorkerInfo(forkJoin, forkjoinInfo);
        int forkJoinInfoIndex = this.forkJoinCount++;
        /* was I already inside a fork/join */
        if (this.env.forkJoin != null) {
            this.currentWorkerInfo.addForkJoinInfo(forkjoinInfo);
        } else {
            this.currentCallableUnitInfo.defaultWorkerInfo.addForkJoinInfo(forkjoinInfo);
        }
        ForkJoinCPEntry forkJoinCPEntry = new ForkJoinCPEntry(forkJoinInfoIndex);
        Operand forkJoinCPIndex = getOperand(this.currentPkgInfo.addCPEntry(forkJoinCPEntry));
        forkjoinInfo.setIndexCPIndex(forkJoinCPIndex.value);

        RegIndex timeoutRegIndex = new RegIndex(-1, TypeTags.INT);
        addToRegIndexList(timeoutRegIndex);

        if (forkJoin.timeoutExpression != null) {
            forkjoinInfo.setTimeoutAvailable(true);
            this.genNode(forkJoin.timeoutExpression, forkJoinEnv);
            timeoutRegIndex.value = forkJoin.timeoutExpression.regIndex.value;
        }

        // FORKJOIN forkJoinCPIndex timeoutRegIndex joinVarRegIndex joinBlockAddr timeoutVarRegIndex timeoutBlockAddr
        RegIndex joinVarRegIndex = new RegIndex(-1, TypeTags.MAP);
        Operand joinBlockAddr = getOperand(-1);
        RegIndex timeoutVarRegIndex = new RegIndex(-1, TypeTags.MAP);
        Operand timeoutBlockAddr = getOperand(-1);
        this.emit(InstructionCodes.FORKJOIN, forkJoinCPIndex, timeoutRegIndex,
                joinVarRegIndex, joinBlockAddr, timeoutVarRegIndex, timeoutBlockAddr);

        VariableIndex lvIndexesCopy = copyVarIndex(this.lvIndexes);
        VariableIndex regIndexesCopy = this.regIndexes;
        VariableIndex maxRegIndexesCopy = this.maxRegIndexes;
        List<RegIndex> regIndexListCopy = this.regIndexList;

        this.processJoinWorkers(forkJoin, forkjoinInfo, forkJoinEnv);

        this.lvIndexes = lvIndexesCopy;
        this.regIndexes = regIndexesCopy;
        this.maxRegIndexes = maxRegIndexesCopy;
        this.regIndexList = regIndexListCopy;

        int i = 0;
        int[] joinWrkrNameCPIndexes = new int[forkJoin.joinedWorkers.size()];
        String[] joinWrkrNames = new String[joinWrkrNameCPIndexes.length];
        for (BLangIdentifier workerName : forkJoin.joinedWorkers) {
            UTF8CPEntry workerNameCPEntry = new UTF8CPEntry(workerName.value);
            int workerNameCPIndex = this.currentPkgInfo.addCPEntry(workerNameCPEntry);
            joinWrkrNameCPIndexes[i] = workerNameCPIndex;
            joinWrkrNames[i] = workerName.value;
            i++;
        }
        forkjoinInfo.setJoinWrkrNameIndexes(joinWrkrNameCPIndexes);
        forkjoinInfo.setJoinWorkerNames(joinWrkrNames);
        forkjoinInfo.setWorkerCount(forkJoin.joinedWorkerCount);
        this.processJoinBlock(forkJoin, forkjoinInfo, forkJoinEnv, joinVarRegIndex, joinBlockAddr);
        this.processTimeoutBlock(forkJoin, forkJoinEnv, timeoutVarRegIndex, timeoutBlockAddr);
    }

    private void visitForkJoinParameterDefs(BLangSimpleVariable parameterDef, SymbolEnv forkJoinEnv) {
        LocalVariableAttributeInfo localVariableAttributeInfo = new LocalVariableAttributeInfo(1);
        parameterDef.symbol.varIndex = getLVIndex(parameterDef.type.tag);
        this.genNode(parameterDef, forkJoinEnv);
        LocalVariableInfo localVariableDetails = this.getLocalVarAttributeInfo(parameterDef.symbol);
        localVariableAttributeInfo.localVars.add(localVariableDetails);
    }

    public void visit(BLangWorkerSend workerSendStmt) {
        if (workerSendStmt.isChannel) {
            visitChannelSend(workerSendStmt);
            return;
        }
        WorkerDataChannelInfo workerDataChannelInfo = this.getWorkerDataChannelInfo(this.currentCallableUnitInfo,
                this.currentWorkerInfo.getWorkerName(), workerSendStmt.workerIdentifier.value);
        WorkerDataChannelRefCPEntry wrkrInvRefCPEntry = new WorkerDataChannelRefCPEntry(workerDataChannelInfo
                .getUniqueNameCPIndex(), workerDataChannelInfo.getUniqueName());
        wrkrInvRefCPEntry.setWorkerDataChannelInfo(workerDataChannelInfo);
        Operand wrkrInvRefCPIndex = getOperand(currentPkgInfo.addCPEntry(wrkrInvRefCPEntry));
        if (workerSendStmt.isForkJoinSend) {
            this.currentWorkerInfo.setWrkrDtChnlRefCPIndex(wrkrInvRefCPIndex.value);
            this.currentWorkerInfo.setWorkerDataChannelInfoForForkJoin(workerDataChannelInfo);
        }
        workerDataChannelInfo.setDataChannelRefIndex(wrkrInvRefCPIndex.value);

        genNode(workerSendStmt.expr, this.env);
        RegIndex argReg = workerSendStmt.expr.regIndex;
        BType bType = workerSendStmt.expr.type;
        UTF8CPEntry sigCPEntry = new UTF8CPEntry(this.generateSig(new BType[]{bType}));
        Operand sigCPIndex = getOperand(this.currentPkgInfo.addCPEntry(sigCPEntry));

        // WRKSEND wrkrInvRefCPIndex typesCPIndex regIndex
        Operand[] wrkSendArgRegs = new Operand[3];
        wrkSendArgRegs[0] = wrkrInvRefCPIndex;
        wrkSendArgRegs[1] = sigCPIndex;
        wrkSendArgRegs[2] = argReg;
        this.emit(InstructionCodes.WRKSEND, wrkSendArgRegs);
    }

    public void visit(BLangWorkerReceive workerReceiveStmt) {
        if (workerReceiveStmt.isChannel) {
            visitChannelReceive(workerReceiveStmt);
            return;
        }
        WorkerDataChannelInfo workerDataChannelInfo = this.getWorkerDataChannelInfo(this.currentCallableUnitInfo,
                workerReceiveStmt.workerIdentifier.value, this.currentWorkerInfo.getWorkerName());
        WorkerDataChannelRefCPEntry wrkrChnlRefCPEntry = new WorkerDataChannelRefCPEntry(workerDataChannelInfo
                .getUniqueNameCPIndex(), workerDataChannelInfo.getUniqueName());
        wrkrChnlRefCPEntry.setWorkerDataChannelInfo(workerDataChannelInfo);
        Operand wrkrRplyRefCPIndex = getOperand(currentPkgInfo.addCPEntry(wrkrChnlRefCPEntry));
        workerDataChannelInfo.setDataChannelRefIndex(wrkrRplyRefCPIndex.value);

        BLangExpression lExpr = workerReceiveStmt.expr;
        RegIndex regIndex;
        BType bType;
        if (lExpr.getKind() == NodeKind.SIMPLE_VARIABLE_REF && lExpr instanceof BLangLocalVarRef) {
            lExpr.regIndex = ((BLangLocalVarRef) lExpr).varSymbol.varIndex;
            regIndex = lExpr.regIndex;
        } else {
            lExpr.regIndex = getRegIndex(lExpr.type.tag);
            lExpr.regIndex.isLHSIndex = true;
            regIndex = lExpr.regIndex;
        }
        bType = lExpr.type;

        UTF8CPEntry sigCPEntry = new UTF8CPEntry(this.generateSig(new BType[]{bType}));
        Operand sigCPIndex = getOperand(currentPkgInfo.addCPEntry(sigCPEntry));

        // WRKRECEIVE wrkrRplyRefCPIndex typesCPIndex regIndex
        Operand[] wrkReceiveArgRegs = new Operand[3];
        wrkReceiveArgRegs[0] = wrkrRplyRefCPIndex;
        wrkReceiveArgRegs[1] = sigCPIndex;
        wrkReceiveArgRegs[2] = regIndex;
        emit(InstructionCodes.WRKRECEIVE, wrkReceiveArgRegs);

        if (!(lExpr.getKind() == NodeKind.SIMPLE_VARIABLE_REF &&
                lExpr instanceof BLangLocalVarRef)) {
            this.varAssignment = true;
            this.genNode(lExpr, this.env);
            this.varAssignment = false;
        }
    }

    public void visit(BLangAction actionNode) {
    }

    public void visit(BLangForever foreverStatement) {
        /* ignore */
    }

    public void visit(BLangSimpleVarRef varRefExpr) {
        /* ignore */
    }

    public void visit(BLangIdentifier identifierNode) {
        /* ignore */
    }

    public void visit(BLangAnnotation annotationNode) {
        /* ignore */
    }

    public void visit(BLangAnnotationAttachment annAttachmentNode) {
        /* ignore */
    }

    public void visit(BLangAssignment assignNode) {
        BLangExpression lhrExpr = assignNode.varRef;
        if (assignNode.declaredWithVar) {
            BLangVariableReference varRef = (BLangVariableReference) lhrExpr;
            visitVarSymbol((BVarSymbol) varRef.symbol, lvIndexes, localVarAttrInfo);
        }

        BLangExpression rhsExpr = assignNode.expr;
        if (lhrExpr.type.tag != TypeTags.NONE && lhrExpr.getKind() == NodeKind.SIMPLE_VARIABLE_REF &&
                lhrExpr instanceof BLangLocalVarRef) {
            lhrExpr.regIndex = ((BVarSymbol) ((BLangVariableReference) lhrExpr).symbol).varIndex;
            rhsExpr.regIndex = lhrExpr.regIndex;
        }

        genNode(rhsExpr, this.env);
        if (lhrExpr.type.tag == TypeTags.NONE ||
                (lhrExpr.getKind() == NodeKind.SIMPLE_VARIABLE_REF &&
                        lhrExpr instanceof BLangLocalVarRef)) {
            return;
        }

        varAssignment = true;
        lhrExpr.regIndex = rhsExpr.regIndex;
        genNode(lhrExpr, this.env);
        varAssignment = false;
    }

    public void visit(BLangContinue continueNode) {
        generateFinallyInstructions(continueNode, NodeKind.WHILE, NodeKind.FOREACH);
        this.emit(this.loopResetInstructionStack.peek());
    }

    public void visit(BLangBreak breakNode) {
        generateFinallyInstructions(breakNode, NodeKind.WHILE, NodeKind.FOREACH);
        this.emit(this.loopExitInstructionStack.peek());
    }

    public void visit(BLangPanic panicNode) {
        genNode(panicNode.expr, env);
        emit(InstructionFactory.get(InstructionCodes.PANIC, panicNode.expr.regIndex));
    }

    public void visit(BLangIf ifNode) {
        addLineNumberInfo(ifNode.pos);

        // Generate code for the if condition evaluation
        genNode(ifNode.expr, this.env);
        Operand ifCondJumpAddr = getOperand(-1);
        emit(InstructionCodes.BR_FALSE, ifNode.expr.regIndex, ifCondJumpAddr);

        // Generate code for the then body
        genNode(ifNode.body, this.env);
        Operand endJumpAddr = getOperand(-1);
        emit(InstructionCodes.GOTO, endJumpAddr);
        ifCondJumpAddr.value = nextIP();

        // Visit else statement if any
        if (ifNode.elseStmt != null) {
            genNode(ifNode.elseStmt, this.env);
        }
        endJumpAddr.value = nextIP();
    }

    public void visit(BLangForeach foreach) {
        // Calculate temporary scope variables for iteration.
        Operand iteratorVar = getLVIndex(TypeTags.ITERATOR);
        Operand conditionVar = getLVIndex(TypeTags.BOOLEAN);

        // Create new Iterator for given collection.
        this.genNode(foreach.collection, env);
        this.emit(InstructionCodes.ITR_NEW, foreach.collection.regIndex, iteratorVar);

        Operand foreachStartAddress = new Operand(nextIP());
        Operand foreachEndAddress = new Operand(-1);
        Instruction gotoStartInstruction = InstructionFactory.get(InstructionCodes.GOTO, foreachStartAddress);
        Instruction gotoEndInstruction = InstructionFactory.get(InstructionCodes.GOTO, foreachEndAddress);

        // Checks given iterator has a next value.
        this.emit(InstructionCodes.ITR_HAS_NEXT, iteratorVar, conditionVar);
        this.emit(InstructionCodes.BR_FALSE, conditionVar, foreachEndAddress);

        // assign variables.
        generateForeachVarAssignment(foreach, iteratorVar);

        this.loopResetInstructionStack.push(gotoStartInstruction);
        this.loopExitInstructionStack.push(gotoEndInstruction);
        this.genNode(foreach.body, env);                        // generate foreach body.
        this.loopResetInstructionStack.pop();
        this.loopExitInstructionStack.pop();

        this.emit(gotoStartInstruction);  // move to next iteration.
        foreachEndAddress.value = this.nextIP();
    }

    public void visit(BLangWhile whileNode) {
        Instruction gotoTopJumpInstr = InstructionFactory.get(InstructionCodes.GOTO, getOperand(this.nextIP()));
        this.genNode(whileNode.expr, this.env);

        Operand exitLoopJumpAddr = getOperand(-1);
        Instruction exitLoopJumpInstr = InstructionFactory.get(InstructionCodes.GOTO, exitLoopJumpAddr);
        emit(InstructionCodes.BR_FALSE, whileNode.expr.regIndex, exitLoopJumpAddr);

        this.loopResetInstructionStack.push(gotoTopJumpInstr);
        this.loopExitInstructionStack.push(exitLoopJumpInstr);
        this.genNode(whileNode.body, this.env);
        this.loopResetInstructionStack.pop();
        this.loopExitInstructionStack.pop();
        this.emit(gotoTopJumpInstr);

        exitLoopJumpAddr.value = nextIP();
    }

    public void visit(BLangLock lockNode) {
        if (lockNode.lockVariables.isEmpty()) {
            this.genNode(lockNode.body, this.env);
            return;
        }
        Operand gotoLockEndAddr = getOperand(-1);
        Instruction instructGotoLockEnd = InstructionFactory.get(InstructionCodes.GOTO, gotoLockEndAddr);
        Operand[] operands = getOperands(lockNode);
        ErrorTableAttributeInfo errorTable = getErrorTable(currentPkgInfo);

        int fromIP = nextIP();
        emit((InstructionCodes.LOCK), operands);

        this.genNode(lockNode.body, this.env);
        int toIP = nextIP() - 1;

        emit((InstructionCodes.UNLOCK), operands);
        emit(instructGotoLockEnd);

        ErrorTableEntry errorTableEntry = new ErrorTableEntry(fromIP, toIP, nextIP(), null);
        errorTable.addErrorTableEntry(errorTableEntry);

        emit((InstructionCodes.UNLOCK), operands);
        emit(InstructionFactory.get(InstructionCodes.PANIC, getOperand(-1)));
        gotoLockEndAddr.value = nextIP();
    }

    private Operand[] getOperands(BLangLock lockNode) {
        Operand[] operands = new Operand[(lockNode.lockVariables.size() * 3) + 1];
        int i = 0;
        operands[i++] = new Operand(lockNode.lockVariables.size());
        for (BVarSymbol varSymbol : lockNode.lockVariables) {
            BPackageSymbol pkgSymbol;
            BSymbol ownerSymbol = varSymbol.owner;
            if (ownerSymbol.tag == SymTag.SERVICE) {
                pkgSymbol = (BPackageSymbol) ownerSymbol.owner;
            } else {
                pkgSymbol = (BPackageSymbol) ownerSymbol;
            }
            int pkgRefCPIndex = addPackageRefCPEntry(currentPkgInfo, pkgSymbol.pkgID);

            int typeSigCPIndex = addUTF8CPEntry(currentPkgInfo, varSymbol.getType().getDesc());
            TypeRefCPEntry typeRefCPEntry = new TypeRefCPEntry(typeSigCPIndex);
            operands[i++] = getOperand(currentPkgInfo.addCPEntry(typeRefCPEntry));
            operands[i++] = getOperand(pkgRefCPIndex);
            operands[i++] = varSymbol.varIndex;
        }
        return operands;
    }

    public void visit(BLangTransaction transactionNode) {
        ++transactionIndex;
        Operand transactionIndexOperand = getOperand(transactionIndex);
        Operand retryCountRegIndex = new RegIndex(-1, TypeTags.INT);
        if (transactionNode.retryCount != null) {
            this.genNode(transactionNode.retryCount, this.env);
            retryCountRegIndex = transactionNode.retryCount.regIndex;
        }

        Operand committedFuncRegIndex = new RegIndex(-1, TypeTags.INVOKABLE);
        if (transactionNode.onCommitFunction != null) {
            committedFuncRegIndex.value = getFuncRefCPIndex(
                    (BInvokableSymbol) ((BLangFunctionVarRef) transactionNode.onCommitFunction).symbol);
        }

        Operand abortedFuncRegIndex = new RegIndex(-1, TypeTags.INVOKABLE);
        if (transactionNode.onAbortFunction != null) {
            abortedFuncRegIndex.value = getFuncRefCPIndex(
                    (BInvokableSymbol) ((BLangFunctionVarRef) transactionNode.onAbortFunction).symbol);
        }

        ErrorTableAttributeInfo errorTable = getErrorTable(currentPkgInfo);
        Operand transStmtEndAddr = getOperand(-1);
        Operand transStmtAbortEndAddr = getOperand(-1);
        Operand transStmtFailEndAddr = getOperand(-1);
        Instruction gotoAbortTransBlockEnd = InstructionFactory.get(InstructionCodes.GOTO, transStmtAbortEndAddr);
        Instruction gotoFailTransBlockEnd = InstructionFactory.get(InstructionCodes.GOTO, transStmtFailEndAddr);

        abortInstructions.push(gotoAbortTransBlockEnd);
        failInstructions.push(gotoFailTransBlockEnd);

        //start transaction
        this.emit(InstructionCodes.TR_BEGIN, transactionIndexOperand, retryCountRegIndex, committedFuncRegIndex,
                abortedFuncRegIndex);
        Operand transBlockStartAddr = getOperand(nextIP());

        //retry transaction;
        Operand retryEndWithThrowAddr = getOperand(-1);
        Operand retryEndWithNoThrowAddr = getOperand(-1);
        this.emit(InstructionCodes.TR_RETRY, transactionIndexOperand, retryEndWithThrowAddr, retryEndWithNoThrowAddr);

        //process transaction statements
        this.genNode(transactionNode.transactionBody, this.env);

        //end the transaction
        int transBlockEndAddr = nextIP();
        this.emit(InstructionCodes.TR_END, transactionIndexOperand, getOperand(TransactionStatus.SUCCESS.value()));

        abortInstructions.pop();
        failInstructions.pop();

        emit(InstructionCodes.GOTO, transStmtEndAddr);

        // CodeGen for error handling.
        int errorTargetIP = nextIP();
        transStmtFailEndAddr.value = errorTargetIP;
        emit(InstructionCodes.TR_END, transactionIndexOperand, getOperand(TransactionStatus.FAILED.value()));
        if (transactionNode.onRetryBody != null) {
            this.genNode(transactionNode.onRetryBody, this.env);

        }
        emit(InstructionCodes.GOTO, transBlockStartAddr);
        retryEndWithThrowAddr.value = nextIP();
        emit(InstructionCodes.TR_END, transactionIndexOperand, getOperand(TransactionStatus.END.value()));

        emit(InstructionCodes.PANIC, getOperand(-1));
        ErrorTableEntry errorTableEntry = new ErrorTableEntry(transBlockStartAddr.value, transBlockEndAddr,
                errorTargetIP, null);
        errorTable.addErrorTableEntry(errorTableEntry);

        transStmtAbortEndAddr.value = nextIP();
        emit(InstructionCodes.TR_END, transactionIndexOperand, getOperand(TransactionStatus.ABORTED.value()));

        int transactionEndIp = nextIP();
        transStmtEndAddr.value = transactionEndIp;
        retryEndWithNoThrowAddr.value = transactionEndIp;
        emit(InstructionCodes.TR_END, transactionIndexOperand, getOperand(TransactionStatus.END.value()));
    }

    public void visit(BLangAbort abortNode) {
        generateFinallyInstructions(abortNode, NodeKind.TRANSACTION);
        this.emit(abortInstructions.peek());
    }

    public void visit(BLangDone doneNode) {
        generateFinallyInstructions(doneNode, NodeKind.DONE);
        this.emit(InstructionCodes.HALT);
    }

    public void visit(BLangRetry retryNode) {
        generateFinallyInstructions(retryNode, NodeKind.TRANSACTION);
        this.emit(failInstructions.peek());
    }

    @Override
    public void visit(BLangXMLNSStatement xmlnsStmtNode) {
        xmlnsStmtNode.xmlnsDecl.accept(this);
    }

    @Override
    public void visit(BLangXMLNS xmlnsNode) {
    }

    @Override
    public void visit(BLangLocalXMLNS xmlnsNode) {
        RegIndex lvIndex = getLVIndex(TypeTags.STRING);
        BLangExpression nsURIExpr = xmlnsNode.namespaceURI;
        nsURIExpr.regIndex = createLHSRegIndex(lvIndex);
        genNode(nsURIExpr, env);

        BXMLNSSymbol nsSymbol = (BXMLNSSymbol) xmlnsNode.symbol;
        nsSymbol.nsURIIndex = lvIndex;
    }

    @Override
    public void visit(BLangPackageXMLNS xmlnsNode) {
        BLangExpression nsURIExpr = xmlnsNode.namespaceURI;
        Operand pvIndex = getPVIndex(TypeTags.STRING);
        BXMLNSSymbol nsSymbol = (BXMLNSSymbol) xmlnsNode.symbol;
        genNode(nsURIExpr, env);
        nsSymbol.nsURIIndex = pvIndex;

        int pkgIndex = addPackageRefCPEntry(this.currentPkgInfo, this.currentPkgID);
        emit(InstructionCodes.SGSTORE, getOperand(pkgIndex), nsURIExpr.regIndex, pvIndex);
    }

    @Override
    public void visit(BLangXMLQName xmlQName) {
        // If the QName is use outside of XML, treat it as string.
        if (!xmlQName.isUsedInXML) {
            xmlQName.regIndex = calcAndGetExprRegIndex(xmlQName);
            String qName = xmlQName.namespaceURI == null ? xmlQName.localname.value
                    : ("{" + xmlQName.namespaceURI + "}" + xmlQName.localname);
            xmlQName.regIndex = createStringLiteral(qName, xmlQName.regIndex, env);
            return;
        }

        // Else, treat it as QName
        RegIndex nsURIIndex = getNamespaceURIIndex(xmlQName.nsSymbol, env);
        RegIndex localnameIndex = createStringLiteral(xmlQName.localname.value, null, env);
        RegIndex prefixIndex = createStringLiteral(xmlQName.prefix.value, null, env);
        xmlQName.regIndex = calcAndGetExprRegIndex(xmlQName.regIndex, TypeTags.XML);
        emit(InstructionCodes.NEWQNAME, localnameIndex, nsURIIndex, prefixIndex, xmlQName.regIndex);
    }

    @Override
    public void visit(BLangXMLAttribute xmlAttribute) {
        SymbolEnv xmlAttributeEnv = SymbolEnv.getXMLAttributeEnv(xmlAttribute, env);
        BLangExpression attrNameExpr = xmlAttribute.name;
        attrNameExpr.regIndex = calcAndGetExprRegIndex(attrNameExpr);
        genNode(attrNameExpr, xmlAttributeEnv);
        RegIndex attrQNameRegIndex = attrNameExpr.regIndex;

        // If the attribute name is a string representation of qname
        if (attrNameExpr.getKind() != NodeKind.XML_QNAME) {
            RegIndex localNameRegIndex = getRegIndex(TypeTags.STRING);
            RegIndex uriRegIndex = getRegIndex(TypeTags.STRING);
            emit(InstructionCodes.S2QNAME, attrQNameRegIndex, localNameRegIndex, uriRegIndex);

            attrQNameRegIndex = getRegIndex(TypeTags.XML);
            generateURILookupInstructions(((BLangXMLElementLiteral) env.node).namespacesInScope, localNameRegIndex,
                    uriRegIndex, attrQNameRegIndex, xmlAttribute.pos, xmlAttributeEnv);
            attrNameExpr.regIndex = attrQNameRegIndex;
        }

        BLangExpression attrValueExpr = xmlAttribute.value;
        genNode(attrValueExpr, env);

        if (xmlAttribute.isNamespaceDeclr) {
            ((BXMLNSSymbol) xmlAttribute.symbol).nsURIIndex = attrValueExpr.regIndex;
        }
    }

    @Override
    public void visit(BLangXMLElementLiteral xmlElementLiteral) {
        SymbolEnv xmlElementEnv = SymbolEnv.getXMLElementEnv(xmlElementLiteral, env);
        xmlElementLiteral.regIndex = calcAndGetExprRegIndex(xmlElementLiteral);

        // Visit in-line namespace declarations. These needs to be visited first before visiting the 
        // attributes, start and end tag names of the element.
        xmlElementLiteral.inlineNamespaces.forEach(xmlns -> {
            genNode(xmlns, xmlElementEnv);
        });

        // Create start tag name
        BLangExpression startTagName = (BLangExpression) xmlElementLiteral.getStartTagName();
        RegIndex startTagNameRegIndex = visitXMLTagName(startTagName, xmlElementEnv, xmlElementLiteral);

        // Create end tag name. If there is no endtag name (empty XML tag), 
        // then consider start tag name as the end tag name too.
        BLangExpression endTagName = (BLangExpression) xmlElementLiteral.getEndTagName();
        RegIndex endTagNameRegIndex = endTagName == null ? startTagNameRegIndex
                : visitXMLTagName(endTagName, xmlElementEnv, xmlElementLiteral);

        // Create an XML with the given QName
        RegIndex defaultNsURIIndex = getNamespaceURIIndex(xmlElementLiteral.defaultNsSymbol, xmlElementEnv);
        emit(InstructionCodes.NEWXMLELEMENT, xmlElementLiteral.regIndex, startTagNameRegIndex, endTagNameRegIndex,
                defaultNsURIIndex);

        // Add namespaces decelerations visible to this element.
        xmlElementLiteral.namespacesInScope.forEach((name, symbol) -> {
            BLangXMLQName nsQName = new BLangXMLQName(name.getValue(), XMLConstants.XMLNS_ATTRIBUTE);
            genNode(nsQName, xmlElementEnv);
            RegIndex uriIndex = getNamespaceURIIndex(symbol, xmlElementEnv);
            emit(InstructionCodes.XMLATTRSTORE, xmlElementLiteral.regIndex, nsQName.regIndex, uriIndex);
        });

        // Add attributes
        xmlElementLiteral.attributes.forEach(attribute -> {
            genNode(attribute, xmlElementEnv);
            emit(InstructionCodes.XMLATTRSTORE, xmlElementLiteral.regIndex, attribute.name.regIndex,
                    attribute.value.regIndex);
        });

        // Add children
        xmlElementLiteral.modifiedChildren.forEach(child -> {
            genNode(child, xmlElementEnv);
            emit(InstructionCodes.XMLSEQSTORE, xmlElementLiteral.regIndex, child.regIndex);
        });
    }

    @Override
    public void visit(BLangXMLTextLiteral xmlTextLiteral) {
        if (xmlTextLiteral.type == null) {
            xmlTextLiteral.regIndex = calcAndGetExprRegIndex(xmlTextLiteral.regIndex, TypeTags.XML);
        } else {
            xmlTextLiteral.regIndex = calcAndGetExprRegIndex(xmlTextLiteral);
        }
        genNode(xmlTextLiteral.concatExpr, env);
        emit(InstructionCodes.NEWXMLTEXT, xmlTextLiteral.regIndex, xmlTextLiteral.concatExpr.regIndex);
    }

    @Override
    public void visit(BLangXMLCommentLiteral xmlCommentLiteral) {
        xmlCommentLiteral.regIndex = calcAndGetExprRegIndex(xmlCommentLiteral);
        genNode(xmlCommentLiteral.concatExpr, env);
        emit(InstructionCodes.NEWXMLCOMMENT, xmlCommentLiteral.regIndex, xmlCommentLiteral.concatExpr.regIndex);
    }

    @Override
    public void visit(BLangXMLProcInsLiteral xmlProcInsLiteral) {
        xmlProcInsLiteral.regIndex = calcAndGetExprRegIndex(xmlProcInsLiteral);
        genNode(xmlProcInsLiteral.dataConcatExpr, env);
        genNode(xmlProcInsLiteral.target, env);
        emit(InstructionCodes.NEWXMLPI, xmlProcInsLiteral.regIndex, xmlProcInsLiteral.target.regIndex,
                xmlProcInsLiteral.dataConcatExpr.regIndex);
    }

    @Override
    public void visit(BLangXMLQuotedString xmlQuotedString) {
        xmlQuotedString.concatExpr.regIndex = calcAndGetExprRegIndex(xmlQuotedString);
        genNode(xmlQuotedString.concatExpr, env);
        xmlQuotedString.regIndex = xmlQuotedString.concatExpr.regIndex;
    }

    @Override
    public void visit(BLangXMLSequenceLiteral xmlSeqLiteral) {
        xmlSeqLiteral.regIndex = calcAndGetExprRegIndex(xmlSeqLiteral);
        // It is assumed that the sequence is always empty.
        emit(InstructionCodes.NEWXMLSEQ, xmlSeqLiteral.regIndex);
    }

    @Override
    public void visit(BLangStringTemplateLiteral stringTemplateLiteral) {
        stringTemplateLiteral.concatExpr.regIndex = calcAndGetExprRegIndex(stringTemplateLiteral);
        genNode(stringTemplateLiteral.concatExpr, env);
        stringTemplateLiteral.regIndex = stringTemplateLiteral.concatExpr.regIndex;
    }

    @Override
    public void visit(BLangXMLAttributeAccess xmlAttributeAccessExpr) {
        boolean variableStore = this.varAssignment;
        this.varAssignment = false;

        genNode(xmlAttributeAccessExpr.expr, this.env);
        RegIndex varRefRegIndex = xmlAttributeAccessExpr.expr.regIndex;

        if (xmlAttributeAccessExpr.indexExpr == null) {
            RegIndex xmlValueRegIndex = calcAndGetExprRegIndex(xmlAttributeAccessExpr);
            emit(InstructionCodes.XML2XMLATTRS, varRefRegIndex, xmlValueRegIndex);
            return;
        }

        BLangExpression indexExpr = xmlAttributeAccessExpr.indexExpr;
        genNode(xmlAttributeAccessExpr.indexExpr, this.env);
        RegIndex qnameRegIndex = xmlAttributeAccessExpr.indexExpr.regIndex;

        // If this is a string representation of qname
        if (indexExpr.getKind() != NodeKind.XML_QNAME) {
            RegIndex localNameRegIndex = getRegIndex(TypeTags.STRING);
            RegIndex uriRegIndex = getRegIndex(TypeTags.STRING);
            emit(InstructionCodes.S2QNAME, qnameRegIndex, localNameRegIndex, uriRegIndex);

            qnameRegIndex = getRegIndex(TypeTags.XML);
            generateURILookupInstructions(xmlAttributeAccessExpr.namespaces, localNameRegIndex,
                    uriRegIndex, qnameRegIndex, indexExpr.pos, env);
        }

        if (variableStore) {
            emit(InstructionCodes.XMLATTRSTORE, varRefRegIndex, qnameRegIndex, xmlAttributeAccessExpr.regIndex);
        } else {
            RegIndex xmlValueRegIndex = calcAndGetExprRegIndex(xmlAttributeAccessExpr);
            emit(InstructionCodes.XMLATTRLOAD, varRefRegIndex, qnameRegIndex, xmlValueRegIndex);
        }
    }

    public void visit(BLangTryCatchFinally tryNode) {
        int toIPPlaceHolder = -1;
        Operand gotoTryCatchEndAddr = getOperand(-1);
        Instruction instructGotoTryCatchEnd = InstructionFactory.get(InstructionCodes.GOTO, gotoTryCatchEndAddr);
        List<int[]> unhandledErrorRangeList = new ArrayList<>();
        ErrorTableAttributeInfo errorTable = getErrorTable(currentPkgInfo);

        int fromIP = nextIP();
        tryCatchErrorRangeToIPStack.push(toIPPlaceHolder);
        // Handle try block.
        genNode(tryNode.tryBody, env);

        // Pop out the final additional IP pushed on to the stack, if pushed when generating finally instrructions due
        // to a return statement being present in the try block
        if (!tryCatchErrorRangeFromIPStack.empty()) {
            tryCatchErrorRangeFromIPStack.pop();
        }

        while (!tryCatchErrorRangeFromIPStack.empty() && !tryCatchErrorRangeToIPStack.empty()
                && tryCatchErrorRangeToIPStack.peek() != toIPPlaceHolder) {
            unhandledErrorRangeList.add(new int[]{tryCatchErrorRangeFromIPStack.pop(),
                    tryCatchErrorRangeToIPStack.pop()});
        }

        int toIP = tryCatchErrorRangeToIPStack.pop();
        toIP = (toIP == toIPPlaceHolder) ? (nextIP() - 1) : toIP;

        unhandledErrorRangeList.add(new int[]{fromIP, toIP});

        // Append finally block instructions.
        if (tryNode.finallyBody != null) {
            genNode(tryNode.finallyBody, env);
        }
        emit(instructGotoTryCatchEnd);

        // Handle catch blocks.
        // Temporary error range list for new error ranges identified in catch blocks
        List<int[]> unhandledCatchErrorRangeList = new ArrayList<>();
        for (BLangCatch bLangCatch : tryNode.getCatchBlocks()) {
            addLineNumberInfo(bLangCatch.pos);
            int targetIP = nextIP();
            tryCatchErrorRangeToIPStack.push(toIPPlaceHolder);
            genNode(bLangCatch, env);

            if (!tryCatchErrorRangeFromIPStack.empty()) {
                tryCatchErrorRangeFromIPStack.pop();
            }

            while (tryCatchErrorRangeFromIPStack.size() > 1 && !tryCatchErrorRangeToIPStack.empty()
                    && tryCatchErrorRangeToIPStack.peek() != toIPPlaceHolder) {
                unhandledCatchErrorRangeList.add(new int[]{tryCatchErrorRangeFromIPStack.pop(),
                        tryCatchErrorRangeToIPStack.pop()});
            }
            int catchToIP = tryCatchErrorRangeToIPStack.pop();
            catchToIP = (catchToIP == toIPPlaceHolder) ? (nextIP() - 1) : catchToIP;
            unhandledCatchErrorRangeList.add(new int[]{targetIP, catchToIP});

            // Append finally block instructions.
            if (tryNode.finallyBody != null) {
                genNode(tryNode.finallyBody, env);
            }

            emit(instructGotoTryCatchEnd);
            // Create Error table entry for this catch block
            BTypeSymbol structSymbol = bLangCatch.param.symbol.type.tsymbol;
            BPackageSymbol packageSymbol = (BPackageSymbol) bLangCatch.param.symbol.type.tsymbol.owner;
            int pkgCPIndex = addPackageRefCPEntry(currentPkgInfo, packageSymbol.pkgID);
            int structNameCPIndex = addUTF8CPEntry(currentPkgInfo, structSymbol.name.value);
            StructureRefCPEntry structureRefCPEntry = new StructureRefCPEntry(pkgCPIndex, structNameCPIndex);
            int structCPEntryIndex = currentPkgInfo.addCPEntry(structureRefCPEntry);

            for (int[] range : unhandledErrorRangeList) {
                ErrorTableEntry errorTableEntry = new ErrorTableEntry(range[0], range[1], targetIP, null);
                errorTable.addErrorTableEntry(errorTableEntry);
            }
        }

        if (tryNode.finallyBody != null) {
            unhandledErrorRangeList.addAll(unhandledCatchErrorRangeList);

            // Create Error table entry for unhandled errors in try and catch(s) blocks
            for (int[] range : unhandledErrorRangeList) {
                ErrorTableEntry errorTableEntry = new ErrorTableEntry(range[0], range[1], nextIP(), null);
                errorTable.addErrorTableEntry(errorTableEntry);
            }
            // Append finally block instruction.
            genNode(tryNode.finallyBody, env);
            emit(InstructionFactory.get(InstructionCodes.PANIC, getOperand(-1)));
        }
        gotoTryCatchEndAddr.value = nextIP();
    }

    public void visit(BLangExpressionStmt exprStmtNode) {
        genNode(exprStmtNode.expr, this.env);
    }

    @Override
    public void visit(BLangIntRangeExpression rangeExpr) {
        BLangExpression startExpr = rangeExpr.startExpr;
        BLangExpression endExpr = rangeExpr.endExpr;

        genNode(startExpr, env);
        genNode(endExpr, env);
        rangeExpr.regIndex = calcAndGetExprRegIndex(rangeExpr);

        emit(InstructionCodes.NEW_INT_RANGE, startExpr.regIndex, endExpr.regIndex, rangeExpr.regIndex);
    }

    @Override
    public void visit(BLangTypeTestExpr typeTestExpr) {
        genNode(typeTestExpr.expr, env);
        Operand typeCPIndex = getTypeCPIndex(typeTestExpr.typeNode.type);
        emit(InstructionCodes.TYPE_TEST, typeTestExpr.expr.regIndex, typeCPIndex,
                calcAndGetExprRegIndex(typeTestExpr));
    }

    // private helper methods of visitors.

    private void visitChannelSend(BLangWorkerSend channelSend) {
        //CHNSEND hasKey, keyIndex, keyTypeCPIndex  channelName, dataIndex, dataTypeCPIndex
        int i = 0;
        Operand[] argRegs;
        if (channelSend.keyExpr != null) {
            genNode(channelSend.keyExpr, this.env);
            argRegs = new Operand[6];
            argRegs[i++] = getOperand(true);

            RegIndex keyReg = channelSend.keyExpr.regIndex;
            BType keyType = channelSend.keyExpr.type;
            UTF8CPEntry keyCPEntry = new UTF8CPEntry(this.generateSig(new BType[] { keyType }));
            Operand keyCPIndex = getOperand(this.currentPkgInfo.addCPEntry(keyCPEntry));
            argRegs[i++] = keyReg;
            argRegs[i++] = keyCPIndex;
        } else {
            argRegs = new Operand[4];
            argRegs[i++] = getOperand(false);
        }
        int channelName = addUTF8CPEntry(currentPkgInfo, channelSend.env.enclPkg.symbol.name + "."
                + channelSend.getWorkerName().getValue());
        argRegs[i++] = getOperand(channelName);

        genNode(channelSend.expr, this.env);
        RegIndex dataReg = channelSend.expr.regIndex;
        BType dataType = channelSend.expr.type;
        UTF8CPEntry dataCPEntry = new UTF8CPEntry(this.generateSig(new BType[] { dataType }));
        Operand dataCPIndex = getOperand(this.currentPkgInfo.addCPEntry(dataCPEntry));
        argRegs[i++] = dataReg;
        argRegs[i] = dataCPIndex;

        emit(InstructionCodes.CHNSEND, argRegs);
    }

    private void visitChannelReceive(BLangWorkerReceive channelReceive) {
        // CHNRECEIVE hasKey, (keyTypeCPIndex, keyRegIndex), channelName, receiverTypeCPIndex, receiverRegIndex
        Operand[] chnReceiveArgRegs;
        int i = 0;
        if (channelReceive.keyExpr != null) {
            genNode(channelReceive.keyExpr, this.env);
            chnReceiveArgRegs = new Operand[6];
            chnReceiveArgRegs[i++] = getOperand(true);
            RegIndex keyReg = channelReceive.keyExpr.regIndex;
            BType keyType = channelReceive.keyExpr.type;
            UTF8CPEntry keyCPEntry = new UTF8CPEntry(this.generateSig(new BType[] { keyType }));
            Operand keyCPIndex = getOperand(this.currentPkgInfo.addCPEntry(keyCPEntry));
            chnReceiveArgRegs[i++] = keyCPIndex;
            chnReceiveArgRegs[i++] = keyReg;
        } else {
            chnReceiveArgRegs = new Operand[4];
            chnReceiveArgRegs[i++] = getOperand(false);
        }

        int chnName = addUTF8CPEntry(currentPkgInfo, channelReceive.env.enclPkg.symbol.name + "."
                + channelReceive.getWorkerName().getValue());
        chnReceiveArgRegs[i++] = getOperand(chnName);

        BLangExpression receiverExpr = channelReceive.expr;
        RegIndex regIndex;
        BType bType;
        if (receiverExpr.getKind() == NodeKind.SIMPLE_VARIABLE_REF && receiverExpr instanceof BLangLocalVarRef) {
            receiverExpr.regIndex = ((BLangLocalVarRef) receiverExpr).varSymbol.varIndex;
            regIndex = receiverExpr.regIndex;
        } else {
            receiverExpr.regIndex = getRegIndex(receiverExpr.type.tag);
            receiverExpr.regIndex.isLHSIndex = true;
            regIndex = receiverExpr.regIndex;
        }

        bType = receiverExpr.type;
        UTF8CPEntry sigCPEntry = new UTF8CPEntry(this.generateSig(new BType[] { bType }));
        Operand sigCPIndex = getOperand(currentPkgInfo.addCPEntry(sigCPEntry));
        chnReceiveArgRegs[i++] = sigCPIndex;
        chnReceiveArgRegs[i] = regIndex;

        emit(InstructionCodes.CHNRECEIVE, chnReceiveArgRegs);
    }

    private void generateForeachVarAssignment(BLangForeach foreach, Operand iteratorIndex) {
        List<BLangVariableReference> variables = foreach.varRefs.stream()
                .map(expr -> (BLangVariableReference) expr)
                .collect(Collectors.toList());
        // create Local variable Info entries.
        variables.stream()
                .filter(v -> v.type.tag != TypeTags.NONE)   // Ignoring ignored ("_") variables.
                .forEach(varRef -> visitVarSymbol((BVarSymbol) varRef.symbol, lvIndexes, localVarAttrInfo));
        List<Operand> nextOperands = new ArrayList<>();
        nextOperands.add(iteratorIndex);
        nextOperands.add(new Operand(variables.size()));
        foreach.varTypes.forEach(v -> nextOperands.add(new Operand(v.tag)));
        nextOperands.add(new Operand(variables.size()));
        for (int i = 0; i < variables.size(); i++) {
            BLangVariableReference varRef = variables.get(i);
            nextOperands.add(Optional.ofNullable(((BVarSymbol) varRef.symbol).varIndex)
                    .orElse(getRegIndex(foreach.varTypes.get(i).tag)));
        }
        this.emit(InstructionCodes.ITR_NEXT, nextOperands.toArray(new Operand[0]));
    }

    private void visitFunctionPointerLoad(BLangExpression fpExpr, BInvokableSymbol funcSymbol) {
        int pkgRefCPIndex = addPackageRefCPEntry(currentPkgInfo, funcSymbol.pkgID);
        int funcNameCPIndex = addUTF8CPEntry(currentPkgInfo, funcSymbol.name.value);
        FunctionRefCPEntry funcRefCPEntry = new FunctionRefCPEntry(pkgRefCPIndex, funcNameCPIndex);
        Operand typeCPIndex = getTypeCPIndex(funcSymbol.type);

        int funcRefCPIndex = currentPkgInfo.addCPEntry(funcRefCPEntry);
        RegIndex nextIndex = calcAndGetExprRegIndex(fpExpr);
        Operand[] operands;
        if (NodeKind.FIELD_BASED_ACCESS_EXPR == fpExpr.getKind()) {
            operands = calcObjectAttachedFPOperands((BLangStructFunctionVarRef) fpExpr, typeCPIndex, funcRefCPIndex,
                    nextIndex);
            //Separating this with a instruction code, so that at runtime, actual function can be loaded
            emit(InstructionCodes.VFPLOAD, operands);
            return;
        }
        if (NodeKind.LAMBDA == fpExpr.getKind()) {
            operands = calcClosureOperands(((BLangLambdaFunction) fpExpr).function, funcRefCPIndex, nextIndex,
                    typeCPIndex);
        } else {
            operands = new Operand[4];
            operands[0] = getOperand(funcRefCPIndex);
            operands[1] = nextIndex;
            operands[2] = typeCPIndex;
            operands[3] = new Operand(0);
        }
        emit(InstructionCodes.FPLOAD, operands);
    }

    /**
     * This is a helper method which calculate the required additional indexes needed for object attached function
     * invoked as a function pointer scenario.
     */
    private Operand[] calcObjectAttachedFPOperands(BLangStructFunctionVarRef fpExpr, Operand typeCPIndex,
                                                   int funcRefCPIndex, RegIndex nextIndex) {
        Operand[] operands = new Operand[6];
        operands[0] = getOperand(funcRefCPIndex);
        operands[1] = nextIndex;
        operands[2] = typeCPIndex;
        operands[3] = getOperand(2);
        operands[4] = getOperand(((BVarSymbol) ((BLangVariableReference) fpExpr.expr).symbol).type.tag);
        operands[5] = getOperand(((BVarSymbol) ((BLangVariableReference) fpExpr.expr).symbol).varIndex.value);
        return operands;
    }

    /**
     * This is a helper method which calculate the required additional indexes needed for closure scenarios.
     * If there are no closure variables found, then this method will just add 0 as the termination index
     * which is used at runtime.
     */
    private Operand[] calcClosureOperands(BLangFunction function, int funcRefCPIndex, RegIndex nextIndex,
                                          Operand typeCPIndex) {
        List<Operand> closureOperandList = new ArrayList<>();


        for (BVarSymbol symbol : function.symbol.params) {
            if (!symbol.closure || function.requiredParams.stream().anyMatch(var -> var.symbol.equals(symbol))) {
                continue;
            }
            Operand type = new Operand(symbol.type.tag);
            Operand index = new Operand(symbol.varIndex.value);
            closureOperandList.add(type);
            closureOperandList.add(index);
        }
        Operand[] operands;
        if (!closureOperandList.isEmpty()) {
            Operand[] closureIndexes = closureOperandList.toArray(new Operand[]{});
            operands = new Operand[4 + closureIndexes.length];
            operands[0] = getOperand(funcRefCPIndex);
            operands[1] = nextIndex;
            operands[2] = typeCPIndex;
            operands[3] = getOperand(closureIndexes.length);
            System.arraycopy(closureIndexes, 0, operands, 4, closureIndexes.length);
        } else {
            operands = new Operand[4];
            operands[0] = getOperand(funcRefCPIndex);
            operands[1] = nextIndex;
            operands[2] = typeCPIndex;
            operands[3] = getOperand(0);
        }
        return operands;
    }

    private void generateFinallyInstructions(BLangStatement statement) {
        generateFinallyInstructions(statement, new NodeKind[0]);
    }

    private void generateFinallyInstructions(BLangStatement statement, NodeKind... expectedParentKinds) {
        int returnInFinallyToIPPlaceHolder = -2;
        BLangStatement current = statement;
        boolean hasReturn = false;
        while (current != null && current.statementLink.parent != null) {
            BLangStatement parent = current.statementLink.parent.statement;
            for (NodeKind expected : expectedParentKinds) {
                if (expected == parent.getKind()) {
                    return;
                }
            }

            if (current.getKind() == NodeKind.RETURN) {
                hasReturn = true;
            }

            if (NodeKind.TRY == parent.getKind()) {
                boolean returnInFinally = false;
                if (hasReturn) {
                    //if generateFinallyInstructions is called due to a return statement being present in a try,
                    // catch block, maintain the current IP (before code generation for the finally block)
                    // to use as the toIP of the error table entry
                    if (!tryCatchErrorRangeToIPStack.isEmpty()) {
                        if (tryCatchErrorRangeToIPStack.peek() != returnInFinallyToIPPlaceHolder) {
                            tryCatchErrorRangeToIPStack.push(nextIP() - 1);
                        } else {
                            returnInFinally = true;
                        }
                    } else {
                        tryCatchErrorRangeToIPStack.push(nextIP() - 1);
                    }
                }

                BLangTryCatchFinally tryCatchFinally = (BLangTryCatchFinally) parent;
                if (tryCatchFinally.finallyBody != null && current != tryCatchFinally.finallyBody) {
                    tryCatchErrorRangeToIPStack.push(returnInFinallyToIPPlaceHolder);
                    genNode(tryCatchFinally.finallyBody, env);
                    tryCatchErrorRangeToIPStack.pop();
                }

                if (!returnInFinally) {
                    tryCatchErrorRangeFromIPStack.push(nextIP() + 1);
                }
            } else if (NodeKind.LOCK == parent.getKind()) {
                BLangLock lockNode = (BLangLock) parent;
                if (!lockNode.lockVariables.isEmpty()) {
                    Operand[] operands = getOperands(lockNode);
                    emit((InstructionCodes.UNLOCK), operands);
                }
            }
            current = parent;
        }
    }

    private RegIndex getNamespaceURIIndex(BXMLNSSymbol namespaceSymbol, SymbolEnv env) {
        if (namespaceSymbol == null && env.node.getKind() == NodeKind.XML_ATTRIBUTE) {
            return createStringLiteral(XMLConstants.NULL_NS_URI, null, env);
        }

        if (namespaceSymbol == null) {
            return createStringLiteral(null, null, env);
        }

        // If the namespace is defined within a callable unit or service, get the URI index in the 
        // local var registry. Otherwise get the URI index in the global var registry.
        if ((namespaceSymbol.owner.tag & SymTag.INVOKABLE) == SymTag.INVOKABLE ||
                (namespaceSymbol.owner.tag & SymTag.SERVICE) == SymTag.SERVICE) {
            return (RegIndex) namespaceSymbol.nsURIIndex;
        }

        int pkgIndex = addPackageRefCPEntry(this.currentPkgInfo, namespaceSymbol.owner.pkgID);
        RegIndex index = getRegIndex(TypeTags.STRING);
        emit(InstructionCodes.SGLOAD, getOperand(pkgIndex), namespaceSymbol.nsURIIndex, index);
        return index;
    }

    private void generateURILookupInstructions(Map<Name, BXMLNSSymbol> namespaces, RegIndex localNameRegIndex,
                                               RegIndex uriRegIndex, RegIndex targetQNameRegIndex, DiagnosticPos pos,
                                               SymbolEnv symbolEnv) {
        if (namespaces.isEmpty()) {
            createQNameWithoutPrefix(localNameRegIndex, uriRegIndex, targetQNameRegIndex);
            return;
        }

        Stack<Operand> endJumpInstrStack = new Stack<>();
        String prefix;

        for (Entry<Name, BXMLNSSymbol> keyValues : namespaces.entrySet()) {
            prefix = keyValues.getKey().getValue();

            // skip the default namespace
            if (prefix.equals(XMLConstants.DEFAULT_NS_PREFIX)) {
                continue;
            }

            // Below section creates the condition to compare the namespace URIs

            // store the comparing uri as string
            BXMLNSSymbol nsSymbol = keyValues.getValue();

            int opcode = getOpcode(TypeTags.STRING, InstructionCodes.IEQ);
            RegIndex conditionExprIndex = getRegIndex(TypeTags.BOOLEAN);
            emit(opcode, uriRegIndex, getNamespaceURIIndex(nsSymbol, symbolEnv), conditionExprIndex);

            Operand ifCondJumpAddr = getOperand(-1);
            emit(InstructionCodes.BR_FALSE, conditionExprIndex, ifCondJumpAddr);

            // Below section creates instructions to be executed, if the above condition succeeds (then body)

            // create the prefix literal
            RegIndex prefixIndex = createStringLiteral(prefix, null, env);

            // create a qname
            emit(InstructionCodes.NEWQNAME, localNameRegIndex, uriRegIndex, prefixIndex, targetQNameRegIndex);

            Operand endJumpAddr = getOperand(-1);
            emit(InstructionCodes.GOTO, endJumpAddr);
            endJumpInstrStack.add(endJumpAddr);

            ifCondJumpAddr.value = nextIP();
        }

        // else part. create a qname with empty prefix
        createQNameWithoutPrefix(localNameRegIndex, uriRegIndex, targetQNameRegIndex);

        while (!endJumpInstrStack.isEmpty()) {
            endJumpInstrStack.pop().value = nextIP();
        }
    }

    private void createQNameWithoutPrefix(RegIndex localNameRegIndex, RegIndex uriRegIndex,
                                          RegIndex targetQNameRegIndex) {
        RegIndex prefixIndex = createStringLiteral(null, null, env);
        emit(InstructionCodes.NEWQNAME, localNameRegIndex, uriRegIndex, prefixIndex, targetQNameRegIndex);
    }

    /**
     * Creates a string literal expression, generate the code and returns the registry index.
     *
     * @param value    String value to generate the string literal
     * @param regIndex String literal expression's reg index
     * @param env      Environment
     * @return String registry index of the generated string
     */
    private RegIndex createStringLiteral(String value, RegIndex regIndex, SymbolEnv env) {
        // TODO: remove RegIndex arg
        BLangLiteral prefixLiteral = (BLangLiteral) TreeBuilder.createLiteralExpression();
        prefixLiteral.value = value;
        prefixLiteral.typeTag = TypeTags.STRING;
        prefixLiteral.type = symTable.stringType;
        prefixLiteral.regIndex = regIndex;
        genNode(prefixLiteral, env);
        return prefixLiteral.regIndex;
    }

    /**
     * Visit XML tag name and return the index of the tag name in the reference registry.
     *
     * @param tagName           Tag name expression
     * @param xmlElementEnv     Environment of the XML element of the tag
     * @param xmlElementLiteral XML element literal to which the tag name belongs to
     * @return Index of the tag name, in the reference registry
     */
    private RegIndex visitXMLTagName(BLangExpression tagName, SymbolEnv xmlElementEnv,
                                     BLangXMLElementLiteral xmlElementLiteral) {
        genNode(tagName, xmlElementEnv);
        RegIndex startTagNameRegIndex = tagName.regIndex;

        // If this is a string representation of element name, generate the namespace lookup instructions
        if (tagName.getKind() != NodeKind.XML_QNAME) {
            RegIndex localNameRegIndex = getRegIndex(TypeTags.STRING);
            RegIndex uriRegIndex = getRegIndex(TypeTags.STRING);
            emit(InstructionCodes.S2QNAME, startTagNameRegIndex, localNameRegIndex, uriRegIndex);

            startTagNameRegIndex = getRegIndex(TypeTags.XML);
            generateURILookupInstructions(xmlElementLiteral.namespacesInScope, localNameRegIndex, uriRegIndex,
                    startTagNameRegIndex, xmlElementLiteral.pos, xmlElementEnv);
            tagName.regIndex = startTagNameRegIndex;
        }

        return startTagNameRegIndex;
    }

    /**
     * Get the constant pool entry index of a given type.
     *
     * @param type Type to get the constant pool entry index
     * @return constant pool entry index of the type
     */
    private Operand getTypeCPIndex(BType type) {
        int typeSigCPIndex = addUTF8CPEntry(currentPkgInfo, type.getDesc());
        TypeRefCPEntry typeRefCPEntry = new TypeRefCPEntry(typeSigCPIndex);
        return getOperand(currentPkgInfo.addCPEntry(typeRefCPEntry));
    }

    private void addDocAttachmentAttrInfo(MarkdownDocAttachment docAttachment, AttributeInfoPool attrInfoPool) {
        if (docAttachment == null) {
            return;
        }
        int docAttrIndex = addUTF8CPEntry(currentPkgInfo, AttributeInfo.Kind.DOCUMENT_ATTACHMENT_ATTRIBUTE.value());
        int descCPIndex = addUTF8CPEntry(currentPkgInfo, docAttachment.description);
        DocumentationAttributeInfo docAttributeInfo = new DocumentationAttributeInfo(docAttrIndex, descCPIndex);

        for (MarkdownDocAttachment.Parameter docAttribute : docAttachment.parameters) {
            int nameCPIndex = addUTF8CPEntry(currentPkgInfo, docAttribute.name);
            int descriptionCPIndex = addUTF8CPEntry(currentPkgInfo, docAttribute.description);
            ParameterDocumentInfo paramDocInfo = new ParameterDocumentInfo(nameCPIndex, descriptionCPIndex);
            docAttributeInfo.paramDocInfoList.add(paramDocInfo);
        }

        if (docAttachment.returnValueDescription != null) {
            docAttributeInfo.returnParameterDescriptionCPIndex = addUTF8CPEntry(currentPkgInfo,
                    docAttachment.returnValueDescription);
        }

        attrInfoPool.addAttributeInfo(AttributeInfo.Kind.DOCUMENT_ATTACHMENT_ATTRIBUTE, docAttributeInfo);
    }

    private void addParameterAttributeInfo(BInvokableSymbol funcSymbol, CallableUnitInfo callableUnitInfo) {
        // Add required params, defaultable params and rest params counts
        int paramAttrIndex =
                addUTF8CPEntry(currentPkgInfo, AttributeInfo.Kind.PARAMETERS_ATTRIBUTE.value());
        ParameterAttributeInfo paramAttrInfo =
                new ParameterAttributeInfo(paramAttrIndex);
        paramAttrInfo.requiredParamsCount = funcSymbol.params.size();
        paramAttrInfo.defaultableParamsCount = funcSymbol.defaultableParams.size();
        paramAttrInfo.restParamCount = funcSymbol.restParam != null ? 1 : 0;
        callableUnitInfo.addAttributeInfo(AttributeInfo.Kind.PARAMETERS_ATTRIBUTE, paramAttrInfo);

        // Add parameter default values
        addParameterDefaultValues(funcSymbol, callableUnitInfo);
    }

    private void addParameterDefaultValues(BInvokableSymbol funcSymbol, CallableUnitInfo callableUnitInfo) {
        int paramDefaultsAttrNameIndex =
                addUTF8CPEntry(currentPkgInfo, AttributeInfo.Kind.PARAMETER_DEFAULTS_ATTRIBUTE.value());
        ParamDefaultValueAttributeInfo paramDefaulValAttrInfo =
                new ParamDefaultValueAttributeInfo(paramDefaultsAttrNameIndex);

        // Only named parameters can have default values.
        for (BVarSymbol param : funcSymbol.defaultableParams) {
            DefaultValue defaultVal = getDefaultValue(param.defaultValue);
            paramDefaulValAttrInfo.addParamDefaultValueInfo(defaultVal);
        }

        callableUnitInfo.addAttributeInfo(AttributeInfo.Kind.PARAMETER_DEFAULTS_ATTRIBUTE, paramDefaulValAttrInfo);
    }

    private int getValueToRefTypeCastOpcode(int typeTag) {
        int opcode;
        switch (typeTag) {
            case TypeTags.INT:
                opcode = InstructionCodes.I2ANY;
                break;
            case TypeTags.BYTE:
                opcode = InstructionCodes.BI2ANY;
                break;
            case TypeTags.FLOAT:
                opcode = InstructionCodes.F2ANY;
                break;
            case TypeTags.STRING:
                opcode = InstructionCodes.S2ANY;
                break;
            case TypeTags.BOOLEAN:
                opcode = InstructionCodes.B2ANY;
                break;
            default:
                opcode = InstructionCodes.NOP;
                break;
        }
        return opcode;
    }

    private int getRefToValueTypeCastOpcode(int typeTag) {
        int opcode;
        switch (typeTag) {
            case TypeTags.INT:
                opcode = InstructionCodes.ANY2I;
                break;
            case TypeTags.BYTE:
                opcode = InstructionCodes.ANY2BI;
                break;
            case TypeTags.FLOAT:
                opcode = InstructionCodes.ANY2F;
                break;
            case TypeTags.DECIMAL:
                opcode = InstructionCodes.ANY2D;
                break;
            case TypeTags.STRING:
                opcode = InstructionCodes.ANY2S;
                break;
            case TypeTags.BOOLEAN:
                opcode = InstructionCodes.ANY2B;
                break;
            default:
                opcode = InstructionCodes.NOP;
                break;
        }
        return opcode;
    }

    private void addPackageInfo(BPackageSymbol packageSymbol, ProgramFile programFile) {
        BLangPackage pkgNode = this.packageCache.get(packageSymbol.pkgID);
        if (pkgNode == null) {
            // This is a package loaded from a BALO
            packageSymbol.imports.forEach(importPkdSymbol -> addPackageInfo(importPkdSymbol, programFile));
            if (!programFile.packageFileMap.containsKey(packageSymbol.pkgID.toString())
                    && !packageSymbol.pkgID.orgName.equals(Names.BUILTIN_ORG)) {
                programFile.packageFileMap.put(packageSymbol.pkgID.toString(), packageSymbol.packageFile);
            }
            return;
        }

        pkgNode.imports.forEach(importPkdNode -> addPackageInfo(importPkdNode.symbol, programFile));
        if (!programFile.packageFileMap.containsKey(packageSymbol.pkgID.toString())
                && !packageSymbol.pkgID.orgName.equals(Names.BUILTIN_ORG)) {
            programFile.packageFileMap.put(packageSymbol.pkgID.toString(), packageSymbol.packageFile);
        }
    }

    private byte[] getPackageBinaryContent(BLangPackage pkgNode) {
        try {
            return PackageInfoWriter.getPackageBinary(this.currentPkgInfo);
        } catch (IOException e) {
            // This code will not be executed under normal condition
            throw new BLangCompilerException("failed to generate bytecode for module '" +
                    pkgNode.packageID + "': " + e.getMessage(), e);
        }
    }

    private void storeStructField(BLangExpression fieldAccessExpr, Operand varRefRegIndex, Operand keyRegIndex) {
        int opcode;
        opcode = getValueToRefTypeCastOpcode(fieldAccessExpr.type.tag);
        if (opcode == InstructionCodes.NOP) {
            // If the field is ref type, then struct field store will pick the value from ref reg.
            emit(InstructionCodes.MAPSTORE, varRefRegIndex, keyRegIndex, fieldAccessExpr.regIndex);
        } else {
            // Cast the value to ref type and put it in ref reg.
            // Then struct field store will take the value from ref reg.
            RegIndex valueRegIndex = getRegIndex(TypeTags.ANY);
            emit(opcode, fieldAccessExpr.regIndex, valueRegIndex);
            emit(InstructionCodes.MAPSTORE, varRefRegIndex, keyRegIndex, valueRegIndex);
        }
    }

    private void loadStructField(BLangExpression fieldAccessExpr, Operand varRefRegIndex, Operand keyRegIndex,
                                 int except) {
        IntegerCPEntry exceptCPEntry = new IntegerCPEntry(except);
        Operand exceptOp = getOperand(currentPkgInfo.addCPEntry(exceptCPEntry));
        int opcode = getRefToValueTypeCastOpcode(fieldAccessExpr.type.tag);
        if (opcode == InstructionCodes.NOP) {
            emit(InstructionCodes.MAPLOAD, varRefRegIndex, keyRegIndex, calcAndGetExprRegIndex(fieldAccessExpr),
                    exceptOp);
        } else {
            // Get the value from struct, and put it in ref reg. Then cast the ref value to the value type
            RegIndex targetRegIndex = getRegIndex(TypeTags.ANY);
            emit(InstructionCodes.MAPLOAD, varRefRegIndex, keyRegIndex, targetRegIndex, exceptOp);
            emit(opcode, targetRegIndex, calcAndGetExprRegIndex(fieldAccessExpr));
        }
    }

    private void setVariableScopeStart(LocalVariableInfo localVarInfo, BLangVariable varNode) {
        if (varNode.pos != null) {
            localVarInfo.scopeStartLineNumber = varNode.pos.sLine;
        }
    }

    private void setVariableScopeEnd(LocalVariableInfo localVarInfo, BLangVariable varNode) {
        if ((varNode.parent == null) && (varNode.pos != null)) {
            localVarInfo.scopeEndLineNumber = varNode.pos.eLine;
            return;
        }
        BLangNode parentNode = varNode;
        while ((parentNode.parent != null)) {
            parentNode = parentNode.parent;
            if ((parentNode.getKind().equals(NodeKind.BLOCK)) && (parentNode.parent != null) &&
                    (parentNode.parent.pos != null)) {
                localVarInfo.scopeEndLineNumber = parentNode.parent.pos.eLine;
                break;
            }
        }
    }
}<|MERGE_RESOLUTION|>--- conflicted
+++ resolved
@@ -1256,19 +1256,6 @@
     public void visit(BLangBuiltInMethodInvocation iExpr) {
         genNode(iExpr.expr, this.env);
         RegIndex regIndex = calcAndGetExprRegIndex(iExpr);
-<<<<<<< HEAD
-        if (iExpr.builtInMethod == BLangBuiltInMethod.REASON) {
-            emit(InstructionCodes.REASON, iExpr.expr.regIndex, regIndex);
-        } else if (iExpr.builtInMethod == BLangBuiltInMethod.DETAIL) {
-            emit(InstructionCodes.DETAIL, iExpr.expr.regIndex, regIndex);
-        } else if (iExpr.builtInMethod == BLangBuiltInMethod.LENGTH) {
-            Operand typeCPIndex = getTypeCPIndex(iExpr.expr.type);
-            emit(InstructionCodes.LENGTHOF, iExpr.expr.regIndex, typeCPIndex, regIndex);
-        } else if (iExpr.builtInMethod == BLangBuiltInMethod.STAMP) {
-            genNode(iExpr.requiredArgs.get(0), this.env);
-            Operand typeCPIndex = getTypeCPIndex(iExpr.type);
-            emit(InstructionCodes.STAMP, iExpr.requiredArgs.get(0).regIndex, typeCPIndex, regIndex);
-=======
         switch (iExpr.builtInMethod) {
             case REASON:
                 emit(InstructionCodes.REASON, iExpr.expr.regIndex, regIndex);
@@ -1286,7 +1273,10 @@
             case IS_FROZEN:
                 emit(InstructionCodes.IS_FROZEN, iExpr.expr.regIndex, regIndex);
                 break;
->>>>>>> 78b34678
+            case STAMP:
+                genNode(iExpr.requiredArgs.get(0), this.env);
+                emit(InstructionCodes.STAMP, iExpr.requiredArgs.get(0).regIndex, getTypeCPIndex(iExpr.type), regIndex);
+                break;
         }
     }
 
