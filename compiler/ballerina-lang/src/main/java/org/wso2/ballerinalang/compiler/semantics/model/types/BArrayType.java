--- conflicted
+++ resolved
@@ -36,13 +36,8 @@
 
     public BArrayState state = BArrayState.OPEN;
 
-<<<<<<< HEAD
-=======
-    private BIntersectionType intersectionType = null;
-
     public BArrayType mutableType;
 
->>>>>>> 5fedf91d
     public BArrayType(BType elementType) {
         super(TypeTags.ARRAY, null);
         this.eType = elementType;
