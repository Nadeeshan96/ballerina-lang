--- conflicted
+++ resolved
@@ -164,11 +164,7 @@
      * Report a diagnostic for a given package.
      * 
      * @param pkgId Package ID of the diagnostic associated with
-<<<<<<< HEAD
-     * @param diagnostic diagnostic information
-=======
      * @param diagnostic the diagnostic to be logged
->>>>>>> 0abf141e
      */
     public void logDiagnostic(PackageID pkgId, Diagnostic diagnostic) {
         if (diagnostic.diagnosticInfo().severity() == DiagnosticSeverity.ERROR) {
