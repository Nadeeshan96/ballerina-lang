--- conflicted
+++ resolved
@@ -1,13 +1,8 @@
 package org.wso2.ballerinalang.compiler.packaging.converters;
 
 import org.ballerinalang.model.elements.PackageID;
-<<<<<<< HEAD
-
-import java.nio.file.Path;
-=======
 import org.ballerinalang.repository.PackageSourceEntry;
 
->>>>>>> da32246f
 import java.util.stream.Stream;
 
 /**
@@ -36,11 +31,7 @@
     }
 
     @Override
-<<<<<<< HEAD
-    public Stream<Path> finalize(String s, PackageID packageID) {
-=======
     public Stream<PackageSourceEntry> finalize(String s, PackageID id) {
->>>>>>> da32246f
         throw new UnsupportedOperationException();
     }
 }