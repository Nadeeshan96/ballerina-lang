/*
 *  Copyright (c) 2018, WSO2 Inc. (http://www.wso2.org) All Rights Reserved.
 *
 *  WSO2 Inc. licenses this file to you under the Apache License,
 *  Version 2.0 (the "License"); you may not use this file except
 *  in compliance with the License.
 *  You may obtain a copy of the License at
 *
 *    http://www.apache.org/licenses/LICENSE-2.0
 *
 *  Unless required by applicable law or agreed to in writing,
 *  software distributed under the License is distributed on an
 *  "AS IS" BASIS, WITHOUT WARRANTIES OR CONDITIONS OF ANY
 *  KIND, either express or implied.  See the License for the
 *  specific language governing permissions and limitations
 *  under the License.
 */
package org.wso2.ballerinalang.compiler.bir.writer;

import io.ballerina.tools.diagnostics.Location;
import io.netty.buffer.ByteBuf;
import io.netty.buffer.Unpooled;
import org.ballerinalang.compiler.BLangCompilerException;
import org.ballerinalang.model.elements.AttachPoint;
import org.ballerinalang.model.elements.PackageID;
import org.wso2.ballerinalang.compiler.bir.model.BIRNode;
import org.wso2.ballerinalang.compiler.bir.model.BIRNode.BIRGlobalVariableDcl;
import org.wso2.ballerinalang.compiler.bir.model.BIRNode.BIRParameter;
import org.wso2.ballerinalang.compiler.bir.model.BIRNode.BIRTypeDefinition;
import org.wso2.ballerinalang.compiler.bir.model.VarKind;
import org.wso2.ballerinalang.compiler.bir.writer.CPEntry.StringCPEntry;
import org.wso2.ballerinalang.compiler.semantics.model.types.BType;
import org.wso2.ballerinalang.compiler.util.Name;
import org.wso2.ballerinalang.compiler.util.TypeTags;
import org.wso2.ballerinalang.programfile.CompiledBinaryFile;

import java.io.ByteArrayOutputStream;
import java.io.DataOutputStream;
import java.io.IOException;
import java.util.List;
import java.util.stream.Collectors;

import static org.wso2.ballerinalang.compiler.bir.writer.BIRWriterUtils.writeConstValue;

/**
 * Serialize BIR into a binary format.
 *
 * @since 0.980.0
 */
public class BIRBinaryWriter {

    private final ConstantPool cp = new ConstantPool();
    private final BIRNode.BIRPackage birPackage;

    public BIRBinaryWriter(BIRNode.BIRPackage birPackage) {
        this.birPackage = birPackage;
    }

    public byte[] serialize() {
        ByteBuf birbuf = Unpooled.buffer();
        BIRTypeWriter typeWriter = new BIRTypeWriter(birbuf, cp);


        // Write the package details in the form of constant pool entry
        birbuf.writeInt(BIRWriterUtils.addPkgCPEntry(birPackage.packageID, this.cp));

        //Write import module declarations
        writeImportModuleDecls(birbuf, birPackage.importModules);
        // Write constants
        writeConstants(birbuf, birPackage.constants);
        // Write type defs
        writeTypeDefs(birbuf, typeWriter, birPackage.typeDefs);
        // Write global vars
        writeGlobalVars(birbuf, typeWriter, birPackage.globalVars);
        // Write type def bodies
        writeTypeDefBodies(birbuf, typeWriter, birPackage.typeDefs);
        // Write functions
        writeFunctions(birbuf, typeWriter, birPackage.functions);
        // Write annotations
        writeAnnotations(birbuf, typeWriter, birPackage.annotations);
        // Write service declarations
        writeServiceDeclarations(birbuf, birPackage.serviceDecls);

        // Write the constant pool entries.
        ByteArrayOutputStream baos = new ByteArrayOutputStream();
        try (DataOutputStream dataOut = new DataOutputStream(baos)) {
            dataOut.write(CompiledBinaryFile.BIRPackageFile.BIR_MAGIC);
            dataOut.writeInt(CompiledBinaryFile.BIRPackageFile.BIR_VERSION);
            dataOut.write(cp.serialize());
            dataOut.write(birbuf.nioBuffer().array(), 0, birbuf.nioBuffer().limit());
            return baos.toByteArray();
        } catch (IOException e) {
            throw new BLangCompilerException("failed to serialize the bir", e);
        }
    }

    // private methods

    private void writeImportModuleDecls(ByteBuf buf, List<BIRNode.BIRImportModule> birImpModList) {
        buf.writeInt(birImpModList.size());
        birImpModList.forEach(impMod -> {
            PackageID packageID =  impMod.packageID;
            buf.writeInt(addStringCPEntry(packageID.orgName.getValue()));
            buf.writeInt(addStringCPEntry(packageID.pkgName.getValue()));
            buf.writeInt(addStringCPEntry(packageID.name.getValue()));
            buf.writeInt(addStringCPEntry(packageID.version.getValue()));
        });
    }


    /**
     * Write the type definitions. Only the container will be written, to avoid
     * cyclic dependencies with global vars.
     *
     * @param buf ByteBuf
     * @param typeWriter Type writer
     * @param birTypeDefList Type definitions list
     */
    private void writeTypeDefs(ByteBuf buf, BIRTypeWriter typeWriter,
                               List<BIRTypeDefinition> birTypeDefList) {
        buf.writeInt(birTypeDefList.size());
        birTypeDefList.forEach(typeDef -> writeType(buf, typeWriter, typeDef));
    }

    /**
     * Write the body of the type definitions.
     *
     * @param buf ByteBuf
     * @param typeWriter Type writer
     * @param birTypeDefList Type definitions list
     */
    private void writeTypeDefBodies(ByteBuf buf, BIRTypeWriter typeWriter,
                                    List<BIRTypeDefinition> birTypeDefList) {
        List<BIRTypeDefinition> filtered = birTypeDefList.stream().filter(t -> t.type.tag == TypeTags.OBJECT
                || t.type.tag == TypeTags.RECORD).collect(Collectors.toList());
        buf.writeInt(filtered.size());
        filtered.forEach(typeDef -> {
            writeFunctions(buf, typeWriter, typeDef.attachedFuncs);
            writeReferencedTypes(buf, typeDef.referencedTypes);
        });
    }

    private void writeReferencedTypes(ByteBuf buf, List<BType> referencedTypes) {
        buf.writeInt(referencedTypes.size());
        referencedTypes.forEach(type -> BIRWriterUtils.writeType(cp, buf, type));
    }

    private void writeGlobalVars(ByteBuf buf, BIRTypeWriter typeWriter, List<BIRGlobalVariableDcl> birGlobalVars) {
        buf.writeInt(birGlobalVars.size());
        for (BIRGlobalVariableDcl birGlobalVar : birGlobalVars) {
            writePosition(buf, birGlobalVar.pos);
            buf.writeByte(birGlobalVar.kind.getValue());
            // Name
            buf.writeInt(addStringCPEntry(birGlobalVar.name.value));
            // Flags
            buf.writeLong(birGlobalVar.flags);
            // Origin
            buf.writeByte(birGlobalVar.origin.value());

            typeWriter.writeMarkdownDocAttachment(buf, birGlobalVar.markdownDocAttachment);

            // Function type as a CP Index
            BIRWriterUtils.writeType(cp, buf, birGlobalVar.type);

            BIRWriterUtils.writeAnnotAttachments(cp, buf, birGlobalVar.annotAttachments);
        }
    }

    private void writeType(ByteBuf buf, BIRTypeWriter typeWriter,
                           BIRTypeDefinition typeDef) {
        writePosition(buf, typeDef.pos);
        // Type name CP Index
        buf.writeInt(addStringCPEntry(typeDef.internalName.value));
        // Type original-name CP Index
        buf.writeInt(addStringCPEntry(typeDef.originalName.value));
        // Flags
        buf.writeLong(typeDef.flags);
        // Origin
        buf.writeByte(typeDef.origin.value());
        // write documentation
        typeWriter.writeMarkdownDocAttachment(buf, typeDef.markdownDocAttachment);
        BIRWriterUtils.writeType(cp, buf, typeDef.type);
        boolean hasReferenceType = typeDef.referenceType != null;
        buf.writeBoolean(hasReferenceType);
        BIRWriterUtils.writeAnnotAttachments(cp, buf, typeDef.annotAttachments);
    }

    private void writeFunctions(ByteBuf buf, BIRTypeWriter typeWriter,
                                List<BIRNode.BIRFunction> birFunctionList) {
        buf.writeInt(birFunctionList.size());
        birFunctionList.forEach(func -> writeFunction(buf, typeWriter, func));
    }

    private void writeFunction(ByteBuf buf, BIRTypeWriter typeWriter, BIRNode.BIRFunction birFunction) {

        // Write Position
        writePosition(buf, birFunction.pos);
        // Function name CP Index
        buf.writeInt(addStringCPEntry(birFunction.name.value));
        // Function original name CP Index
        buf.writeInt(addStringCPEntry(birFunction.originalName.value));
        // Function worker name CP Index
        buf.writeInt(addStringCPEntry(birFunction.workerName.value));
        // Flags
        buf.writeLong(birFunction.flags);
        // Origin
        buf.writeByte(birFunction.origin.value());

        // Function type as a CP Index
        BIRWriterUtils.writeType(cp, buf, birFunction.type);

        writePathParameters(buf, birFunction);
        
        // Store annotations here...
        BIRWriterUtils.writeAnnotAttachments(cp, buf, birFunction.annotAttachments);

        // Store return type annotations
        BIRWriterUtils.writeAnnotAttachments(cp, buf, birFunction.returnTypeAnnots);

        buf.writeInt(birFunction.requiredParams.size());
        for (BIRParameter parameter : birFunction.requiredParams) {
            buf.writeInt(addStringCPEntry(parameter.name.value));
            buf.writeLong(parameter.flags);
            BIRWriterUtils.writeAnnotAttachments(cp, buf, parameter.annotAttachments);
        }

        // TODO find a better way
        BIRParameter restParam = birFunction.restParam;
        boolean restParamExist = restParam != null;
        buf.writeBoolean(restParamExist);
        if (restParamExist) {
            buf.writeInt(addStringCPEntry(restParam.name.value));
            BIRWriterUtils.writeAnnotAttachments(cp, buf, restParam.annotAttachments);
        }

        boolean hasReceiverType = birFunction.receiver != null;
        buf.writeBoolean(hasReceiverType);
        if (hasReceiverType) {
            buf.writeByte(birFunction.receiver.kind.getValue());
            BIRWriterUtils.writeType(cp, buf, birFunction.receiver.type);
            buf.writeInt(addStringCPEntry(birFunction.receiver.name.value));
        }

        typeWriter.writeMarkdownDocAttachment(buf, birFunction.markdownDocAttachment);

        writeFunctionsGlobalVarDependency(buf, birFunction);

        ByteBuf birbuf = Unpooled.buffer();
        ByteBuf scopebuf = Unpooled.buffer();
        BIRInstructionWriter funcInsWriter = new BIRInstructionWriter(birbuf, scopebuf, cp, this);

        // Arg count
        birbuf.writeInt(birFunction.argsCount);

        // Write return variable, function parameters and local variables
        birbuf.writeBoolean(birFunction.returnVariable != null);
        if (birFunction.returnVariable != null) {
            birbuf.writeByte(birFunction.returnVariable.kind.getValue());
            BIRWriterUtils.writeType(cp, birbuf, birFunction.returnVariable.type);
            birbuf.writeInt(addStringCPEntry(birFunction.returnVariable.name.value));
        }

        birbuf.writeInt(birFunction.parameters.size());
        for (BIRNode.BIRFunctionParameter param : birFunction.parameters) {
            birbuf.writeByte(param.kind.getValue());
            BIRWriterUtils.writeType(cp, birbuf, param.type);
            birbuf.writeInt(addStringCPEntry(param.name.value));
            if (param.kind.equals(VarKind.ARG)) {
                birbuf.writeInt(addStringCPEntry(param.metaVarName != null ? param.metaVarName : ""));
            }
            birbuf.writeBoolean(param.hasDefaultExpr);
        }

        birbuf.writeInt(birFunction.localVars.size());
        for (BIRNode.BIRVariableDcl localVar : birFunction.localVars) {
            birbuf.writeByte(localVar.kind.getValue());
            BIRWriterUtils.writeType(cp, birbuf, localVar.type);
            birbuf.writeInt(addStringCPEntry(localVar.name.value));
            // skip compiler added vars and only write metaVarName for user added vars
            if (localVar.kind.equals(VarKind.ARG)) {
                birbuf.writeInt(addStringCPEntry(localVar.metaVarName != null ? localVar.metaVarName : ""));
            }
            // add enclosing basic block id
            if (localVar.kind.equals(VarKind.LOCAL)) {
                birbuf.writeInt(addStringCPEntry(localVar.metaVarName != null ? localVar.metaVarName : ""));
                birbuf.writeInt(addStringCPEntry(localVar.endBB != null ? localVar.endBB.id.value : ""));
                birbuf.writeInt(addStringCPEntry(localVar.startBB != null ? localVar.startBB.id.value : ""));
                birbuf.writeInt(localVar.insOffset);
            }
        }

        // Write basic blocks
        funcInsWriter.writeBBs(birFunction.basicBlocks);

        // Write error table
        funcInsWriter.writeErrorTable(birFunction.errorTable);

        // write worker interaction channels info
        birbuf.writeInt(birFunction.workerChannels.length);
        for (BIRNode.ChannelDetails details : birFunction.workerChannels) {
            birbuf.writeInt(addStringCPEntry(details.name));
            birbuf.writeBoolean(details.channelInSameStrand);
            birbuf.writeBoolean(details.send);
        }

        // Write the instruction vs scope table
        writeScopes(buf, scopebuf, funcInsWriter.getScopeCount());

        // Write length of the function body so that it can be skipped easily.
        int length = birbuf.nioBuffer().limit();
        buf.writeLong(length);
        buf.writeBytes(birbuf.nioBuffer().array(), 0, length);
    }
    
    private void writePathParameters(ByteBuf buf, BIRNode.BIRFunction birFunction) {
        boolean isResourceFunction = birFunction.resourcePath != null;
        buf.writeBoolean(isResourceFunction);
        if (isResourceFunction) {
            List<BIRNode.BIRVariableDcl> pathParams = birFunction.pathParams;
            buf.writeInt(pathParams.size());
            for (BIRNode.BIRVariableDcl pathParam : pathParams) {
                buf.writeInt(addStringCPEntry(pathParam.metaVarName));
                BIRWriterUtils.writeType(cp, buf, pathParam.type);
            }

            BIRNode.BIRVariableDcl restPathParam = birFunction.restPathParam;
            buf.writeBoolean(restPathParam != null);
            if (restPathParam != null) {
                buf.writeInt(addStringCPEntry(restPathParam.metaVarName));
                BIRWriterUtils.writeType(cp, buf, restPathParam.type);
            }

            List<Name> resourcePath = birFunction.resourcePath;
            List<Location> pathSegmentPosList = birFunction.resourcePathSegmentPosList;
            List<BType> pathSegmentTypeList = birFunction.pathSegmentTypeList;
            int pathSegmentCount = resourcePath.size();
            buf.writeInt(pathSegmentCount);
            for (int i = 0; i < pathSegmentCount; i++) {
                buf.writeInt(addStringCPEntry(resourcePath.get(i).value));
                writePosition(buf, pathSegmentPosList.get(i));
                BIRWriterUtils.writeType(cp, buf, pathSegmentTypeList.get(i));
            }

            buf.writeInt(addStringCPEntry(birFunction.accessor.value));
        }
    }

    private void writeFunctionsGlobalVarDependency(ByteBuf buf, BIRNode.BIRFunction birFunction) {
        buf.writeInt(birFunction.dependentGlobalVars.size());

        for (BIRNode.BIRVariableDcl var : birFunction.dependentGlobalVars) {
            buf.writeInt(addStringCPEntry(var.name.value));
        }
    }

    private void writeScopes(ByteBuf buf, ByteBuf scopebuf, int scopeCount) {
        int length = scopebuf.nioBuffer().limit();
        // 4 is the size of int which is the number of scopes that we are going to add to the beginning of the buffer
        buf.writeLong(length + 4);
        buf.writeInt(scopeCount);
        buf.writeBytes(scopebuf.nioBuffer().array(), 0, length);
    }

    private void writeAnnotations(ByteBuf buf, BIRTypeWriter typeWriter,
                                  List<BIRNode.BIRAnnotation> birAnnotationList) {
        buf.writeInt(birAnnotationList.size());
        birAnnotationList.forEach(annotation -> writeAnnotation(buf, typeWriter, annotation));
    }

    private void writeAnnotation(ByteBuf buf, BIRTypeWriter typeWriter, BIRNode.BIRAnnotation birAnnotation) {
        buf.writeInt(BIRWriterUtils.addPkgCPEntry(birAnnotation.packageID, this.cp));

        // Annotation name CP Index
        buf.writeInt(addStringCPEntry(birAnnotation.name.value));
        // Annotation original name CP Index
        buf.writeInt(addStringCPEntry(birAnnotation.originalName.value));

        buf.writeLong(birAnnotation.flags);
        buf.writeByte(birAnnotation.origin.value());
        writePosition(buf, birAnnotation.pos);

        buf.writeInt(birAnnotation.attachPoints.size());
        for (AttachPoint attachPoint : birAnnotation.attachPoints) {
            buf.writeInt(addStringCPEntry(attachPoint.point.getValue()));
            buf.writeBoolean(attachPoint.source);
        }

        BIRWriterUtils.writeType(cp, buf, birAnnotation.annotationType);
        typeWriter.writeMarkdownDocAttachment(buf, birAnnotation.markdownDocAttachment);
        BIRWriterUtils.writeAnnotAttachments(cp, buf, birAnnotation.annotAttachments);
    }

    private void writeConstants(ByteBuf buf, List<BIRNode.BIRConstant> birConstList) {
        BIRTypeWriter constTypeWriter = new BIRTypeWriter(buf, cp);
        buf.writeInt(birConstList.size());
        birConstList.forEach(constant -> writeConstant(buf, constTypeWriter, constant));
    }

    private void writeConstant(ByteBuf buf, BIRTypeWriter typeWriter, BIRNode.BIRConstant birConstant) {
        // Annotation name CP Index
        buf.writeInt(addStringCPEntry(birConstant.name.value));
        buf.writeLong(birConstant.flags);
        buf.writeByte(birConstant.origin.value());
        writePosition(buf, birConstant.pos);

        typeWriter.writeMarkdownDocAttachment(buf, birConstant.markdownDocAttachment);

        BIRWriterUtils.writeType(cp, buf, birConstant.type);

        // write the length of the constant value, so that it can be skipped.
        ByteBuf birbuf = Unpooled.buffer();
        BIRWriterUtils.writeType(cp, birbuf, birConstant.constValue.type);
        BIRWriterUtils.writeAnnotAttachments(cp, buf, birConstant.annotAttachments);
        writeConstValue(cp, birbuf, birConstant.constValue);
        int length = birbuf.nioBuffer().limit();
        buf.writeLong(length);
        buf.writeBytes(birbuf.nioBuffer().array(), 0, length);
    }

<<<<<<< HEAD
    private void writeConstValue(ByteBuf buf, ConstValue constValue) {
        writeConstValue(buf, constValue.value, constValue.type);
    }

    private void writeConstValue(ByteBuf buf, Object value, BType type) {
        switch (Types.getReferredType(type).tag) {
            case TypeTags.INT:
            case TypeTags.SIGNED32_INT:
            case TypeTags.SIGNED16_INT:
            case TypeTags.SIGNED8_INT:
            case TypeTags.UNSIGNED32_INT:
            case TypeTags.UNSIGNED16_INT:
            case TypeTags.UNSIGNED8_INT:
                buf.writeInt(addIntCPEntry((Long) value));
                break;
            case TypeTags.BYTE:
                int byteValue = ((Number) value).intValue();
                buf.writeInt(addByteCPEntry(byteValue));
                break;
            case TypeTags.FLOAT:
                // TODO:Remove the instanceof check by converting the float literal instance in Semantic analysis phase
                double doubleVal = value instanceof String ? Double.parseDouble((String) value)
                        : (Double) value;
                buf.writeInt(addFloatCPEntry(doubleVal));
                break;
            case TypeTags.STRING:
            case TypeTags.CHAR_STRING:
            case TypeTags.DECIMAL:
                buf.writeInt(addStringCPEntry((String) value));
                break;
            case TypeTags.BOOLEAN:
                buf.writeBoolean((Boolean) value);
                break;
            case TypeTags.NIL:
                break;
            case TypeTags.RECORD:
                Map<String, ConstValue> mapConstVal = (Map<String, ConstValue>) value;
                buf.writeInt(mapConstVal.size());
                mapConstVal.forEach((key, fieldValue) -> {
                    buf.writeInt(addStringCPEntry(key));
                    writeType(buf, fieldValue.type);
                    writeConstValue(buf, fieldValue);
                });
                break;
            case TypeTags.TUPLE:
                ConstValue[] tupleConstVal = (ConstValue[]) value;
                buf.writeInt(tupleConstVal.length);
                for (ConstValue memValue : tupleConstVal) {
                    writeType(buf, memValue.type);
                    writeConstValue(buf, memValue);
                }
                break;
            default:
                // TODO support for other types
                throw new UnsupportedOperationException(
                        "finite type value is not supported for type: " + type);

        }
    }

=======
>>>>>>> 766948ff
    private void writeServiceDeclarations(ByteBuf buf,
                                          List<BIRNode.BIRServiceDeclaration> birServiceDeclList) {
        buf.writeInt(birServiceDeclList.size());
        birServiceDeclList.forEach(service -> writeServiceDeclaration(buf, service));
    }

    private void writeServiceDeclaration(ByteBuf buf, BIRNode.BIRServiceDeclaration birServiceDecl) {
        buf.writeInt(addStringCPEntry(birServiceDecl.generatedName.value));
        buf.writeInt(addStringCPEntry(birServiceDecl.associatedClassName.value));
        buf.writeLong(birServiceDecl.flags);
        buf.writeByte(birServiceDecl.origin.value());
        writePosition(buf, birServiceDecl.pos);

        buf.writeBoolean(birServiceDecl.type != null);
        if (birServiceDecl.type != null) {
            BIRWriterUtils.writeType(cp, buf, birServiceDecl.type);
        }

        buf.writeBoolean(birServiceDecl.attachPoint != null);
        if (birServiceDecl.attachPoint != null) {
            buf.writeInt(birServiceDecl.attachPoint.size());

            for (String pathSegment : birServiceDecl.attachPoint) {
                buf.writeInt(addStringCPEntry(pathSegment));
            }
        }

        buf.writeBoolean(birServiceDecl.attachPointLiteral != null);
        if (birServiceDecl.attachPointLiteral != null) {
            buf.writeInt(addStringCPEntry(birServiceDecl.attachPointLiteral));
        }

        buf.writeInt(birServiceDecl.listenerTypes.size());
        for (BType listenerType : birServiceDecl.listenerTypes) {
            BIRWriterUtils.writeType(cp, buf, listenerType);
        }
    }

    private int addStringCPEntry(String value) {
        return cp.addCPEntry(new StringCPEntry(value));
    }

    private void writePosition(ByteBuf buf, Location pos) {
        BIRWriterUtils.writePosition(pos, buf, this.cp);
    }
}<|MERGE_RESOLUTION|>--- conflicted
+++ resolved
@@ -417,69 +417,6 @@
         buf.writeBytes(birbuf.nioBuffer().array(), 0, length);
     }
 
-<<<<<<< HEAD
-    private void writeConstValue(ByteBuf buf, ConstValue constValue) {
-        writeConstValue(buf, constValue.value, constValue.type);
-    }
-
-    private void writeConstValue(ByteBuf buf, Object value, BType type) {
-        switch (Types.getReferredType(type).tag) {
-            case TypeTags.INT:
-            case TypeTags.SIGNED32_INT:
-            case TypeTags.SIGNED16_INT:
-            case TypeTags.SIGNED8_INT:
-            case TypeTags.UNSIGNED32_INT:
-            case TypeTags.UNSIGNED16_INT:
-            case TypeTags.UNSIGNED8_INT:
-                buf.writeInt(addIntCPEntry((Long) value));
-                break;
-            case TypeTags.BYTE:
-                int byteValue = ((Number) value).intValue();
-                buf.writeInt(addByteCPEntry(byteValue));
-                break;
-            case TypeTags.FLOAT:
-                // TODO:Remove the instanceof check by converting the float literal instance in Semantic analysis phase
-                double doubleVal = value instanceof String ? Double.parseDouble((String) value)
-                        : (Double) value;
-                buf.writeInt(addFloatCPEntry(doubleVal));
-                break;
-            case TypeTags.STRING:
-            case TypeTags.CHAR_STRING:
-            case TypeTags.DECIMAL:
-                buf.writeInt(addStringCPEntry((String) value));
-                break;
-            case TypeTags.BOOLEAN:
-                buf.writeBoolean((Boolean) value);
-                break;
-            case TypeTags.NIL:
-                break;
-            case TypeTags.RECORD:
-                Map<String, ConstValue> mapConstVal = (Map<String, ConstValue>) value;
-                buf.writeInt(mapConstVal.size());
-                mapConstVal.forEach((key, fieldValue) -> {
-                    buf.writeInt(addStringCPEntry(key));
-                    writeType(buf, fieldValue.type);
-                    writeConstValue(buf, fieldValue);
-                });
-                break;
-            case TypeTags.TUPLE:
-                ConstValue[] tupleConstVal = (ConstValue[]) value;
-                buf.writeInt(tupleConstVal.length);
-                for (ConstValue memValue : tupleConstVal) {
-                    writeType(buf, memValue.type);
-                    writeConstValue(buf, memValue);
-                }
-                break;
-            default:
-                // TODO support for other types
-                throw new UnsupportedOperationException(
-                        "finite type value is not supported for type: " + type);
-
-        }
-    }
-
-=======
->>>>>>> 766948ff
     private void writeServiceDeclarations(ByteBuf buf,
                                           List<BIRNode.BIRServiceDeclaration> birServiceDeclList) {
         buf.writeInt(birServiceDeclList.size());
