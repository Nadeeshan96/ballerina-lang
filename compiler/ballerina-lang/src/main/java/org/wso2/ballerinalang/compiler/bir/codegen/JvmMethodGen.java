/*
 *  Copyright (c) 2018, WSO2 Inc. (http://www.wso2.org) All Rights Reserved.
 *
 *  WSO2 Inc. licenses this file to you under the Apache License,
 *  Version 2.0 (the "License"); you may not use this file except
 *  in compliance with the License.
 *  You may obtain a copy of the License at
 *
 *    http://www.apache.org/licenses/LICENSE-2.0
 *
 *  Unless required by applicable law or agreed to in writing,
 *  software distributed under the License is distributed on an
 *  "AS IS" BASIS, WITHOUT WARRANTIES OR CONDITIONS OF ANY
 *  KIND, either express or implied.  See the License for the
 *  specific language governing permissions and limitations
 *  under the License.
 */
package org.wso2.ballerinalang.compiler.bir.codegen;

import org.ballerinalang.compiler.BLangCompilerException;
import org.ballerinalang.model.elements.PackageID;
import org.objectweb.asm.ClassWriter;
import org.objectweb.asm.FieldVisitor;
import org.objectweb.asm.Label;
import org.objectweb.asm.MethodVisitor;
<<<<<<< HEAD
import org.wso2.ballerinalang.compiler.bir.codegen.interop.JType;
import org.wso2.ballerinalang.compiler.bir.codegen.interop.JTypeTags;
=======
import org.wso2.ballerinalang.compiler.bir.codegen.JvmErrorGen.ErrorHandlerGenerator;
import org.wso2.ballerinalang.compiler.bir.codegen.JvmInstructionGen.InstructionGenerator;
import org.wso2.ballerinalang.compiler.bir.codegen.JvmLabelGen.LabelGenerator;
import org.wso2.ballerinalang.compiler.bir.codegen.JvmTerminatorGen.TerminatorGenerator;
>>>>>>> 2ba6e849
import org.wso2.ballerinalang.compiler.bir.model.BIRInstruction;
import org.wso2.ballerinalang.compiler.bir.model.BIRNode;
import org.wso2.ballerinalang.compiler.bir.model.BIRNode.BIRAnnotationArrayValue;
import org.wso2.ballerinalang.compiler.bir.model.BIRNode.BIRAnnotationAttachment;
import org.wso2.ballerinalang.compiler.bir.model.BIRNode.BIRAnnotationLiteralValue;
import org.wso2.ballerinalang.compiler.bir.model.BIRNode.BIRAnnotationRecordValue;
import org.wso2.ballerinalang.compiler.bir.model.BIRNode.BIRAnnotationValue;
import org.wso2.ballerinalang.compiler.bir.model.BIRNode.BIRBasicBlock;
import org.wso2.ballerinalang.compiler.bir.model.BIRNode.BIRFunction;
import org.wso2.ballerinalang.compiler.bir.model.BIRNode.BIRFunctionParameter;
import org.wso2.ballerinalang.compiler.bir.model.BIRNode.BIRPackage;
import org.wso2.ballerinalang.compiler.bir.model.BIRNode.BIRTypeDefinition;
import org.wso2.ballerinalang.compiler.bir.model.BIRNode.BIRVariableDcl;
import org.wso2.ballerinalang.compiler.bir.model.BIRNonTerminator.BinaryOp;
import org.wso2.ballerinalang.compiler.bir.model.BIROperand;
import org.wso2.ballerinalang.compiler.bir.model.BIRTerminator;
import org.wso2.ballerinalang.compiler.bir.model.BIRTerminator.AsyncCall;
import org.wso2.ballerinalang.compiler.bir.model.BIRTerminator.GOTO;
import org.wso2.ballerinalang.compiler.bir.model.InstructionKind;
import org.wso2.ballerinalang.compiler.bir.model.VarKind;
import org.wso2.ballerinalang.compiler.bir.model.VarScope;
import org.wso2.ballerinalang.compiler.semantics.model.types.BAnyType;
import org.wso2.ballerinalang.compiler.semantics.model.types.BField;
import org.wso2.ballerinalang.compiler.semantics.model.types.BFutureType;
import org.wso2.ballerinalang.compiler.semantics.model.types.BInvokableType;
import org.wso2.ballerinalang.compiler.semantics.model.types.BNilType;
import org.wso2.ballerinalang.compiler.semantics.model.types.BObjectType;
import org.wso2.ballerinalang.compiler.semantics.model.types.BType;
import org.wso2.ballerinalang.compiler.util.Name;
import org.wso2.ballerinalang.compiler.util.TypeTags;
import org.wso2.ballerinalang.compiler.util.diagnotic.DiagnosticPos;
import org.wso2.ballerinalang.util.Flags;

import java.util.ArrayList;
import java.util.Collections;
import java.util.List;
import java.util.Map;

import static org.objectweb.asm.ClassWriter.COMPUTE_FRAMES;
import static org.objectweb.asm.Opcodes.AALOAD;
import static org.objectweb.asm.Opcodes.AASTORE;
import static org.objectweb.asm.Opcodes.ACC_PUBLIC;
import static org.objectweb.asm.Opcodes.ACC_STATIC;
import static org.objectweb.asm.Opcodes.ACC_SUPER;
import static org.objectweb.asm.Opcodes.ACONST_NULL;
import static org.objectweb.asm.Opcodes.ALOAD;
import static org.objectweb.asm.Opcodes.ANEWARRAY;
import static org.objectweb.asm.Opcodes.ARETURN;
import static org.objectweb.asm.Opcodes.ASTORE;
import static org.objectweb.asm.Opcodes.ATHROW;
import static org.objectweb.asm.Opcodes.BIPUSH;
import static org.objectweb.asm.Opcodes.CHECKCAST;
import static org.objectweb.asm.Opcodes.DCONST_0;
import static org.objectweb.asm.Opcodes.DLOAD;
import static org.objectweb.asm.Opcodes.DSTORE;
import static org.objectweb.asm.Opcodes.DUP;
import static org.objectweb.asm.Opcodes.DUP_X1;
import static org.objectweb.asm.Opcodes.FCONST_0;
import static org.objectweb.asm.Opcodes.FLOAD;
import static org.objectweb.asm.Opcodes.FSTORE;
import static org.objectweb.asm.Opcodes.GETFIELD;
import static org.objectweb.asm.Opcodes.GETSTATIC;
import static org.objectweb.asm.Opcodes.GOTO;
import static org.objectweb.asm.Opcodes.IADD;
import static org.objectweb.asm.Opcodes.ICONST_0;
import static org.objectweb.asm.Opcodes.ICONST_1;
import static org.objectweb.asm.Opcodes.IFEQ;
import static org.objectweb.asm.Opcodes.IFGT;
import static org.objectweb.asm.Opcodes.IFNE;
import static org.objectweb.asm.Opcodes.IFNULL;
import static org.objectweb.asm.Opcodes.ILOAD;
import static org.objectweb.asm.Opcodes.INVOKEINTERFACE;
import static org.objectweb.asm.Opcodes.INVOKESPECIAL;
import static org.objectweb.asm.Opcodes.INVOKESTATIC;
import static org.objectweb.asm.Opcodes.INVOKEVIRTUAL;
import static org.objectweb.asm.Opcodes.ISTORE;
import static org.objectweb.asm.Opcodes.ISUB;
import static org.objectweb.asm.Opcodes.L2I;
import static org.objectweb.asm.Opcodes.LCONST_0;
import static org.objectweb.asm.Opcodes.LLOAD;
import static org.objectweb.asm.Opcodes.LSTORE;
import static org.objectweb.asm.Opcodes.NEW;
import static org.objectweb.asm.Opcodes.POP;
import static org.objectweb.asm.Opcodes.PUTFIELD;
import static org.objectweb.asm.Opcodes.RETURN;
import static org.objectweb.asm.Opcodes.SIPUSH;
import static org.objectweb.asm.Opcodes.V1_8;
import static org.wso2.ballerinalang.compiler.bir.codegen.JvmConstants.ANNOTATION_MAP_NAME;
import static org.wso2.ballerinalang.compiler.bir.codegen.JvmConstants.ANNOTATION_UTILS;
import static org.wso2.ballerinalang.compiler.bir.codegen.JvmConstants.ARGUMENT_PARSER;
import static org.wso2.ballerinalang.compiler.bir.codegen.JvmConstants.ARRAY_VALUE;
import static org.wso2.ballerinalang.compiler.bir.codegen.JvmConstants.BALLERINA;
import static org.wso2.ballerinalang.compiler.bir.codegen.JvmConstants.BAL_ERRORS;
import static org.wso2.ballerinalang.compiler.bir.codegen.JvmConstants.BAL_EXTENSION;
import static org.wso2.ballerinalang.compiler.bir.codegen.JvmConstants.BOOLEAN_VALUE;
import static org.wso2.ballerinalang.compiler.bir.codegen.JvmConstants.BTYPE;
import static org.wso2.ballerinalang.compiler.bir.codegen.JvmConstants.BUILT_IN_PACKAGE_NAME;
import static org.wso2.ballerinalang.compiler.bir.codegen.JvmConstants.CHANNEL_DETAILS;
import static org.wso2.ballerinalang.compiler.bir.codegen.JvmConstants.COMPATIBILITY_CHECKER;
import static org.wso2.ballerinalang.compiler.bir.codegen.JvmConstants.CURRENT_MODULE_INIT;
import static org.wso2.ballerinalang.compiler.bir.codegen.JvmConstants.DECIMAL_VALUE;
import static org.wso2.ballerinalang.compiler.bir.codegen.JvmConstants.DEFAULTABLE_ARGS_ANOT_FIELD;
import static org.wso2.ballerinalang.compiler.bir.codegen.JvmConstants.DEFAULTABLE_ARGS_ANOT_NAME;
import static org.wso2.ballerinalang.compiler.bir.codegen.JvmConstants.DOUBLE_VALUE;
import static org.wso2.ballerinalang.compiler.bir.codegen.JvmConstants.ERROR_VALUE;
import static org.wso2.ballerinalang.compiler.bir.codegen.JvmConstants.FUNCTION;
import static org.wso2.ballerinalang.compiler.bir.codegen.JvmConstants.FUNCTION_POINTER;
import static org.wso2.ballerinalang.compiler.bir.codegen.JvmConstants.FUTURE_VALUE;
import static org.wso2.ballerinalang.compiler.bir.codegen.JvmConstants.HANDLE_RETURNED_ERROR_METHOD;
import static org.wso2.ballerinalang.compiler.bir.codegen.JvmConstants.HANDLE_STOP_PANIC_METHOD;
import static org.wso2.ballerinalang.compiler.bir.codegen.JvmConstants.HANDLE_VALUE;
import static org.wso2.ballerinalang.compiler.bir.codegen.JvmConstants.INT_VALUE;
import static org.wso2.ballerinalang.compiler.bir.codegen.JvmConstants.JAVA_PACKAGE_SEPERATOR;
import static org.wso2.ballerinalang.compiler.bir.codegen.JvmConstants.JAVA_RUNTIME;
import static org.wso2.ballerinalang.compiler.bir.codegen.JvmConstants.JAVA_THREAD;
import static org.wso2.ballerinalang.compiler.bir.codegen.JvmConstants.LAUNCH_UTILS;
import static org.wso2.ballerinalang.compiler.bir.codegen.JvmConstants.LONG_VALUE;
import static org.wso2.ballerinalang.compiler.bir.codegen.JvmConstants.MAP_VALUE;
import static org.wso2.ballerinalang.compiler.bir.codegen.JvmConstants.MODULE_INIT;
import static org.wso2.ballerinalang.compiler.bir.codegen.JvmConstants.MODULE_INIT_CLASS_NAME;
import static org.wso2.ballerinalang.compiler.bir.codegen.JvmConstants.MODULE_START;
import static org.wso2.ballerinalang.compiler.bir.codegen.JvmConstants.MODULE_STOP;
import static org.wso2.ballerinalang.compiler.bir.codegen.JvmConstants.OBJECT;
import static org.wso2.ballerinalang.compiler.bir.codegen.JvmConstants.OBJECT_VALUE;
import static org.wso2.ballerinalang.compiler.bir.codegen.JvmConstants.PANIC_FIELD;
import static org.wso2.ballerinalang.compiler.bir.codegen.JvmConstants.RUNTIME_UTILS;
import static org.wso2.ballerinalang.compiler.bir.codegen.JvmConstants.SCHEDULER;
import static org.wso2.ballerinalang.compiler.bir.codegen.JvmConstants.SCHEDULER_START_METHOD;
import static org.wso2.ballerinalang.compiler.bir.codegen.JvmConstants.SCHEDULE_FUNCTION_METHOD;
import static org.wso2.ballerinalang.compiler.bir.codegen.JvmConstants.STRAND;
import static org.wso2.ballerinalang.compiler.bir.codegen.JvmConstants.STRING_VALUE;
import static org.wso2.ballerinalang.compiler.bir.codegen.JvmConstants.TABLE_VALUE;
import static org.wso2.ballerinalang.compiler.bir.codegen.JvmConstants.THROWABLE;
import static org.wso2.ballerinalang.compiler.bir.codegen.JvmConstants.TYPEDESC_VALUE;
import static org.wso2.ballerinalang.compiler.bir.codegen.JvmConstants.VALUE_CREATOR;
import static org.wso2.ballerinalang.compiler.bir.codegen.JvmConstants.WINDOWS_PATH_SEPERATOR;
import static org.wso2.ballerinalang.compiler.bir.codegen.JvmConstants.XML_VALUE;
import static org.wso2.ballerinalang.compiler.bir.codegen.JvmInstructionGen.BSTRING_VALUE;
import static org.wso2.ballerinalang.compiler.bir.codegen.JvmInstructionGen.IS_BSTRING;
import static org.wso2.ballerinalang.compiler.bir.codegen.JvmInstructionGen.I_STRING_VALUE;
import static org.wso2.ballerinalang.compiler.bir.codegen.JvmInstructionGen.InstructionGenerator.visitInvokeDyn;
import static org.wso2.ballerinalang.compiler.bir.codegen.JvmInstructionGen.addBoxInsn;
import static org.wso2.ballerinalang.compiler.bir.codegen.JvmInstructionGen.addUnboxInsn;
import static org.wso2.ballerinalang.compiler.bir.codegen.JvmObservabilityGen.emitReportErrorInvocation;
import static org.wso2.ballerinalang.compiler.bir.codegen.JvmObservabilityGen.emitStartObservationInvocation;
import static org.wso2.ballerinalang.compiler.bir.codegen.JvmObservabilityGen.emitStopObservationInvocation;
import static org.wso2.ballerinalang.compiler.bir.codegen.JvmObservabilityGen.getFullQualifiedRemoteFunctionName;
import static org.wso2.ballerinalang.compiler.bir.codegen.JvmPackageGen.JavaClass;
import static org.wso2.ballerinalang.compiler.bir.codegen.JvmPackageGen.birFunctionMap;
import static org.wso2.ballerinalang.compiler.bir.codegen.JvmPackageGen.currentClass;
import static org.wso2.ballerinalang.compiler.bir.codegen.JvmPackageGen.getFunctionWrapper;
import static org.wso2.ballerinalang.compiler.bir.codegen.JvmPackageGen.getPackageName;
import static org.wso2.ballerinalang.compiler.bir.codegen.JvmPackageGen.lookupFullQualifiedClassName;
import static org.wso2.ballerinalang.compiler.bir.codegen.JvmPackageGen.lookupGlobalVarClassName;
import static org.wso2.ballerinalang.compiler.bir.codegen.JvmPackageGen.packageToModuleId;
import static org.wso2.ballerinalang.compiler.bir.codegen.JvmPackageGen.symbolTable;
import static org.wso2.ballerinalang.compiler.bir.codegen.JvmTerminatorGen.cleanupObjectTypeName;
import static org.wso2.ballerinalang.compiler.bir.codegen.JvmTerminatorGen.isExternStaticFunctionCall;
import static org.wso2.ballerinalang.compiler.bir.codegen.JvmTerminatorGen.loadChannelDetails;
import static org.wso2.ballerinalang.compiler.bir.codegen.JvmTypeGen.loadExternalOrLocalType;
import static org.wso2.ballerinalang.compiler.bir.codegen.JvmTypeGen.loadType;
import static org.wso2.ballerinalang.compiler.bir.codegen.JvmTypeGen.typeOwnerClass;
import static org.wso2.ballerinalang.compiler.bir.codegen.interop.ExternalMethodGen.genJMethodForBExternalFunc;
import static org.wso2.ballerinalang.compiler.bir.codegen.interop.ExternalMethodGen.isBallerinaBuiltinModule;
import static org.wso2.ballerinalang.compiler.bir.codegen.interop.InteropMethodGen.JInstruction;
import static org.wso2.ballerinalang.compiler.bir.codegen.interop.InteropMethodGen.getJTypeSignature;
import static org.wso2.ballerinalang.compiler.bir.codegen.interop.InteropMethodGen.getSignatureForJType;
import static org.wso2.ballerinalang.compiler.bir.model.BIRNonTerminator.ConstantLoad;
import static org.wso2.ballerinalang.compiler.bir.model.BIRNonTerminator.FPLoad;
import static org.wso2.ballerinalang.compiler.bir.model.BIRNonTerminator.FieldAccess;
import static org.wso2.ballerinalang.compiler.bir.model.BIRNonTerminator.IsLike;
import static org.wso2.ballerinalang.compiler.bir.model.BIRNonTerminator.Move;
import static org.wso2.ballerinalang.compiler.bir.model.BIRNonTerminator.NewArray;
import static org.wso2.ballerinalang.compiler.bir.model.BIRNonTerminator.NewError;
import static org.wso2.ballerinalang.compiler.bir.model.BIRNonTerminator.NewInstance;
import static org.wso2.ballerinalang.compiler.bir.model.BIRNonTerminator.NewStringXMLQName;
import static org.wso2.ballerinalang.compiler.bir.model.BIRNonTerminator.NewStructure;
import static org.wso2.ballerinalang.compiler.bir.model.BIRNonTerminator.NewTable;
import static org.wso2.ballerinalang.compiler.bir.model.BIRNonTerminator.NewTypeDesc;
import static org.wso2.ballerinalang.compiler.bir.model.BIRNonTerminator.NewXMLComment;
import static org.wso2.ballerinalang.compiler.bir.model.BIRNonTerminator.NewXMLElement;
import static org.wso2.ballerinalang.compiler.bir.model.BIRNonTerminator.NewXMLProcIns;
import static org.wso2.ballerinalang.compiler.bir.model.BIRNonTerminator.NewXMLQName;
import static org.wso2.ballerinalang.compiler.bir.model.BIRNonTerminator.NewXMLText;
import static org.wso2.ballerinalang.compiler.bir.model.BIRNonTerminator.TypeCast;
import static org.wso2.ballerinalang.compiler.bir.model.BIRNonTerminator.TypeTest;
import static org.wso2.ballerinalang.compiler.bir.model.BIRNonTerminator.UnaryOP;
import static org.wso2.ballerinalang.compiler.bir.model.BIRNonTerminator.XMLAccess;
import static org.wso2.ballerinalang.compiler.bir.model.BIRTerminator.Branch;
import static org.wso2.ballerinalang.compiler.bir.model.BIRTerminator.Call;
import static org.wso2.ballerinalang.compiler.bir.model.BIRTerminator.Return;


//import ballerina/bir;
//import ballerina/io;
//import ballerina/jvm;
//import ballerina/stringutils;
//import ballerinax/java;

public class JvmMethodGen {
    public static List<String> generatedInitFuncs = new ArrayList<>();
    public static int nextId = -1;
    public static int nextVarId = -1;

    static void generateMethod(BIRFunction birFunc,
                               ClassWriter cw,
                               BIRPackage birModule,
                               @Nilable BType attachedType /* = () */,
                               boolean isService /* = false */,
                               String serviceName /* = "" */) {
        if (isExternFunc(birFunc)) {
            genJMethodForBExternalFunc(birFunc, cw, birModule, attachedType);
        } else {
            genJMethodForBFunc(birFunc, cw, birModule, isService, serviceName, attachedType);
        }
    }

    public static void genJMethodForBFunc(BIRFunction func,
                                          ClassWriter cw,
                                          BIRPackage module,
                                          boolean isService,
                                          String serviceName,
                                          @Nilable BType attachedType /* = () */) {
        String currentPackageName = getPackageName(module.org.value, module.name.value);
        BalToJVMIndexMap indexMap = new BalToJVMIndexMap();
        String funcName = cleanupFunctionName(func.name.value);
        boolean useBString = IS_BSTRING;
        int returnVarRefIndex = -1;

        BIRVariableDcl strandVar = new BIRVariableDcl(new BAnyType(TypeTags.ANY, null), new Name("strand"),
                VarScope.FUNCTION, VarKind.ARG);
        int _strandVarIndex = indexMap.getIndex(strandVar);

        // generate method desc
        String desc = getMethodDesc(func.type.paramTypes, (BType) func.type.retType, null, false, useBString);
        int access = ACC_PUBLIC;
        int localVarOffset;
        if (attachedType != null) {
            localVarOffset = 1;

            // add the self as the first local var
            // TODO: find a better way
            BIRVariableDcl selfVar = new BIRVariableDcl(new BAnyType(TypeTags.ANY, null), new Name("self"),
                    VarScope.FUNCTION, VarKind.ARG);
            int _selfVarIndex = indexMap.getIndex(selfVar);
        } else {
            localVarOffset = 0;
            access += ACC_STATIC;
        }

        MethodVisitor mv = cw.visitMethod(access, funcName, desc, null, null);
        InstructionGenerator instGen = new InstructionGenerator(mv, indexMap, module);
        ErrorHandlerGenerator errorGen = new ErrorHandlerGenerator(mv, indexMap, currentPackageName);
        LabelGenerator labelGen = new LabelGenerator();

        mv.visitCode();

        @Nilable Label tryStart = null;
        boolean isObserved = false;
        boolean isWorker = (func.flags & Flags.WORKER) == Flags.WORKER;
        boolean isRemote = (func.flags & Flags.REMOTE) == Flags.REMOTE;
        if ((isService || isRemote || isWorker) && funcName != "__init" && funcName != "$__init$") {
            // create try catch block to start and stop observability.
            isObserved = true;
            tryStart = labelGen.getLabel("try-start");
            mv.visitLabel((Label) tryStart);
        }

        Label methodStartLabel = new Label();
        mv.visitLabel(methodStartLabel);

        // generate method body
        int k = 1;

        // set channel details to strand.
        // these channel info is required to notify datachannels, when there is a panic
        // we cannot set this during strand creation, because function call do not have this info.
        if (func.workerChannels.length > 0) {
            mv.visitVarInsn(ALOAD, localVarOffset);
            loadChannelDetails(mv, func.workerChannels);
            mv.visitMethodInsn(INVOKEVIRTUAL, STRAND, "updateChannelDetails", String.format("([L%s;)V", CHANNEL_DETAILS), false);
        }

        // panic if this strand is cancelled
        checkStrandCancelled(mv, localVarOffset);

        @Nilable List<BIRVariableDcl> localVars = func.localVars;
        while (k < localVars.size()) {
            BIRVariableDcl localVar = getVariableDcl(localVars.get(k));
            int index = indexMap.getIndex(localVar);
            if (localVar.kind != VarKind.ARG) {
                BType bType = localVar.type;
                genDefaultValue(mv, bType, index);
            }
            k += 1;
        }

        BIRVariableDcl varDcl = getVariableDcl(localVars.get(0));
        returnVarRefIndex = indexMap.getIndex(varDcl);
        BType returnType = (BType) func.type.retType;
        genDefaultValue(mv, returnType, returnVarRefIndex);


        BIRVariableDcl stateVar = new BIRVariableDcl(new BAnyType(TypeTags.ANY, null), //should  be javaInt
                new Name("state"), VarScope.FUNCTION, VarKind.ARG);
        int stateVarIndex = indexMap.getIndex(stateVar);
        mv.visitInsn(ICONST_0);
        mv.visitVarInsn(ISTORE, stateVarIndex);

        mv.visitVarInsn(ALOAD, localVarOffset);
        mv.visitFieldInsn(GETFIELD, "org/ballerinalang/jvm/scheduling/Strand", "resumeIndex", "I");
        Label resumeLable = labelGen.getLabel(funcName + "resume");
        mv.visitJumpInsn(IFGT, resumeLable);

        Label varinitLable = labelGen.getLabel(funcName + "varinit");
        mv.visitLabel(varinitLable);

        // uncomment to test yield
        // mv.visitFieldInsn(GETSTATIC, className, "i", "I");
        // mv.visitInsn(ICONST_1);
        // mv.visitInsn(IADD);
        // mv.visitFieldInsn(PUTSTATIC, className, "i", "I");

        // process basic blocks
        @Nilable List<BIRBasicBlock> basicBlocks = func.basicBlocks;

        List<Label> lables = new ArrayList<>();
        List<Integer> states = new ArrayList<>();

        int i = 0;
        int caseIndex = 0;
        while (i < basicBlocks.size()) {
            BIRBasicBlock bb = getBasicBlock(basicBlocks.get(i));
            if (i == 0) {
                lables.add(caseIndex, labelGen.getLabel(funcName + bb.id.value));
                states.add(caseIndex, caseIndex);
                caseIndex += 1;
            }
            lables.add(caseIndex, labelGen.getLabel(funcName + bb.id.value + "beforeTerm"));
            states.add(caseIndex, caseIndex);
            caseIndex += 1;
            i = i + 1;
        }

        TerminatorGenerator termGen = new TerminatorGenerator(mv, indexMap, labelGen, errorGen, module);

        // uncomment to test yield
        // mv.visitFieldInsn(GETSTATIC, className, "i", "I");
        // mv.visitIntInsn(BIPUSH, 100);
        // jvm:Label l0 = labelGen.getLabel(funcName + "l0");
        // mv.visitJumpInsn(IF_ICMPNE, l0);
        // mv.visitVarInsn(ALOAD, 0);
        // mv.visitInsn(ICONST_1);
        // mv.visitFieldInsn(PUTFIELD, "org/ballerinalang/jvm/scheduling/Strand", "yield", "Z");
        // termGen.genReturnTerm({kind:"RETURN"}, returnVarRefIndex, func);
        // mv.visitLabel(l0);

        mv.visitVarInsn(ILOAD, stateVarIndex);
        Label yieldLable = labelGen.getLabel(funcName + "yield");
        mv.visitLookupSwitchInsn(yieldLable, toIntArray(states), lables.toArray(new Label[0]));

        generateBasicBlocks(mv, basicBlocks, labelGen, errorGen, instGen, termGen, func, returnVarRefIndex, stateVarIndex,
                localVarOffset, false, module, currentPackageName, attachedType, isObserved, isService, serviceName, useBString);

        String frameName = getFrameClassName(currentPackageName, funcName, attachedType);
        mv.visitLabel(resumeLable);
        mv.visitVarInsn(ALOAD, localVarOffset);
        mv.visitFieldInsn(GETFIELD, "org/ballerinalang/jvm/scheduling/Strand", "frames", "[Ljava/lang/Object;");
        mv.visitVarInsn(ALOAD, localVarOffset);
        mv.visitInsn(DUP);
        mv.visitFieldInsn(GETFIELD, "org/ballerinalang/jvm/scheduling/Strand", "resumeIndex", "I");
        mv.visitInsn(ICONST_1);
        mv.visitInsn(ISUB);
        mv.visitInsn(DUP_X1);
        mv.visitFieldInsn(PUTFIELD, "org/ballerinalang/jvm/scheduling/Strand", "resumeIndex", "I");
        mv.visitInsn(AALOAD);
        mv.visitTypeInsn(CHECKCAST, frameName);

        geerateFrameClassFieldLoad(localVars, mv, indexMap, frameName, useBString);
        mv.visitFieldInsn(GETFIELD, frameName, "state", "I");
        mv.visitVarInsn(ISTORE, stateVarIndex);
        mv.visitJumpInsn(GOTO, varinitLable);


        mv.visitLabel(yieldLable);
        mv.visitTypeInsn(NEW, frameName);
        mv.visitInsn(DUP);
        mv.visitMethodInsn(INVOKESPECIAL, frameName, "<init>", "()V", false);


        geerateFrameClassFieldUpdate(localVars, mv, indexMap, frameName, useBString);

        mv.visitInsn(DUP);
        mv.visitVarInsn(ILOAD, stateVarIndex);
        mv.visitFieldInsn(PUTFIELD, frameName, "state", "I");


        BIRVariableDcl frameVar = new BIRVariableDcl(new BAnyType(TypeTags.ANY, null), new Name("frame"),
                VarScope.FUNCTION, VarKind.ARG);
        int frameVarIndex = indexMap.getIndex(frameVar);
        mv.visitVarInsn(ASTORE, frameVarIndex);

        mv.visitVarInsn(ALOAD, localVarOffset);
        mv.visitFieldInsn(GETFIELD, "org/ballerinalang/jvm/scheduling/Strand", "frames", "[Ljava/lang/Object;");
        mv.visitVarInsn(ALOAD, localVarOffset);
        mv.visitInsn(DUP);
        mv.visitFieldInsn(GETFIELD, "org/ballerinalang/jvm/scheduling/Strand", "resumeIndex", "I");
        mv.visitInsn(DUP_X1);
        mv.visitInsn(ICONST_1);
        mv.visitInsn(IADD);
        mv.visitFieldInsn(PUTFIELD, "org/ballerinalang/jvm/scheduling/Strand", "resumeIndex", "I");
        mv.visitVarInsn(ALOAD, frameVarIndex);
        mv.visitInsn(AASTORE);

        Label methodEndLabel = new Label();
        // generate the try catch finally to stop observing if an error occurs.
        if (isObserved) {
            Label tryEnd = labelGen.getLabel("try-end");
            Label tryCatch = labelGen.getLabel("try-handler");
            // visitTryCatchBlock visited at the end since order of the error table matters.
            mv.visitTryCatchBlock((Label) tryStart, tryEnd, tryCatch, ERROR_VALUE);
            Label tryFinally = labelGen.getLabel("try-finally");
            mv.visitTryCatchBlock((Label) tryStart, tryEnd, tryFinally, null);
            Label tryCatchFinally = labelGen.getLabel("try-catch-finally");
            mv.visitTryCatchBlock(tryCatch, tryCatchFinally, tryFinally, null);

            BIRVariableDcl catchVarDcl = new BIRVariableDcl(new BAnyType(TypeTags.ANY, null), new Name("$_catch_$"),
                    VarScope.FUNCTION, VarKind.ARG);
            int catchVarIndex = indexMap.getIndex(catchVarDcl);
            BIRVariableDcl throwableVarDcl = new BIRVariableDcl(new BAnyType(TypeTags.ANY, null),
                    new Name("$_throwable_$"), VarScope.FUNCTION, VarKind.ARG);
            int throwableVarIndex = indexMap.getIndex(throwableVarDcl);

            // Try-To-Finally
            mv.visitLabel(tryEnd);
            // emitStopObservationInvocation(mv, localVarOffset);
            Label tryBlock1 = labelGen.getLabel("try-block-1");
            mv.visitLabel(tryBlock1);
            mv.visitJumpInsn(GOTO, methodEndLabel);

            // Catch Block
            mv.visitLabel(tryCatch);
            mv.visitVarInsn(ASTORE, catchVarIndex);
            Label tryBlock2 = labelGen.getLabel("try-block-2");
            mv.visitLabel(tryBlock2);
            emitReportErrorInvocation(mv, localVarOffset, catchVarIndex);
            mv.visitLabel(tryCatchFinally);
            emitStopObservationInvocation(mv, localVarOffset);
            Label tryBlock3 = labelGen.getLabel("try-block-3");
            mv.visitLabel(tryBlock3);
            // re-throw caught error value
            mv.visitVarInsn(ALOAD, catchVarIndex);
            mv.visitInsn(ATHROW);

            // Finally Block
            mv.visitLabel(tryFinally);
            mv.visitVarInsn(ASTORE, throwableVarIndex);
            emitStopObservationInvocation(mv, localVarOffset);
            Label tryBlock4 = labelGen.getLabel("try-block-4");
            mv.visitLabel(tryBlock4);
            mv.visitVarInsn(ALOAD, throwableVarIndex);
            mv.visitInsn(ATHROW);
        }
        mv.visitLabel(methodEndLabel);
        termGen.genReturnTerm(new Return(null), returnVarRefIndex, func, false, -1);

        // Create Local Variable Table
        k = localVarOffset;
        // Add strand variable to LVT
        mv.visitLocalVariable("__strand", String.format("L%s;", STRAND), null, methodStartLabel, methodEndLabel, localVarOffset);
        while (k < localVars.size()) {
            BIRVariableDcl localVar = getVariableDcl(localVars.get(k));
            Label startLabel = methodStartLabel;
            Label endLabel = methodEndLabel;
            boolean tmpBoolParam = localVar.type.tag == TypeTags.BOOLEAN && localVar.name.value.startsWith("%syn");
            if (!tmpBoolParam && (localVar.kind == VarKind.LOCAL || localVar.kind == VarKind.ARG)) {
                // local vars have visible range information
                if (localVar.kind == VarKind.LOCAL) {
                    String startBBID = localVar.startBB.id.value;
                    String endBBID = localVar.endBB.id.value;
                    int insOffset = localVar.insOffset;
                    if (startBBID != "") {
                        startLabel = labelGen.getLabel(funcName + startBBID + "ins" + insOffset);
                    }
                    if (endBBID != "") {
                        endLabel = labelGen.getLabel(funcName + endBBID + "beforeTerm");
                    }
                }
                String metaVarName = localVar.name.value;
                if (metaVarName != "" &&
                        // filter out compiler added vars
                        !((metaVarName.startsWith("$") && metaVarName.endsWith("$"))
                                || (metaVarName.startsWith("$$") && metaVarName.endsWith("$$"))
                                || metaVarName.startsWith("_$$_"))) {
                    mv.visitLocalVariable(metaVarName, getJVMTypeSign(localVar.type), null,
                            startLabel, endLabel, indexMap.getIndex(localVar));
                }
            }
            k = k + 1;
        }

        mv.visitMaxs(0, 0);
        mv.visitEnd();
    }

    private static int[] toIntArray(List<Integer> states) {
        int[] ints = new int[states.size()];
        for (int i = 0; i < states.size(); i++) {
            ints[i] = states.get(i);
        }
        return ints;
    }


    static void geerateFrameClassFieldLoad(List<BIRVariableDcl> localVars, MethodVisitor mv,
                                           BalToJVMIndexMap indexMap, String frameName, boolean useBString) {
        int k = 0;
        while (k < localVars.size()) {
            BIRVariableDcl localVar = getVariableDcl(localVars.get(k));
            int index = indexMap.getIndex(localVar);
            BType bType = localVar.type;
            mv.visitInsn(DUP);

            if (bType.tag == TypeTags.INT) {
                mv.visitFieldInsn(GETFIELD, frameName, localVar.name.value.replace("%", "_"), "J");
                mv.visitVarInsn(LSTORE, index);
            } else if (bType.tag == TypeTags.BYTE) {
                mv.visitFieldInsn(GETFIELD, frameName, localVar.name.value.replace("%", "_"), "I");
                mv.visitVarInsn(ISTORE, index);
            } else if (bType.tag == TypeTags.FLOAT) {
                mv.visitFieldInsn(GETFIELD, frameName, localVar.name.value.replace("%", "_"), "D");
                mv.visitVarInsn(DSTORE, index);
            } else if (bType.tag == TypeTags.STRING) {
                mv.visitFieldInsn(GETFIELD, frameName, localVar.name.value.replace("%", "_"),
                        String.format("L%s;", useBString ? I_STRING_VALUE : STRING_VALUE));
                mv.visitVarInsn(ASTORE, index);
            } else if (bType.tag == TypeTags.DECIMAL) {
                mv.visitFieldInsn(GETFIELD, frameName, localVar.name.value.replace("%", "_"),
                        String.format("L%s;", DECIMAL_VALUE));
                mv.visitVarInsn(ASTORE, index);
            } else if (bType.tag == TypeTags.BOOLEAN) {
                mv.visitFieldInsn(GETFIELD, frameName, localVar.name.value.replace("%", "_"), "Z");
                mv.visitVarInsn(ISTORE, index);
            } else if (bType.tag == TypeTags.MAP || bType.tag == TypeTags.RECORD) {
                mv.visitFieldInsn(GETFIELD, frameName, localVar.name.value.replace("%", "_"),
                        String.format("L%s;", MAP_VALUE));
                mv.visitVarInsn(ASTORE, index);
            } else if (bType.tag == TypeTags.TABLE) {
                mv.visitFieldInsn(GETFIELD, frameName, localVar.name.value.replace("%", "_"),
                        String.format("L%s;", TABLE_VALUE));
                mv.visitVarInsn(ASTORE, index);
            } else if (bType.tag == TypeTags.ARRAY ||
                    bType.tag == TypeTags.TUPLE) {
                mv.visitFieldInsn(GETFIELD, frameName, localVar.name.value.replace("%", "_"),
                        String.format("L%s;", ARRAY_VALUE));
                mv.visitVarInsn(ASTORE, index);
            } else if (bType.tag == TypeTags.OBJECT || bType.tag == TypeTags.SERVICE) {
                mv.visitFieldInsn(GETFIELD, frameName, localVar.name.value.replace("%", "_"),
                        String.format("L%s;", OBJECT_VALUE));
                mv.visitVarInsn(ASTORE, index);
            } else if (bType.tag == TypeTags.ERROR) {
                mv.visitFieldInsn(GETFIELD, frameName, localVar.name.value.replace("%", "_"),
                        String.format("L%s;", ERROR_VALUE));
                mv.visitVarInsn(ASTORE, index);
            } else if (bType.tag == TypeTags.FUTURE) {
                mv.visitFieldInsn(GETFIELD, frameName, localVar.name.value.replace("%", "_"),
                        String.format("L%s;", FUTURE_VALUE));
                mv.visitVarInsn(ASTORE, index);
            } else if (bType.tag == TypeTags.INVOKABLE) {
                mv.visitFieldInsn(GETFIELD, frameName, localVar.name.value.replace("%", "_"),
                        String.format("L%s;", FUNCTION_POINTER));
                mv.visitVarInsn(ASTORE, index);
            } else if (bType.tag == TypeTags.TYPEDESC) {
                mv.visitFieldInsn(GETFIELD, frameName, localVar.name.value.replace("%", "_"),
                        String.format("L%s;", TYPEDESC_VALUE));
                mv.visitVarInsn(ASTORE, index);
            } else if (bType.tag == TypeTags.NIL ||
                    bType.tag == TypeTags.ANY ||
                    bType.tag == TypeTags.ANYDATA ||
                    bType.tag == TypeTags.UNION ||
                    bType.tag == TypeTags.JSON ||
                    bType.tag == TypeTags.FINITE) {
                mv.visitFieldInsn(GETFIELD, frameName, localVar.name.value.replace("%", "_"),
                        String.format("L%s;", OBJECT));
                mv.visitVarInsn(ASTORE, index);
            } else if (bType.tag == TypeTags.XML) {
                mv.visitFieldInsn(GETFIELD, frameName, localVar.name.value.replace("%", "_"),
                        String.format("L%s;", XML_VALUE));
                mv.visitVarInsn(ASTORE, index);
            } else if (bType.tag == TypeTags.HANDLE) {
                mv.visitFieldInsn(GETFIELD, frameName, localVar.name.value.replace("%", "_"),
                        String.format("L%s;", HANDLE_VALUE));
                mv.visitVarInsn(ASTORE, index);
            } else if (bType.tag == JTypeTags.JTYPE) {
                generateFrameClassJFieldLoad(localVar, mv, index, frameName);
            } else {
                BLangCompilerException err = new BLangCompilerException("JVM generation is not supported for type " +
                        String.format("%s", bType));
                throw err;
            }
            k = k + 1;
        }

    }

    static void generateFrameClassJFieldLoad(BIRVariableDcl localVar, MethodVisitor mv,
                                             int index, String frameName) {
        JType jType = (JType) localVar.type;

        if (jType.tag == JTypeTags.JBYTE) {
            mv.visitFieldInsn(GETFIELD, frameName, localVar.name.value.replace("%", "_"), "I");
            mv.visitVarInsn(ISTORE, index);
        } else if (jType.tag == JTypeTags.JCHAR) {
            mv.visitFieldInsn(GETFIELD, frameName, localVar.name.value.replace("%", "_"), "I");
            mv.visitVarInsn(ISTORE, index);
        } else if (jType.tag == JTypeTags.JSHORT) {
            mv.visitFieldInsn(GETFIELD, frameName, localVar.name.value.replace("%", "_"), "I");
            mv.visitVarInsn(ISTORE, index);
        } else if (jType.tag == JTypeTags.JINT) {
            mv.visitFieldInsn(GETFIELD, frameName, localVar.name.value.replace("%", "_"), "I");
            mv.visitVarInsn(ISTORE, index);
        } else if (jType.tag == JTypeTags.JLONG) {
            mv.visitFieldInsn(GETFIELD, frameName, localVar.name.value.replace("%", "_"), "J");
            mv.visitVarInsn(LSTORE, index);
        } else if (jType.tag == JTypeTags.JFLOAT) {
            mv.visitFieldInsn(GETFIELD, frameName, localVar.name.value.replace("%", "_"), "F");
            mv.visitVarInsn(FSTORE, index);
        } else if (jType.tag == JTypeTags.JDOUBLE) {
            mv.visitFieldInsn(GETFIELD, frameName, localVar.name.value.replace("%", "_"), "D");
            mv.visitVarInsn(DSTORE, index);
        } else if (jType.tag == JTypeTags.JBOOLEAN) {
            mv.visitFieldInsn(GETFIELD, frameName, localVar.name.value.replace("%", "_"), "Z");
            mv.visitVarInsn(ISTORE, index);
        } else if (jType.tag == JTypeTags.JARRAY ||
                jType.tag == JTypeTags.JREF) {
            mv.visitFieldInsn(GETFIELD, frameName, localVar.name.value.replace("%", "_"), getJTypeSignature(jType));
            mv.visitVarInsn(ASTORE, index);
        } else {
            BLangCompilerException err = new BLangCompilerException("JVM generation is not supported for type " +
                    String.format("%s", jType));
            throw err;
        }

    }

    static void geerateFrameClassFieldUpdate(@Nilable List<BIRVariableDcl> localVars, MethodVisitor mv,
                                             BalToJVMIndexMap indexMap, String frameName, boolean useBString) {
        int k = 0;
        while (k < localVars.size()) {
            BIRVariableDcl localVar = getVariableDcl(localVars.get(k));
            int index = indexMap.getIndex(localVar);
            mv.visitInsn(DUP);

            BType bType = localVar.type;
            if (bType.tag == TypeTags.INT) {
                mv.visitVarInsn(LLOAD, index);
                mv.visitFieldInsn(PUTFIELD, frameName, localVar.name.value.replace("%", "_"), "J");
            } else if (bType.tag == TypeTags.BYTE) {
                mv.visitVarInsn(ILOAD, index);
                mv.visitFieldInsn(PUTFIELD, frameName, localVar.name.value.replace("%", "_"), "I");
            } else if (bType.tag == TypeTags.FLOAT) {
                mv.visitVarInsn(DLOAD, index);
                mv.visitFieldInsn(PUTFIELD, frameName, localVar.name.value.replace("%", "_"), "D");
            } else if (bType.tag == TypeTags.STRING) {
                mv.visitVarInsn(ALOAD, index);
                mv.visitFieldInsn(PUTFIELD, frameName, localVar.name.value.replace("%", "_"),
                        String.format("L%s;", useBString ? I_STRING_VALUE : STRING_VALUE));
            } else if (bType.tag == TypeTags.DECIMAL) {
                mv.visitVarInsn(ALOAD, index);
                mv.visitFieldInsn(PUTFIELD, frameName, localVar.name.value.replace("%", "_"),
                        String.format("L%s;", DECIMAL_VALUE));
            } else if (bType.tag == TypeTags.BOOLEAN) {
                mv.visitVarInsn(ILOAD, index);
                mv.visitFieldInsn(PUTFIELD, frameName, localVar.name.value.replace("%", "_"), "Z");
            } else if (bType.tag == TypeTags.MAP ||
                    bType.tag == TypeTags.RECORD) {
                mv.visitVarInsn(ALOAD, index);
                mv.visitFieldInsn(PUTFIELD, frameName, localVar.name.value.replace("%", "_"),
                        String.format("L%s;", MAP_VALUE));
            } else if (bType.tag == TypeTags.TABLE) {
                mv.visitVarInsn(ALOAD, index);
                mv.visitFieldInsn(PUTFIELD, frameName, localVar.name.value.replace("%", "_"),
                        String.format("L%s;", TABLE_VALUE));
            } else if (bType.tag == TypeTags.ARRAY ||
                    bType.tag == TypeTags.TUPLE) {
                mv.visitVarInsn(ALOAD, index);
                mv.visitFieldInsn(PUTFIELD, frameName, localVar.name.value.replace("%", "_"),
                        String.format("L%s;", ARRAY_VALUE));
            } else if (bType.tag == TypeTags.ERROR) {
                mv.visitVarInsn(ALOAD, index);
                mv.visitFieldInsn(PUTFIELD, frameName, localVar.name.value.replace("%", "_"),
                        String.format("L%s;", ERROR_VALUE));
            } else if (bType.tag == TypeTags.FUTURE) {
                mv.visitVarInsn(ALOAD, index);
                mv.visitFieldInsn(PUTFIELD, frameName, localVar.name.value.replace("%", "_"),
                        String.format("L%s;", FUTURE_VALUE));
            } else if (bType.tag == TypeTags.TYPEDESC) {
                mv.visitVarInsn(ALOAD, index);
                mv.visitTypeInsn(CHECKCAST, TYPEDESC_VALUE);
                mv.visitFieldInsn(PUTFIELD, frameName, localVar.name.value.replace("%", "_"),
                        String.format("L%s;", TYPEDESC_VALUE));
            } else if (bType.tag == TypeTags.OBJECT || bType.tag == TypeTags.SERVICE) {
                mv.visitVarInsn(ALOAD, index);
                mv.visitFieldInsn(PUTFIELD, frameName, localVar.name.value.replace("%", "_"),
                        String.format("L%s;", OBJECT_VALUE));
            } else if (bType.tag == TypeTags.INVOKABLE) {
                mv.visitVarInsn(ALOAD, index);
                mv.visitFieldInsn(PUTFIELD, frameName, localVar.name.value.replace("%", "_"),
                        String.format("L%s;", FUNCTION_POINTER));
            } else if (bType.tag == TypeTags.NIL ||
                    bType.tag == TypeTags.ANY ||
                    bType.tag == TypeTags.ANYDATA ||
                    bType.tag == TypeTags.UNION ||
                    bType.tag == TypeTags.JSON ||
                    bType.tag == TypeTags.FINITE) {
                mv.visitVarInsn(ALOAD, index);
                mv.visitFieldInsn(PUTFIELD, frameName, localVar.name.value.replace("%", "_"),
                        String.format("L%s;", OBJECT));
            } else if (bType.tag == TypeTags.XML) {
                mv.visitVarInsn(ALOAD, index);
                mv.visitFieldInsn(PUTFIELD, frameName, localVar.name.value.replace("%", "_"),
                        String.format("L%s;", XML_VALUE));
            } else if (bType.tag == TypeTags.HANDLE) {
                mv.visitVarInsn(ALOAD, index);
                mv.visitFieldInsn(PUTFIELD, frameName, localVar.name.value.replace("%", "_"),
                        String.format("L%s;", HANDLE_VALUE));
            } else if (bType.tag == JTypeTags.JTYPE) {
                generateFrameClassJFieldUpdate(localVar, mv, index, frameName);
            } else {
                BLangCompilerException err = new BLangCompilerException("JVM generation is not supported for type " +
                        String.format("%s", bType));
                throw err;
            }
            k = k + 1;
        }
    }

    static void generateFrameClassJFieldUpdate(BIRVariableDcl localVar, MethodVisitor mv,
                                               int index, String frameName) {
        BType jType = (JType) localVar.type;
        if (jType.tag == JTypeTags.JBYTE) {
            mv.visitVarInsn(ILOAD, index);
            mv.visitFieldInsn(PUTFIELD, frameName, localVar.name.value.replace("%", "_"), "B");
        } else if (jType.tag == JTypeTags.JCHAR) {
            mv.visitVarInsn(ILOAD, index);
            mv.visitFieldInsn(PUTFIELD, frameName, localVar.name.value.replace("%", "_"), "C");
        } else if (jType.tag == JTypeTags.JSHORT) {
            mv.visitVarInsn(ILOAD, index);
            mv.visitFieldInsn(PUTFIELD, frameName, localVar.name.value.replace("%", "_"), "S");
        } else if (jType.tag == JTypeTags.JINT) {
            mv.visitVarInsn(ILOAD, index);
            mv.visitFieldInsn(PUTFIELD, frameName, localVar.name.value.replace("%", "_"), "I");
        } else if (jType.tag == JTypeTags.JLONG) {
            mv.visitVarInsn(LLOAD, index);
            mv.visitFieldInsn(PUTFIELD, frameName, localVar.name.value.replace("%", "_"), "J");
        } else if (jType.tag == JTypeTags.JFLOAT) {
            mv.visitVarInsn(FLOAD, index);
            mv.visitFieldInsn(PUTFIELD, frameName, localVar.name.value.replace("%", "_"), "F");
        } else if (jType.tag == JTypeTags.JDOUBLE) {
            mv.visitVarInsn(DLOAD, index);
            mv.visitFieldInsn(PUTFIELD, frameName, localVar.name.value.replace("%", "_"), "D");
        } else if (jType.tag == JTypeTags.JBOOLEAN) {
            mv.visitVarInsn(ILOAD, index);
            mv.visitFieldInsn(PUTFIELD, frameName, localVar.name.value.replace("%", "_"), "Z");
        } else if (jType.tag == JTypeTags.JARRAY ||
                jType.tag == JTypeTags.JREF) {
            String classSig = getJTypeSignature((JType) jType);
            String className = getSignatureForJType((JType) jType);
            mv.visitVarInsn(ALOAD, index);
            mv.visitTypeInsn(CHECKCAST, className);
            mv.visitFieldInsn(PUTFIELD, frameName, localVar.name.value.replace("%", "_"), classSig);
        } else {
            BLangCompilerException err = new BLangCompilerException("JVM generation is not supported for type " +
                    String.format("%s", jType));
            throw err;
        }
    }

    static String getJVMTypeSign(BType bType) {
        String jvmType = "";
        if (bType.tag == TypeTags.INT) {
            jvmType = "J";
        } else if (bType.tag == TypeTags.BYTE) {
            jvmType = "I";
        } else if (bType.tag == TypeTags.FLOAT) {
            jvmType = "D";
        } else if (bType.tag == TypeTags.BOOLEAN) {
            jvmType = "Z";
        } else if (bType.tag == TypeTags.STRING) {
            jvmType = String.format("L%s;", STRING_VALUE);
        } else if (bType.tag == TypeTags.DECIMAL) {
            jvmType = String.format("L%s;", DECIMAL_VALUE);
        } else if (bType.tag == TypeTags.MAP || bType.tag == TypeTags.RECORD) {
            jvmType = String.format("L%s;", MAP_VALUE);
        } else if (bType.tag == TypeTags.TABLE) {
            jvmType = String.format("L%s;", TABLE_VALUE);
        } else if (bType.tag == TypeTags.ARRAY ||
                bType.tag == TypeTags.TUPLE) {
            jvmType = String.format("L%s;", ARRAY_VALUE);
        } else if (bType.tag == TypeTags.OBJECT || bType.tag == TypeTags.SERVICE) {
            jvmType = String.format("L%s;", OBJECT_VALUE);
        } else if (bType.tag == TypeTags.ERROR) {
            jvmType = String.format("L%s;", ERROR_VALUE);
        } else if (bType.tag == TypeTags.FUTURE) {
            jvmType = String.format("L%s;", FUTURE_VALUE);
        } else if (bType.tag == TypeTags.INVOKABLE) {
            jvmType = String.format("L%s;", FUNCTION_POINTER);
        } else if (bType.tag == TypeTags.HANDLE) {
            jvmType = String.format("L%s;", HANDLE_VALUE);
        } else if (bType.tag == TypeTags.TYPEDESC) {
            jvmType = String.format("L%s;", TYPEDESC_VALUE);
        } else if (bType.tag == TypeTags.NIL
                || bType.tag == TypeTags.ANY
                || bType.tag == TypeTags.ANYDATA
                || bType.tag == TypeTags.UNION
                || bType.tag == TypeTags.JSON
                || bType.tag == TypeTags.FINITE) {
            jvmType = String.format("L%s;", OBJECT);
        } else if (bType.tag == JTypeTags.JTYPE) {
            jvmType = getJTypeSignature((JType) bType);
        } else if (bType.tag == TypeTags.XML) {
            jvmType = String.format("L%s;", XML_VALUE);
        }
        return jvmType;
    }

    static void generateBasicBlocks(MethodVisitor mv, @Nilable List<BIRBasicBlock> basicBlocks, LabelGenerator
            labelGen,
                                    ErrorHandlerGenerator errorGen, InstructionGenerator instGen, TerminatorGenerator termGen,
                                    BIRFunction func, int returnVarRefIndex, int stateVarIndex, int localVarOffset, boolean isArg,
                                    BIRPackage module, String currentPackageName, @Nilable BType attachedType, boolean isObserved /* = false */,
                                    boolean isService /* = false */, String serviceName /* = "" */, boolean useBString /* = false */) {
        int j = 0;
        String funcName = cleanupFunctionName(func.name.value);

        int caseIndex = 0;

        while (j < basicBlocks.size()) {
            BIRBasicBlock bb = getBasicBlock(basicBlocks.get(j));
            String currentBBName = String.format("%s", bb.id.value);

            // create jvm label
            Label bbLabel = labelGen.getLabel(funcName + bb.id.value);
            mv.visitLabel(bbLabel);
            if (j == 0 && !isArg) {
                // SIPUSH range is (-32768 to 32767) so if the state index goes beyond that, need to use visitLdcInsn
                mv.visitIntInsn(SIPUSH, caseIndex);
                mv.visitVarInsn(ISTORE, stateVarIndex);
                caseIndex += 1;
            }

            String serviceOrConnectorName = serviceName;
            if (isObserved && j == 0) {
                String observationStartMethod = isService ? "startResourceObservation" : "startCallableObservation";
                if (!isService && attachedType.tag == TypeTags.OBJECT) {
                    // add module org and module name to remote spans.
                    BObjectType attachedTypeObj = (BObjectType) attachedType;
                    serviceOrConnectorName = getFullQualifiedRemoteFunctionName(
                            attachedTypeObj.tsymbol.pkgID.orgName.value,
                            attachedTypeObj.tsymbol.pkgID.name.value, serviceName);
                }
                emitStartObservationInvocation(mv, localVarOffset, serviceOrConnectorName, funcName, observationStartMethod);
            }

            // generate instructions
            int m = 0;
            int insCount = bb.instructions.size();

            InstructionKind insKind;
            while (m < insCount) {
                Label insLabel = labelGen.getLabel(funcName + bb.id.value + "ins" + m);
                mv.visitLabel(insLabel);
                @Nilable BIRInstruction inst = bb.instructions.get(m);
                if (inst == null) {
                    continue;
                } else {
                    insKind = inst.getKind();
                    generateDiagnosticPos(((BIRNode) inst).pos, mv);
                }

                if (inst instanceof BinaryOp) {
                    instGen.generateBinaryOpIns((BinaryOp) inst);
                } else {
                    switch (insKind) {
                        case MOVE:
                            instGen.generateMoveIns((Move) inst);
                            break;
                        case CONST_LOAD:
                            instGen.generateConstantLoadIns((ConstantLoad) inst, useBString);
                            break;
                        case NEW_STRUCTURE:
                            instGen.generateMapNewIns((NewStructure) inst, localVarOffset);
                            break;
                        case NEW_INSTANCE:
                            instGen.generateObjectNewIns((NewInstance) inst, localVarOffset);
                            break;
                        case MAP_STORE:
                            instGen.generateMapStoreIns((FieldAccess) inst);
                            break;
                        case NEW_ARRAY:
                            instGen.generateArrayNewIns((NewArray) inst);
                            break;
                        case ARRAY_STORE:
                            instGen.generateArrayStoreIns((FieldAccess) inst);
                            break;
                        case MAP_LOAD:
                            instGen.generateMapLoadIns((FieldAccess) inst);
                            break;
                        case ARRAY_LOAD:
                            instGen.generateArrayValueLoad((FieldAccess) inst);
                            break;
                        case NEW_ERROR:
                            instGen.generateNewErrorIns((NewError) inst);
                            break;
                        case TYPE_CAST:
                            instGen.generateCastIns((TypeCast) inst);
                            break;
                        case IS_LIKE:
                            instGen.generateIsLikeIns((IsLike) inst);
                            break;
                        case TYPE_TEST:
                            instGen.generateTypeTestIns((TypeTest) inst);
                            break;
                        case OBJECT_STORE:
                            instGen.generateObjectStoreIns((FieldAccess) inst, useBString);
                            break;
                        case OBJECT_LOAD:
                            instGen.generateObjectLoadIns((FieldAccess) inst);
                            break;
                        case NEW_XML_ELEMENT:
                            instGen.generateNewXMLElementIns((NewXMLElement) inst);
                            break;
                        case NEW_XML_TEXT:
                            instGen.generateNewXMLTextIns((NewXMLText) inst);
                            break;
                        case NEW_XML_COMMENT:
                            instGen.generateNewXMLCommentIns((NewXMLComment) inst);
                            break;
                        case NEW_XML_PI:
                            instGen.generateNewXMLProcIns((NewXMLProcIns) inst);
                            break;
                        case NEW_XML_QNAME:
                            instGen.generateNewXMLQNameIns((NewXMLQName) inst);
                            break;
                        case NEW_STRING_XML_QNAME:
                            instGen.generateNewStringXMLQNameIns((NewStringXMLQName) inst);
                            break;
                        case XML_SEQ_STORE:
                            instGen.generateXMLStoreIns((XMLAccess) inst);
                            break;
                        case XML_SEQ_LOAD:
                            instGen.generateXMLLoadIns((FieldAccess) inst);
                            break;
                        case XML_LOAD:
                            instGen.generateXMLLoadIns((FieldAccess) inst);
                            break;
                        case XML_LOAD_ALL:
                            instGen.generateXMLLoadAllIns((XMLAccess) inst);
                            break;
                        case XML_ATTRIBUTE_STORE:
                            instGen.generateXMLAttrStoreIns((FieldAccess) inst);
                            break;
                        case XML_ATTRIBUTE_LOAD:
                            instGen.generateXMLAttrLoadIns((FieldAccess) inst);
                            break;
                        case FP_LOAD:
                            instGen.generateFPLoadIns((FPLoad) inst);
                            break;
                        case STRING_LOAD:
                            instGen.generateStringLoadIns((FieldAccess) inst);
                            break;
                        case NEW_TABLE:
                            instGen.generateTableNewIns((NewTable) inst);
                            break;
                        case TYPEOF:
                            instGen.generateTypeofIns((UnaryOP) inst);
                            break;
                        case NOT:
                            instGen.generateNotIns((UnaryOP) inst);
                            break;
                        case NEW_TYPEDESC:
                            instGen.generateNewTypedescIns((NewTypeDesc) inst);
                            break;
                        case NEGATE:
                            instGen.generateNegateIns((UnaryOP) inst);
                            break;
                        case PLATFORM:
                            instGen.generatePlatformIns((JInstruction) inst);
                            break;
                        default:
                            BLangCompilerException err = new BLangCompilerException("JVM generation is not supported for operation " + String.format("%s", inst));
                            throw err;
                    }
                }
                m += 1;
            }

            Label bbEndLable = labelGen.getLabel(funcName + bb.id.value + "beforeTerm");
            mv.visitLabel(bbEndLable);

            BIRTerminator terminator = bb.terminator;
            if (!isArg) {
                // SIPUSH range is (-32768 to 32767) so if the state index goes beyond that, need to use visitLdcInsn
                mv.visitIntInsn(SIPUSH, caseIndex);
                mv.visitVarInsn(ISTORE, stateVarIndex);
                caseIndex += 1;
            }

            // process terminator
            boolean isTerminatorTrapped = false;
            if (!isArg || (isArg && !(terminator instanceof Return))) {
                generateDiagnosticPos(terminator.pos, mv);
                if (isModuleInitFunction(module, func) && terminator instanceof Return) {
                    generateAnnotLoad(mv, module.typeDefs, getPackageName(module.org.value, module.name.value));
                }
                termGen.genTerminator(terminator, func, funcName, localVarOffset, returnVarRefIndex, attachedType, isObserved);
            }

            errorGen.generateTryCatch(func, funcName, bb, instGen, termGen, labelGen);

            BIRBasicBlock thenBB = terminator.thenBB;
            if (thenBB instanceof BIRBasicBlock) {
                genYieldCheck(mv, termGen.labelGen, thenBB, funcName, localVarOffset);
            }
            j += 1;
        }
    }

    static void genYieldCheck(MethodVisitor mv, LabelGenerator labelGen, BIRBasicBlock thenBB, String funcName,
                              int localVarOffset) {
        mv.visitVarInsn(ALOAD, localVarOffset);
        mv.visitMethodInsn(INVOKEVIRTUAL, STRAND, "isYielded", "()Z", false);
        Label yieldLabel = labelGen.getLabel(funcName + "yield");
        mv.visitJumpInsn(IFNE, yieldLabel);

        // goto thenBB
        Label gotoLabel = labelGen.getLabel(funcName + thenBB.id.value);
        mv.visitJumpInsn(GOTO, gotoLabel);
    }

    static void generateLambdaMethod(BIRInstruction ins, ClassWriter cw, String lambdaName) {
        @Nilable BType lhsType;
        String orgName;
        String moduleName;
        String funcName;
        int paramIndex = 1;
        boolean isVirtual = false;
        InstructionKind kind = ins.getKind();
        if (kind == InstructionKind.ASYNC_CALL) {
            AsyncCall asyncIns = (AsyncCall) ins;
            isVirtual = asyncIns.isVirtual;
            lhsType = asyncIns.lhsOp != null ? asyncIns.lhsOp.variableDcl.type : null;
            orgName = asyncIns.calleePkg.orgName.value;
            moduleName = asyncIns.calleePkg.name.value;
            funcName = asyncIns.name.getValue();
        } else if (kind == InstructionKind.FP_LOAD) {
            FPLoad fpIns = (FPLoad) ins;
            lhsType = fpIns.lhsOp.variableDcl.type;
            orgName = fpIns.pkgId.orgName.value;
            moduleName = fpIns.pkgId.name.value;
            funcName = fpIns.funcName.getValue();
        } else {
            throw new BLangCompilerException("JVM lambda method generation is not supported for instruction " +
                    String.format("%s", ins));
        }

        boolean isExternFunction = isExternStaticFunctionCall(ins);
        boolean isBuiltinModule = isBallerinaBuiltinModule(orgName, moduleName);

        BType returnType = new BNilType();
        if (lhsType.tag == TypeTags.FUTURE) {
            returnType = ((BFutureType) lhsType).constraint;
        } else if (ins instanceof FPLoad) {
            returnType = ((FPLoad) ins).retType;
            if (returnType.tag == TypeTags.INVOKABLE) {
                returnType = (BType) ((BInvokableType) returnType).retType;
            }
        } else {
            throw new BLangCompilerException("JVM generation is not supported for async return type " +
                    String.format("%s", lhsType));
        }


        int closureMapsCount = 0;
        if (kind == InstructionKind.FP_LOAD) {
            closureMapsCount = ((FPLoad) ins).closureMaps.size();
        }
        String closureMapsDesc = getMapValueDesc(closureMapsCount);

        MethodVisitor mv;
        mv = cw.visitMethod(ACC_PUBLIC + ACC_STATIC, cleanupFunctionName(lambdaName),
                String.format("(%s[L%s;)L%s;", closureMapsDesc, OBJECT, OBJECT), null, null);

        mv.visitCode();
        // load strand as first arg
        // strand and other args are in a object[] param. This param comes after closure maps.
        // hence the closureMapsCount is equal to the array's param index.
        mv.visitVarInsn(ALOAD, closureMapsCount);
        mv.visitInsn(ICONST_0);
        mv.visitInsn(AALOAD);
        mv.visitTypeInsn(CHECKCAST, STRAND);

        if (isExternFunction) {
            Label blockedOnExternLabel = new Label();

            mv.visitInsn(DUP);

            mv.visitMethodInsn(INVOKEVIRTUAL, STRAND, "isBlockedOnExtern", "()Z", false);
            mv.visitJumpInsn(IFEQ, blockedOnExternLabel);

            mv.visitInsn(DUP);
            mv.visitInsn(ICONST_0);
            mv.visitFieldInsn(PUTFIELD, STRAND, "blockedOnExtern", "Z");

            mv.visitInsn(DUP);
            mv.visitFieldInsn(GETFIELD, STRAND, "returnValue", "Ljava/lang/Object;");
            mv.visitInsn(ARETURN);

            mv.visitLabel(blockedOnExternLabel);
        }
        @Nilable List<BType> paramBTypes = new ArrayList<>();

        if (kind == InstructionKind.ASYNC_CALL) {
            AsyncCall asyncIns = (AsyncCall) ins;
            @Nilable List<BIROperand> paramTypes = asyncIns.args;
            if (isVirtual) {
                genLoadDataForObjectAttachedLambdas(asyncIns, mv, closureMapsCount, paramTypes, isBuiltinModule);
                int paramTypeIndex = 1;
                paramIndex = 2;
                while (paramTypeIndex < paramTypes.size()) {
                    generateObjectArgs(mv, paramIndex);
                    paramTypeIndex += 1;
                    paramIndex += 1;
                    if (!isBuiltinModule) {
                        generateObjectArgs(mv, paramIndex);
                        paramIndex += 1;
                    }
                }
            } else {
                // load and cast param values
                int argIndex = 1;
                for (BIROperand paramType : paramTypes) {
                    BIROperand ref = getVarRef(paramType);
                    mv.visitVarInsn(ALOAD, 0);
                    mv.visitIntInsn(BIPUSH, argIndex);
                    mv.visitInsn(AALOAD);
                    addUnboxInsn(mv, ref.variableDcl.type, false);
                    paramBTypes.add(paramIndex - 1, paramType.variableDcl.type);
                    paramIndex += 1;

                    argIndex += 1;
                    if (!isBuiltinModule) {
                        addBooleanTypeToLambdaParamTypes(mv, 0, argIndex);
                        paramBTypes.add(paramIndex - 1, new BType(TypeTags.BOOLEAN, null));
                        paramIndex += 1;
                    }
                    argIndex += 1;
                }
            }
        } else {
            //load closureMaps
            int i = 0;
            while (i < closureMapsCount) {
                mv.visitVarInsn(ALOAD, i);
                mv.visitInsn(ICONST_1);
                i += 1;
            }

            @Nilable List<BIRVariableDcl> paramTypes = ((FPLoad) ins).params;
            // load and cast param values

            int argIndex = 1;
            for (BIRVariableDcl paramType : paramTypes) {
                BIRVariableDcl dcl = getVariableDcl(paramType);
                mv.visitVarInsn(ALOAD, closureMapsCount);
                mv.visitIntInsn(BIPUSH, argIndex);
                mv.visitInsn(AALOAD);
                addUnboxInsn(mv, dcl.type, false);
                paramBTypes.add(paramIndex - 1, dcl.type);
                paramIndex += 1;
                i += 1;
                argIndex += 1;

                if (!isBuiltinModule) {
                    addBooleanTypeToLambdaParamTypes(mv, closureMapsCount, argIndex);
                    paramBTypes.add(paramIndex - 1, new BType(TypeTags.BOOLEAN, null));
                    paramIndex += 1;
                }
                argIndex += 1;
            }
        }

        if (isVirtual) {
            String methodDesc = String.format("(L%s;L%s;[L%s;)L%s;", STRAND, STRING_VALUE, OBJECT, OBJECT);
            mv.visitMethodInsn(INVOKEINTERFACE, OBJECT_VALUE, "call", methodDesc, true);
        } else {
            String methodDesc = getLambdaMethodDesc(paramBTypes, returnType, closureMapsCount);
            String jvmClass = lookupFullQualifiedClassName(getPackageName(orgName, moduleName) + funcName);
            mv.visitMethodInsn(INVOKESTATIC, jvmClass, funcName, methodDesc, false);
        }

        if (!isVirtual) {
            addBoxInsn(mv, returnType);
        }
        mv.visitInsn(ARETURN);
        mv.visitMaxs(0, 0);
        mv.visitEnd();
    }

    static void genLoadDataForObjectAttachedLambdas(AsyncCall ins, MethodVisitor mv, int closureMapsCount,
                                                    @Nilable List<BIROperand> paramTypes, boolean isBuiltinModule) {
        mv.visitInsn(POP);
        mv.visitVarInsn(ALOAD, closureMapsCount);
        mv.visitInsn(ICONST_1);
        BIROperand ref = getVarRef(ins.args.get(0));
        mv.visitInsn(AALOAD);
        addUnboxInsn(mv, ref.variableDcl.type, false);
        mv.visitVarInsn(ALOAD, closureMapsCount);
        mv.visitInsn(ICONST_0);
        mv.visitInsn(AALOAD);
        mv.visitTypeInsn(CHECKCAST, STRAND);

        mv.visitLdcInsn(cleanupObjectTypeName(ins.name.value));
        int objectArrayLength = paramTypes.size() - 1;
        if (!isBuiltinModule) {
            mv.visitIntInsn(BIPUSH, objectArrayLength * 2);
        } else {
            mv.visitIntInsn(BIPUSH, objectArrayLength);
        }
        mv.visitTypeInsn(ANEWARRAY, OBJECT);
    }

    static void generateObjectArgs(MethodVisitor mv, int paramIndex) {
        mv.visitInsn(DUP);
        mv.visitIntInsn(BIPUSH, paramIndex - 2);
        mv.visitVarInsn(ALOAD, 0);
        mv.visitIntInsn(BIPUSH, paramIndex + 1);
        mv.visitInsn(AALOAD);
        mv.visitInsn(AASTORE);
    }

    static void addBooleanTypeToLambdaParamTypes(MethodVisitor mv, int arrayIndex, int paramIndex) {
        mv.visitVarInsn(ALOAD, arrayIndex);
        mv.visitIntInsn(BIPUSH, paramIndex);
        mv.visitInsn(AALOAD);
        addUnboxInsn(mv, new BType(TypeTags.BOOLEAN, null), false);
    }

    static void genDefaultValue(MethodVisitor mv, BType bType, int index) {
        if (bType.tag == TypeTags.INT) {
            mv.visitInsn(LCONST_0);
            mv.visitVarInsn(LSTORE, index);
        } else if (bType.tag == TypeTags.BYTE) {
            mv.visitInsn(ICONST_0);
            mv.visitVarInsn(ISTORE, index);
        } else if (bType.tag == TypeTags.FLOAT) {
            mv.visitInsn(DCONST_0);
            mv.visitVarInsn(DSTORE, index);
        } else if (bType.tag == TypeTags.STRING) {
            mv.visitInsn(ACONST_NULL);
            mv.visitVarInsn(ASTORE, index);
        } else if (bType.tag == TypeTags.BOOLEAN) {
            mv.visitInsn(ICONST_0);
            mv.visitVarInsn(ISTORE, index);
        } else if (bType.tag == TypeTags.MAP ||
                bType.tag == TypeTags.ARRAY ||
                bType.tag == TypeTags.TABLE ||
                bType.tag == TypeTags.ERROR ||
                bType.tag == TypeTags.NIL ||
                bType.tag == TypeTags.ANY ||
                bType.tag == TypeTags.ANYDATA ||
                bType.tag == TypeTags.OBJECT ||
                bType.tag == TypeTags.SERVICE ||
                bType.tag == TypeTags.DECIMAL ||
                bType.tag == TypeTags.UNION ||
                bType.tag == TypeTags.RECORD ||
                bType.tag == TypeTags.TUPLE ||
                bType.tag == TypeTags.FUTURE ||
                bType.tag == TypeTags.JSON ||
                bType.tag == TypeTags.XML ||
                bType.tag == TypeTags.INVOKABLE ||
                bType.tag == TypeTags.FINITE ||
                bType.tag == TypeTags.HANDLE ||
                bType.tag == TypeTags.TYPEDESC) {
            mv.visitInsn(ACONST_NULL);
            mv.visitVarInsn(ASTORE, index);
        } else if (bType.tag == JTypeTags.JTYPE) {
            genJDefaultValue(mv, (JType) bType, index);
        } else {
            BLangCompilerException err = new BLangCompilerException("JVM generation is not supported for type " +
                    String.format("%s", bType));
            throw err;
        }
    }

    static void genJDefaultValue(MethodVisitor mv, JType jType, int index) {
        if (jType.tag == JTypeTags.JBYTE) {
            mv.visitInsn(ICONST_0);
            mv.visitVarInsn(ISTORE, index);
        } else if (jType.tag == JTypeTags.JCHAR) {
            mv.visitInsn(ICONST_0);
            mv.visitVarInsn(ISTORE, index);
        } else if (jType.tag == JTypeTags.JSHORT) {
            mv.visitInsn(ICONST_0);
            mv.visitVarInsn(ISTORE, index);
        } else if (jType.tag == JTypeTags.JINT) {
            mv.visitInsn(ICONST_0);
            mv.visitVarInsn(ISTORE, index);
        } else if (jType.tag == JTypeTags.JLONG) {
            mv.visitInsn(LCONST_0);
            mv.visitVarInsn(LSTORE, index);
        } else if (jType.tag == JTypeTags.JFLOAT) {
            mv.visitInsn(FCONST_0);
            mv.visitVarInsn(FSTORE, index);
        } else if (jType.tag == JTypeTags.JDOUBLE) {
            mv.visitInsn(DCONST_0);
            mv.visitVarInsn(DSTORE, index);
        } else if (jType.tag == JTypeTags.JBOOLEAN) {
            mv.visitInsn(ICONST_0);
            mv.visitVarInsn(ISTORE, index);
        } else if (jType.tag == JTypeTags.JARRAY ||
                jType.tag == JTypeTags.JREF) {
            mv.visitInsn(ACONST_NULL);
            mv.visitVarInsn(ASTORE, index);
        } else {
            BLangCompilerException err = new BLangCompilerException("JVM generation is not supported for type " +
                    String.format("%s", jType));
            throw err;
        }
    }

    static void loadDefaultValue(MethodVisitor mv, BType bType) {
        if (bType.tag == TypeTags.INT || bType.tag == TypeTags.BYTE) {
            mv.visitInsn(LCONST_0);
        } else if (bType.tag == TypeTags.FLOAT) {
            mv.visitInsn(DCONST_0);
        } else if (bType.tag == TypeTags.BOOLEAN) {
            mv.visitInsn(ICONST_0);
        } else if (bType.tag == TypeTags.STRING ||
                bType.tag == TypeTags.MAP ||
                bType.tag == TypeTags.ARRAY ||
                bType.tag == TypeTags.TABLE ||
                bType.tag == TypeTags.ERROR ||
                bType.tag == TypeTags.NIL ||
                bType.tag == TypeTags.ANY ||
                bType.tag == TypeTags.ANYDATA ||
                bType.tag == TypeTags.OBJECT ||
                bType.tag == TypeTags.UNION ||
                bType.tag == TypeTags.RECORD ||
                bType.tag == TypeTags.TUPLE ||
                bType.tag == TypeTags.FUTURE ||
                bType.tag == TypeTags.JSON ||
                bType.tag == TypeTags.XML ||
                bType.tag == TypeTags.INVOKABLE ||
                bType.tag == TypeTags.FINITE ||
                bType.tag == TypeTags.HANDLE ||
                bType.tag == TypeTags.TYPEDESC) {
            mv.visitInsn(ACONST_NULL);
        } else if (bType.tag == JTypeTags.JTYPE) {
            loadDefaultJValue(mv, (JType) bType);
        } else {
            BLangCompilerException err = new BLangCompilerException("JVM generation is not supported for type " +
                    String.format("%s", bType));
            throw err;
        }
    }

    static void loadDefaultJValue(MethodVisitor mv, JType jType) {
        if (jType.tag == JTypeTags.JBYTE) {
            mv.visitInsn(ICONST_0);
        } else if (jType.tag == JTypeTags.JCHAR) {
            mv.visitInsn(ICONST_0);
        } else if (jType.tag == JTypeTags.JSHORT) {
            mv.visitInsn(ICONST_0);
        } else if (jType.tag == JTypeTags.JINT) {
            mv.visitInsn(ICONST_0);
        } else if (jType.tag == JTypeTags.JLONG) {
            mv.visitInsn(LCONST_0);
        } else if (jType.tag == JTypeTags.JFLOAT) {
            mv.visitInsn(FCONST_0);
        } else if (jType.tag == JTypeTags.JDOUBLE) {
            mv.visitInsn(DCONST_0);
        } else if (jType.tag == JTypeTags.JBOOLEAN) {
            mv.visitInsn(ICONST_0);
        } else if (jType.tag == JTypeTags.JARRAY ||
                jType.tag == JTypeTags.JREF) {
            mv.visitInsn(ACONST_NULL);
        } else {
            BLangCompilerException err = new BLangCompilerException("JVM generation is not supported for type " +
                    String.format("%s", jType));
            throw err;
        }
    }

<<<<<<< HEAD
    public static String getMethodDesc(@Nilable List<BType> paramTypes, @Nilable BType retType, @Nilable BType attachedType /* = () */,
                                       boolean isExtern /* = false */, boolean useBString /* = false */) {
=======
    static String getMethodDesc(@Nilable List<BType> paramTypes, @Nilable BType retType, @Nilable BType
            attachedType /* = () */,
                                boolean isExtern /* = false */, boolean useBString /* = false */) {
>>>>>>> 2ba6e849
        String desc = "(Lorg/ballerinalang/jvm/scheduling/Strand;";

        if (attachedType instanceof BType) {
            desc = desc + getArgTypeSignature(attachedType, useBString);
        }

        int i = 0;
        while (i < paramTypes.size()) {
            BType paramType = getType(paramTypes.get(i));
            desc = desc + getArgTypeSignature(paramType, useBString);
            i += 1;
        }
        String returnType = generateReturnType(retType, isExtern, useBString);
        desc = desc + returnType;

        return desc;
    }

    static String getLambdaMethodDesc(@Nilable List<BType> paramTypes, @Nilable BType retType,
                                      int closureMapsCount) {
        String desc = "(Lorg/ballerinalang/jvm/scheduling/Strand;";
        int j = 0;
        while (j < closureMapsCount) {
            j += 1;
            desc = desc + "L" + MAP_VALUE + ";" + "Z";
        }

        int i = 0;
        while (i < paramTypes.size()) {
            BType paramType = getType(paramTypes.get(i));
            desc = desc + getArgTypeSignature(paramType, false);
            i += 1;
        }
        String returnType = generateReturnType(retType, false, false);
        desc = desc + returnType;

        return desc;
    }

    static String getArgTypeSignature(BType bType, boolean useBString /* = false */) {
        if (bType.tag == TypeTags.INT) {
            return "J";
        } else if (bType.tag == TypeTags.BYTE) {
            return "I";
        } else if (bType.tag == TypeTags.FLOAT) {
            return "D";
        } else if (bType.tag == TypeTags.STRING) {
            return String.format("L%s;", useBString ? I_STRING_VALUE : STRING_VALUE);
        } else if (bType.tag == TypeTags.DECIMAL) {
            return String.format("L%s;", DECIMAL_VALUE);
        } else if (bType.tag == TypeTags.BOOLEAN) {
            return "Z";
        } else if (bType.tag == TypeTags.NIL) {
            return String.format("L%s;", OBJECT);
        } else if (bType.tag == TypeTags.ARRAY || bType.tag == TypeTags.TUPLE) {
            return String.format("L%s;", ARRAY_VALUE);
        } else if (bType.tag == TypeTags.ERROR) {
            return String.format("L%s;", ERROR_VALUE);
        } else if (bType.tag == TypeTags.ANYDATA ||
                bType.tag == TypeTags.UNION ||
                bType.tag == TypeTags.JSON ||
                bType.tag == TypeTags.FINITE ||
                bType.tag == TypeTags.ANY) {
            return String.format("L%s;", OBJECT);
        } else if (bType.tag == TypeTags.MAP || bType.tag == TypeTags.RECORD) {
            return String.format("L%s;", MAP_VALUE);
        } else if (bType.tag == TypeTags.FUTURE) {
            return String.format("L%s;", FUTURE_VALUE);
        } else if (bType.tag == TypeTags.TABLE) {
            return String.format("L%s;", TABLE_VALUE);
        } else if (bType.tag == TypeTags.INVOKABLE) {
            return String.format("L%s;", FUNCTION_POINTER);
        } else if (bType.tag == TypeTags.TYPEDESC) {
            return String.format("L%s;", TYPEDESC_VALUE);
        } else if (bType.tag == TypeTags.OBJECT || bType.tag == TypeTags.SERVICE) {
            return String.format("L%s;", OBJECT_VALUE);
        } else if (bType.tag == TypeTags.XML) {
            return String.format("L%s;", XML_VALUE);
        } else if (bType.tag == TypeTags.HANDLE) {
            return String.format("L%s;", HANDLE_VALUE);
        } else {
            BLangCompilerException err = new BLangCompilerException("JVM generation is not supported for type " + String.format("%s", bType));
            throw err;
        }
    }

    static String generateReturnType(@Nilable BType bType, boolean isExtern /* = false */,
                                     boolean useBString /* = false */) {
        if (bType == null | bType.tag == TypeTags.NIL) {
            if (isExtern) {
                return ")V";
            }
            return String.format(")L%s;", OBJECT);
        } else if (bType.tag == TypeTags.INT) {
            return ")J";
        } else if (bType.tag == TypeTags.BYTE) {
            return ")I";
        } else if (bType.tag == TypeTags.FLOAT) {
            return ")D";
        } else if (bType.tag == TypeTags.STRING) {
            return String.format(")L%s;", useBString ? I_STRING_VALUE : STRING_VALUE);
        } else if (bType.tag == TypeTags.DECIMAL) {
            return String.format(")L%s;", DECIMAL_VALUE);
        } else if (bType.tag == TypeTags.BOOLEAN) {
            return ")Z";
        } else if (bType.tag == TypeTags.ARRAY ||
                bType.tag == TypeTags.TUPLE) {
            return String.format(")L%s;", ARRAY_VALUE);
        } else if (bType.tag == TypeTags.MAP ||
                bType.tag == TypeTags.RECORD) {
            return String.format(")L%s;", MAP_VALUE);
        } else if (bType.tag == TypeTags.ERROR) {
            return String.format(")L%s;", ERROR_VALUE);
        } else if (bType.tag == TypeTags.TABLE) {
            return String.format(")L%s;", TABLE_VALUE);
        } else if (bType.tag == TypeTags.FUTURE) {
            return String.format(")L%s;", FUTURE_VALUE);
        } else if (bType.tag == TypeTags.TYPEDESC) {
            return String.format(")L%s;", TYPEDESC_VALUE);
        } else if (bType.tag == TypeTags.ANY ||
                bType.tag == TypeTags.ANYDATA ||
                bType.tag == TypeTags.UNION ||
                bType.tag == TypeTags.JSON ||
                bType.tag == TypeTags.FINITE) {
            return String.format(")L%s;", OBJECT);
        } else if (bType.tag == TypeTags.OBJECT || bType.tag == TypeTags.SERVICE) {
            return String.format(")L%s;", OBJECT_VALUE);
        } else if (bType.tag == TypeTags.INVOKABLE) {
            return String.format(")L%s;", FUNCTION_POINTER);
        } else if (bType.tag == TypeTags.XML) {
            return String.format(")L%s;", XML_VALUE);
        } else if (bType.tag == TypeTags.HANDLE) {
            return String.format(")L%s;", HANDLE_VALUE);
        } else {
            BLangCompilerException err = new BLangCompilerException("JVM generation is not supported for type " + String.format("%s", bType));
            throw err;
        }
    }

    static @Nilable
    BIRFunction getMainFunc(@Nilable List<BIRFunction> funcs) {
        @Nilable BIRFunction userMainFunc = null;
        for (BIRFunction func : funcs) {
            if (func instanceof BIRFunction && func.name.value.equals("main")) {
                userMainFunc = func;
                break;
            }
        }

        return userMainFunc;
    }

    static void createFunctionPointer(MethodVisitor mv, String klass, String lambdaName, int closureMapCount) {
        mv.visitTypeInsn(NEW, FUNCTION_POINTER);
        mv.visitInsn(DUP);
        visitInvokeDyn(mv, klass, cleanupFunctionName(lambdaName), closureMapCount);

        // load null here for type, since these are fp's created for internal usages.
        mv.visitInsn(ACONST_NULL);

        mv.visitMethodInsn(INVOKESPECIAL, FUNCTION_POINTER, "<init>",
                String.format("(L%s;L%s;)V", FUNCTION, BTYPE), false);
    }

    static void generateMainMethod(@Nilable BIRFunction userMainFunc, ClassWriter cw, BIRPackage pkg, String
            mainClass, String initClass, boolean serviceEPAvailable) {

        MethodVisitor mv = cw.visitMethod(ACC_PUBLIC + ACC_STATIC, "main", "([Ljava/lang/String;)V", null, null);

        // check for java compatibility
        generateJavaCompatibilityCheck(mv);

        // set system properties
        initConfigurations(mv);
        // start all listeners
        startListeners(mv, serviceEPAvailable);

        // register a shutdown hook to call package stop() method.
        registerShutdownListener(mv, initClass);

        BalToJVMIndexMap indexMap = new BalToJVMIndexMap();
        String pkgName = getPackageName(pkg.org.value, pkg.name.value);
        ErrorHandlerGenerator errorGen = new ErrorHandlerGenerator(mv, indexMap, pkgName);

        // add main string[] args param first
        BIRVariableDcl argsVar = new BIRVariableDcl(new BAnyType(TypeTags.ANY, null),
                new Name("argsdummy"), VarScope.FUNCTION, VarKind.ARG);
        int _argsVarIndex = indexMap.getIndex(argsVar);

        boolean isVoidFunction = userMainFunc instanceof BIRFunction && userMainFunc.type.retType.tag == TypeTags.NIL;

        mv.visitTypeInsn(NEW, SCHEDULER);
        mv.visitInsn(DUP);
        mv.visitInsn(ICONST_0);
        mv.visitMethodInsn(INVOKESPECIAL, SCHEDULER, "<init>", "(Z)V", false);
        BIRVariableDcl schedulerVar = new BIRVariableDcl(new BAnyType(TypeTags.ANY, null),
                new Name("schedulerdummy"), VarScope.FUNCTION, VarKind.ARG);
        int schedulerVarIndex = indexMap.getIndex(schedulerVar);
        mv.visitVarInsn(ASTORE, schedulerVarIndex);

        if (hasInitFunction(pkg)) {
            String initFuncName = MODULE_INIT;
            mv.visitVarInsn(ALOAD, schedulerVarIndex);
            mv.visitIntInsn(BIPUSH, 1);
            mv.visitTypeInsn(ANEWARRAY, OBJECT);

            // schedule the init method
            String lambdaName = String.format("$lambda$%s$", initFuncName);

            // create FP value
            createFunctionPointer(mv, initClass, lambdaName, 0);

            // no parent strand
            mv.visitInsn(ACONST_NULL);
            BType anyType = new BAnyType(TypeTags.ANY, null);
            loadType(mv, anyType);
            mv.visitMethodInsn(INVOKEVIRTUAL, SCHEDULER, SCHEDULE_FUNCTION_METHOD,
                    String.format("([L%s;L%s;L%s;L%s;)L%s;", OBJECT, FUNCTION_POINTER, STRAND, BTYPE, FUTURE_VALUE), false);
            mv.visitInsn(DUP);
            mv.visitInsn(DUP);
            mv.visitFieldInsn(GETFIELD, FUTURE_VALUE, "strand", String.format("L%s;", STRAND));
            mv.visitIntInsn(BIPUSH, 100);
            mv.visitTypeInsn(ANEWARRAY, OBJECT);
            mv.visitFieldInsn(PUTFIELD, STRAND, "frames", String.format("[L%s;", OBJECT));
            errorGen.printStackTraceFromFutureValue(mv, indexMap);

            BIRVariableDcl futureVar = new BIRVariableDcl(new BAnyType(TypeTags.ANY, null),
                    new Name("initdummy"), VarScope.FUNCTION, VarKind.ARG);
            int futureVarIndex = indexMap.getIndex(futureVar);
            mv.visitVarInsn(ASTORE, futureVarIndex);
            mv.visitVarInsn(ALOAD, futureVarIndex);
            mv.visitFieldInsn(GETFIELD, FUTURE_VALUE, "result", String.format("L%s;", OBJECT));

            mv.visitMethodInsn(INVOKESTATIC, RUNTIME_UTILS, HANDLE_RETURNED_ERROR_METHOD, String.format("(L%s;)V", OBJECT), false);
        }

        if (userMainFunc != null) {
            mv.visitVarInsn(ALOAD, schedulerVarIndex);
            loadCLIArgsForMain(mv, new ArrayList<>(userMainFunc.parameters.keySet()), userMainFunc.restParam != null,
                    userMainFunc.annotAttachments);

            // invoke the user's main method
            String lambdaName = "$lambda$main$";
            createFunctionPointer(mv, initClass, lambdaName, 0);

            // no parent strand
            mv.visitInsn(ACONST_NULL);

            //submit to the scheduler
            loadType(mv, userMainFunc.type.retType);
            mv.visitMethodInsn(INVOKEVIRTUAL, SCHEDULER, SCHEDULE_FUNCTION_METHOD,
                    String.format("([L%s;L%s;L%s;L%s;)L%s;", OBJECT, FUNCTION_POINTER, STRAND, BTYPE, FUTURE_VALUE), false);
            mv.visitInsn(DUP);

            mv.visitInsn(DUP);
            mv.visitFieldInsn(GETFIELD, FUTURE_VALUE, "strand", String.format("L%s;", STRAND));
            mv.visitIntInsn(BIPUSH, 100);
            mv.visitTypeInsn(ANEWARRAY, OBJECT);
            mv.visitFieldInsn(PUTFIELD, STRAND, "frames", String.format("[L%s;", OBJECT));
            errorGen.printStackTraceFromFutureValue(mv, indexMap);

            // At this point we are done executing all the functions including asyncs
            if (!isVoidFunction) {
                // store future value
                BIRVariableDcl futureVar = new BIRVariableDcl(new BAnyType(TypeTags.ANY, null),
                        new Name("dummy"), VarScope.FUNCTION, VarKind.ARG);
                int futureVarIndex = indexMap.getIndex(futureVar);
                mv.visitVarInsn(ASTORE, futureVarIndex);
                mv.visitVarInsn(ALOAD, futureVarIndex);
                mv.visitFieldInsn(GETFIELD, FUTURE_VALUE, "result", String.format("L%s;", OBJECT));

                mv.visitMethodInsn(INVOKESTATIC, RUNTIME_UTILS, HANDLE_RETURNED_ERROR_METHOD, String.format("(L%s;)V", OBJECT), false);
            }
        }

        if (hasInitFunction(pkg)) {
            scheduleStartMethod(mv, pkg, initClass, serviceEPAvailable, errorGen, indexMap, schedulerVarIndex);
        }

        // stop all listeners
        stopListeners(mv, serviceEPAvailable);
        if (!serviceEPAvailable) {
            mv.visitMethodInsn(INVOKESTATIC, JAVA_RUNTIME, "getRuntime", String.format("()L%s;", JAVA_RUNTIME), false);
            mv.visitInsn(ICONST_0);
            mv.visitMethodInsn(INVOKEVIRTUAL, JAVA_RUNTIME, "exit", "(I)V", false);
        }
        mv.visitInsn(RETURN);
        mv.visitMaxs(0, 0);
        mv.visitEnd();
    }

    static void initConfigurations(MethodVisitor mv) {
        mv.visitVarInsn(ALOAD, 0);
        mv.visitMethodInsn(INVOKESTATIC, LAUNCH_UTILS,
                "initConfigurations", String.format("([L%s;)[L%s;", STRING_VALUE, STRING_VALUE), false);
        mv.visitVarInsn(ASTORE, 0);
    }

    static void startListeners(MethodVisitor mv, boolean isServiceEPAvailable) {
        mv.visitLdcInsn(isServiceEPAvailable);
        mv.visitMethodInsn(INVOKESTATIC, LAUNCH_UTILS, "startListeners", "(Z)V", false);
    }

    static void stopListeners(MethodVisitor mv, boolean isServiceEPAvailable) {
        mv.visitLdcInsn(isServiceEPAvailable);
        mv.visitMethodInsn(INVOKESTATIC, LAUNCH_UTILS, "stopListeners", "(Z)V", false);
    }

    static void registerShutdownListener(MethodVisitor mv, String initClass) {
        String shutdownClassName = initClass + "$SignalListener";
        mv.visitMethodInsn(INVOKESTATIC, JAVA_RUNTIME, "getRuntime", String.format("()L%s;", JAVA_RUNTIME), false);
        mv.visitTypeInsn(NEW, shutdownClassName);
        mv.visitInsn(DUP);
        mv.visitMethodInsn(INVOKESPECIAL, shutdownClassName, "<init>", "()V", false);
        mv.visitMethodInsn(INVOKEVIRTUAL, JAVA_RUNTIME, "addShutdownHook", String.format("(L%s;)V", JAVA_THREAD), false);
    }

    static void scheduleStartMethod(MethodVisitor mv, BIRPackage pkg, String initClass, boolean serviceEPAvailable,
                                    ErrorHandlerGenerator errorGen, BalToJVMIndexMap indexMap, int schedulerVarIndex) {

        mv.visitVarInsn(ALOAD, schedulerVarIndex);
        // schedule the start method
        String startFuncName = MODULE_START;
        String startLambdaName = String.format("$lambda$%s$", startFuncName);

        mv.visitIntInsn(BIPUSH, 1);
        mv.visitTypeInsn(ANEWARRAY, OBJECT);

        // create FP value
        createFunctionPointer(mv, initClass, startLambdaName, 0);

        // no parent strand
        mv.visitInsn(ACONST_NULL);
        BType anyType = new BAnyType(TypeTags.ANY, null);
        loadType(mv, anyType);
        mv.visitMethodInsn(INVOKEVIRTUAL, SCHEDULER, SCHEDULE_FUNCTION_METHOD,
                String.format("([L%s;L%s;L%s;L%s;)L%s;", OBJECT, FUNCTION_POINTER, STRAND, BTYPE, FUTURE_VALUE), false);


        mv.visitInsn(DUP);
        mv.visitInsn(DUP);
        mv.visitFieldInsn(GETFIELD, FUTURE_VALUE, "strand", String.format("L%s;", STRAND));
        mv.visitIntInsn(BIPUSH, 100);
        mv.visitTypeInsn(ANEWARRAY, OBJECT);
        mv.visitFieldInsn(PUTFIELD, STRAND, "frames", String.format("[L%s;", OBJECT));
        errorGen.printStackTraceFromFutureValue(mv, indexMap);

        BIRVariableDcl futureVar = new BIRVariableDcl(new BAnyType(TypeTags.ANY, null),
                new Name("startdummy"), VarScope.FUNCTION, VarKind.ARG);
        int futureVarIndex = indexMap.getIndex(futureVar);
        mv.visitVarInsn(ASTORE, futureVarIndex);
        mv.visitVarInsn(ALOAD, futureVarIndex);
        mv.visitFieldInsn(GETFIELD, FUTURE_VALUE, "result", String.format("L%s;", OBJECT));

        mv.visitMethodInsn(INVOKESTATIC, RUNTIME_UTILS, HANDLE_RETURNED_ERROR_METHOD, String.format("(L%s;)V", OBJECT), false);
        // need to set immortal=true and start the scheduler again
        if (serviceEPAvailable) {
            mv.visitVarInsn(ALOAD, schedulerVarIndex);
            mv.visitInsn(DUP);
            mv.visitInsn(ICONST_1);
            mv.visitFieldInsn(PUTFIELD, SCHEDULER, "immortal", "Z");

            mv.visitMethodInsn(INVOKEVIRTUAL, SCHEDULER, SCHEDULER_START_METHOD, "()V", false);
        }
    }

    //# Generate a lambda function to invoke ballerina main.
//#
//# + userMainFunc - ballerina main function
//# + cw - class visitor
//# + pkg - package
    static void generateLambdaForMain(BIRFunction userMainFunc, ClassWriter cw, BIRPackage pkg,
                                      String mainClass, String initClass) {
        String pkgName = getPackageName(pkg.org.value, pkg.name.value);
        BType returnType = userMainFunc.type.retType;

        MethodVisitor mv = cw.visitMethod(ACC_PUBLIC + ACC_STATIC, "$lambda$main$",
                String.format("([L%s;)L%s;", OBJECT, OBJECT), null, null);
        mv.visitCode();

        //load strand as first arg
        mv.visitVarInsn(ALOAD, 0);
        mv.visitInsn(ICONST_0);
        mv.visitInsn(AALOAD);
        mv.visitTypeInsn(CHECKCAST, STRAND);

        // load and cast param values
        @Nilable List<BType> paramTypes = userMainFunc.type.paramTypes;

        int paramIndex = 1;
        for (BType paramType : paramTypes) {
            BType pType = getType(paramType);
            mv.visitVarInsn(ALOAD, 0);
            mv.visitIntInsn(BIPUSH, paramIndex);
            mv.visitInsn(AALOAD);
            addUnboxInsn(mv, pType, false);
            paramIndex += 1;
        }

        mv.visitMethodInsn(INVOKESTATIC, mainClass, userMainFunc.name.value,
                getMethodDesc(paramTypes, returnType, null, false, false), false);
        addBoxInsn(mv, returnType);
        mv.visitInsn(ARETURN);
        mv.visitMaxs(0, 0);
        mv.visitEnd();
    }

    static void loadCLIArgsForMain(MethodVisitor mv, @Nilable List<BIRFunctionParameter> params,
                                   boolean hasRestParam,
                                   @Nilable List<BIRAnnotationAttachment> annotAttachments) {

        // get defaultable arg names from function annotation
        List<String> defaultableNames = new ArrayList<>();
        int defaultableIndex = 0;
        for (BIRAnnotationAttachment attachment : annotAttachments) {
            if (attachment instanceof BIRAnnotationAttachment && attachment.annotTagRef.value.equals(DEFAULTABLE_ARGS_ANOT_NAME)) {
                BIRAnnotationRecordValue annotRecValue = (BIRAnnotationRecordValue) attachment.annotValues.get(0);
                Map<String, BIRAnnotationValue> annotFieldMap = annotRecValue.annotValueEntryMap;
                BIRAnnotationArrayValue annotArrayValue = (BIRAnnotationArrayValue) annotFieldMap.get(DEFAULTABLE_ARGS_ANOT_FIELD);
                for (BIRAnnotationValue entryOptional : annotArrayValue.annotArrayValue) {
                    BIRAnnotationLiteralValue argValue = (BIRAnnotationLiteralValue) entryOptional;
                    defaultableNames.add(defaultableIndex, (String) argValue.value);
                    defaultableIndex += 1;
                }
                break;
            }
        }
        // create function info array
        mv.visitIntInsn(BIPUSH, params.size());
        mv.visitTypeInsn(ANEWARRAY, String.format("%s$ParamInfo", RUNTIME_UTILS));
        int index = 0;
        defaultableIndex = 0;
        for (BIRFunctionParameter param : params) {
            mv.visitInsn(DUP);
            mv.visitIntInsn(BIPUSH, index);
            index += 1;
            mv.visitTypeInsn(NEW, String.format("%s$ParamInfo", RUNTIME_UTILS));
            mv.visitInsn(DUP);
            if (param instanceof BIRFunctionParameter) {
                if (param.hasDefaultExpr) {
                    mv.visitInsn(ICONST_1);
                } else {
                    mv.visitInsn(ICONST_0);
                }
                mv.visitLdcInsn(defaultableNames.get(defaultableIndex));
                defaultableIndex += 1;
                // var varIndex = indexMap.getIndex(param);
                loadType(mv, param.type);
            }
            mv.visitMethodInsn(INVOKESPECIAL, String.format("%s$ParamInfo", RUNTIME_UTILS), "<init>",
                    String.format("(ZL%s;L%s;)V", STRING_VALUE, BTYPE), false);
            mv.visitInsn(AASTORE);
        }

        // load string[] that got parsed into to java main
        mv.visitVarInsn(ALOAD, 0);
        if (hasRestParam) {
            mv.visitInsn(ICONST_1);
        } else {
            mv.visitInsn(ICONST_0);
        }

        // invoke ArgumentParser.extractEntryFuncArgs()
        mv.visitMethodInsn(INVOKESTATIC, ARGUMENT_PARSER, "extractEntryFuncArgs",
                String.format("([L%s$ParamInfo;[L%s;Z)[L%s;", RUNTIME_UTILS, STRING_VALUE, OBJECT), false);
    }

    //# Generate a lambda function to invoke ballerina main.
    //#
    //# + cw - class visitor
    //# + pkg - package
    static void generateLambdaForPackageInits(ClassWriter cw, BIRPackage pkg,
                                              String mainClass, String initClass, List<PackageID> depMods) {
        //need to generate lambda for package Init as well, if exist
        if (hasInitFunction(pkg)) {
            String initFuncName = MODULE_INIT;
            generateLambdaForModuleFunction(cw, initFuncName, initClass, false);

            // generate another lambda for start function as well
            String startFuncName = MODULE_START;
            generateLambdaForModuleFunction(cw, startFuncName, initClass, false);

            String stopFuncName = "<stop>";
            PackageID currentModId = packageToModuleId(pkg);
            String fullFuncName = calculateModuleSpecialFuncName(currentModId, stopFuncName);

            generateLambdaForDepModStopFunc(cw, cleanupFunctionName(fullFuncName), initClass);

            for (PackageID id : depMods) {
                fullFuncName = calculateModuleSpecialFuncName(id, stopFuncName);
                String lookupKey = getPackageName(id.orgName, id.name) + fullFuncName;

                String jvmClass = lookupFullQualifiedClassName(lookupKey);

                generateLambdaForDepModStopFunc(cw, cleanupFunctionName(fullFuncName), jvmClass);
            }
        }
    }

    static void generateLambdaForModuleFunction(ClassWriter cw, String funcName, String initClass,
                                                boolean voidReturn /* = true */) {
        MethodVisitor mv = cw.visitMethod(ACC_PUBLIC + ACC_STATIC,
                String.format("$lambda$%s$", funcName),
                String.format("([L%s;)L%s;", OBJECT, OBJECT), null, null);
        mv.visitCode();

        //load strand as first arg
        mv.visitVarInsn(ALOAD, 0);
        mv.visitInsn(ICONST_0);
        mv.visitInsn(AALOAD);
        mv.visitTypeInsn(CHECKCAST, STRAND);

        mv.visitMethodInsn(INVOKESTATIC, initClass, funcName, String.format("(L%s;)L%s;", STRAND, OBJECT), false);
        addBoxInsn(mv, CodeGenerator.symbolTable.errorOrNilType);
        mv.visitInsn(ARETURN);
        mv.visitMaxs(0, 0);
        mv.visitEnd();
    }

    static void generateLambdaForDepModStopFunc(ClassWriter cw, String funcName, String initClass) {
        MethodVisitor mv;
        mv = cw.visitMethod(ACC_PUBLIC + ACC_STATIC,
                String.format("$lambda$%s", funcName),
                String.format("([L%s;)L%s;", OBJECT, OBJECT), null, null);
        mv.visitCode();

        //load strand as first arg
        mv.visitVarInsn(ALOAD, 0);
        mv.visitInsn(ICONST_0);
        mv.visitInsn(AALOAD);
        mv.visitTypeInsn(CHECKCAST, STRAND);

        mv.visitMethodInsn(INVOKESTATIC, initClass, funcName, String.format("(L%s;)L%s;", STRAND, OBJECT), false);
        mv.visitInsn(ARETURN);
        mv.visitMaxs(0, 0);
        mv.visitEnd();
    }

    //# Generate cast instruction from String to target type
//#
//# + targetType - target type to be casted
//# + mv - method visitor
    static void castFromString(BType targetType, MethodVisitor mv) {
        mv.visitTypeInsn(CHECKCAST, STRING_VALUE);
        if (targetType.tag == TypeTags.INT) {
            mv.visitMethodInsn(INVOKESTATIC, LONG_VALUE, "parseLong", String.format("(L%s;)J", STRING_VALUE), false);
        } else if (targetType.tag == TypeTags.BYTE) {
            mv.visitMethodInsn(INVOKESTATIC, INT_VALUE, "parseInt", String.format("(L%s;)I", STRING_VALUE), false);
        } else if (targetType.tag == TypeTags.FLOAT) {
            mv.visitMethodInsn(INVOKESTATIC, DOUBLE_VALUE, "parseDouble", String.format("(L%s;)D", STRING_VALUE), false);
        } else if (targetType.tag == TypeTags.BOOLEAN) {
            mv.visitMethodInsn(INVOKESTATIC, BOOLEAN_VALUE, "parseBoolean", String.format("(L%s;)Z", STRING_VALUE), false);
        } else if (targetType.tag == TypeTags.DECIMAL) {
            mv.visitMethodInsn(INVOKESPECIAL, DECIMAL_VALUE, "<init>", String.format("(L%s;)V", STRING_VALUE), false);
        } else if (targetType.tag == TypeTags.ARRAY) {
            mv.visitTypeInsn(CHECKCAST, ARRAY_VALUE);
        } else if (targetType.tag == TypeTags.MAP) {
            mv.visitTypeInsn(CHECKCAST, MAP_VALUE);
        } else if (targetType.tag == TypeTags.TABLE) {
            mv.visitTypeInsn(CHECKCAST, TABLE_VALUE);
        } else if (targetType.tag == TypeTags.ANY ||
                targetType.tag == TypeTags.ANYDATA ||
                targetType.tag == TypeTags.NIL ||
                targetType.tag == TypeTags.UNION ||
                targetType.tag == TypeTags.STRING) {
            // do nothing
            return;
        } else {
            BLangCompilerException err = new BLangCompilerException("JVM generation is not supported for type " + String.format("%s", targetType));
            throw err;
        }
    }

    static boolean hasInitFunction(BIRPackage pkg) {
        for (BIRFunction func : pkg.functions) {
            if (func instanceof BIRFunction && isModuleInitFunction(pkg, func)) {
                return true;
            }
        }
        return false;
    }

    static boolean isModuleInitFunction(BIRPackage module, BIRFunction func) {
        String moduleInit = getModuleInitFuncName(module);
        return func.name.value == moduleInit;
    }

    // TODO: remove and use calculateModuleInitFuncName
    static String getModuleInitFuncName(BIRPackage module) {
        return calculateModuleInitFuncName(packageToModuleId(module));
    }

    static String calculateModuleInitFuncName(PackageID id) {
        return calculateModuleSpecialFuncName(id, "<init>");
    }

    static String calculateModuleSpecialFuncName(PackageID id, String funcSuffix) {
        String orgName = id.orgName.value;
        String moduleName = id.name.value;
        String version = id.version.value;

        String funcName;
        if (moduleName.equals(".")) {
            funcName = ".." + funcSuffix;
        } else if (version.equals("")) {
            funcName = moduleName + "." + funcSuffix;
        } else {
            funcName = moduleName + ":" + version + "." + funcSuffix;
        }

        if (!orgName.equalsIgnoreCase("$anon")) {
            funcName = orgName + "/" + funcName;
        }

        return funcName;
    }

    // TODO: remove and use calculateModuleStartFuncName
    static String getModuleStartFuncName(BIRPackage module) {
        return calculateModuleStartFuncName(packageToModuleId(module));
    }

    static String calculateModuleStartFuncName(PackageID id) {
        return calculateModuleSpecialFuncName(id, "<start>");
    }

    static String getModuleStopFuncName(BIRPackage module) {
        return calculateModuleSpecialFuncName(packageToModuleId(module), "<stop>");
    }

    static void addInitAndTypeInitInstructions(BIRPackage pkg, BIRFunction func) {
        @Nilable List<BIRBasicBlock> basicBlocks = new ArrayList<>();
        nextId = -1;
        BIRBasicBlock nextBB = new BIRBasicBlock(getNextBBId());
        basicBlocks.add(nextBB);

        PackageID modID = packageToModuleId(pkg);

        BIRBasicBlock typeOwnerCreateBB = new BIRBasicBlock(getNextBBId());
        basicBlocks.add(typeOwnerCreateBB);

        Call createTypesCallTerm = new Call(null, InstructionKind.CALL, false, modID, new Name(CURRENT_MODULE_INIT),
                new ArrayList<>(), null, typeOwnerCreateBB);
        nextBB.terminator = createTypesCallTerm;

        if (func.basicBlocks.size() == 0) {
            Return ret = new Return(func.pos);
            typeOwnerCreateBB.terminator = ret;
            func.basicBlocks = basicBlocks;
            return;
        }

        GOTO gotoNext = new GOTO(null, func.basicBlocks.get(0));
        typeOwnerCreateBB.terminator = gotoNext;

        for (BIRBasicBlock basicBB : func.basicBlocks) {
            basicBlocks.add(basicBB);
        }
        func.basicBlocks = basicBlocks;
    }

    static void enrichPkgWithInitializers(Map<String, JavaClass> jvmClassMap, String
            typeOwnerClass,
                                          BIRPackage pkg, List<PackageID> depModArray) {
        JavaClass javaClass = jvmClassMap.get(typeOwnerClass);
        BIRFunction initFunc = generateDepModInit(depModArray, pkg, MODULE_INIT, "<init>");
        javaClass.functions.add(initFunc);
        pkg.functions.add(initFunc);

        BIRFunction startFunc = generateDepModInit(depModArray, pkg, MODULE_START, "<start>");
        javaClass.functions.add(startFunc);
        pkg.functions.add(startFunc);

    }

    static BIRFunction generateDepModInit(List<PackageID> imprtMods, BIRPackage pkg, String funcName,
                                          String initName) {
        nextId = -1;
        nextVarId = -1;

        BIRVariableDcl retVar = new BIRVariableDcl(null, symbolTable.errorOrNilType, new Name("%ret"),
                VarScope.FUNCTION, VarKind.RETURN, "");
        BIROperand retVarRef = new BIROperand(retVar);

        BIRFunction modInitFunc = new BIRFunction(null, new Name(funcName), 0,
                new BInvokableType(Collections.emptyList(), null, symbolTable.errorOrNilType, null), null, 0, null);
        BIRBasicBlock _NextBB = addAndGetNextBasicBlock(modInitFunc);

        BIRVariableDcl boolVal = addAndGetNextVar(modInitFunc, new BType(TypeTags.BOOLEAN, null));
        BIROperand boolRef = new BIROperand(boolVal);

        for (PackageID id : imprtMods) {
            String initFuncName = calculateModuleSpecialFuncName(id, initName);
            BIRBasicBlock _bb = addCheckedInvocation(modInitFunc, id, initFuncName, retVarRef, boolRef);
        }

        PackageID currentModId = packageToModuleId(pkg);
        String currentInitFuncName = calculateModuleSpecialFuncName(currentModId, initName);
        BIRBasicBlock lastBB = addCheckedInvocation(modInitFunc, currentModId, currentInitFuncName, retVarRef, boolRef);

        Return ret = new Return(null);
        lastBB.terminator = ret;

        return modInitFunc;
    }

    static Name getNextBBId() {
        String bbIdPrefix = "genBB";
        nextId += 1;
        return new Name(bbIdPrefix + nextId);
    }

    static Name getNextVarId() {
        String varIdPrefix = "%";
        nextVarId += 1;
        return new Name(varIdPrefix + nextVarId);
    }

    static BIRBasicBlock addCheckedInvocation(BIRFunction func, PackageID modId, String initFuncName,
                                              BIROperand retVar, BIROperand boolRef) {
        BIRBasicBlock lastBB = func.basicBlocks.get(func.basicBlocks.size() - 1);
        BIRBasicBlock nextBB = addAndGetNextBasicBlock(func);
        // TODO remove once lang.annotation is fixed
        if (modId.orgName.value.equals(BALLERINA) && modId.name.value.equals(BUILT_IN_PACKAGE_NAME)) {
            Call initCallTerm = new Call(null, InstructionKind.CALL, false, modId,
                    new Name(initFuncName), Collections.emptyList(), null, nextBB);
            lastBB.terminator = initCallTerm;
            return nextBB;
        }
        Call initCallTerm = new Call(null, InstructionKind.CALL, false, modId, new Name(initFuncName),
                Collections.emptyList(), retVar, nextBB);
        lastBB.terminator = initCallTerm;

        TypeTest typeTest = new TypeTest(null, symbolTable.errorType, boolRef, retVar);
        nextBB.instructions.add(typeTest);

        BIRBasicBlock trueBB = addAndGetNextBasicBlock(func);

        BIRBasicBlock retBB = addAndGetNextBasicBlock(func);

        Return ret = new Return(null);
        retBB.terminator = ret;

        GOTO gotoRet = new GOTO(null, retBB);
        trueBB.terminator = gotoRet;

        BIRBasicBlock falseBB = addAndGetNextBasicBlock(func);
        Branch branch = new Branch(null, boolRef, trueBB, falseBB);
        nextBB.terminator = branch;
        return falseBB;
    }

    static BIRBasicBlock addAndGetNextBasicBlock(BIRFunction func) {
        BIRBasicBlock nextbb = new BIRBasicBlock(getNextBBId());
        func.basicBlocks.add(nextbb);
        return nextbb;
    }

    static BIRVariableDcl addAndGetNextVar(BIRFunction func, BType typeVal) {
        BIRVariableDcl nextLocalVar = new BIRVariableDcl(typeVal, getNextVarId(), VarScope.FUNCTION, VarKind.LOCAL);
        func.localVars.add(nextLocalVar);
        return nextLocalVar;
    }

    static void generateParamCast(int paramIndex, BType targetType, MethodVisitor mv) {
        // load BValue array
        mv.visitVarInsn(ALOAD, 0);

        // load value[i]
        mv.visitLdcInsn(paramIndex);
        mv.visitInsn(L2I);
        mv.visitInsn(AALOAD);
    }

    static void generateAnnotLoad(MethodVisitor mv, @Nilable List<BIRTypeDefinition> typeDefs, String pkgName) {
        String typePkgName = ".";
        if (pkgName != "") {
            typePkgName = pkgName;
        }

        for (BIRTypeDefinition optionalTypeDef : typeDefs) {
            BIRTypeDefinition typeDef = getTypeDef(optionalTypeDef);
            BType bType = typeDef.type;

            if (bType.tag == TypeTags.FINITE || bType.tag == TypeTags.SERVICE) {
                continue;
            }

            loadAnnots(mv, typePkgName, typeDef);
        }
    }

    static void loadAnnots(MethodVisitor mv, String pkgName, BIRTypeDefinition typeDef) {
        String pkgClassName = pkgName.equals(".") || pkgName.equals("") ? MODULE_INIT_CLASS_NAME :
                lookupGlobalVarClassName(pkgName + ANNOTATION_MAP_NAME);
        mv.visitFieldInsn(GETSTATIC, pkgClassName, ANNOTATION_MAP_NAME, String.format("L%s;", MAP_VALUE));
        loadExternalOrLocalType(mv, typeDef);
        mv.visitMethodInsn(INVOKESTATIC, String.format("%s", ANNOTATION_UTILS), "processAnnotations",
                String.format("(L%s;L%s;)V", MAP_VALUE, BTYPE), false);
    }

    ;

    static void generateFrameClasses(BIRPackage pkg, Map<String, byte[]> pkgEntries) {
        for (BIRFunction func : pkg.functions) {
            generateFrameClassForFunction(pkg, func, pkgEntries, null);
        }

        for (BIRTypeDefinition typeDef : pkg.typeDefs) {
            @Nilable List<BIRFunction> attachedFuncs = typeDef.attachedFuncs;
            if (attachedFuncs != null) {
                @Nilable BType attachedType;
                if (typeDef.type.tag == TypeTags.RECORD) {
                    // Only attach function of records is the record init. That should be
                    // generated as a static function.
                    attachedType = null;
                } else {
                    attachedType = typeDef.type;
                }
                for (BIRFunction func : attachedFuncs) {
                    generateFrameClassForFunction(pkg, func, pkgEntries, attachedType = attachedType);
                }
            }
        }
    }

    static void generateFrameClassForFunction(BIRPackage pkg, @Nilable BIRFunction func, Map<String, byte[]>
            pkgEntries,
                                              @Nilable BType attachedType /* = () */) {
        String pkgName = getPackageName(pkg.org.value, pkg.name.value);
        BIRFunction currentFunc = getFunction(func);
        String frameClassName = getFrameClassName(pkgName, currentFunc.name.value, attachedType);
        ClassWriter cw = new ClassWriter(COMPUTE_FRAMES);
        cw.visitSource(currentFunc.pos.src.cUnitName, null);
        currentClass = frameClassName;
        cw.visit(V1_8, ACC_PUBLIC + ACC_SUPER, frameClassName, null, OBJECT, null);
        generateDefaultConstructor(cw, OBJECT);

        int k = 0;
        @Nilable List<BIRVariableDcl> localVars = currentFunc.localVars;
        while (k < localVars.size()) {
            BIRVariableDcl localVar = getVariableDcl(localVars.get(k));
            BType bType = localVar.type;
            String fieldName = localVar.name.value.replace("%", "_");
            generateField(cw, bType, fieldName, false);
            k = k + 1;
        }

        FieldVisitor fv = cw.visitField(ACC_PUBLIC, "state", "I", null, null);
        fv.visitEnd();

        cw.visitEnd();

        // panic if there are errors in the frame class. These cannot be logged, since
        // frame classes are internal implementation details.
        pkgEntries.put(frameClassName + ".class", cw.toByteArray());
    }

    static String getFrameClassName(String pkgName, String funcName, @Nilable BType attachedType) {
        String frameClassName = pkgName;
        if (attachedType.tag == TypeTags.OBJECT) {
            frameClassName += cleanupTypeName(attachedType.name.getValue()) + "_";
        } else if (attachedType.tag == TypeTags.SERVICE) {
            frameClassName += cleanupTypeName(attachedType.name.getValue()) + "_";
        } else if (attachedType.tag == TypeTags.RECORD) {
            frameClassName += cleanupTypeName(attachedType.name.getValue()) + "_";
        }

        return frameClassName + cleanupFunctionName(funcName) + "Frame";
    }

    //# Cleanup type name by replacing '$' with '_'.
//# + return - cleaned name
    static String cleanupTypeName(String name) {
        return name.replace("$", "_");
    }

    static String cleanupBalExt(String name) {
        return name.replace(BAL_EXTENSION, "");
    }

    static String cleanupPathSeperators(String name) {
        //TODO: should use file_path:getPathSeparator();
        return name.replace(WINDOWS_PATH_SEPERATOR, JAVA_PACKAGE_SEPERATOR);
    }

    static void generateField(ClassWriter cw, BType bType, String fieldName, boolean isPackage) {
        String typeSig;
        if (bType.tag == TypeTags.INT) {
            typeSig = "J";
        } else if (bType.tag == TypeTags.BYTE) {
            typeSig = "I";
        } else if (bType.tag == TypeTags.FLOAT) {
            typeSig = "D";
        } else if (bType.tag == TypeTags.STRING) {
            typeSig = String.format("L%s;", BSTRING_VALUE);
        } else if (bType.tag == TypeTags.DECIMAL) {
            typeSig = String.format("L%s;", DECIMAL_VALUE);
        } else if (bType.tag == TypeTags.BOOLEAN) {
            typeSig = "Z";
        } else if (bType.tag == TypeTags.NIL) {
            typeSig = String.format("L%s;", OBJECT);
        } else if (bType.tag == TypeTags.MAP) {
            typeSig = String.format("L%s;", MAP_VALUE);
        } else if (bType.tag == TypeTags.TABLE) {
            typeSig = String.format("L%s;", TABLE_VALUE);
        } else if (bType.tag == TypeTags.RECORD) {
            typeSig = String.format("L%s;", MAP_VALUE);
        } else if (bType.tag == TypeTags.ARRAY ||
                bType.tag == TypeTags.TUPLE) {
            typeSig = String.format("L%s;", ARRAY_VALUE);
        } else if (bType.tag == TypeTags.ERROR) {
            typeSig = String.format("L%s;", ERROR_VALUE);
        } else if (bType.tag == TypeTags.FUTURE) {
            typeSig = String.format("L%s;", FUTURE_VALUE);
        } else if (bType.tag == TypeTags.OBJECT || bType.tag == TypeTags.SERVICE) {
            typeSig = String.format("L%s;", OBJECT_VALUE);
        } else if (bType.tag == TypeTags.XML) {
            typeSig = String.format("L%s;", XML_VALUE);
        } else if (bType.tag == TypeTags.TYPEDESC) {
            typeSig = String.format("L%s;", TYPEDESC_VALUE);
        } else if (bType.tag == TypeTags.ANY ||
                bType.tag == TypeTags.ANYDATA ||
                bType.tag == TypeTags.UNION ||
                bType.tag == TypeTags.JSON ||
                bType.tag == TypeTags.FINITE) {
            typeSig = String.format("L%s;", OBJECT);
        } else if (bType.tag == TypeTags.INVOKABLE) {
            typeSig = String.format("L%s;", FUNCTION_POINTER);
        } else if (bType.tag == TypeTags.HANDLE) {
            typeSig = String.format("L%s;", HANDLE_VALUE);
        } else if (bType.tag == JTypeTags.JTYPE) {
            typeSig = getJTypeSignature((JType) bType);
        } else {
            BLangCompilerException err = new BLangCompilerException("JVM generation is not supported for type " +
                    String.format("%s", bType));
            throw err;
        }

        FieldVisitor fv;
        if (isPackage) {
            fv = cw.visitField(ACC_PUBLIC + ACC_STATIC, fieldName, typeSig, null, null);
        } else {
            fv = cw.visitField(ACC_PUBLIC, fieldName, typeSig, null, null);
        }
        fv.visitEnd();
    }

    static void generateDefaultConstructor(ClassWriter cw, String ownerClass) {
        MethodVisitor mv = cw.visitMethod(ACC_PUBLIC, "<init>", "()V", null, null);
        mv.visitCode();
        mv.visitVarInsn(ALOAD, 0);
        mv.visitMethodInsn(INVOKESPECIAL, ownerClass, "<init>", "()V", false);
        mv.visitInsn(RETURN);
        mv.visitMaxs(1, 1);
        mv.visitEnd();
    }

    static void generateDiagnosticPos(DiagnosticPos pos, MethodVisitor mv) {
        if (pos.sLine != 0x80000000) {
            Label label = new Label();
            mv.visitLabel(label);
            mv.visitLineNumber(pos.sLine, label);
        }
    }

    static String cleanupFunctionName(String functionName) {
        return functionName.replaceAll("[\\.:/<>]", "_");
    }

    public static BIRVariableDcl getVariableDcl(@Nilable BIRVariableDcl localVar) {
        if (localVar instanceof BIRVariableDcl) {
            return localVar;
        } else {
            BLangCompilerException err = new BLangCompilerException("Invalid variable declarion");
            throw err;
        }
    }

    static BIRFunctionParameter getFunctionParam(@Nilable BIRFunctionParameter localVar) {
        if (localVar instanceof BIRFunctionParameter) {
            return localVar;
        } else {
            BLangCompilerException err = new BLangCompilerException("Invalid function parameter");
            throw err;
        }
    }

    static BIRBasicBlock getBasicBlock(@Nilable BIRBasicBlock bb) {
        if (bb instanceof BIRBasicBlock) {
            return bb;
        } else {
            BLangCompilerException err = new BLangCompilerException("Invalid basic block");
            throw err;
        }
    }

    static BIRFunction getFunction(@Nilable BIRFunction bfunction) {
        if (bfunction instanceof BIRFunction) {
            return bfunction;
        } else {
            BLangCompilerException err = new BLangCompilerException("Invalid function");
            throw err;
        }
    }

    static BIRTypeDefinition getTypeDef(@Nilable BIRTypeDefinition typeDef) {
        if (typeDef instanceof BIRTypeDefinition) {
            return typeDef;
        } else {
            BLangCompilerException err = new BLangCompilerException("Invalid type definition");
            throw err;
        }
    }

    static BField getObjectField(@Nilable BField objectField) {
        if (objectField instanceof BField) {
            return objectField;
        } else {
            BLangCompilerException err = new BLangCompilerException("Invalid object field");
            throw err;
        }
    }

    static BField getRecordField(@Nilable BField recordField) {
        if (recordField != null) {
            return recordField;
        } else {
            BLangCompilerException err = new BLangCompilerException("Invalid record field");
            throw err;
        }
    }

    static boolean isExternFunc(BIRFunction func) {
        return (func.flags & Flags.NATIVE) == Flags.NATIVE;
    }

    static BIROperand getVarRef(@Nilable BIROperand varRef) {
        if (varRef == null) {
            BLangCompilerException err = new BLangCompilerException("Invalid variable reference");
            throw err;
        } else {
            return varRef;
        }
    }

    static BType getType(@Nilable BType bType) {
        if (bType == null) {
            BLangCompilerException err = new BLangCompilerException("Invalid type");
            throw err;
        } else {
            return bType;
        }
    }

    static String getMapValueDesc(int count) {
        int i = count;
        String desc = "";
        while (i > 0) {
            desc = desc + "L" + MAP_VALUE + ";";
            i -= 1;
        }

        return desc;
    }

    static boolean isInitInvoked(String item) {
        for (String listItem : generatedInitFuncs) {
            if (listItem.equalsIgnoreCase(item)) {
                return true;
            }
        }

        return false;
    }

    static List<BIRFunction> getFunctions(List<BIRFunction> functions) {
        if (functions == null) {
            throw new BLangCompilerException(String.format("Invalid functions: %s", functions));
        } else {
            return functions;
        }
    }

    static void checkStrandCancelled(MethodVisitor mv, int localVarOffset) {
        mv.visitVarInsn(ALOAD, localVarOffset);
        mv.visitFieldInsn(GETFIELD, STRAND, "cancel", "Z");
        Label notCancelledLabel = new Label();
        mv.visitJumpInsn(IFEQ, notCancelledLabel);
        mv.visitMethodInsn(INVOKESTATIC, BAL_ERRORS, "createCancelledFutureError", String.format("()L%s;", ERROR_VALUE), false);
        mv.visitInsn(ATHROW);

        mv.visitLabel(notCancelledLabel);
    }

    static boolean stringArrayContains(List<String> array, String item) {
        for (String listItem : array) {
            if (listItem.equalsIgnoreCase(item)) {
                return true;
            }
        }
        return false;
    }

    static void logCompileError(BLangCompilerException compileError, Object src, BIRPackage currentModule) {
//        String reason = compileError.getMessage();
//        Map<String, anydata|BLangCompilerException > detail = compileError.detail();
//        BLangCompilerException err;
//        DiagnosticPos pos;
//        String name;
//        if (reason == ERROR_REASON_METHOD_TOO_LARGE) {
//            name = (String) detail.get("name");
//            @Nilable BIRFunction func = findBIRFunction(src, name);
//            if (func == null) {
//                throw compileError;
//            } else {
//                err = new BLangCompilerException(String.format("method is too large: '%s'", func.name.value));
//                pos = func.pos;
//            }
//        } else if (reason == ERROR_REASON_CLASS_TOO_LARGE) {
//            name = (String) detail.get("name");
//            err = new BLangCompilerException(String.format("file is too large: '%s'", name));
//            pos = null;
//        } else {
//            throw compileError;
//        }
//
//        dlogger.logError(err, pos, currentModule);
    }

    private static @Nilable
    BIRFunction findBIRFunction(Object src, String name) {

        if (src instanceof BIRFunction) {
            return (BIRFunction) src;
        } else if (src instanceof BIRPackage) {
            for (BIRFunction func : ((BIRPackage) src).functions) {
                if (func != null && cleanupFunctionName(func.name.value).equals(name)) {
                    return func;
                }
            }
        } else {
            @Nilable List<BIRFunction> attachedFuncs = ((BIRTypeDefinition) src).attachedFuncs;
            if (attachedFuncs != null) {
                for (BIRFunction func : attachedFuncs) {
                    if (func != null && cleanupFunctionName(func.name.value).equals(name)) {
                        return func;
                    }
                }
            }
        }
        return null;
    }

    static void generateModuleInitializer(ClassWriter cw, BIRPackage module) {
        String orgName = module.org.value;
        String moduleName = module.name.value;
        String version = module.version.value;
        String pkgName = getPackageName(orgName, moduleName);

        // Using object return type since this is similar to a ballerina function without a return.
        // A ballerina function with no returns is equivalent to a function with nil-return.
        MethodVisitor mv = cw.visitMethod(ACC_PUBLIC + ACC_STATIC, CURRENT_MODULE_INIT,
                String.format("(L%s;)L%s;", STRAND, OBJECT), null, null);
        mv.visitCode();

        mv.visitMethodInsn(INVOKESTATIC, typeOwnerClass, "$createTypes", "()V", false);
        mv.visitTypeInsn(NEW, typeOwnerClass);
        mv.visitInsn(DUP);
        mv.visitMethodInsn(INVOKESPECIAL, typeOwnerClass, "<init>", "()V", false);
        mv.visitVarInsn(ASTORE, 1);
        mv.visitLdcInsn(orgName);
        mv.visitLdcInsn(moduleName);
        mv.visitLdcInsn(version);
        mv.visitVarInsn(ALOAD, 1);
        mv.visitMethodInsn(INVOKESTATIC, String.format("%s", VALUE_CREATOR), "addValueCreator",
                String.format("(L%s;L%s;L%s;L%s;)V", STRING_VALUE, STRING_VALUE, STRING_VALUE, VALUE_CREATOR),
                false);

        // Add a nil-return
        mv.visitInsn(ACONST_NULL);
        mv.visitInsn(ARETURN);
        mv.visitMaxs(0, 0);
        mv.visitEnd();

        //Adding this java method to the function map because this is getting called from a bir instruction.
        BIRFunction func = new BIRFunction(null, new Name(CURRENT_MODULE_INIT),
                0, new BInvokableType(Collections.emptyList(), null, new BNilType(), null)
                , new Name(""), 0, null);
        birFunctionMap.put(pkgName + CURRENT_MODULE_INIT, getFunctionWrapper(func, orgName, moduleName,
                version, typeOwnerClass));
    }

    static void generateExecutionStopMethod(ClassWriter cw, String initClass, BIRPackage
            module, List<PackageID> imprtMods) {
        String orgName = module.org.value;
        String moduleName = module.name.value;
        String version = module.version.value;
        String pkgName = getPackageName(orgName, moduleName);
        MethodVisitor mv = cw.visitMethod(ACC_PUBLIC + ACC_STATIC, MODULE_STOP, "()V", null, null);
        mv.visitCode();

        BalToJVMIndexMap indexMap = new BalToJVMIndexMap();
        ErrorHandlerGenerator errorGen = new ErrorHandlerGenerator(mv, indexMap, pkgName);

        BIRVariableDcl argsVar = new BIRVariableDcl(new BAnyType(TypeTags.ANY, null), new Name("schedulerVar"),
                VarScope.FUNCTION, VarKind.ARG);
        int schedulerIndex = indexMap.getIndex(argsVar);
        BIRVariableDcl futureVar = new BIRVariableDcl(new BAnyType(TypeTags.ANY, null), new Name("futureVar"),
                VarScope.FUNCTION, VarKind.ARG);
        int futureIndex = indexMap.getIndex(futureVar);

        mv.visitTypeInsn(NEW, SCHEDULER);
        mv.visitInsn(DUP);
        mv.visitInsn(ICONST_1);
        mv.visitInsn(ICONST_0);
        mv.visitMethodInsn(INVOKESPECIAL, SCHEDULER, "<init>", "(IZ)V", false);

        mv.visitVarInsn(ASTORE, schedulerIndex);


        String stopFuncName = "<stop>";

        PackageID currentModId = packageToModuleId(module);
        String fullFuncName = calculateModuleSpecialFuncName(currentModId, stopFuncName);

        scheduleStopMethod(mv, initClass, cleanupFunctionName(fullFuncName), errorGen, indexMap, schedulerIndex, futureIndex);

        int i = imprtMods.size() - 1;
        while (i >= 0) {
            PackageID id = imprtMods.get(i);
            i -= 1;
            fullFuncName = calculateModuleSpecialFuncName(id, stopFuncName);

            scheduleStopMethod(mv, initClass, cleanupFunctionName(fullFuncName), errorGen, indexMap, schedulerIndex, futureIndex);
        }

        mv.visitInsn(RETURN);
        mv.visitMaxs(0, 0);
        mv.visitEnd();

        //Adding this java method to the function map because this is getting called from a bir instruction.
        BIRFunction func = new BIRFunction(null, new Name(MODULE_STOP), 0, new BInvokableType(Collections.emptyList(),
                null, new BNilType(), null), new Name(""), 0, null);
        birFunctionMap.put(pkgName + MODULE_STOP, getFunctionWrapper(func, orgName, moduleName,
                version, typeOwnerClass));
    }

    static void scheduleStopMethod(MethodVisitor mv, String initClass, String stopFuncName,
                                   ErrorHandlerGenerator errorGen, BalToJVMIndexMap indexMap, int schedulerIndex,
                                   int futureIndex) {
        String lambdaFuncName = "$lambda$" + stopFuncName;
        // Create a schedular. A new schedular is used here, to make the stop function to not to
        // depend/wait on whatever is being running on the background. eg: a busy loop in the main.

        mv.visitVarInsn(ALOAD, schedulerIndex);

        mv.visitIntInsn(BIPUSH, 1);
        mv.visitTypeInsn(ANEWARRAY, OBJECT);

        // create FP value
        createFunctionPointer(mv, initClass, lambdaFuncName, 0);

        // no parent strand
        mv.visitInsn(ACONST_NULL);

        loadType(mv, new BNilType());
        mv.visitMethodInsn(INVOKEVIRTUAL, SCHEDULER, SCHEDULE_FUNCTION_METHOD,
                String.format("([L%s;L%s;L%s;L%s;)L%s;", OBJECT, FUNCTION_POINTER, STRAND, BTYPE, FUTURE_VALUE), false);

        mv.visitVarInsn(ASTORE, futureIndex);

        mv.visitVarInsn(ALOAD, futureIndex);

        mv.visitFieldInsn(GETFIELD, FUTURE_VALUE, "strand", String.format("L%s;", STRAND));
        mv.visitIntInsn(BIPUSH, 100);
        mv.visitTypeInsn(ANEWARRAY, OBJECT);
        mv.visitFieldInsn(PUTFIELD, STRAND, "frames", String.format("[L%s;", OBJECT));

        mv.visitVarInsn(ALOAD, futureIndex);
        mv.visitFieldInsn(GETFIELD, FUTURE_VALUE, "strand", String.format("L%s;", STRAND));
        mv.visitFieldInsn(GETFIELD, STRAND, "scheduler", String.format("L%s;", SCHEDULER));
        mv.visitMethodInsn(INVOKEVIRTUAL, SCHEDULER, SCHEDULER_START_METHOD, "()V", false);

        mv.visitVarInsn(ALOAD, futureIndex);
        mv.visitFieldInsn(GETFIELD, FUTURE_VALUE, PANIC_FIELD, String.format("L%s;", THROWABLE));

        // handle any runtime errors
        Label labelIf = new Label();
        mv.visitJumpInsn(IFNULL, labelIf);

        mv.visitVarInsn(ALOAD, futureIndex);
        mv.visitFieldInsn(GETFIELD, FUTURE_VALUE, PANIC_FIELD, String.format("L%s;", THROWABLE));
        mv.visitMethodInsn(INVOKESTATIC, RUNTIME_UTILS, HANDLE_STOP_PANIC_METHOD, String.format("(L%s;)V", THROWABLE),
                false);
        mv.visitLabel(labelIf);
    }

    static void generateJavaCompatibilityCheck(MethodVisitor mv) {
        mv.visitLdcInsn(getJavaVersion());
        mv.visitMethodInsn(INVOKESTATIC, COMPATIBILITY_CHECKER, "verifyJavaCompatibility",
                String.format("(L%s;)V", STRING_VALUE), false);
    }

    static String getJavaVersion() {
        String versionProperty = "java.version";
        @Nilable String javaVersion = System.getProperty(versionProperty);
        if (javaVersion instanceof String) {
            return javaVersion;
        } else {
            return "";
        }
    }

    static boolean isBStringFunc(String funcName) {
        return funcName.endsWith("$bstring");
    }

    static String nameOfBStringFunc(String nonBStringFuncName) {
        return nonBStringFuncName + "$bstring";
    }

    public static String nameOfNonBStringFunc(String funcName) {
        if (isBStringFunc(funcName)) {
            return funcName.substring(0, funcName.length() - 8);
        }
        return funcName;
    }

<<<<<<< HEAD
    static handle /* = @java:Method getProperty(handle propertyName */)

    public static class BalToJVMIndexMap {
=======
    static class BalToJVMIndexMap {
>>>>>>> 2ba6e849
        private int localVarIndex = 0;
        private Map<String, Integer> jvmLocalVarIndexMap = null;

        void add(BIRVariableDcl varDcl) {
            String varRefName = this.getVarRefName(varDcl);
            this.jvmLocalVarIndexMap.put(varRefName, this.localVarIndex);

            BType bType = varDcl.type;

            if (bType.tag == TypeTags.INT ||
                    bType.tag == TypeTags.FLOAT) {
                this.localVarIndex = this.localVarIndex + 2;
            } else if (bType.tag == JTypeTags.JLONG || bType.tag == JTypeTags.JDOUBLE) {
                this.localVarIndex = this.localVarIndex + 2;
            } else {
                this.localVarIndex = this.localVarIndex + 1;
            }
        }

        static String getVarRefName(BIRVariableDcl varDcl) {
            return varDcl.name.value;
        }

        public int getIndex(BIRVariableDcl varDcl) {
            String varRefName = this.getVarRefName(varDcl);
            if (!(this.jvmLocalVarIndexMap.containsKey(varRefName))) {
                this.add(varDcl);
            }

            Integer index = this.jvmLocalVarIndexMap.get(varRefName);
            return index != null ? index : -1;
        }
    }

}<|MERGE_RESOLUTION|>--- conflicted
+++ resolved
@@ -23,15 +23,12 @@
 import org.objectweb.asm.FieldVisitor;
 import org.objectweb.asm.Label;
 import org.objectweb.asm.MethodVisitor;
-<<<<<<< HEAD
 import org.wso2.ballerinalang.compiler.bir.codegen.interop.JType;
 import org.wso2.ballerinalang.compiler.bir.codegen.interop.JTypeTags;
-=======
 import org.wso2.ballerinalang.compiler.bir.codegen.JvmErrorGen.ErrorHandlerGenerator;
 import org.wso2.ballerinalang.compiler.bir.codegen.JvmInstructionGen.InstructionGenerator;
 import org.wso2.ballerinalang.compiler.bir.codegen.JvmLabelGen.LabelGenerator;
 import org.wso2.ballerinalang.compiler.bir.codegen.JvmTerminatorGen.TerminatorGenerator;
->>>>>>> 2ba6e849
 import org.wso2.ballerinalang.compiler.bir.model.BIRInstruction;
 import org.wso2.ballerinalang.compiler.bir.model.BIRNode;
 import org.wso2.ballerinalang.compiler.bir.model.BIRNode.BIRAnnotationArrayValue;
@@ -66,6 +63,7 @@
 import org.wso2.ballerinalang.util.Flags;
 
 import java.util.ArrayList;
+import java.util.Arrays;
 import java.util.Collections;
 import java.util.List;
 import java.util.Map;
@@ -224,13 +222,11 @@
 import static org.wso2.ballerinalang.compiler.bir.model.BIRTerminator.Call;
 import static org.wso2.ballerinalang.compiler.bir.model.BIRTerminator.Return;
 
-
-//import ballerina/bir;
-//import ballerina/io;
-//import ballerina/jvm;
-//import ballerina/stringutils;
-//import ballerinax/java;
-
+/**
+ * BIR function to JVM byte code generation class.
+ *
+ * @since 1.2.0
+ */
 public class JvmMethodGen {
     public static List<String> generatedInitFuncs = new ArrayList<>();
     public static int nextId = -1;
@@ -311,7 +307,7 @@
         // we cannot set this during strand creation, because function call do not have this info.
         if (func.workerChannels.length > 0) {
             mv.visitVarInsn(ALOAD, localVarOffset);
-            loadChannelDetails(mv, func.workerChannels);
+            loadChannelDetails(mv, Arrays.asList(func.workerChannels));
             mv.visitMethodInsn(INVOKEVIRTUAL, STRAND, "updateChannelDetails", String.format("([L%s;)V", CHANNEL_DETAILS), false);
         }
 
@@ -1426,14 +1422,8 @@
         }
     }
 
-<<<<<<< HEAD
     public static String getMethodDesc(@Nilable List<BType> paramTypes, @Nilable BType retType, @Nilable BType attachedType /* = () */,
                                        boolean isExtern /* = false */, boolean useBString /* = false */) {
-=======
-    static String getMethodDesc(@Nilable List<BType> paramTypes, @Nilable BType retType, @Nilable BType
-            attachedType /* = () */,
-                                boolean isExtern /* = false */, boolean useBString /* = false */) {
->>>>>>> 2ba6e849
         String desc = "(Lorg/ballerinalang/jvm/scheduling/Strand;";
 
         if (attachedType instanceof BType) {
@@ -2763,13 +2753,9 @@
         return funcName;
     }
 
-<<<<<<< HEAD
-    static handle /* = @java:Method getProperty(handle propertyName */)
+//    static handle /* = @java:Method getProperty(handle propertyName */)
 
     public static class BalToJVMIndexMap {
-=======
-    static class BalToJVMIndexMap {
->>>>>>> 2ba6e849
         private int localVarIndex = 0;
         private Map<String, Integer> jvmLocalVarIndexMap = null;
 
