/*
 *  Copyright (c) 2018, WSO2 Inc. (http://www.wso2.org) All Rights Reserved.
 *
 *  WSO2 Inc. licenses this file to you under the Apache License,
 *  Version 2.0 (the "License"); you may not use this file except
 *  in compliance with the License.
 *  You may obtain a copy of the License at
 *
 *    http://www.apache.org/licenses/LICENSE-2.0
 *
 *  Unless required by applicable law or agreed to in writing,
 *  software distributed under the License is distributed on an
 *  "AS IS" BASIS, WITHOUT WARRANTIES OR CONDITIONS OF ANY
 *  KIND, either express or implied.  See the License for the
 *  specific language governing permissions and limitations
 *  under the License.
 */
package org.wso2.ballerinalang.compiler.bir.codegen;

import org.ballerinalang.compiler.BLangCompilerException;
import org.ballerinalang.model.elements.PackageID;
import org.objectweb.asm.ClassWriter;
import org.objectweb.asm.FieldVisitor;
import org.objectweb.asm.Label;
import org.objectweb.asm.MethodVisitor;
import org.wso2.ballerinalang.compiler.bir.codegen.JvmErrorGen.ErrorHandlerGenerator;
import org.wso2.ballerinalang.compiler.bir.codegen.JvmInstructionGen.InstructionGenerator;
import org.wso2.ballerinalang.compiler.bir.codegen.JvmLabelGen.LabelGenerator;
import org.wso2.ballerinalang.compiler.bir.codegen.JvmTerminatorGen.TerminatorGenerator;
import org.wso2.ballerinalang.compiler.bir.codegen.interop.JType;
import org.wso2.ballerinalang.compiler.bir.codegen.interop.JTypeTags;
import org.wso2.ballerinalang.compiler.bir.model.BIRInstruction;
import org.wso2.ballerinalang.compiler.bir.model.BIRNode;
import org.wso2.ballerinalang.compiler.bir.model.BIRNode.BIRAnnotationArrayValue;
import org.wso2.ballerinalang.compiler.bir.model.BIRNode.BIRAnnotationAttachment;
import org.wso2.ballerinalang.compiler.bir.model.BIRNode.BIRAnnotationLiteralValue;
import org.wso2.ballerinalang.compiler.bir.model.BIRNode.BIRAnnotationRecordValue;
import org.wso2.ballerinalang.compiler.bir.model.BIRNode.BIRAnnotationValue;
import org.wso2.ballerinalang.compiler.bir.model.BIRNode.BIRBasicBlock;
import org.wso2.ballerinalang.compiler.bir.model.BIRNode.BIRFunction;
import org.wso2.ballerinalang.compiler.bir.model.BIRNode.BIRFunctionParameter;
import org.wso2.ballerinalang.compiler.bir.model.BIRNode.BIRPackage;
import org.wso2.ballerinalang.compiler.bir.model.BIRNode.BIRTypeDefinition;
import org.wso2.ballerinalang.compiler.bir.model.BIRNode.BIRVariableDcl;
import org.wso2.ballerinalang.compiler.bir.model.BIRNonTerminator.BinaryOp;
import org.wso2.ballerinalang.compiler.bir.model.BIROperand;
import org.wso2.ballerinalang.compiler.bir.model.BIRTerminator;
import org.wso2.ballerinalang.compiler.bir.model.BIRTerminator.AsyncCall;
import org.wso2.ballerinalang.compiler.bir.model.BIRTerminator.GOTO;
import org.wso2.ballerinalang.compiler.bir.model.InstructionKind;
import org.wso2.ballerinalang.compiler.bir.model.VarKind;
import org.wso2.ballerinalang.compiler.bir.model.VarScope;
import org.wso2.ballerinalang.compiler.semantics.model.symbols.BInvokableSymbol;
import org.wso2.ballerinalang.compiler.semantics.model.symbols.BPackageSymbol;
import org.wso2.ballerinalang.compiler.semantics.model.types.BField;
import org.wso2.ballerinalang.compiler.semantics.model.types.BFutureType;
import org.wso2.ballerinalang.compiler.semantics.model.types.BInvokableType;
import org.wso2.ballerinalang.compiler.semantics.model.types.BNilType;
import org.wso2.ballerinalang.compiler.semantics.model.types.BObjectType;
import org.wso2.ballerinalang.compiler.semantics.model.types.BServiceType;
import org.wso2.ballerinalang.compiler.semantics.model.types.BType;
import org.wso2.ballerinalang.compiler.semantics.model.types.BUnionType;
import org.wso2.ballerinalang.compiler.util.Name;
import org.wso2.ballerinalang.compiler.util.TypeTags;
import org.wso2.ballerinalang.compiler.util.diagnotic.DiagnosticPos;
import org.wso2.ballerinalang.util.Flags;

import java.util.ArrayList;
import java.util.Arrays;
import java.util.Collections;
import java.util.HashMap;
import java.util.List;
import java.util.Map;

import static org.objectweb.asm.ClassWriter.COMPUTE_FRAMES;
import static org.objectweb.asm.Opcodes.AALOAD;
import static org.objectweb.asm.Opcodes.AASTORE;
import static org.objectweb.asm.Opcodes.ACC_PUBLIC;
import static org.objectweb.asm.Opcodes.ACC_STATIC;
import static org.objectweb.asm.Opcodes.ACC_SUPER;
import static org.objectweb.asm.Opcodes.ACONST_NULL;
import static org.objectweb.asm.Opcodes.ALOAD;
import static org.objectweb.asm.Opcodes.ANEWARRAY;
import static org.objectweb.asm.Opcodes.ARETURN;
import static org.objectweb.asm.Opcodes.ASTORE;
import static org.objectweb.asm.Opcodes.ATHROW;
import static org.objectweb.asm.Opcodes.BIPUSH;
import static org.objectweb.asm.Opcodes.CHECKCAST;
import static org.objectweb.asm.Opcodes.DCONST_0;
import static org.objectweb.asm.Opcodes.DLOAD;
import static org.objectweb.asm.Opcodes.DSTORE;
import static org.objectweb.asm.Opcodes.DUP;
import static org.objectweb.asm.Opcodes.DUP_X1;
import static org.objectweb.asm.Opcodes.FCONST_0;
import static org.objectweb.asm.Opcodes.FLOAD;
import static org.objectweb.asm.Opcodes.FSTORE;
import static org.objectweb.asm.Opcodes.GETFIELD;
import static org.objectweb.asm.Opcodes.GETSTATIC;
import static org.objectweb.asm.Opcodes.GOTO;
import static org.objectweb.asm.Opcodes.IADD;
import static org.objectweb.asm.Opcodes.ICONST_0;
import static org.objectweb.asm.Opcodes.ICONST_1;
import static org.objectweb.asm.Opcodes.IFEQ;
import static org.objectweb.asm.Opcodes.IFGT;
import static org.objectweb.asm.Opcodes.IFNE;
import static org.objectweb.asm.Opcodes.IFNULL;
import static org.objectweb.asm.Opcodes.ILOAD;
import static org.objectweb.asm.Opcodes.INVOKEINTERFACE;
import static org.objectweb.asm.Opcodes.INVOKESPECIAL;
import static org.objectweb.asm.Opcodes.INVOKESTATIC;
import static org.objectweb.asm.Opcodes.INVOKEVIRTUAL;
import static org.objectweb.asm.Opcodes.ISTORE;
import static org.objectweb.asm.Opcodes.ISUB;
import static org.objectweb.asm.Opcodes.LCONST_0;
import static org.objectweb.asm.Opcodes.LLOAD;
import static org.objectweb.asm.Opcodes.LSTORE;
import static org.objectweb.asm.Opcodes.NEW;
import static org.objectweb.asm.Opcodes.POP;
import static org.objectweb.asm.Opcodes.PUTFIELD;
import static org.objectweb.asm.Opcodes.RETURN;
import static org.objectweb.asm.Opcodes.SIPUSH;
import static org.objectweb.asm.Opcodes.V1_8;
import static org.wso2.ballerinalang.compiler.bir.codegen.JvmConstants.ANNOTATION_MAP_NAME;
import static org.wso2.ballerinalang.compiler.bir.codegen.JvmConstants.ANNOTATION_UTILS;
import static org.wso2.ballerinalang.compiler.bir.codegen.JvmConstants.ARGUMENT_PARSER;
import static org.wso2.ballerinalang.compiler.bir.codegen.JvmConstants.ARRAY_VALUE;
import static org.wso2.ballerinalang.compiler.bir.codegen.JvmConstants.BALLERINA;
import static org.wso2.ballerinalang.compiler.bir.codegen.JvmConstants.BAL_ERRORS;
import static org.wso2.ballerinalang.compiler.bir.codegen.JvmConstants.BAL_EXTENSION;
import static org.wso2.ballerinalang.compiler.bir.codegen.JvmConstants.BTYPE;
import static org.wso2.ballerinalang.compiler.bir.codegen.JvmConstants.BUILT_IN_PACKAGE_NAME;
import static org.wso2.ballerinalang.compiler.bir.codegen.JvmConstants.CHANNEL_DETAILS;
import static org.wso2.ballerinalang.compiler.bir.codegen.JvmConstants.COMPATIBILITY_CHECKER;
import static org.wso2.ballerinalang.compiler.bir.codegen.JvmConstants.CURRENT_MODULE_INIT;
import static org.wso2.ballerinalang.compiler.bir.codegen.JvmConstants.DECIMAL_VALUE;
import static org.wso2.ballerinalang.compiler.bir.codegen.JvmConstants.DEFAULTABLE_ARGS_ANOT_FIELD;
import static org.wso2.ballerinalang.compiler.bir.codegen.JvmConstants.DEFAULTABLE_ARGS_ANOT_NAME;
import static org.wso2.ballerinalang.compiler.bir.codegen.JvmConstants.ERROR_VALUE;
import static org.wso2.ballerinalang.compiler.bir.codegen.JvmConstants.FUNCTION;
import static org.wso2.ballerinalang.compiler.bir.codegen.JvmConstants.FUNCTION_POINTER;
import static org.wso2.ballerinalang.compiler.bir.codegen.JvmConstants.FUTURE_VALUE;
import static org.wso2.ballerinalang.compiler.bir.codegen.JvmConstants.HANDLE_RETURNED_ERROR_METHOD;
import static org.wso2.ballerinalang.compiler.bir.codegen.JvmConstants.HANDLE_STOP_PANIC_METHOD;
import static org.wso2.ballerinalang.compiler.bir.codegen.JvmConstants.HANDLE_THROWABLE_METHOD;
import static org.wso2.ballerinalang.compiler.bir.codegen.JvmConstants.HANDLE_VALUE;
import static org.wso2.ballerinalang.compiler.bir.codegen.JvmConstants.JAVA_PACKAGE_SEPERATOR;
import static org.wso2.ballerinalang.compiler.bir.codegen.JvmConstants.JAVA_RUNTIME;
import static org.wso2.ballerinalang.compiler.bir.codegen.JvmConstants.JAVA_THREAD;
import static org.wso2.ballerinalang.compiler.bir.codegen.JvmConstants.LAUNCH_UTILS;
import static org.wso2.ballerinalang.compiler.bir.codegen.JvmConstants.MAP_VALUE;
import static org.wso2.ballerinalang.compiler.bir.codegen.JvmConstants.MODULE_INIT;
import static org.wso2.ballerinalang.compiler.bir.codegen.JvmConstants.MODULE_INIT_CLASS_NAME;
import static org.wso2.ballerinalang.compiler.bir.codegen.JvmConstants.MODULE_START;
import static org.wso2.ballerinalang.compiler.bir.codegen.JvmConstants.MODULE_STOP;
import static org.wso2.ballerinalang.compiler.bir.codegen.JvmConstants.OBJECT;
import static org.wso2.ballerinalang.compiler.bir.codegen.JvmConstants.OBJECT_VALUE;
import static org.wso2.ballerinalang.compiler.bir.codegen.JvmConstants.PANIC_FIELD;
import static org.wso2.ballerinalang.compiler.bir.codegen.JvmConstants.RUNTIME_UTILS;
import static org.wso2.ballerinalang.compiler.bir.codegen.JvmConstants.SCHEDULER;
import static org.wso2.ballerinalang.compiler.bir.codegen.JvmConstants.SCHEDULER_START_METHOD;
import static org.wso2.ballerinalang.compiler.bir.codegen.JvmConstants.SCHEDULE_FUNCTION_METHOD;
import static org.wso2.ballerinalang.compiler.bir.codegen.JvmConstants.STRAND;
import static org.wso2.ballerinalang.compiler.bir.codegen.JvmConstants.STREAM_VALUE;
import static org.wso2.ballerinalang.compiler.bir.codegen.JvmConstants.STRING_VALUE;
import static org.wso2.ballerinalang.compiler.bir.codegen.JvmConstants.THROWABLE;
import static org.wso2.ballerinalang.compiler.bir.codegen.JvmConstants.TYPEDESC_VALUE;
import static org.wso2.ballerinalang.compiler.bir.codegen.JvmConstants.VALUE_CREATOR;
import static org.wso2.ballerinalang.compiler.bir.codegen.JvmConstants.WINDOWS_PATH_SEPERATOR;
import static org.wso2.ballerinalang.compiler.bir.codegen.JvmConstants.XML_VALUE;
import static org.wso2.ballerinalang.compiler.bir.codegen.JvmInstructionGen.B_STRING_VALUE;
import static org.wso2.ballerinalang.compiler.bir.codegen.JvmInstructionGen.InstructionGenerator.visitInvokeDyn;
import static org.wso2.ballerinalang.compiler.bir.codegen.JvmInstructionGen.addBoxInsn;
import static org.wso2.ballerinalang.compiler.bir.codegen.JvmInstructionGen.addUnboxInsn;
import static org.wso2.ballerinalang.compiler.bir.codegen.JvmInstructionGen.isBString;
import static org.wso2.ballerinalang.compiler.bir.codegen.JvmObservabilityGen.emitReportErrorInvocation;
import static org.wso2.ballerinalang.compiler.bir.codegen.JvmObservabilityGen.emitStartObservationInvocation;
import static org.wso2.ballerinalang.compiler.bir.codegen.JvmObservabilityGen.emitStopObservationInvocation;
import static org.wso2.ballerinalang.compiler.bir.codegen.JvmObservabilityGen.getFullQualifiedRemoteFunctionName;
import static org.wso2.ballerinalang.compiler.bir.codegen.JvmPackageGen.JavaClass;
import static org.wso2.ballerinalang.compiler.bir.codegen.JvmPackageGen.birFunctionMap;
import static org.wso2.ballerinalang.compiler.bir.codegen.JvmPackageGen.currentClass;
import static org.wso2.ballerinalang.compiler.bir.codegen.JvmPackageGen.getFunctionWrapper;
import static org.wso2.ballerinalang.compiler.bir.codegen.JvmPackageGen.getModuleLevelClassName;
import static org.wso2.ballerinalang.compiler.bir.codegen.JvmPackageGen.getPackageName;
import static org.wso2.ballerinalang.compiler.bir.codegen.JvmPackageGen.lookupGlobalVarClassName;
import static org.wso2.ballerinalang.compiler.bir.codegen.JvmPackageGen.packageToModuleId;
import static org.wso2.ballerinalang.compiler.bir.codegen.JvmPackageGen.symbolTable;
import static org.wso2.ballerinalang.compiler.bir.codegen.JvmTerminatorGen.TerminatorGenerator.toNameString;
import static org.wso2.ballerinalang.compiler.bir.codegen.JvmTerminatorGen.cleanupObjectTypeName;
import static org.wso2.ballerinalang.compiler.bir.codegen.JvmTerminatorGen.isExternStaticFunctionCall;
import static org.wso2.ballerinalang.compiler.bir.codegen.JvmTerminatorGen.loadChannelDetails;
import static org.wso2.ballerinalang.compiler.bir.codegen.JvmTypeGen.loadLocalType;
import static org.wso2.ballerinalang.compiler.bir.codegen.JvmTypeGen.loadType;
import static org.wso2.ballerinalang.compiler.bir.codegen.JvmTypeGen.typeOwnerClass;
import static org.wso2.ballerinalang.compiler.bir.codegen.interop.ExternalMethodGen.genJMethodForBExternalFunc;
import static org.wso2.ballerinalang.compiler.bir.codegen.interop.ExternalMethodGen.isBallerinaBuiltinModule;
import static org.wso2.ballerinalang.compiler.bir.codegen.interop.InteropMethodGen.JInstruction;
import static org.wso2.ballerinalang.compiler.bir.codegen.interop.InteropMethodGen.getJTypeSignature;
import static org.wso2.ballerinalang.compiler.bir.codegen.interop.InteropMethodGen.getSignatureForJType;
import static org.wso2.ballerinalang.compiler.bir.model.BIRNonTerminator.ConstantLoad;
import static org.wso2.ballerinalang.compiler.bir.model.BIRNonTerminator.FPLoad;
import static org.wso2.ballerinalang.compiler.bir.model.BIRNonTerminator.FieldAccess;
import static org.wso2.ballerinalang.compiler.bir.model.BIRNonTerminator.IsLike;
import static org.wso2.ballerinalang.compiler.bir.model.BIRNonTerminator.Move;
import static org.wso2.ballerinalang.compiler.bir.model.BIRNonTerminator.NewArray;
import static org.wso2.ballerinalang.compiler.bir.model.BIRNonTerminator.NewError;
import static org.wso2.ballerinalang.compiler.bir.model.BIRNonTerminator.NewInstance;
import static org.wso2.ballerinalang.compiler.bir.model.BIRNonTerminator.NewStringXMLQName;
import static org.wso2.ballerinalang.compiler.bir.model.BIRNonTerminator.NewStructure;
import static org.wso2.ballerinalang.compiler.bir.model.BIRNonTerminator.NewTypeDesc;
import static org.wso2.ballerinalang.compiler.bir.model.BIRNonTerminator.NewXMLComment;
import static org.wso2.ballerinalang.compiler.bir.model.BIRNonTerminator.NewXMLElement;
import static org.wso2.ballerinalang.compiler.bir.model.BIRNonTerminator.NewXMLProcIns;
import static org.wso2.ballerinalang.compiler.bir.model.BIRNonTerminator.NewXMLQName;
import static org.wso2.ballerinalang.compiler.bir.model.BIRNonTerminator.NewXMLText;
import static org.wso2.ballerinalang.compiler.bir.model.BIRNonTerminator.TypeCast;
import static org.wso2.ballerinalang.compiler.bir.model.BIRNonTerminator.TypeTest;
import static org.wso2.ballerinalang.compiler.bir.model.BIRNonTerminator.UnaryOP;
import static org.wso2.ballerinalang.compiler.bir.model.BIRNonTerminator.XMLAccess;
import static org.wso2.ballerinalang.compiler.bir.model.BIRTerminator.Branch;
import static org.wso2.ballerinalang.compiler.bir.model.BIRTerminator.Call;
import static org.wso2.ballerinalang.compiler.bir.model.BIRTerminator.Return;

/**
 * BIR function to JVM byte code generation class.
 *
 * @since 1.2.0
 */
public class JvmMethodGen {

    public static int nextId = -1;
    public static int nextVarId = -1;

    private static final FunctionParamComparator FUNCTION_PARAM_COMPARATOR = new FunctionParamComparator();
    static BUnionType errorOrNilType;

    static void generateMethod(BIRFunction birFunc,
                               ClassWriter cw,
                               BIRPackage birModule,
                               @Nilable BType attachedType /* = () */,
                               boolean isService /* = false */,
                               String serviceName /* = "" */) {

        if (isExternFunc(birFunc)) {
            genJMethodForBExternalFunc(birFunc, cw, birModule, attachedType);
        } else {
            genJMethodForBFunc(birFunc, cw, birModule, isService, serviceName, attachedType);
        }
    }

    public static void genJMethodForBFunc(BIRFunction func,
                                          ClassWriter cw,
                                          BIRPackage module,
                                          boolean isService,
                                          String serviceName,
                                          @Nilable BType attachedType /* = () */) {

        String currentPackageName = getPackageName(module.org.value, module.name.value, module.version.value);
        BalToJVMIndexMap indexMap = new BalToJVMIndexMap();
        String funcName = cleanupFunctionName(func.name.value);
        int returnVarRefIndex = -1;

        BIRVariableDcl strandVar = new BIRVariableDcl(symbolTable.stringType, new Name("strand"),
                VarScope.FUNCTION, VarKind.ARG);
        int ignoreStrandVarIndex = indexMap.getIndex(strandVar);

        // generate method desc
        String desc = getMethodDesc(func.type.paramTypes, func.type.retType, null, false);
        int access = ACC_PUBLIC;
        int localVarOffset;
        if (attachedType != null) {
            localVarOffset = 1;

            // add the self as the first local var
            // TODO: find a better way
            BIRVariableDcl selfVar = new BIRVariableDcl(symbolTable.anyType, new Name("self"),
                    VarScope.FUNCTION, VarKind.ARG);
            int ignoreSelfVarIndex = indexMap.getIndex(selfVar);
        } else {
            localVarOffset = 0;
            access += ACC_STATIC;
        }

        MethodVisitor mv = cw.visitMethod(access, funcName, desc, null, null);
        InstructionGenerator instGen = new InstructionGenerator(mv, indexMap, module);
        ErrorHandlerGenerator errorGen = new ErrorHandlerGenerator(mv, indexMap, currentPackageName);
        LabelGenerator labelGen = new LabelGenerator();

        mv.visitCode();

        @Nilable Label tryStart = null;
        boolean isObserved = false;
        boolean isWorker = (func.flags & Flags.WORKER) == Flags.WORKER;
        boolean isRemote = (func.flags & Flags.REMOTE) == Flags.REMOTE;
        if ((isService || isRemote || isWorker) && !"__init".equals(funcName) && !"$__init$".equals(funcName)) {
            // create try catch block to start and stop observability.
            isObserved = true;
            tryStart = labelGen.getLabel("try-start");
            mv.visitLabel(tryStart);
        }

        Label methodStartLabel = new Label();
        mv.visitLabel(methodStartLabel);

        // generate method body
        int k = 1;

        // set channel details to strand.
        // these channel info is required to notify datachannels, when there is a panic
        // we cannot set this during strand creation, because function call do not have this info.
        if (func.workerChannels.length > 0) {
            mv.visitVarInsn(ALOAD, localVarOffset);
            loadChannelDetails(mv, Arrays.asList(func.workerChannels));
            mv.visitMethodInsn(INVOKEVIRTUAL, STRAND, "updateChannelDetails",
                    String.format("([L%s;)V", CHANNEL_DETAILS), false);
        }

        // panic if this strand is cancelled
        checkStrandCancelled(mv, localVarOffset);

        func.localVars.sort(FUNCTION_PARAM_COMPARATOR);

        @Nilable List<BIRVariableDcl> localVars = func.localVars;
        while (k < localVars.size()) {
            BIRVariableDcl localVar = getVariableDcl(localVars.get(k));
            int index = indexMap.getIndex(localVar);
            if (localVar.kind != VarKind.ARG) {
                BType bType = localVar.type;
                genDefaultValue(mv, bType, index);
            }
            k += 1;
        }

        BIRVariableDcl varDcl = getVariableDcl(localVars.get(0));
        returnVarRefIndex = indexMap.getIndex(varDcl);
        BType returnType = func.type.retType;
        genDefaultValue(mv, returnType, returnVarRefIndex);

        BIRVariableDcl stateVar = new BIRVariableDcl(symbolTable.stringType, //should  be javaInt
                new Name("state"), null, VarKind.TEMP);
        int stateVarIndex = indexMap.getIndex(stateVar);
        mv.visitInsn(ICONST_0);
        mv.visitVarInsn(ISTORE, stateVarIndex);

        mv.visitVarInsn(ALOAD, localVarOffset);
        mv.visitFieldInsn(GETFIELD, "org/ballerinalang/jvm/scheduling/Strand", "resumeIndex", "I");
        Label resumeLable = labelGen.getLabel(funcName + "resume");
        mv.visitJumpInsn(IFGT, resumeLable);

        Label varinitLable = labelGen.getLabel(funcName + "varinit");
        mv.visitLabel(varinitLable);

        // uncomment to test yield
        // mv.visitFieldInsn(GETSTATIC, className, "i", "I");
        // mv.visitInsn(ICONST_1);
        // mv.visitInsn(IADD);
        // mv.visitFieldInsn(PUTSTATIC, className, "i", "I");

        // process basic blocks
        @Nilable List<BIRBasicBlock> basicBlocks = func.basicBlocks;

        List<Label> lables = new ArrayList<>();
        List<Integer> states = new ArrayList<>();

        int i = 0;
        int caseIndex = 0;
        while (i < basicBlocks.size()) {
            BIRBasicBlock bb = getBasicBlock(basicBlocks.get(i));
            if (i == 0) {
                lables.add(caseIndex, labelGen.getLabel(funcName + bb.id.value));
                states.add(caseIndex, caseIndex);
                caseIndex += 1;
            }
            lables.add(caseIndex, labelGen.getLabel(funcName + bb.id.value + "beforeTerm"));
            states.add(caseIndex, caseIndex);
            caseIndex += 1;
            i = i + 1;
        }

        TerminatorGenerator termGen = new TerminatorGenerator(mv, indexMap, labelGen, errorGen, module);

        // uncomment to test yield
        // mv.visitFieldInsn(GETSTATIC, className, "i", "I");
        // mv.visitIntInsn(BIPUSH, 100);
        // jvm:Label l0 = labelGen.getLabel(funcName + "l0");
        // mv.visitJumpInsn(IF_ICMPNE, l0);
        // mv.visitVarInsn(ALOAD, 0);
        // mv.visitInsn(ICONST_1);
        // mv.visitFieldInsn(PUTFIELD, "org/ballerinalang/jvm/scheduling/Strand", "yield", "Z");
        // termGen.genReturnTerm({kind:"RETURN"}, returnVarRefIndex, func);
        // mv.visitLabel(l0);

        mv.visitVarInsn(ILOAD, stateVarIndex);
        Label yieldLable = labelGen.getLabel(funcName + "yield");
        mv.visitLookupSwitchInsn(yieldLable, toIntArray(states), lables.toArray(new Label[0]));

        generateBasicBlocks(mv, basicBlocks, labelGen, errorGen, instGen, termGen, func, returnVarRefIndex,
                stateVarIndex, localVarOffset, false, module, currentPackageName, attachedType, isObserved, isService,
                serviceName);

        String frameName = getFrameClassName(currentPackageName, funcName, attachedType);
        mv.visitLabel(resumeLable);
        mv.visitVarInsn(ALOAD, localVarOffset);
        mv.visitFieldInsn(GETFIELD, "org/ballerinalang/jvm/scheduling/Strand", "frames", "[Ljava/lang/Object;");
        mv.visitVarInsn(ALOAD, localVarOffset);
        mv.visitInsn(DUP);
        mv.visitFieldInsn(GETFIELD, "org/ballerinalang/jvm/scheduling/Strand", "resumeIndex", "I");
        mv.visitInsn(ICONST_1);
        mv.visitInsn(ISUB);
        mv.visitInsn(DUP_X1);
        mv.visitFieldInsn(PUTFIELD, "org/ballerinalang/jvm/scheduling/Strand", "resumeIndex", "I");
        mv.visitInsn(AALOAD);
        mv.visitTypeInsn(CHECKCAST, frameName);

        generateFrameClassFieldLoad(localVars, mv, indexMap, frameName);
        mv.visitFieldInsn(GETFIELD, frameName, "state", "I");
        mv.visitVarInsn(ISTORE, stateVarIndex);
        mv.visitJumpInsn(GOTO, varinitLable);

        mv.visitLabel(yieldLable);
        mv.visitTypeInsn(NEW, frameName);
        mv.visitInsn(DUP);
        mv.visitMethodInsn(INVOKESPECIAL, frameName, "<init>", "()V", false);

        generateFrameClassFieldUpdate(localVars, mv, indexMap, frameName);

        mv.visitInsn(DUP);
        mv.visitVarInsn(ILOAD, stateVarIndex);
        mv.visitFieldInsn(PUTFIELD, frameName, "state", "I");

        BIRVariableDcl frameVar = new BIRVariableDcl(symbolTable.stringType, new Name("frame"), null, VarKind.TEMP);
        int frameVarIndex = indexMap.getIndex(frameVar);
        mv.visitVarInsn(ASTORE, frameVarIndex);

        mv.visitVarInsn(ALOAD, localVarOffset);
        mv.visitFieldInsn(GETFIELD, "org/ballerinalang/jvm/scheduling/Strand", "frames", "[Ljava/lang/Object;");
        mv.visitVarInsn(ALOAD, localVarOffset);
        mv.visitInsn(DUP);
        mv.visitFieldInsn(GETFIELD, "org/ballerinalang/jvm/scheduling/Strand", "resumeIndex", "I");
        mv.visitInsn(DUP_X1);
        mv.visitInsn(ICONST_1);
        mv.visitInsn(IADD);
        mv.visitFieldInsn(PUTFIELD, "org/ballerinalang/jvm/scheduling/Strand", "resumeIndex", "I");
        mv.visitVarInsn(ALOAD, frameVarIndex);
        mv.visitInsn(AASTORE);

        Label methodEndLabel = new Label();
        // generate the try catch finally to stop observing if an error occurs.
        if (isObserved) {
            Label tryEnd = labelGen.getLabel("try-end");
            Label tryCatch = labelGen.getLabel("try-handler");
            // visitTryCatchBlock visited at the end since order of the error table matters.
            mv.visitTryCatchBlock((Label) tryStart, tryEnd, tryCatch, ERROR_VALUE);
            Label tryFinally = labelGen.getLabel("try-finally");
            mv.visitTryCatchBlock((Label) tryStart, tryEnd, tryFinally, null);
            Label tryCatchFinally = labelGen.getLabel("try-catch-finally");
            mv.visitTryCatchBlock(tryCatch, tryCatchFinally, tryFinally, null);

            BIRVariableDcl catchVarDcl = new BIRVariableDcl(symbolTable.anyType, new Name("$_catch_$"),
                    VarScope.FUNCTION, VarKind.ARG);
            int catchVarIndex = indexMap.getIndex(catchVarDcl);
            BIRVariableDcl throwableVarDcl = new BIRVariableDcl(symbolTable.anyType, new Name("$_throwable_$"),
                    VarScope.FUNCTION, VarKind.ARG);
            int throwableVarIndex = indexMap.getIndex(throwableVarDcl);

            // Try-To-Finally
            mv.visitLabel(tryEnd);
            // emitStopObservationInvocation(mv, localVarOffset);
            Label tryBlock1 = labelGen.getLabel("try-block-1");
            mv.visitLabel(tryBlock1);
            mv.visitJumpInsn(GOTO, methodEndLabel);

            // Catch Block
            mv.visitLabel(tryCatch);
            mv.visitVarInsn(ASTORE, catchVarIndex);
            Label tryBlock2 = labelGen.getLabel("try-block-2");
            mv.visitLabel(tryBlock2);
            emitReportErrorInvocation(mv, localVarOffset, catchVarIndex);
            mv.visitLabel(tryCatchFinally);
            emitStopObservationInvocation(mv, localVarOffset);
            Label tryBlock3 = labelGen.getLabel("try-block-3");
            mv.visitLabel(tryBlock3);
            // re-throw caught error value
            mv.visitVarInsn(ALOAD, catchVarIndex);
            mv.visitInsn(ATHROW);

            // Finally Block
            mv.visitLabel(tryFinally);
            mv.visitVarInsn(ASTORE, throwableVarIndex);
            emitStopObservationInvocation(mv, localVarOffset);
            Label tryBlock4 = labelGen.getLabel("try-block-4");
            mv.visitLabel(tryBlock4);
            mv.visitVarInsn(ALOAD, throwableVarIndex);
            mv.visitInsn(ATHROW);
        }
        mv.visitLabel(methodEndLabel);
        termGen.genReturnTerm(new Return(null), returnVarRefIndex, func, false, -1);

        // Create Local Variable Table
        k = localVarOffset;
        // Add strand variable to LVT
        mv.visitLocalVariable("__strand", String.format("L%s;", STRAND), null, methodStartLabel, methodEndLabel,
                localVarOffset);
        while (k < localVars.size()) {
            BIRVariableDcl localVar = getVariableDcl(localVars.get(k));
            Label startLabel = methodStartLabel;
            Label endLabel = methodEndLabel;
            boolean tmpBoolParam = localVar.type.tag == TypeTags.BOOLEAN && localVar.name.value.startsWith("%syn");
            if (!tmpBoolParam && (localVar.kind == VarKind.LOCAL || localVar.kind == VarKind.ARG)) {
                // local vars have visible range information
                if (localVar.kind == VarKind.LOCAL) {
                    int insOffset = localVar.insOffset;
                    if (localVar.startBB != null) {
                        startLabel = labelGen.getLabel(funcName + localVar.startBB.id.value + "ins" + insOffset);
                    }
                    if (localVar.endBB != null) {
                        endLabel = labelGen.getLabel(funcName + localVar.endBB.id.value + "beforeTerm");
                    }
                }
                String metaVarName = localVar.metaVarName;
                if (metaVarName != null && !"".equals(metaVarName) &&
                        // filter out compiler added vars
                        !((metaVarName.startsWith("$") && metaVarName.endsWith("$"))
                                || (metaVarName.startsWith("$$") && metaVarName.endsWith("$$"))
                                || metaVarName.startsWith("_$$_"))) {
                    mv.visitLocalVariable(metaVarName, getJVMTypeSign(localVar.type), null,
                                          startLabel, endLabel, indexMap.getIndex(localVar));
                }
            }
            k = k + 1;
        }

        mv.visitMaxs(0, 0);
        mv.visitEnd();
    }

    private static int[] toIntArray(List<Integer> states) {

        int[] ints = new int[states.size()];
        for (int i = 0; i < states.size(); i++) {
            ints[i] = states.get(i);
        }
        return ints;
    }

    private static void generateFrameClassFieldLoad(List<BIRVariableDcl> localVars, MethodVisitor mv,
                                                    BalToJVMIndexMap indexMap, String frameName) {

        int k = 0;
        while (k < localVars.size()) {
            BIRVariableDcl localVar = getVariableDcl(localVars.get(k));
            int index = indexMap.getIndex(localVar);
            BType bType = localVar.type;
            mv.visitInsn(DUP);

            if (TypeTags.isIntegerTypeTag(bType.tag)) {
                mv.visitFieldInsn(GETFIELD, frameName, localVar.name.value.replace("%", "_"), "J");
                mv.visitVarInsn(LSTORE, index);
            } else if (bType.tag == TypeTags.BYTE) {
                mv.visitFieldInsn(GETFIELD, frameName, localVar.name.value.replace("%", "_"), "I");
                mv.visitVarInsn(ISTORE, index);
            } else if (bType.tag == TypeTags.FLOAT) {
                mv.visitFieldInsn(GETFIELD, frameName, localVar.name.value.replace("%", "_"), "D");
                mv.visitVarInsn(DSTORE, index);
            } else if (TypeTags.isStringTypeTag(bType.tag)) {
                mv.visitFieldInsn(GETFIELD, frameName, localVar.name.value.replace("%", "_"),
                                  String.format("L%s;", isBString ? B_STRING_VALUE : STRING_VALUE));
                mv.visitVarInsn(ASTORE, index);
            } else if (bType.tag == TypeTags.DECIMAL) {
                mv.visitFieldInsn(GETFIELD, frameName, localVar.name.value.replace("%", "_"),
                        String.format("L%s;", DECIMAL_VALUE));
                mv.visitVarInsn(ASTORE, index);
            } else if (bType.tag == TypeTags.BOOLEAN) {
                mv.visitFieldInsn(GETFIELD, frameName, localVar.name.value.replace("%", "_"), "Z");
                mv.visitVarInsn(ISTORE, index);
            } else if (bType.tag == TypeTags.MAP || bType.tag == TypeTags.RECORD) {
                mv.visitFieldInsn(GETFIELD, frameName, localVar.name.value.replace("%", "_"),
                        String.format("L%s;", MAP_VALUE));
                mv.visitVarInsn(ASTORE, index);
            } else if (bType.tag == TypeTags.STREAM) {
                mv.visitFieldInsn(GETFIELD, frameName, localVar.name.value.replace("%", "_"),
                        String.format("L%s;", STREAM_VALUE));
                mv.visitVarInsn(ASTORE, index);
            } else if (bType.tag == TypeTags.ARRAY ||
                    bType.tag == TypeTags.TUPLE) {
                mv.visitFieldInsn(GETFIELD, frameName, localVar.name.value.replace("%", "_"),
                        String.format("L%s;", ARRAY_VALUE));
                mv.visitVarInsn(ASTORE, index);
            } else if (bType.tag == TypeTags.OBJECT) {
                mv.visitFieldInsn(GETFIELD, frameName, localVar.name.value.replace("%", "_"),
                        String.format("L%s;", OBJECT_VALUE));
                mv.visitVarInsn(ASTORE, index);
            } else if (bType.tag == TypeTags.ERROR) {
                mv.visitFieldInsn(GETFIELD, frameName, localVar.name.value.replace("%", "_"),
                        String.format("L%s;", ERROR_VALUE));
                mv.visitVarInsn(ASTORE, index);
            } else if (bType.tag == TypeTags.FUTURE) {
                mv.visitFieldInsn(GETFIELD, frameName, localVar.name.value.replace("%", "_"),
                        String.format("L%s;", FUTURE_VALUE));
                mv.visitVarInsn(ASTORE, index);
            } else if (bType.tag == TypeTags.INVOKABLE) {
                mv.visitFieldInsn(GETFIELD, frameName, localVar.name.value.replace("%", "_"),
                        String.format("L%s;", FUNCTION_POINTER));
                mv.visitVarInsn(ASTORE, index);
            } else if (bType.tag == TypeTags.TYPEDESC) {
                mv.visitFieldInsn(GETFIELD, frameName, localVar.name.value.replace("%", "_"),
                        String.format("L%s;", TYPEDESC_VALUE));
                mv.visitVarInsn(ASTORE, index);
            } else if (bType.tag == TypeTags.NIL ||
                    bType.tag == TypeTags.ANY ||
                    bType.tag == TypeTags.ANYDATA ||
                    bType.tag == TypeTags.UNION ||
                    bType.tag == TypeTags.JSON ||
                    bType.tag == TypeTags.FINITE ||
                    bType.tag == TypeTags.READONLY) {
                mv.visitFieldInsn(GETFIELD, frameName, localVar.name.value.replace("%", "_"),
                        String.format("L%s;", OBJECT));
                mv.visitVarInsn(ASTORE, index);
            } else if (TypeTags.isXMLTypeTag(bType.tag)) {
                mv.visitFieldInsn(GETFIELD, frameName, localVar.name.value.replace("%", "_"),
                        String.format("L%s;", XML_VALUE));
                mv.visitVarInsn(ASTORE, index);
            } else if (bType.tag == TypeTags.HANDLE) {
                mv.visitFieldInsn(GETFIELD, frameName, localVar.name.value.replace("%", "_"),
                        String.format("L%s;", HANDLE_VALUE));
                mv.visitVarInsn(ASTORE, index);
            } else if (bType.tag == JTypeTags.JTYPE) {
                generateFrameClassJFieldLoad(localVar, mv, index, frameName);
            } else {
                throw new BLangCompilerException("JVM generation is not supported for type " +
                        String.format("%s", bType));
            }
            k = k + 1;
        }

    }

    private static void generateFrameClassJFieldLoad(BIRVariableDcl localVar, MethodVisitor mv,
                                                     int index, String frameName) {

        JType jType = (JType) localVar.type;

        if (jType.jTag == JTypeTags.JBYTE) {
            mv.visitFieldInsn(GETFIELD, frameName, localVar.name.value.replace("%", "_"), "I");
            mv.visitVarInsn(ISTORE, index);
        } else if (jType.jTag == JTypeTags.JCHAR) {
            mv.visitFieldInsn(GETFIELD, frameName, localVar.name.value.replace("%", "_"), "I");
            mv.visitVarInsn(ISTORE, index);
        } else if (jType.jTag == JTypeTags.JSHORT) {
            mv.visitFieldInsn(GETFIELD, frameName, localVar.name.value.replace("%", "_"), "I");
            mv.visitVarInsn(ISTORE, index);
        } else if (jType.jTag == JTypeTags.JINT) {
            mv.visitFieldInsn(GETFIELD, frameName, localVar.name.value.replace("%", "_"), "I");
            mv.visitVarInsn(ISTORE, index);
        } else if (jType.jTag == JTypeTags.JLONG) {
            mv.visitFieldInsn(GETFIELD, frameName, localVar.name.value.replace("%", "_"), "J");
            mv.visitVarInsn(LSTORE, index);
        } else if (jType.jTag == JTypeTags.JFLOAT) {
            mv.visitFieldInsn(GETFIELD, frameName, localVar.name.value.replace("%", "_"), "F");
            mv.visitVarInsn(FSTORE, index);
        } else if (jType.jTag == JTypeTags.JDOUBLE) {
            mv.visitFieldInsn(GETFIELD, frameName, localVar.name.value.replace("%", "_"), "D");
            mv.visitVarInsn(DSTORE, index);
        } else if (jType.jTag == JTypeTags.JBOOLEAN) {
            mv.visitFieldInsn(GETFIELD, frameName, localVar.name.value.replace("%", "_"), "Z");
            mv.visitVarInsn(ISTORE, index);
        } else if (jType.jTag == JTypeTags.JARRAY ||
                jType.jTag == JTypeTags.JREF) {
            mv.visitFieldInsn(GETFIELD, frameName, localVar.name.value.replace("%", "_"), getJTypeSignature(jType));
            mv.visitVarInsn(ASTORE, index);
        } else {
            throw new BLangCompilerException("JVM generation is not supported for type " + String.format("%s", jType));
        }
    }

    private static void generateFrameClassFieldUpdate(@Nilable List<BIRVariableDcl> localVars, MethodVisitor mv,
                                                      BalToJVMIndexMap indexMap, String frameName) {

        int k = 0;
        while (k < localVars.size()) {
            BIRVariableDcl localVar = getVariableDcl(localVars.get(k));
            int index = indexMap.getIndex(localVar);
            mv.visitInsn(DUP);

            BType bType = localVar.type;
            if (TypeTags.isIntegerTypeTag(bType.tag)) {
                mv.visitVarInsn(LLOAD, index);
                mv.visitFieldInsn(PUTFIELD, frameName, localVar.name.value.replace("%", "_"), "J");
            } else if (bType.tag == TypeTags.BYTE) {
                mv.visitVarInsn(ILOAD, index);
                mv.visitFieldInsn(PUTFIELD, frameName, localVar.name.value.replace("%", "_"), "I");
            } else if (bType.tag == TypeTags.FLOAT) {
                mv.visitVarInsn(DLOAD, index);
                mv.visitFieldInsn(PUTFIELD, frameName, localVar.name.value.replace("%", "_"), "D");
            } else if (TypeTags.isStringTypeTag(bType.tag)) {
                mv.visitVarInsn(ALOAD, index);
                mv.visitFieldInsn(PUTFIELD, frameName, localVar.name.value.replace("%", "_"),
                                  String.format("L%s;", isBString ? B_STRING_VALUE : STRING_VALUE));
            } else if (bType.tag == TypeTags.DECIMAL) {
                mv.visitVarInsn(ALOAD, index);
                mv.visitFieldInsn(PUTFIELD, frameName, localVar.name.value.replace("%", "_"),
                        String.format("L%s;", DECIMAL_VALUE));
            } else if (bType.tag == TypeTags.BOOLEAN) {
                mv.visitVarInsn(ILOAD, index);
                mv.visitFieldInsn(PUTFIELD, frameName, localVar.name.value.replace("%", "_"), "Z");
            } else if (bType.tag == TypeTags.MAP ||
                    bType.tag == TypeTags.RECORD) {
                mv.visitVarInsn(ALOAD, index);
                mv.visitFieldInsn(PUTFIELD, frameName, localVar.name.value.replace("%", "_"),
                        String.format("L%s;", MAP_VALUE));
            } else if (bType.tag == TypeTags.STREAM) {
                mv.visitVarInsn(ALOAD, index);
                mv.visitFieldInsn(PUTFIELD, frameName, localVar.name.value.replace("%", "_"),
                        String.format("L%s;", STREAM_VALUE));
            } else if (bType.tag == TypeTags.ARRAY ||
                    bType.tag == TypeTags.TUPLE) {
                mv.visitVarInsn(ALOAD, index);
                mv.visitFieldInsn(PUTFIELD, frameName, localVar.name.value.replace("%", "_"),
                        String.format("L%s;", ARRAY_VALUE));
            } else if (bType.tag == TypeTags.ERROR) {
                mv.visitVarInsn(ALOAD, index);
                mv.visitFieldInsn(PUTFIELD, frameName, localVar.name.value.replace("%", "_"),
                        String.format("L%s;", ERROR_VALUE));
            } else if (bType.tag == TypeTags.FUTURE) {
                mv.visitVarInsn(ALOAD, index);
                mv.visitFieldInsn(PUTFIELD, frameName, localVar.name.value.replace("%", "_"),
                        String.format("L%s;", FUTURE_VALUE));
            } else if (bType.tag == TypeTags.TYPEDESC) {
                mv.visitVarInsn(ALOAD, index);
                mv.visitTypeInsn(CHECKCAST, TYPEDESC_VALUE);
                mv.visitFieldInsn(PUTFIELD, frameName, localVar.name.value.replace("%", "_"),
                        String.format("L%s;", TYPEDESC_VALUE));
            } else if (bType.tag == TypeTags.OBJECT) {
                mv.visitVarInsn(ALOAD, index);
                mv.visitFieldInsn(PUTFIELD, frameName, localVar.name.value.replace("%", "_"),
                        String.format("L%s;", OBJECT_VALUE));
            } else if (bType.tag == TypeTags.INVOKABLE) {
                mv.visitVarInsn(ALOAD, index);
                mv.visitFieldInsn(PUTFIELD, frameName, localVar.name.value.replace("%", "_"),
                        String.format("L%s;", FUNCTION_POINTER));
            } else if (bType.tag == TypeTags.NIL ||
                    bType.tag == TypeTags.ANY ||
                    bType.tag == TypeTags.ANYDATA ||
                    bType.tag == TypeTags.UNION ||
                    bType.tag == TypeTags.JSON ||
                    bType.tag == TypeTags.FINITE ||
                    bType.tag == TypeTags.READONLY) {
                mv.visitVarInsn(ALOAD, index);
                mv.visitFieldInsn(PUTFIELD, frameName, localVar.name.value.replace("%", "_"),
                        String.format("L%s;", OBJECT));
            } else if (TypeTags.isXMLTypeTag(bType.tag)) {
                mv.visitVarInsn(ALOAD, index);
                mv.visitFieldInsn(PUTFIELD, frameName, localVar.name.value.replace("%", "_"),
                        String.format("L%s;", XML_VALUE));
            } else if (bType.tag == TypeTags.HANDLE) {
                mv.visitVarInsn(ALOAD, index);
                mv.visitFieldInsn(PUTFIELD, frameName, localVar.name.value.replace("%", "_"),
                        String.format("L%s;", HANDLE_VALUE));
            } else if (bType.tag == JTypeTags.JTYPE) {
                generateFrameClassJFieldUpdate(localVar, mv, index, frameName);
            } else {
                throw new BLangCompilerException("JVM generation is not supported for type " +
                        String.format("%s", bType));
            }
            k = k + 1;
        }
    }

    private static void generateFrameClassJFieldUpdate(BIRVariableDcl localVar, MethodVisitor mv,
                                                       int index, String frameName) {

        JType jType = (JType) localVar.type;
        if (jType.jTag == JTypeTags.JBYTE) {
            mv.visitVarInsn(ILOAD, index);
            mv.visitFieldInsn(PUTFIELD, frameName, localVar.name.value.replace("%", "_"), "B");
        } else if (jType.jTag == JTypeTags.JCHAR) {
            mv.visitVarInsn(ILOAD, index);
            mv.visitFieldInsn(PUTFIELD, frameName, localVar.name.value.replace("%", "_"), "C");
        } else if (jType.jTag == JTypeTags.JSHORT) {
            mv.visitVarInsn(ILOAD, index);
            mv.visitFieldInsn(PUTFIELD, frameName, localVar.name.value.replace("%", "_"), "S");
        } else if (jType.jTag == JTypeTags.JINT) {
            mv.visitVarInsn(ILOAD, index);
            mv.visitFieldInsn(PUTFIELD, frameName, localVar.name.value.replace("%", "_"), "I");
        } else if (jType.jTag == JTypeTags.JLONG) {
            mv.visitVarInsn(LLOAD, index);
            mv.visitFieldInsn(PUTFIELD, frameName, localVar.name.value.replace("%", "_"), "J");
        } else if (jType.jTag == JTypeTags.JFLOAT) {
            mv.visitVarInsn(FLOAD, index);
            mv.visitFieldInsn(PUTFIELD, frameName, localVar.name.value.replace("%", "_"), "F");
        } else if (jType.jTag == JTypeTags.JDOUBLE) {
            mv.visitVarInsn(DLOAD, index);
            mv.visitFieldInsn(PUTFIELD, frameName, localVar.name.value.replace("%", "_"), "D");
        } else if (jType.jTag == JTypeTags.JBOOLEAN) {
            mv.visitVarInsn(ILOAD, index);
            mv.visitFieldInsn(PUTFIELD, frameName, localVar.name.value.replace("%", "_"), "Z");
        } else if (jType.jTag == JTypeTags.JARRAY || jType.jTag == JTypeTags.JREF) {
            String classSig = getJTypeSignature(jType);
            String className = getSignatureForJType(jType);
            mv.visitVarInsn(ALOAD, index);
            mv.visitTypeInsn(CHECKCAST, className);
            mv.visitFieldInsn(PUTFIELD, frameName, localVar.name.value.replace("%", "_"), classSig);
        } else {
            throw new BLangCompilerException("JVM generation is not supported for type " + String.format("%s", jType));
        }
    }

    private static String getJVMTypeSign(BType bType) {

        String jvmType = "";
        if (TypeTags.isIntegerTypeTag(bType.tag)) {
            jvmType = "J";
        } else if (bType.tag == TypeTags.BYTE) {
            jvmType = "I";
        } else if (bType.tag == TypeTags.FLOAT) {
            jvmType = "D";
        } else if (bType.tag == TypeTags.BOOLEAN) {
            jvmType = "Z";
        } else if (TypeTags.isStringTypeTag(bType.tag)) {
            jvmType = String.format("L%s;", STRING_VALUE);
        } else if (bType.tag == TypeTags.DECIMAL) {
            jvmType = String.format("L%s;", DECIMAL_VALUE);
        } else if (bType.tag == TypeTags.MAP || bType.tag == TypeTags.RECORD) {
            jvmType = String.format("L%s;", MAP_VALUE);
        } else if (bType.tag == TypeTags.STREAM) {
            jvmType = String.format("L%s;", STREAM_VALUE);
        } else if (bType.tag == TypeTags.ARRAY ||
                bType.tag == TypeTags.TUPLE) {
            jvmType = String.format("L%s;", ARRAY_VALUE);
        } else if (bType.tag == TypeTags.OBJECT) {
            jvmType = String.format("L%s;", OBJECT_VALUE);
        } else if (bType.tag == TypeTags.ERROR) {
            jvmType = String.format("L%s;", ERROR_VALUE);
        } else if (bType.tag == TypeTags.FUTURE) {
            jvmType = String.format("L%s;", FUTURE_VALUE);
        } else if (bType.tag == TypeTags.INVOKABLE) {
            jvmType = String.format("L%s;", FUNCTION_POINTER);
        } else if (bType.tag == TypeTags.HANDLE) {
            jvmType = String.format("L%s;", HANDLE_VALUE);
        } else if (bType.tag == TypeTags.TYPEDESC) {
            jvmType = String.format("L%s;", TYPEDESC_VALUE);
        } else if (bType.tag == TypeTags.NIL
                || bType.tag == TypeTags.ANY
                || bType.tag == TypeTags.ANYDATA
                || bType.tag == TypeTags.UNION
                || bType.tag == TypeTags.JSON
                || bType.tag == TypeTags.FINITE
                || bType.tag == TypeTags.READONLY) {
            jvmType = String.format("L%s;", OBJECT);
        } else if (bType.tag == JTypeTags.JTYPE) {
            jvmType = getJTypeSignature((JType) bType);
        } else if (TypeTags.isXMLTypeTag(bType.tag)) {
            jvmType = String.format("L%s;", XML_VALUE);
        } else {
            throw new BLangCompilerException("JVM code generation is not supported for type " +
                    String.format("%s", bType));
        }
        return jvmType;
    }

    public static void generateBasicBlocks(MethodVisitor mv, @Nilable List<BIRBasicBlock> basicBlocks,
                                           LabelGenerator labelGen, ErrorHandlerGenerator errorGen,
                                           InstructionGenerator instGen, TerminatorGenerator termGen,
                                           BIRFunction func, int returnVarRefIndex, int stateVarIndex,
                                           int localVarOffset, boolean isArg, BIRPackage module,
                                           String currentPackageName, @Nilable BType attachedType,
                                           boolean isObserved /* = false */,
                                           boolean isService /* = false */, String serviceName /* = "" */) {

        int j = 0;
        String funcName = cleanupFunctionName(func.name.value);

        int caseIndex = 0;

        while (j < basicBlocks.size()) {
            BIRBasicBlock bb = getBasicBlock(basicBlocks.get(j));
            String currentBBName = String.format("%s", bb.id.value);

            // create jvm label
            Label bbLabel = labelGen.getLabel(funcName + bb.id.value);
            mv.visitLabel(bbLabel);
            if (j == 0 && !isArg) {
                // SIPUSH range is (-32768 to 32767) so if the state index goes beyond that, need to use visitLdcInsn
                mv.visitIntInsn(SIPUSH, caseIndex);
                mv.visitVarInsn(ISTORE, stateVarIndex);
                caseIndex += 1;
            }

            String serviceOrConnectorName = serviceName;
            if (isObserved && j == 0) {
                String observationStartMethod = isService ? "startResourceObservation" : "startCallableObservation";
                if (!isService && attachedType != null && attachedType.tag == TypeTags.OBJECT) {
                    // add module org and module name to remote spans.
                    BObjectType attachedTypeObj = (BObjectType) attachedType;
                    serviceOrConnectorName = getFullQualifiedRemoteFunctionName(
                            attachedTypeObj.tsymbol.pkgID.orgName.value,
                            attachedTypeObj.tsymbol.pkgID.name.value, serviceName);
                }
                emitStartObservationInvocation(mv, localVarOffset, serviceOrConnectorName, funcName,
                        observationStartMethod);
            }

            // generate instructions
            int m = 0;
            int insCount = bb.instructions.size();

            InstructionKind insKind;
            while (m < insCount) {
                Label insLabel = labelGen.getLabel(funcName + bb.id.value + "ins" + m);
                mv.visitLabel(insLabel);
                @Nilable BIRInstruction inst = bb.instructions.get(m);
                if (inst == null) {
                    continue;
                } else {
                    insKind = inst.getKind();
                    generateDiagnosticPos(((BIRNode) inst).pos, mv);
                }

                if (inst instanceof BinaryOp) {
                    instGen.generateBinaryOpIns((BinaryOp) inst);
                } else {
                    switch (insKind) {
                        case MOVE:
                            instGen.generateMoveIns((Move) inst);
                            break;
                        case CONST_LOAD:
                            instGen.generateConstantLoadIns((ConstantLoad) inst);
                            break;
                        case NEW_STRUCTURE:
                            instGen.generateMapNewIns((NewStructure) inst, localVarOffset);
                            break;
                        case NEW_INSTANCE:
                            instGen.generateObjectNewIns((NewInstance) inst, localVarOffset);
                            break;
                        case MAP_STORE:
                            instGen.generateMapStoreIns((FieldAccess) inst);
                            break;
                        case NEW_ARRAY:
                            instGen.generateArrayNewIns((NewArray) inst);
                            break;
                        case ARRAY_STORE:
                            instGen.generateArrayStoreIns((FieldAccess) inst);
                            break;
                        case MAP_LOAD:
                            instGen.generateMapLoadIns((FieldAccess) inst);
                            break;
                        case ARRAY_LOAD:
                            instGen.generateArrayValueLoad((FieldAccess) inst);
                            break;
                        case NEW_ERROR:
                            instGen.generateNewErrorIns((NewError) inst);
                            break;
                        case TYPE_CAST:
                            instGen.generateCastIns((TypeCast) inst);
                            break;
                        case IS_LIKE:
                            instGen.generateIsLikeIns((IsLike) inst);
                            break;
                        case TYPE_TEST:
                            instGen.generateTypeTestIns((TypeTest) inst);
                            break;
                        case OBJECT_STORE:
                            instGen.generateObjectStoreIns((FieldAccess) inst);
                            break;
                        case OBJECT_LOAD:
                            instGen.generateObjectLoadIns((FieldAccess) inst);
                            break;
                        case NEW_XML_ELEMENT:
                            instGen.generateNewXMLElementIns((NewXMLElement) inst);
                            break;
                        case NEW_XML_TEXT:
                            instGen.generateNewXMLTextIns((NewXMLText) inst);
                            break;
                        case NEW_XML_COMMENT:
                            instGen.generateNewXMLCommentIns((NewXMLComment) inst);
                            break;
                        case NEW_XML_PI:
                            instGen.generateNewXMLProcIns((NewXMLProcIns) inst);
                            break;
                        case NEW_XML_QNAME:
                            instGen.generateNewXMLQNameIns((NewXMLQName) inst);
                            break;
                        case NEW_STRING_XML_QNAME:
                            instGen.generateNewStringXMLQNameIns((NewStringXMLQName) inst);
                            break;
                        case XML_SEQ_STORE:
                            instGen.generateXMLStoreIns((XMLAccess) inst);
                            break;
                        case XML_SEQ_LOAD:
                            instGen.generateXMLLoadIns((FieldAccess) inst);
                            break;
                        case XML_LOAD:
                            instGen.generateXMLLoadIns((FieldAccess) inst);
                            break;
                        case XML_LOAD_ALL:
                            instGen.generateXMLLoadAllIns((XMLAccess) inst);
                            break;
                        case XML_ATTRIBUTE_STORE:
                            instGen.generateXMLAttrStoreIns((FieldAccess) inst);
                            break;
                        case XML_ATTRIBUTE_LOAD:
                            instGen.generateXMLAttrLoadIns((FieldAccess) inst);
                            break;
                        case FP_LOAD:
                            instGen.generateFPLoadIns((FPLoad) inst);
                            break;
                        case STRING_LOAD:
                            instGen.generateStringLoadIns((FieldAccess) inst);
                            break;
                        case TYPEOF:
                            instGen.generateTypeofIns((UnaryOP) inst);
                            break;
                        case NOT:
                            instGen.generateNotIns((UnaryOP) inst);
                            break;
                        case NEW_TYPEDESC:
                            instGen.generateNewTypedescIns((NewTypeDesc) inst);
                            break;
                        case NEGATE:
                            instGen.generateNegateIns((UnaryOP) inst);
                            break;
                        case PLATFORM:
                            instGen.generatePlatformIns((JInstruction) inst);
                            break;
                        default:
                            throw new BLangCompilerException("JVM generation is not supported for operation " +
                                    String.format("%s", inst));
                    }
                }
                m += 1;
            }

            Label bbEndLable = labelGen.getLabel(funcName + bb.id.value + "beforeTerm");
            mv.visitLabel(bbEndLable);

            BIRTerminator terminator = bb.terminator;
            if (!isArg) {
                // SIPUSH range is (-32768 to 32767) so if the state index goes beyond that, need to use visitLdcInsn
                mv.visitIntInsn(SIPUSH, caseIndex);
                mv.visitVarInsn(ISTORE, stateVarIndex);
                caseIndex += 1;
            }

            // process terminator
            if (!isArg || (!(terminator instanceof Return))) {
                generateDiagnosticPos(terminator.pos, mv);
                if (isModuleInitFunction(module, func) && terminator instanceof Return) {
                    generateAnnotLoad(mv, module.typeDefs, getPackageName(module.org.value, module.name.value,
                                                                          module.version.value));
                }
                termGen.genTerminator(terminator, func, funcName, localVarOffset, returnVarRefIndex, attachedType,
                        isObserved);
            }

            errorGen.generateTryCatch(func, funcName, bb, instGen, termGen, labelGen);

            BIRBasicBlock thenBB = terminator.thenBB;
            if (thenBB != null) {
                genYieldCheck(mv, termGen.labelGen, thenBB, funcName, localVarOffset);
            }
            j += 1;
        }
    }

    private static void genYieldCheck(MethodVisitor mv, LabelGenerator labelGen, BIRBasicBlock thenBB, String funcName,
                                      int localVarOffset) {

        mv.visitVarInsn(ALOAD, localVarOffset);
        mv.visitMethodInsn(INVOKEVIRTUAL, STRAND, "isYielded", "()Z", false);
        Label yieldLabel = labelGen.getLabel(funcName + "yield");
        mv.visitJumpInsn(IFNE, yieldLabel);

        // goto thenBB
        Label gotoLabel = labelGen.getLabel(funcName + thenBB.id.value);
        mv.visitJumpInsn(GOTO, gotoLabel);
    }

    static void generateLambdaMethod(BIRInstruction ins, ClassWriter cw, String lambdaName) {

        @Nilable BType lhsType;
        String orgName;
        String moduleName;
        String version;
        String funcName;
        int paramIndex = 1;
        boolean isVirtual = false;
        InstructionKind kind = ins.getKind();
        if (kind == InstructionKind.ASYNC_CALL) {
            AsyncCall asyncIns = (AsyncCall) ins;
            isVirtual = asyncIns.isVirtual;
            lhsType = asyncIns.lhsOp != null ? asyncIns.lhsOp.variableDcl.type : null;
            orgName = asyncIns.calleePkg.orgName.value;
            moduleName = asyncIns.calleePkg.name.value;
            version = asyncIns.calleePkg.version.value;
            funcName = asyncIns.name.getValue();
        } else if (kind == InstructionKind.FP_LOAD) {
            FPLoad fpIns = (FPLoad) ins;
            lhsType = fpIns.lhsOp.variableDcl.type;
            orgName = fpIns.pkgId.orgName.value;
            moduleName = fpIns.pkgId.name.value;
            version = fpIns.pkgId.version.value;
            funcName = fpIns.funcName.getValue();
        } else {
            throw new BLangCompilerException("JVM lambda method generation is not supported for instruction " +
                    String.format("%s", ins));
        }

        boolean isExternFunction = isExternStaticFunctionCall(ins);
        boolean isBuiltinModule = isBallerinaBuiltinModule(orgName, moduleName);

        BType returnType;
        if (lhsType.tag == TypeTags.FUTURE) {
            returnType = ((BFutureType) lhsType).constraint;
        } else if (ins instanceof FPLoad) {
            returnType = ((FPLoad) ins).retType;
            if (returnType.tag == TypeTags.INVOKABLE) {
                returnType = ((BInvokableType) returnType).retType;
            }
        } else {
            throw new BLangCompilerException("JVM generation is not supported for async return type " +
                    String.format("%s", lhsType));
        }

        int closureMapsCount = 0;
        if (kind == InstructionKind.FP_LOAD) {
            closureMapsCount = ((FPLoad) ins).closureMaps.size();
        }
        String closureMapsDesc = getMapValueDesc(closureMapsCount);

        MethodVisitor mv;
        mv = cw.visitMethod(ACC_PUBLIC + ACC_STATIC, cleanupFunctionName(lambdaName),
                String.format("(%s[L%s;)L%s;", closureMapsDesc, OBJECT, OBJECT), null, null);

        mv.visitCode();
        // load strand as first arg
        // strand and other args are in a object[] param. This param comes after closure maps.
        // hence the closureMapsCount is equal to the array's param index.
        mv.visitVarInsn(ALOAD, closureMapsCount);
        mv.visitInsn(ICONST_0);
        mv.visitInsn(AALOAD);
        mv.visitTypeInsn(CHECKCAST, STRAND);

        if (isExternFunction) {
            Label blockedOnExternLabel = new Label();

            mv.visitInsn(DUP);

            mv.visitMethodInsn(INVOKEVIRTUAL, STRAND, "isBlockedOnExtern", "()Z", false);
            mv.visitJumpInsn(IFEQ, blockedOnExternLabel);

            mv.visitInsn(DUP);
            mv.visitInsn(ICONST_0);
            mv.visitFieldInsn(PUTFIELD, STRAND, "blockedOnExtern", "Z");

            mv.visitInsn(DUP);
            mv.visitFieldInsn(GETFIELD, STRAND, "returnValue", "Ljava/lang/Object;");
            mv.visitInsn(ARETURN);

            mv.visitLabel(blockedOnExternLabel);
        }
        @Nilable List<BType> paramBTypes = new ArrayList<>();

        if (kind == InstructionKind.ASYNC_CALL) {
            AsyncCall asyncIns = (AsyncCall) ins;
            @Nilable List<BIROperand> paramTypes = asyncIns.args;
            if (isVirtual) {
                genLoadDataForObjectAttachedLambdas(asyncIns, mv, closureMapsCount, paramTypes, isBuiltinModule);
                int paramTypeIndex = 1;
                paramIndex = 2;
                while (paramTypeIndex < paramTypes.size()) {
                    generateObjectArgs(mv, paramIndex);
                    paramTypeIndex += 1;
                    paramIndex += 1;
                    if (!isBuiltinModule) {
                        generateObjectArgs(mv, paramIndex);
                        paramIndex += 1;
                    }
                }
            } else {
                // load and cast param values
                int argIndex = 1;
                for (BIROperand paramType : paramTypes) {
                    BIROperand ref = getVarRef(paramType);
                    mv.visitVarInsn(ALOAD, 0);
                    mv.visitIntInsn(BIPUSH, argIndex);
                    mv.visitInsn(AALOAD);
                    addUnboxInsn(mv, ref.variableDcl.type);
                    paramBTypes.add(paramIndex - 1, paramType.variableDcl.type);
                    paramIndex += 1;

                    argIndex += 1;
                    if (!isBuiltinModule) {
                        addBooleanTypeToLambdaParamTypes(mv, 0, argIndex);
                        paramBTypes.add(paramIndex - 1, symbolTable.booleanType);
                        paramIndex += 1;
                    }
                    argIndex += 1;
                }
            }
        } else {
            //load closureMaps
            int i = 0;
            while (i < closureMapsCount) {
                mv.visitVarInsn(ALOAD, i);
                mv.visitInsn(ICONST_1);
                i += 1;
            }

            @Nilable List<BIRVariableDcl> paramTypes = ((FPLoad) ins).params;
            // load and cast param values

            int argIndex = 1;
            for (BIRVariableDcl paramType : paramTypes) {
                BIRVariableDcl dcl = getVariableDcl(paramType);
                mv.visitVarInsn(ALOAD, closureMapsCount);
                mv.visitIntInsn(BIPUSH, argIndex);
                mv.visitInsn(AALOAD);
                addUnboxInsn(mv, dcl.type);
                paramBTypes.add(paramIndex - 1, dcl.type);
                paramIndex += 1;
                i += 1;
                argIndex += 1;

                if (!isBuiltinModule) {
                    addBooleanTypeToLambdaParamTypes(mv, closureMapsCount, argIndex);
                    paramBTypes.add(paramIndex - 1, symbolTable.booleanType);
                    paramIndex += 1;
                }
                argIndex += 1;
            }
        }

        if (isVirtual) {
            String methodDesc = String.format("(L%s;L%s;[L%s;)L%s;", STRAND, STRING_VALUE, OBJECT, OBJECT);
            mv.visitMethodInsn(INVOKEINTERFACE, OBJECT_VALUE, "call", methodDesc, true);
        } else {
            String jvmClass;
            String lookupKey = getPackageName(orgName, moduleName, version) + funcName;
            JvmPackageGen.BIRFunctionWrapper functionWrapper = birFunctionMap.get(lookupKey);
            String methodDesc = getLambdaMethodDesc(paramBTypes, returnType, closureMapsCount);
            if (functionWrapper != null) {
                jvmClass = functionWrapper.fullQualifiedClassName;
            } else {
                BPackageSymbol symbol = CodeGenerator.packageCache.getSymbol(orgName + "/" + moduleName);
                BInvokableSymbol funcSymbol = (BInvokableSymbol) symbol.scope.lookup(new Name(funcName)).symbol;
                BInvokableType type = (BInvokableType) funcSymbol.type;
                ArrayList<BType> params = new ArrayList<>(type.paramTypes);
                if (type.restType != null) {
                    params.add(type.restType);
                }
                for (int j = params.size() - 1; j >= 0; j--) {
                    params.add(j + 1, symbolTable.booleanType);
                }
                String balFileName = funcSymbol.source;

                if (balFileName == null || !balFileName.endsWith(BAL_EXTENSION)) {
                    balFileName = MODULE_INIT_CLASS_NAME;
                }

                jvmClass = getModuleLevelClassName(orgName, moduleName, version,
                        cleanupPathSeperators(cleanupBalExt(balFileName)));
            }

            mv.visitMethodInsn(INVOKESTATIC, jvmClass, funcName, methodDesc, false);
        }

        if (!isVirtual) {
            addBoxInsn(mv, returnType);
        }
        mv.visitInsn(ARETURN);
        mv.visitMaxs(0, 0);
        mv.visitEnd();
    }

    private static void genLoadDataForObjectAttachedLambdas(AsyncCall ins, MethodVisitor mv, int closureMapsCount,
                                                            @Nilable List<BIROperand> paramTypes,
                                                            boolean isBuiltinModule) {

        mv.visitInsn(POP);
        mv.visitVarInsn(ALOAD, closureMapsCount);
        mv.visitInsn(ICONST_1);
        BIROperand ref = getVarRef(ins.args.get(0));
        mv.visitInsn(AALOAD);
        addUnboxInsn(mv, ref.variableDcl.type);
        mv.visitVarInsn(ALOAD, closureMapsCount);
        mv.visitInsn(ICONST_0);
        mv.visitInsn(AALOAD);
        mv.visitTypeInsn(CHECKCAST, STRAND);

        mv.visitLdcInsn(cleanupObjectTypeName(ins.name.value));
        int objectArrayLength = paramTypes.size() - 1;
        if (!isBuiltinModule) {
            mv.visitIntInsn(BIPUSH, objectArrayLength * 2);
        } else {
            mv.visitIntInsn(BIPUSH, objectArrayLength);
        }
        mv.visitTypeInsn(ANEWARRAY, OBJECT);
    }

    private static void generateObjectArgs(MethodVisitor mv, int paramIndex) {

        mv.visitInsn(DUP);
        mv.visitIntInsn(BIPUSH, paramIndex - 2);
        mv.visitVarInsn(ALOAD, 0);
        mv.visitIntInsn(BIPUSH, paramIndex + 1);
        mv.visitInsn(AALOAD);
        mv.visitInsn(AASTORE);
    }

    private static void addBooleanTypeToLambdaParamTypes(MethodVisitor mv, int arrayIndex, int paramIndex) {

        mv.visitVarInsn(ALOAD, arrayIndex);
        mv.visitIntInsn(BIPUSH, paramIndex);
        mv.visitInsn(AALOAD);
        addUnboxInsn(mv, symbolTable.booleanType);
    }

    private static void genDefaultValue(MethodVisitor mv, BType bType, int index) {

        if (TypeTags.isIntegerTypeTag(bType.tag)) {
            mv.visitInsn(LCONST_0);
            mv.visitVarInsn(LSTORE, index);
        } else if (bType.tag == TypeTags.BYTE) {
            mv.visitInsn(ICONST_0);
            mv.visitVarInsn(ISTORE, index);
        } else if (bType.tag == TypeTags.FLOAT) {
            mv.visitInsn(DCONST_0);
            mv.visitVarInsn(DSTORE, index);
        } else if (TypeTags.isStringTypeTag(bType.tag)) {
            mv.visitInsn(ACONST_NULL);
            mv.visitVarInsn(ASTORE, index);
        } else if (bType.tag == TypeTags.BOOLEAN) {
            mv.visitInsn(ICONST_0);
            mv.visitVarInsn(ISTORE, index);
        } else if (bType.tag == TypeTags.MAP ||
                bType.tag == TypeTags.ARRAY ||
                bType.tag == TypeTags.STREAM ||
                bType.tag == TypeTags.ERROR ||
                bType.tag == TypeTags.NIL ||
                bType.tag == TypeTags.ANY ||
                bType.tag == TypeTags.ANYDATA ||
                bType.tag == TypeTags.OBJECT ||
                bType.tag == TypeTags.CHAR_STRING ||
                bType.tag == TypeTags.DECIMAL ||
                bType.tag == TypeTags.UNION ||
                bType.tag == TypeTags.RECORD ||
                bType.tag == TypeTags.TUPLE ||
                bType.tag == TypeTags.FUTURE ||
                bType.tag == TypeTags.JSON ||
                TypeTags.isXMLTypeTag(bType.tag) ||
                bType.tag == TypeTags.INVOKABLE ||
                bType.tag == TypeTags.FINITE ||
                bType.tag == TypeTags.HANDLE ||
                bType.tag == TypeTags.TYPEDESC ||
                bType.tag == TypeTags.READONLY) {
            mv.visitInsn(ACONST_NULL);
            mv.visitVarInsn(ASTORE, index);
        } else if (bType.tag == JTypeTags.JTYPE) {
            genJDefaultValue(mv, (JType) bType, index);
        } else {
            throw new BLangCompilerException("JVM generation is not supported for type " + String.format("%s", bType));
        }
    }

    private static void genJDefaultValue(MethodVisitor mv, JType jType, int index) {

        if (jType.jTag == JTypeTags.JBYTE) {
            mv.visitInsn(ICONST_0);
            mv.visitVarInsn(ISTORE, index);
        } else if (jType.jTag == JTypeTags.JCHAR) {
            mv.visitInsn(ICONST_0);
            mv.visitVarInsn(ISTORE, index);
        } else if (jType.jTag == JTypeTags.JSHORT) {
            mv.visitInsn(ICONST_0);
            mv.visitVarInsn(ISTORE, index);
        } else if (jType.jTag == JTypeTags.JINT) {
            mv.visitInsn(ICONST_0);
            mv.visitVarInsn(ISTORE, index);
        } else if (jType.jTag == JTypeTags.JLONG) {
            mv.visitInsn(LCONST_0);
            mv.visitVarInsn(LSTORE, index);
        } else if (jType.jTag == JTypeTags.JFLOAT) {
            mv.visitInsn(FCONST_0);
            mv.visitVarInsn(FSTORE, index);
        } else if (jType.jTag == JTypeTags.JDOUBLE) {
            mv.visitInsn(DCONST_0);
            mv.visitVarInsn(DSTORE, index);
        } else if (jType.jTag == JTypeTags.JBOOLEAN) {
            mv.visitInsn(ICONST_0);
            mv.visitVarInsn(ISTORE, index);
        } else if (jType.jTag == JTypeTags.JARRAY ||
                jType.jTag == JTypeTags.JREF) {
            mv.visitInsn(ACONST_NULL);
            mv.visitVarInsn(ASTORE, index);
        } else {
            throw new BLangCompilerException("JVM generation is not supported for type " + String.format("%s", jType));
        }
    }

    static void loadDefaultValue(MethodVisitor mv, BType bType) {

        if (TypeTags.isIntegerTypeTag(bType.tag) || bType.tag == TypeTags.BYTE) {
            mv.visitInsn(LCONST_0);
        } else if (bType.tag == TypeTags.FLOAT) {
            mv.visitInsn(DCONST_0);
        } else if (bType.tag == TypeTags.BOOLEAN) {
            mv.visitInsn(ICONST_0);
        } else if (TypeTags.isStringTypeTag(bType.tag) ||
                bType.tag == TypeTags.MAP ||
                bType.tag == TypeTags.ARRAY ||
                bType.tag == TypeTags.ERROR ||
                bType.tag == TypeTags.NIL ||
                bType.tag == TypeTags.ANY ||
                bType.tag == TypeTags.ANYDATA ||
                bType.tag == TypeTags.OBJECT ||
                bType.tag == TypeTags.UNION ||
                bType.tag == TypeTags.RECORD ||
                bType.tag == TypeTags.TUPLE ||
                bType.tag == TypeTags.FUTURE ||
                bType.tag == TypeTags.JSON ||
                TypeTags.isXMLTypeTag(bType.tag) ||
                bType.tag == TypeTags.INVOKABLE ||
                bType.tag == TypeTags.FINITE ||
                bType.tag == TypeTags.HANDLE ||
                bType.tag == TypeTags.TYPEDESC ||
                bType.tag == TypeTags.READONLY) {
            mv.visitInsn(ACONST_NULL);
        } else if (bType.tag == JTypeTags.JTYPE) {
            loadDefaultJValue(mv, (JType) bType);
        } else {
            throw new BLangCompilerException("JVM generation is not supported for type " + String.format("%s", bType));
        }
    }

    private static void loadDefaultJValue(MethodVisitor mv, JType jType) {

        if (jType.jTag == JTypeTags.JBYTE) {
            mv.visitInsn(ICONST_0);
        } else if (jType.jTag == JTypeTags.JCHAR) {
            mv.visitInsn(ICONST_0);
        } else if (jType.jTag == JTypeTags.JSHORT) {
            mv.visitInsn(ICONST_0);
        } else if (jType.jTag == JTypeTags.JINT) {
            mv.visitInsn(ICONST_0);
        } else if (jType.jTag == JTypeTags.JLONG) {
            mv.visitInsn(LCONST_0);
        } else if (jType.jTag == JTypeTags.JFLOAT) {
            mv.visitInsn(FCONST_0);
        } else if (jType.jTag == JTypeTags.JDOUBLE) {
            mv.visitInsn(DCONST_0);
        } else if (jType.jTag == JTypeTags.JBOOLEAN) {
            mv.visitInsn(ICONST_0);
        } else if (jType.jTag == JTypeTags.JARRAY ||
                jType.jTag == JTypeTags.JREF) {
            mv.visitInsn(ACONST_NULL);
        } else {
            throw new BLangCompilerException("JVM generation is not supported for type " + String.format("%s", jType));
        }
    }

    public static String getMethodDesc(@Nilable List<BType> paramTypes, @Nilable BType retType,
                                       @Nilable BType attachedType /* = () */, boolean isExtern /* = false */) {

        StringBuilder desc = new StringBuilder("(Lorg/ballerinalang/jvm/scheduling/Strand;");

        if (attachedType != null) {
            desc.append(getArgTypeSignature(attachedType));
        }

        int i = 0;
        while (i < paramTypes.size()) {
            BType paramType = getType(paramTypes.get(i));
            desc.append(getArgTypeSignature(paramType));
            i += 1;
        }
        String returnType = generateReturnType(retType, isExtern);
        desc.append(returnType);

        return desc.toString();
    }

    private static String getLambdaMethodDesc(@Nilable List<BType> paramTypes, @Nilable BType retType,
                                              int closureMapsCount) {

        StringBuilder desc = new StringBuilder("(Lorg/ballerinalang/jvm/scheduling/Strand;");
        int j = 0;
        while (j < closureMapsCount) {
            j += 1;
            desc.append("L").append(MAP_VALUE).append(";").append("Z");
        }

        int i = 0;
        while (i < paramTypes.size()) {
            BType paramType = getType(paramTypes.get(i));
            desc.append(getArgTypeSignature(paramType));
            i += 1;
        }
        String returnType = generateReturnType(retType, false);
        desc.append(returnType);

        return desc.toString();
    }

    private static String getArgTypeSignature(BType bType) {

        if (TypeTags.isIntegerTypeTag(bType.tag)) {
            return "J";
        } else if (bType.tag == TypeTags.BYTE) {
            return "I";
        } else if (bType.tag == TypeTags.FLOAT) {
            return "D";
        } else if (TypeTags.isStringTypeTag(bType.tag)) {
            return String.format("L%s;", isBString ? B_STRING_VALUE : STRING_VALUE);
        } else if (bType.tag == TypeTags.DECIMAL) {
            return String.format("L%s;", DECIMAL_VALUE);
        } else if (bType.tag == TypeTags.BOOLEAN) {
            return "Z";
        } else if (bType.tag == TypeTags.NIL) {
            return String.format("L%s;", OBJECT);
        } else if (bType.tag == TypeTags.ARRAY || bType.tag == TypeTags.TUPLE) {
            return String.format("L%s;", ARRAY_VALUE);
        } else if (bType.tag == TypeTags.ERROR) {
            return String.format("L%s;", ERROR_VALUE);
        } else if (bType.tag == TypeTags.ANYDATA ||
                bType.tag == TypeTags.UNION ||
                bType.tag == TypeTags.JSON ||
                bType.tag == TypeTags.FINITE ||
                bType.tag == TypeTags.ANY ||
                bType.tag == TypeTags.READONLY) {
            return String.format("L%s;", OBJECT);
        } else if (bType.tag == TypeTags.MAP || bType.tag == TypeTags.RECORD) {
            return String.format("L%s;", MAP_VALUE);
        } else if (bType.tag == TypeTags.FUTURE) {
            return String.format("L%s;", FUTURE_VALUE);
        } else if (bType.tag == TypeTags.STREAM) {
            return String.format("L%s;", STREAM_VALUE);
        } else if (bType.tag == TypeTags.INVOKABLE) {
            return String.format("L%s;", FUNCTION_POINTER);
        } else if (bType.tag == TypeTags.TYPEDESC) {
            return String.format("L%s;", TYPEDESC_VALUE);
        } else if (bType.tag == TypeTags.OBJECT) {
            return String.format("L%s;", OBJECT_VALUE);
        } else if (TypeTags.isXMLTypeTag(bType.tag)) {
            return String.format("L%s;", XML_VALUE);
        } else if (bType.tag == TypeTags.HANDLE) {
            return String.format("L%s;", HANDLE_VALUE);
        } else {
            throw new BLangCompilerException("JVM generation is not supported for type " + String.format("%s", bType));
        }
    }

    private static String generateReturnType(@Nilable BType bType, boolean isExtern /* = false */) {

        if (bType == null || bType.tag == TypeTags.NIL) {
            if (isExtern) {
                return ")V";
            }
            return String.format(")L%s;", OBJECT);
        } else if (TypeTags.isIntegerTypeTag(bType.tag)) {
            return ")J";
        } else if (bType.tag == TypeTags.BYTE) {
            return ")I";
        } else if (bType.tag == TypeTags.FLOAT) {
            return ")D";
        } else if (TypeTags.isStringTypeTag(bType.tag)) {
            return String.format(")L%s;", isBString ? B_STRING_VALUE : STRING_VALUE);
        } else if (bType.tag == TypeTags.DECIMAL) {
            return String.format(")L%s;", DECIMAL_VALUE);
        } else if (bType.tag == TypeTags.BOOLEAN) {
            return ")Z";
        } else if (bType.tag == TypeTags.ARRAY ||
                bType.tag == TypeTags.TUPLE) {
            return String.format(")L%s;", ARRAY_VALUE);
        } else if (bType.tag == TypeTags.MAP ||
                bType.tag == TypeTags.RECORD) {
            return String.format(")L%s;", MAP_VALUE);
        } else if (bType.tag == TypeTags.ERROR) {
            return String.format(")L%s;", ERROR_VALUE);
        } else if (bType.tag == TypeTags.STREAM) {
            return String.format(")L%s;", STREAM_VALUE);
        } else if (bType.tag == TypeTags.FUTURE) {
            return String.format(")L%s;", FUTURE_VALUE);
        } else if (bType.tag == TypeTags.TYPEDESC) {
            return String.format(")L%s;", TYPEDESC_VALUE);
        } else if (bType.tag == TypeTags.ANY ||
                bType.tag == TypeTags.ANYDATA ||
                bType.tag == TypeTags.UNION ||
                bType.tag == TypeTags.JSON ||
                bType.tag == TypeTags.FINITE ||
                bType.tag == TypeTags.READONLY) {
            return String.format(")L%s;", OBJECT);
        } else if (bType.tag == TypeTags.OBJECT) {
            return String.format(")L%s;", OBJECT_VALUE);
        } else if (bType.tag == TypeTags.INVOKABLE) {
            return String.format(")L%s;", FUNCTION_POINTER);
        } else if (TypeTags.isXMLTypeTag(bType.tag)) {
            return String.format(")L%s;", XML_VALUE);
        } else if (bType.tag == TypeTags.HANDLE) {
            return String.format(")L%s;", HANDLE_VALUE);
        } else {
            throw new BLangCompilerException("JVM generation is not supported for type " +
                    String.format("%s", bType));
        }
    }

    static @Nilable
    BIRFunction getMainFunc(@Nilable List<BIRFunction> funcs) {

        @Nilable BIRFunction userMainFunc = null;
        for (BIRFunction func : funcs) {
            if (func != null && func.name.value.equals("main")) {
                userMainFunc = func;
                break;
            }
        }

        return userMainFunc;
    }

    static void createFunctionPointer(MethodVisitor mv, String klass, String lambdaName, int closureMapCount) {

        mv.visitTypeInsn(NEW, FUNCTION_POINTER);
        mv.visitInsn(DUP);
        visitInvokeDyn(mv, klass, cleanupFunctionName(lambdaName), closureMapCount);

        // load null here for type, since these are fp's created for internal usages.
        mv.visitInsn(ACONST_NULL);
        mv.visitInsn(ICONST_0); // mark as not-concurrent ie: 'parent'
        mv.visitMethodInsn(INVOKESPECIAL, FUNCTION_POINTER, "<init>",
                String.format("(L%s;L%s;Z)V", FUNCTION, BTYPE), false);
    }

    static void generateMainMethod(@Nilable BIRFunction userMainFunc, ClassWriter cw, BIRPackage pkg,
                                   String initClass, boolean serviceEPAvailable) {

        MethodVisitor mv = cw.visitMethod(ACC_PUBLIC + ACC_STATIC, "main", "([Ljava/lang/String;)V", null, null);
        mv.visitCode();
        Label tryCatchStart = new Label();
        Label tryCatchEnd = new Label();
        Label tryCatchHandle = new Label();
        mv.visitTryCatchBlock(tryCatchStart, tryCatchEnd, tryCatchHandle, THROWABLE);
        mv.visitLabel(tryCatchStart);

        // check for java compatibility
        generateJavaCompatibilityCheck(mv);

        // set system properties
        initConfigurations(mv);
        // start all listeners
        startListeners(mv, serviceEPAvailable);

        // register a shutdown hook to call package stop() method.
        registerShutdownListener(mv, initClass);

        BalToJVMIndexMap indexMap = new BalToJVMIndexMap();
<<<<<<< HEAD
        String pkgName = getPackageName(pkg.org.value, pkg.name.value, pkg.version.value);
        ErrorHandlerGenerator errorGen = new ErrorHandlerGenerator(mv, indexMap, pkgName);
=======
>>>>>>> ce35a32c

        // add main string[] args param first
        BIRVariableDcl argsVar = new BIRVariableDcl(symbolTable.anyType, new Name("argsdummy"), VarScope.FUNCTION,
                VarKind.ARG);
        int ignoreArgsVarIndex = indexMap.getIndex(argsVar);

        boolean isVoidFunction = userMainFunc != null && userMainFunc.type.retType.tag == TypeTags.NIL;

        mv.visitTypeInsn(NEW, SCHEDULER);
        mv.visitInsn(DUP);
        mv.visitInsn(ICONST_0);
        mv.visitMethodInsn(INVOKESPECIAL, SCHEDULER, "<init>", "(Z)V", false);
        BIRVariableDcl schedulerVar = new BIRVariableDcl(symbolTable.anyType, new Name("schedulerdummy"),
                VarScope.FUNCTION, VarKind.ARG);
        int schedulerVarIndex = indexMap.getIndex(schedulerVar);
        mv.visitVarInsn(ASTORE, schedulerVarIndex);

        if (hasInitFunction(pkg)) {
            mv.visitVarInsn(ALOAD, schedulerVarIndex);
            mv.visitIntInsn(BIPUSH, 1);
            mv.visitTypeInsn(ANEWARRAY, OBJECT);

            // schedule the init method
            String lambdaName = String.format("$lambda$%s$", MODULE_INIT);

            // create FP value
            createFunctionPointer(mv, initClass, lambdaName, 0);

            // no parent strand
            mv.visitInsn(ACONST_NULL);
            BType anyType = symbolTable.anyType;
            loadType(mv, anyType);
            mv.visitMethodInsn(INVOKEVIRTUAL, SCHEDULER, SCHEDULE_FUNCTION_METHOD,
                    String.format("([L%s;L%s;L%s;L%s;)L%s;", OBJECT, FUNCTION_POINTER, STRAND, BTYPE, FUTURE_VALUE),
                    false);
            mv.visitInsn(DUP);
            mv.visitInsn(DUP);
            mv.visitFieldInsn(GETFIELD, FUTURE_VALUE, "strand", String.format("L%s;", STRAND));
            mv.visitIntInsn(BIPUSH, 100);
            mv.visitTypeInsn(ANEWARRAY, OBJECT);
            mv.visitFieldInsn(PUTFIELD, STRAND, "frames", String.format("[L%s;", OBJECT));
            handleErrorFromFutureValue(mv);

            BIRVariableDcl futureVar = new BIRVariableDcl(symbolTable.anyType, new Name("initdummy"),
                    VarScope.FUNCTION, VarKind.ARG);
            int futureVarIndex = indexMap.getIndex(futureVar);
            mv.visitVarInsn(ASTORE, futureVarIndex);
            mv.visitVarInsn(ALOAD, futureVarIndex);
            mv.visitFieldInsn(GETFIELD, FUTURE_VALUE, "result", String.format("L%s;", OBJECT));

            mv.visitMethodInsn(INVOKESTATIC, RUNTIME_UTILS, HANDLE_RETURNED_ERROR_METHOD,
                    String.format("(L%s;)V", OBJECT), false);
        }

        if (userMainFunc != null) {
            mv.visitVarInsn(ALOAD, schedulerVarIndex);
            loadCLIArgsForMain(mv, new ArrayList<>(userMainFunc.parameters.keySet()), userMainFunc.restParam != null,
                    userMainFunc.annotAttachments);

            // invoke the user's main method
            String lambdaName = "$lambda$main$";
            createFunctionPointer(mv, initClass, lambdaName, 0);

            // no parent strand
            mv.visitInsn(ACONST_NULL);

            //submit to the scheduler
            loadType(mv, userMainFunc.type.retType);
            mv.visitMethodInsn(INVOKEVIRTUAL, SCHEDULER, SCHEDULE_FUNCTION_METHOD,
                    String.format("([L%s;L%s;L%s;L%s;)L%s;", OBJECT, FUNCTION_POINTER, STRAND, BTYPE, FUTURE_VALUE),
                    false);
            mv.visitInsn(DUP);

            mv.visitInsn(DUP);
            mv.visitFieldInsn(GETFIELD, FUTURE_VALUE, "strand", String.format("L%s;", STRAND));
            mv.visitIntInsn(BIPUSH, 100);
            mv.visitTypeInsn(ANEWARRAY, OBJECT);
            mv.visitFieldInsn(PUTFIELD, STRAND, "frames", String.format("[L%s;", OBJECT));
            handleErrorFromFutureValue(mv);

            // At this point we are done executing all the functions including asyncs
            if (!isVoidFunction) {
                // store future value
                BIRVariableDcl futureVar = new BIRVariableDcl(symbolTable.anyType, new Name("dummy"),
                        VarScope.FUNCTION, VarKind.ARG);
                int futureVarIndex = indexMap.getIndex(futureVar);
                mv.visitVarInsn(ASTORE, futureVarIndex);
                mv.visitVarInsn(ALOAD, futureVarIndex);
                mv.visitFieldInsn(GETFIELD, FUTURE_VALUE, "result", String.format("L%s;", OBJECT));

                mv.visitMethodInsn(INVOKESTATIC, RUNTIME_UTILS, HANDLE_RETURNED_ERROR_METHOD,
                        String.format("(L%s;)V", OBJECT), false);
            }
        }

        if (hasInitFunction(pkg)) {
            scheduleStartMethod(mv, initClass, serviceEPAvailable, indexMap, schedulerVarIndex);
        }

        // stop all listeners
        stopListeners(mv, serviceEPAvailable);
        if (!serviceEPAvailable) {
            mv.visitMethodInsn(INVOKESTATIC, JAVA_RUNTIME, "getRuntime", String.format("()L%s;", JAVA_RUNTIME), false);
            mv.visitInsn(ICONST_0);
            mv.visitMethodInsn(INVOKEVIRTUAL, JAVA_RUNTIME, "exit", "(I)V", false);
        }

        mv.visitLabel(tryCatchEnd);
        mv.visitInsn(RETURN);
        mv.visitLabel(tryCatchHandle);
        mv.visitMethodInsn(INVOKESTATIC, RUNTIME_UTILS, HANDLE_THROWABLE_METHOD,
                String.format("(L%s;)V", THROWABLE), false);
        mv.visitInsn(RETURN);
        mv.visitMaxs(0, 0);
        mv.visitEnd();
    }

    private static void handleErrorFromFutureValue(MethodVisitor mv) {
        mv.visitInsn(DUP);
        mv.visitInsn(DUP);
        mv.visitFieldInsn(GETFIELD, FUTURE_VALUE, "strand", String.format("L%s;", STRAND));
        mv.visitFieldInsn(GETFIELD, STRAND, "scheduler", String.format("L%s;", SCHEDULER));
        mv.visitMethodInsn(INVOKEVIRTUAL, SCHEDULER, SCHEDULER_START_METHOD, "()V", false);
        mv.visitFieldInsn(GETFIELD, FUTURE_VALUE, PANIC_FIELD, String.format("L%s;", THROWABLE));

        // handle any runtime errors
        Label labelIf = new Label();
        mv.visitJumpInsn(IFNULL, labelIf);
        mv.visitFieldInsn(GETFIELD, FUTURE_VALUE, PANIC_FIELD, String.format("L%s;", THROWABLE));
        mv.visitMethodInsn(INVOKESTATIC, RUNTIME_UTILS, HANDLE_THROWABLE_METHOD,
                String.format("(L%s;)V", THROWABLE), false);
        mv.visitInsn(RETURN);
        mv.visitLabel(labelIf);
    }

    private static void initConfigurations(MethodVisitor mv) {

        mv.visitVarInsn(ALOAD, 0);
        mv.visitMethodInsn(INVOKESTATIC, LAUNCH_UTILS,
                "initConfigurations", String.format("([L%s;)[L%s;", STRING_VALUE, STRING_VALUE), false);
        mv.visitVarInsn(ASTORE, 0);
    }

    private static void startListeners(MethodVisitor mv, boolean isServiceEPAvailable) {

        mv.visitLdcInsn(isServiceEPAvailable);
        mv.visitMethodInsn(INVOKESTATIC, LAUNCH_UTILS, "startListeners", "(Z)V", false);
    }

    private static void stopListeners(MethodVisitor mv, boolean isServiceEPAvailable) {

        mv.visitLdcInsn(isServiceEPAvailable);
        mv.visitMethodInsn(INVOKESTATIC, LAUNCH_UTILS, "stopListeners", "(Z)V", false);
    }

    private static void registerShutdownListener(MethodVisitor mv, String initClass) {

        String shutdownClassName = initClass + "$SignalListener";
        mv.visitMethodInsn(INVOKESTATIC, JAVA_RUNTIME, "getRuntime", String.format("()L%s;", JAVA_RUNTIME), false);
        mv.visitTypeInsn(NEW, shutdownClassName);
        mv.visitInsn(DUP);
        mv.visitMethodInsn(INVOKESPECIAL, shutdownClassName, "<init>", "()V", false);
        mv.visitMethodInsn(INVOKEVIRTUAL, JAVA_RUNTIME, "addShutdownHook", String.format("(L%s;)V", JAVA_THREAD),
                false);
    }

    private static void scheduleStartMethod(MethodVisitor mv, String initClass, boolean serviceEPAvailable,
                                            BalToJVMIndexMap indexMap, int schedulerVarIndex) {

        mv.visitVarInsn(ALOAD, schedulerVarIndex);
        // schedule the start method
        String startLambdaName = String.format("$lambda$%s$", MODULE_START);

        mv.visitIntInsn(BIPUSH, 1);
        mv.visitTypeInsn(ANEWARRAY, OBJECT);

        // create FP value
        createFunctionPointer(mv, initClass, startLambdaName, 0);

        // no parent strand
        mv.visitInsn(ACONST_NULL);
        BType anyType = symbolTable.anyType;
        loadType(mv, anyType);
        mv.visitMethodInsn(INVOKEVIRTUAL, SCHEDULER, SCHEDULE_FUNCTION_METHOD,
                String.format("([L%s;L%s;L%s;L%s;)L%s;", OBJECT, FUNCTION_POINTER, STRAND, BTYPE, FUTURE_VALUE), false);

        mv.visitInsn(DUP);
        mv.visitInsn(DUP);
        mv.visitFieldInsn(GETFIELD, FUTURE_VALUE, "strand", String.format("L%s;", STRAND));
        mv.visitIntInsn(BIPUSH, 100);
        mv.visitTypeInsn(ANEWARRAY, OBJECT);
        mv.visitFieldInsn(PUTFIELD, STRAND, "frames", String.format("[L%s;", OBJECT));
        handleErrorFromFutureValue(mv);

        BIRVariableDcl futureVar = new BIRVariableDcl(symbolTable.anyType, new Name("startdummy"), VarScope.FUNCTION,
                VarKind.ARG);
        int futureVarIndex = indexMap.getIndex(futureVar);
        mv.visitVarInsn(ASTORE, futureVarIndex);
        mv.visitVarInsn(ALOAD, futureVarIndex);
        mv.visitFieldInsn(GETFIELD, FUTURE_VALUE, "result", String.format("L%s;", OBJECT));

        mv.visitMethodInsn(INVOKESTATIC, RUNTIME_UTILS, HANDLE_RETURNED_ERROR_METHOD, String.format("(L%s;)V", OBJECT),
                false);
        // need to set immortal=true and start the scheduler again
        if (serviceEPAvailable) {
            mv.visitVarInsn(ALOAD, schedulerVarIndex);
            mv.visitInsn(DUP);
            mv.visitInsn(ICONST_1);
            mv.visitFieldInsn(PUTFIELD, SCHEDULER, "immortal", "Z");

            mv.visitMethodInsn(INVOKEVIRTUAL, SCHEDULER, SCHEDULER_START_METHOD, "()V", false);
        }
    }

    /**
     * Generate a lambda function to invoke ballerina main.
     *
     * @param userMainFunc ballerina main function
     * @param cw class visitor
     * @param pkg bir package instance
     * @param mainClass main class that contains the user main
     * @param initClass module init class
     */
    static void generateLambdaForMain(BIRFunction userMainFunc, ClassWriter cw, BIRPackage pkg,
                                      String mainClass, String initClass) {

        BType returnType = userMainFunc.type.retType;

        MethodVisitor mv = cw.visitMethod(ACC_PUBLIC + ACC_STATIC, "$lambda$main$",
                String.format("([L%s;)L%s;", OBJECT, OBJECT), null, null);
        mv.visitCode();

        //load strand as first arg
        mv.visitVarInsn(ALOAD, 0);
        mv.visitInsn(ICONST_0);
        mv.visitInsn(AALOAD);
        mv.visitTypeInsn(CHECKCAST, STRAND);

        // load and cast param values
        @Nilable List<BType> paramTypes = userMainFunc.type.paramTypes;

        int paramIndex = 1;
        for (BType paramType : paramTypes) {
            BType pType = getType(paramType);
            mv.visitVarInsn(ALOAD, 0);
            mv.visitIntInsn(BIPUSH, paramIndex);
            mv.visitInsn(AALOAD);
            addUnboxInsn(mv, pType);
            paramIndex += 1;
        }

        mv.visitMethodInsn(INVOKESTATIC, mainClass, userMainFunc.name.value,
                           getMethodDesc(paramTypes, returnType, null, false), false);
        addBoxInsn(mv, returnType);
        mv.visitInsn(ARETURN);
        mv.visitMaxs(0, 0);
        mv.visitEnd();
    }

    private static void loadCLIArgsForMain(MethodVisitor mv, @Nilable List<BIRFunctionParameter> params,
                                           boolean hasRestParam,
                                           @Nilable List<BIRAnnotationAttachment> annotAttachments) {

        // get defaultable arg names from function annotation
        List<String> defaultableNames = new ArrayList<>();
        int defaultableIndex = 0;
        for (BIRAnnotationAttachment attachment : annotAttachments) {
            if (attachment == null || !attachment.annotTagRef.value.equals(DEFAULTABLE_ARGS_ANOT_NAME)) {
                continue;
            }
            BIRAnnotationRecordValue annotRecValue = (BIRAnnotationRecordValue) attachment.annotValues.get(0);
            Map<String, BIRAnnotationValue> annotFieldMap = annotRecValue.annotValueEntryMap;
            BIRAnnotationArrayValue annotArrayValue =
                    (BIRAnnotationArrayValue) annotFieldMap.get(DEFAULTABLE_ARGS_ANOT_FIELD);
            for (BIRAnnotationValue entryOptional : annotArrayValue.annotArrayValue) {
                BIRAnnotationLiteralValue argValue = (BIRAnnotationLiteralValue) entryOptional;
                defaultableNames.add(defaultableIndex, (String) argValue.value);
                defaultableIndex += 1;
            }
            break;
        }
        // create function info array
        mv.visitIntInsn(BIPUSH, params.size());
        mv.visitTypeInsn(ANEWARRAY, String.format("%s$ParamInfo", RUNTIME_UTILS));
        int index = 0;
        defaultableIndex = 0;
        for (BIRFunctionParameter param : params) {
            mv.visitInsn(DUP);
            mv.visitIntInsn(BIPUSH, index);
            index += 1;
            mv.visitTypeInsn(NEW, String.format("%s$ParamInfo", RUNTIME_UTILS));
            mv.visitInsn(DUP);
            if (param != null) {
                if (param.hasDefaultExpr) {
                    mv.visitInsn(ICONST_1);
                } else {
                    mv.visitInsn(ICONST_0);
                }
                mv.visitLdcInsn(defaultableNames.get(defaultableIndex));
                defaultableIndex += 1;
                // var varIndex = indexMap.getIndex(param);
                loadType(mv, param.type);
            }
            mv.visitMethodInsn(INVOKESPECIAL, String.format("%s$ParamInfo", RUNTIME_UTILS), "<init>",
                    String.format("(ZL%s;L%s;)V", STRING_VALUE, BTYPE), false);
            mv.visitInsn(AASTORE);
        }

        // load string[] that got parsed into to java main
        mv.visitVarInsn(ALOAD, 0);
        if (hasRestParam) {
            mv.visitInsn(ICONST_1);
        } else {
            mv.visitInsn(ICONST_0);
        }

        // invoke ArgumentParser.extractEntryFuncArgs()
        mv.visitMethodInsn(INVOKESTATIC, ARGUMENT_PARSER, "extractEntryFuncArgs",
                String.format("([L%s$ParamInfo;[L%s;Z)[L%s;", RUNTIME_UTILS, STRING_VALUE, OBJECT), false);
    }

    /**
     * Generate a lambda function to invoke ballerina main.
     *
     * @param cw class visitor
     * @param pkg bir package
     * @param mainClass mains class that conatins the user main
     * @param initClass module init class
     * @param depMods dependent module list
     */
    static void generateLambdaForPackageInits(ClassWriter cw, BIRPackage pkg, String mainClass, String initClass,
                                              List<PackageID> depMods) {
        //need to generate lambda for package Init as well, if exist
        if (!hasInitFunction(pkg)) {
            return;
        }
        generateLambdaForModuleFunction(cw, MODULE_INIT, initClass, false);

        // generate another lambda for start function as well
        generateLambdaForModuleFunction(cw, MODULE_START, initClass, false);

        String stopFuncName = "<stop>";
        PackageID currentModId = packageToModuleId(pkg);
        String fullFuncName = calculateModuleSpecialFuncName(currentModId, stopFuncName);

        generateLambdaForDepModStopFunc(cw, cleanupFunctionName(fullFuncName), initClass);

        for (PackageID id : depMods) {
            fullFuncName = calculateModuleSpecialFuncName(id, stopFuncName);
            // String lookupKey = getPackageName(id.orgName, id.name, id.version) + fullFuncName;

            // String jvmClass = lookupFullQualifiedClassName(lookupKey);
            String jvmClass = getPackageName(id.orgName, id.name, id.version) + MODULE_INIT_CLASS_NAME;
            generateLambdaForDepModStopFunc(cw, cleanupFunctionName(fullFuncName), jvmClass);
        }
    }

    private static void generateLambdaForModuleFunction(ClassWriter cw, String funcName, String initClass,
                                                        boolean voidReturn /* = true */) {

        MethodVisitor mv = cw.visitMethod(ACC_PUBLIC + ACC_STATIC,
                String.format("$lambda$%s$", funcName),
                String.format("([L%s;)L%s;", OBJECT, OBJECT), null, null);
        mv.visitCode();

        //load strand as first arg
        mv.visitVarInsn(ALOAD, 0);
        mv.visitInsn(ICONST_0);
        mv.visitInsn(AALOAD);
        mv.visitTypeInsn(CHECKCAST, STRAND);

        mv.visitMethodInsn(INVOKESTATIC, initClass, funcName, String.format("(L%s;)L%s;", STRAND, OBJECT), false);
        addBoxInsn(mv, errorOrNilType);
        mv.visitInsn(ARETURN);
        mv.visitMaxs(0, 0);
        mv.visitEnd();
    }

    private static void generateLambdaForDepModStopFunc(ClassWriter cw, String funcName, String initClass) {

        MethodVisitor mv;
        mv = cw.visitMethod(ACC_PUBLIC + ACC_STATIC,
                String.format("$lambda$%s", funcName),
                String.format("([L%s;)L%s;", OBJECT, OBJECT), null, null);
        mv.visitCode();

        //load strand as first arg
        mv.visitVarInsn(ALOAD, 0);
        mv.visitInsn(ICONST_0);
        mv.visitInsn(AALOAD);
        mv.visitTypeInsn(CHECKCAST, STRAND);

        mv.visitMethodInsn(INVOKESTATIC, initClass, funcName, String.format("(L%s;)L%s;", STRAND, OBJECT), false);
        mv.visitInsn(ARETURN);
        mv.visitMaxs(0, 0);
        mv.visitEnd();
    }

    private static boolean hasInitFunction(BIRPackage pkg) {

        for (BIRFunction func : pkg.functions) {
            if (func != null && isModuleInitFunction(pkg, func)) {
                return true;
            }
        }
        return false;
    }

    private static boolean isModuleInitFunction(BIRPackage module, BIRFunction func) {

        String moduleInit = getModuleInitFuncName(module);
        return func.name.value.equals(moduleInit);
    }

    // TODO: remove and use calculateModuleInitFuncName
    private static String getModuleInitFuncName(BIRPackage module) {

        return calculateModuleInitFuncName(packageToModuleId(module));
    }

    private static String calculateModuleInitFuncName(PackageID id) {

        return calculateModuleSpecialFuncName(id, "<init>");
    }

    private static String calculateModuleSpecialFuncName(PackageID id, String funcSuffix) {

        String orgName = id.orgName.value;
        String moduleName = id.name.value;
        String version = id.version.value;

        String funcName;
        if (moduleName.equals(".")) {
            funcName = ".." + funcSuffix;
        } else if (version.equals("")) {
            funcName = moduleName + "." + funcSuffix;
        } else {
            funcName = moduleName + ":" + version + "." + funcSuffix;
        }

        if (!orgName.equalsIgnoreCase("$anon")) {
            funcName = orgName + "/" + funcName;
        }

        return funcName;
    }

    static void addInitAndTypeInitInstructions(BIRPackage pkg, BIRFunction func) {

        @Nilable List<BIRBasicBlock> basicBlocks = new ArrayList<>();
        nextId = -1;
        BIRBasicBlock nextBB = new BIRBasicBlock(getNextBBId());
        basicBlocks.add(nextBB);

        PackageID modID = packageToModuleId(pkg);

        BIRBasicBlock typeOwnerCreateBB = new BIRBasicBlock(getNextBBId());
        basicBlocks.add(typeOwnerCreateBB);

        nextBB.terminator = new Call(null, InstructionKind.CALL, false, modID, new Name(CURRENT_MODULE_INIT),
                new ArrayList<>(), null, typeOwnerCreateBB);

        if (func.basicBlocks.size() == 0) {
            typeOwnerCreateBB.terminator = new Return(func.pos);
            func.basicBlocks = basicBlocks;
            return;
        }

        typeOwnerCreateBB.terminator = new GOTO(null, func.basicBlocks.get(0));

        basicBlocks.addAll(func.basicBlocks);
        func.basicBlocks = basicBlocks;
    }

    static void enrichPkgWithInitializers(Map<String, JavaClass> jvmClassMap, String typeOwnerClass,
                                          BIRPackage pkg, List<PackageID> depModArray) {

        JavaClass javaClass = jvmClassMap.get(typeOwnerClass);
        BIRFunction initFunc = generateDepModInit(depModArray, pkg, MODULE_INIT, "<init>");
        javaClass.functions.add(initFunc);
        pkg.functions.add(initFunc);

        BIRFunction startFunc = generateDepModInit(depModArray, pkg, MODULE_START, "<start>");
        javaClass.functions.add(startFunc);
        pkg.functions.add(startFunc);

    }

    private static BIRFunction generateDepModInit(List<PackageID> imprtMods, BIRPackage pkg, String funcName,
                                                  String initName) {

        nextId = -1;
        nextVarId = -1;

        BIRVariableDcl retVar = new BIRVariableDcl(null, errorOrNilType, new Name("%ret"),
                VarScope.FUNCTION, VarKind.RETURN, "");
        BIROperand retVarRef = new BIROperand(retVar);

        BIRFunction modInitFunc = new BIRFunction(null, new Name(funcName), 0,
                new BInvokableType(Collections.emptyList(), null, errorOrNilType, null), null, 0, null);
        modInitFunc.localVars.add(retVar);
        BIRBasicBlock ignoreNextBB = addAndGetNextBasicBlock(modInitFunc);

        BIRVariableDcl boolVal = addAndGetNextVar(modInitFunc, symbolTable.booleanType);
        BIROperand boolRef = new BIROperand(boolVal);

        for (PackageID id : imprtMods) {
            String initFuncName = calculateModuleSpecialFuncName(id, initName);
            BIRBasicBlock ignoreBB = addCheckedInvocation(modInitFunc, id, initFuncName, retVarRef, boolRef);
        }

        PackageID currentModId = packageToModuleId(pkg);
        String currentInitFuncName = calculateModuleSpecialFuncName(currentModId, initName);
        BIRBasicBlock lastBB = addCheckedInvocation(modInitFunc, currentModId, currentInitFuncName, retVarRef, boolRef);

        lastBB.terminator = new Return(null);

        return modInitFunc;
    }

    private static Name getNextBBId() {

        String bbIdPrefix = "genBB";
        nextId += 1;
        return new Name(bbIdPrefix + nextId);
    }

    static Name getNextVarId() {

        String varIdPrefix = "%";
        nextVarId += 1;
        return new Name(varIdPrefix + nextVarId);
    }

    private static BIRBasicBlock addCheckedInvocation(BIRFunction func, PackageID modId, String initFuncName,
                                                      BIROperand retVar, BIROperand boolRef) {

        BIRBasicBlock lastBB = func.basicBlocks.get(func.basicBlocks.size() - 1);
        BIRBasicBlock nextBB = addAndGetNextBasicBlock(func);
        // TODO remove once lang.annotation is fixed
        if (modId.orgName.value.equals(BALLERINA) && modId.name.value.equals(BUILT_IN_PACKAGE_NAME)) {
            lastBB.terminator = new Call(null, InstructionKind.CALL, false, modId,
                    new Name(initFuncName), Collections.emptyList(), null, nextBB);
            return nextBB;
        }
        lastBB.terminator = new Call(null, InstructionKind.CALL, false, modId, new Name(initFuncName),
                Collections.emptyList(), retVar, nextBB);

        TypeTest typeTest = new TypeTest(null, symbolTable.errorType, boolRef, retVar);
        nextBB.instructions.add(typeTest);

        BIRBasicBlock trueBB = addAndGetNextBasicBlock(func);
        BIRBasicBlock retBB = addAndGetNextBasicBlock(func);
        retBB.terminator = new Return(null);
        trueBB.terminator = new GOTO(null, retBB);

        BIRBasicBlock falseBB = addAndGetNextBasicBlock(func);
        nextBB.terminator = new Branch(null, boolRef, trueBB, falseBB);
        return falseBB;
    }

    private static BIRBasicBlock addAndGetNextBasicBlock(BIRFunction func) {

        BIRBasicBlock nextbb = new BIRBasicBlock(getNextBBId());
        func.basicBlocks.add(nextbb);
        return nextbb;
    }

    private static BIRVariableDcl addAndGetNextVar(BIRFunction func, BType typeVal) {

        BIRVariableDcl nextLocalVar = new BIRVariableDcl(typeVal, getNextVarId(), VarScope.FUNCTION, VarKind.LOCAL);
        func.localVars.add(nextLocalVar);
        return nextLocalVar;
    }

    private static void generateAnnotLoad(MethodVisitor mv, @Nilable List<BIRTypeDefinition> typeDefs, String pkgName) {

        String typePkgName = ".";
        if (!"".equals(pkgName)) {
            typePkgName = pkgName;
        }

        for (BIRTypeDefinition optionalTypeDef : typeDefs) {
            if (optionalTypeDef.isBuiltin) {
                continue;
            }
            BIRTypeDefinition typeDef = getTypeDef(optionalTypeDef);
            BType bType = typeDef.type;

            if (bType.tag == TypeTags.FINITE || bType instanceof BServiceType) {
                continue;
            }

            loadAnnots(mv, typePkgName, typeDef);
        }
    }

    private static void loadAnnots(MethodVisitor mv, String pkgName, BIRTypeDefinition typeDef) {

        String pkgClassName = pkgName.equals(".") || pkgName.equals("") ? MODULE_INIT_CLASS_NAME :
                lookupGlobalVarClassName(pkgName, ANNOTATION_MAP_NAME);
        mv.visitFieldInsn(GETSTATIC, pkgClassName, ANNOTATION_MAP_NAME, String.format("L%s;", MAP_VALUE));
        loadLocalType(mv, typeDef);
        String funcName = isBString ? "processAnnotations_bstring" : "processAnnotations";
        mv.visitMethodInsn(INVOKESTATIC, String.format("%s", ANNOTATION_UTILS), funcName,
                String.format("(L%s;L%s;)V", MAP_VALUE, BTYPE), false);
    }

    static void generateFrameClasses(BIRPackage pkg, Map<String, byte[]> pkgEntries) {

        for (BIRFunction func : pkg.functions) {
            generateFrameClassForFunction(pkg, func, pkgEntries, null);
        }

        for (BIRTypeDefinition typeDef : pkg.typeDefs) {
            @Nilable List<BIRFunction> attachedFuncs = typeDef.attachedFuncs;
            if (attachedFuncs != null) {
                @Nilable BType attachedType;
                if (typeDef.type.tag == TypeTags.RECORD) {
                    // Only attach function of records is the record init. That should be
                    // generated as a static function.
                    attachedType = null;
                } else {
                    attachedType = typeDef.type;
                }
                for (BIRFunction func : attachedFuncs) {
                    generateFrameClassForFunction(pkg, func, pkgEntries, attachedType);
                }
            }
        }
    }

    private static void generateFrameClassForFunction(BIRPackage pkg, @Nilable BIRFunction func,
                                                      Map<String, byte[]> pkgEntries,
                                                      @Nilable BType attachedType /* = () */) {

        String pkgName = getPackageName(pkg.org.value, pkg.name.value, pkg.version.value);
        BIRFunction currentFunc = getFunction(func);
        String frameClassName = getFrameClassName(pkgName, currentFunc.name.value, attachedType);
        ClassWriter cw = new BallerinaClassWriter(COMPUTE_FRAMES);
        if (currentFunc.pos != null && currentFunc.pos.src != null) {
            cw.visitSource(currentFunc.pos.src.cUnitName, null);
        }
        currentClass = frameClassName;
        cw.visit(V1_8, ACC_PUBLIC + ACC_SUPER, frameClassName, null, OBJECT, null);
        generateDefaultConstructor(cw, OBJECT);

        int k = 0;
        @Nilable List<BIRVariableDcl> localVars = currentFunc.localVars;
        while (k < localVars.size()) {
            BIRVariableDcl localVar = getVariableDcl(localVars.get(k));
            BType bType = localVar.type;
            String fieldName = localVar.name.value.replace("%", "_");
            generateField(cw, bType, fieldName, false);
            k = k + 1;
        }

        FieldVisitor fv = cw.visitField(ACC_PUBLIC, "state", "I", null, null);
        fv.visitEnd();

        cw.visitEnd();

        // panic if there are errors in the frame class. These cannot be logged, since
        // frame classes are internal implementation details.
        pkgEntries.put(frameClassName + ".class", cw.toByteArray());
    }

    private static String getFrameClassName(String pkgName, String funcName, @Nilable BType attachedType) {

        String frameClassName = pkgName;
        if (attachedType != null) {
            if (attachedType.tag == TypeTags.OBJECT) {
                frameClassName += cleanupTypeName(toNameString(attachedType)) + "_";
            } else if (attachedType instanceof BServiceType) {
                frameClassName += cleanupTypeName(toNameString(attachedType)) + "_";
            } else if (attachedType.tag == TypeTags.RECORD) {
                frameClassName += cleanupTypeName(toNameString(attachedType)) + "_";
            }
        }

        return frameClassName + cleanupFunctionName(funcName) + "Frame";
    }

    /**
     * Cleanup type name by replacing '$' with '_'.
     *
     * @param name name to be replaced and cleaned
     * @return cleaned name
     */
    static String cleanupTypeName(String name) {

        return name.replace("$", "_");
    }

    static String cleanupBalExt(String name) {

        return name.replace(BAL_EXTENSION, "");
    }

    static String cleanupPathSeperators(String name) {
        //TODO: should use file_path:getPathSeparator();
        return name.replace(WINDOWS_PATH_SEPERATOR, JAVA_PACKAGE_SEPERATOR);
    }

    static void generateField(ClassWriter cw, BType bType, String fieldName, boolean isPackage) {

        String typeSig;
        if (TypeTags.isIntegerTypeTag(bType.tag)) {
            typeSig = "J";
        } else if (bType.tag == TypeTags.BYTE) {
            typeSig = "I";
        } else if (bType.tag == TypeTags.FLOAT) {
            typeSig = "D";
        } else if (TypeTags.isStringTypeTag(bType.tag)) {
            typeSig = String.format("L%s;", isBString ? B_STRING_VALUE : STRING_VALUE);
        } else if (bType.tag == TypeTags.DECIMAL) {
            typeSig = String.format("L%s;", DECIMAL_VALUE);
        } else if (bType.tag == TypeTags.BOOLEAN) {
            typeSig = "Z";
        } else if (bType.tag == TypeTags.NIL) {
            typeSig = String.format("L%s;", OBJECT);
        } else if (bType.tag == TypeTags.MAP) {
            typeSig = String.format("L%s;", MAP_VALUE);
        } else if (bType.tag == TypeTags.STREAM) {
            typeSig = String.format("L%s;", STREAM_VALUE);
        } else if (bType.tag == TypeTags.RECORD) {
            typeSig = String.format("L%s;", MAP_VALUE);
        } else if (bType.tag == TypeTags.ARRAY ||
                bType.tag == TypeTags.TUPLE) {
            typeSig = String.format("L%s;", ARRAY_VALUE);
        } else if (bType.tag == TypeTags.ERROR) {
            typeSig = String.format("L%s;", ERROR_VALUE);
        } else if (bType.tag == TypeTags.FUTURE) {
            typeSig = String.format("L%s;", FUTURE_VALUE);
        } else if (bType.tag == TypeTags.OBJECT) {
            typeSig = String.format("L%s;", OBJECT_VALUE);
        } else if (TypeTags.isXMLTypeTag(bType.tag)) {
            typeSig = String.format("L%s;", XML_VALUE);
        } else if (bType.tag == TypeTags.TYPEDESC) {
            typeSig = String.format("L%s;", TYPEDESC_VALUE);
        } else if (bType.tag == TypeTags.ANY ||
                bType.tag == TypeTags.ANYDATA ||
                bType.tag == TypeTags.UNION ||
                bType.tag == TypeTags.JSON ||
                bType.tag == TypeTags.FINITE ||
                bType.tag == TypeTags.READONLY) {
            typeSig = String.format("L%s;", OBJECT);
        } else if (bType.tag == TypeTags.INVOKABLE) {
            typeSig = String.format("L%s;", FUNCTION_POINTER);
        } else if (bType.tag == TypeTags.HANDLE) {
            typeSig = String.format("L%s;", HANDLE_VALUE);
        } else if (bType.tag == JTypeTags.JTYPE) {
            typeSig = getJTypeSignature((JType) bType);
        } else {
            throw new BLangCompilerException("JVM generation is not supported for type " + String.format("%s", bType));
        }

        FieldVisitor fv;
        if (isPackage) {
            fv = cw.visitField(ACC_PUBLIC + ACC_STATIC, fieldName, typeSig, null, null);
        } else {
            fv = cw.visitField(ACC_PUBLIC, fieldName, typeSig, null, null);
        }
        fv.visitEnd();
    }

    static void generateDefaultConstructor(ClassWriter cw, String ownerClass) {

        MethodVisitor mv = cw.visitMethod(ACC_PUBLIC, "<init>", "()V", null, null);
        mv.visitCode();
        mv.visitVarInsn(ALOAD, 0);
        mv.visitMethodInsn(INVOKESPECIAL, ownerClass, "<init>", "()V", false);
        mv.visitInsn(RETURN);
        mv.visitMaxs(1, 1);
        mv.visitEnd();
    }

    private static void generateDiagnosticPos(DiagnosticPos pos, MethodVisitor mv) {

        if (pos != null && pos.sLine != 0x80000000) {
            Label label = new Label();
            mv.visitLabel(label);
            mv.visitLineNumber(pos.sLine, label);
        }
    }

    static String cleanupFunctionName(String functionName) {

        return functionName.replaceAll("[\\.:/<>]", "_");
    }

    public static BIRVariableDcl getVariableDcl(@Nilable BIRVariableDcl localVar) {

        if (localVar == null) {
            throw new BLangCompilerException("Invalid variable declarion");
        }

        return localVar;
    }

    static BIRFunctionParameter getFunctionParam(@Nilable BIRFunctionParameter localVar) {

        if (localVar == null) {
            throw new BLangCompilerException("Invalid function parameter");
        }

        return localVar;
    }

    static BIRBasicBlock getBasicBlock(@Nilable BIRBasicBlock bb) {

        if (bb == null) {
            throw new BLangCompilerException("Invalid basic block");
        }

        return bb;
    }

    static BIRFunction getFunction(@Nilable BIRFunction bfunction) {

        if (bfunction == null) {
            throw new BLangCompilerException("Invalid function");
        }

        return bfunction;
    }

    static BIRTypeDefinition getTypeDef(@Nilable BIRTypeDefinition typeDef) {

        if (typeDef == null) {
            throw new BLangCompilerException("Invalid type definition");
        }

        return typeDef;
    }

    static BField getObjectField(@Nilable BField objectField) {

        if (objectField == null) {
            throw new BLangCompilerException("Invalid object field");
        }

        return objectField;
    }

    static BField getRecordField(@Nilable BField recordField) {

        if (recordField != null) {
            return recordField;
        } else {
            throw new BLangCompilerException("Invalid record field");
        }
    }

    static boolean isExternFunc(BIRFunction func) {

        return (func.flags & Flags.NATIVE) == Flags.NATIVE;
    }

    private static BIROperand getVarRef(@Nilable BIROperand varRef) {

        if (varRef == null) {
            throw new BLangCompilerException("Invalid variable reference");
        } else {
            return varRef;
        }
    }

    static BType getType(@Nilable BType bType) {

        if (bType == null) {
            throw new BLangCompilerException("Invalid type");
        } else {
            return bType;
        }
    }

    private static String getMapValueDesc(int count) {

        int i = count;
        StringBuilder desc = new StringBuilder();
        while (i > 0) {
            desc.append("L").append(MAP_VALUE).append(";");
            i -= 1;
        }

        return desc.toString();
    }

    static List<BIRFunction> getFunctions(List<BIRFunction> functions) {

        if (functions == null) {
            throw new BLangCompilerException(String.format("Invalid functions: %s", functions));
        } else {
            return functions;
        }
    }

    private static void checkStrandCancelled(MethodVisitor mv, int localVarOffset) {

        mv.visitVarInsn(ALOAD, localVarOffset);
        mv.visitFieldInsn(GETFIELD, STRAND, "cancel", "Z");
        Label notCancelledLabel = new Label();
        mv.visitJumpInsn(IFEQ, notCancelledLabel);
        mv.visitMethodInsn(INVOKESTATIC, BAL_ERRORS, "createCancelledFutureError",
                String.format("()L%s;", ERROR_VALUE), false);
        mv.visitInsn(ATHROW);

        mv.visitLabel(notCancelledLabel);
    }

    static void generateModuleInitializer(ClassWriter cw, BIRPackage module) {

        String orgName = module.org.value;
        String moduleName = module.name.value;
        String version = module.version.value;
        String pkgName = getPackageName(orgName, moduleName, version);

        // Using object return type since this is similar to a ballerina function without a return.
        // A ballerina function with no returns is equivalent to a function with nil-return.
        MethodVisitor mv = cw.visitMethod(ACC_PUBLIC + ACC_STATIC, CURRENT_MODULE_INIT,
                String.format("(L%s;)L%s;", STRAND, OBJECT), null, null);
        mv.visitCode();

        mv.visitMethodInsn(INVOKESTATIC, typeOwnerClass, "$createTypes", "()V", false);
        mv.visitTypeInsn(NEW, typeOwnerClass);
        mv.visitInsn(DUP);
        mv.visitMethodInsn(INVOKESPECIAL, typeOwnerClass, "<init>", "()V", false);
        mv.visitVarInsn(ASTORE, 1);
        mv.visitLdcInsn(orgName);
        mv.visitLdcInsn(moduleName);
        mv.visitLdcInsn(version);
        mv.visitVarInsn(ALOAD, 1);
        mv.visitMethodInsn(INVOKESTATIC, String.format("%s", VALUE_CREATOR), "addValueCreator",
                String.format("(L%s;L%s;L%s;L%s;)V", STRING_VALUE, STRING_VALUE, STRING_VALUE, VALUE_CREATOR),
                false);

        // Add a nil-return
        mv.visitInsn(ACONST_NULL);
        mv.visitInsn(ARETURN);
        mv.visitMaxs(0, 0);
        mv.visitEnd();

        //Adding this java method to the function map because this is getting called from a bir instruction.
        BIRFunction func = new BIRFunction(null, new Name(CURRENT_MODULE_INIT),
                0, new BInvokableType(Collections.emptyList(), null, new BNilType(), null)
                , new Name(""), 0, null);
        birFunctionMap.put(pkgName + CURRENT_MODULE_INIT, getFunctionWrapper(func, orgName, moduleName,
                version, typeOwnerClass));
    }

    static void generateExecutionStopMethod(ClassWriter cw, String initClass, BIRPackage
            module, List<PackageID> imprtMods) {

        String orgName = module.org.value;
        String moduleName = module.name.value;
        String version = module.version.value;
        String pkgName = getPackageName(orgName, moduleName, version);
        MethodVisitor mv = cw.visitMethod(ACC_PUBLIC + ACC_STATIC, MODULE_STOP, "()V", null, null);
        mv.visitCode();

        BalToJVMIndexMap indexMap = new BalToJVMIndexMap();
        ErrorHandlerGenerator errorGen = new ErrorHandlerGenerator(mv, indexMap, pkgName);

        BIRVariableDcl argsVar = new BIRVariableDcl(symbolTable.anyType, new Name("schedulerVar"),
                VarScope.FUNCTION, VarKind.ARG);
        int schedulerIndex = indexMap.getIndex(argsVar);
        BIRVariableDcl futureVar = new BIRVariableDcl(symbolTable.anyType, new Name("futureVar"),
                VarScope.FUNCTION, VarKind.ARG);
        int futureIndex = indexMap.getIndex(futureVar);

        mv.visitTypeInsn(NEW, SCHEDULER);
        mv.visitInsn(DUP);
        mv.visitInsn(ICONST_1);
        mv.visitInsn(ICONST_0);
        mv.visitMethodInsn(INVOKESPECIAL, SCHEDULER, "<init>", "(IZ)V", false);

        mv.visitVarInsn(ASTORE, schedulerIndex);

        String stopFuncName = "<stop>";

        PackageID currentModId = packageToModuleId(module);
        String fullFuncName = calculateModuleSpecialFuncName(currentModId, stopFuncName);

        scheduleStopMethod(mv, initClass, cleanupFunctionName(fullFuncName), errorGen, indexMap, schedulerIndex,
                futureIndex);

        int i = imprtMods.size() - 1;
        while (i >= 0) {
            PackageID id = imprtMods.get(i);
            i -= 1;
            fullFuncName = calculateModuleSpecialFuncName(id, stopFuncName);

            scheduleStopMethod(mv, initClass, cleanupFunctionName(fullFuncName), errorGen, indexMap, schedulerIndex,
                    futureIndex);
        }

        mv.visitInsn(RETURN);
        mv.visitMaxs(0, 0);
        mv.visitEnd();

        //Adding this java method to the function map because this is getting called from a bir instruction.
        BIRFunction func = new BIRFunction(null, new Name(MODULE_STOP), 0, new BInvokableType(Collections.emptyList(),
                null, new BNilType(), null), new Name(""), 0, null);
        birFunctionMap.put(pkgName + MODULE_STOP, getFunctionWrapper(func, orgName, moduleName,
                version, typeOwnerClass));
    }

    private static void scheduleStopMethod(MethodVisitor mv, String initClass, String stopFuncName,
                                           ErrorHandlerGenerator errorGen, BalToJVMIndexMap indexMap,
                                           int schedulerIndex, int futureIndex) {

        String lambdaFuncName = "$lambda$" + stopFuncName;
        // Create a schedular. A new schedular is used here, to make the stop function to not to
        // depend/wait on whatever is being running on the background. eg: a busy loop in the main.

        mv.visitVarInsn(ALOAD, schedulerIndex);

        mv.visitIntInsn(BIPUSH, 1);
        mv.visitTypeInsn(ANEWARRAY, OBJECT);

        // create FP value
        createFunctionPointer(mv, initClass, lambdaFuncName, 0);

        // no parent strand
        mv.visitInsn(ACONST_NULL);

        loadType(mv, new BNilType());
        mv.visitMethodInsn(INVOKEVIRTUAL, SCHEDULER, SCHEDULE_FUNCTION_METHOD,
                String.format("([L%s;L%s;L%s;L%s;)L%s;", OBJECT, FUNCTION_POINTER, STRAND, BTYPE, FUTURE_VALUE), false);

        mv.visitVarInsn(ASTORE, futureIndex);

        mv.visitVarInsn(ALOAD, futureIndex);

        mv.visitFieldInsn(GETFIELD, FUTURE_VALUE, "strand", String.format("L%s;", STRAND));
        mv.visitIntInsn(BIPUSH, 100);
        mv.visitTypeInsn(ANEWARRAY, OBJECT);
        mv.visitFieldInsn(PUTFIELD, STRAND, "frames", String.format("[L%s;", OBJECT));

        mv.visitVarInsn(ALOAD, futureIndex);
        mv.visitFieldInsn(GETFIELD, FUTURE_VALUE, "strand", String.format("L%s;", STRAND));
        mv.visitFieldInsn(GETFIELD, STRAND, "scheduler", String.format("L%s;", SCHEDULER));
        mv.visitMethodInsn(INVOKEVIRTUAL, SCHEDULER, SCHEDULER_START_METHOD, "()V", false);

        mv.visitVarInsn(ALOAD, futureIndex);
        mv.visitFieldInsn(GETFIELD, FUTURE_VALUE, PANIC_FIELD, String.format("L%s;", THROWABLE));

        // handle any runtime errors
        Label labelIf = new Label();
        mv.visitJumpInsn(IFNULL, labelIf);

        mv.visitVarInsn(ALOAD, futureIndex);
        mv.visitFieldInsn(GETFIELD, FUTURE_VALUE, PANIC_FIELD, String.format("L%s;", THROWABLE));
        mv.visitMethodInsn(INVOKESTATIC, RUNTIME_UTILS, HANDLE_STOP_PANIC_METHOD, String.format("(L%s;)V", THROWABLE),
                false);
        mv.visitLabel(labelIf);
    }

    private static void generateJavaCompatibilityCheck(MethodVisitor mv) {

        mv.visitLdcInsn(getJavaVersion());
        mv.visitMethodInsn(INVOKESTATIC, COMPATIBILITY_CHECKER, "verifyJavaCompatibility",
                String.format("(L%s;)V", STRING_VALUE), false);
    }

    private static String getJavaVersion() {

        String versionProperty = "java.version";
        @Nilable String javaVersion = System.getProperty(versionProperty);
        if (javaVersion != null) {
            return javaVersion;
        } else {
            return "";
        }
    }

    /**
     * A map that keeps JVM stack the index values against the variables.
     *
     * @since 1.2.0
     */
    public static class BalToJVMIndexMap {

        private int localVarIndex = 0;
        private Map<String, Integer> jvmLocalVarIndexMap = new HashMap<>();

        void add(BIRVariableDcl varDcl) {

            String varRefName = this.getVarRefName(varDcl);
            this.jvmLocalVarIndexMap.put(varRefName, this.localVarIndex);

            BType bType = varDcl.type;

            if (TypeTags.isIntegerTypeTag(bType.tag) || bType.tag == TypeTags.FLOAT) {
                this.localVarIndex = this.localVarIndex + 2;
            } else if (bType.tag == JTypeTags.JTYPE) {
                JType jType = (JType) bType;
                if (jType.jTag == JTypeTags.JLONG || jType.jTag == JTypeTags.JDOUBLE) {
                    this.localVarIndex = this.localVarIndex + 2;
                } else {
                    this.localVarIndex = this.localVarIndex + 1;
                }
            } else {
                this.localVarIndex = this.localVarIndex + 1;
            }
        }

        private String getVarRefName(BIRVariableDcl varDcl) {

            return varDcl.name.value;
        }

        public int getIndex(BIRVariableDcl varDcl) {

            String varRefName = this.getVarRefName(varDcl);
            if (!(this.jvmLocalVarIndexMap.containsKey(varRefName))) {
                this.add(varDcl);
            }

            Integer index = this.jvmLocalVarIndexMap.get(varRefName);
            return index != null ? index : -1;
        }
    }
}<|MERGE_RESOLUTION|>--- conflicted
+++ resolved
@@ -1653,11 +1653,6 @@
         registerShutdownListener(mv, initClass);
 
         BalToJVMIndexMap indexMap = new BalToJVMIndexMap();
-<<<<<<< HEAD
-        String pkgName = getPackageName(pkg.org.value, pkg.name.value, pkg.version.value);
-        ErrorHandlerGenerator errorGen = new ErrorHandlerGenerator(mv, indexMap, pkgName);
-=======
->>>>>>> ce35a32c
 
         // add main string[] args param first
         BIRVariableDcl argsVar = new BIRVariableDcl(symbolTable.anyType, new Name("argsdummy"), VarScope.FUNCTION,
