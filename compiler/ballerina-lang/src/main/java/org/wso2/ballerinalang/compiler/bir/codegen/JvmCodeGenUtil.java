/*
 * Copyright (c) 2020, WSO2 Inc. (http://www.wso2.org) All Rights Reserved.
 *
 * WSO2 Inc. licenses this file to you under the Apache License,
 * Version 2.0 (the "License"); you may not use this file except
 * in compliance with the License.
 * You may obtain a copy of the License at
 *
 *    http://www.apache.org/licenses/LICENSE-2.0
 *
 * Unless required by applicable law or agreed to in writing,
 * software distributed under the License is distributed on an
 * "AS IS" BASIS, WITHOUT WARRANTIES OR CONDITIONS OF ANY
 * KIND, either express or implied.  See the License for the
 * specific language governing permissions and limitations
 * under the License.
 */

package org.wso2.ballerinalang.compiler.bir.codegen;

import io.ballerina.identifier.Utils;
import io.ballerina.tools.diagnostics.Location;
import org.apache.commons.lang3.StringUtils;
import org.ballerinalang.compiler.BLangCompilerException;
import org.ballerinalang.model.elements.PackageID;
import org.ballerinalang.model.symbols.SymbolKind;
import org.objectweb.asm.ClassWriter;
import org.objectweb.asm.FieldVisitor;
import org.objectweb.asm.Handle;
import org.objectweb.asm.Label;
import org.objectweb.asm.MethodVisitor;
import org.objectweb.asm.Opcodes;
import org.objectweb.asm.Type;
import org.wso2.ballerinalang.compiler.bir.codegen.internal.AsyncDataCollector;
import org.wso2.ballerinalang.compiler.bir.codegen.internal.LabelGenerator;
import org.wso2.ballerinalang.compiler.bir.codegen.internal.NameHashComparator;
import org.wso2.ballerinalang.compiler.bir.codegen.internal.ScheduleFunctionInfo;
import org.wso2.ballerinalang.compiler.bir.codegen.interop.InteropMethodGen;
import org.wso2.ballerinalang.compiler.bir.codegen.interop.JType;
import org.wso2.ballerinalang.compiler.bir.codegen.interop.JTypeTags;
import org.wso2.ballerinalang.compiler.bir.codegen.split.JvmConstantsGen;
import org.wso2.ballerinalang.compiler.bir.model.BIRAbstractInstruction;
import org.wso2.ballerinalang.compiler.bir.model.BIRNode;
import org.wso2.ballerinalang.compiler.bir.model.BirScope;
import org.wso2.ballerinalang.compiler.semantics.model.symbols.BStructureTypeSymbol;
import org.wso2.ballerinalang.compiler.semantics.model.symbols.BTypeSymbol;
import org.wso2.ballerinalang.compiler.semantics.model.types.BType;
import org.wso2.ballerinalang.compiler.semantics.model.types.BTypeReferenceType;
import org.wso2.ballerinalang.compiler.util.Name;
import org.wso2.ballerinalang.compiler.util.TypeTags;
import org.wso2.ballerinalang.compiler.util.Unifier;
import org.wso2.ballerinalang.util.Flags;

import java.util.List;
import java.util.Map;
import java.util.Set;
import java.util.regex.Pattern;

import static org.objectweb.asm.Opcodes.AASTORE;
import static org.objectweb.asm.Opcodes.ACONST_NULL;
import static org.objectweb.asm.Opcodes.ALOAD;
import static org.objectweb.asm.Opcodes.ANEWARRAY;
import static org.objectweb.asm.Opcodes.ASTORE;
import static org.objectweb.asm.Opcodes.ATHROW;
import static org.objectweb.asm.Opcodes.BIPUSH;
import static org.objectweb.asm.Opcodes.CHECKCAST;
import static org.objectweb.asm.Opcodes.DUP;
import static org.objectweb.asm.Opcodes.GETSTATIC;
import static org.objectweb.asm.Opcodes.GOTO;
import static org.objectweb.asm.Opcodes.ICONST_0;
import static org.objectweb.asm.Opcodes.ICONST_1;
import static org.objectweb.asm.Opcodes.IFNE;
import static org.objectweb.asm.Opcodes.INVOKEINTERFACE;
import static org.objectweb.asm.Opcodes.INVOKESPECIAL;
import static org.objectweb.asm.Opcodes.INVOKESTATIC;
import static org.objectweb.asm.Opcodes.INVOKEVIRTUAL;
import static org.objectweb.asm.Opcodes.NEW;
import static org.wso2.ballerinalang.compiler.bir.codegen.JvmConstants.BALLERINA;
import static org.wso2.ballerinalang.compiler.bir.codegen.JvmConstants.BAL_EXTENSION;
import static org.wso2.ballerinalang.compiler.bir.codegen.JvmConstants.BUILT_IN_PACKAGE_NAME;
import static org.wso2.ballerinalang.compiler.bir.codegen.JvmConstants.B_STRING_VALUE;
import static org.wso2.ballerinalang.compiler.bir.codegen.JvmConstants.CHANNEL_DETAILS;
import static org.wso2.ballerinalang.compiler.bir.codegen.JvmConstants.DECIMAL_VALUE;
import static org.wso2.ballerinalang.compiler.bir.codegen.JvmConstants.ENCODED_DOT_CHARACTER;
import static org.wso2.ballerinalang.compiler.bir.codegen.JvmConstants.ERROR_VALUE;
import static org.wso2.ballerinalang.compiler.bir.codegen.JvmConstants.FILE_NAME_PERIOD_SEPERATOR;
import static org.wso2.ballerinalang.compiler.bir.codegen.JvmConstants.FUNCTION_POINTER;
import static org.wso2.ballerinalang.compiler.bir.codegen.JvmConstants.GET_VALUE_METHOD;
import static org.wso2.ballerinalang.compiler.bir.codegen.JvmConstants.JAVA_PACKAGE_SEPERATOR;
import static org.wso2.ballerinalang.compiler.bir.codegen.JvmConstants.JVM_INIT_METHOD;
import static org.wso2.ballerinalang.compiler.bir.codegen.JvmConstants.JVM_TO_STRING_METHOD;
import static org.wso2.ballerinalang.compiler.bir.codegen.JvmConstants.STRAND_CLASS;
import static org.wso2.ballerinalang.compiler.bir.codegen.JvmConstants.STRAND_METADATA;
import static org.wso2.ballerinalang.compiler.bir.codegen.JvmConstants.STRAND_METADATA_VAR_PREFIX;
import static org.wso2.ballerinalang.compiler.bir.codegen.JvmConstants.STRING_BUILDER;
import static org.wso2.ballerinalang.compiler.bir.codegen.JvmConstants.STRING_UTILS;
import static org.wso2.ballerinalang.compiler.bir.codegen.JvmConstants.WINDOWS_PATH_SEPERATOR;
import static org.wso2.ballerinalang.compiler.bir.codegen.JvmSignatures.FP_INIT;
import static org.wso2.ballerinalang.compiler.bir.codegen.JvmSignatures.FROM_STRING;
import static org.wso2.ballerinalang.compiler.bir.codegen.JvmSignatures.GET_ARRAY_VALUE;
import static org.wso2.ballerinalang.compiler.bir.codegen.JvmSignatures.GET_BDECIMAL;
import static org.wso2.ballerinalang.compiler.bir.codegen.JvmSignatures.GET_BOBJECT;
import static org.wso2.ballerinalang.compiler.bir.codegen.JvmSignatures.GET_BSTRING;
import static org.wso2.ballerinalang.compiler.bir.codegen.JvmSignatures.GET_ERROR_VALUE;
import static org.wso2.ballerinalang.compiler.bir.codegen.JvmSignatures.GET_FUNCTION_POINTER;
import static org.wso2.ballerinalang.compiler.bir.codegen.JvmSignatures.GET_FUTURE_VALUE;
import static org.wso2.ballerinalang.compiler.bir.codegen.JvmSignatures.GET_HANDLE_VALUE;
import static org.wso2.ballerinalang.compiler.bir.codegen.JvmSignatures.GET_JSTRING;
import static org.wso2.ballerinalang.compiler.bir.codegen.JvmSignatures.GET_MAP_VALUE;
import static org.wso2.ballerinalang.compiler.bir.codegen.JvmSignatures.GET_OBJECT;
import static org.wso2.ballerinalang.compiler.bir.codegen.JvmSignatures.GET_STRAND_METADATA;
import static org.wso2.ballerinalang.compiler.bir.codegen.JvmSignatures.GET_STREAM_VALUE;
import static org.wso2.ballerinalang.compiler.bir.codegen.JvmSignatures.GET_TABLE_VALUE_IMPL;
import static org.wso2.ballerinalang.compiler.bir.codegen.JvmSignatures.GET_TYPEDESC;
import static org.wso2.ballerinalang.compiler.bir.codegen.JvmSignatures.GET_XML;
import static org.wso2.ballerinalang.compiler.bir.codegen.JvmSignatures.INITIAL_METHOD_DESC;
import static org.wso2.ballerinalang.compiler.bir.codegen.JvmSignatures.INIT_CHANNEL_DETAILS;
import static org.wso2.ballerinalang.compiler.bir.codegen.JvmSignatures.INIT_ERROR;
import static org.wso2.ballerinalang.compiler.bir.codegen.JvmSignatures.INIT_STRAND_METADATA;
import static org.wso2.ballerinalang.compiler.bir.codegen.JvmSignatures.INIT_WITH_STRING;
import static org.wso2.ballerinalang.compiler.bir.codegen.JvmSignatures.RETURN_ARRAY_VALUE;
import static org.wso2.ballerinalang.compiler.bir.codegen.JvmSignatures.RETURN_B_OBJECT;
import static org.wso2.ballerinalang.compiler.bir.codegen.JvmSignatures.RETURN_B_STRING_VALUE;
import static org.wso2.ballerinalang.compiler.bir.codegen.JvmSignatures.RETURN_DECIMAL_VALUE;
import static org.wso2.ballerinalang.compiler.bir.codegen.JvmSignatures.RETURN_ERROR_VALUE;
import static org.wso2.ballerinalang.compiler.bir.codegen.JvmSignatures.RETURN_FUNCTION_POINTER;
import static org.wso2.ballerinalang.compiler.bir.codegen.JvmSignatures.RETURN_FUTURE_VALUE;
import static org.wso2.ballerinalang.compiler.bir.codegen.JvmSignatures.RETURN_HANDLE_VALUE;
import static org.wso2.ballerinalang.compiler.bir.codegen.JvmSignatures.RETURN_JOBJECT;
import static org.wso2.ballerinalang.compiler.bir.codegen.JvmSignatures.RETURN_MAP_VALUE;
import static org.wso2.ballerinalang.compiler.bir.codegen.JvmSignatures.RETURN_STREAM_VALUE;
import static org.wso2.ballerinalang.compiler.bir.codegen.JvmSignatures.RETURN_TABLE_VALUE_IMPL;
import static org.wso2.ballerinalang.compiler.bir.codegen.JvmSignatures.RETURN_TYPEDESC_VALUE;
import static org.wso2.ballerinalang.compiler.bir.codegen.JvmSignatures.RETURN_XML_VALUE;
import static org.wso2.ballerinalang.compiler.bir.codegen.JvmSignatures.STRING_BUILDER_APPEND;
import static org.wso2.ballerinalang.compiler.util.CompilerUtils.getMajorVersion;

/**
 * The common functions used in CodeGen.
 */
public class JvmCodeGenUtil {
    public static final Unifier UNIFIER = new Unifier();
    private static final Pattern JVM_RESERVED_CHAR_SET = Pattern.compile("[\\.:/<>]");
    public static final String SCOPE_PREFIX = "_SCOPE_";
    public static final NameHashComparator NAME_HASH_COMPARATOR = new NameHashComparator();

    static void visitInvokeDynamic(MethodVisitor mv, String currentClass, String lambdaName, int size) {
        String mapDesc = getMapsDesc(size);
        Handle handle = new Handle(Opcodes.H_INVOKESTATIC, "java/lang/invoke/LambdaMetafactory",
                                   "metafactory", "(Ljava/lang/invoke/MethodHandles$Lookup;Ljava/lang/String;" +
                "Ljava/lang/invoke/MethodType;Ljava/lang/invoke/MethodType;Ljava/lang/invoke/MethodHandle;" +
                "Ljava/lang/invoke/MethodType;)Ljava/lang/invoke/CallSite;", false);

        mv.visitInvokeDynamicInsn("apply", "(" + mapDesc + ")Ljava/util/function/Function;", handle,
                                  Type.getType("(Ljava/lang/Object;)Ljava/lang/Object;"),
                                  new Handle(Opcodes.H_INVOKESTATIC, currentClass, lambdaName, "(" + mapDesc + "[" +
                        "Ljava/lang/Object;)Ljava/lang/Object;", false),
                                  Type.getType("([Ljava/lang/Object;" + ")Ljava/lang/Object;"));
    }

    private static String getMapsDesc(long count) {
        StringBuilder builder = new StringBuilder();
        for (long i = count; i > 0; i--) {
            builder.append("Lio/ballerina/runtime/internal/values/MapValue;");
        }
        return builder.toString();
    }

    public static void createFunctionPointer(MethodVisitor mv, String className, String lambdaName) {
        mv.visitTypeInsn(Opcodes.NEW, FUNCTION_POINTER);
        mv.visitInsn(Opcodes.DUP);
        visitInvokeDynamic(mv, className, lambdaName, 0);

        // load null here for type, since these are fps created for internal usage.
        mv.visitInsn(Opcodes.ACONST_NULL);
        mv.visitInsn(Opcodes.ACONST_NULL);
        mv.visitInsn(Opcodes.ICONST_0); // mark as not-concurrent ie: 'parent'
        mv.visitMethodInsn(Opcodes.INVOKESPECIAL, FUNCTION_POINTER, JVM_INIT_METHOD, FP_INIT, false);
    }

    public static String cleanupPathSeparators(String name) {
        name = cleanupBalExt(name);
        return name.replace(WINDOWS_PATH_SEPERATOR, JAVA_PACKAGE_SEPERATOR);
    }

    public static String rewriteVirtualCallTypeName(String value) {
        return Utils.encodeFunctionIdentifier(cleanupObjectTypeName(value));
    }

    private static String cleanupBalExt(String name) {
        if (name.endsWith(BAL_EXTENSION)) {
            return name.substring(0, name.length() - 4); // 4 = BAL_EXTENSION.length
        }
        return name;
    }

    public static String getFieldTypeSignature(BType bType) {
        if (TypeTags.isIntegerTypeTag(bType.tag)) {
            return "J";
        } else if (TypeTags.isStringTypeTag(bType.tag)) {
            return GET_BSTRING;
        } else if (TypeTags.isXMLTypeTag(bType.tag)) {
            return GET_XML;
        } else {
            switch (bType.tag) {
                case TypeTags.BYTE:
                    return "I";
                case TypeTags.FLOAT:
                    return "D";
                case TypeTags.DECIMAL:
                    return GET_BDECIMAL;
                case TypeTags.BOOLEAN:
                    return "Z";
                case TypeTags.NIL:
                case TypeTags.NEVER:
                case TypeTags.ANY:
                case TypeTags.ANYDATA:
                case TypeTags.UNION:
                case TypeTags.INTERSECTION:
                case TypeTags.JSON:
                case TypeTags.FINITE:
                case TypeTags.READONLY:
                    return GET_OBJECT;
                case TypeTags.MAP:
                case TypeTags.RECORD:
                    return GET_MAP_VALUE;
                case TypeTags.STREAM:
                    return GET_STREAM_VALUE;
                case TypeTags.TABLE:
                    return GET_TABLE_VALUE_IMPL;
                case TypeTags.ARRAY:
                case TypeTags.TUPLE:
                    return GET_ARRAY_VALUE;
                case TypeTags.ERROR:
                    return GET_ERROR_VALUE;
                case TypeTags.FUTURE:
                    return GET_FUTURE_VALUE;
                case TypeTags.OBJECT:
                    return GET_BOBJECT;
                case TypeTags.TYPEDESC:
                    return GET_TYPEDESC;
                case TypeTags.INVOKABLE:
                    return GET_FUNCTION_POINTER;
                case TypeTags.HANDLE:
                    return GET_HANDLE_VALUE;
                case JTypeTags.JTYPE:
                    return InteropMethodGen.getJTypeSignature((JType) bType);
                case TypeTags.TYPEREFDESC:
                    return getFieldTypeSignature(getReferredType(bType));
                default:
                    throw new BLangCompilerException(JvmConstants.TYPE_NOT_SUPPORTED_MESSAGE + bType);
            }
        }
    }

    public static void generateDefaultConstructor(ClassWriter cw, String ownerClass) {
        MethodVisitor mv = cw.visitMethod(Opcodes.ACC_PUBLIC, JVM_INIT_METHOD, "()V", null, null);
        mv.visitCode();
        mv.visitVarInsn(Opcodes.ALOAD, 0);
        mv.visitMethodInsn(Opcodes.INVOKESPECIAL, ownerClass, JVM_INIT_METHOD, "()V", false);
        mv.visitInsn(Opcodes.RETURN);
        mv.visitMaxs(1, 1);
        mv.visitEnd();
    }

    static void generateStrandMetadata(MethodVisitor mv, String moduleClass,
                                       PackageID packageID, AsyncDataCollector asyncDataCollector) {
        asyncDataCollector.getStrandMetadata().forEach(
                (varName, metaData) -> genStrandMetadataField(mv, moduleClass, packageID, varName, metaData));
    }

    public static void genStrandMetadataField(MethodVisitor mv, String moduleClass, PackageID packageID,
                                               String varName, ScheduleFunctionInfo metaData) {
        mv.visitTypeInsn(Opcodes.NEW, STRAND_METADATA);
        mv.visitInsn(Opcodes.DUP);
        mv.visitLdcInsn(Utils.decodeIdentifier(packageID.orgName.value));
        mv.visitLdcInsn(Utils.decodeIdentifier(packageID.name.value));
        mv.visitLdcInsn(getMajorVersion(packageID.version.value));
        if (metaData.typeName == null) {
            mv.visitInsn(Opcodes.ACONST_NULL);
        } else {
            mv.visitLdcInsn(metaData.typeName);
        }
        mv.visitLdcInsn(metaData.parentFunctionName);
        mv.visitMethodInsn(Opcodes.INVOKESPECIAL, STRAND_METADATA,
                           JVM_INIT_METHOD, INIT_STRAND_METADATA, false);
        mv.visitFieldInsn(Opcodes.PUTSTATIC, moduleClass, varName, GET_STRAND_METADATA);
    }

    static void visitStrandMetadataFields(ClassWriter cw, Map<String, ScheduleFunctionInfo> strandMetaDataMap) {
        strandMetaDataMap.keySet().forEach(varName -> visitStrandMetadataField(cw, varName));
    }

    private static void visitStrandMetadataField(ClassWriter cw, String varName) {
        FieldVisitor fv = cw.visitField(Opcodes.ACC_STATIC, varName,
                                        GET_STRAND_METADATA, null, null);
        fv.visitEnd();
    }

    public static String getStrandMetadataVarName(String parentFunction) {
        return STRAND_METADATA_VAR_PREFIX + parentFunction + "$";
    }

    public static boolean isExternFunc(BIRNode.BIRFunction func) {
        return (func.flags & Flags.NATIVE) == Flags.NATIVE;
    }

    public static String getPackageName(PackageID packageID) {
        return getPackageNameWithSeparator(packageID, "/");
    }

    private static String getPackageNameWithSeparator(PackageID packageID, String separator) {
        String packageName = "";
        String orgName = Utils.encodeNonFunctionIdentifier(packageID.orgName.value);
        String moduleName = Utils.encodeNonFunctionIdentifier(packageID.name.value);
        if (!moduleName.equals(ENCODED_DOT_CHARACTER)) {
            if (!packageID.version.value.equals("")) {
                packageName = getMajorVersion(packageID.version.value) + separator;
            }
            packageName = moduleName + separator + packageName;
        }

        if (!orgName.equalsIgnoreCase("$anon")) {
            packageName = orgName + separator + packageName;
        }
        return packageName;
    }

    public static String getModuleLevelClassName(PackageID packageID, String sourceFileName) {
        return getModuleLevelClassName(packageID, sourceFileName, "/");
    }

    static String getModuleLevelClassName(PackageID packageID, String sourceFileName, String separator) {
        String className = cleanupSourceFileName(sourceFileName);
        // handle source file path start with '/'.
        if (className.startsWith(JAVA_PACKAGE_SEPERATOR)) {
            className = className.substring(1);
        }
        return getPackageNameWithSeparator(packageID, separator) + className;
    }

    private static String cleanupSourceFileName(String name) {
        return name.replace(".", FILE_NAME_PERIOD_SEPERATOR);
    }

    public static String getMethodDesc(List<BType> paramTypes, BType retType) {
        return INITIAL_METHOD_DESC + populateMethodDesc(paramTypes) + generateReturnType(retType);
    }

    public static String getMethodDesc(List<BType> paramTypes, BType retType, BType attachedType) {
        return INITIAL_METHOD_DESC + getArgTypeSignature(attachedType) + populateMethodDesc(paramTypes) +
                generateReturnType(retType);
    }

    public static String populateMethodDesc(List<BType> paramTypes) {
        StringBuilder descBuilder = new StringBuilder();
        for (BType type : paramTypes) {
            descBuilder.append(getArgTypeSignature(type));
        }
        return descBuilder.toString();
    }

    public static String getArgTypeSignature(BType bType) {
        if (TypeTags.isIntegerTypeTag(bType.tag)) {
            return "J";
        } else if (TypeTags.isStringTypeTag(bType.tag)) {
            return GET_BSTRING;
        } else if (TypeTags.isXMLTypeTag(bType.tag)) {
            return GET_XML;
        }

        switch (bType.tag) {
            case TypeTags.BYTE:
                return "I";
            case TypeTags.FLOAT:
                return "D";
            case TypeTags.DECIMAL:
                return GET_BDECIMAL;
            case TypeTags.BOOLEAN:
                return "Z";
            case TypeTags.NIL:
            case TypeTags.NEVER:
            case TypeTags.ANYDATA:
            case TypeTags.UNION:
            case TypeTags.INTERSECTION:
            case TypeTags.JSON:
            case TypeTags.FINITE:
            case TypeTags.ANY:
            case TypeTags.READONLY:
                return GET_OBJECT;
            case TypeTags.ARRAY:
            case TypeTags.TUPLE:
                return GET_ARRAY_VALUE;
            case TypeTags.ERROR:
                return GET_ERROR_VALUE;
            case TypeTags.MAP:
            case TypeTags.RECORD:
                return GET_MAP_VALUE;
            case TypeTags.FUTURE:
                return GET_FUTURE_VALUE;
            case TypeTags.STREAM:
                return GET_STREAM_VALUE;
            case TypeTags.TABLE:
                return GET_TABLE_VALUE_IMPL;
            case TypeTags.INVOKABLE:
                return GET_FUNCTION_POINTER;
            case TypeTags.TYPEDESC:
                return GET_TYPEDESC;
            case TypeTags.OBJECT:
                return GET_BOBJECT;
            case TypeTags.HANDLE:
                return GET_HANDLE_VALUE;
            case TypeTags.TYPEREFDESC:
                return getArgTypeSignature(getReferredType(bType));
            default:
                throw new BLangCompilerException(JvmConstants.TYPE_NOT_SUPPORTED_MESSAGE +
                                                         bType);
        }
    }

    public static String generateReturnType(BType bType) {
        if (bType == null) {
            return RETURN_JOBJECT;
        }

        bType = JvmCodeGenUtil.UNIFIER.build(bType);
        if (bType == null || bType.tag == TypeTags.NIL || bType.tag == TypeTags.NEVER) {
            return RETURN_JOBJECT;
        } else if (TypeTags.isIntegerTypeTag(bType.tag)) {
            return ")J";
        } else if (TypeTags.isStringTypeTag(bType.tag)) {
            return RETURN_B_STRING_VALUE;
        } else if (TypeTags.isXMLTypeTag(bType.tag)) {
            return RETURN_XML_VALUE;
        }

        switch (bType.tag) {
            case TypeTags.BYTE:
                return ")I";
            case TypeTags.FLOAT:
                return ")D";
            case TypeTags.DECIMAL:
                return RETURN_DECIMAL_VALUE;
            case TypeTags.BOOLEAN:
                return ")Z";
            case TypeTags.ARRAY:
            case TypeTags.TUPLE:
                return RETURN_ARRAY_VALUE;
            case TypeTags.MAP:
            case TypeTags.RECORD:
                return RETURN_MAP_VALUE;
            case TypeTags.ERROR:
                return RETURN_ERROR_VALUE;
            case TypeTags.STREAM:
                return RETURN_STREAM_VALUE;
            case TypeTags.TABLE:
                return RETURN_TABLE_VALUE_IMPL;
            case TypeTags.FUTURE:
                return RETURN_FUTURE_VALUE;
            case TypeTags.TYPEDESC:
                return RETURN_TYPEDESC_VALUE;
            case TypeTags.ANY:
            case TypeTags.ANYDATA:
            case TypeTags.UNION:
            case TypeTags.INTERSECTION:
            case TypeTags.JSON:
            case TypeTags.FINITE:
            case TypeTags.READONLY:
                return RETURN_JOBJECT;
            case TypeTags.OBJECT:
                return RETURN_B_OBJECT;
            case TypeTags.INVOKABLE:
                return RETURN_FUNCTION_POINTER;
            case TypeTags.HANDLE:
                return RETURN_HANDLE_VALUE;
            case TypeTags.TYPEREFDESC:
                return generateReturnType(getReferredType(bType));
            default:
                throw new BLangCompilerException(JvmConstants.TYPE_NOT_SUPPORTED_MESSAGE + bType);
        }
    }

    static String cleanupObjectTypeName(String typeName) {
        int index = typeName.lastIndexOf(".");
        if (index > 0) {
            return typeName.substring(index + 1);
        } else {
            return typeName;
        }
    }

    public static void loadChannelDetails(MethodVisitor mv, List<BIRNode.ChannelDetails> channels) {
        mv.visitIntInsn(BIPUSH, channels.size());
        mv.visitTypeInsn(ANEWARRAY, CHANNEL_DETAILS);
        int index = 0;
        for (BIRNode.ChannelDetails ch : channels) {
            mv.visitInsn(DUP);
            mv.visitIntInsn(BIPUSH, index);
            index += 1;

            mv.visitTypeInsn(NEW, CHANNEL_DETAILS);
            mv.visitInsn(DUP);
            mv.visitLdcInsn(ch.name);

            if (ch.channelInSameStrand) {
                mv.visitInsn(ICONST_1);
            } else {
                mv.visitInsn(ICONST_0);
            }

            if (ch.send) {
                mv.visitInsn(ICONST_1);
            } else {
                mv.visitInsn(ICONST_0);
            }

            mv.visitMethodInsn(INVOKESPECIAL, CHANNEL_DETAILS, JVM_INIT_METHOD,
                    INIT_CHANNEL_DETAILS, false);
            mv.visitInsn(AASTORE);
        }
    }

    public static String toNameString(BType t) {
        BTypeSymbol typeSymbol = t.tsymbol;
        if ((typeSymbol.kind == SymbolKind.RECORD || typeSymbol.kind == SymbolKind.OBJECT) &&
                ((BStructureTypeSymbol) typeSymbol).typeDefinitionSymbol != null) {
            return Utils.encodeNonFunctionIdentifier(((BStructureTypeSymbol) typeSymbol)
                    .typeDefinitionSymbol.name.value);
        }
<<<<<<< HEAD
        return Utils.encodeNonFunctionIdentifier(t.tsymbol.name.value);
=======
        return Utils.encodeNonFunctionIdentifier(typeSymbol.name.value);
>>>>>>> 09ee09ed
    }

    public static boolean isBallerinaBuiltinModule(String orgName, String moduleName) {
        return orgName.equals("ballerina") && moduleName.equals("builtin");
    }

    public static BirScope getLastScopeFromBBInsGen(MethodVisitor mv, LabelGenerator labelGen,
                                                    JvmInstructionGen instGen, int localVarOffset,
                                                    String funcName, BIRNode.BIRBasicBlock bb,
                                                    Set<BirScope> visitedScopesSet, BirScope lastScope) {

        int insCount = bb.instructions.size();
        for (int i = 0; i < insCount; i++) {
            Label insLabel = labelGen.getLabel(funcName + bb.id.value + "ins" + i);
            mv.visitLabel(insLabel);
            BIRAbstractInstruction inst = bb.instructions.get(i);
            if (inst != null) {
                generateDiagnosticPos(inst.pos, mv);
                instGen.generateInstructions(localVarOffset, inst);
                lastScope = getLastScope(inst, funcName, labelGen, visitedScopesSet, lastScope, mv);
            }
        }

        return lastScope;
    }

    public static void generateDiagnosticPos(Location pos, MethodVisitor mv) {
        Label label = new Label();
        if (pos != null && pos.lineRange().startLine().line() != 0x80000000) {
            mv.visitLabel(label);
            // Adding +1 since 'pos' is 0-based and we want 1-based positions at run time
            mv.visitLineNumber(pos.lineRange().startLine().line() + 1, label);
        }
    }

    private static BirScope getLastScope(BIRAbstractInstruction instruction, String funcName, LabelGenerator labelGen,
                                         Set<BirScope> visitedScopesSet, BirScope lastScope, MethodVisitor mv) {
        BirScope scope = instruction.scope;
        if (scope != null && scope != lastScope) {
            lastScope = scope;
            Label scopeLabel = labelGen.getLabel(funcName + SCOPE_PREFIX + scope.id);
            mv.visitLabel(scopeLabel);
            storeLabelForParentScopes(scope, scopeLabel, labelGen, funcName, visitedScopesSet);
            visitedScopesSet.add(scope);
        }
        return lastScope;
    }

    private static void storeLabelForParentScopes(BirScope scope, Label scopeLabel, LabelGenerator labelGen,
                                                  String funcName, Set<BirScope> visitedScopesSet) {

        BirScope parent = scope.parent;
        if (parent != null && !visitedScopesSet.contains(parent)) {
            String labelName = funcName + SCOPE_PREFIX + parent.id;
            labelGen.putLabel(labelName, scopeLabel);
            visitedScopesSet.add(parent);

            storeLabelForParentScopes(parent, scopeLabel, labelGen, funcName, visitedScopesSet);
        }
    }

    public static BirScope getLastScopeFromTerminator(MethodVisitor mv, BIRNode.BIRBasicBlock bb, String funcName,
                                                       LabelGenerator labelGen, BirScope lastScope,
                                                      Set<BirScope> visitedScopesSet) {
        BirScope scope = bb.terminator.scope;
        if (scope != null && scope != lastScope) {
            lastScope = scope;
            Label scopeLabel = labelGen.getLabel(funcName + SCOPE_PREFIX + scope.id);
            mv.visitLabel(scopeLabel);
            visitedScopesSet.add(scope);
        }
        return lastScope;
    }

    public static void genYieldCheck(MethodVisitor mv, LabelGenerator labelGen, BIRNode.BIRBasicBlock thenBB,
                                     String funcName, int localVarOffset) {
        mv.visitVarInsn(ALOAD, localVarOffset);
        mv.visitMethodInsn(INVOKEVIRTUAL, STRAND_CLASS, "isYielded", "()Z", false);
        Label yieldLabel = labelGen.getLabel(funcName + "yield");
        mv.visitJumpInsn(IFNE, yieldLabel);

        // goto thenBB
        Label gotoLabel = labelGen.getLabel(funcName + thenBB.id.value);
        mv.visitJumpInsn(GOTO, gotoLabel);
    }

    public static PackageID cleanupPackageID(PackageID pkgID) {
        Name org = new Name(Utils.encodeNonFunctionIdentifier(pkgID.orgName.value));
        Name module = new Name(Utils.encodeNonFunctionIdentifier(pkgID.name.value));
        return new PackageID(org, module, pkgID.version);
    }

    public static boolean isBuiltInPackage(PackageID packageID) {
        packageID = cleanupPackageID(packageID);
        return BALLERINA.equals(packageID.orgName.value) && BUILT_IN_PACKAGE_NAME.equals(packageID.name.value);
    }

    public static boolean isSameModule(PackageID moduleId, PackageID importModule) {
        PackageID cleanedPkg = cleanupPackageID(importModule);
        if (!moduleId.orgName.value.equals(cleanedPkg.orgName.value)) {
            return false;
        } else if (!moduleId.name.value.equals(cleanedPkg.name.value)) {
            return false;
        } else {
            return getMajorVersion(moduleId.version.value).equals(getMajorVersion(cleanedPkg.version.value));
        }
    }

    public static String cleanupFunctionName(String functionName) {
        return StringUtils.containsAny(functionName, "\\.:/<>") ?
                "$" + JVM_RESERVED_CHAR_SET.matcher(functionName).replaceAll("_") : functionName;
    }

    public static boolean isSimpleBasicType(BType bType) {
        switch (bType.tag) {
            case TypeTags.BYTE:
            case TypeTags.FLOAT:
            case TypeTags.BOOLEAN:
            case TypeTags.DECIMAL:
            case TypeTags.NIL:
            case TypeTags.NEVER:
                return true;
            case TypeTags.TYPEREFDESC:
                return isSimpleBasicType(getReferredType(bType));
            default:
                return (TypeTags.isIntegerTypeTag(bType.tag)) || (TypeTags.isStringTypeTag(bType.tag));
        }
    }

    public static BType getReferredType(BType type) {
        BType constraint = type;
        if (type.tag == TypeTags.TYPEREFDESC) {
            constraint = getReferredType(((BTypeReferenceType) type).referredType);
        }
        return constraint;
    }

    public static void loadConstantValue(BType bType, Object constVal, MethodVisitor mv,
                                         JvmConstantsGen jvmConstantsGen) {

        int typeTag = getReferredType(bType).tag;
        if (TypeTags.isIntegerTypeTag(typeTag)) {
            long intValue = constVal instanceof Long ? (long) constVal : Long.parseLong(String.valueOf(constVal));
            mv.visitLdcInsn(intValue);
            return;
        } else if (TypeTags.isStringTypeTag(typeTag)) {
            String val = String.valueOf(constVal);
            String varName = jvmConstantsGen.getBStringConstantVar(val);
            String stringConstantsClass = jvmConstantsGen.getStringConstantsClass();
            mv.visitFieldInsn(GETSTATIC, stringConstantsClass, varName, GET_BSTRING);
            return;
        }

        switch (typeTag) {
            case TypeTags.BYTE:
                int byteValue = ((Number) constVal).intValue();
                mv.visitLdcInsn(byteValue);
                break;
            case TypeTags.FLOAT:
                double doubleValue = constVal instanceof Double ? (double) constVal :
                        Double.parseDouble(String.valueOf(constVal));
                mv.visitLdcInsn(doubleValue);
                break;
            case TypeTags.BOOLEAN:
                boolean booleanVal = constVal instanceof Boolean ? (boolean) constVal :
                        Boolean.parseBoolean(String.valueOf(constVal));
                mv.visitLdcInsn(booleanVal);
                break;
            case TypeTags.DECIMAL:
                mv.visitTypeInsn(NEW, DECIMAL_VALUE);
                mv.visitInsn(DUP);
                mv.visitLdcInsn(removeDecimalDiscriminator(String.valueOf(constVal)));
                mv.visitMethodInsn(INVOKESPECIAL, DECIMAL_VALUE, JVM_INIT_METHOD, INIT_WITH_STRING, false);
                break;
            case TypeTags.NIL:
            case TypeTags.NEVER:
                mv.visitInsn(ACONST_NULL);
                break;
            default:
                throw new BLangCompilerException("JVM generation is not supported for type : " + bType);
        }
    }

    private static String removeDecimalDiscriminator(String value) {
        int length = value.length();
        if (length < 2) {
            return value;
        }
        char lastChar = value.charAt(length - 1);
        if (lastChar == 'd' || lastChar == 'D') {
            return value.substring(0, length - 1);
        }
        return value;
    }

    public static void createDefaultCase(MethodVisitor mv, Label defaultCaseLabel, int nameRegIndex,
                                         String errorMessage) {

        mv.visitLabel(defaultCaseLabel);
        mv.visitTypeInsn(NEW, ERROR_VALUE);
        mv.visitInsn(DUP);

        // Create error message
        mv.visitTypeInsn(NEW, STRING_BUILDER);
        mv.visitInsn(DUP);
        mv.visitLdcInsn(errorMessage);
        mv.visitMethodInsn(INVOKESPECIAL, STRING_BUILDER, JVM_INIT_METHOD, INIT_WITH_STRING,
                false);
        mv.visitVarInsn(ALOAD, nameRegIndex);
        mv.visitMethodInsn(INVOKEVIRTUAL, STRING_BUILDER, "append",
                STRING_BUILDER_APPEND, false);
        mv.visitMethodInsn(INVOKEVIRTUAL, STRING_BUILDER, JVM_TO_STRING_METHOD, GET_JSTRING
                , false);
        mv.visitMethodInsn(INVOKESTATIC, STRING_UTILS, "fromString", FROM_STRING, false);
        mv.visitMethodInsn(INVOKESPECIAL, ERROR_VALUE, JVM_INIT_METHOD, INIT_ERROR,
                false);
        mv.visitInsn(ATHROW);
    }

    public static void castToJavaString(MethodVisitor mv, int fieldNameRegIndex, int strKeyVarIndex) {
        mv.visitVarInsn(ALOAD, fieldNameRegIndex);
        mv.visitTypeInsn(CHECKCAST, B_STRING_VALUE);
        mv.visitMethodInsn(INVOKEINTERFACE, B_STRING_VALUE, GET_VALUE_METHOD,
                GET_JSTRING, true);
        mv.visitVarInsn(ASTORE, strKeyVarIndex);
    }

    private JvmCodeGenUtil() {
    }
}<|MERGE_RESOLUTION|>--- conflicted
+++ resolved
@@ -527,11 +527,7 @@
             return Utils.encodeNonFunctionIdentifier(((BStructureTypeSymbol) typeSymbol)
                     .typeDefinitionSymbol.name.value);
         }
-<<<<<<< HEAD
-        return Utils.encodeNonFunctionIdentifier(t.tsymbol.name.value);
-=======
         return Utils.encodeNonFunctionIdentifier(typeSymbol.name.value);
->>>>>>> 09ee09ed
     }
 
     public static boolean isBallerinaBuiltinModule(String orgName, String moduleName) {
