--- conflicted
+++ resolved
@@ -460,17 +460,12 @@
             }
         }
 
-<<<<<<< HEAD
         // Desugar BIR to include the observations
         JvmObservabilityGen jvmObservabilityGen = new JvmObservabilityGen(this);
         jvmObservabilityGen.rewriteObservableFunctions(module);
 
-        String typeOwnerClass = getModuleLevelClassName(orgName, moduleName, MODULE_INIT_CLASS_NAME);
-        Map<String, JavaClass> jvmClassMap = generateClassNameMappings(module, pkgName, typeOwnerClass,
-=======
         String moduleInitClass = getModuleLevelClassName(orgName, moduleName, MODULE_INIT_CLASS_NAME);
         Map<String, JavaClass> jvmClassMapping = generateClassNameMapping(module, pkgName, moduleInitClass,
->>>>>>> 907c4c8e
                 interopValidator, isEntry);
         if (!isEntry || dlog.getErrorCount() > 0) {
             return new JarFile(Collections.emptyMap());
