--- conflicted
+++ resolved
@@ -612,7 +612,7 @@
         linkModuleStopFunction(pkgName, initClass, orgName, moduleName, version);
 
         // link typedef - object attached native functions
-        linkTypeDefinitions(module, pkgName, isEntry, orgName, moduleName, version);
+        linkTypeDefinitions(module, pkgName, interopValidator, isEntry, orgName, moduleName, version);
 
         return jvmClassMap;
     }
@@ -632,91 +632,11 @@
         }
 
         globalVarClassMap.put(pkgName + "LOCK_STORE", initClass);
-<<<<<<< HEAD
-        // filter out functions.
-        List<BIRFunction> functions = module.functions;
-        if (functions.size() > 0) {
-            int funcSize = functions.size();
-            int count = 0;
-            // Generate init class. Init function should be the first function of the package, hence check first
-            // function.
-            BIRFunction initFunc = functions.get(0);
-            String functionName = initFunc.name.value;
-            JavaClass klass = new JavaClass(initFunc.pos.src.cUnitName);
-            klass.functions.add(0, initFunc);
-            jvmMethodGen.addInitAndTypeInitInstructions(module, initFunc);
-            jvmClassMap.put(initClass, klass);
-            birFunctionMap.put(pkgName + functionName, getFunctionWrapper(initFunc, orgName, moduleName,
-                    version, initClass));
-            count += 1;
-
-            // Add start function
-            BIRFunction startFunc = functions.get(1);
-            functionName = startFunc.name.value;
-            birFunctionMap.put(pkgName + functionName, getFunctionWrapper(startFunc, orgName, moduleName,
-                    version, initClass));
-            klass.functions.add(1, startFunc);
-            count += 1;
-
-            // Add stop function
-            BIRFunction stopFunc = functions.get(2);
-            functionName = stopFunc.name.value;
-            birFunctionMap.put(pkgName + functionName, getFunctionWrapper(stopFunc, orgName, moduleName,
-                    version, initClass));
-            klass.functions.add(2, stopFunc);
-            count += 1;
-
-            // Generate classes for other functions.
-            while (count < funcSize) {
-                BIRFunction birFunc = functions.get(count);
-                count = count + 1;
-                // link the bir function for lookup
-                String birFuncName = birFunc.name.value;
-
-                String balFileName;
-
-                if (birFunc.pos == null) {
-                    balFileName = MODULE_INIT_CLASS_NAME;
-                } else {
-                    balFileName = birFunc.pos.src.cUnitName;
-                }
-                String birModuleClassName = getModuleLevelClassName(orgName, moduleName, version,
-                        cleanupPathSeperators(cleanupBalExt(balFileName)));
-
-                if (!isBallerinaBuiltinModule(orgName, moduleName)) {
-                    JavaClass javaClass = jvmClassMap.get(birModuleClassName);
-                    if (javaClass != null) {
-                        javaClass.functions.add(birFunc);
-                    } else {
-                        klass = new JavaClass(balFileName);
-                        klass.functions.add(0, birFunc);
-                        jvmClassMap.put(birModuleClassName, klass);
-                    }
-                }
-
-                interopValidator.setEntryModuleValidation(isEntry);
-
-                try {
-                    BIRFunctionWrapper birFuncWrapperOrError =
-                            getBirFunctionWrapper(interopValidator, isEntry, orgName, moduleName, version, birFunc,
-                                                  birModuleClassName, birFuncName);
-                    birFunctionMap.put(pkgName + birFuncName, birFuncWrapperOrError);
-                } catch (JInteropException e) {
-                    dlog.error(birFunc.pos, e.getCode(), e.getMessage());
-                }
-            }
-        }
-
-        // link module init function that will be generated
-        BIRFunction moduleInitFunction = new BIRFunction(null, new Name(CURRENT_MODULE_INIT), 0,
-                new BInvokableType(Collections.emptyList(), null, new BNilType(), null), new Name(""), 0, null);
-        birFunctionMap.put(pkgName + CURRENT_MODULE_INIT, getFunctionWrapper(moduleInitFunction, orgName, moduleName,
-                version, initClass));
-=======
-    }
->>>>>>> 7d68f59a
-
-    private void linkTypeDefinitions(BIRPackage module, String pkgName, boolean isEntry, String orgName,
+    }
+
+    private void linkTypeDefinitions(BIRPackage module, String pkgName,
+                                     InteropValidator interopValidator,
+                                     boolean isEntry, String orgName,
                                      String moduleName, String version) {
 
         List<BIRTypeDefinition> typeDefs = module.typeDefs;
@@ -740,7 +660,6 @@
                 String functionName = birFunc.name.value;
                 String lookupKey = typeName + "." + functionName;
 
-<<<<<<< HEAD
                 String className = getTypeValueClassName(module, typeName);
                 try {
                     BIRFunctionWrapper birFuncWrapperOrError =
@@ -749,24 +668,7 @@
                     birFunctionMap.put(pkgName + lookupKey, birFuncWrapperOrError);
                 } catch (JInteropException e) {
                     dlog.error(birFunc.pos, e.getCode(), e.getMessage());
-=======
-                if (!isExternFunc(currentFunc)) {
-                    String className = getTypeValueClassName(module, typeName);
-                    birFunctionMap.put(pkgName + lookupKey, getFunctionWrapper(currentFunc, orgName, moduleName,
-                            version, className));
-                    continue;
                 }
-
-                String jClassName = lookupExternClassName(cleanupPackageName(pkgName), lookupKey);
-
-                if (jClassName == null) {
-                    throw new BLangCompilerException("native function not available: " + pkgName + lookupKey);
-                }
-
-                OldStyleExternalFunctionWrapper wrapper =
-                        ExternalMethodGen.createOldStyleExternalFunctionWrapper(currentFunc, orgName,
-                                moduleName, version, jClassName, jClassName, isEntry, symbolTable);
-                birFunctionMap.put(pkgName + lookupKey, wrapper);
             }
         }
     }
@@ -859,24 +761,14 @@
 
             interopValidator.setEntryModuleValidation(isEntry);
 
-            BIRFunctionWrapper birFuncWrapperOrError;
             try {
-                if (isExternFunc(getFunction(birFunc)) && isEntry) {
-                    birFuncWrapperOrError = createExternalFunctionWrapper(interopValidator, birFunc, orgName,
-                            moduleName, version, birModuleClassName, this);
-                } else {
-                    if (isEntry) {
-                        addDefaultableBooleanVarsToSignature(birFunc, symbolTable.booleanType);
-                    }
-                    birFuncWrapperOrError = getFunctionWrapper(birFunc, orgName, moduleName, version,
-                            birModuleClassName);
->>>>>>> 7d68f59a
-                }
+                BIRFunctionWrapper birFuncWrapperOrError =
+                        getBirFunctionWrapper(interopValidator, isEntry, orgName, moduleName, version, birFunc,
+                                              birModuleClassName, birFuncName);
+                birFunctionMap.put(pkgName + birFuncName, birFuncWrapperOrError);
             } catch (JInteropException e) {
                 dlog.error(birFunc.pos, e.getCode(), e.getMessage());
-                continue;
-            }
-            birFunctionMap.put(pkgName + birFuncName, birFuncWrapperOrError);
+            }
         }
     }
 
