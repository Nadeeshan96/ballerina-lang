/*
 *  Copyright (c) 2020, WSO2 Inc. (http://www.wso2.org) All Rights Reserved.
 *
 *  WSO2 Inc. licenses this file to you under the Apache License,
 *  Version 2.0 (the "License"); you may not use this file except
 *  in compliance with the License.
 *  You may obtain a copy of the License at
 *
 *    http://www.apache.org/licenses/LICENSE-2.0
 *
 *  Unless required by applicable law or agreed to in writing,
 *  software distributed under the License is distributed on an
 *  "AS IS" BASIS, WITHOUT WARRANTIES OR CONDITIONS OF ANY
 *  KIND, either express or implied.  See the License for the
 *  specific language governing permissions and limitations
 *  under the License.
 */
package org.wso2.ballerinalang.compiler.semantics.model.symbols;

import io.ballerina.tools.diagnostics.Location;
import org.ballerinalang.model.elements.PackageID;
import org.ballerinalang.model.symbols.Annotatable;
<<<<<<< HEAD
import org.ballerinalang.model.symbols.AnnotationAttachmentSymbol;
=======
import org.ballerinalang.model.symbols.AnnotationSymbol;
import org.ballerinalang.model.symbols.SymbolKind;
>>>>>>> 04b831d0
import org.ballerinalang.model.symbols.SymbolOrigin;
import org.wso2.ballerinalang.compiler.semantics.model.types.BType;
import org.wso2.ballerinalang.compiler.util.Name;

import java.util.ArrayList;
import java.util.List;

/**
 * {@code BClassSymbol} represents a class symbol in a scope.
 *
 * @since 2.0
 */
public class BClassSymbol extends BObjectTypeSymbol implements Annotatable {

    public boolean isServiceDecl;
    private List<BAnnotationAttachmentSymbol> annotationAttachments;

    public BClassSymbol(int symTag, long flags, Name name, PackageID pkgID, BType type,
                        BSymbol owner, Location pos, SymbolOrigin origin) {
        super(symTag, flags, name, pkgID, type, owner, pos, origin);
        this.referencedFunctions = new ArrayList<>();
        this.annotationAttachments = new ArrayList<>();
    }

    @Override
    public void addAnnotation(AnnotationAttachmentSymbol symbol) {
        if (symbol == null) {
            return;
        }
        this.annotationAttachments.add((BAnnotationAttachmentSymbol) symbol);
    }

    @Override
<<<<<<< HEAD
    public List<? extends AnnotationAttachmentSymbol> getAnnotations() {
        return this.annotationAttachments;
=======
    public SymbolKind getKind() {
        return this.kind;
    }

    @Override
    public List<? extends AnnotationSymbol> getAnnotations() {
        return this.annots;
>>>>>>> 04b831d0
    }
}<|MERGE_RESOLUTION|>--- conflicted
+++ resolved
@@ -20,12 +20,8 @@
 import io.ballerina.tools.diagnostics.Location;
 import org.ballerinalang.model.elements.PackageID;
 import org.ballerinalang.model.symbols.Annotatable;
-<<<<<<< HEAD
 import org.ballerinalang.model.symbols.AnnotationAttachmentSymbol;
-=======
-import org.ballerinalang.model.symbols.AnnotationSymbol;
 import org.ballerinalang.model.symbols.SymbolKind;
->>>>>>> 04b831d0
 import org.ballerinalang.model.symbols.SymbolOrigin;
 import org.wso2.ballerinalang.compiler.semantics.model.types.BType;
 import org.wso2.ballerinalang.compiler.util.Name;
@@ -59,17 +55,12 @@
     }
 
     @Override
-<<<<<<< HEAD
-    public List<? extends AnnotationAttachmentSymbol> getAnnotations() {
-        return this.annotationAttachments;
-=======
     public SymbolKind getKind() {
         return this.kind;
     }
 
     @Override
-    public List<? extends AnnotationSymbol> getAnnotations() {
-        return this.annots;
->>>>>>> 04b831d0
+    public List<? extends AnnotationAttachmentSymbol> getAnnotations() {
+        return this.annotationAttachments;
     }
 }