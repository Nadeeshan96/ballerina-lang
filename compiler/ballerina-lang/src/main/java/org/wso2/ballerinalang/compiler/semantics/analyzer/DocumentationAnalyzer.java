/*
 *  Copyright (c) 2018, WSO2 Inc. (http://www.wso2.org) All Rights Reserved.
 *
 *  WSO2 Inc. licenses this file to you under the Apache License,
 *  Version 2.0 (the "License"); you may not use this file except
 *  in compliance with the License.
 *  You may obtain a copy of the License at
 *
 *    http://www.apache.org/licenses/LICENSE-2.0
 *
 *  Unless required by applicable law or agreed to in writing,
 *  software distributed under the License is distributed on an
 *  "AS IS" BASIS, WITHOUT WARRANTIES OR CONDITIONS OF ANY
 *  KIND, either express or implied.  See the License for the
 *  specific language governing permissions and limitations
 *  under the License.
 */
package org.wso2.ballerinalang.compiler.semantics.analyzer;

import io.ballerina.tools.diagnostics.Location;
import org.ballerinalang.compiler.CompilerPhase;
import org.ballerinalang.model.elements.Flag;
import org.ballerinalang.model.tree.DocReferenceErrorType;
import org.ballerinalang.model.tree.DocumentableNode;
import org.ballerinalang.model.tree.NodeKind;
import org.ballerinalang.model.tree.SimpleVariableNode;
import org.ballerinalang.model.types.TypeKind;
import org.ballerinalang.util.diagnostic.DiagnosticCode;
import org.wso2.ballerinalang.compiler.diagnostic.BLangDiagnosticLog;
import org.wso2.ballerinalang.compiler.semantics.model.SymbolEnv;
import org.wso2.ballerinalang.compiler.semantics.model.SymbolTable;
import org.wso2.ballerinalang.compiler.semantics.model.symbols.BObjectTypeSymbol;
import org.wso2.ballerinalang.compiler.semantics.model.symbols.BPackageSymbol;
import org.wso2.ballerinalang.compiler.semantics.model.symbols.BSymbol;
import org.wso2.ballerinalang.compiler.semantics.model.symbols.SymTag;
import org.wso2.ballerinalang.compiler.semantics.model.symbols.Symbols;
import org.wso2.ballerinalang.compiler.tree.BLangAnnotation;
import org.wso2.ballerinalang.compiler.tree.BLangClassDefinition;
import org.wso2.ballerinalang.compiler.tree.BLangFunction;
import org.wso2.ballerinalang.compiler.tree.BLangImportPackage;
import org.wso2.ballerinalang.compiler.tree.BLangMarkdownDocumentation;
import org.wso2.ballerinalang.compiler.tree.BLangMarkdownReferenceDocumentation;
import org.wso2.ballerinalang.compiler.tree.BLangNode;
import org.wso2.ballerinalang.compiler.tree.BLangNodeVisitor;
import org.wso2.ballerinalang.compiler.tree.BLangPackage;
import org.wso2.ballerinalang.compiler.tree.BLangResource;
import org.wso2.ballerinalang.compiler.tree.BLangService;
import org.wso2.ballerinalang.compiler.tree.BLangSimpleVariable;
import org.wso2.ballerinalang.compiler.tree.BLangTypeDefinition;
import org.wso2.ballerinalang.compiler.tree.BLangXMLNS;
import org.wso2.ballerinalang.compiler.tree.expressions.BLangConstant;
import org.wso2.ballerinalang.compiler.tree.expressions.BLangLetExpression;
import org.wso2.ballerinalang.compiler.tree.expressions.BLangMarkDownDeprecatedParametersDocumentation;
import org.wso2.ballerinalang.compiler.tree.expressions.BLangMarkDownDeprecationDocumentation;
import org.wso2.ballerinalang.compiler.tree.expressions.BLangMarkdownParameterDocumentation;
import org.wso2.ballerinalang.compiler.tree.expressions.BLangMarkdownReturnParameterDocumentation;
import org.wso2.ballerinalang.compiler.tree.types.BLangObjectTypeNode;
import org.wso2.ballerinalang.compiler.tree.types.BLangRecordTypeNode;
import org.wso2.ballerinalang.compiler.tree.types.BLangType;
import org.wso2.ballerinalang.compiler.tree.types.BLangValueType;
import org.wso2.ballerinalang.compiler.util.CompilerContext;
import org.wso2.ballerinalang.compiler.util.Name;
import org.wso2.ballerinalang.compiler.util.Names;
import org.wso2.ballerinalang.util.Flags;

import java.util.ArrayList;
import java.util.HashMap;
import java.util.LinkedList;
import java.util.List;
import java.util.Map;

/**
 * Analyzes markdown documentations.
 *
 * @since 0.981.0
 */
public class DocumentationAnalyzer extends BLangNodeVisitor {

    private static final CompilerContext.Key<DocumentationAnalyzer> DOCUMENTATION_ANALYZER_KEY =
            new CompilerContext.Key<>();

    private BLangDiagnosticLog dlog;
    private final SymbolResolver symResolver;
    private final SymbolTable symTable;
    private SymbolEnv env;
    private Names names;

    public static DocumentationAnalyzer getInstance(CompilerContext context) {
        DocumentationAnalyzer documentationAnalyzer = context.get(DOCUMENTATION_ANALYZER_KEY);
        if (documentationAnalyzer == null) {
            documentationAnalyzer = new DocumentationAnalyzer(context);
        }
        return documentationAnalyzer;
    }

    private DocumentationAnalyzer(CompilerContext context) {
        context.put(DOCUMENTATION_ANALYZER_KEY, this);
        this.symResolver = SymbolResolver.getInstance(context);
        this.dlog = BLangDiagnosticLog.getInstance(context);
        this.names = Names.getInstance(context);
        this.symTable = SymbolTable.getInstance(context);
    }

    public BLangPackage analyze(BLangPackage pkgNode) {
        this.dlog.setCurrentPackageId(pkgNode.packageID);
        this.env = this.symTable.pkgEnvMap.get(pkgNode.symbol);
        pkgNode.topLevelNodes.forEach(topLevelNode -> analyzeNode((BLangNode) topLevelNode));
        pkgNode.completedPhases.add(CompilerPhase.CODE_ANALYZE);
        pkgNode.getTestablePkgs().forEach(this::analyze);
        return pkgNode;
    }

    private void analyzeNode(BLangNode node) {
        node.accept(this);
    }

    @Override
    public void visit(BLangImportPackage importPkgNode) {

    }

    @Override
    public void visit(BLangAnnotation annotationNode) {

    }

    @Override
    public void visit(BLangLetExpression letExpression) {

    }

    @Override
    public void visit(BLangConstant constant) {
        validateNoParameters(constant);
        validateReturnParameter(constant, null, false);
        validateReferences(constant);
        validateDeprecationDocumentation(constant.markdownDocumentationAttachment,
                Symbols.isFlagOn(constant.symbol.flags, Flags.DEPRECATED), constant.pos);
        validateDeprecatedParametersDocumentation(constant.markdownDocumentationAttachment, constant.pos);
    }

    @Override
    public void visit(BLangSimpleVariable varNode) {
        validateNoParameters(varNode);
        validateReturnParameter(varNode, null, false);
        validateReferences(varNode);
        validateDeprecationDocumentation(varNode.markdownDocumentationAttachment, false, varNode.pos);
        validateDeprecatedParametersDocumentation(varNode.markdownDocumentationAttachment, varNode.pos);
    }

    @Override
    public void visit(BLangFunction funcNode) {
        validateParameters(funcNode, funcNode.getParameters(),
                funcNode.restParam, DiagnosticCode.UNDOCUMENTED_PARAMETER,
                DiagnosticCode.NO_SUCH_DOCUMENTABLE_PARAMETER,
                DiagnosticCode.PARAMETER_ALREADY_DOCUMENTED);

        validateDeprecatedParameters(funcNode, funcNode.getParameters(), funcNode.restParam,
                DiagnosticCode.PARAMETER_ALREADY_DOCUMENTED, DiagnosticCode.NO_SUCH_DOCUMENTABLE_PARAMETER);
        validateReferences(funcNode);

        boolean hasReturn = true;
        if (funcNode.returnTypeNode.getKind() == NodeKind.VALUE_TYPE) {
            hasReturn = ((BLangValueType) funcNode.returnTypeNode).typeKind != TypeKind.NIL;
        }
        validateReturnParameter(funcNode, funcNode, hasReturn);
        validateDeprecationDocumentation(funcNode.markdownDocumentationAttachment,
                Symbols.isFlagOn(funcNode.symbol.flags, Flags.DEPRECATED), funcNode.pos);
    }

    @Override
    public void visit(BLangXMLNS xmlnsNode) {

    }

    @Override
    public void visit(BLangService serviceNode) {
        validateNoParameters(serviceNode);
        validateReturnParameter(serviceNode, null, false);
        validateReferences(serviceNode);
        validateDeprecationDocumentation(serviceNode.markdownDocumentationAttachment, false, serviceNode.pos);
        validateDeprecatedParametersDocumentation(serviceNode.markdownDocumentationAttachment, serviceNode.pos);
    }

    @Override
    public void visit(BLangTypeDefinition typeDefinition) {
        BLangType typeNode = typeDefinition.getTypeNode();
        if (typeDefinition.typeNode.getKind() == NodeKind.OBJECT_TYPE) {
            List<BLangSimpleVariable> fields = ((BLangObjectTypeNode) typeNode).fields;
            validateParameters(typeDefinition, fields, null, DiagnosticCode.UNDOCUMENTED_FIELD,
                    DiagnosticCode.NO_SUCH_DOCUMENTABLE_FIELD, DiagnosticCode.FIELD_ALREADY_DOCUMENTED);
            validateReturnParameter(typeDefinition, null, false);
            validateReferences(typeDefinition);
            for (SimpleVariableNode field : fields) {
                validateReferences(field);
                validateDeprecationDocumentation(field.getMarkdownDocumentationAttachment(),
                        Symbols.isFlagOn(((BLangSimpleVariable) field).symbol.flags, Flags.DEPRECATED),
                        field.getPosition());
            }

            ((BLangObjectTypeNode) typeDefinition.getTypeNode()).getFunctions().forEach(this::analyzeNode);
        } else if (typeDefinition.typeNode.getKind() == NodeKind.RECORD_TYPE) {
            List<BLangSimpleVariable> fields = ((BLangRecordTypeNode) typeNode).fields;
            validateParameters(typeDefinition, fields, null, DiagnosticCode.UNDOCUMENTED_FIELD,
                    DiagnosticCode.NO_SUCH_DOCUMENTABLE_FIELD, DiagnosticCode.FIELD_ALREADY_DOCUMENTED);
            validateReturnParameter(typeDefinition, null, false);
            validateReferences(typeDefinition);

            for (SimpleVariableNode field : fields) {
                validateReferences(field);
            }
        }
        if (typeDefinition.symbol != null) {
            validateDeprecationDocumentation(typeDefinition.markdownDocumentationAttachment,
                    Symbols.isFlagOn(typeDefinition.symbol.flags, Flags.DEPRECATED), typeDefinition.pos);
        }
        validateDeprecatedParametersDocumentation(typeDefinition.markdownDocumentationAttachment, typeDefinition.pos);
    }

    @Override
    public void visit(BLangClassDefinition classDefinition) {
        validateParameters(classDefinition, classDefinition.fields, null, DiagnosticCode.UNDOCUMENTED_FIELD,
                DiagnosticCode.NO_SUCH_DOCUMENTABLE_FIELD, DiagnosticCode.FIELD_ALREADY_DOCUMENTED);
        validateReturnParameter(classDefinition, null, false);
        validateReferences(classDefinition);
        for (SimpleVariableNode field : classDefinition.fields) {
            validateReferences(field);
            validateDeprecationDocumentation(field.getMarkdownDocumentationAttachment(),
                    Symbols.isFlagOn(((BLangSimpleVariable) field).symbol.flags, Flags.DEPRECATED),
                    field.getPosition());
        }

        classDefinition.functions.forEach(this::analyzeNode);

        validateDeprecationDocumentation(classDefinition.markdownDocumentationAttachment,
                Symbols.isFlagOn(classDefinition.symbol.flags, Flags.DEPRECATED), classDefinition.pos);
        validateDeprecatedParametersDocumentation(classDefinition.markdownDocumentationAttachment, classDefinition.pos);

    }

    @Override
    public void visit(BLangResource resourceNode) {
        validateParameters(resourceNode, resourceNode.getParameters(),
                resourceNode.restParam, DiagnosticCode.UNDOCUMENTED_PARAMETER,
                DiagnosticCode.NO_SUCH_DOCUMENTABLE_PARAMETER,
                DiagnosticCode.PARAMETER_ALREADY_DOCUMENTED);

        validateReturnParameter(resourceNode, null, false);
        validateReferences(resourceNode);
    }

    private void validateDeprecationDocumentation(BLangMarkdownDocumentation documentation,
                                                  boolean isDeprecationAnnotationAvailable,
                                                  Location pos) {
        if (documentation == null) {
            return;
        }

        BLangMarkDownDeprecationDocumentation deprecationDocumentation =
                documentation.getDeprecationDocumentation();

        boolean isDeprecationDocumentationAvailable = false;
        if (deprecationDocumentation != null && deprecationDocumentation.isCorrectDeprecationLine) {
            isDeprecationDocumentationAvailable = true;
        }

        if (isDeprecationDocumentationAvailable && !isDeprecationAnnotationAvailable) {
            dlog.error(deprecationDocumentation.pos, DiagnosticCode.INVALID_DEPRECATION_DOCUMENTATION);
        } else if (!isDeprecationDocumentationAvailable && isDeprecationAnnotationAvailable) {
            dlog.error(pos, DiagnosticCode.DEPRECATION_DOCUMENTATION_SHOULD_BE_AVAILABLE);
        }
    }

    public void validateDeprecatedParametersDocumentation(BLangMarkdownDocumentation documentation,
                                                          Location location) {
        if (documentation == null) {
            return;
        }

        BLangMarkDownDeprecatedParametersDocumentation deprecatedParametersDocumentation =
                documentation.getDeprecatedParametersDocumentation();
        if (deprecatedParametersDocumentation != null) {
            dlog.error(location, DiagnosticCode.DEPRECATED_PARAMETERS_DOCUMENTATION_NOT_ALLOWED);
        }
    }

    private void validateReferences(DocumentableNode documentableNode) {
        BLangMarkdownDocumentation documentation = documentableNode.getMarkdownDocumentationAttachment();
        if (documentation == null) {
            return;
        }

        LinkedList<BLangMarkdownReferenceDocumentation> references = documentation.getReferences();
        for (BLangMarkdownReferenceDocumentation reference : references) {
            if (reference.hasParserWarnings) {
                continue;
            }
            DocReferenceErrorType status = validateIdentifier(reference, documentableNode);
            if (status != DocReferenceErrorType.NO_ERROR) {
                if (status == DocReferenceErrorType.REFERENCE_ERROR) {
                    dlog.warning(reference.pos, DiagnosticCode.INVALID_DOCUMENTATION_REFERENCE,
                            reference.referenceName, reference.getType().getValue());
                } else {
                    dlog.warning(reference.pos, DiagnosticCode.INVALID_USAGE_OF_PARAMETER_REFERENCE,
                            reference.referenceName);
                }
            }
        }
    }

    private DocReferenceErrorType validateIdentifier(BLangMarkdownReferenceDocumentation reference,
                                                     DocumentableNode documentableNode) {
        int tag = -1;
        SymbolEnv env = this.env;
        // Lookup namespace to validate the identifier.
        switch (reference.getType()) {
            case PARAMETER:
                // Parameters are only available for function nodes.
                if (documentableNode.getKind() == NodeKind.FUNCTION) {
                    BLangFunction funcNode = (BLangFunction) documentableNode;
                    env = SymbolEnv.createFunctionEnv(funcNode, funcNode.symbol.scope, this.env);
                    tag = SymTag.VARIABLE;
                    break;
                } else {
                    return DocReferenceErrorType.PARAMETER_REFERENCE_ERROR;
                }
            case SERVICE:
                tag = SymTag.SERVICE;
                break;
            case TYPE:
                tag = SymTag.TYPE;
                break;
            case VARIABLE:
            case VAR:
                tag = SymTag.VARIABLE;
                break;
            case ANNOTATION:
                tag = SymTag.ANNOTATION;
                break;
            case MODULE:
                tag = SymTag.IMPORT;
                break;
            case CONST:
                tag = SymTag.CONSTANT;
                break;
            case BACKTICK_CONTENT:
            case FUNCTION:
                tag = SymTag.FUNCTION;
                break;
        }

        BSymbol symbol = resolveFullyQualifiedSymbol(reference.pos, env, reference.qualifier, reference.typeName,
                reference.identifier, tag);
        return (symbol != symTable.notFoundSymbol) ?
                DocReferenceErrorType.NO_ERROR : DocReferenceErrorType.REFERENCE_ERROR;
    }

    private BSymbol resolveFullyQualifiedSymbol(Location location, SymbolEnv env, String packageId,
                                                String type, String identifier, int tag) {
        Name identifierName = names.fromString(identifier);
        Name pkgName = names.fromString(packageId);
        Name typeName = names.fromString(type);
        SymbolEnv pkgEnv = env;

        if (pkgName != Names.EMPTY) {
            BSymbol pkgSymbol = symResolver.resolvePrefixSymbol(env, pkgName,
                    names.fromString(location.lineRange().filePath()));

            if (pkgSymbol == symTable.notFoundSymbol) {
                return symTable.notFoundSymbol;
            }

            if (pkgSymbol.tag == SymTag.PACKAGE) {
                BPackageSymbol symbol = (BPackageSymbol) pkgSymbol;
                pkgEnv = symTable.pkgEnvMap.get(symbol);
            }
        }

        // If there is no type in the reference we need to search in the package level and the current scope only.
        if (typeName == Names.EMPTY) {
            if ((tag & SymTag.IMPORT) == SymTag.IMPORT) {
                return symResolver.lookupPrefixSpaceSymbolInPackage(location, env, pkgName, identifierName);
            } else if ((tag & SymTag.ANNOTATION) == SymTag.ANNOTATION) {
                return symResolver.lookupAnnotationSpaceSymbolInPackage(location, env, pkgName, identifierName);
            } else if ((tag & SymTag.MAIN) == SymTag.MAIN) {
                return symResolver.lookupMainSpaceSymbolInPackage(location, env, pkgName, identifierName);
            }
        }

        // Check for type in the environment.
        BSymbol typeSymbol = symResolver.lookupMainSpaceSymbolInPackage(location, env, pkgName, typeName);
        if (typeSymbol == symTable.notFoundSymbol) {
            return symTable.notFoundSymbol;
        }

        if (typeSymbol.tag == SymTag.OBJECT) {
            BObjectTypeSymbol objectTypeSymbol = (BObjectTypeSymbol) typeSymbol;
            // If the type is available at the global scope or package level then lets dive in to the scope of the type
            // `pkgEnv` is `env` if no package was identified or else it's the package's environment
            String functionID = typeName + "." + identifierName;
            Name functionName = names.fromString(functionID);
<<<<<<< HEAD
            return symResolver.lookupMemberSymbol(location, objectTypeSymbol.methodScope, pkgEnv, functionName, tag);
=======
            return symResolver.lookupMemberSymbol(pos, objectTypeSymbol.scope, pkgEnv, functionName, tag);
>>>>>>> b6d892c7
        }

        return symTable.notFoundSymbol;
    }

    private void validateParameters(DocumentableNode documentableNode,
                                    List<BLangSimpleVariable> actualParameters,
                                    BLangSimpleVariable restParam,
                                    DiagnosticCode undocumentedParameter, DiagnosticCode noSuchParameter,
                                    DiagnosticCode parameterAlreadyDefined) {
        BLangMarkdownDocumentation documentation = documentableNode.getMarkdownDocumentationAttachment();
        if (documentation == null) {
            return;
        }

        List<String> fieldsDocumentedAtFieldLevel = getDocumentedFields(actualParameters);

        // Create a new map to add parameter name and parameter node as key-value pairs.
        Map<String, BLangMarkdownParameterDocumentation> documentedParameterMap =
                getDocumentedParameters(documentation.parameters, fieldsDocumentedAtFieldLevel,
                        parameterAlreadyDefined);

        // Iterate through actual parameters.
        actualParameters.forEach(parameter -> {
            String name = parameter.getName().getValue();
            // Get parameter documentation if available.
            BLangMarkdownParameterDocumentation param = documentedParameterMap.get(name);
            if (param != null) {
                // Set the symbol in the documentation node.
                param.setSymbol(((BLangSimpleVariable) parameter).symbol);
                documentedParameterMap.remove(name);
            } else {
                // Check whether the g is public and whether there is no field documentation.
                // It is mandatory to document only if it is public.
                if (Symbols.isFlagOn(((BLangSimpleVariable) parameter).symbol.flags, Flags.PUBLIC) &&
                        ((BLangSimpleVariable) parameter).markdownDocumentationAttachment == null) {
                    // Add warnings for undocumented parameters.
                    dlog.warning(((BLangNode) parameter).pos, undocumentedParameter, name);
                }

                // If the parameter is a public function parameter, the parameter should be documented.
                if (documentableNode.getKind() == NodeKind.FUNCTION) {
                    BLangFunction function = (BLangFunction) documentableNode;
                    if (function.flagSet.contains(Flag.PUBLIC)) {
                        dlog.warning(((BLangNode) parameter).pos, undocumentedParameter, name);
                    }
                }
            }
        });

        // Check rest parameter.
        if (restParam != null) {
            String name = restParam.getName().value;
            BLangMarkdownParameterDocumentation param = documentedParameterMap.get(name);
            if (param != null) {
                // Set the symbol in the documentation node.
                param.setSymbol(restParam.symbol);
                documentedParameterMap.remove(name);
            } else {
                // Add warnings for undocumented parameters.
                dlog.warning(restParam.pos, undocumentedParameter, name);
            }
        }

        // Add warnings for the entries left in the map.
        documentedParameterMap.forEach((name, node) -> dlog.warning(node.pos, noSuchParameter, name));
    }

    private void validateNoParameters(DocumentableNode documentableNode) {
        BLangMarkdownDocumentation documentation = documentableNode.getMarkdownDocumentationAttachment();
        if (documentation == null) {
            return;
        }
        Map<String, BLangMarkdownParameterDocumentation> parameterDocumentations =
                documentation.getParameterDocumentations();
        if (parameterDocumentations.isEmpty()) {
            return;
        }
        parameterDocumentations.forEach((parameter, parameterDocumentation) ->
                dlog.warning(parameterDocumentation.pos, DiagnosticCode.NO_SUCH_DOCUMENTABLE_PARAMETER, parameter));
    }

    private void validateReturnParameter(DocumentableNode documentableNode, BLangNode node, boolean isExpected) {
        BLangMarkdownDocumentation documentationAttachment = documentableNode.getMarkdownDocumentationAttachment();
        if (documentationAttachment == null) {
            return;
        }

        BLangMarkdownReturnParameterDocumentation returnParameter = documentationAttachment.getReturnParameter();
        if (returnParameter == null && isExpected) {
            dlog.warning(documentationAttachment.pos, DiagnosticCode.UNDOCUMENTED_RETURN_PARAMETER);
        } else if (returnParameter != null && !isExpected) {
            dlog.warning(returnParameter.pos, DiagnosticCode.NO_DOCUMENTABLE_RETURN_PARAMETER);
        } else if (returnParameter != null) {
            returnParameter.setReturnType(((BLangFunction) node).getReturnTypeNode().type);
        }
    }

    // List that holds fields that are documented at field level.
    private List<String> getDocumentedFields(List<? extends SimpleVariableNode> actualParameters) {
        List<String> fieldsDocumentedAtFieldLevel = new ArrayList<>();
        for (SimpleVariableNode field : actualParameters) {
            if (field.getMarkdownDocumentationAttachment() == null) {
                continue;
            }
            fieldsDocumentedAtFieldLevel.add(field.getName().getValue());
        }
        return fieldsDocumentedAtFieldLevel;
    }

    private Map<String, BLangMarkdownParameterDocumentation> getDocumentedParameters(
            LinkedList<BLangMarkdownParameterDocumentation> deprecatedParameters,
            List<String> fieldsDocumentedFields,
            DiagnosticCode parameterAlreadyDefined) {
        Map<String, BLangMarkdownParameterDocumentation> documentedDeprecatedParameterMap = new HashMap<>();

        for (BLangMarkdownParameterDocumentation parameter : deprecatedParameters) {
            String parameterName = parameter.getParameterName().getValue();
            // Check for parameters which are documented multiple times.
            if (documentedDeprecatedParameterMap.containsKey(parameterName) ||
                    fieldsDocumentedFields.contains(parameterName)) {
                dlog.warning(parameter.pos, parameterAlreadyDefined, parameterName);
                continue;
            }
            documentedDeprecatedParameterMap.put(parameterName, parameter);
        }
        return documentedDeprecatedParameterMap;
    }

    private void validateDeprecatedParameters(DocumentableNode documentableNode,
                                             List<BLangSimpleVariable> actualParameters,
                                             BLangSimpleVariable restParam,
                                             DiagnosticCode parameterAlreadyDefined,
                                             DiagnosticCode noSuchParameter) {
        BLangMarkdownDocumentation documentation = documentableNode.getMarkdownDocumentationAttachment();
        if (documentation == null) {
            return;
        }

        Map<String, BLangMarkdownParameterDocumentation> documentedDeprecatedParameterMap = new HashMap<>();
        if (documentation.deprecatedParametersDocumentation != null) {
            documentedDeprecatedParameterMap =
                    getDocumentedParameters(documentation.deprecatedParametersDocumentation.parameters,
                            new ArrayList<>(), parameterAlreadyDefined);
        }

        for (BLangSimpleVariable parameter : actualParameters) {
            validateDeprecatedParameter(documentedDeprecatedParameterMap, parameter);
        }

        if (restParam != null) {
            validateDeprecatedParameter(documentedDeprecatedParameterMap, restParam);
        }

        documentedDeprecatedParameterMap.forEach((name, node) -> dlog.warning(node.pos, noSuchParameter, name));
    }

    private void validateDeprecatedParameter(
            Map<String, BLangMarkdownParameterDocumentation> documentedDeprecatedParameterMap,
            BLangSimpleVariable parameter) {
        String name = parameter.getName().value;
        if (!documentedDeprecatedParameterMap.containsKey(name)) {
            if (Symbols.isFlagOn(parameter.symbol.flags, Flags.DEPRECATED)) {
                dlog.error(parameter.annAttachments.get(0).pos,
                        DiagnosticCode.DEPRECATION_DOCUMENTATION_SHOULD_BE_AVAILABLE);
            }
        } else {
            if (!Symbols.isFlagOn(parameter.symbol.flags, Flags.DEPRECATED)) {
                dlog.error(documentedDeprecatedParameterMap.get(name).pos,
                        DiagnosticCode.INVALID_DEPRECATION_DOCUMENTATION);
            }
            documentedDeprecatedParameterMap.remove(name);
        }
    }
}<|MERGE_RESOLUTION|>--- conflicted
+++ resolved
@@ -399,11 +399,7 @@
             // `pkgEnv` is `env` if no package was identified or else it's the package's environment
             String functionID = typeName + "." + identifierName;
             Name functionName = names.fromString(functionID);
-<<<<<<< HEAD
-            return symResolver.lookupMemberSymbol(location, objectTypeSymbol.methodScope, pkgEnv, functionName, tag);
-=======
-            return symResolver.lookupMemberSymbol(pos, objectTypeSymbol.scope, pkgEnv, functionName, tag);
->>>>>>> b6d892c7
+            return symResolver.lookupMemberSymbol(location, objectTypeSymbol.scope, pkgEnv, functionName, tag);
         }
 
         return symTable.notFoundSymbol;
