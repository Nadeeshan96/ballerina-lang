--- conflicted
+++ resolved
@@ -207,19 +207,16 @@
         actionNode.endpoints.forEach(endpoint -> endpoint.accept(this));
     }
 
-<<<<<<< HEAD
-    public void visit(BLangStreamlet streamletNode) {
-        /* Ignore */
-    }
-
-=======
     public void visit(BLangEndpoint endpointNode) {
         List<BLangAnnotationAttachment> attachmentList = endpointNode.getAnnotationAttachments();
         notifyProcessors(attachmentList, (processor, list) -> processor.process(endpointNode, list));
         notifyEndpointProcessors(endpointNode.symbol.type, attachmentList,
                 (processor, list) -> processor.process(endpointNode, list));
     }
->>>>>>> 5c64be19
+    public void visit(BLangStreamlet streamletNode) {
+        /* Ignore */
+    }
+
 
     // private methods
 
