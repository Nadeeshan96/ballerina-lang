/*
 *  Copyright (c) 2019, WSO2 Inc. (http://www.wso2.org) All Rights Reserved.
 *
 *  WSO2 Inc. licenses this file to you under the Apache License,
 *  Version 2.0 (the "License"); you may not use this file except
 *  in compliance with the License.
 *  You may obtain a copy of the License at
 *
 *    http://www.apache.org/licenses/LICENSE-2.0
 *
 *  Unless required by applicable law or agreed to in writing,
 *  software distributed under the License is distributed on an
 *  "AS IS" BASIS, WITHOUT WARRANTIES OR CONDITIONS OF ANY
 *  KIND, either express or implied.  See the License for the
 *  specific language governing permissions and limitations
 *  under the License.
 */
package org.wso2.ballerinalang.compiler.parser;

import org.ballerinalang.model.clauses.OnClauseNode;
import org.ballerinalang.model.elements.Flag;
import org.ballerinalang.model.tree.Node;
import org.ballerinalang.model.tree.NodeKind;
import org.ballerinalang.model.tree.TopLevelNode;
import org.ballerinalang.model.tree.expressions.ExpressionNode;
import org.ballerinalang.model.tree.statements.VariableDefinitionNode;
import org.wso2.ballerinalang.compiler.semantics.model.symbols.BVarSymbol;
import org.wso2.ballerinalang.compiler.tree.BLangAnnotation;
import org.wso2.ballerinalang.compiler.tree.BLangAnnotationAttachment;
import org.wso2.ballerinalang.compiler.tree.BLangBlockFunctionBody;
import org.wso2.ballerinalang.compiler.tree.BLangClassDefinition;
import org.wso2.ballerinalang.compiler.tree.BLangCompilationUnit;
import org.wso2.ballerinalang.compiler.tree.BLangErrorVariable;
import org.wso2.ballerinalang.compiler.tree.BLangErrorVariable.BLangErrorDetailEntry;
import org.wso2.ballerinalang.compiler.tree.BLangExprFunctionBody;
import org.wso2.ballerinalang.compiler.tree.BLangExternalFunctionBody;
import org.wso2.ballerinalang.compiler.tree.BLangFunction;
import org.wso2.ballerinalang.compiler.tree.BLangIdentifier;
import org.wso2.ballerinalang.compiler.tree.BLangImportPackage;
import org.wso2.ballerinalang.compiler.tree.BLangInvokableNode;
import org.wso2.ballerinalang.compiler.tree.BLangMarkdownDocumentation;
import org.wso2.ballerinalang.compiler.tree.BLangMarkdownReferenceDocumentation;
import org.wso2.ballerinalang.compiler.tree.BLangNode;
import org.wso2.ballerinalang.compiler.tree.BLangNodeVisitor;
import org.wso2.ballerinalang.compiler.tree.BLangPackage;
import org.wso2.ballerinalang.compiler.tree.BLangRecordVariable;
import org.wso2.ballerinalang.compiler.tree.BLangRecordVariable.BLangRecordVariableKeyValue;
import org.wso2.ballerinalang.compiler.tree.BLangResource;
import org.wso2.ballerinalang.compiler.tree.BLangRetrySpec;
import org.wso2.ballerinalang.compiler.tree.BLangService;
import org.wso2.ballerinalang.compiler.tree.BLangSimpleVariable;
import org.wso2.ballerinalang.compiler.tree.BLangTableKeySpecifier;
import org.wso2.ballerinalang.compiler.tree.BLangTableKeyTypeConstraint;
import org.wso2.ballerinalang.compiler.tree.BLangTestablePackage;
import org.wso2.ballerinalang.compiler.tree.BLangTupleVariable;
import org.wso2.ballerinalang.compiler.tree.BLangTypeDefinition;
import org.wso2.ballerinalang.compiler.tree.BLangVariable;
import org.wso2.ballerinalang.compiler.tree.BLangWorker;
import org.wso2.ballerinalang.compiler.tree.BLangXMLNS;
import org.wso2.ballerinalang.compiler.tree.bindingpatterns.BLangCaptureBindingPattern;
import org.wso2.ballerinalang.compiler.tree.clauses.BLangDoClause;
import org.wso2.ballerinalang.compiler.tree.clauses.BLangFromClause;
import org.wso2.ballerinalang.compiler.tree.clauses.BLangJoinClause;
import org.wso2.ballerinalang.compiler.tree.clauses.BLangLetClause;
import org.wso2.ballerinalang.compiler.tree.clauses.BLangLimitClause;
import org.wso2.ballerinalang.compiler.tree.clauses.BLangMatchClause;
import org.wso2.ballerinalang.compiler.tree.clauses.BLangOnClause;
import org.wso2.ballerinalang.compiler.tree.clauses.BLangOnConflictClause;
import org.wso2.ballerinalang.compiler.tree.clauses.BLangOnFailClause;
import org.wso2.ballerinalang.compiler.tree.clauses.BLangOrderByClause;
import org.wso2.ballerinalang.compiler.tree.clauses.BLangOrderKey;
import org.wso2.ballerinalang.compiler.tree.clauses.BLangSelectClause;
import org.wso2.ballerinalang.compiler.tree.clauses.BLangWhereClause;
import org.wso2.ballerinalang.compiler.tree.expressions.BLangAccessExpression;
import org.wso2.ballerinalang.compiler.tree.expressions.BLangAnnotAccessExpr;
import org.wso2.ballerinalang.compiler.tree.expressions.BLangArrowFunction;
import org.wso2.ballerinalang.compiler.tree.expressions.BLangBinaryExpr;
import org.wso2.ballerinalang.compiler.tree.expressions.BLangCheckPanickedExpr;
import org.wso2.ballerinalang.compiler.tree.expressions.BLangCheckedExpr;
import org.wso2.ballerinalang.compiler.tree.expressions.BLangCommitExpr;
import org.wso2.ballerinalang.compiler.tree.expressions.BLangConstRef;
import org.wso2.ballerinalang.compiler.tree.expressions.BLangConstant;
import org.wso2.ballerinalang.compiler.tree.expressions.BLangElvisExpr;
import org.wso2.ballerinalang.compiler.tree.expressions.BLangErrorVarRef;
import org.wso2.ballerinalang.compiler.tree.expressions.BLangFieldBasedAccess;
import org.wso2.ballerinalang.compiler.tree.expressions.BLangGroupExpr;
import org.wso2.ballerinalang.compiler.tree.expressions.BLangIgnoreExpr;
import org.wso2.ballerinalang.compiler.tree.expressions.BLangIndexBasedAccess;
import org.wso2.ballerinalang.compiler.tree.expressions.BLangIntRangeExpression;
import org.wso2.ballerinalang.compiler.tree.expressions.BLangInvocation;
import org.wso2.ballerinalang.compiler.tree.expressions.BLangIsAssignableExpr;
import org.wso2.ballerinalang.compiler.tree.expressions.BLangIsLikeExpr;
import org.wso2.ballerinalang.compiler.tree.expressions.BLangLambdaFunction;
import org.wso2.ballerinalang.compiler.tree.expressions.BLangLetExpression;
import org.wso2.ballerinalang.compiler.tree.expressions.BLangListConstructorExpr;
import org.wso2.ballerinalang.compiler.tree.expressions.BLangLiteral;
import org.wso2.ballerinalang.compiler.tree.expressions.BLangMarkDownDeprecatedParametersDocumentation;
import org.wso2.ballerinalang.compiler.tree.expressions.BLangMarkDownDeprecationDocumentation;
import org.wso2.ballerinalang.compiler.tree.expressions.BLangMarkdownDocumentationLine;
import org.wso2.ballerinalang.compiler.tree.expressions.BLangMarkdownParameterDocumentation;
import org.wso2.ballerinalang.compiler.tree.expressions.BLangMarkdownReturnParameterDocumentation;
import org.wso2.ballerinalang.compiler.tree.expressions.BLangMatchExpression;
import org.wso2.ballerinalang.compiler.tree.expressions.BLangMatchGuard;
import org.wso2.ballerinalang.compiler.tree.expressions.BLangNamedArgsExpression;
import org.wso2.ballerinalang.compiler.tree.expressions.BLangNumericLiteral;
import org.wso2.ballerinalang.compiler.tree.expressions.BLangObjectConstructorExpression;
import org.wso2.ballerinalang.compiler.tree.expressions.BLangQueryAction;
import org.wso2.ballerinalang.compiler.tree.expressions.BLangQueryExpr;
import org.wso2.ballerinalang.compiler.tree.expressions.BLangRawTemplateLiteral;
import org.wso2.ballerinalang.compiler.tree.expressions.BLangRecordLiteral;
import org.wso2.ballerinalang.compiler.tree.expressions.BLangRecordLiteral.BLangRecordKey;
import org.wso2.ballerinalang.compiler.tree.expressions.BLangRecordLiteral.BLangRecordKeyValueField;
import org.wso2.ballerinalang.compiler.tree.expressions.BLangRecordLiteral.BLangRecordSpreadOperatorField;
import org.wso2.ballerinalang.compiler.tree.expressions.BLangRecordLiteral.BLangRecordVarNameField;
import org.wso2.ballerinalang.compiler.tree.expressions.BLangRecordVarRef;
import org.wso2.ballerinalang.compiler.tree.expressions.BLangRecordVarRef.BLangRecordVarRefKeyValue;
import org.wso2.ballerinalang.compiler.tree.expressions.BLangRestArgsExpression;
import org.wso2.ballerinalang.compiler.tree.expressions.BLangServiceConstructorExpr;
import org.wso2.ballerinalang.compiler.tree.expressions.BLangSimpleVarRef;
import org.wso2.ballerinalang.compiler.tree.expressions.BLangStatementExpression;
import org.wso2.ballerinalang.compiler.tree.expressions.BLangStringTemplateLiteral;
import org.wso2.ballerinalang.compiler.tree.expressions.BLangTableConstructorExpr;
import org.wso2.ballerinalang.compiler.tree.expressions.BLangTableMultiKeyExpr;
import org.wso2.ballerinalang.compiler.tree.expressions.BLangTernaryExpr;
import org.wso2.ballerinalang.compiler.tree.expressions.BLangTransactionalExpr;
import org.wso2.ballerinalang.compiler.tree.expressions.BLangTrapExpr;
import org.wso2.ballerinalang.compiler.tree.expressions.BLangTupleVarRef;
import org.wso2.ballerinalang.compiler.tree.expressions.BLangTypeConversionExpr;
import org.wso2.ballerinalang.compiler.tree.expressions.BLangTypeInit;
import org.wso2.ballerinalang.compiler.tree.expressions.BLangTypeTestExpr;
import org.wso2.ballerinalang.compiler.tree.expressions.BLangTypedescExpr;
import org.wso2.ballerinalang.compiler.tree.expressions.BLangUnaryExpr;
import org.wso2.ballerinalang.compiler.tree.expressions.BLangWaitExpr;
import org.wso2.ballerinalang.compiler.tree.expressions.BLangWaitForAllExpr;
import org.wso2.ballerinalang.compiler.tree.expressions.BLangWaitForAllExpr.BLangWaitKeyValue;
import org.wso2.ballerinalang.compiler.tree.expressions.BLangWorkerFlushExpr;
import org.wso2.ballerinalang.compiler.tree.expressions.BLangWorkerReceive;
import org.wso2.ballerinalang.compiler.tree.expressions.BLangWorkerSyncSendExpr;
import org.wso2.ballerinalang.compiler.tree.expressions.BLangXMLAttribute;
import org.wso2.ballerinalang.compiler.tree.expressions.BLangXMLAttributeAccess;
import org.wso2.ballerinalang.compiler.tree.expressions.BLangXMLCommentLiteral;
import org.wso2.ballerinalang.compiler.tree.expressions.BLangXMLElementAccess;
import org.wso2.ballerinalang.compiler.tree.expressions.BLangXMLElementFilter;
import org.wso2.ballerinalang.compiler.tree.expressions.BLangXMLElementLiteral;
import org.wso2.ballerinalang.compiler.tree.expressions.BLangXMLNavigationAccess;
import org.wso2.ballerinalang.compiler.tree.expressions.BLangXMLProcInsLiteral;
import org.wso2.ballerinalang.compiler.tree.expressions.BLangXMLQName;
import org.wso2.ballerinalang.compiler.tree.expressions.BLangXMLQuotedString;
import org.wso2.ballerinalang.compiler.tree.expressions.BLangXMLSequenceLiteral;
import org.wso2.ballerinalang.compiler.tree.expressions.BLangXMLTextLiteral;
import org.wso2.ballerinalang.compiler.tree.matchpatterns.BLangConstPattern;
<<<<<<< HEAD
=======
import org.wso2.ballerinalang.compiler.tree.matchpatterns.BLangListMatchPattern;
import org.wso2.ballerinalang.compiler.tree.matchpatterns.BLangRestMatchPattern;
>>>>>>> dfa1fba9
import org.wso2.ballerinalang.compiler.tree.matchpatterns.BLangVarBindingPatternMatchPattern;
import org.wso2.ballerinalang.compiler.tree.matchpatterns.BLangWildCardMatchPattern;
import org.wso2.ballerinalang.compiler.tree.statements.BLangAssignment;
import org.wso2.ballerinalang.compiler.tree.statements.BLangBlockStmt;
import org.wso2.ballerinalang.compiler.tree.statements.BLangBreak;
import org.wso2.ballerinalang.compiler.tree.statements.BLangCatch;
import org.wso2.ballerinalang.compiler.tree.statements.BLangCompoundAssignment;
import org.wso2.ballerinalang.compiler.tree.statements.BLangContinue;
import org.wso2.ballerinalang.compiler.tree.statements.BLangDo;
import org.wso2.ballerinalang.compiler.tree.statements.BLangErrorDestructure;
import org.wso2.ballerinalang.compiler.tree.statements.BLangErrorVariableDef;
import org.wso2.ballerinalang.compiler.tree.statements.BLangExpressionStmt;
import org.wso2.ballerinalang.compiler.tree.statements.BLangFail;
import org.wso2.ballerinalang.compiler.tree.statements.BLangForeach;
import org.wso2.ballerinalang.compiler.tree.statements.BLangForkJoin;
import org.wso2.ballerinalang.compiler.tree.statements.BLangIf;
import org.wso2.ballerinalang.compiler.tree.statements.BLangLock;
import org.wso2.ballerinalang.compiler.tree.statements.BLangMatch;
import org.wso2.ballerinalang.compiler.tree.statements.BLangMatch.BLangMatchStaticBindingPatternClause;
import org.wso2.ballerinalang.compiler.tree.statements.BLangMatch.BLangMatchStructuredBindingPatternClause;
import org.wso2.ballerinalang.compiler.tree.statements.BLangMatch.BLangMatchTypedBindingPatternClause;
import org.wso2.ballerinalang.compiler.tree.statements.BLangMatchStatement;
import org.wso2.ballerinalang.compiler.tree.statements.BLangPanic;
import org.wso2.ballerinalang.compiler.tree.statements.BLangRecordDestructure;
import org.wso2.ballerinalang.compiler.tree.statements.BLangRecordVariableDef;
import org.wso2.ballerinalang.compiler.tree.statements.BLangRetry;
import org.wso2.ballerinalang.compiler.tree.statements.BLangRetryTransaction;
import org.wso2.ballerinalang.compiler.tree.statements.BLangReturn;
import org.wso2.ballerinalang.compiler.tree.statements.BLangRollback;
import org.wso2.ballerinalang.compiler.tree.statements.BLangSimpleVariableDef;
import org.wso2.ballerinalang.compiler.tree.statements.BLangTransaction;
import org.wso2.ballerinalang.compiler.tree.statements.BLangTryCatchFinally;
import org.wso2.ballerinalang.compiler.tree.statements.BLangTupleDestructure;
import org.wso2.ballerinalang.compiler.tree.statements.BLangTupleVariableDef;
import org.wso2.ballerinalang.compiler.tree.statements.BLangWhile;
import org.wso2.ballerinalang.compiler.tree.statements.BLangWorkerSend;
import org.wso2.ballerinalang.compiler.tree.statements.BLangXMLNSStatement;
import org.wso2.ballerinalang.compiler.tree.types.BLangArrayType;
import org.wso2.ballerinalang.compiler.tree.types.BLangBuiltInRefTypeNode;
import org.wso2.ballerinalang.compiler.tree.types.BLangConstrainedType;
import org.wso2.ballerinalang.compiler.tree.types.BLangErrorType;
import org.wso2.ballerinalang.compiler.tree.types.BLangFiniteTypeNode;
import org.wso2.ballerinalang.compiler.tree.types.BLangFunctionTypeNode;
import org.wso2.ballerinalang.compiler.tree.types.BLangIntersectionTypeNode;
import org.wso2.ballerinalang.compiler.tree.types.BLangLetVariable;
import org.wso2.ballerinalang.compiler.tree.types.BLangObjectTypeNode;
import org.wso2.ballerinalang.compiler.tree.types.BLangRecordTypeNode;
import org.wso2.ballerinalang.compiler.tree.types.BLangStreamType;
import org.wso2.ballerinalang.compiler.tree.types.BLangStructureTypeNode;
import org.wso2.ballerinalang.compiler.tree.types.BLangTableTypeNode;
import org.wso2.ballerinalang.compiler.tree.types.BLangTupleTypeNode;
import org.wso2.ballerinalang.compiler.tree.types.BLangType;
import org.wso2.ballerinalang.compiler.tree.types.BLangUnionTypeNode;
import org.wso2.ballerinalang.compiler.tree.types.BLangUserDefinedType;
import org.wso2.ballerinalang.compiler.tree.types.BLangValueType;
import org.wso2.ballerinalang.compiler.util.CompilerContext;

import java.util.ArrayList;
import java.util.EnumSet;
import java.util.List;
import java.util.Set;

/**
 * Node Visitor for cloning AST nodes.
 *
 * @since 1.1
 */
public class NodeCloner extends BLangNodeVisitor {

    private static final CompilerContext.Key<NodeCloner> NODE_CLONER_KEY = new CompilerContext.Key<>();

    int currentCloneAttempt;

    private NodeCloner() {

    }

    public static NodeCloner getInstance(CompilerContext context) {

        NodeCloner nodeCloner = context.get(NODE_CLONER_KEY);
        if (nodeCloner == null) {
            nodeCloner = new NodeCloner();
            context.put(NODE_CLONER_KEY, nodeCloner);
        }
        return nodeCloner;
    }

    synchronized BLangCompilationUnit cloneCUnit(BLangCompilationUnit source) {

        source.cloneAttempt += 1;
        currentCloneAttempt = source.cloneAttempt;
        source.accept(this);
        BLangCompilationUnit clone = (BLangCompilationUnit) source.cloneRef;
        clone.pos = source.pos;
        clone.addWS(source.getWS());
        return clone;
    }

    private <T extends Node> List<T> cloneList(List<T> nodes) {

        if (nodes == null) {
            return null;
        }
        List<T> cloneList = new ArrayList<>();
        for (T node : nodes) {
            T clone = (T) clone(node);
            cloneList.add(clone);
        }
        return cloneList;
    }

    @SuppressWarnings("unchecked")
    public <T extends Node> T clone(T source) {

        if (source == null) {
            return null;
        }
        BLangNode result;
        BLangNode sourceNode = (BLangNode) source;
        if (sourceNode.cloneRef != null && ((BLangNode) source).cloneAttempt == this.currentCloneAttempt) {
            // This is already cloned.
            result = sourceNode.cloneRef;
        } else {
            sourceNode.cloneAttempt = this.currentCloneAttempt;
            sourceNode.cloneRef = null;
            sourceNode.accept(this);
            result = sourceNode.cloneRef;
            result.pos = sourceNode.pos;
            result.internal = sourceNode.internal;
            result.addWS(source.getWS());
            result.type = sourceNode.type;
        }
        return (T) result;
    }

    /* Helper methods */

    private void cloneBLangInvokableNode(BLangInvokableNode source, BLangInvokableNode clone) {

        clone.name = source.name;
        clone.defaultWorkerName = source.defaultWorkerName;
        clone.requiredParams = cloneList(source.requiredParams);
        clone.returnTypeNode = clone(source.returnTypeNode);
        clone.returnTypeAnnAttachments = cloneList(source.returnTypeAnnAttachments);
        clone.body = clone(source.body);
        clone.flagSet = cloneSet(source.flagSet, Flag.class);
        clone.markdownDocumentationAttachment = clone(source.markdownDocumentationAttachment);
        clone.annAttachments = cloneList(source.annAttachments);
        clone.restParam = clone(source.restParam);
    }

    private void cloneBLangVariable(BLangVariable source, BLangVariable clone) {

        clone.typeNode = clone(source.typeNode);
        clone.expr = clone(source.expr);
        clone.flagSet = cloneSet(source.flagSet, Flag.class);
        clone.annAttachments = cloneList(source.annAttachments);
        clone.markdownDocumentationAttachment = clone(source.markdownDocumentationAttachment);
        clone.isDeclaredWithVar = source.isDeclaredWithVar;
    }

    private void cloneBLangLiteral(BLangLiteral source, BLangLiteral clone) {

        clone.value = source.value;
        clone.originalValue = source.originalValue;
        clone.isJSONContext = source.isJSONContext;
        clone.isFiniteContext = source.isFiniteContext;
        clone.isConstant = source.isConstant;
        clone.type = source.type;
    }

    private void cloneBLangAccessExpression(BLangAccessExpression source, BLangAccessExpression clone) {

        clone.expr = clone(source.expr);
        clone.optionalFieldAccess = source.optionalFieldAccess;
        clone.errorSafeNavigation = source.errorSafeNavigation;
        clone.nilSafeNavigation = source.nilSafeNavigation;
        clone.originalType = source.originalType;
        clone.leafNode = source.leafNode;
    }

    private void cloneBLangIndexBasedAccess(BLangIndexBasedAccess source, BLangIndexBasedAccess clone) {

        clone.indexExpr = clone(source.indexExpr);
        cloneBLangAccessExpression(source, clone);
    }

    private void cloneBLangStructureTypeNode(BLangStructureTypeNode source, BLangStructureTypeNode clone) {

        clone.fields = cloneList(source.fields);
        clone.initFunction = clone(source.initFunction);
        clone.isAnonymous = source.isAnonymous;
        clone.isLocal = source.isLocal;
        clone.typeRefs = cloneList(source.typeRefs);
    }

    private void cloneBLangMatchBindingPatternClause(BLangMatch.BLangMatchBindingPatternClause source,
                                                     BLangMatch.BLangMatchBindingPatternClause clone) {

        clone.body = clone(source.body);
        clone.matchExpr = clone(source.matchExpr);
        clone.isLastPattern = source.isLastPattern;
    }

    private void cloneBLangType(BLangType source, BLangType clone) {

        clone.nullable = source.nullable;
        clone.grouped = source.grouped;
        clone.flagSet = cloneSet(source.flagSet, Flag.class);
    }

    private <T extends Enum<T>> EnumSet<T> cloneSet(Set<T> source, Class<T> elementType) {

        if (source == null || source.isEmpty()) {
            return EnumSet.noneOf(elementType);
        } else {
            return EnumSet.copyOf(source);
        }
    }

    /* Visitor Methods */

    @Override
    public void visit(BLangPackage pkgNode) {
        // Ignore.
    }

    @Override
    public void visit(BLangTestablePackage testablePkgNode) {
        // Ignore.
    }

    @Override
    public void visit(BLangCompilationUnit source) {

        BLangCompilationUnit clone = new BLangCompilationUnit();
        source.cloneRef = clone;
        clone.name = source.name;
        clone.setPackageID(source.getPackageID());
        for (TopLevelNode node : source.topLevelNodes) {
            clone.topLevelNodes.add(clone(node));
        }
    }

    @Override
    public void visit(BLangImportPackage source) {

        BLangImportPackage clone = new BLangImportPackage();
        source.cloneRef = clone;
        clone.pkgNameComps = source.pkgNameComps;
        clone.version = source.version;
        clone.alias = source.alias;
        clone.orgName = source.orgName;
        clone.compUnit = source.compUnit;
    }

    @Override
    public void visit(BLangXMLNS source) {

        BLangXMLNS clone = new BLangXMLNS();
        source.cloneRef = clone;
        clone.namespaceURI = clone(source.namespaceURI);
        clone.prefix = source.prefix;
    }

    @Override
    public void visit(BLangFunction source) {

        BLangFunction clone = new BLangFunction();
        source.cloneRef = clone;

        clone.attachedFunction = source.attachedFunction;
        clone.objInitFunction = source.objInitFunction;
        clone.interfaceFunction = source.interfaceFunction;
        clone.anonForkName = source.anonForkName;

        cloneBLangInvokableNode(source, clone);
    }

    @Override
    public void visit(BLangBlockFunctionBody source) {
        BLangBlockFunctionBody clone = new BLangBlockFunctionBody();
        source.cloneRef = clone;
        clone.pos = source.pos;
        clone.stmts = cloneList(source.stmts);
    }

    @Override
    public void visit(BLangExprFunctionBody source) {
        BLangExprFunctionBody clone = new BLangExprFunctionBody();
        source.cloneRef = clone;
        clone.pos = source.pos;
        clone.expr = clone(source.expr);
    }

    @Override
    public void visit(BLangExternalFunctionBody source) {
        BLangExternalFunctionBody clone = new BLangExternalFunctionBody();
        source.cloneRef = clone;
        clone.annAttachments = cloneList(source.annAttachments);
        clone.pos = source.pos;
    }

    @Override
    public void visit(BLangService source) {

        BLangService clone = new BLangService();
        source.cloneRef = clone;

        clone.flagSet = cloneSet(source.flagSet, Flag.class);
        clone.annAttachments = cloneList(source.annAttachments);
        clone.markdownDocumentationAttachment = clone(source.markdownDocumentationAttachment);

        clone.name = source.name;
        clone.serviceClass = clone(source.serviceClass);
        clone.attachedExprs = cloneList(source.attachedExprs);

        clone.variableNode = clone(source.variableNode);
        clone.isAnonymousServiceValue = source.isAnonymousServiceValue;
    }

    @Override
    public void visit(BLangResource resourceNode) {
        // Ignore
    }

    @Override
    public void visit(BLangTypeDefinition source) {

        BLangTypeDefinition clone = new BLangTypeDefinition();
        source.cloneRef = clone;
        clone.name = source.name;
        clone.typeNode = clone(source.typeNode);
        clone.annAttachments = cloneList(source.annAttachments);
        clone.markdownDocumentationAttachment = clone(source.markdownDocumentationAttachment);
        clone.flagSet = cloneSet(source.flagSet, Flag.class);
        clone.precedence = source.precedence;
    }

    @Override
    public void visit(BLangConstant source) {

        BLangConstant clone = new BLangConstant();
        source.cloneRef = clone;
        clone.name = source.name;
        clone.associatedTypeDefinition = clone(source.associatedTypeDefinition);

        cloneBLangVariable(source, clone);
    }

    @Override
    public void visit(BLangSimpleVariable source) {

        BLangSimpleVariable clone = new BLangSimpleVariable();
        source.cloneRef = clone;
        clone.name = source.name;

        cloneBLangVariable(source, clone);
    }

    @Override
    public void visit(BLangWorker workerNode) {
        // Ignore.
    }

    @Override
    public void visit(BLangIdentifier source) {

        source.cloneRef = source;
    }

    @Override
    public void visit(BLangAnnotation source) {

        BLangAnnotation clone = new BLangAnnotation();
        source.cloneRef = clone;
        clone.name = source.name;
        clone.flagSet = cloneSet(source.flagSet, Flag.class);
        clone.annAttachments = cloneList(source.annAttachments);
        clone.markdownDocumentationAttachment = clone(source.markdownDocumentationAttachment);
        clone.typeNode = clone(source.typeNode);
        clone.getAttachPoints().addAll(source.getAttachPoints());
    }

    @Override
    public void visit(BLangAnnotationAttachment source) {

        BLangAnnotationAttachment clone = new BLangAnnotationAttachment();
        source.cloneRef = clone;
        clone.expr = clone(source.expr);
        clone.annotationName = source.annotationName;
        clone.attachPoints.addAll(source.attachPoints);
        clone.pkgAlias = source.pkgAlias;
    }

    @Override
    public void visit(BLangBlockStmt source) {

        BLangBlockStmt clone = new BLangBlockStmt();
        source.cloneRef = clone;
        clone.stmts = cloneList(source.stmts);
    }

    @Override
    public void visit(BLangLock.BLangLockStmt lockStmtNode) {
        // Ignore.
    }

    @Override
    public void visit(BLangLock.BLangUnLockStmt unLockNode) {
        // Ignore.
    }

    @Override
    public void visit(BLangSimpleVariableDef source) {

        BLangSimpleVariableDef clone = new BLangSimpleVariableDef();
        source.cloneRef = clone;
        clone.var = clone(source.var);
        clone.isInFork = source.isInFork;
        clone.isWorker = source.isWorker;
    }

    @Override
    public void visit(BLangAssignment source) {

        BLangAssignment clone = new BLangAssignment();
        source.cloneRef = clone;
        clone.varRef = clone(source.varRef);
        clone.expr = clone(source.expr);
        clone.declaredWithVar = source.declaredWithVar;
    }

    @Override
    public void visit(BLangCompoundAssignment source) {

        BLangCompoundAssignment clone = new BLangCompoundAssignment();
        source.cloneRef = clone;
        clone.varRef = clone(source.varRef);
        clone.expr = clone(source.expr);
        clone.opKind = source.opKind;
    }

    @Override
    public void visit(BLangRetrySpec source) {
        BLangRetrySpec clone = new BLangRetrySpec();
        source.cloneRef = clone;
        clone.retryManagerType = clone(source.retryManagerType);
        clone.argExprs = cloneList(source.argExprs);
    }

    @Override
    public void visit(BLangRetry source) {
        BLangRetry clone = new BLangRetry();
        source.cloneRef = clone;
        clone.retrySpec = clone(source.retrySpec);
        clone.retryBody = clone(source.retryBody);
        clone.onFailClause = clone(source.onFailClause);
    }

    @Override
    public void visit(BLangRetryTransaction source) {
        BLangRetryTransaction clone = new BLangRetryTransaction();
        source.cloneRef = clone;
        clone.retrySpec = clone(source.retrySpec);
        clone.transaction = clone(source.transaction);
    }

    @Override
    public void visit(BLangContinue source) {

        source.cloneRef = new BLangContinue();
    }

    @Override
    public void visit(BLangBreak source) {

        source.cloneRef = new BLangBreak();
    }

    @Override
    public void visit(BLangReturn source) {

        BLangReturn clone = new BLangReturn();
        source.cloneRef = clone;
        clone.expr = clone(source.expr);
    }

    @Override
    public void visit(BLangPanic source) {

        BLangPanic clone = new BLangPanic();
        source.cloneRef = clone;
        clone.expr = clone(source.expr);
    }

    @Override
    public void visit(BLangXMLNSStatement source) {

        BLangXMLNSStatement clone = new BLangXMLNSStatement();
        source.cloneRef = clone;
        clone.xmlnsDecl = clone(source.xmlnsDecl);
    }

    @Override
    public void visit(BLangExpressionStmt source) {

        BLangExpressionStmt clone = new BLangExpressionStmt();
        source.cloneRef = clone;
        clone.expr = clone(source.expr);
    }

    @Override
    public void visit(BLangIf source) {

        BLangIf clone = new BLangIf();
        source.cloneRef = clone;
        clone.expr = clone(source.expr);
        clone.body = clone(source.body);
        clone.elseStmt = clone(source.elseStmt);
    }

    @Override
    public void visit(BLangMatch source) {

        BLangMatch clone = new BLangMatch();
        source.cloneRef = clone;
        clone.expr = clone(source.expr);
        clone.patternClauses = cloneList(source.patternClauses);
        clone.onFailClause = clone(source.onFailClause);
    }

    @Override
    public void visit(BLangMatchStatement source) {
        BLangMatchStatement clone = new BLangMatchStatement();
        source.cloneRef = clone;
        clone.setExpression(source.getExpression());
        clone.matchClauses = cloneList(source.matchClauses);
        clone.onFailClause = source.onFailClause;
    }

    @Override
    public void visit(BLangMatchClause source) {
        BLangMatchClause clone = new BLangMatchClause();
        source.cloneRef = clone;
        clone.matchPatterns = cloneList(source.matchPatterns);
        clone.setMatchGuard(clone(source.getMatchGuard()));
        clone.setBlockStatement(clone(source.getBLockStatement()));
        clone.expr = source.expr;
    }

    @Override
    public void visit(BLangMatchGuard source) {
        BLangMatchGuard clone = new BLangMatchGuard();
        source.cloneRef = clone;
        clone.setExpression(source.getExpression());
    }

    @Override
    public void visit(BLangWildCardMatchPattern source) {
        BLangWildCardMatchPattern clone = new BLangWildCardMatchPattern();
        source.cloneRef = clone;
        clone.matchExpr = source.matchExpr;
        clone.isLastPattern = source.isLastPattern;
    }

    @Override
    public void visit(BLangConstPattern source) {
        BLangConstPattern clone = new BLangConstPattern();
        source.cloneRef = clone;
        clone.matchExpr = source.matchExpr;
        clone.setExpression(source.getExpresion());
    }

    @Override
    public void visit(BLangVarBindingPatternMatchPattern source) {
        BLangVarBindingPatternMatchPattern clone = new BLangVarBindingPatternMatchPattern();
        source.cloneRef = clone;
        clone.matchExpr = source.matchExpr;
        clone.matchGuardIsAvailable = source.matchGuardIsAvailable;
        clone.setBindingPattern(source.getBindingPattern());
        clone.isLastPattern = source.isLastPattern;
    }

    @Override
<<<<<<< HEAD
=======
    public void visit(BLangListMatchPattern source) {
        BLangListMatchPattern clone = new BLangListMatchPattern();
        source.cloneRef = clone;
        clone.matchExpr = source.matchExpr;
        clone.restMatchPattern = clone(source.restMatchPattern);
        clone.matchGuardIsAvailable = source.matchGuardIsAvailable;
        clone.matchPatterns = cloneList(source.matchPatterns);
        clone.declaredVars = source.declaredVars;
    }

    @Override
    public void visit(BLangRestMatchPattern source) {
        BLangRestMatchPattern clone = new BLangRestMatchPattern();
        source.cloneRef = clone;
        clone.matchExpr = source.matchExpr;
        clone.setIdentifier(source.getIdentifier());
    }

    @Override
>>>>>>> dfa1fba9
    public void visit(BLangCaptureBindingPattern source) {
        BLangCaptureBindingPattern clone = new BLangCaptureBindingPattern();
        source.cloneRef = clone;
        clone.setIdentifier(source.getIdentifier());
        clone.symbol = (BVarSymbol) source.getSymbol();
    }

    @Override
    public void visit(BLangMatchTypedBindingPatternClause source) {

        BLangMatchTypedBindingPatternClause clone = new BLangMatchTypedBindingPatternClause();
        source.cloneRef = clone;
        clone.variable = clone(source.variable);
        cloneBLangMatchBindingPatternClause(source, clone);
    }

    @Override
    public void visit(BLangMatchStaticBindingPatternClause source) {

        BLangMatchStaticBindingPatternClause clone = new BLangMatchStaticBindingPatternClause();
        source.cloneRef = clone;
        clone.literal = clone(source.literal);
        cloneBLangMatchBindingPatternClause(source, clone);
    }

    @Override
    public void visit(BLangMatchStructuredBindingPatternClause source) {

        BLangMatchStructuredBindingPatternClause clone = new BLangMatchStructuredBindingPatternClause();
        source.cloneRef = clone;
        clone.bindingPatternVariable = clone(source.bindingPatternVariable);
        clone.typeGuardExpr = clone(source.typeGuardExpr);
        cloneBLangMatchBindingPatternClause(source, clone);
    }

    @Override
    public void visit(BLangForeach source) {

        BLangForeach clone = new BLangForeach();
        source.cloneRef = clone;
        clone.collection = clone(source.collection);
        clone.body = clone(source.body);
        clone.variableDefinitionNode = (VariableDefinitionNode) clone((BLangNode) source.variableDefinitionNode);
        clone.onFailClause = clone(source.onFailClause);
        clone.isDeclaredWithVar = source.isDeclaredWithVar;
    }

    @Override
    public void visit(BLangWhile source) {

        BLangWhile clone = new BLangWhile();
        source.cloneRef = clone;
        clone.expr = clone(source.expr);
        clone.body = clone(source.body);
        clone.onFailClause = clone(source.onFailClause);
    }

    @Override
    public void visit(BLangDo source) {
        BLangDo clone = new BLangDo();
        source.cloneRef = clone;
        clone.onFailClause = clone(source.onFailClause);
        clone.body = clone(source.body);
    }

    public void visit(BLangFail failNode) {

        BLangFail clone = new BLangFail();
        failNode.cloneRef = clone;
        clone.expr = clone(failNode.expr);
    }

    @Override
    public void visit(BLangLock source) {

        BLangLock clone = new BLangLock();
        source.cloneRef = clone;
        clone.body = clone(source.body);
        clone.onFailClause = clone(source.onFailClause);
    }

    @Override
    public void visit(BLangTransaction source) {

        BLangTransaction clone = new BLangTransaction();
        source.cloneRef = clone;
        clone.onFailClause = clone(source.onFailClause);
        clone.transactionBody = clone(source.transactionBody);
    }

    @Override
    public void visit(BLangRollback source) {
        BLangRollback clone = new BLangRollback();
        source.cloneRef = clone;
        clone.expr = clone(source.expr);
    }

    @Override
    public void visit(BLangTryCatchFinally tryNode) {
        // Ignore.
    }

    @Override
    public void visit(BLangTupleDestructure source) {

        BLangTupleDestructure clone = new BLangTupleDestructure();
        source.cloneRef = clone;
        clone.varRef = clone(source.varRef);
        clone.expr = clone(source.expr);
    }

    @Override
    public void visit(BLangRecordDestructure source) {

        BLangRecordDestructure clone = new BLangRecordDestructure();
        source.cloneRef = clone;
        clone.varRef = clone(source.varRef);
        clone.expr = clone(source.expr);
        clone.declaredWithVar = source.declaredWithVar;
    }

    @Override
    public void visit(BLangErrorDestructure source) {

        BLangErrorDestructure clone = new BLangErrorDestructure();
        source.cloneRef = clone;
        clone.varRef = clone(source.varRef);
        clone.expr = clone(source.expr);
    }

    @Override
    public void visit(BLangCatch catchNode) {
        // Ignore
    }

    @Override
    public void visit(BLangForkJoin source) {

        BLangForkJoin clone = new BLangForkJoin();
        source.cloneRef = clone;
        clone.workers = cloneList(source.workers);
    }

    @Override
    public void visit(BLangWorkerSend source) {

        BLangWorkerSend clone = new BLangWorkerSend();
        source.cloneRef = clone;
        clone.expr = clone(source.expr);
        clone.workerIdentifier = source.workerIdentifier;
    }

    @Override
    public void visit(BLangWorkerReceive source) {

        BLangWorkerReceive clone = new BLangWorkerReceive();
        source.cloneRef = clone;

        clone.workerIdentifier = source.workerIdentifier;
    }

    @Override
    public void visit(BLangLiteral source) {

        if (source.getKind() == NodeKind.NUMERIC_LITERAL) {
            visit((BLangNumericLiteral) source);
            return;
        }
        BLangLiteral clone = new BLangLiteral();
        source.cloneRef = clone;
        cloneBLangLiteral(source, clone);
    }

    @Override
    public void visit(BLangNumericLiteral source) {

        BLangNumericLiteral clone = new BLangNumericLiteral();
        source.cloneRef = clone;
        cloneBLangLiteral(source, clone);
    }

    @Override
    public void visit(BLangRecordLiteral source) {

        BLangRecordLiteral clone = new BLangRecordLiteral();
        source.cloneRef = clone;
        clone.fields = cloneList(source.fields);
    }

    @Override
    public void visit(BLangTupleVarRef source) {

        BLangTupleVarRef clone = new BLangTupleVarRef();
        source.cloneRef = clone;
        clone.pkgAlias = source.pkgAlias;
        clone.expressions = cloneList(source.expressions);
        clone.restParam = (ExpressionNode) clone((BLangNode) source.restParam);
    }

    @Override
    public void visit(BLangRecordVarRef source) {

        BLangRecordVarRef clone = new BLangRecordVarRef();
        source.cloneRef = clone;
        clone.pkgAlias = source.pkgAlias;
        for (BLangRecordVarRefKeyValue field : source.recordRefFields) {
            BLangRecordVarRefKeyValue keyValue = new BLangRecordVarRefKeyValue();
            keyValue.variableName = field.variableName;
            keyValue.variableReference = clone(field.variableReference);
            clone.recordRefFields.add(keyValue);
        }
        clone.restParam = (ExpressionNode) clone((BLangNode) source.restParam);
    }

    @Override
    public void visit(BLangErrorVarRef source) {

        BLangErrorVarRef clone = new BLangErrorVarRef();
        source.cloneRef = clone;
        clone.pkgAlias = source.pkgAlias;
        clone.message = clone(source.message);
        clone.cause = clone(source.cause);
        clone.detail = cloneList(source.detail);
        clone.restVar = clone(source.restVar);
        clone.typeNode = clone(source.typeNode);
    }

    @Override
    public void visit(BLangSimpleVarRef source) {

        BLangSimpleVarRef clone;

        if (source instanceof BLangRecordVarNameField) {
            BLangRecordVarNameField clonedVarNameField = new BLangRecordVarNameField();
            clonedVarNameField.readonly = ((BLangRecordVarNameField) source).readonly;
            clone = clonedVarNameField;
        } else {
            clone = new BLangSimpleVarRef();
        }

        source.cloneRef = clone;
        clone.pkgAlias = source.pkgAlias;
        clone.variableName = source.variableName;
    }

    @Override
    public void visit(BLangFieldBasedAccess source) {

        BLangFieldBasedAccess clone;
        if (source instanceof BLangFieldBasedAccess.BLangNSPrefixedFieldBasedAccess) {
            BLangFieldBasedAccess.BLangNSPrefixedFieldBasedAccess fieldBasedAccess =
                    new BLangFieldBasedAccess.BLangNSPrefixedFieldBasedAccess();
            fieldBasedAccess.nsPrefix = ((BLangFieldBasedAccess.BLangNSPrefixedFieldBasedAccess) source).nsPrefix;
            clone = fieldBasedAccess;
        } else {
            clone = new BLangFieldBasedAccess();
        }

        source.cloneRef = clone;
        clone.field = source.field;
        clone.fieldKind = source.fieldKind;
        cloneBLangAccessExpression(source, clone);
    }

    @Override
    public void visit(BLangIndexBasedAccess source) {

        BLangIndexBasedAccess clone = new BLangIndexBasedAccess();
        source.cloneRef = clone;
        cloneBLangIndexBasedAccess(source, clone);
    }

    @Override
    public void visit(BLangTableMultiKeyExpr source) {

        BLangTableMultiKeyExpr clone = new BLangTableMultiKeyExpr();
        source.cloneRef = clone;
        clone.multiKeyIndexExprs = cloneList(source.multiKeyIndexExprs);
    }

    @Override
    public void visit(BLangInvocation source) {

        BLangInvocation clone = new BLangInvocation();
        source.cloneRef = clone;
        clone.pkgAlias = source.pkgAlias;
        clone.name = source.name;
        clone.argExprs = cloneList(source.argExprs);
        clone.functionPointerInvocation = source.functionPointerInvocation;
        clone.langLibInvocation = source.langLibInvocation;
        clone.flagSet = cloneSet(source.flagSet, Flag.class);
        clone.annAttachments = cloneList(source.annAttachments);
        clone.requiredArgs = cloneList(source.requiredArgs);

        cloneBLangAccessExpression(source, clone);
    }

    @Override
    public void visit(BLangTypeInit source) {

        BLangTypeInit clone = new BLangTypeInit();
        source.cloneRef = clone;
        clone.userDefinedType = clone(source.userDefinedType);
        clone.argsExpr = cloneList(source.argsExpr);
        clone.initInvocation = clone(source.initInvocation);
    }

    @Override
    public void visit(BLangInvocation.BLangActionInvocation source) {
        BLangInvocation.BLangActionInvocation clone = new BLangInvocation.BLangActionInvocation();
        source.cloneRef = clone;
        clone.pkgAlias = source.pkgAlias;
        clone.name = source.name;
        clone.argExprs = cloneList(source.argExprs);
        clone.functionPointerInvocation = source.functionPointerInvocation;
        clone.langLibInvocation = source.langLibInvocation;
        clone.async = source.async;
        clone.remoteMethodCall = source.remoteMethodCall;
        clone.flagSet = cloneSet(source.flagSet, Flag.class);
        clone.annAttachments = cloneList(source.annAttachments);
        clone.requiredArgs = cloneList(source.requiredArgs);

        cloneBLangAccessExpression(source, clone);
    }

    @Override
    public void visit(BLangTernaryExpr source) {

        BLangTernaryExpr clone = new BLangTernaryExpr();
        source.cloneRef = clone;
        clone.expr = clone(source.expr);
        clone.thenExpr = clone(source.thenExpr);
        clone.elseExpr = clone(source.elseExpr);
    }

    @Override
    public void visit(BLangWaitExpr source) {

        BLangWaitExpr clone = new BLangWaitExpr();
        source.cloneRef = clone;
        clone.exprList = cloneList(source.exprList);
    }

    @Override
    public void visit(BLangTrapExpr source) {

        BLangTrapExpr clone = new BLangTrapExpr();
        source.cloneRef = clone;
        clone.expr = clone(source.expr);
    }

    @Override
    public void visit(BLangBinaryExpr source) {

        BLangBinaryExpr clone = new BLangBinaryExpr();
        source.cloneRef = clone;
        clone.lhsExpr = clone(source.lhsExpr);
        clone.rhsExpr = clone(source.rhsExpr);
        clone.opKind = source.opKind;
        clone.opSymbol = source.opSymbol;
    }

    @Override
    public void visit(BLangElvisExpr source) {

        BLangElvisExpr clone = new BLangElvisExpr();
        source.cloneRef = clone;
        clone.lhsExpr = clone(source.lhsExpr);
        clone.rhsExpr = clone(source.rhsExpr);
    }

    @Override
    public void visit(BLangGroupExpr source) {

        BLangGroupExpr clone = new BLangGroupExpr();
        source.cloneRef = clone;
        clone.expression = clone(source.expression);
        clone.isTypedescExpr = source.isTypedescExpr;
        clone.typedescType = source.typedescType;
    }

    @Override
    public void visit(BLangLetExpression source) {
        BLangLetExpression clone = new BLangLetExpression();
        source.cloneRef = clone;
        clone.letVarDeclarations = cloneLetVarDeclarations(source.letVarDeclarations);
        clone.expr = clone(source.expr);
    }

    @Override
    public void visit(BLangListConstructorExpr source) {

        BLangListConstructorExpr clone = new BLangListConstructorExpr();
        source.cloneRef = clone;
        clone.exprs = cloneList(source.exprs);
        clone.isTypedescExpr = source.isTypedescExpr;
        clone.typedescType = source.typedescType;
    }

    public void visit(BLangTableConstructorExpr source) {

        BLangTableConstructorExpr clone = new BLangTableConstructorExpr();
        source.cloneRef = clone;
        clone.recordLiteralList = cloneList(source.recordLiteralList);
        clone.tableKeySpecifier = clone(source.tableKeySpecifier);
    }

    @Override
    public void visit(BLangListConstructorExpr.BLangTupleLiteral tupleLiteral) {

        // Ignore
    }

    @Override
    public void visit(BLangListConstructorExpr.BLangArrayLiteral arrayLiteral) {

        // Ignore
    }

    @Override
    public void visit(BLangUnaryExpr source) {

        BLangUnaryExpr clone = new BLangUnaryExpr();
        source.cloneRef = clone;
        clone.expr = clone(source.expr);
        clone.operator = source.operator;
    }

    @Override
    public void visit(BLangTypedescExpr source) {

        BLangTypedescExpr clone = new BLangTypedescExpr();
        source.cloneRef = clone;
        clone.typeNode = clone(source.typeNode);
        clone.resolvedType = source.resolvedType;
    }

    @Override
    public void visit(BLangTypeConversionExpr source) {

        BLangTypeConversionExpr clone = new BLangTypeConversionExpr();
        source.cloneRef = clone;
        clone.expr = clone(source.expr);
        clone.typeNode = clone(source.typeNode);
        clone.targetType = source.targetType;
        clone.annAttachments = cloneList(source.annAttachments);
        clone.flagSet = cloneSet(source.flagSet, Flag.class);
        clone.checkTypes = source.checkTypes;
    }

    @Override
    public void visit(BLangXMLQName source) {

        BLangXMLQName clone = new BLangXMLQName();
        source.cloneRef = clone;
        clone.localname = source.localname;
        clone.prefix = source.prefix;
        clone.namespaceURI = source.namespaceURI;
        clone.isUsedInXML = source.isUsedInXML;
    }

    @Override
    public void visit(BLangXMLAttribute source) {

        BLangXMLAttribute clone = new BLangXMLAttribute();
        source.cloneRef = clone;
        clone.name = clone(source.name);
        clone.value = clone(source.value);
        clone.isNamespaceDeclr = source.isNamespaceDeclr;
    }

    @Override
    public void visit(BLangXMLElementLiteral source) {

        BLangXMLElementLiteral clone = new BLangXMLElementLiteral();
        source.cloneRef = clone;
        clone.startTagName = clone(source.startTagName);
        clone.endTagName = clone(source.endTagName);
        clone.attributes = cloneList(source.attributes);
        clone.children = cloneList(source.children);

        clone.inlineNamespaces = cloneList(source.inlineNamespaces);
        clone.isRoot = source.isRoot;
    }

    @Override
    public void visit(BLangXMLTextLiteral source) {

        BLangXMLTextLiteral clone = new BLangXMLTextLiteral();
        source.cloneRef = clone;
        clone.textFragments = cloneList(source.textFragments);
        clone.concatExpr = clone(source.concatExpr);
    }

    @Override
    public void visit(BLangXMLCommentLiteral source) {

        BLangXMLCommentLiteral clone = new BLangXMLCommentLiteral();
        source.cloneRef = clone;
        clone.textFragments = cloneList(source.textFragments);
        clone.concatExpr = clone(source.concatExpr);
    }

    @Override
    public void visit(BLangXMLProcInsLiteral source) {

        BLangXMLProcInsLiteral clone = new BLangXMLProcInsLiteral();
        source.cloneRef = clone;
        clone.target = clone(source.target);
        clone.dataFragments = cloneList(source.dataFragments);
        clone.dataConcatExpr = clone(source.dataConcatExpr);
    }

    @Override
    public void visit(BLangXMLQuotedString source) {

        BLangXMLQuotedString clone = new BLangXMLQuotedString();
        source.cloneRef = clone;
        clone.textFragments = cloneList(source.textFragments);
        clone.quoteType = source.quoteType;
        clone.concatExpr = clone(source.concatExpr);
    }

    @Override
    public void visit(BLangStringTemplateLiteral source) {

        BLangStringTemplateLiteral clone = new BLangStringTemplateLiteral();
        source.cloneRef = clone;
        clone.exprs = cloneList(source.exprs);
    }

    @Override
    public void visit(BLangRawTemplateLiteral source) {
        BLangRawTemplateLiteral clone = new BLangRawTemplateLiteral();
        source.cloneRef = clone;
        clone.strings = cloneList(source.strings);
        clone.insertions = cloneList(source.insertions);
    }

    @Override
    public void visit(BLangLambdaFunction source) {

        BLangLambdaFunction clone = new BLangLambdaFunction();
        source.cloneRef = clone;
        clone.function = clone(source.function);
    }

    @Override
    public void visit(BLangArrowFunction source) {

        BLangArrowFunction clone = new BLangArrowFunction();
        source.cloneRef = clone;
        clone.params = cloneList(source.params);
        clone.body = clone(source.body);
        clone.funcType = source.funcType;
        clone.functionName = source.functionName;
    }

    @Override
    public void visit(BLangXMLAttributeAccess source) {

        BLangXMLAttributeAccess clone = new BLangXMLAttributeAccess();
        source.cloneRef = clone;
        cloneBLangIndexBasedAccess(source, clone);
    }

    @Override
    public void visit(BLangIntRangeExpression source) {

        BLangIntRangeExpression clone = new BLangIntRangeExpression();
        source.cloneRef = clone;
        clone.includeStart = source.includeStart;
        clone.includeEnd = source.includeEnd;
        clone.startExpr = clone(source.startExpr);
        clone.endExpr = clone(source.endExpr);
    }

    @Override
    public void visit(BLangRestArgsExpression source) {

        BLangRestArgsExpression clone = new BLangRestArgsExpression();
        source.cloneRef = clone;
        clone.expr = clone(source.expr);
    }

    @Override
    public void visit(BLangNamedArgsExpression source) {

        BLangNamedArgsExpression clone = new BLangNamedArgsExpression();
        source.cloneRef = clone;
        clone.name = source.name;
        clone.expr = clone(source.expr);
    }

    @Override
    public void visit(BLangIsAssignableExpr source) {

        BLangIsAssignableExpr clone = new BLangIsAssignableExpr();
        source.cloneRef = clone;
        clone.lhsExpr = clone(source.lhsExpr);
        clone.targetType = source.targetType;
        clone.typeNode = clone(source.typeNode);
    }

    @Override
    public void visit(BLangMatchExpression bLangMatchExpression) {

        // Ignore
    }

    @Override
    public void visit(BLangMatchExpression.BLangMatchExprPatternClause bLangMatchExprPatternClause) {

        // Ignore
    }

    @Override
    public void visit(BLangCheckedExpr source) {

        BLangCheckedExpr clone = new BLangCheckedExpr();
        source.cloneRef = clone;
        clone.expr = clone(source.expr);
    }

    @Override
    public void visit(BLangCheckPanickedExpr source) {

        BLangCheckPanickedExpr clone = new BLangCheckPanickedExpr();
        source.cloneRef = clone;
        clone.expr = clone(source.expr);
    }

    @Override
    public void visit(BLangServiceConstructorExpr source) {

        BLangServiceConstructorExpr clone = new BLangServiceConstructorExpr();
        source.cloneRef = clone;
        clone.serviceNode = clone(source.serviceNode);
    }

    @Override
    public void visit(BLangTypeTestExpr source) {

        BLangTypeTestExpr clone = new BLangTypeTestExpr();
        source.cloneRef = clone;
        clone.expr = clone(source.expr);
        clone.typeNode = clone(source.typeNode);
    }

    @Override
    public void visit(BLangIsLikeExpr typeTestExpr) {
        // Ignore.
    }

    @Override
    public void visit(BLangIgnoreExpr ignoreExpr) {
        // Ignore
    }

    @Override
    public void visit(BLangAnnotAccessExpr source) {

        BLangAnnotAccessExpr clone = new BLangAnnotAccessExpr();
        source.cloneRef = clone;
        clone.pkgAlias = source.pkgAlias;
        clone.annotationName = source.annotationName;
        cloneBLangAccessExpression(source, clone);
    }

    @Override
    public void visit(BLangQueryAction source) {

        BLangQueryAction clone = new BLangQueryAction();
        source.cloneRef = clone;
        clone.queryClauseList = cloneList(source.queryClauseList);
    }

    @Override
    public void visit(BLangQueryExpr source) {

        BLangQueryExpr clone = new BLangQueryExpr();
        source.cloneRef = clone;
        clone.queryClauseList = cloneList(source.queryClauseList);
        clone.fieldNameIdentifierList = cloneList(source.fieldNameIdentifierList);
        clone.isStream = source.isStream;
        clone.isTable = source.isTable;
    }

    @Override
    public void visit(BLangFromClause source) {

        BLangFromClause clone = new BLangFromClause();
        source.cloneRef = clone;
        clone.variableDefinitionNode = (VariableDefinitionNode) clone((BLangNode) source.variableDefinitionNode);
        clone.collection = clone(source.collection);
        clone.isDeclaredWithVar = source.isDeclaredWithVar;
        clone.varType = source.varType;
        clone.resultType = source.resultType;
        clone.nillableResultType = source.nillableResultType;
    }

    @Override
    public void visit(BLangJoinClause source) {

        BLangJoinClause clone = new BLangJoinClause();
        source.cloneRef = clone;
        clone.variableDefinitionNode = (VariableDefinitionNode) clone((BLangNode) source.variableDefinitionNode);
        clone.collection = clone(source.collection);
        clone.isDeclaredWithVar = source.isDeclaredWithVar;
        clone.varType = source.varType;
        clone.resultType = source.resultType;
        clone.nillableResultType = source.nillableResultType;
        clone.isOuterJoin = source.isOuterJoin;
        clone.onClause = (OnClauseNode) clone((BLangNode) source.onClause);

    }

    @Override
    public void visit(BLangLetClause source) {
        BLangLetClause clone = new BLangLetClause();
        source.cloneRef = clone;
        clone.letVarDeclarations = cloneLetVarDeclarations(source.letVarDeclarations);
    }

    private List<BLangLetVariable> cloneLetVarDeclarations(List<BLangLetVariable> letVarDeclarations) {
        List<BLangLetVariable> cloneDefs = new ArrayList<>();
        for (BLangLetVariable letVarDeclaration : letVarDeclarations) {
            BLangLetVariable clonedVar = new BLangLetVariable();
            clonedVar.definitionNode = clone(letVarDeclaration.definitionNode);
            cloneDefs.add(clonedVar);
        }
        return cloneDefs;
    }

    @Override
    public void visit(BLangOnClause source) {

        BLangOnClause clone = new BLangOnClause();
        source.cloneRef = clone;
        clone.lhsExpr = clone(source.lhsExpr);
        clone.rhsExpr = clone(source.rhsExpr);
    }

    @Override
    public void visit(BLangOrderKey source) {

        BLangOrderKey clone = new BLangOrderKey();
        source.cloneRef = clone;
        clone.expression = clone(source.expression);
        clone.isAscending = source.isAscending;
    }

    @Override
    public void visit(BLangOrderByClause source) {

        BLangOrderByClause clone = new BLangOrderByClause();
        source.cloneRef = clone;
        clone.orderByKeyList = cloneList(source.orderByKeyList);
    }

    @Override
    public void visit(BLangSelectClause source) {

        BLangSelectClause clone = new BLangSelectClause();
        source.cloneRef = clone;
        clone.expression = clone(source.expression);
    }

    @Override
    public void visit(BLangOnConflictClause source) {

        BLangOnConflictClause clone = new BLangOnConflictClause();
        source.cloneRef = clone;
        clone.expression = clone(source.expression);
    }

    @Override
    public void visit(BLangLimitClause source) {

        BLangLimitClause clone = new BLangLimitClause();
        source.cloneRef = clone;
        clone.expression = clone(source.expression);
    }

    @Override
    public void visit(BLangWhereClause source) {

        BLangWhereClause clone = new BLangWhereClause();
        source.cloneRef = clone;
        clone.expression = clone(source.expression);
    }

    @Override
    public void visit(BLangDoClause source) {

        BLangDoClause clone = new BLangDoClause();
        source.cloneRef = clone;
        clone.body = clone(source.body);
    }

    @Override
    public void visit(BLangOnFailClause source) {

        BLangOnFailClause clone = new BLangOnFailClause();
        clone.pos = source.pos;
        source.cloneRef = clone;
        clone.body = clone(source.body);
        clone.variableDefinitionNode = clone(source.variableDefinitionNode);
        clone.isDeclaredWithVar = source.isDeclaredWithVar;
    }


    @Override
    public void visit(BLangValueType source) {

        BLangValueType clone = new BLangValueType();
        source.cloneRef = clone;
        clone.typeKind = source.typeKind;
        cloneBLangType(source, clone);
    }

    @Override
    public void visit(BLangArrayType source) {

        BLangArrayType clone = new BLangArrayType();
        source.cloneRef = clone;
        clone.elemtype = clone(source.elemtype);
        clone.dimensions = source.dimensions;
        clone.sizes = source.sizes;
        cloneBLangType(source, clone);
    }

    @Override
    public void visit(BLangBuiltInRefTypeNode source) {

        BLangBuiltInRefTypeNode clone = new BLangBuiltInRefTypeNode();
        source.cloneRef = clone;
        clone.typeKind = source.typeKind;
        cloneBLangType(source, clone);
    }

    @Override
    public void visit(BLangConstrainedType source) {

        BLangConstrainedType clone = new BLangConstrainedType();
        source.cloneRef = clone;
        clone.type = clone(source.type);
        clone.constraint = clone(source.constraint);
        cloneBLangType(source, clone);
    }

    @Override
    public void visit(BLangStreamType source) {

        BLangStreamType clone = new BLangStreamType();
        source.cloneRef = clone;
        clone.type = clone(source.type);
        clone.constraint = clone(source.constraint);
        clone.error = clone(source.error);
        cloneBLangType(source, clone);
    }

    @Override
    public void visit(BLangUserDefinedType source) {

        BLangUserDefinedType clone = new BLangUserDefinedType();
        source.cloneRef = clone;
        clone.pkgAlias = source.pkgAlias;
        clone.typeName = source.typeName;
        clone.flagSet = cloneSet(source.flagSet, Flag.class);
        cloneBLangType(source, clone);
    }

    @Override
    public void visit(BLangFunctionTypeNode source) {

        BLangFunctionTypeNode clone = new BLangFunctionTypeNode();
        source.cloneRef = clone;
        clone.params = cloneList(source.params);
        clone.restParam = clone(source.restParam);
        clone.returnTypeNode = clone(source.returnTypeNode);
        clone.flagSet = cloneSet(source.flagSet, Flag.class);
        clone.returnsKeywordExists = source.returnsKeywordExists;
        cloneBLangType(source, clone);
    }

    @Override
    public void visit(BLangUnionTypeNode source) {

        BLangUnionTypeNode clone = new BLangUnionTypeNode();
        source.cloneRef = clone;
        clone.memberTypeNodes = cloneList(source.memberTypeNodes);
        cloneBLangType(source, clone);
    }

    @Override
    public void visit(BLangIntersectionTypeNode source) {

        BLangIntersectionTypeNode clone = new BLangIntersectionTypeNode();
        source.cloneRef = clone;
        clone.constituentTypeNodes = cloneList(source.constituentTypeNodes);
        cloneBLangType(source, clone);
    }

    @Override
    public void visit(BLangObjectTypeNode source) {

        BLangObjectTypeNode clone = new BLangObjectTypeNode();
        source.cloneRef = clone;
        clone.functions = cloneList(source.functions);
        clone.initFunction = clone(source.initFunction);
        clone.flagSet = cloneSet(source.flagSet, Flag.class);
        cloneBLangStructureTypeNode(source, clone);
        cloneBLangType(source, clone);
    }

    @Override
    public void visit(BLangRecordTypeNode source) {

        BLangRecordTypeNode clone = new BLangRecordTypeNode();
        source.cloneRef = clone;
        clone.sealed = source.sealed;
        clone.restFieldType = clone(source.restFieldType);
        clone.analyzed = source.analyzed;
        cloneBLangStructureTypeNode(source, clone);
        cloneBLangType(source, clone);
    }

    @Override
    public void visit(BLangTableTypeNode source) {

        BLangTableTypeNode clone = new BLangTableTypeNode();
        source.cloneRef = clone;
        clone.type = clone(source.type);
        clone.tableKeySpecifier = clone(source.tableKeySpecifier);
        clone.tableKeyTypeConstraint = clone(source.tableKeyTypeConstraint);
        clone.constraint = clone(source.constraint);
        cloneBLangType(source, clone);
    }

    @Override
    public void visit(BLangTableKeySpecifier source) {

        BLangTableKeySpecifier clone = new BLangTableKeySpecifier();
        source.cloneRef = clone;
        clone.fieldNameIdentifierList = cloneList(source.fieldNameIdentifierList);
    }

    @Override
    public void visit(BLangTableKeyTypeConstraint source) {

        BLangTableKeyTypeConstraint clone = new BLangTableKeyTypeConstraint();
        source.cloneRef = clone;
        clone.keyType = clone(source.keyType);
    }

    @Override
    public void visit(BLangFiniteTypeNode source) {

        BLangFiniteTypeNode clone = new BLangFiniteTypeNode();
        source.cloneRef = clone;
        clone.valueSpace = cloneList(source.valueSpace);
        cloneBLangType(source, clone);
    }

    @Override
    public void visit(BLangTupleTypeNode source) {

        BLangTupleTypeNode clone = new BLangTupleTypeNode();
        source.cloneRef = clone;
        clone.memberTypeNodes = cloneList(source.memberTypeNodes);
        clone.restParamType = clone(source.restParamType);
        cloneBLangType(source, clone);
    }

    @Override
    public void visit(BLangErrorType source) {

        BLangErrorType clone = new BLangErrorType();
        source.cloneRef = clone;
        clone.detailType = clone(source.detailType);
        clone.flagSet = cloneSet(source.flagSet, Flag.class);
        clone.inferErrorType = source.inferErrorType;
        cloneBLangType(source, clone);
    }

    @Override
    public void visit(BLangSimpleVarRef.BLangLocalVarRef localVarRef) {
        // Ignore
    }

    @Override
    public void visit(BLangSimpleVarRef.BLangFieldVarRef fieldVarRef) {
        // Ignore
    }

    @Override
    public void visit(BLangSimpleVarRef.BLangPackageVarRef packageVarRef) {
        // Ignore
    }

    @Override
    public void visit(BLangConstRef constRef) {
        BLangConstRef clone = new BLangConstRef();
        constRef.cloneRef = clone;
        clone.pkgAlias = constRef.pkgAlias;
        clone.originalValue = constRef.originalValue;
        clone.value = constRef.value;
        clone.variableName = constRef.variableName;
    }

    @Override
    public void visit(BLangSimpleVarRef.BLangFunctionVarRef functionVarRef) {
        // Ignore
    }

    @Override
    public void visit(BLangSimpleVarRef.BLangTypeLoad typeLoad) {
        // Ignore
    }

    @Override
    public void visit(BLangIndexBasedAccess.BLangStructFieldAccessExpr fieldAccessExpr) {
        // Ignore
    }

    @Override
    public void visit(BLangFieldBasedAccess.BLangStructFunctionVarRef functionVarRef) {
        // Ignore
    }

    @Override
    public void visit(BLangIndexBasedAccess.BLangMapAccessExpr mapKeyAccessExpr) {
        // Ignore
    }

    @Override
    public void visit(BLangIndexBasedAccess.BLangArrayAccessExpr arrayIndexAccessExpr) {
        // Ignore
    }

    @Override
    public void visit(BLangIndexBasedAccess.BLangTupleAccessExpr arrayIndexAccessExpr) {
        // Ignore
    }

    @Override
    public void visit(BLangIndexBasedAccess.BLangTableAccessExpr tableKeyAccessExpr) {
        // Ignore
    }

    @Override
    public void visit(BLangIndexBasedAccess.BLangXMLAccessExpr xmlAccessExpr) {
        // Ignore
    }

    @Override
    public void visit(BLangRecordLiteral.BLangMapLiteral mapLiteral) {
        // Ignore
    }

    @Override
    public void visit(BLangRecordLiteral.BLangStructLiteral structLiteral) {
        // Ignore
    }

    @Override
    public void visit(BLangRecordLiteral.BLangChannelLiteral channelLiteral) {
        // Ignore
    }

    @Override
    public void visit(BLangInvocation.BFunctionPointerInvocation bFunctionPointerInvocation) {
        // Ignore
    }

    @Override
    public void visit(BLangInvocation.BLangAttachedFunctionInvocation iExpr) {
        // Ignore
    }

    @Override
    public void visit(BLangListConstructorExpr.BLangJSONArrayLiteral jsonArrayLiteral) {
        // Ignore
    }

    @Override
    public void visit(BLangIndexBasedAccess.BLangJSONAccessExpr jsonAccessExpr) {
        // Ignore
    }

    @Override
    public void visit(BLangIndexBasedAccess.BLangStringAccessExpr stringAccessExpr) {
        // Ignore
    }

    @Override
    public void visit(BLangXMLNS.BLangLocalXMLNS xmlnsNode) {
        // Ignore
    }

    @Override
    public void visit(BLangXMLNS.BLangPackageXMLNS xmlnsNode) {
        // Ignore
    }

    @Override
    public void visit(BLangXMLSequenceLiteral bLangXMLSequenceLiteral) {
        // Ignore
    }

    @Override
    public void visit(BLangStatementExpression source) {

        BLangStatementExpression clone = new BLangStatementExpression();
        source.cloneRef = clone;
        clone.expr = clone(source.expr);
        clone.stmt = clone(source.stmt);
    }

    @Override
    public void visit(BLangMarkdownDocumentationLine source) {

        BLangMarkdownDocumentationLine clone = new BLangMarkdownDocumentationLine();
        source.cloneRef = clone;
        clone.text = source.text;
    }

    @Override
    public void visit(BLangMarkdownParameterDocumentation source) {

        BLangMarkdownParameterDocumentation clone = new BLangMarkdownParameterDocumentation();
        source.cloneRef = clone;
        clone.parameterName = source.parameterName;
        clone.parameterDocumentationLines = source.parameterDocumentationLines;
    }

    @Override
    public void visit(BLangMarkdownReturnParameterDocumentation source) {

        BLangMarkdownReturnParameterDocumentation clone = new BLangMarkdownReturnParameterDocumentation();
        source.cloneRef = clone;
        clone.returnParameterDocumentationLines = source.returnParameterDocumentationLines;
        clone.type = source.type;
    }

    @Override
    public void visit(BLangMarkDownDeprecationDocumentation source) {
        BLangMarkDownDeprecationDocumentation clone = new BLangMarkDownDeprecationDocumentation();
        source.cloneRef = clone;
        clone.deprecationLine = source.deprecationLine;
        clone.deprecationDocumentationLines = source.deprecationDocumentationLines;
        clone.isCorrectDeprecationLine = source.isCorrectDeprecationLine;
    }

    @Override
    public void visit(BLangMarkDownDeprecatedParametersDocumentation source) {
        BLangMarkDownDeprecatedParametersDocumentation clone = new BLangMarkDownDeprecatedParametersDocumentation();
        source.cloneRef = clone;
        clone.parameters = source.parameters;
    }

    @Override
    public void visit(BLangMarkdownDocumentation source) {
        BLangMarkdownDocumentation clone = new BLangMarkdownDocumentation();
        source.cloneRef = clone;
        clone.documentationLines.addAll(cloneList(source.documentationLines));
        clone.parameters.addAll(cloneList(source.parameters));
        clone.references.addAll(cloneList(source.references));
        clone.returnParameter = clone(source.returnParameter);
        clone.deprecationDocumentation = clone(source.deprecationDocumentation);
        clone.deprecatedParametersDocumentation = clone(source.deprecatedParametersDocumentation);
    }

    @Override
    public void visit(BLangTupleVariable source) {

        BLangTupleVariable clone = new BLangTupleVariable();
        source.cloneRef = clone;
        clone.memberVariables = cloneList(source.memberVariables);
        clone.restVariable = clone(source.restVariable);
        cloneBLangVariable(source, clone);
    }

    @Override
    public void visit(BLangTupleVariableDef source) {

        BLangTupleVariableDef clone = new BLangTupleVariableDef();
        source.cloneRef = clone;
        clone.var = clone(source.var);
    }

    @Override
    public void visit(BLangRecordVariable source) {

        BLangRecordVariable clone = new BLangRecordVariable();
        source.cloneRef = clone;
        for (BLangRecordVariableKeyValue keyValue : source.variableList) {
            BLangRecordVariableKeyValue newKeyValue = new BLangRecordVariableKeyValue();
            newKeyValue.key = keyValue.key;
            newKeyValue.valueBindingPattern = clone(keyValue.valueBindingPattern);
            clone.variableList.add(newKeyValue);
        }
        clone.restParam = clone((BLangVariable) source.restParam);
        cloneBLangVariable(source, clone);
    }

    @Override
    public void visit(BLangRecordVariableDef source) {

        BLangRecordVariableDef clone = new BLangRecordVariableDef();
        source.cloneRef = clone;
        clone.var = clone(source.var);
    }

    @Override
    public void visit(BLangErrorVariable source) {

        BLangErrorVariable clone = new BLangErrorVariable();
        source.cloneRef = clone;
        clone.message = clone(source.message);
        for (BLangErrorDetailEntry entry : source.detail) {
            clone.detail.add(new BLangErrorDetailEntry(entry.key, clone(entry.valueBindingPattern)));
        }
        clone.restDetail = clone(source.restDetail);
        clone.detailExpr = clone(source.detailExpr);
        clone.cause = clone(source.cause);
        clone.reasonVarPrefixAvailable = source.reasonVarPrefixAvailable;
        clone.reasonMatchConst = source.reasonMatchConst;
        clone.isInMatchStmt = source.isInMatchStmt;
        cloneBLangVariable(source, clone);
    }

    @Override
    public void visit(BLangErrorVariableDef source) {

        BLangErrorVariableDef clone = new BLangErrorVariableDef();
        source.cloneRef = clone;
        clone.errorVariable = clone(source.errorVariable);
    }

    @Override
    public void visit(BLangWorkerFlushExpr source) {

        BLangWorkerFlushExpr clone = new BLangWorkerFlushExpr();
        source.cloneRef = clone;
        clone.workerIdentifier = source.workerIdentifier;
        clone.workerIdentifierList.addAll(source.workerIdentifierList);
    }

    @Override
    public void visit(BLangCommitExpr source) {

        source.cloneRef = new BLangCommitExpr();
    }

    @Override
    public void visit(BLangTransactionalExpr source) {

        source.cloneRef = new BLangTransactionalExpr();
    }

    @Override
    public void visit(BLangWorkerSyncSendExpr source) {

        BLangWorkerSyncSendExpr clone = new BLangWorkerSyncSendExpr();
        source.cloneRef = clone;
        clone.workerIdentifier = source.workerIdentifier;
        clone.expr = clone(source.expr);
    }

    @Override
    public void visit(BLangWaitForAllExpr source) {

        BLangWaitForAllExpr clone = new BLangWaitForAllExpr();
        source.cloneRef = clone;
        for (BLangWaitKeyValue keyValue : source.keyValuePairs) {
            clone.keyValuePairs.add(clone(keyValue));
        }
    }

    @Override
    public void visit(BLangMarkdownReferenceDocumentation source) {

        BLangMarkdownReferenceDocumentation clone = new BLangMarkdownReferenceDocumentation();
        source.cloneRef = clone;
        clone.qualifier = source.qualifier;
        clone.typeName = source.typeName;
        clone.identifier = source.identifier;
        clone.referenceName = source.referenceName;
        clone.kind = source.kind;
        clone.type = source.type;
        clone.hasParserWarnings = source.hasParserWarnings;
    }

    @Override
    public void visit(BLangWaitForAllExpr.BLangWaitLiteral waitLiteral) {

        // Ignore
    }

    @Override
    public void visit(BLangRecordKeyValueField source) {

        BLangRecordKeyValueField clone = new BLangRecordKeyValueField();
        source.cloneRef = clone;
        clone.pos = source.pos;
        clone.readonly = source.readonly;
        clone.addWS(source.getWS());

        BLangRecordKey newKey = new BLangRecordKey(clone(source.key.expr));
        newKey.computedKey = source.key.computedKey;
        newKey.pos = source.key.pos;
        clone.key = newKey;

        clone.valueExpr = clone(source.valueExpr);
    }

    @Override
    public void visit(BLangRecordSpreadOperatorField source) {

        BLangRecordSpreadOperatorField clone = new BLangRecordSpreadOperatorField();
        source.cloneRef = clone;
        clone.pos = source.pos;
        clone.addWS(source.getWS());
        clone.expr = clone(source.expr);
    }

    @Override
    public void visit(BLangWaitKeyValue source) {

        BLangWaitKeyValue clone = new BLangWaitKeyValue();
        source.cloneRef = clone;
        clone.pos = source.pos;
        clone.addWS(source.getWS());
        clone.key = source.key;
        clone.valueExpr = clone(source.valueExpr);
        clone.keyExpr = clone(source.keyExpr);
    }

    @Override
    public void visit(BLangXMLElementFilter source) {
        BLangXMLElementFilter clone = new BLangXMLElementFilter(
                source.pos,
                source.getWS(),
                source.namespace,
                source.nsPos,
                source.name,
                source.elemNamePos);
        source.cloneRef = clone;
    }

    @Override
    public void visit(BLangXMLElementAccess source) {
        BLangXMLElementAccess clone = new BLangXMLElementAccess(
                source.pos,
                source.getWS(),
                clone(source.expr),
                cloneList(source.filters));
        source.cloneRef = clone;
    }

    @Override
    public void visit(BLangXMLNavigationAccess source) {
        BLangXMLNavigationAccess clone = new BLangXMLNavigationAccess(
                source.pos,
                source.getWS(),
                clone(source.expr),
                cloneList(source.filters),
                source.navAccessType,
                clone(source.childIndex));
        source.cloneRef = clone;
    }

    @Override
    public void visit(BLangClassDefinition source) {
        BLangClassDefinition clone = new BLangClassDefinition();
        source.cloneRef = clone;
        clone.pos = source.pos;
        clone.addWS(source.getWS());
        clone.annAttachments = cloneList(source.annAttachments);
        clone.markdownDocumentationAttachment = clone(source.markdownDocumentationAttachment);
        clone.flagSet = cloneSet(source.flagSet, Flag.class);
        clone.name = clone(source.name);
        clone.functions = cloneList(source.functions);
        clone.fields = cloneList(source.fields);
        clone.typeRefs = cloneList(source.typeRefs);
        clone.initFunction = clone(source.initFunction);
        clone.generatedInitFunction = clone(source.generatedInitFunction);
        clone.receiver = clone(source.receiver);
    }

    @Override
    public void visit(BLangObjectConstructorExpression source) {
        BLangObjectConstructorExpression clone = new BLangObjectConstructorExpression();

<<<<<<< HEAD
        clone.classNode = clone(source.classNode);
        clone.pos = source.pos;
        clone.referenceType = clone(source.referenceType);
        clone.typeInit = clone(source.typeInit);
=======
        clone.pos = source.pos;
        clone.classNode = clone(source.classNode);
        clone.typeInit = clone(source.typeInit);
        clone.referenceType = clone(source.referenceType);
        clone.isClient = source.isClient;
>>>>>>> dfa1fba9

        source.cloneRef = clone;
    }
}<|MERGE_RESOLUTION|>--- conflicted
+++ resolved
@@ -149,11 +149,8 @@
 import org.wso2.ballerinalang.compiler.tree.expressions.BLangXMLSequenceLiteral;
 import org.wso2.ballerinalang.compiler.tree.expressions.BLangXMLTextLiteral;
 import org.wso2.ballerinalang.compiler.tree.matchpatterns.BLangConstPattern;
-<<<<<<< HEAD
-=======
 import org.wso2.ballerinalang.compiler.tree.matchpatterns.BLangListMatchPattern;
 import org.wso2.ballerinalang.compiler.tree.matchpatterns.BLangRestMatchPattern;
->>>>>>> dfa1fba9
 import org.wso2.ballerinalang.compiler.tree.matchpatterns.BLangVarBindingPatternMatchPattern;
 import org.wso2.ballerinalang.compiler.tree.matchpatterns.BLangWildCardMatchPattern;
 import org.wso2.ballerinalang.compiler.tree.statements.BLangAssignment;
@@ -739,8 +736,6 @@
     }
 
     @Override
-<<<<<<< HEAD
-=======
     public void visit(BLangListMatchPattern source) {
         BLangListMatchPattern clone = new BLangListMatchPattern();
         source.cloneRef = clone;
@@ -760,7 +755,6 @@
     }
 
     @Override
->>>>>>> dfa1fba9
     public void visit(BLangCaptureBindingPattern source) {
         BLangCaptureBindingPattern clone = new BLangCaptureBindingPattern();
         source.cloneRef = clone;
@@ -2157,18 +2151,11 @@
     public void visit(BLangObjectConstructorExpression source) {
         BLangObjectConstructorExpression clone = new BLangObjectConstructorExpression();
 
-<<<<<<< HEAD
-        clone.classNode = clone(source.classNode);
-        clone.pos = source.pos;
-        clone.referenceType = clone(source.referenceType);
-        clone.typeInit = clone(source.typeInit);
-=======
         clone.pos = source.pos;
         clone.classNode = clone(source.classNode);
         clone.typeInit = clone(source.typeInit);
         clone.referenceType = clone(source.referenceType);
         clone.isClient = source.isClient;
->>>>>>> dfa1fba9
 
         source.cloneRef = clone;
     }
