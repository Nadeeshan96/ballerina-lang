/*
 *  Copyright (c) 2018, WSO2 Inc. (http://www.wso2.org) All Rights Reserved.
 *
 *  WSO2 Inc. licenses this file to you under the Apache License,
 *  Version 2.0 (the "License"); you may not use this file except
 *  in compliance with the License.
 *  You may obtain a copy of the License at
 *
 *    http://www.apache.org/licenses/LICENSE-2.0
 *
 *  Unless required by applicable law or agreed to in writing,
 *  software distributed under the License is distributed on an
 *  "AS IS" BASIS, WITHOUT WARRANTIES OR CONDITIONS OF ANY
 *  KIND, either express or implied.  See the License for the
 *  specific language governing permissions and limitations
 *  under the License.
 */

package org.wso2.ballerinalang.compiler.bir.codegen.interop;

import org.ballerinalang.compiler.BLangCompilerException;
import org.ballerinalang.model.elements.PackageID;
import org.objectweb.asm.ClassWriter;
import org.wso2.ballerinalang.compiler.bir.codegen.JvmBStringConstantsGen;
import org.wso2.ballerinalang.compiler.bir.codegen.JvmCastGen;
import org.wso2.ballerinalang.compiler.bir.codegen.JvmCodeGenUtil;
import org.wso2.ballerinalang.compiler.bir.codegen.JvmPackageGen;
import org.wso2.ballerinalang.compiler.bir.codegen.JvmTypeGen;
import org.wso2.ballerinalang.compiler.bir.codegen.internal.AsyncDataCollector;
import org.wso2.ballerinalang.compiler.bir.codegen.methodgen.InitMethodGen;
import org.wso2.ballerinalang.compiler.bir.codegen.methodgen.MethodGen;
import org.wso2.ballerinalang.compiler.bir.model.BIRNode;
import org.wso2.ballerinalang.compiler.bir.model.BIRNode.BIRBasicBlock;
import org.wso2.ballerinalang.compiler.bir.model.BIRNode.BIRFunction;
import org.wso2.ballerinalang.compiler.bir.model.BIRNode.BIRPackage;
import org.wso2.ballerinalang.compiler.bir.model.BIRNode.BIRVariableDcl;
import org.wso2.ballerinalang.compiler.bir.model.BIROperand;
import org.wso2.ballerinalang.compiler.bir.model.BIRTerminator;
import org.wso2.ballerinalang.compiler.bir.model.InstructionKind;
import org.wso2.ballerinalang.compiler.semantics.model.SymbolTable;
import org.wso2.ballerinalang.compiler.semantics.model.types.BInvokableType;
import org.wso2.ballerinalang.compiler.semantics.model.types.BType;
import org.wso2.ballerinalang.compiler.util.TypeTags;

import java.util.ArrayList;
import java.util.List;
import java.util.Set;

import static org.wso2.ballerinalang.compiler.bir.codegen.JvmCodeGenUtil.toNameString;
import static org.wso2.ballerinalang.compiler.bir.codegen.JvmConstants.WRAPPER_GEN_BB_ID_NAME;
import static org.wso2.ballerinalang.compiler.bir.codegen.JvmDesugarPhase.addDefaultableBooleanVarsToSignature;
import static org.wso2.ballerinalang.compiler.bir.codegen.JvmDesugarPhase.enrichWithDefaultableParamInits;
import static org.wso2.ballerinalang.compiler.bir.codegen.JvmDesugarPhase.insertAndGetNextBasicBlock;
import static org.wso2.ballerinalang.compiler.bir.codegen.JvmPackageGen.cleanupPackageName;
import static org.wso2.ballerinalang.compiler.bir.codegen.JvmPackageGen.getFunctionWrapper;
import static org.wso2.ballerinalang.compiler.bir.codegen.interop.InteropMethodGen.desugarInteropFuncs;
import static org.wso2.ballerinalang.compiler.bir.codegen.interop.InteropMethodGen.genJFieldForInteropField;

/**
 * Extern method generation class for JVM byte code generation.
 *
 * @since 1.2.0
 */
public class ExternalMethodGen {

    public static void genJMethodForBExternalFunc(BIRFunction birFunc,
                                                  ClassWriter cw,
                                                  BIRPackage birModule,
                                                  BType attachedType,
                                                  MethodGen methodGen,
                                                  JvmPackageGen jvmPackageGen,
                                                  JvmTypeGen jvmTypeGen,
                                                  JvmCastGen jvmCastGen,
                                                  JvmBStringConstantsGen stringConstantsGen,
                                                  String moduleClassName,
                                                  AsyncDataCollector lambdaGenMetadata) {
<<<<<<< HEAD

        ExternalFunctionWrapper extFuncWrapper = getExternalFunctionWrapper(birModule.packageID, birFunc, attachedType,
                                                                            jvmPackageGen);

        if (extFuncWrapper instanceof JFieldFunctionWrapper) {
            InteropMethodGen.genJFieldForInteropField((JFieldFunctionWrapper) extFuncWrapper, cw, birModule.packageID,
                                                      jvmPackageGen, jvmTypeGen, jvmCastGen, stringConstantsGen,
                                                      moduleClassName, lambdaGenMetadata);

        } else {
            methodGen.genJMethodForBFunc(birFunc, cw, birModule, jvmTypeGen, jvmCastGen, stringConstantsGen,
                                         moduleClassName, attachedType, lambdaGenMetadata);
=======
        if (birFunc instanceof JFieldBIRFunction) {
            genJFieldForInteropField((JFieldBIRFunction) birFunc, cw, birModule.packageID, jvmPackageGen,
                                     moduleClassName, lambdaGenMetadata);
        } else {
            methodGen.genJMethodForBFunc(birFunc, cw, birModule, moduleClassName, attachedType, lambdaGenMetadata);
>>>>>>> ea4e25de
        }
    }

    public static void injectDefaultParamInits(BIRPackage module, InitMethodGen initMethodGen,
                                               JvmPackageGen jvmPackageGen) {

        // filter out functions.
        List<BIRFunction> functions = module.functions;
        if (!functions.isEmpty()) {
            int funcSize = functions.size();
            int count = 3;

            // Generate classes for other functions.
            while (count < funcSize) {
                BIRFunction birFunc = functions.get(count);
                count = count + 1;
                BIRFunctionWrapper extFuncWrapper = lookupBIRFunctionWrapper(module.packageID, birFunc, null,
                                                                             jvmPackageGen);
                if (extFuncWrapper instanceof OldStyleExternalFunctionWrapper) {
                    desugarOldExternFuncs((OldStyleExternalFunctionWrapper) extFuncWrapper, birFunc, initMethodGen);
                    enrichWithDefaultableParamInits(birFunc, initMethodGen);
                } else if (birFunc instanceof JMethodBIRFunction) {
                    desugarInteropFuncs((JMethodBIRFunction) birFunc, initMethodGen);
                    enrichWithDefaultableParamInits(birFunc, initMethodGen);
                } else if (!(birFunc instanceof JFieldBIRFunction)) {
                    enrichWithDefaultableParamInits(birFunc, initMethodGen);
                }
            }
        }

    }

    public static void desugarOldExternFuncs(OldStyleExternalFunctionWrapper extFuncWrapper, BIRFunction birFunc,
                                             InitMethodGen initMethodGen) {
        BType retType = birFunc.type.retType;

        BIROperand retRef = null;
        if (retType.tag != TypeTags.NIL) {
            BIRVariableDcl localVar = birFunc.localVars.get(0);
            BIRVariableDcl variableDcl = new BIRVariableDcl(retType, localVar.name, localVar.scope, localVar.kind);
            retRef = new BIROperand(variableDcl);
        }

        initMethodGen.resetIds();

        BIRBasicBlock beginBB = insertAndGetNextBasicBlock(birFunc.basicBlocks, WRAPPER_GEN_BB_ID_NAME, initMethodGen);
        BIRBasicBlock retBB = insertAndGetNextBasicBlock(birFunc.basicBlocks, WRAPPER_GEN_BB_ID_NAME, initMethodGen);

        List<BIROperand> args = new ArrayList<>();

        BIRVariableDcl receiver = birFunc.receiver;
        if (receiver != null) {

            BIROperand argRef = new BIROperand(receiver);
            args.add(argRef);
        }

        Set<BIRNode.BIRFunctionParameter> birFuncParams = birFunc.parameters.keySet();

        for (BIRNode.BIRFunctionParameter birFuncParam : birFuncParams) {
            BIROperand argRef = new BIROperand(birFuncParam);
            args.add(argRef);
        }

        String jMethodName = birFunc.name.value;
        beginBB.terminator = new JavaMethodCall(birFunc.pos, InstructionKind.PLATFORM, args, retRef,
                                                extFuncWrapper.jClassName, extFuncWrapper.jMethodVMSig, jMethodName,
                                                retBB);

        retBB.terminator = new BIRTerminator.Return(birFunc.pos);
    }

    public static BIRFunctionWrapper lookupBIRFunctionWrapper(PackageID packageID, BIRFunction birFunc,
                                                              BType attachedType, JvmPackageGen jvmPackageGen) {

        String lookupKey;
        String currentPackageName = JvmCodeGenUtil.getPackageName(packageID);

        String birFuncName = birFunc.name.value;

        if (attachedType == null) {
            lookupKey = currentPackageName + birFuncName;
        } else if (attachedType.tag == TypeTags.OBJECT) {
            lookupKey = currentPackageName + toNameString(attachedType) + "." + birFuncName;
        } else {
            throw new BLangCompilerException(String.format("Java method generation for the receiver type %s " +
                    "is not supported: ", attachedType));
        }

        BIRFunctionWrapper birFuncWrapper = jvmPackageGen.lookupBIRFunctionWrapper(lookupKey);
        if (birFuncWrapper != null) {
            return birFuncWrapper;
        } else {
            throw new BLangCompilerException("cannot find function definition for : " + lookupKey);
        }
    }

    public static OldStyleExternalFunctionWrapper createOldStyleExternalFunctionWrapper(
            BIRFunction birFunc, PackageID packageID, String birModuleClassName, String jClassName,
            boolean isEntryModule, SymbolTable symbolTable) {
        List<BType> jMethodPramTypes = new ArrayList<>(birFunc.type.paramTypes);
        if (isEntryModule) {
            addDefaultableBooleanVarsToSignature(birFunc, symbolTable.booleanType);
        }
        BInvokableType functionTypeDesc = birFunc.type;

        BType restType = functionTypeDesc.restType;

        if (restType != null) {
            jMethodPramTypes.add(restType);
        }

        BIRVariableDcl receiver = birFunc.receiver;

        String jvmMethodDescription;
        String jMethodVMSig;
        if (receiver == null) {
            jvmMethodDescription = JvmCodeGenUtil.getMethodDesc(functionTypeDesc.paramTypes,
                                                                functionTypeDesc.retType);
            jMethodVMSig = getExternMethodDesc(jMethodPramTypes, functionTypeDesc.retType);
        } else {
            jvmMethodDescription = JvmCodeGenUtil.getMethodDesc(functionTypeDesc.paramTypes,
                                                                functionTypeDesc.retType, receiver.type);
            jMethodVMSig = getExternMethodDesc(jMethodPramTypes, functionTypeDesc.retType, receiver.type);
        }
        return new OldStyleExternalFunctionWrapper(packageID, birFunc, birModuleClassName,
                                                   jvmMethodDescription, jClassName, jMethodPramTypes, jMethodVMSig);
    }

    public static String getExternMethodDesc(List<BType> paramTypes, BType retType) {
        return JvmCodeGenUtil.INITIAL_METHOD_DESC + JvmCodeGenUtil.populateMethodDesc(paramTypes) +
                generateExternReturnType(retType);
    }

    public static String getExternMethodDesc(List<BType> paramTypes, BType retType, BType attachedType) {
        return JvmCodeGenUtil.INITIAL_METHOD_DESC + JvmCodeGenUtil.getArgTypeSignature(attachedType) +
                JvmCodeGenUtil.populateMethodDesc(paramTypes) + generateExternReturnType(retType);
    }

    static String generateExternReturnType(BType bType) {
        bType = JvmCodeGenUtil.TYPE_BUILDER.build(bType);
        if (bType == null || bType.tag == TypeTags.NIL || bType.tag == TypeTags.NEVER) {
            return ")V";
        }
        return JvmCodeGenUtil.generateReturnType(bType);
    }

    public static BIRFunctionWrapper createExternalFunctionWrapper(boolean isEntry, BIRFunction birFunc,
                                                                   PackageID packageID, String birModuleClassName,
                                                                   String lookupKey, JvmPackageGen jvmPackageGen) {

        BIRFunctionWrapper birFuncWrapper;
        String pkgName = JvmCodeGenUtil.getPackageName(packageID);
        String jClassName = jvmPackageGen.lookupExternClassName(cleanupPackageName(pkgName), lookupKey);
        if (birFunc instanceof JBIRFunction) {
            if (isEntry) {
                addDefaultableBooleanVarsToSignature(birFunc, jvmPackageGen.symbolTable.booleanType);
            }
            birFuncWrapper = getFunctionWrapper(birFunc, packageID, birModuleClassName);
        } else {
            // This is a old-style external Java interop function
            if (jClassName != null) {
                if (JvmCodeGenUtil.isBallerinaBuiltinModule(packageID.orgName.value, packageID.name.value)) {
                    birFuncWrapper = getFunctionWrapper(birFunc, packageID, jClassName);
                } else {
                    birFuncWrapper = createOldStyleExternalFunctionWrapper(birFunc, packageID,
                                                                           birModuleClassName, jClassName,
                                                                           isEntry, jvmPackageGen.symbolTable);
                }
            } else {
                throw new BLangCompilerException("cannot find full qualified class name for extern function : " +
                                                         pkgName + birFunc.name.value);
            }
        }
        return birFuncWrapper;
    }

    private ExternalMethodGen() {
    }
}<|MERGE_RESOLUTION|>--- conflicted
+++ resolved
@@ -74,26 +74,13 @@
                                                   JvmBStringConstantsGen stringConstantsGen,
                                                   String moduleClassName,
                                                   AsyncDataCollector lambdaGenMetadata) {
-<<<<<<< HEAD
-
-        ExternalFunctionWrapper extFuncWrapper = getExternalFunctionWrapper(birModule.packageID, birFunc, attachedType,
-                                                                            jvmPackageGen);
-
-        if (extFuncWrapper instanceof JFieldFunctionWrapper) {
-            InteropMethodGen.genJFieldForInteropField((JFieldFunctionWrapper) extFuncWrapper, cw, birModule.packageID,
-                                                      jvmPackageGen, jvmTypeGen, jvmCastGen, stringConstantsGen,
-                                                      moduleClassName, lambdaGenMetadata);
-
+        if (birFunc instanceof JFieldBIRFunction) {
+            genJFieldForInteropField((JFieldBIRFunction) birFunc, cw, birModule.packageID,
+                                     jvmPackageGen, jvmTypeGen, jvmCastGen, stringConstantsGen,
+                                     moduleClassName, lambdaGenMetadata);
         } else {
             methodGen.genJMethodForBFunc(birFunc, cw, birModule, jvmTypeGen, jvmCastGen, stringConstantsGen,
                                          moduleClassName, attachedType, lambdaGenMetadata);
-=======
-        if (birFunc instanceof JFieldBIRFunction) {
-            genJFieldForInteropField((JFieldBIRFunction) birFunc, cw, birModule.packageID, jvmPackageGen,
-                                     moduleClassName, lambdaGenMetadata);
-        } else {
-            methodGen.genJMethodForBFunc(birFunc, cw, birModule, moduleClassName, attachedType, lambdaGenMetadata);
->>>>>>> ea4e25de
         }
     }
 
