--- conflicted
+++ resolved
@@ -108,26 +108,18 @@
         tupleTypeConstantsGen.generateGetBTupleType(mv, varName);
     }
 
-<<<<<<< HEAD
-    public String getTypeConstantsVar(BType type, SymbolTable symbolTable) {
-=======
     public void generateGetBTypeRefType(MethodVisitor mv, String varName) {
         refTypeConstantsGen.generateGetBTypeRefType(mv, varName);
     }
 
-    public String getTypeConstantsVar(BType type) {
->>>>>>> e727afc5
+    public String getTypeConstantsVar(BType type, SymbolTable symbolTable) {
         switch (type.tag) {
             case TypeTags.ARRAY:
                 return arrayTypeConstantsGen.add((BArrayType) type);
             case TypeTags.TUPLE:
-<<<<<<< HEAD
                 return tupleTypeConstantsGen.add((BTupleType) type, symbolTable);
-=======
-                return tupleTypeConstantsGen.add((BTupleType) type);
             case TypeTags.TYPEREFDESC:
                 return refTypeConstantsGen.add((BTypeReferenceType) type);
->>>>>>> e727afc5
             default:
                 return unionTypeConstantsGen.add((BUnionType) type, symbolTable);
         }
