/*
 *  Copyright (c) 2018, WSO2 Inc. (http://www.wso2.org) All Rights Reserved.
 *
 *  WSO2 Inc. licenses this file to you under the Apache License,
 *  Version 2.0 (the "License"); you may not use this file except
 *  in compliance with the License.
 *  You may obtain a copy of the License at
 *
 *    http://www.apache.org/licenses/LICENSE-2.0
 *
 *  Unless required by applicable law or agreed to in writing,
 *  software distributed under the License is distributed on an
 *  "AS IS" BASIS, WITHOUT WARRANTIES OR CONDITIONS OF ANY
 *  KIND, either express or implied.  See the License for the
 *  specific language governing permissions and limitations
 *  under the License.
 */
package org.wso2.ballerinalang.compiler.bir.model;

/**
 * The kind of instruction.
 *
 * @since 0.980.0
 */
public enum InstructionKind {
    // Terminating instructions
    GOTO((byte) 1),
    CALL((byte) 2),
    BRANCH((byte) 3),
    RETURN((byte) 4),
    ASYNC_CALL((byte) 5),
    WAIT((byte) 6),

    // Non-terminating instructions
    MOVE((byte) 20),
    CONST_LOAD((byte) 21),
    NEW_STRUCTURE((byte) 22),
    MAP_STORE((byte) 23),
    MAP_LOAD((byte) 24),
    NEW_ARRAY((byte) 25),
    ARRAY_STORE((byte) 26),
    ARRAY_LOAD((byte) 27),
    NEW_ERROR((byte) 28),
    TYPE_CAST((byte) 29),
    IS_LIKE((byte) 30),
    TYPE_TEST((byte) 31),
    NEW_INSTANCE((byte) 32),
    OBJECT_STORE((byte) 33),
    OBJECT_LOAD((byte) 34),
    PANIC((byte) 35),
<<<<<<< HEAD
    NEW_TABLE((byte) 36),
=======
    FP_LOAD((byte) 36),
>>>>>>> cc7c86aa

    // Binary expression related instructions.
    ADD((byte) 50),
    SUB((byte) 51),
    MUL((byte) 52),
    DIV((byte) 53),
    MOD((byte) 54),
    EQUAL((byte) 55),
    NOT_EQUAL((byte) 56),
    GREATER_THAN((byte) 57),
    GREATER_EQUAL((byte) 58),
    LESS_THAN((byte) 59),
    LESS_EQUAL((byte) 60);

    byte value;

    InstructionKind(byte value) {
        this.value = value;
    }

    public byte getValue() {
        return this.value;
    }
}<|MERGE_RESOLUTION|>--- conflicted
+++ resolved
@@ -48,11 +48,8 @@
     OBJECT_STORE((byte) 33),
     OBJECT_LOAD((byte) 34),
     PANIC((byte) 35),
-<<<<<<< HEAD
-    NEW_TABLE((byte) 36),
-=======
     FP_LOAD((byte) 36),
->>>>>>> cc7c86aa
+    NEW_TABLE((byte) 37),
 
     // Binary expression related instructions.
     ADD((byte) 50),
