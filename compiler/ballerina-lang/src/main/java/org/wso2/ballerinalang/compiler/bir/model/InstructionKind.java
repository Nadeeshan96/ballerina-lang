--- conflicted
+++ resolved
@@ -44,14 +44,10 @@
     IS_LIKE((byte) 30),
     TYPE_TEST((byte) 31),
     NEW_INSTANCE((byte) 32),
-<<<<<<< HEAD
-    PANIC((byte) 33),
-    WAIT((byte) 34),
-=======
     OBJECT_STORE((byte) 33),
     OBJECT_LOAD((byte) 34),
     PANIC((byte) 35),
->>>>>>> 91f4db95
+    WAIT((byte) 36),
 
     // Binary expression related instructions.
     ADD((byte) 50),
