/*
 *  Copyright (c) 2021, WSO2 Inc. (http://www.wso2.org) All Rights Reserved.
 *
 *  WSO2 Inc. licenses this file to you under the Apache License,
 *  Version 2.0 (the "License"); you may not use this file except
 *  in compliance with the License.
 *  You may obtain a copy of the License at
 *
 *    http://www.apache.org/licenses/LICENSE-2.0
 *
 *  Unless required by applicable law or agreed to in writing,
 *  software distributed under the License is distributed on an
 *  "AS IS" BASIS, WITHOUT WARRANTIES OR CONDITIONS OF ANY
 *  KIND, either express or implied.  See the License for the
 *  specific language governing permissions and limitations
 *  under the License.
 */

package org.wso2.ballerinalang.compiler.bir.codegen;

import static org.wso2.ballerinalang.compiler.bir.codegen.JvmConstants.ANYDATA_TYPE;
import static org.wso2.ballerinalang.compiler.bir.codegen.JvmConstants.ANY_TYPE;
import static org.wso2.ballerinalang.compiler.bir.codegen.JvmConstants.ARRAY_TYPE_IMPL;
import static org.wso2.ballerinalang.compiler.bir.codegen.JvmConstants.ARRAY_VALUE;
import static org.wso2.ballerinalang.compiler.bir.codegen.JvmConstants.BAL_ENV;
import static org.wso2.ballerinalang.compiler.bir.codegen.JvmConstants.BERROR;
import static org.wso2.ballerinalang.compiler.bir.codegen.JvmConstants.BIG_DECIMAL;
import static org.wso2.ballerinalang.compiler.bir.codegen.JvmConstants.BOOLEAN_TYPE;
import static org.wso2.ballerinalang.compiler.bir.codegen.JvmConstants.BOOLEAN_VALUE;
import static org.wso2.ballerinalang.compiler.bir.codegen.JvmConstants.BYTE_TYPE;
import static org.wso2.ballerinalang.compiler.bir.codegen.JvmConstants.B_ARRAY;
import static org.wso2.ballerinalang.compiler.bir.codegen.JvmConstants.B_FUNCTION_POINTER;
import static org.wso2.ballerinalang.compiler.bir.codegen.JvmConstants.B_INITIAL_VALUE_ENTRY;
import static org.wso2.ballerinalang.compiler.bir.codegen.JvmConstants.B_LIST_INITIAL_VALUE_ENTRY;
import static org.wso2.ballerinalang.compiler.bir.codegen.JvmConstants.B_MAP;
import static org.wso2.ballerinalang.compiler.bir.codegen.JvmConstants.B_MAPPING_INITIAL_VALUE_ENTRY;
import static org.wso2.ballerinalang.compiler.bir.codegen.JvmConstants.B_OBJECT;
import static org.wso2.ballerinalang.compiler.bir.codegen.JvmConstants.B_STRING_VALUE;
import static org.wso2.ballerinalang.compiler.bir.codegen.JvmConstants.B_XML_QNAME;
import static org.wso2.ballerinalang.compiler.bir.codegen.JvmConstants.CHANNEL_DETAILS;
import static org.wso2.ballerinalang.compiler.bir.codegen.JvmConstants.COLLECTION;
import static org.wso2.ballerinalang.compiler.bir.codegen.JvmConstants.DECIMAL_TYPE;
import static org.wso2.ballerinalang.compiler.bir.codegen.JvmConstants.DECIMAL_VALUE;
import static org.wso2.ballerinalang.compiler.bir.codegen.JvmConstants.DOUBLE_VALUE;
import static org.wso2.ballerinalang.compiler.bir.codegen.JvmConstants.ERROR_TYPE;
import static org.wso2.ballerinalang.compiler.bir.codegen.JvmConstants.ERROR_TYPE_IMPL;
import static org.wso2.ballerinalang.compiler.bir.codegen.JvmConstants.ERROR_VALUE;
import static org.wso2.ballerinalang.compiler.bir.codegen.JvmConstants.FLOAT_TYPE;
import static org.wso2.ballerinalang.compiler.bir.codegen.JvmConstants.FUNCTION;
import static org.wso2.ballerinalang.compiler.bir.codegen.JvmConstants.FUNCTION_PARAMETER;
import static org.wso2.ballerinalang.compiler.bir.codegen.JvmConstants.FUNCTION_POINTER;
import static org.wso2.ballerinalang.compiler.bir.codegen.JvmConstants.FUNCTION_TYPE_IMPL;
import static org.wso2.ballerinalang.compiler.bir.codegen.JvmConstants.FUTURE_VALUE;
import static org.wso2.ballerinalang.compiler.bir.codegen.JvmConstants.HANDLE_TYPE;
import static org.wso2.ballerinalang.compiler.bir.codegen.JvmConstants.HANDLE_VALUE;
import static org.wso2.ballerinalang.compiler.bir.codegen.JvmConstants.INTEGER_TYPE;
import static org.wso2.ballerinalang.compiler.bir.codegen.JvmConstants.INTERSECTABLE_REFERENCE_TYPE;
import static org.wso2.ballerinalang.compiler.bir.codegen.JvmConstants.INTERSECTION_TYPE;
import static org.wso2.ballerinalang.compiler.bir.codegen.JvmConstants.INT_VALUE;
import static org.wso2.ballerinalang.compiler.bir.codegen.JvmConstants.JAVA_THREAD;
import static org.wso2.ballerinalang.compiler.bir.codegen.JvmConstants.JSON_TYPE;
import static org.wso2.ballerinalang.compiler.bir.codegen.JvmConstants.LINKED_HASH_MAP;
import static org.wso2.ballerinalang.compiler.bir.codegen.JvmConstants.LINKED_HASH_SET;
import static org.wso2.ballerinalang.compiler.bir.codegen.JvmConstants.LIST;
import static org.wso2.ballerinalang.compiler.bir.codegen.JvmConstants.LOCK_VALUE;
import static org.wso2.ballerinalang.compiler.bir.codegen.JvmConstants.LONG_STREAM;
import static org.wso2.ballerinalang.compiler.bir.codegen.JvmConstants.LONG_VALUE;
import static org.wso2.ballerinalang.compiler.bir.codegen.JvmConstants.MAP;
import static org.wso2.ballerinalang.compiler.bir.codegen.JvmConstants.MAP_ENTRY;
import static org.wso2.ballerinalang.compiler.bir.codegen.JvmConstants.MAP_VALUE;
import static org.wso2.ballerinalang.compiler.bir.codegen.JvmConstants.MAP_VALUE_IMPL;
import static org.wso2.ballerinalang.compiler.bir.codegen.JvmConstants.METHOD_TYPE;
import static org.wso2.ballerinalang.compiler.bir.codegen.JvmConstants.METHOD_TYPE_IMPL;
import static org.wso2.ballerinalang.compiler.bir.codegen.JvmConstants.MODULE;
import static org.wso2.ballerinalang.compiler.bir.codegen.JvmConstants.NEVER_TYPE;
import static org.wso2.ballerinalang.compiler.bir.codegen.JvmConstants.NULL_TYPE;
import static org.wso2.ballerinalang.compiler.bir.codegen.JvmConstants.OBJECT;
import static org.wso2.ballerinalang.compiler.bir.codegen.JvmConstants.OBJECT_TYPE;
import static org.wso2.ballerinalang.compiler.bir.codegen.JvmConstants.OBJECT_TYPE_IMPL;
import static org.wso2.ballerinalang.compiler.bir.codegen.JvmConstants.OPERAND;
import static org.wso2.ballerinalang.compiler.bir.codegen.JvmConstants.OPTION;
import static org.wso2.ballerinalang.compiler.bir.codegen.JvmConstants.PATH;
import static org.wso2.ballerinalang.compiler.bir.codegen.JvmConstants.READONLY_TYPE;
import static org.wso2.ballerinalang.compiler.bir.codegen.JvmConstants.REF_VALUE;
import static org.wso2.ballerinalang.compiler.bir.codegen.JvmConstants.REG_EXP_ASSERTION;
import static org.wso2.ballerinalang.compiler.bir.codegen.JvmConstants.REG_EXP_ATOM_QUANTIFIER;
import static org.wso2.ballerinalang.compiler.bir.codegen.JvmConstants.REG_EXP_CAPTURING_GROUP;
import static org.wso2.ballerinalang.compiler.bir.codegen.JvmConstants.REG_EXP_CHAR_CLASS;
import static org.wso2.ballerinalang.compiler.bir.codegen.JvmConstants.REG_EXP_CHAR_ESCAPE;
import static org.wso2.ballerinalang.compiler.bir.codegen.JvmConstants.REG_EXP_CHAR_SET;
import static org.wso2.ballerinalang.compiler.bir.codegen.JvmConstants.REG_EXP_CHAR_SET_RANGE;
import static org.wso2.ballerinalang.compiler.bir.codegen.JvmConstants.REG_EXP_DISJUNCTION;
import static org.wso2.ballerinalang.compiler.bir.codegen.JvmConstants.REG_EXP_FLAG_EXPR;
import static org.wso2.ballerinalang.compiler.bir.codegen.JvmConstants.REG_EXP_FLAG_ON_OFF;
import static org.wso2.ballerinalang.compiler.bir.codegen.JvmConstants.REG_EXP_QUANTIFIER;
import static org.wso2.ballerinalang.compiler.bir.codegen.JvmConstants.REG_EXP_SEQUENCE;
import static org.wso2.ballerinalang.compiler.bir.codegen.JvmConstants.REG_EXP_VALUE;
import static org.wso2.ballerinalang.compiler.bir.codegen.JvmConstants.RESOURCE_METHOD_TYPE;
import static org.wso2.ballerinalang.compiler.bir.codegen.JvmConstants.RUNTIME_ERRORS;
import static org.wso2.ballerinalang.compiler.bir.codegen.JvmConstants.RUNTIME_REGISTRY_CLASS;
import static org.wso2.ballerinalang.compiler.bir.codegen.JvmConstants.SCHEDULER;
import static org.wso2.ballerinalang.compiler.bir.codegen.JvmConstants.SERVICE_TYPE;
import static org.wso2.ballerinalang.compiler.bir.codegen.JvmConstants.SET;
import static org.wso2.ballerinalang.compiler.bir.codegen.JvmConstants.STACK;
import static org.wso2.ballerinalang.compiler.bir.codegen.JvmConstants.STRAND_CLASS;
import static org.wso2.ballerinalang.compiler.bir.codegen.JvmConstants.STRAND_METADATA;
import static org.wso2.ballerinalang.compiler.bir.codegen.JvmConstants.STREAM_VALUE;
import static org.wso2.ballerinalang.compiler.bir.codegen.JvmConstants.STRING_BUILDER;
import static org.wso2.ballerinalang.compiler.bir.codegen.JvmConstants.STRING_TYPE;
import static org.wso2.ballerinalang.compiler.bir.codegen.JvmConstants.STRING_VALUE;
import static org.wso2.ballerinalang.compiler.bir.codegen.JvmConstants.TABLE_VALUE;
import static org.wso2.ballerinalang.compiler.bir.codegen.JvmConstants.TABLE_VALUE_IMPL;
import static org.wso2.ballerinalang.compiler.bir.codegen.JvmConstants.THROWABLE;
import static org.wso2.ballerinalang.compiler.bir.codegen.JvmConstants.TUPLE_TYPE_IMPL;
import static org.wso2.ballerinalang.compiler.bir.codegen.JvmConstants.TYPE;
import static org.wso2.ballerinalang.compiler.bir.codegen.JvmConstants.TYPEDESC_VALUE;
import static org.wso2.ballerinalang.compiler.bir.codegen.JvmConstants.TYPE_ID_SET;
import static org.wso2.ballerinalang.compiler.bir.codegen.JvmConstants.TYPE_REF_TYPE_IMPL;
import static org.wso2.ballerinalang.compiler.bir.codegen.JvmConstants.UNION_TYPE;
import static org.wso2.ballerinalang.compiler.bir.codegen.JvmConstants.UNION_TYPE_IMPL;
import static org.wso2.ballerinalang.compiler.bir.codegen.JvmConstants.VALUE_CREATOR;
import static org.wso2.ballerinalang.compiler.bir.codegen.JvmConstants.VARIABLE_KEY;
import static org.wso2.ballerinalang.compiler.bir.codegen.JvmConstants.WD_CHANNELS;
import static org.wso2.ballerinalang.compiler.bir.codegen.JvmConstants.WORKER_DATA_CHANNEL;
import static org.wso2.ballerinalang.compiler.bir.codegen.JvmConstants.XML_SEQUENCE;
import static org.wso2.ballerinalang.compiler.bir.codegen.JvmConstants.XML_TYPE;
import static org.wso2.ballerinalang.compiler.bir.codegen.JvmConstants.XML_VALUE;

/**
 * JVM bytecode generation related constants.
 *
 * @since 1.2.0
 */
public class JvmSignatures {

    public static final String INIT_ERROR_WITH_TYPE =
            "(L" + TYPE + ";L" + B_STRING_VALUE + ";L" + BERROR + ";L" + OBJECT + ";)V";
    public static final String INIT_XML_QNAME =
            "(L" + B_STRING_VALUE + ";L" + B_STRING_VALUE + ";L" + B_STRING_VALUE + ";)V";
    public static final String ADD_COLLECTION = "(L" + COLLECTION + ";)Z";
    public static final String ADD_MODULE_CONFIG_DATA = "(L" + MAP + ";L" + MODULE + ";[L" + VARIABLE_KEY + ";)V";
    public static final String ADD_SHUTDOWN_HOOK = "(L" + JAVA_THREAD + ";)V";
    public static final String ADD_TYPE_ID = "(L" + MODULE + ";L" + STRING_VALUE + ";Z)V";
    public static final String ADD_VALUE_CREATOR = "(L" + STRING_VALUE + ";L" + STRING_VALUE + ";L" + STRING_VALUE +
            ";ZL" + VALUE_CREATOR + ";)V";
    public static final String ANNOTATION_GET_STRAND =
            "(L" + FUNCTION_POINTER + ";L" + STRING_VALUE + ";)L" + STRING_VALUE + ";";
    public static final String ANY_TO_BYTE = "(L" + OBJECT + ";)I";
    public static final String ANY_TO_DECIMAL = "(L" + OBJECT + ";)L" + DECIMAL_VALUE + ";";
    public static final String ANY_TO_JBOOLEAN = "(L" + OBJECT + ";)Z";
    public static final String ANY_TO_JBYTE = "(L" + OBJECT + ";)B";
    public static final String ANY_TO_JCHAR = "(L" + OBJECT + ";)C";
    public static final String ANY_TO_JDOUBLE = "(L" + OBJECT + ";)D";
    public static final String ANY_TO_JFLOAT = "(L" + OBJECT + ";)F";
    public static final String ANY_TO_JLONG = "(L" + OBJECT + ";)J";
    public static final String ANY_TO_JSTRING = "(L" + OBJECT + ";)S";
    public static final String ARRAY_ADD_BSTRING = "(JL" + JvmConstants.B_STRING_VALUE + ";)V";
    public static final String ARRAY_ADD_OBJECT = "(JL" + OBJECT + ";)V";
    public static final String BAL_ENV_PARAM = "(L" + BAL_ENV + ";";
    public static final String BBB = "(L" + STRING_VALUE + ";)L" + OBJECT + ";";
    public static final String BOBJECT_CALL =
            "(L" + STRAND_CLASS + ";L" + STRING_VALUE + ";[L" + OBJECT + ";)L" + OBJECT + ";";
    public static final String BOBJECT_GET = "(L" + B_STRING_VALUE + ";)L" + OBJECT + ";";
    public static final String BOOLEAN_TO_STRING = "(Z)L" + STRING_VALUE + ";";
    public static final String BOOLEAN_VALUE_OF_METHOD = "(Z)L" + BOOLEAN_VALUE + ";";
    public static final String BSTRING_CONCAT = "(L" + B_STRING_VALUE + ";)L" + B_STRING_VALUE + ";";
    public static final String CAST_B_MAPPING_INITIAL_VALUE_ENTRY = "[L" + B_MAPPING_INITIAL_VALUE_ENTRY + ";";
    public static final String CHECK_CAST = "(L" + OBJECT + ";L" + TYPE + ";)L" + OBJECT + ";";
    public static final String CHECK_FIELD_UPDATE = "(L" + STRING_VALUE + ";L" + OBJECT + ";)V";
    public static final String CHECK_IS_TYPE = "(L" + OBJECT + ";L" + TYPE + ";)Z";
    public static final String CHECKPOINT_CALL = "(L" + BAL_ENV + ";L" + B_STRING_VALUE + ";L" + B_STRING_VALUE + ";" +
            "JJ)V";
    public static final String COLLECTION_OP = "(L" + COLLECTION + ";)V";
    public static final String COMPARE_DECIMALS = "(L" + DECIMAL_VALUE + ";L" + DECIMAL_VALUE + ";)Z";
    public static final String COMPARE_OBJECTS = "(L" + OBJECT + ";L" + OBJECT + ";)Z";
    public static final String CONTAINS_KEY = "(L" + STRING_VALUE + ";L" + OBJECT + ";)Z";
    public static final String CREATE_CANCELLED_FUTURE_ERROR = "()L" + ERROR_VALUE + ";";
    public static final String CREATE_ERROR =
            "(L" + STRING_VALUE + ";L" + B_STRING_VALUE + ";L" + BERROR + ";L" + OBJECT + ";)L" + BERROR + ";";
    public static final String CREATE_ERROR_FROM_THROWABLE = "(L" + THROWABLE + ";)L" + ERROR_VALUE + ";";
    public static final String CREATE_OBJECT =
            "(L" + STRING_VALUE + ";L" + SCHEDULER + ";L" + STRAND_CLASS + ";L" + MAP + ";[L" + OBJECT + ";)L" +
                    B_OBJECT + ";";
    public static final String CREATE_RECORD = "(L" + STRING_VALUE + ";)L" + MAP_VALUE + ";";
    public static final String CREATE_RECORD_WITH_MAP =
            "(L" + STRING_VALUE + ";)L" + MAP_VALUE + "<L" + STRING_VALUE + ";L" + OBJECT + ";>;";
    public static final String CREATE_XML_COMMENT = "(L" + B_STRING_VALUE + ";Z)L" + XML_VALUE + ";";
    public static final String CREATE_XML_ELEMENT =
            "(L" + B_XML_QNAME + ";L" + B_STRING_VALUE + ";Z)L" + XML_VALUE + ";";
    public static final String CREATE_XML_PI = "(L" + B_STRING_VALUE + ";L" + B_STRING_VALUE + ";Z)L" + XML_VALUE + ";";
    public static final String CREATE_XML_TEXT = "(L" + B_STRING_VALUE + ";)L" + XML_VALUE + ";";
    public static final String CRETAE_XML_SEQUENCE = "()L" + XML_SEQUENCE + ";";
    public static final String DECIMAL_NEGATE = "()L" + DECIMAL_VALUE + ";";
    public static final String DECIMAL_TO_HANDLE = "(L" + OBJECT + ";)L" + HANDLE_VALUE + ";";
    public static final String DECIMAL_VALUE_OF_BOOLEAN = "(B)L" + DECIMAL_VALUE + ";";
    public static final String DECIMAL_VALUE_OF_CHAR = "(C)L" + DECIMAL_VALUE + ";";
    public static final String DECIMAL_VALUE_OF_DOUBLE = "(D)L" + DECIMAL_VALUE + ";";
    public static final String DECIMAL_VALUE_OF_FLOAT = "(F)L" + DECIMAL_VALUE + ";";
    public static final String DECIMAL_VALUE_OF_INT = "(I)L" + DECIMAL_VALUE + ";";
    public static final String DECIMAL_VALUE_OF_LONG = "(J)L" + DECIMAL_VALUE + ";";
    public static final String DECIMAL_VALUE_OF_SHORT = "(S)L" + DECIMAL_VALUE + ";";
    public static final String INT_TO_STRING = "(I)L" + STRING_VALUE + ";";
    public static final String DOUBLE_TO_STRING = "(D)L" + STRING_VALUE + ";";
    public static final String DOUBLE_VALUE_OF_METHOD = "(D)L" + DOUBLE_VALUE + ";";
    public static final String ERROR_CALL = "(L" + BAL_ENV + ";L" + ERROR_VALUE + ";)V";
    public static final String ERROR_INIT = "(L" + TYPE + ";L" + B_STRING_VALUE + ";L" + BERROR + ";L" + OBJECT + ";)V";
    public static final String FP_INIT = "(L" + FUNCTION + ";L" + TYPE + ";L" + STRING_VALUE + ";Z)V";
    public static final String FUNCTION_CALL =
            "(L" + STRAND_CLASS + ";L" + STRING_VALUE + ";[L" + OBJECT + ";)L" + OBJECT + ";";
    public static final String FROM_STRING = "(L" + STRING_VALUE + ";)L" + B_STRING_VALUE + ";";
    public static final String GET_ANNOTATION_VALUE =
            "(L" + TYPEDESC_VALUE + ";L" + B_STRING_VALUE + ";)L" + OBJECT + ";";
    public static final String GET_ANON_TYPE = "(IL" + STRING_VALUE + ";)L" + TYPE + ";";
    public static final String GET_ARRAY_TYPE_IMPL = "L" + ARRAY_TYPE_IMPL + ";";
    public static final String GET_ARRAY_VALUE = "L" + ARRAY_VALUE + ";";
    public static final String GET_ATTRAIBUTE_MAP = "()L" + MAP_VALUE + ";";
    public static final String GET_BDECIMAL = "L" + DECIMAL_VALUE + ";";
    public static final String GET_BERROR = "L" + BERROR + ";";
    public static final String GET_BOBJECT = "L" + B_OBJECT + ";";
    public static final String GET_BSTRING = "L" + B_STRING_VALUE + ";";
    public static final String GET_REGEXP = "L" + REG_EXP_VALUE + ";";
    public static final String GET_BSTRING_FOR_ARRAY_INDEX = "(J)L" + JvmConstants.B_STRING_VALUE + ";";
    public static final String GET_ERROR_TYPE = "L" + ERROR_TYPE + ";";
    public static final String GET_ERROR_VALUE = "L" + ERROR_VALUE + ";";
    public static final String GET_FUNCTION = "()L" + FUNCTION + ";";
    public static final String GET_FUNCTION_POINTER = "L" + FUNCTION_POINTER + ";";
    public static final String GET_FUTURE_VALUE = "L" + FUTURE_VALUE + ";";
    public static final String GET_HANDLE_VALUE = "L" + HANDLE_VALUE + ";";
    public static final String GET_JSTRING = "()L" + STRING_VALUE + ";";
    public static final String GET_RUNTIME_REGISTRY = "L" + RUNTIME_REGISTRY_CLASS + ";";
    public static final String GET_RUNTIME_REGISTRY_CLASS = "()L" + RUNTIME_REGISTRY_CLASS + ";";
    public static final String GET_LOCK_FROM_MAP = "(L" + STRING_VALUE + ";)L" + LOCK_VALUE + ";";
    public static final String GET_LOCK_MAP = "(L" + STRING_VALUE + ";)L" + LOCK_VALUE + ";";
    public static final String GET_MAIN_ARGS = "()[L" + OBJECT + ";";
    public static final String GET_MAP_ARRAY = "[L" + MAP_VALUE + ";";
    public static final String GET_MAP_VALUE = "L" + MAP_VALUE + ";";
    public static final String GET_MODULE = "L" + MODULE + ";";
    public static final String GET_OBJECT = "L" + OBJECT + ";";
    public static final String GET_OBJECT_FOR_STRING = "(L" + STRING_VALUE + ";)L" + OBJECT + ";";
    public static final String GET_RUNTIME = "()L" + JvmConstants.JAVA_RUNTIME + ";";
    public static final String GET_RUNTIME_ERROR = "L" + RUNTIME_ERRORS + ";";
    public static final String GET_RUNTIME_EXCEPTION =
            "(L" + STRING_VALUE + ";L" + RUNTIME_ERRORS + ";[L" + OBJECT + ";)L" + ERROR_VALUE + ";";
    public static final String GET_SCHEDULER = "L" + SCHEDULER + ";";
    public static final String GET_STRAND = "L" + STRAND_CLASS + ";";
    public static final String GET_STRAND_METADATA = "L" + STRAND_METADATA + ";";
    public static final String GET_STREAM_VALUE = "L" + STREAM_VALUE + ";";
    public static final String GET_STRING = "L" + STRING_VALUE + ";";
    public static final String GET_STRING_AT = "(L" + B_STRING_VALUE + ";J)L" + B_STRING_VALUE + ";";
    public static final String GET_STRING_FROM_ARRAY = "(J)L" + OBJECT + ";";
    public static final String GET_TABLE_VALUE_IMPL = "L" + TABLE_VALUE_IMPL + ";";
    public static final String GET_THROWABLE = "L" + THROWABLE + ";";
    public static final String GET_TUPLE_TYPE_IMPL = "L" + TUPLE_TYPE_IMPL + ";";
    public static final String GET_TYPE = "L" + TYPE + ";";
    public static final String GET_TYPEDESC = "L" + TYPEDESC_VALUE + ";";
    public static final String GET_TYPEDESC_OF_OBJECT = "(L" + OBJECT + ";)L" + TYPEDESC_VALUE + ";";
    public static final String GET_UNION_TYPE_IMPL = "L" + UNION_TYPE_IMPL + ";";
    public static final String GET_ERROR_TYPE_IMPL = "L" + ERROR_TYPE_IMPL + ";";
    public static final String GET_TYPE_REF_TYPE_IMPL = "L" + TYPE_REF_TYPE_IMPL + ";";
    public static final String GET_WD_CHANNELS = "L" + WD_CHANNELS + ";";
    public static final String GET_WORKER_DATA_CHANNEL = "(L" + STRING_VALUE + ";)L" + WORKER_DATA_CHANNEL + ";";
    public static final String GET_XML = "L" + XML_VALUE + ";";
    public static final String HANDLE_CHANNEL_ERROR = "([L" + CHANNEL_DETAILS + ";L" + ERROR_VALUE + ";)V";
    public static final String HANDLE_ERROR_RETURN = "(L" + OBJECT + ";)V";
    public static final String HANDLE_FLUSH = "([L" + CHANNEL_DETAILS + ";)L" + ERROR_VALUE + ";";
    public static final String HANDLE_MAP_STORE = "(L" + MAP_VALUE + ";L" + B_STRING_VALUE + ";L" + OBJECT + ";)V";
    public static final String HANDLE_STOP_PANIC = "(L" + THROWABLE + ";)V";
    public static final String HANDLE_TABLE_STORE = "(L" + TABLE_VALUE + ";L" + OBJECT + ";L" + OBJECT + ";)V";
    public static final String HANDLE_THROWABLE = "(L" + JvmConstants.THROWABLE + ";)V";
    public static final String HANDLE_WAIT_ANY = "(L" + LIST + ";)L" + STRAND_CLASS + "$WaitResult;";
    public static final String HANDLE_WAIT_MULTIPLE = "(L" + MAP + ";L" + MAP_VALUE + ";)V";
    public static final String HANDLE_WORKER_ERROR =
            "(L" + REF_VALUE + ";L" + STRAND_CLASS + ";[L" + CHANNEL_DETAILS + ";)V";
    public static final String INIT_ARRAY = "(L" + TYPE + ";[L" + B_LIST_INITIAL_VALUE_ENTRY + ";)V";
    public static final String INIT_ARRAY_TYPE_IMPL = "(L" + TYPE + ";IZI)V";
    public static final String INIT_ARRAY_WITH_INITIAL_VALUES =
            "(L" + TYPE + ";[L" + B_LIST_INITIAL_VALUE_ENTRY + ";L" + TYPEDESC_VALUE + ";)V";
    public static final String INIT_BAL_ENV = "(L" + STRAND_CLASS + ";L" + MODULE + ";)V";
    public static final String INIT_CHANNEL_DETAILS = "(L" + STRING_VALUE + ";ZZ)V";
    public static final String INIT_CLI_SPEC = "(L" + OPTION + ";[L" + OPERAND + ";[L" + STRING_VALUE + ";)V";
    public static final String INIT_CONFIG = "([L" + STRING_VALUE + ";[L" + PATH + ";L" + STRING_VALUE + ";)V";
    public static final String INIT_CONFIGURABLES =
            "(L" + MODULE + ";L" + MAP + ";[L" + STRING_VALUE + ";[L" + PATH + ";L" + STRING_VALUE + ";)V";
    public static final String INIT_DECIMAL = "(L" + BIG_DECIMAL + ";)V";
    public static final String INIT_ERROR = "(L" + B_STRING_VALUE + ";)V";
    public static final String INIT_ERROR_TYPE_IMPL = "(L" + STRING_VALUE + ";L" + MODULE + ";)V";
    public static final String INIT_FIELD_IMPL = "(L" + TYPE + ";L" + STRING_VALUE + ";J)V";
    public static final String INIT_FINITE_TYPE_IMPL = "(L" + STRING_VALUE + ";L" + SET + ";I)V";
    public static final String INIT_FUNCTION_PARAM = "(L" + STRING_VALUE + ";ZL" + STRING_VALUE + ";L" + TYPE + ";)V";
    public static final String INIT_FUNCTION_TYPE_IMPL = "(L" + MODULE + ";J)V";
    public static final String INIT_FUNCTION_TYPE_IMPL_WITH_PARAMS = "(L" + MODULE + ";[L" + FUNCTION_PARAMETER + ";" +
            "L" + TYPE + ";L" + TYPE + ";" + "JL" + STRING_VALUE + ";)V";
    public static final String INIT_INTERSECTION_TYPE_WITH_REFERENCE_TYPE =
            "(L" + MODULE + ";[L" + TYPE + ";L" + INTERSECTABLE_REFERENCE_TYPE + ";IZ)V";
    public static final String INIT_INTERSECTION_TYPE_WITH_TYPE = "(L" + MODULE + ";[L" + TYPE + ";L" + TYPE + ";IZ)V";
    public static final String INIT_LIST_INITIAL_EXPRESSION_ENTRY = "(L" + OBJECT + ";)V";
    public static final String INIT_LIST_INITIAL_SPREAD_ENTRY = "(L" + B_ARRAY + ";)V";
    public static final String INIT_RUNTIME_REGISTRY = "(L" + RUNTIME_REGISTRY_CLASS + ";)V";
    public static final String INIT_MAPPING_INITIAL_SPREAD_FIELD_ENTRY = "(L" + B_MAP + ";)V";
    public static final String INIT_MODULE = "(L" + STRING_VALUE + ";L" + STRING_VALUE + ";L" + STRING_VALUE + ";Z)V";
    public static final String INIT_NON_BMP_STRING_VALUE = "(L" + STRING_VALUE + ";[I)V";
    public static final String INIT_OBJECT = "(L" + STRING_VALUE + ";L" + MODULE + ";J)V";
    public static final String INIT_OPERAND = "(ZL" + STRING_VALUE + ";L" + TYPE + ";)V";
    public static final String INIT_OPTION = "(L" + TYPE + ";I)V";
    public static final String INIT_PARAMETERIZED_TYPE_IMPL = "(L" + TYPE + ";I)V";
    public static final String INIT_STRAND =
            "(L" + STRING_VALUE + ";L" + STRAND_METADATA + ";L" + SCHEDULER + ";L" + STRAND_CLASS + ";L" + MAP + ";)V";
    public static final String INIT_STRAND_METADATA =
            "(L" + STRING_VALUE + ";L" + STRING_VALUE + ";L" + STRING_VALUE + ";L" + STRING_VALUE + ";L" +
                    STRING_VALUE + ";)V";
    public static final String INIT_STREAM_TYPE_IMPL = "(L" + TYPE + ";L" + TYPE + ";)V";
    public static final String INIT_TABLE_TYPE_IMPL = "(L" + TYPE + ";L" + TYPE + ";Z)V";
    public static final String INIT_TABLE_TYPE_WITH_FIELD_NAME_LIST = "(L" + TYPE + ";[L" + STRING_VALUE + ";Z)V";
    public static final String INIT_TABLE_VALUE_IMPL = "(L" + TYPE + ";L" + ARRAY_VALUE + ";L" + ARRAY_VALUE +
            ";)V";
    public static final String INIT_TUPLE = "(L" + TYPE + ";[L" + B_LIST_INITIAL_VALUE_ENTRY + ";)V";
    public static final String INIT_TUPLE_TYPE_IMPL = "(L" + STRING_VALUE + ";L" + MODULE + ";IZZ)V";
    public static final String INIT_TYPEDESC = "(L" + TYPEDESC_VALUE + ";)V";
    public static final String INIT_UNION_TYPE_IMPL = "(L" + STRING_VALUE + ";L" + MODULE + ";IZJ)V";
    public static final String INIT_WITH_BOOLEAN = "(L" + TYPE + ";Z)V";
    public static final String INIT_WITH_STRING = "(L" + STRING_VALUE + ";)V";
    public static final String INITIAL_METHOD_DESC = "(L" + STRAND_CLASS + ";";
    public static final String INIT_TYPE_REF = "(L" + STRING_VALUE + ";L" + MODULE + ";IZ)V";
    public static final String INSTANTIATE = "(L" + STRAND_CLASS + ";[L" + B_INITIAL_VALUE_ENTRY + ";)L" + OBJECT + ";";
    public static final String INT_VALUE_OF_METHOD = "(I)L" + INT_VALUE + ";";
    public static final String INTI_VARIABLE_KEY =
            "(L" + MODULE + ";L" + STRING_VALUE + ";L" + TYPE + ";L" + STRING_VALUE + ";Z)V";
    public static final String IS_CONCURRENT = "(L" + FUNCTION_POINTER + ";)Z";
    public static final String JSON_GET_ELEMENT = "(L" + OBJECT + ";L" + B_STRING_VALUE + ";)L" + OBJECT + ";";
    public static final String JSON_SET_ELEMENT = "(L" + OBJECT + ";L" + STRING_VALUE + ";L" + OBJECT + ";)V";
    public static final String LAMBDA_MAIN = "([L" + OBJECT + ";)L" + OBJECT + ";";
    public static final String LAMBDA_STOP_DYNAMIC = "([L" + OBJECT + ";)L" + OBJECT + ";";
    public static final String LINKED_HASH_SET_OP = "(L" + LINKED_HASH_SET + ";)V";
    public static final String LOAD_ANY_TYPE = "L" + ANY_TYPE + ";";
    public static final String LOAD_ANYDATA_TYPE = "L" + ANYDATA_TYPE + ";";
    public static final String LOAD_BOOLEAN_TYPE = "L" + BOOLEAN_TYPE + ";";
    public static final String LOAD_BYTE_TYPE = "L" + BYTE_TYPE + ";";
    public static final String LOAD_DECIMAL_TYPE = "L" + DECIMAL_TYPE + ";";
    public static final String LOAD_FLOAT_TYPE = "L" + FLOAT_TYPE + ";";
    public static final String LOAD_HANDLE_TYPE = "L" + HANDLE_TYPE + ";";
    public static final String LOAD_INTEGER_TYPE = "L" + INTEGER_TYPE + ";";
    public static final String LOAD_JSON_TYPE = "L" + JSON_TYPE + ";";
    public static final String LOAD_NEVER_TYPE = "L" + NEVER_TYPE + ";";
    public static final String LOAD_NULL_TYPE = "L" + NULL_TYPE + ";";
    public static final String LOAD_OBJECT_TYPE = "L" + OBJECT_TYPE + ";";
    public static final String LOAD_READONLY_TYPE = "L" + READONLY_TYPE + ";";
    public static final String LOAD_SERVICE_TYPE = "L" + SERVICE_TYPE + ";";
    public static final String LOAD_STRING_TYPE = "L" + STRING_TYPE + ";";
    public static final String LOAD_TYPE = "L" + TYPE + ";";
    public static final String LOAD_UNION_TYPE = "L" + UNION_TYPE + ";";
    public static final String LOAD_XML_TYPE = "L" + XML_TYPE + ";";
    public static final String LOCK = "(L" + STRAND_CLASS + ";)Z";
    public static final String LONG_STREAM_RANGE_CLOSED = "(JJ)L" + LONG_STREAM + ";";
    public static final String LONG_TO_STRING = "(J)L" + STRING_VALUE + ";";
    public static final String LONG_VALUE_OF = "(J)L" + LONG_VALUE + ";";
    public static final String MAP_PUT = "(L" + OBJECT + ";L" + OBJECT + ";)L" + OBJECT + ";";
    public static final String MAP_VALUES = "()L" + COLLECTION + ";";
    public static final String MAP_VALUES_WITH_COLLECTION = "()L" + COLLECTION + "<TV;>;";
    public static final String METHOD_STRING_PARAM = "(L" + JvmConstants.STRING_VALUE + ";)V";
    public static final String METHOD_TYPE_IMPL_ARRAY_PARAM = "([L" + METHOD_TYPE_IMPL + ";)V";
    public static final String METHOD_TYPE_IMPL_INIT =
            "(L" + STRING_VALUE + ";L" + MODULE + ";L" + OBJECT_TYPE_IMPL + ";L" + FUNCTION_TYPE_IMPL + ";J)V";
    public static final String METHOD_TYPE_IMPL_PARAM = "(L" + METHOD_TYPE_IMPL + ";)V";
    public static final String MODULE_START = "(L" + STRAND_CLASS + ";)L" + OBJECT + ";";
    public static final String OBJECT_SET = "(L" + STRING_VALUE + ";L" + B_STRING_VALUE + ";L" + OBJECT + ";)V";
    public static final String OBJECT_TYPE_DUPLICATE = "()L" + OBJECT_TYPE_IMPL + ";";
<<<<<<< HEAD
    public static final String OBJECT_TYPE_IMPL_INIT = "(L" + TYPE + ";)V";
    public static final String PANIC_IF_UNLOCK = "(L" + STRING_VALUE + ";L" + STRAND_CLASS + ";)V";
=======
    public static final String OBJECT_TYPE_IMPL_INIT = "(L" + OBJECT_TYPE_IMPL + ";)V";
    public static final String PANIC_IF_IN_LOCK = "(L" + STRAND_CLASS + ";)V";
>>>>>>> 1c4d2812
    public static final String PASS_BSTRING_RETURN_OBJECT = "(L" + B_STRING_VALUE + ";)L" + OBJECT + ";";
    public static final String PASS_OBJECT_RETURN_OBJECT = "(L" + OBJECT + ";)L" + OBJECT + ";";
    public static final String PASS_OBJECT_RETURN_SAME_TYPE = "(L" + OBJECT + ";)TV;";
    public static final String POPULATE_ATTACHED_FUNCTION = "([L" + METHOD_TYPE_IMPL + ";)V";
    public static final String POPULATE_CONFIG_DATA = "()[L" + VARIABLE_KEY + ";";
    public static final String POPULATE_INITIAL_VALUES = "([L" + B_MAPPING_INITIAL_VALUE_ENTRY + ";)V";
    public static final String PROCESS_ANNOTATIONS = "(L" + MAP_VALUE + ";L" + TYPE + ";)V";
    public static final String PROCESS_FP_ANNOTATIONS =
            "(L" + FUNCTION_POINTER + ";L" + MAP_VALUE + ";L" + STRING_VALUE + ";)V";
    public static final String PROCESS_OBJ_CTR_ANNOTATIONS =
            "(L" + OBJECT_TYPE_IMPL + ";L" + MAP_VALUE + ";L" + STRAND_CLASS + ";)V";
    public static final String STACK_FRAMES = "L" + STACK + ";";
    public static final String RECORD_GET = "(L" + STRING_VALUE + ";L" + OBJECT + ";)L" + OBJECT + ";";
    public static final String RECORD_GET_KEYS = "()[L" + OBJECT + ";";
    public static final String RECORD_INIT_WRAPPER = "(L" + STRAND_CLASS + ";L" + MAP_VALUE + ";)V";
    public static final String RECORD_PUT = "(L" + STRING_VALUE + ";L" + OBJECT + ";L" + OBJECT + ";)L" + OBJECT + ";";
    public static final String RECORD_REMOVE = "(L" + STRING_VALUE + ";L" + OBJECT + ";)L" + OBJECT + ";";
    public static final String RECORD_SET = "()L" + SET + ";";
    public static final String RECORD_SET_MAP_ENTRY = "()L" + SET + "<L" + MAP_ENTRY + "<TK;TV;>;>;";
    public static final String RECORD_TYPE_IMPL_INIT = "(L" + STRING_VALUE + ";L" + MODULE + ";JZI)V";
    public static final String RECORD_VALUE_CLASS = "<K:L" + OBJECT + ";V:L" + OBJECT + ";>L" + MAP_VALUE_IMPL +
            "<TK;TV;>;L" + MAP_VALUE + "<TK;TV;>;";
    public static final String RESOURCE_METHOD_TYPE_ARRAY_PARAM = "([L" + RESOURCE_METHOD_TYPE + ";)V";
    public static final String RESOURCE_METHOD_TYPE_IMPL_INIT =
            "(L" + STRING_VALUE + ";L" + MODULE + ";L" + OBJECT_TYPE_IMPL + ";L" + FUNCTION_TYPE_IMPL + ";L" +
                    TUPLE_TYPE_IMPL + ";JL" + STRING_VALUE + ";[L" + STRING_VALUE + ";)V";
    public static final String RETURN_ARRAY_VALUE = ")L" + ARRAY_VALUE + ";";
    public static final String RETURN_B_OBJECT = ")L" + B_OBJECT + ";";
    public static final String RETURN_B_STRING_VALUE = ")L" + B_STRING_VALUE + ";";
    public static final String RETURN_REGEX_VALUE = ")L" + REG_EXP_VALUE + ";";
    public static final String RETURN_DECIMAL_VALUE = ")L" + DECIMAL_VALUE + ";";
    public static final String RETURN_ERROR_VALUE = ")L" + ERROR_VALUE + ";";
    public static final String RETURN_FUNCTION_POINTER = ")L" + FUNCTION_POINTER + ";";
    public static final String RETURN_FUTURE_VALUE = ")L" + FUTURE_VALUE + ";";
    public static final String RETURN_HANDLE_VALUE = ")L" + HANDLE_VALUE + ";";
    public static final String RETURN_JOBJECT = ")L" + OBJECT + ";";
    public static final String RETURN_MAP_VALUE = ")L" + MAP_VALUE + ";";
    public static final String RETURN_OBJECT = "()L" + OBJECT + ";";
    public static final String RETURN_STREAM_VALUE = ")L" + STREAM_VALUE + ";";
    public static final String RETURN_TABLE_VALUE_IMPL = ")L" + TABLE_VALUE_IMPL + ";";
    public static final String RETURN_TYPEDESC_VALUE = ")L" + TYPEDESC_VALUE + ";";
    public static final String RETURN_XML_VALUE = ")L" + XML_VALUE + ";";
    public static final String SCHEDULE_LOCAL = "([L" + OBJECT + ";L" + B_FUNCTION_POINTER + ";L" +
            STRAND_CLASS + ";" + "L" + TYPE + ";L" + STRING_VALUE + ";L" + STRAND_METADATA + ";)L" + FUTURE_VALUE + ";";
    public static final String SCHEDULE_TRANSACTIONAL_FUNCTION =
            "([L" + OBJECT + ";L" + B_FUNCTION_POINTER + ";L" + STRAND_CLASS + ";L" + TYPE + ";L" +
                    STRING_VALUE + ";" + "L" + STRAND_METADATA + ";)L" + FUTURE_VALUE + ";";
    public static final String SEND_DATA = "(L" + OBJECT + ";L" + STRAND_CLASS + ";)V";
    public static final String SET_ARRAY_ELEMENT = "(L" + TYPE + ";IZ)V";
    public static final String SET_DECIMAL_RETURN_DECIMAL = "(L" + DECIMAL_VALUE + ";)L" + DECIMAL_VALUE + ";";
    public static final String SET_IMMUTABLE_TYPE = "(L" + INTERSECTION_TYPE + ";)V";
    public static final String SET_LINKED_HASH_MAP = "(L" + LINKED_HASH_MAP + ";)V";
    public static final String SET_MAP = "(L" + MAP + ";)V";
    public static final String SET_METHODS = "([L" + METHOD_TYPE + ";)V";
    public static final String SET_ON_INIT = "(L" + B_STRING_VALUE + ";L" + OBJECT + ";)V";
    public static final String SET_RESOURCE_METHOD_TYPE_ARRAY = "([L" + RESOURCE_METHOD_TYPE + ";)V";
    public static final String SET_STRAND = "(L" + STRAND_CLASS + ";)V";
    public static final String SET_TYPE_ARRAY = "([L" + TYPE + ";)V";
    public static final String SET_TYPE_ID_SET = "(L" + TYPE_ID_SET + ";)V";
    public static final String SET_VALUE = "(L" + B_STRING_VALUE + ";L" + OBJECT + ";)V";
    public static final String START_CALLABLE_OBSERVATION =
            "(L" + BAL_ENV + ";L" + B_STRING_VALUE + ";L" + B_STRING_VALUE + ";JJL" + B_OBJECT + ";L" +
                    B_STRING_VALUE + ";ZZZ)V";
    public static final String START_RESOURCE_OBSERVATION =
            "(L" + BAL_ENV + ";L" + B_STRING_VALUE + ";L" + B_STRING_VALUE + ";JJL" + B_STRING_VALUE + ";L" +
                    B_STRING_VALUE + ";L" + B_STRING_VALUE + ";ZZ)V";
    public static final String STOP_OBSERVATION = "(L" + BAL_ENV + ";)V";
    public static final String STRING_BUILDER_APPEND = "(L" + STRING_VALUE + ";)L" + STRING_BUILDER + ";";
    public static final String SYNC_SEND_DATA = "(L" + OBJECT + ";L" + STRAND_CLASS + ";)L" + OBJECT + ";";
    public static final String TO_ARRAY = "([L" + OBJECT + ";)[L" + OBJECT + ";";
    public static final String TO_CHAR = "(L" + OBJECT + ";)L" + B_STRING_VALUE + ";";
    public static final String TO_STRING_RETURN = "()L" + STRING_VALUE + ";";
    public static final String TRY_TAKE_DATA = "(L" + STRAND_CLASS + ";)L" + OBJECT + ";";
    public static final String TUPLE_SET_MEMBERS_METHOD = "(L" + LIST + ";L" + TYPE + ";)V";
    public static final String TWO_OBJECTS_ARGS = "(L" + OBJECT + ";L" + OBJECT + ";)V";
    public static final String TYPE_DESC_CONSTRUCTOR = "(L" + TYPE + ";[L" + MAP_VALUE + ";)V";
    public static final String TYPE_PARAMETER = "(L" + TYPE + ";)V";
    public static final String UPDATE_CHANNEL_DETAILS = "([L" + CHANNEL_DETAILS + ";)V";
    public static final String VALUE_CLASS_INIT = "(L" + STRAND_CLASS + ";L" + MAP_VALUE + ";)L" + OBJECT + ";";
    public static final String VALUE_OF_DECIMAL = "(D)L" + BIG_DECIMAL + ";";
    public static final String VALUE_OF_JSTRING = "(L" + OBJECT + ";)L" + STRING_VALUE + ";";
    public static final String WAIT_RESULT = STRAND_CLASS + "$WaitResult";
    public static final String XML_ADD_CHILDREN = "(L" + XML_VALUE + ";)V";
    public static final String XML_CHILDREN = "()L" + XML_VALUE + ";";
    public static final String XML_CHILDREN_FROM_STRING = "(L" + STRING_VALUE + ";)L" + XML_VALUE + ";";
    public static final String XML_CONCAT = "(L" + XML_VALUE + ";L" + XML_VALUE + ";)L" + XML_VALUE + ";";
    public static final String XML_GET_ATTRIBUTE = "(L" + B_XML_QNAME + ";)L" + STRING_VALUE + ";";
    public static final String XML_GET_ITEM = "(I)L" + XML_VALUE + ";";
    public static final String XML_SET_ATTRIBUTE = "(L" + B_XML_QNAME + ";L" + B_STRING_VALUE + ";)V";
    public static final String HANDLE_DESCRIPTOR_FOR_STRING_CONCAT = "(Ljava/lang/invoke/MethodHandles$Lookup;" +
            GET_STRING + "Ljava/lang/invoke/MethodType;" + GET_STRING + "[" + GET_OBJECT + ")" +
            "Ljava/lang/invoke/CallSite;";
    public static final String CREATE_REGEXP = "(L" + REG_EXP_DISJUNCTION + ";)L" + REG_EXP_VALUE + ";";
    public static final String CREATE_RE_DISJUNCTION = "(L" + ARRAY_VALUE + ";)L" + REG_EXP_DISJUNCTION + ";";
    public static final String CREATE_RE_SEQUENCE = "(L" + ARRAY_VALUE + ";)L" + REG_EXP_SEQUENCE + ";";
    public static final String CREATE_RE_ASSERTION = "(L" + B_STRING_VALUE + ";)L" + REG_EXP_ASSERTION + ";";
    public static final String CREATE_RE_ATOM_QUANTIFIER = "(L" + OBJECT + ";L" + REG_EXP_QUANTIFIER + ";)L"
            + REG_EXP_ATOM_QUANTIFIER + ";";
    public static final String CREATE_RE_LITERAL_CHAR = "(L" + B_STRING_VALUE + ";)L" + REG_EXP_CHAR_ESCAPE + ";";
    public static final String CREATE_RE_CHAR_CLASS = "(L" + B_STRING_VALUE + ";L" + B_STRING_VALUE + ";L"
                    + REG_EXP_CHAR_SET + ";L" + B_STRING_VALUE + ";)L" + REG_EXP_CHAR_CLASS + ";";
    public static final String CREATE_RE_CHAR_SET = "(L" + ARRAY_VALUE + ";)L" + REG_EXP_CHAR_SET + ";";
    public static final String CREATE_RE_CHAR_SET_RANGE = "(L" + B_STRING_VALUE + ";L" + B_STRING_VALUE + ";L" +
             B_STRING_VALUE + ";)L" + REG_EXP_CHAR_SET_RANGE + ";";
    public static final String CREATE_RE_CAPTURING_GROUP = "(L" + B_STRING_VALUE + ";L" + OBJECT +
            ";L" + REG_EXP_DISJUNCTION + ";L" + B_STRING_VALUE + ";)L" + REG_EXP_CAPTURING_GROUP + ";";
    public static final String CREATE_RE_FLAG_EXPR = "(L" + B_STRING_VALUE + ";L" + REG_EXP_FLAG_ON_OFF +
            ";L" + B_STRING_VALUE + ";)L" + REG_EXP_FLAG_EXPR + ";";
    public static final String CREATE_RE_FLAG_ON_OFF = "(L" + B_STRING_VALUE + ";)L" + REG_EXP_FLAG_ON_OFF + ";";
    public static final String CREATE_RE_QUANTIFIER = "(L" + B_STRING_VALUE + ";L" + B_STRING_VALUE + ";)L"
            + REG_EXP_QUANTIFIER + ";";

    private JvmSignatures() {
    }
}<|MERGE_RESOLUTION|>--- conflicted
+++ resolved
@@ -364,13 +364,8 @@
     public static final String MODULE_START = "(L" + STRAND_CLASS + ";)L" + OBJECT + ";";
     public static final String OBJECT_SET = "(L" + STRING_VALUE + ";L" + B_STRING_VALUE + ";L" + OBJECT + ";)V";
     public static final String OBJECT_TYPE_DUPLICATE = "()L" + OBJECT_TYPE_IMPL + ";";
-<<<<<<< HEAD
     public static final String OBJECT_TYPE_IMPL_INIT = "(L" + TYPE + ";)V";
-    public static final String PANIC_IF_UNLOCK = "(L" + STRING_VALUE + ";L" + STRAND_CLASS + ";)V";
-=======
-    public static final String OBJECT_TYPE_IMPL_INIT = "(L" + OBJECT_TYPE_IMPL + ";)V";
     public static final String PANIC_IF_IN_LOCK = "(L" + STRAND_CLASS + ";)V";
->>>>>>> 1c4d2812
     public static final String PASS_BSTRING_RETURN_OBJECT = "(L" + B_STRING_VALUE + ";)L" + OBJECT + ";";
     public static final String PASS_OBJECT_RETURN_OBJECT = "(L" + OBJECT + ";)L" + OBJECT + ";";
     public static final String PASS_OBJECT_RETURN_SAME_TYPE = "(L" + OBJECT + ";)TV;";
