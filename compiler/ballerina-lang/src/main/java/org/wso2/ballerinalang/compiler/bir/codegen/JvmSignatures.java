--- conflicted
+++ resolved
@@ -275,17 +275,10 @@
     public static final String INIT_ERROR_TYPE_IMPL = "(L" + STRING_VALUE + ";L" + MODULE + ";)V";
     public static final String INIT_FIELD_IMPL = "(L" + TYPE + ";L" + STRING_VALUE + ";J)V";
     public static final String INIT_FINITE_TYPE_IMPL = "(L" + STRING_VALUE + ";L" + SET + ";I)V";
-<<<<<<< HEAD
     public static final String INIT_FUNCTION_PARAM = "(L" + STRING_VALUE + ";ZL" + STRING_VALUE + ";L" + TYPE + ";)V";
     public static final String INIT_FUNCTION_TYPE_IMPL = "(L" + MODULE + ";J)V";
     public static final String INIT_FUNCTION_TYPE_IMPL_WITH_PARAMS = "(L" + MODULE + ";[L" + FUNCTION_PARAMETER + ";" +
-            "L" + TYPE + ";L" + TYPE + ";J)V";
-
-=======
-    public static final String INIT_FUCNTION_PARAM = "(L" + STRING_VALUE + ";L" + BOOLEAN_VALUE + ";L" + TYPE + ";)V";
-    public static final String INIT_FUNCTION_TYPE_IMPL = "([L" + FUNCTION_PARAMETER + ";L" + TYPE + ";L" + TYPE + ";" +
-            "JL" + STRING_VALUE + ";L" + MODULE + ";)V";
->>>>>>> f43a27cf
+            "L" + TYPE + ";L" + TYPE + ";" + "JL" + STRING_VALUE + ";)V";
     public static final String INIT_INTERSECTION_TYPE_WITH_REFERENCE_TYPE =
             "(L" + MODULE + ";[L" + TYPE + ";L" + INTERSECTABLE_REFERENCE_TYPE + ";IZ)V";
     public static final String INIT_INTERSECTION_TYPE_WITH_TYPE = "(L" + MODULE + ";[L" + TYPE + ";L" + TYPE + ";IZ)V";
@@ -386,13 +379,8 @@
             "<TK;TV;>;L" + MAP_VALUE + "<TK;TV;>;";
     public static final String RESOURCE_METHOD_TYPE_ARRAY_PARAM = "([L" + RESOURCE_METHOD_TYPE + ";)V";
     public static final String RESOURCE_METHOD_TYPE_IMPL_INIT =
-<<<<<<< HEAD
-            "(L" + STRING_VALUE + ";L" + MODULE + ";L" + OBJECT_TYPE_IMPL + ";L" + FUNCTION_TYPE_IMPL + ";JL" +
-                    STRING_VALUE + ";[L" + STRING_VALUE + ";)V";
-=======
-            "(L" + STRING_VALUE + ";L" + OBJECT_TYPE_IMPL + ";L" + FUNCTION_TYPE_IMPL + ";L" + TUPLE_TYPE_IMPL +
-                    ";JL" + STRING_VALUE + ";[L" + STRING_VALUE + ";)V";
->>>>>>> f43a27cf
+            "(L" + STRING_VALUE + ";L" + MODULE + ";L" + OBJECT_TYPE_IMPL + ";L" + FUNCTION_TYPE_IMPL + ";L" +
+                    TUPLE_TYPE_IMPL + ";JL" + STRING_VALUE + ";[L" + STRING_VALUE + ";)V";
     public static final String RETURN_ARRAY_VALUE = ")L" + ARRAY_VALUE + ";";
     public static final String RETURN_B_OBJECT = ")L" + B_OBJECT + ";";
     public static final String RETURN_B_STRING_VALUE = ")L" + B_STRING_VALUE + ";";
