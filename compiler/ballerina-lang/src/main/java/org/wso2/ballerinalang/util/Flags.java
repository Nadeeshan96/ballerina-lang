--- conflicted
+++ resolved
@@ -70,7 +70,7 @@
     public static final long CONFIGURABLE = ISOLATED_PARAM << 1;                //  31
     public static final long OBJECT_CTOR = CONFIGURABLE << 1;                   //  32
 
-    public static final long ENUM = CONFIGURABLE << 1;                          // 32
+    public static final long ENUM = OBJECT_CTOR << 1;                           //  33
 
     public static long asMask(Set<Flag> flagSet) {
         long mask = 0;
@@ -163,13 +163,11 @@
                 case CONFIGURABLE:
                     mask |= CONFIGURABLE;
                     break;
-<<<<<<< HEAD
                 case OBJECT_CTOR:
                     mask |= OBJECT_CTOR;
-=======
+                    break;
                 case ENUM:
                     mask |= ENUM;
->>>>>>> 0e16b4dd
                     break;
             }
         }
@@ -262,13 +260,11 @@
                 case CONFIGURABLE:
                     flagVal = CONFIGURABLE;
                     break;
-<<<<<<< HEAD
                 case OBJECT_CTOR:
                     flagVal = OBJECT_CTOR;
-=======
+                    break;
                 case ENUM:
                     flagVal = ENUM;
->>>>>>> 0e16b4dd
                     break;
                 default:
                     continue;
