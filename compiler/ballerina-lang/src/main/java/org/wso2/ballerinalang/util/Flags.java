--- conflicted
+++ resolved
@@ -35,10 +35,7 @@
     public static final int INTERFACE = 128;
     public static final int DEFAULTABLE_CHECKED = 256;
     public static final int DEFAULTABLE = 512;
-<<<<<<< HEAD
-=======
     public static final int RECORD = 1024;
->>>>>>> 65f20e42
 
     public static int asMask(Set<Flag> flagSet) {
         int mask = 0;
@@ -74,12 +71,9 @@
                 case DEFAULTABLE:
                     mask |= DEFAULTABLE;
                     break;
-<<<<<<< HEAD
-=======
                 case RECORD:
                     mask |= RECORD;
                     break;
->>>>>>> 65f20e42
             }
         }
         return mask;
