/*
 *  Copyright (c) 2018, WSO2 Inc. (http://www.wso2.org) All Rights Reserved.
 *
 *  WSO2 Inc. licenses this file to you under the Apache License,
 *  Version 2.0 (the "License"); you may not use this file except
 *  in compliance with the License.
 *  You may obtain a copy of the License at
 *
 *    http://www.apache.org/licenses/LICENSE-2.0
 *
 *  Unless required by applicable law or agreed to in writing,
 *  software distributed under the License is distributed on an
 *  "AS IS" BASIS, WITHOUT WARRANTIES OR CONDITIONS OF ANY
 *  KIND, either express or implied.  See the License for the
 *  specific language governing permissions and limitations
 *  under the License.
 */
package org.wso2.ballerinalang.compiler.semantics.analyzer;

import org.ballerinalang.compiler.CompilerPhase;
import org.ballerinalang.model.symbols.SymbolKind;
import org.ballerinalang.model.tree.Node;
import org.ballerinalang.model.tree.NodeKind;
import org.ballerinalang.model.tree.TopLevelNode;
import org.ballerinalang.model.tree.expressions.RecordLiteralNode;
import org.ballerinalang.util.diagnostic.DiagnosticCode;
import org.wso2.ballerinalang.compiler.diagnostic.BallerinaDiagnosticLog;
import org.wso2.ballerinalang.compiler.semantics.analyzer.cyclefind.GlobalVariableRefAnalyzer;
import org.wso2.ballerinalang.compiler.semantics.model.SymbolEnv;
import org.wso2.ballerinalang.compiler.semantics.model.SymbolTable;
import org.wso2.ballerinalang.compiler.semantics.model.symbols.BInvokableSymbol;
import org.wso2.ballerinalang.compiler.semantics.model.symbols.BSymbol;
import org.wso2.ballerinalang.compiler.semantics.model.symbols.SymTag;
import org.wso2.ballerinalang.compiler.semantics.model.symbols.Symbols;
import org.wso2.ballerinalang.compiler.semantics.model.types.BField;
import org.wso2.ballerinalang.compiler.semantics.model.types.BObjectType;
import org.wso2.ballerinalang.compiler.semantics.model.types.BTableType;
import org.wso2.ballerinalang.compiler.semantics.model.types.BType;
import org.wso2.ballerinalang.compiler.semantics.model.types.BUnionType;
import org.wso2.ballerinalang.compiler.tree.BLangAnnotation;
import org.wso2.ballerinalang.compiler.tree.BLangAnnotationAttachment;
import org.wso2.ballerinalang.compiler.tree.BLangBlockFunctionBody;
import org.wso2.ballerinalang.compiler.tree.BLangClassDefinition;
import org.wso2.ballerinalang.compiler.tree.BLangCompilationUnit;
import org.wso2.ballerinalang.compiler.tree.BLangErrorVariable;
import org.wso2.ballerinalang.compiler.tree.BLangExprFunctionBody;
import org.wso2.ballerinalang.compiler.tree.BLangExternalFunctionBody;
import org.wso2.ballerinalang.compiler.tree.BLangFunction;
import org.wso2.ballerinalang.compiler.tree.BLangIdentifier;
import org.wso2.ballerinalang.compiler.tree.BLangImportPackage;
import org.wso2.ballerinalang.compiler.tree.BLangMarkdownDocumentation;
import org.wso2.ballerinalang.compiler.tree.BLangNode;
import org.wso2.ballerinalang.compiler.tree.BLangNodeVisitor;
import org.wso2.ballerinalang.compiler.tree.BLangPackage;
import org.wso2.ballerinalang.compiler.tree.BLangRecordVariable;
import org.wso2.ballerinalang.compiler.tree.BLangResource;
import org.wso2.ballerinalang.compiler.tree.BLangService;
import org.wso2.ballerinalang.compiler.tree.BLangSimpleVariable;
import org.wso2.ballerinalang.compiler.tree.BLangTableKeySpecifier;
import org.wso2.ballerinalang.compiler.tree.BLangTestablePackage;
import org.wso2.ballerinalang.compiler.tree.BLangTupleVariable;
import org.wso2.ballerinalang.compiler.tree.BLangTypeDefinition;
import org.wso2.ballerinalang.compiler.tree.BLangVariable;
import org.wso2.ballerinalang.compiler.tree.BLangWorker;
import org.wso2.ballerinalang.compiler.tree.BLangXMLNS;
import org.wso2.ballerinalang.compiler.tree.clauses.BLangDoClause;
import org.wso2.ballerinalang.compiler.tree.clauses.BLangFromClause;
import org.wso2.ballerinalang.compiler.tree.clauses.BLangJoinClause;
import org.wso2.ballerinalang.compiler.tree.clauses.BLangLetClause;
import org.wso2.ballerinalang.compiler.tree.clauses.BLangLimitClause;
import org.wso2.ballerinalang.compiler.tree.clauses.BLangMatchClause;
import org.wso2.ballerinalang.compiler.tree.clauses.BLangOnClause;
import org.wso2.ballerinalang.compiler.tree.clauses.BLangOnConflictClause;
import org.wso2.ballerinalang.compiler.tree.clauses.BLangOnFailClause;
import org.wso2.ballerinalang.compiler.tree.clauses.BLangOrderByClause;
import org.wso2.ballerinalang.compiler.tree.clauses.BLangOrderKey;
import org.wso2.ballerinalang.compiler.tree.clauses.BLangSelectClause;
import org.wso2.ballerinalang.compiler.tree.clauses.BLangWhereClause;
import org.wso2.ballerinalang.compiler.tree.expressions.BLangAccessExpression;
import org.wso2.ballerinalang.compiler.tree.expressions.BLangAnnotAccessExpr;
import org.wso2.ballerinalang.compiler.tree.expressions.BLangArrowFunction;
import org.wso2.ballerinalang.compiler.tree.expressions.BLangBinaryExpr;
import org.wso2.ballerinalang.compiler.tree.expressions.BLangCheckPanickedExpr;
import org.wso2.ballerinalang.compiler.tree.expressions.BLangCheckedExpr;
import org.wso2.ballerinalang.compiler.tree.expressions.BLangCommitExpr;
import org.wso2.ballerinalang.compiler.tree.expressions.BLangConstant;
import org.wso2.ballerinalang.compiler.tree.expressions.BLangElvisExpr;
import org.wso2.ballerinalang.compiler.tree.expressions.BLangErrorVarRef;
import org.wso2.ballerinalang.compiler.tree.expressions.BLangExpression;
import org.wso2.ballerinalang.compiler.tree.expressions.BLangFieldBasedAccess;
import org.wso2.ballerinalang.compiler.tree.expressions.BLangGroupExpr;
import org.wso2.ballerinalang.compiler.tree.expressions.BLangIndexBasedAccess;
import org.wso2.ballerinalang.compiler.tree.expressions.BLangIntRangeExpression;
import org.wso2.ballerinalang.compiler.tree.expressions.BLangInvocation;
import org.wso2.ballerinalang.compiler.tree.expressions.BLangInvocation.BLangActionInvocation;
import org.wso2.ballerinalang.compiler.tree.expressions.BLangIsAssignableExpr;
import org.wso2.ballerinalang.compiler.tree.expressions.BLangLambdaFunction;
import org.wso2.ballerinalang.compiler.tree.expressions.BLangLetExpression;
import org.wso2.ballerinalang.compiler.tree.expressions.BLangListConstructorExpr;
import org.wso2.ballerinalang.compiler.tree.expressions.BLangLiteral;
import org.wso2.ballerinalang.compiler.tree.expressions.BLangMarkdownDocumentationLine;
import org.wso2.ballerinalang.compiler.tree.expressions.BLangMarkdownParameterDocumentation;
import org.wso2.ballerinalang.compiler.tree.expressions.BLangMarkdownReturnParameterDocumentation;
import org.wso2.ballerinalang.compiler.tree.expressions.BLangMatchExpression;
import org.wso2.ballerinalang.compiler.tree.expressions.BLangMatchExpression.BLangMatchExprPatternClause;
import org.wso2.ballerinalang.compiler.tree.expressions.BLangNamedArgsExpression;
import org.wso2.ballerinalang.compiler.tree.expressions.BLangQueryAction;
import org.wso2.ballerinalang.compiler.tree.expressions.BLangQueryExpr;
import org.wso2.ballerinalang.compiler.tree.expressions.BLangRawTemplateLiteral;
import org.wso2.ballerinalang.compiler.tree.expressions.BLangRecordLiteral;
import org.wso2.ballerinalang.compiler.tree.expressions.BLangRecordVarRef;
import org.wso2.ballerinalang.compiler.tree.expressions.BLangRestArgsExpression;
import org.wso2.ballerinalang.compiler.tree.expressions.BLangServiceConstructorExpr;
import org.wso2.ballerinalang.compiler.tree.expressions.BLangSimpleVarRef;
import org.wso2.ballerinalang.compiler.tree.expressions.BLangStringTemplateLiteral;
import org.wso2.ballerinalang.compiler.tree.expressions.BLangTableConstructorExpr;
import org.wso2.ballerinalang.compiler.tree.expressions.BLangTableMultiKeyExpr;
import org.wso2.ballerinalang.compiler.tree.expressions.BLangTernaryExpr;
import org.wso2.ballerinalang.compiler.tree.expressions.BLangTransactionalExpr;
import org.wso2.ballerinalang.compiler.tree.expressions.BLangTrapExpr;
import org.wso2.ballerinalang.compiler.tree.expressions.BLangTupleVarRef;
import org.wso2.ballerinalang.compiler.tree.expressions.BLangTypeConversionExpr;
import org.wso2.ballerinalang.compiler.tree.expressions.BLangTypeInit;
import org.wso2.ballerinalang.compiler.tree.expressions.BLangTypeTestExpr;
import org.wso2.ballerinalang.compiler.tree.expressions.BLangTypedescExpr;
import org.wso2.ballerinalang.compiler.tree.expressions.BLangUnaryExpr;
import org.wso2.ballerinalang.compiler.tree.expressions.BLangVariableReference;
import org.wso2.ballerinalang.compiler.tree.expressions.BLangWaitExpr;
import org.wso2.ballerinalang.compiler.tree.expressions.BLangWaitForAllExpr;
import org.wso2.ballerinalang.compiler.tree.expressions.BLangWorkerFlushExpr;
import org.wso2.ballerinalang.compiler.tree.expressions.BLangWorkerReceive;
import org.wso2.ballerinalang.compiler.tree.expressions.BLangWorkerSyncSendExpr;
import org.wso2.ballerinalang.compiler.tree.expressions.BLangXMLAttribute;
import org.wso2.ballerinalang.compiler.tree.expressions.BLangXMLAttributeAccess;
import org.wso2.ballerinalang.compiler.tree.expressions.BLangXMLCommentLiteral;
import org.wso2.ballerinalang.compiler.tree.expressions.BLangXMLElementAccess;
import org.wso2.ballerinalang.compiler.tree.expressions.BLangXMLElementLiteral;
import org.wso2.ballerinalang.compiler.tree.expressions.BLangXMLNavigationAccess;
import org.wso2.ballerinalang.compiler.tree.expressions.BLangXMLProcInsLiteral;
import org.wso2.ballerinalang.compiler.tree.expressions.BLangXMLQName;
import org.wso2.ballerinalang.compiler.tree.expressions.BLangXMLQuotedString;
import org.wso2.ballerinalang.compiler.tree.expressions.BLangXMLSequenceLiteral;
import org.wso2.ballerinalang.compiler.tree.expressions.BLangXMLTextLiteral;
import org.wso2.ballerinalang.compiler.tree.matchpatterns.BLangMatchPattern;
import org.wso2.ballerinalang.compiler.tree.statements.BLangAssignment;
import org.wso2.ballerinalang.compiler.tree.statements.BLangBlockStmt;
import org.wso2.ballerinalang.compiler.tree.statements.BLangBreak;
import org.wso2.ballerinalang.compiler.tree.statements.BLangCatch;
import org.wso2.ballerinalang.compiler.tree.statements.BLangCompoundAssignment;
import org.wso2.ballerinalang.compiler.tree.statements.BLangContinue;
import org.wso2.ballerinalang.compiler.tree.statements.BLangDo;
import org.wso2.ballerinalang.compiler.tree.statements.BLangErrorDestructure;
import org.wso2.ballerinalang.compiler.tree.statements.BLangErrorVariableDef;
import org.wso2.ballerinalang.compiler.tree.statements.BLangExpressionStmt;
import org.wso2.ballerinalang.compiler.tree.statements.BLangFail;
import org.wso2.ballerinalang.compiler.tree.statements.BLangForeach;
import org.wso2.ballerinalang.compiler.tree.statements.BLangForkJoin;
import org.wso2.ballerinalang.compiler.tree.statements.BLangIf;
import org.wso2.ballerinalang.compiler.tree.statements.BLangLock;
import org.wso2.ballerinalang.compiler.tree.statements.BLangMatch;
import org.wso2.ballerinalang.compiler.tree.statements.BLangMatch.BLangMatchStaticBindingPatternClause;
import org.wso2.ballerinalang.compiler.tree.statements.BLangMatch.BLangMatchStructuredBindingPatternClause;
import org.wso2.ballerinalang.compiler.tree.statements.BLangMatchStatement;
import org.wso2.ballerinalang.compiler.tree.statements.BLangPanic;
import org.wso2.ballerinalang.compiler.tree.statements.BLangRecordDestructure;
import org.wso2.ballerinalang.compiler.tree.statements.BLangRecordVariableDef;
import org.wso2.ballerinalang.compiler.tree.statements.BLangRetry;
import org.wso2.ballerinalang.compiler.tree.statements.BLangRetryTransaction;
import org.wso2.ballerinalang.compiler.tree.statements.BLangReturn;
import org.wso2.ballerinalang.compiler.tree.statements.BLangRollback;
import org.wso2.ballerinalang.compiler.tree.statements.BLangSimpleVariableDef;
import org.wso2.ballerinalang.compiler.tree.statements.BLangStatement;
import org.wso2.ballerinalang.compiler.tree.statements.BLangThrow;
import org.wso2.ballerinalang.compiler.tree.statements.BLangTransaction;
import org.wso2.ballerinalang.compiler.tree.statements.BLangTryCatchFinally;
import org.wso2.ballerinalang.compiler.tree.statements.BLangTupleDestructure;
import org.wso2.ballerinalang.compiler.tree.statements.BLangTupleVariableDef;
import org.wso2.ballerinalang.compiler.tree.statements.BLangWhile;
import org.wso2.ballerinalang.compiler.tree.statements.BLangWorkerSend;
import org.wso2.ballerinalang.compiler.tree.statements.BLangXMLNSStatement;
import org.wso2.ballerinalang.compiler.tree.types.BLangArrayType;
import org.wso2.ballerinalang.compiler.tree.types.BLangBuiltInRefTypeNode;
import org.wso2.ballerinalang.compiler.tree.types.BLangConstrainedType;
import org.wso2.ballerinalang.compiler.tree.types.BLangErrorType;
import org.wso2.ballerinalang.compiler.tree.types.BLangFiniteTypeNode;
import org.wso2.ballerinalang.compiler.tree.types.BLangFunctionTypeNode;
import org.wso2.ballerinalang.compiler.tree.types.BLangIntersectionTypeNode;
import org.wso2.ballerinalang.compiler.tree.types.BLangLetVariable;
import org.wso2.ballerinalang.compiler.tree.types.BLangObjectTypeNode;
import org.wso2.ballerinalang.compiler.tree.types.BLangRecordTypeNode;
import org.wso2.ballerinalang.compiler.tree.types.BLangStreamType;
import org.wso2.ballerinalang.compiler.tree.types.BLangTableTypeNode;
import org.wso2.ballerinalang.compiler.tree.types.BLangTupleTypeNode;
import org.wso2.ballerinalang.compiler.tree.types.BLangType;
import org.wso2.ballerinalang.compiler.tree.types.BLangUnionTypeNode;
import org.wso2.ballerinalang.compiler.tree.types.BLangUserDefinedType;
import org.wso2.ballerinalang.compiler.tree.types.BLangValueType;
import org.wso2.ballerinalang.compiler.util.CompilerContext;
import org.wso2.ballerinalang.compiler.util.Name;
import org.wso2.ballerinalang.compiler.util.Names;
import org.wso2.ballerinalang.compiler.util.TypeTags;
import org.wso2.ballerinalang.compiler.util.diagnotic.DiagnosticPos;
import org.wso2.ballerinalang.util.Flags;

import java.util.AbstractMap.SimpleEntry;
import java.util.ArrayDeque;
import java.util.ArrayList;
import java.util.Deque;
import java.util.HashMap;
import java.util.HashSet;
import java.util.LinkedHashMap;
import java.util.LinkedHashSet;
import java.util.List;
import java.util.Map;
import java.util.Objects;
import java.util.Optional;
import java.util.Set;
import java.util.stream.Collectors;
import java.util.stream.Stream;

/**
 *
 * Responsible for performing data flow analysis.
 * <p>
 * The following validations are done here:-
 * <ul>
 * <li>Uninitialized variable referencing validation</li>
 * </ul>
 *
 * @since 0.985.0
 */
public class DataflowAnalyzer extends BLangNodeVisitor {

    private final SymbolResolver symResolver;
    private final Names names;
    private SymbolEnv env;
    private SymbolTable symTable;
<<<<<<< HEAD
    private BallerinaDiagnosticLog dlog;
=======
    private Types types;
    private BLangDiagnosticLogHelper dlog;
>>>>>>> 691b6d53
    private Map<BSymbol, InitStatus> uninitializedVars;
    private Map<BSymbol, Set<BSymbol>> globalNodeDependsOn;
    private Map<BSymbol, Set<BSymbol>> functionToDependency;
    private boolean flowTerminated = false;

    private static final CompilerContext.Key<DataflowAnalyzer> DATAFLOW_ANALYZER_KEY = new CompilerContext.Key<>();
    private Deque<BSymbol> currDependentSymbol;
    private final GlobalVariableRefAnalyzer globalVariableRefAnalyzer;

    private DataflowAnalyzer(CompilerContext context) {
        context.put(DATAFLOW_ANALYZER_KEY, this);
        this.symTable = SymbolTable.getInstance(context);
<<<<<<< HEAD
        this.dlog = BallerinaDiagnosticLog.getInstance(context);
=======
        this.types = Types.getInstance(context);
        this.dlog = BLangDiagnosticLogHelper.getInstance(context);
>>>>>>> 691b6d53
        this.symResolver = SymbolResolver.getInstance(context);
        this.names = Names.getInstance(context);
        this.currDependentSymbol = new ArrayDeque<>();
        this.globalVariableRefAnalyzer = GlobalVariableRefAnalyzer.getInstance(context);

    }

    public static DataflowAnalyzer getInstance(CompilerContext context) {
        DataflowAnalyzer dataflowAnalyzer = context.get(DATAFLOW_ANALYZER_KEY);
        if (dataflowAnalyzer == null) {
            dataflowAnalyzer = new DataflowAnalyzer(context);
        }
        return dataflowAnalyzer;
    }

    /**
     * Perform data-flow analysis on a package.
     *
     * @param pkgNode Package to perform data-flow analysis.
     * @return Data-flow analyzed package
     */
    public BLangPackage analyze(BLangPackage pkgNode) {
        this.uninitializedVars = new LinkedHashMap<>();
        this.globalNodeDependsOn = new LinkedHashMap<>();
        this.functionToDependency = new HashMap<>();
        SymbolEnv pkgEnv = this.symTable.pkgEnvMap.get(pkgNode.symbol);
        analyzeNode(pkgNode, pkgEnv);
        return pkgNode;
    }

    @Override
    public void visit(BLangPackage pkgNode) {
        if (pkgNode.completedPhases.contains(CompilerPhase.DATAFLOW_ANALYZE)) {
            return;
        }

        // Rearrange the top level nodes so that global variables come on top
        List<TopLevelNode> sortedListOfNodes = new ArrayList<>(pkgNode.globalVars);
        addModuleInitToSortedNodeList(pkgNode, sortedListOfNodes);
        addNodesToSortedNodeList(pkgNode, sortedListOfNodes);

        for (TopLevelNode topLevelNode : sortedListOfNodes) {
            if (isModuleInitFunction((BLangNode) topLevelNode)) {
                analyzeModuleInitFunc((BLangFunction) topLevelNode);
            } else {
                analyzeNode((BLangNode) topLevelNode, env);
            }
        }
        checkForUninitializedGlobalVars(pkgNode.globalVars);
        pkgNode.getTestablePkgs().forEach(testablePackage -> visit((BLangPackage) testablePackage));
        this.globalVariableRefAnalyzer.analyzeAndReOrder(pkgNode, this.globalNodeDependsOn);
        this.globalVariableRefAnalyzer.populateFunctionDependencies(this.functionToDependency);
        checkUnusedImports(pkgNode.imports);
        pkgNode.completedPhases.add(CompilerPhase.DATAFLOW_ANALYZE);
    }

    private void addModuleInitToSortedNodeList(BLangPackage pkgNode, List<TopLevelNode> sortedListOfNodes) {
        for (TopLevelNode node : pkgNode.topLevelNodes) {
            if (isModuleInitFunction((BLangNode) node)) {
                sortedListOfNodes.add(node);
                break;
            }
        }
    }

    private void addNodesToSortedNodeList(BLangPackage pkgNode, List<TopLevelNode> sortedListOfNodes) {
        pkgNode.topLevelNodes.forEach(topLevelNode -> {
            if (!sortedListOfNodes.contains(topLevelNode)) {
                sortedListOfNodes.add(topLevelNode);
            }
        });
    }

    private boolean isModuleInitFunction(BLangNode node) {
        return node.getKind() == NodeKind.FUNCTION &&
                Names.USER_DEFINED_INIT_SUFFIX.value.equals(((BLangFunction) node).name.value);
    }

    private void analyzeModuleInitFunc(BLangFunction funcNode) {
        this.currDependentSymbol.push(funcNode.symbol);
        SymbolEnv moduleInitFuncEnv = SymbolEnv.createModuleInitFunctionEnv(funcNode, funcNode.symbol.scope, env);
        for (BLangAnnotationAttachment bLangAnnotationAttachment : funcNode.annAttachments) {
            analyzeNode(bLangAnnotationAttachment.expr, env);
        }
        analyzeNode(funcNode.body, moduleInitFuncEnv);
        this.currDependentSymbol.pop();
    }

    private void checkForUninitializedGlobalVars(List<BLangSimpleVariable> globalVars) {
        for (BLangSimpleVariable globalVar : globalVars) {
            if (this.uninitializedVars.containsKey(globalVar.symbol)) {
                this.dlog.error(globalVar.pos, DiagnosticCode.UNINITIALIZED_VARIABLE, globalVar.name);
            }
        }
    }

    @Override
    public void visit(BLangFunction funcNode) {
        this.currDependentSymbol.push(funcNode.symbol);
        SymbolEnv funcEnv = SymbolEnv.createFunctionEnv(funcNode, funcNode.symbol.scope, env);
        funcNode.annAttachments.forEach(bLangAnnotationAttachment -> analyzeNode(bLangAnnotationAttachment.expr, env));
        funcNode.requiredParams.forEach(param -> analyzeNode(param, funcEnv));
        analyzeNode(funcNode.restParam, funcEnv);
        analyzeBranch(funcNode.body, funcEnv);
        this.currDependentSymbol.pop();
    }

    @Override
    public void visit(BLangBlockFunctionBody body) {
        SymbolEnv bodyEnv = SymbolEnv.createFuncBodyEnv(body, env);
        bodyEnv.isModuleInit = env.isModuleInit;
        for (BLangStatement statement : body.stmts) {
            analyzeNode(statement, bodyEnv);
        }
    }

    @Override
    public void visit(BLangExprFunctionBody body) {
        SymbolEnv bodyEnv = SymbolEnv.createFuncBodyEnv(body, env);
        analyzeNode(body.expr, bodyEnv);
    }

    @Override
    public void visit(BLangExternalFunctionBody body) {
        // do nothing
    }

    @Override
    public void visit(BLangBlockStmt blockNode) {
        SymbolEnv blockEnv = SymbolEnv.createBlockEnv(blockNode, env);
        blockNode.stmts.forEach(statement -> analyzeNode(statement, blockEnv));
    }

    @Override
    public void visit(BLangLetExpression letExpression) {
        for (BLangLetVariable letVarDeclaration : letExpression.letVarDeclarations) {
            analyzeNode((BLangNode) letVarDeclaration.definitionNode, letExpression.env);
        }
        analyzeNode(letExpression.expr, letExpression.env);
    }

    @Override
    public void visit(BLangCompilationUnit compUnit) {
    }

    @Override
    public void visit(BLangXMLNS xmlnsNode) {
    }

    @Override
    public void visit(BLangService service) {
        this.currDependentSymbol.push(service.serviceClass.symbol);
        for (BLangExpression attachedExpr : service.attachedExprs) {
            analyzeNode(attachedExpr, env);
        }

        service.annAttachments.forEach(bLangAnnotationAttachment -> analyzeNode(bLangAnnotationAttachment.expr, env));
        service.resourceFunctions.forEach(function -> analyzeNode(function, env));
        this.currDependentSymbol.pop();
    }

    @Override
    public void visit(BLangResource resource) {
    }

    @Override
    public void visit(BLangTypeDefinition typeDefinition) {
        analyzeNode(typeDefinition.typeNode, env);
    }

    @Override
    public void visit(BLangClassDefinition classDefinition) {
        SymbolEnv objectEnv = SymbolEnv.createClassEnv(classDefinition, classDefinition.symbol.scope, env);
        this.currDependentSymbol.push(classDefinition.symbol);

        classDefinition.fields.forEach(field -> analyzeNode(field, objectEnv));
        classDefinition.referencedFields.forEach(field -> analyzeNode(field, objectEnv));

        // Visit the constructor with the same scope as the object
        if (classDefinition.initFunction != null) {
            if (classDefinition.initFunction.body == null) {
                // if the init() function is defined as an outside function definition
                Optional<BLangFunction> outerFuncDef =
                        objectEnv.enclPkg.functions.stream()
                                .filter(f -> f.symbol.name.equals((classDefinition.initFunction).symbol.name))
                                .findFirst();
                outerFuncDef.ifPresent(bLangFunction -> classDefinition.initFunction = bLangFunction);
            }

            if (classDefinition.initFunction.body != null) {
                if (classDefinition.initFunction.body.getKind() == NodeKind.BLOCK_FUNCTION_BODY) {
                    for (BLangStatement statement :
                            ((BLangBlockFunctionBody) classDefinition.initFunction.body).stmts) {
                        analyzeNode(statement, objectEnv);
                    }
                } else if (classDefinition.initFunction.body.getKind() == NodeKind.EXPR_FUNCTION_BODY) {
                    analyzeNode(((BLangExprFunctionBody) classDefinition.initFunction.body).expr, objectEnv);
                }
            }
        }

        Stream.concat(classDefinition.fields.stream(), classDefinition.referencedFields.stream())
                .filter(field -> !Symbols.isPrivate(field.symbol))
                .forEach(field -> {
                    if (this.uninitializedVars.containsKey(field.symbol)) {
                        this.dlog.error(field.pos, DiagnosticCode.OBJECT_UNINITIALIZED_FIELD, field.name);
                    }
                });

        classDefinition.functions.forEach(function -> analyzeNode(function, env));
        classDefinition.typeRefs.forEach(type -> analyzeNode(type, env));
        this.currDependentSymbol.pop();
    }

    @Override
    public void visit(BLangSimpleVariableDef varDefNode) {
        BLangVariable var = varDefNode.var;
        if (var.expr == null) {
            addUninitializedVar(var);
            return;
        }

        analyzeNode(var, env);
    }

    @Override
    public void visit(BLangSimpleVariable variable) {
        analyzeNode(variable.typeNode, env);
        if (variable.symbol == null) {
            if (variable.expr != null) {
                analyzeNode(variable.expr, env);
            }
            return;
        }

        this.currDependentSymbol.push(variable.symbol);
        try {
            if (variable.expr != null) {
                analyzeNode(variable.expr, env);
                this.uninitializedVars.remove(variable.symbol);
                return;
            }

            // Handle package/object level variables
            BSymbol owner = variable.symbol.owner;
            if (owner.tag != SymTag.PACKAGE && owner.tag != SymTag.OBJECT) {
                return;
            }

            addUninitializedVar(variable);
        } finally {
            this.currDependentSymbol.pop();
        }
    }

    @Override
    public void visit(BLangWorker worker) {
        SymbolEnv workerEnv = SymbolEnv.createWorkerEnv(worker, this.env);
        analyzeBranch(worker.body, workerEnv);
    }

    @Override
    public void visit(BLangAssignment assignment) {
        analyzeNode(assignment.expr, env);
        checkAssignment(assignment.varRef);
    }

    @Override
    public void visit(BLangCompoundAssignment compoundAssignNode) {
        analyzeNode(compoundAssignNode.expr, env);
        analyzeNode(compoundAssignNode.varRef, env);
        this.uninitializedVars.remove(compoundAssignNode.varRef.symbol);
    }

    @Override
    public void visit(BLangBreak breakNode) {
        terminateFlow();
    }

    @Override
    public void visit(BLangReturn returnNode) {
        analyzeNode(returnNode.expr, env);

        // return statement will exit from the function.
        terminateFlow();
    }

    @Override
    public void visit(BLangThrow throwNode) {
        analyzeNode(throwNode.expr, env);

        // throw statement will terminate the flow.
        terminateFlow();
    }

    @Override
    public void visit(BLangXMLNSStatement xmlnsStmt) {
        analyzeNode(xmlnsStmt.xmlnsDecl, env);
    }

    @Override
    public void visit(BLangIf ifNode) {
        analyzeNode(ifNode.expr, env);
        BranchResult ifResult = analyzeBranch(ifNode.body, env);
        BranchResult elseResult = analyzeBranch(ifNode.elseStmt, env);

        // If the flow was terminated within 'if' block, then after the if-else block,
        // only the results of the 'else' block matters.
        if (ifResult.flowTerminated) {
            this.uninitializedVars = elseResult.uninitializedVars;
            return;
        }

        // If the flow was terminated within 'else' block, then after the if-else block,
        // only the results of the 'if' block matters.
        if (elseResult.flowTerminated) {
            this.uninitializedVars = ifResult.uninitializedVars;
            return;
        }

        this.uninitializedVars = mergeUninitializedVars(ifResult.uninitializedVars, elseResult.uninitializedVars);
    }

    @Override
    public void visit(BLangMatchStatement matchStatement) {

        analyzeNode(matchStatement.expr, env);
        if (matchStatement.onFailClause != null) {
            analyzeNode(matchStatement.onFailClause, env);
        }

        Map<BSymbol, InitStatus> uninitVars = new HashMap<>();
        BranchResult lastPatternResult = null;
        for (int i = 0; i < matchStatement.getMatchClauses().size(); i++) {
            BLangMatchClause matchClause = matchStatement.getMatchClauses().get(i);
            if (isLastPatternContainsIn(matchClause)) {
                lastPatternResult = analyzeBranch(matchClause, env);
            } else {
                BranchResult result = analyzeBranch(matchClause, env);
                // If the flow was terminated within the block, then that branch should not be considered for
                // analyzing the data-flow for the downstream code.
                if (result.flowTerminated) {
                    continue;
                }
                uninitVars = mergeUninitializedVars(uninitVars, result.uninitializedVars);
            }
        }

        if (lastPatternResult != null) {
            // only if last pattern is present, uninitializedVars should be updated
            uninitVars = mergeUninitializedVars(uninitVars, lastPatternResult.uninitializedVars);
            this.uninitializedVars = uninitVars;
            return;
        }
        uninitVars = mergeUninitializedVars(new HashMap<>(), this.uninitializedVars);
        this.uninitializedVars = uninitVars;
    }

    @Override
    public void visit(BLangMatchClause matchClause) {

        analyzeNode(matchClause.blockStmt, env);
    }

    private boolean isLastPatternContainsIn(BLangMatchClause matchClause) {

        for (BLangMatchPattern pattern : matchClause.matchPatterns) {
            if (pattern.isLastPattern) {
                return true;
            }
        }
        return false;
    }

    @Override
    public void visit(BLangMatch match) {
        analyzeNode(match.expr, env);
        if (match.onFailClause != null) {
            analyzeNode(match.onFailClause, env);
        }

        Map<BSymbol, InitStatus> uninitVars = new HashMap<>();
        BranchResult lastPatternResult = null;
        for (BLangMatch.BLangMatchBindingPatternClause patternClause : match.patternClauses) {
            if (patternClause.isLastPattern) {
                lastPatternResult = analyzeBranch(patternClause, env);
            } else {
                BranchResult result = analyzeBranch(patternClause, env);
                // If the flow was terminated within the block, then that branch should not be considered for
                // analyzing the data-flow for the downstream code.
                if (result.flowTerminated) {
                    continue;
                }
                uninitVars = mergeUninitializedVars(uninitVars, result.uninitializedVars);
            }
        }

        if (lastPatternResult != null) {
            // only if last pattern is present, uninitializedVars should be updated
            uninitVars = mergeUninitializedVars(uninitVars, lastPatternResult.uninitializedVars);
            this.uninitializedVars = uninitVars;
            return;
        }
        uninitVars = mergeUninitializedVars(new HashMap<>(), this.uninitializedVars);
        this.uninitializedVars = uninitVars;
    }

    @Override
    public void visit(BLangForeach foreach) {
        analyzeNode(foreach.collection, env);
        analyzeNode(foreach.body, env);
        if (foreach.onFailClause != null) {
            analyzeNode(foreach.onFailClause, env);
        }
    }

    @Override
    public void visit(BLangQueryAction queryAction) {
        for (BLangNode clause : queryAction.getQueryClauses()) {
            analyzeNode(clause, env);
        }
    }

    @Override
    public void visit(BLangWhile whileNode) {
        Map<BSymbol, InitStatus> prevUninitializedVars = this.uninitializedVars;
        analyzeNode(whileNode.expr, env);
        analyzeNode(whileNode.body, env);
        if (whileNode.onFailClause != null) {
            analyzeNode(whileNode.onFailClause, env);
        }

        for (BSymbol symbol : prevUninitializedVars.keySet()) {
            if (!this.uninitializedVars.containsKey(symbol)) {
                this.uninitializedVars.put(symbol, InitStatus.PARTIAL_INIT);
            }
        }
    }

    @Override
    public void visit(BLangDo doNode) {
        analyzeNode(doNode.body, env);
        if (doNode.onFailClause != null) {
            analyzeNode(doNode.onFailClause, env);
        }
    }

    public void visit(BLangFail failNode) {
        analyzeNode(failNode.expr, env);
    }

    @Override
    public void visit(BLangLock lockNode) {
        analyzeNode(lockNode.body, this.env);
        if (lockNode.onFailClause != null) {
            analyzeNode(lockNode.onFailClause, env);
        }
    }

    @Override
    public void visit(BLangTransaction transactionNode) {
        analyzeNode(transactionNode.transactionBody, env);
        if (transactionNode.onFailClause != null) {
            analyzeNode(transactionNode.onFailClause, env);
        }

        // marks the injected import as used
        Name transactionPkgName = names.fromString(Names.DOT.value + Names.TRANSACTION_PACKAGE.value);
        Name compUnitName = names.fromString(transactionNode.pos.getSource().getCompilationUnitName());
        this.symResolver.resolvePrefixSymbol(env, transactionPkgName, compUnitName);
    }

    @Override
    public void visit(BLangTransactionalExpr transactionalExpr) {

    }

    @Override
    public void visit(BLangCommitExpr commitExpr) {

    }

    @Override
    public void visit(BLangRollback rollbackNode) {
        analyzeNode(rollbackNode.expr, env);
    }

    @Override
    public void visit(BLangTryCatchFinally tryNode) {
    }

    @Override
    public void visit(BLangTupleDestructure stmt) {
        analyzeNode(stmt.expr, env);
        checkAssignment(stmt.varRef);
    }

    @Override
    public void visit(BLangForkJoin forkJoin) {
         /* ignore */
    }

    @Override
    public void visit(BLangWorkerSend workerSendNode) {
        analyzeNode(workerSendNode.expr, env);
    }

    @Override
    public void visit(BLangWorkerSyncSendExpr syncSendExpr) {
        analyzeNode(syncSendExpr.expr, env);
    }

    @Override
    public void visit(BLangWorkerReceive workerReceiveNode) {
       // todo
    }

    @Override
    public void visit(BLangLiteral literalExpr) {
    }

    @Override
    public void visit(BLangListConstructorExpr listConstructorExpr) {
        listConstructorExpr.exprs.forEach(expr -> analyzeNode(expr, env));
    }

    @Override
    public void visit(BLangTableConstructorExpr tableConstructorExpr) {
        tableConstructorExpr.recordLiteralList.forEach(expr -> analyzeNode(expr, env));
        checkForDuplicateKeys(tableConstructorExpr);
    }

    private void checkForDuplicateKeys(BLangTableConstructorExpr tableConstructorExpr) {
        Set<Integer> keyHashSet = new HashSet<>();
        List<String> fieldNames = getFieldNames(tableConstructorExpr);
        if (!fieldNames.isEmpty()) {
            for (BLangRecordLiteral literal : tableConstructorExpr.recordLiteralList) {
                List<BLangExpression> keyArray = createKeyArray(literal, fieldNames);
                int hashInt = generateHash(keyArray);
                if (!keyHashSet.add(hashInt)) {
                    String fields = String.join(", ", fieldNames);
                    String values = keyArray.stream().map(Object::toString).collect(Collectors.joining(", "));
                    dlog.error(literal.pos, DiagnosticCode.DUPLICATE_KEY_IN_TABLE_LITERAL, fields, values);
                }
            }
        }
    }

    private int generateHash(List<BLangExpression> keyArray) {
        int result = 0;
        for (BLangExpression expr : keyArray) {
            result = 31 * result + hash(expr);
        }
        return result;
    }

    public Integer hash(Node node) {
        int result = 0;

        if (node == null) {
            return result;
        }

        if (node.getKind() == NodeKind.RECORD_LITERAL_EXPR) {
            BLangRecordLiteral recordLiteral = (BLangRecordLiteral) node;
            for (RecordLiteralNode.RecordField entry : recordLiteral.fields) {
                result = 31 * result + hash(entry);
            }
        } else if (node.getKind() == NodeKind.RECORD_LITERAL_KEY_VALUE) {
            BLangRecordLiteral.BLangRecordKeyValueField field = (BLangRecordLiteral.BLangRecordKeyValueField) node;
            result = 31 * result + hash(field.key.expr) + hash(field.valueExpr);
        } else if (node.getKind() == NodeKind.ARRAY_LITERAL_EXPR) {
            BLangListConstructorExpr.BLangArrayLiteral arrayLiteral =
                    (BLangListConstructorExpr.BLangArrayLiteral) node;
            for (BLangExpression expr : arrayLiteral.exprs) {
                result = 31 * result + hash(expr);
            }
        } else if (node.getKind() == NodeKind.LITERAL | node.getKind() == NodeKind.NUMERIC_LITERAL) {
            BLangLiteral literal = (BLangLiteral) node;
            result = Objects.hash(literal.value);
        } else if (node.getKind() == NodeKind.XML_TEXT_LITERAL) {
            BLangXMLTextLiteral literal = (BLangXMLTextLiteral) node;
            result = 31 * result + hash(literal.concatExpr);
            for (BLangExpression expr : literal.textFragments) {
                result = result * 31 + hash(expr);
            }
        } else if (node.getKind() == NodeKind.XML_ATTRIBUTE) {
            BLangXMLAttribute attribute = (BLangXMLAttribute) node;
            result = 31 * result + hash(attribute.name) + hash(attribute.value);
        } else if (node.getKind() == NodeKind.XML_QNAME) {
            BLangXMLQName xmlqName = (BLangXMLQName) node;
            result = 31 * result + hash(xmlqName.localname) + hash(xmlqName.prefix);
        } else if (node.getKind() == NodeKind.XML_COMMENT_LITERAL) {
            BLangXMLCommentLiteral literal = (BLangXMLCommentLiteral) node;
            result = 31 * result + hash(literal.concatExpr);
            for (BLangExpression expr : literal.textFragments) {
                result = result * 31 + hash(expr);
            }
        } else if (node.getKind() == NodeKind.XML_ELEMENT_LITERAL) {
            BLangXMLElementLiteral literal = (BLangXMLElementLiteral) node;
            result = 31 * result + hash(literal.startTagName) + hash(literal.endTagName);
            for (BLangExpression expr : literal.attributes) {
                result = 31 * result + hash(expr);
            }
            for (BLangExpression expr : literal.children) {
                result = 31 * result + hash(expr);
            }
        } else if (node.getKind() == NodeKind.XML_QUOTED_STRING) {
            BLangXMLQuotedString literal = (BLangXMLQuotedString) node;
            result = 31 * result + hash(literal.concatExpr);
            for (BLangExpression expr : literal.textFragments) {
                result = result * 31 + hash(expr);
            }
        } else if (node.getKind() == NodeKind.XMLNS) {
            BLangXMLNS xmlns = (BLangXMLNS) node;
            result = result * 31 + hash(xmlns.prefix) + hash(xmlns.namespaceURI);
        } else if (node.getKind() == NodeKind.XML_PI_LITERAL) {
            BLangXMLProcInsLiteral literal = (BLangXMLProcInsLiteral) node;
            result = 31 * result + hash(literal.target) + hash(literal.dataConcatExpr);
            for (BLangExpression expr : literal.dataFragments) {
                result = result * 31 + hash(expr);
            }
        } else if (node.getKind() == NodeKind.IDENTIFIER) {
            BLangIdentifier identifier = (BLangIdentifier) node;
            result = identifier.value.hashCode();
        } else if (node.getKind() == NodeKind.SIMPLE_VARIABLE_REF) {
            BLangSimpleVarRef simpleVarRef = (BLangSimpleVarRef) node;
            result = simpleVarRef.variableName.hashCode();
        } else {
            dlog.error(((BLangExpression) node).pos, DiagnosticCode.EXPRESSION_IS_NOT_A_CONSTANT_EXPRESSION);
        }
        return result;
    }

    private List<BLangExpression> createKeyArray(BLangRecordLiteral literal, List<String> fieldNames) {
        //fieldNames have to be literals in table constructor's record literal list
        Map<String, BLangExpression> fieldMap =
                literal.fields.stream().map(recordField -> (BLangRecordLiteral.BLangRecordKeyValueField) recordField)
                        .map(d -> new SimpleEntry<>(d.key.expr.toString(), d.valueExpr)).
                        collect(Collectors.toMap(SimpleEntry::getKey, SimpleEntry::getValue));
        return fieldNames.stream().map(fieldMap::get).collect(Collectors.toList());
    }

    private List<String> getFieldNames(BLangTableConstructorExpr constructorExpr) {
        List<String> fieldNames = null;
        if (constructorExpr.type.tag == TypeTags.TABLE) {
            fieldNames = ((BTableType) constructorExpr.type).fieldNameList;
            if (fieldNames != null) {
                return fieldNames;
            }
        }
        if (constructorExpr.tableKeySpecifier != null &&
                !constructorExpr.tableKeySpecifier.fieldNameIdentifierList.isEmpty()) {
            BLangTableKeySpecifier tableKeySpecifier = constructorExpr.tableKeySpecifier;
            return tableKeySpecifier.fieldNameIdentifierList.stream().map(identifier ->
                    ((BLangIdentifier) identifier).value).collect(Collectors.toList());
        } else {
            return new ArrayList<>();
        }
    }

    @Override
    public void visit(BLangRecordLiteral recordLiteral) {
        for (RecordLiteralNode.RecordField field : recordLiteral.fields) {
            if (field.isKeyValueField()) {
                BLangRecordLiteral.BLangRecordKeyValueField keyValuePair =
                        (BLangRecordLiteral.BLangRecordKeyValueField) field;
                if (keyValuePair.key.computedKey) {
                    analyzeNode(keyValuePair.key.expr, env);
                }
                analyzeNode(keyValuePair.valueExpr, env);
            } else if (field.getKind() == NodeKind.SIMPLE_VARIABLE_REF) {
                analyzeNode((BLangRecordLiteral.BLangRecordVarNameField) field, env);
            } else {
                analyzeNode(((BLangRecordLiteral.BLangRecordSpreadOperatorField) field).expr, env);
            }
        }
    }

    @Override
    public void visit(BLangSimpleVarRef varRefExpr) {
        checkVarRef(varRefExpr.symbol, varRefExpr.pos);
    }

    @Override
    public void visit(BLangFieldBasedAccess fieldAccessExpr) {
        if (!fieldAccessExpr.lhsVar && isObjectMemberAccessWithSelf(fieldAccessExpr)) {
            checkVarRef(fieldAccessExpr.symbol, fieldAccessExpr.pos);
        }
        analyzeNode(fieldAccessExpr.expr, env);
    }

    @Override
    public void visit(BLangIndexBasedAccess indexAccessExpr) {
        analyzeNode(indexAccessExpr.expr, env);
        analyzeNode(indexAccessExpr.indexExpr, env);
    }

    @Override
    public void visit(BLangTableMultiKeyExpr tableMultiKeyExpr) {
        tableMultiKeyExpr.multiKeyIndexExprs.forEach(value -> analyzeNode(value, env));
    }

    @Override
    public void visit(BLangXMLElementAccess xmlElementAccess) {
        analyzeNode(xmlElementAccess.expr, env);
    }

    @Override
    public void visit(BLangXMLNavigationAccess xmlNavigation) {
        analyzeNode(xmlNavigation.expr, env);
        if (xmlNavigation.childIndex == null) {
            analyzeNode(xmlNavigation.childIndex, env);
        }
    }

    @Override
    public void visit(BLangInvocation invocationExpr) {
        analyzeNode(invocationExpr.expr, env);
        if (!isGlobalVarsInitialized(invocationExpr.pos)) {
            return;
        }
        if (!isFieldsInitializedForSelfArgument(invocationExpr)) {
            return;
        }
        if (!isFieldsInitializedForSelfInvocation(invocationExpr.requiredArgs, invocationExpr.pos)) {
            return;
        }
        if (!isFieldsInitializedForSelfInvocation(invocationExpr.restArgs, invocationExpr.pos)) {
            return;
        }

        invocationExpr.requiredArgs.forEach(expr -> analyzeNode(expr, env));
        invocationExpr.restArgs.forEach(expr -> analyzeNode(expr, env));
        BSymbol owner = this.env.scope.owner;
        if (owner.kind == SymbolKind.FUNCTION) {
            BInvokableSymbol invokableOwnerSymbol = (BInvokableSymbol) owner;
            Name name = names.fromIdNode(invocationExpr.name);
            // Todo: we need to handle function pointer referring global variable, passed into a function.
            // i.e 'foo' is a function pointer pointing to a function referring a global variable G1, then we pass
            // that pointer into 'bar', now 'bar' may have a dependency on G1.

            // Todo: test lambdas and function arguments

            BSymbol dependsOnFunctionSym = symResolver.lookupSymbolInMainSpace(this.env, name);
            if (symTable.notFoundSymbol != dependsOnFunctionSym) {
                addDependency(invokableOwnerSymbol, dependsOnFunctionSym);
            }
        } else if (invocationExpr.symbol != null && invocationExpr.symbol.kind == SymbolKind.FUNCTION) {
            BInvokableSymbol invokableProviderSymbol = (BInvokableSymbol) invocationExpr.symbol;
            BSymbol curDependent = this.currDependentSymbol.peek();
            if (curDependent != null && isGlobalVarSymbol(curDependent)) {
                addDependency(curDependent, invokableProviderSymbol);
            }
        }
    }

    @Override
    public void visit(BLangActionInvocation actionInvocation) {
        this.visit((BLangInvocation) actionInvocation);
    }

    @Override
    public void visit(BLangQueryExpr queryExpr) {
        for (BLangNode clause : queryExpr.getQueryClauses()) {
            analyzeNode(clause, env);
        }
    }

    @Override
    public void visit(BLangFromClause fromClause) {
        analyzeNode(fromClause.collection, env);
    }

    @Override
    public void visit(BLangJoinClause joinClause) {
        analyzeNode(joinClause.collection, env);
        if (joinClause.onClause != null) {
            analyzeNode((BLangNode) joinClause.onClause, env);
        }
    }

    @Override
    public void visit(BLangLetClause letClause) {
        for (BLangLetVariable letVariable : letClause.letVarDeclarations) {
            analyzeNode((BLangNode) letVariable.definitionNode, env);
        }
    }

    @Override
    public void visit(BLangWhereClause whereClause) {
        analyzeNode(whereClause.expression, env);
    }

    @Override
    public void visit(BLangOnClause onClause) {
        analyzeNode(onClause.lhsExpr, env);
        analyzeNode(onClause.rhsExpr, env);
    }

    @Override
    public void visit(BLangOrderKey orderKeyClause) {
        analyzeNode(orderKeyClause.expression, env);
    }

    @Override
    public void visit(BLangOrderByClause orderByClause) {
        orderByClause.orderByKeyList.forEach(value -> analyzeNode((BLangNode) value, env));
    }

    @Override
    public void visit(BLangSelectClause selectClause) {
        analyzeNode(selectClause.expression, env);
    }

    @Override
    public void visit(BLangOnConflictClause onConflictClause) {
        analyzeNode(onConflictClause.expression, env);
    }

    @Override
    public void visit(BLangLimitClause limitClause) {
        analyzeNode(limitClause.expression, env);
    }

    @Override
    public void visit(BLangDoClause doClause) {
        analyzeNode(doClause.body, env);
    }

    @Override
    public void visit(BLangOnFailClause onFailClause) {
        analyzeNode(onFailClause.body, env);
    }

    private boolean isFieldsInitializedForSelfArgument(BLangInvocation invocationExpr) {

        if (invocationExpr.expr == null || !isSelfKeyWordExpr(invocationExpr.expr)) {
            return true;
        }
        StringBuilder uninitializedFields =
                getUninitializedFieldsForSelfKeyword((BObjectType) ((BLangSimpleVarRef)
                        invocationExpr.expr).symbol.type);
        if (uninitializedFields.length() != 0) {
            this.dlog.error(invocationExpr.pos, DiagnosticCode.CONTAINS_UNINITIALIZED_FIELDS,
                    uninitializedFields.toString());
            return false;
        }
        return true;
    }

    private boolean isFieldsInitializedForSelfInvocation(List<BLangExpression> argExpressions, DiagnosticPos pos) {

        for (BLangExpression expr : argExpressions) {
            if (isSelfKeyWordExpr(expr)) {
                StringBuilder uninitializedFields =
                        getUninitializedFieldsForSelfKeyword((BObjectType) ((BLangSimpleVarRef) expr).symbol.type);
                if (uninitializedFields.length() != 0) {
                    this.dlog.error(pos, DiagnosticCode.CONTAINS_UNINITIALIZED_FIELDS,
                            uninitializedFields.toString());
                    return false;
                }
            }
        }
        return true;
    }

    private boolean isGlobalVarsInitialized(DiagnosticPos pos) {
        if (env.isModuleInit) {
            boolean isFirstUninitializedField = true;
            StringBuilder uninitializedFields = new StringBuilder();
            for (BSymbol symbol : this.uninitializedVars.keySet()) {
                if (isFirstUninitializedField) {
                    uninitializedFields = new StringBuilder(symbol.getName().value);
                    isFirstUninitializedField = false;
                } else {
                    uninitializedFields.append(", ").append(symbol.getName().value);
                }
            }
            if (uninitializedFields.length() != 0) {
                this.dlog.error(pos, DiagnosticCode.CONTAINS_UNINITIALIZED_VARIABLES,
                        uninitializedFields.toString());
                return false;
            }
        }
        return true;
    }

    private boolean isSelfKeyWordExpr(BLangExpression expr) {

        return expr.getKind() == NodeKind.SIMPLE_VARIABLE_REF &&
                Names.SELF.value.equals(((BLangSimpleVarRef) expr).getVariableName().getValue());
    }

    private StringBuilder getUninitializedFieldsForSelfKeyword(BObjectType objType) {

        boolean isFirstUninitializedField = true;
        StringBuilder uninitializedFields = new StringBuilder();
        for (BField field : objType.fields.values()) {
            if (this.uninitializedVars.containsKey(field.symbol)) {
                if (isFirstUninitializedField) {
                    uninitializedFields = new StringBuilder(field.symbol.getName().value);
                    isFirstUninitializedField = false;
                } else {
                    uninitializedFields.append(", ").append(field.symbol.getName().value);
                }
            }
        }
        return uninitializedFields;
    }

    private boolean isGlobalVarSymbol(BSymbol symbol) {
        if (symbol == null) {
            return false;
        } else if (symbol.owner == null) {
            return false;
        } else if (symbol.owner.tag != SymTag.PACKAGE) {
            return false;
        }

        return isVariableOrConstant(symbol);
    }

    private boolean isVariableOrConstant(BSymbol symbol) {
        if (symbol == null) {
            return false;
        }
        return ((symbol.tag & SymTag.VARIABLE) == SymTag.VARIABLE) ||
                ((symbol.tag & SymTag.CONSTANT) == SymTag.CONSTANT);
    }

    /**
     * Register dependent symbol to the provider symbol.
     * Let global int a = b, a depend on b.
     * Let func foo() { returns b + 1; }, where b is a global var, then foo depends on b.
     *
     * @param dependent dependent.
     * @param provider object which provides a value.
     */
    private void addDependency(BSymbol dependent, BSymbol provider) {
        if (provider == null || dependent == null || dependent.pkgID != provider.pkgID) {
            return;
        }
        Set<BSymbol> providers = globalNodeDependsOn.computeIfAbsent(dependent, s -> new LinkedHashSet<>());
        providers.add(provider);

        // Store the dependencies of functions seperately for lock optimization in later stage.
        addFunctionToGlobalVarDependency(dependent, provider);
    }

    private void addFunctionToGlobalVarDependency(BSymbol dependent, BSymbol provider) {
        if (dependent.kind != SymbolKind.FUNCTION) {
            return;
        }
        if (isVariableOrConstant(provider) && !isGlobalVarSymbol(provider)) {
            return;
        }

        Set<BSymbol> providers = this.functionToDependency.computeIfAbsent(dependent, s -> new HashSet<>());
        providers.add(provider);
    }

    @Override
    public void visit(BLangTypeInit typeInitExpr) {
        typeInitExpr.argsExpr.forEach(argExpr -> analyzeNode(argExpr, env));
        if (this.currDependentSymbol.peek() != null) {
            addDependency(this.currDependentSymbol.peek(), typeInitExpr.type.tsymbol);
        }
    }

    @Override
    public void visit(BLangTernaryExpr ternaryExpr) {
        analyzeNode(ternaryExpr.expr, env);
    }

    @Override
    public void visit(BLangWaitExpr waitExpr) {
        analyzeNode(waitExpr.getExpression(), env);
    }

    @Override
    public void visit(BLangWorkerFlushExpr workerFlushExpr) {
        // todo
    }

    @Override
    public void visit(BLangWaitForAllExpr waitForAllExpr) {
        waitForAllExpr.keyValuePairs.forEach(keyValue -> {
            BLangExpression expr = keyValue.valueExpr != null ? keyValue.valueExpr : keyValue.keyExpr;
            analyzeNode(expr, env);
        });
    }

    @Override
    public void visit(BLangBinaryExpr binaryExpr) {
        analyzeNode(binaryExpr.lhsExpr, env);
        analyzeNode(binaryExpr.rhsExpr, env);
    }

    @Override
    public void visit(BLangElvisExpr elvisExpr) {
        analyzeNode(elvisExpr.lhsExpr, env);
        analyzeNode(elvisExpr.rhsExpr, env);
    }

    @Override
    public void visit(BLangGroupExpr groupExpr) {
        analyzeNode(groupExpr.expression, env);
    }

    @Override
    public void visit(BLangUnaryExpr unaryExpr) {
        analyzeNode(unaryExpr.expr, env);
    }

    @Override
    public void visit(BLangTypeConversionExpr conversionExpr) {
        analyzeNode(conversionExpr.expr, env);
    }

    @Override
    public void visit(BLangXMLAttribute xmlAttribute) {
        analyzeNode(xmlAttribute.value, env);
    }

    @Override
    public void visit(BLangXMLElementLiteral xmlElementLiteral) {
        xmlElementLiteral.children.forEach(expr -> analyzeNode(expr, env));
        xmlElementLiteral.attributes.forEach(expr -> analyzeNode(expr, env));
        xmlElementLiteral.inlineNamespaces.forEach(expr -> analyzeNode(expr, env));
    }

    @Override
    public void visit(BLangXMLTextLiteral xmlTextLiteral) {
        xmlTextLiteral.textFragments.forEach(expr -> analyzeNode(expr, env));
    }

    @Override
    public void visit(BLangXMLCommentLiteral xmlCommentLiteral) {
        xmlCommentLiteral.textFragments.forEach(expr -> analyzeNode(expr, env));
    }

    @Override
    public void visit(BLangXMLProcInsLiteral xmlProcInsLiteral) {
        xmlProcInsLiteral.dataFragments.forEach(expr -> analyzeNode(expr, env));
    }

    @Override
    public void visit(BLangXMLQuotedString xmlQuotedString) {
        xmlQuotedString.textFragments.forEach(expr -> analyzeNode(expr, env));
    }

    @Override
    public void visit(BLangStringTemplateLiteral stringTemplateLiteral) {
        stringTemplateLiteral.exprs.forEach(expr -> analyzeNode(expr, env));
    }

    @Override
    public void visit(BLangRawTemplateLiteral rawTemplateLiteral) {
        for (BLangLiteral string : rawTemplateLiteral.strings) {
            analyzeNode(string, env);
        }

        for (BLangExpression expr : rawTemplateLiteral.insertions) {
            analyzeNode(expr, env);
        }
    }

    @Override
    public void visit(BLangLambdaFunction bLangLambdaFunction) {
        Map<BSymbol, InitStatus> prevUninitializedVars = this.uninitializedVars;

        BLangFunction funcNode = bLangLambdaFunction.function;
        SymbolEnv funcEnv = SymbolEnv.createFunctionEnv(funcNode, funcNode.symbol.scope, env);

        // Get a snapshot of the current uninitialized vars before visiting the node.
        // This is done so that the original set of uninitialized vars will not be
        // updated/marked as initialized.
        this.uninitializedVars = copyUninitializedVars();
        this.flowTerminated = false;

        analyzeNode(funcNode.body, funcEnv);

        // Restore the original set of uninitialized vars
        this.uninitializedVars = prevUninitializedVars;
    }

    @Override
    public void visit(BLangXMLAttributeAccess xmlAttributeAccessExpr) {
        analyzeNode(xmlAttributeAccessExpr.expr, env);
        analyzeNode(xmlAttributeAccessExpr.indexExpr, env);
    }

    @Override
    public void visit(BLangIntRangeExpression intRangeExpression) {
        analyzeNode(intRangeExpression.startExpr, env);
        analyzeNode(intRangeExpression.endExpr, env);
    }

    @Override
    public void visit(BLangRestArgsExpression bLangVarArgsExpression) {
        analyzeNode(bLangVarArgsExpression.expr, env);
    }

    @Override
    public void visit(BLangNamedArgsExpression bLangNamedArgsExpression) {
        analyzeNode(bLangNamedArgsExpression.expr, env);
    }

    @Override
    public void visit(BLangIsAssignableExpr assignableExpr) {
    }

    @Override
    public void visit(BLangMatchExpression matchExpression) {
        analyzeNode(matchExpression.expr, env);
        matchExpression.patternClauses.forEach(pattern -> analyzeNode(pattern, env));
    }

    @Override
    public void visit(BLangMatchExprPatternClause matchExprPatternClause) {
        analyzeNode(matchExprPatternClause.expr, env);
    }

    @Override
    public void visit(BLangCheckedExpr checkedExpr) {
        analyzeNode(checkedExpr.expr, env);
    }

    @Override
    public void visit(BLangCheckPanickedExpr checkPanicExpr) {
        analyzeNode(checkPanicExpr.expr, env);
    }

    @Override
    public void visit(BLangXMLSequenceLiteral bLangXMLSequenceLiteral) {
        bLangXMLSequenceLiteral.xmlItems.forEach(xml -> analyzeNode(xml, env));
    }

    @Override
    public void visit(BLangExpressionStmt exprStmtNode) {
        analyzeNode(exprStmtNode.expr, env);
    }

    @Override
    public void visit(BLangAnnotation annotationNode) {
    }

    @Override
    public void visit(BLangAnnotationAttachment annAttachmentNode) {
    }

    @Override
    public void visit(BLangRetry retryNode) {
        analyzeNode(retryNode.retryBody, env);
        if (retryNode.onFailClause != null) {
            analyzeNode(retryNode.onFailClause, env);
        }
    }

    @Override
    public void visit(BLangRetryTransaction retryTransaction) {
        analyzeNode(retryTransaction.transaction, env);
    }

    @Override
    public void visit(BLangContinue continueNode) {
        terminateFlow();
    }

    @Override
    public void visit(BLangCatch catchNode) {
    }

    @Override
    public void visit(BLangTypedescExpr accessExpr) {
    }

    @Override
    public void visit(BLangXMLQName xmlQName) {
    }

    @Override
    public void visit(BLangArrowFunction bLangArrowFunction) {
        bLangArrowFunction.closureVarSymbols.forEach(closureVarSymbol -> {
            if (this.uninitializedVars.keySet().contains(closureVarSymbol.bSymbol)) {
                this.dlog.error(closureVarSymbol.diagnosticPos, DiagnosticCode.USAGE_OF_UNINITIALIZED_VARIABLE,
                        closureVarSymbol.bSymbol);
            }
        });
    }

    @Override
    public void visit(BLangValueType valueType) {
    }

    @Override
    public void visit(BLangConstant constant) {
        boolean validVariable = constant.symbol != null;
        if (validVariable) {
            this.currDependentSymbol.push(constant.symbol);
        }
        try {
            analyzeNode(constant.expr, env);
        } finally {
            if (validVariable) {
                this.currDependentSymbol.pop();
            }
        }
    }

    @Override
    public void visit(BLangArrayType arrayType) {
        analyzeNode(arrayType.getElementType(), env);
    }

    @Override
    public void visit(BLangBuiltInRefTypeNode builtInRefType) {
    }

    @Override
    public void visit(BLangConstrainedType constrainedType) {
        analyzeNode(constrainedType.constraint, env);
    }

    @Override
    public void visit(BLangStreamType streamType) {
        analyzeNode(streamType.constraint, env);
        analyzeNode(streamType.error, env);
    }

    @Override
    public void visit(BLangTableTypeNode tableType) {
        analyzeNode(tableType.constraint, env);

        if (tableType.tableKeyTypeConstraint != null) {
            analyzeNode(tableType.tableKeyTypeConstraint.keyType, env);
        }
    }

    @Override
    public void visit(BLangUserDefinedType userDefinedType) {
    }

    @Override
    public void visit(BLangFunctionTypeNode functionTypeNode) {
        functionTypeNode.params.forEach(param -> analyzeNode(param.typeNode, env));
        analyzeNode(functionTypeNode.returnTypeNode, env);
    }

    @Override
    public void visit(BLangUnionTypeNode unionTypeNode) {
        unionTypeNode.memberTypeNodes.forEach(typeNode -> analyzeNode(typeNode, env));
    }

    @Override
    public void visit(BLangIntersectionTypeNode intersectionTypeNode) {
        for (BLangType constituentTypeNode : intersectionTypeNode.constituentTypeNodes) {
            analyzeNode(constituentTypeNode, env);
        }
    }

    @Override
    public void visit(BLangObjectTypeNode objectTypeNode) {
    }

    @Override
    public void visit(BLangRecordTypeNode recordTypeNode) {
        recordTypeNode.getTypeReferences().forEach(type -> analyzeNode((BLangType) type, env));
        recordTypeNode.fields.forEach(field -> analyzeNode(field, env));
    }

    @Override
    public void visit(BLangFiniteTypeNode finiteTypeNode) {
        finiteTypeNode.valueSpace.forEach(value -> analyzeNode(value, env));
    }

    @Override
    public void visit(BLangTupleTypeNode tupleTypeNode) {
        tupleTypeNode.memberTypeNodes.forEach(type -> analyzeNode(type, env));
    }

    @Override
    public void visit(BLangMarkdownDocumentationLine bLangMarkdownDocumentationLine) {
    }

    @Override
    public void visit(BLangMarkdownParameterDocumentation bLangDocumentationParameter) {
    }

    @Override
    public void visit(BLangMarkdownReturnParameterDocumentation bLangMarkdownReturnParameterDocumentation) {
    }

    @Override
    public void visit(BLangMarkdownDocumentation bLangMarkdownDocumentation) {
    }

    @Override
    public void visit(BLangTestablePackage testablePkgNode) {
    }

    @Override
    public void visit(BLangImportPackage importPkgNode) {
    }

    @Override
    public void visit(BLangIdentifier identifierNode) {
    }

    @Override
    public void visit(BLangPanic panicNode) {
        analyzeNode(panicNode.expr, env);

        // panic statement will terminate the flow. There will be no uninitialized
        // variables left after the panic statement.
        terminateFlow();
    }

    @Override
    public void visit(BLangTrapExpr trapExpr) {
        analyzeNode(trapExpr.expr, env);
    }

    public void visit(BLangServiceConstructorExpr serviceConstructorExpr) {
        if (this.currDependentSymbol.peek() != null) {
            addDependency(this.currDependentSymbol.peek(), serviceConstructorExpr.type.tsymbol);
        }

        addDependency(serviceConstructorExpr.type.tsymbol, serviceConstructorExpr.serviceNode.symbol);
        analyzeNode(serviceConstructorExpr.serviceNode, env);
    }

    @Override
    public void visit(BLangTypeTestExpr typeTestExpr) {
        analyzeNode(typeTestExpr.expr, env);
        analyzeNode(typeTestExpr.typeNode, env);
    }

    @Override
    public void visit(BLangAnnotAccessExpr annotAccessExpr) {
    }

    @Override
    public void visit(BLangErrorType errorType) {
    }

    @Override
    public void visit(BLangRecordDestructure recordDestructure) {
        analyzeNode(recordDestructure.expr, env);
        checkAssignment(recordDestructure.varRef);
    }

    @Override
    public void visit(BLangErrorDestructure errorDestructure) {
        analyzeNode(errorDestructure.expr, env);
        checkAssignment(errorDestructure.varRef);
    }

    @Override
    public void visit(BLangTupleVarRef tupleVarRefExpr) {
        tupleVarRefExpr.expressions.forEach(expr -> analyzeNode(expr, env));
    }

    @Override
    public void visit(BLangRecordVarRef varRefExpr) {
        varRefExpr.recordRefFields.forEach(expr -> analyzeNode(expr.variableReference, env));
    }

    @Override
    public void visit(BLangErrorVarRef varRefExpr) {
        analyzeNode(varRefExpr.message, env);
        if (varRefExpr.cause != null) {
            analyzeNode(varRefExpr.cause, env);
        }
        for (BLangNamedArgsExpression args : varRefExpr.detail) {
            analyzeNode(args.expr, env);
        }
        analyzeNode(varRefExpr.restVar, env);
    }

    @Override
    public void visit(BLangTupleVariable bLangTupleVariable) {
        analyzeNode(bLangTupleVariable.typeNode, env);
    }

    @Override
    public void visit(BLangTupleVariableDef bLangTupleVariableDef) {
        BLangVariable var = bLangTupleVariableDef.var;
        if (var.expr == null) {
            addUninitializedVar(var);
            return;
        }
    }

    @Override
    public void visit(BLangRecordVariable bLangRecordVariable) {
        analyzeNode(bLangRecordVariable.typeNode, env);
    }

    @Override
    public void visit(BLangRecordVariableDef bLangRecordVariableDef) {
        BLangVariable var = bLangRecordVariableDef.var;
        if (var.expr == null) {
            addUninitializedVar(var);
        }
    }

    @Override
    public void visit(BLangErrorVariable bLangErrorVariable) {
        analyzeNode(bLangErrorVariable.typeNode, env);
    }

    @Override
    public void visit(BLangErrorVariableDef bLangErrorVariableDef) {
        BLangVariable var = bLangErrorVariableDef.errorVariable;
        if (var.expr == null) {
            addUninitializedVar(var);
        }
    }

    @Override
    public void visit(BLangMatchStaticBindingPatternClause bLangMatchStaticBindingPatternClause) {
        analyzeNode(bLangMatchStaticBindingPatternClause.body, env);
    }

    @Override
    public void visit(BLangMatchStructuredBindingPatternClause bLangMatchStructuredBindingPatternClause) {
        analyzeNode(bLangMatchStructuredBindingPatternClause.body, env);
    }

    private void addUninitializedVar(BLangVariable variable) {
        if (!this.uninitializedVars.containsKey(variable.symbol)) {
            this.uninitializedVars.put(variable.symbol, InitStatus.UN_INIT);
        }
    }

    /**
     * Analyze a branch and returns the set of uninitialized variables for that branch.
     * This method will not update the current uninitialized variables set.
     *
     * @param node Branch node to be analyzed
     * @param env Symbol environment
     * @return Result of the branch.
     */
    private BranchResult analyzeBranch(BLangNode node, SymbolEnv env) {
        Map<BSymbol, InitStatus> prevUninitializedVars = this.uninitializedVars;
        boolean prevFlowTerminated = this.flowTerminated;

        // Get a snapshot of the current uninitialized vars before visiting the node.
        // This is done so that the original set of uninitialized vars will not be
        // updated/marked as initialized.
        this.uninitializedVars = copyUninitializedVars();
        this.flowTerminated = false;

        analyzeNode(node, env);
        BranchResult brachResult = new BranchResult(this.uninitializedVars, this.flowTerminated);

        // Restore the original set of uninitialized vars
        this.uninitializedVars = prevUninitializedVars;
        this.flowTerminated = prevFlowTerminated;

        return brachResult;
    }

    private Map<BSymbol, InitStatus> copyUninitializedVars() {
        return new HashMap<>(this.uninitializedVars);
    }

    private void analyzeNode(BLangNode node, SymbolEnv env) {
        SymbolEnv prevEnv = this.env;
        this.env = env;
        if (node != null) {
            node.accept(this);
        }
        this.env = prevEnv;
    }

    private Map<BSymbol, InitStatus> mergeUninitializedVars(Map<BSymbol, InitStatus> firstUninitVars,
                                                            Map<BSymbol, InitStatus> secondUninitVars) {
        List<BSymbol> intersection = new ArrayList<>(firstUninitVars.keySet());
        intersection.retainAll(secondUninitVars.keySet());

        return Stream.concat(firstUninitVars.entrySet().stream(), secondUninitVars.entrySet().stream())
                .collect(Collectors.toMap(entry -> entry.getKey(),
                        // If only one branch have uninitialized the var, then its a partial initialization
                        entry -> intersection.contains(entry.getKey()) ? entry.getValue() : InitStatus.PARTIAL_INIT,
                        (a, b) -> {
                            // If atleast one of the branches have partially initialized the var,
                            // then merged result is also a partially initialized var
                            if (a == InitStatus.PARTIAL_INIT || b == InitStatus.PARTIAL_INIT) {
                                return InitStatus.PARTIAL_INIT;
                            }

                            return InitStatus.UN_INIT;
                        }));
    }

    private void checkVarRef(BSymbol symbol, DiagnosticPos pos) {
        recordGlobalVariableReferenceRelationship(symbol);

        InitStatus initStatus = this.uninitializedVars.get(symbol);
        if (initStatus == null) {
            return;
        }

        if (initStatus == InitStatus.UN_INIT) {
            this.dlog.error(pos, DiagnosticCode.USAGE_OF_UNINITIALIZED_VARIABLE, symbol.name);
            return;
        }

        this.dlog.error(pos, DiagnosticCode.PARTIALLY_INITIALIZED_VARIABLE, symbol.name);
    }

    private void recordGlobalVariableReferenceRelationship(BSymbol symbol) {
        BSymbol ownerSymbol = this.env.scope.owner;
        boolean isInPkgLevel = ownerSymbol.getKind() == SymbolKind.PACKAGE;
        // Restrict to observations made in pkg level.
        if (isInPkgLevel && isGlobalVarSymbol(symbol)) {
            BSymbol dependent = this.currDependentSymbol.peek();
            addDependency(dependent, symbol);
        } else if (ownerSymbol.kind == SymbolKind.FUNCTION && isGlobalVarSymbol(symbol)) {
            // Global variable ref from non package level.
            BInvokableSymbol invokableOwnerSymbol = (BInvokableSymbol) ownerSymbol;
            addDependency(invokableOwnerSymbol, symbol);
        } else if (ownerSymbol.kind == SymbolKind.OBJECT && isGlobalVarSymbol(symbol)) {
            // Global variable reference from a field assignment of an object or a service.
            // Or global variable reference from a init function of an object or a service.
            addDependency(ownerSymbol, symbol);
        }
    }

    private boolean isObjectMemberAccessWithSelf(BLangAccessExpression fieldAccessExpr) {
        if (fieldAccessExpr.expr.getKind() != NodeKind.SIMPLE_VARIABLE_REF) {
            return false;
        }
        return Names.SELF.value.equals(((BLangSimpleVarRef) fieldAccessExpr.expr).variableName.value);
    }

    private void checkAssignment(BLangExpression varRef) {
        switch (varRef.getKind()) {
            case RECORD_VARIABLE_REF:
                BLangRecordVarRef recordVarRef = (BLangRecordVarRef) varRef;
                recordVarRef.recordRefFields.forEach(field -> checkAssignment(field.variableReference));
                if (recordVarRef.restParam != null) {
                    checkAssignment((BLangExpression) recordVarRef.restParam);
                }
                return;
            case TUPLE_VARIABLE_REF:
                BLangTupleVarRef tupleVarRef = (BLangTupleVarRef) varRef;
                tupleVarRef.expressions.forEach(this::checkAssignment);
                if (tupleVarRef.restParam != null) {
                    checkAssignment((BLangExpression) tupleVarRef.restParam);
                }
                return;
            case ERROR_VARIABLE_REF:
                BLangErrorVarRef errorVarRef = (BLangErrorVarRef) varRef;
                if (errorVarRef.message != null) {
                    checkAssignment(errorVarRef.message);
                }
                if (errorVarRef.cause != null) {
                    checkAssignment(errorVarRef.cause);
                }
                for (BLangNamedArgsExpression expression : errorVarRef.detail) {
                    checkAssignment(expression);
                    this.uninitializedVars.remove(((BLangVariableReference) expression.expr).symbol);
                }
                if (errorVarRef.restVar != null) {
                    checkAssignment(errorVarRef.restVar);
                }
                return;
            case INDEX_BASED_ACCESS_EXPR:
            case FIELD_BASED_ACCESS_EXPR:
                BLangAccessExpression accessExpr = (BLangAccessExpression) varRef;

                BLangExpression expr = accessExpr.expr;
                BType type = expr.type;
                if (isObjectMemberAccessWithSelf(accessExpr)) {
                    BObjectType objectType = (BObjectType) type;

                    BSymbol symbol = accessExpr.symbol;
                    if (this.uninitializedVars.containsKey(symbol)) {
                        this.uninitializedVars.remove(symbol);
                        return;
                    }

                    String fieldName = ((BLangFieldBasedAccess) varRef).field.value;
                    checkFinalEntityUpdate(varRef.pos, fieldName, objectType.fields.get(fieldName).symbol);
                    return;
                }

                if (accessExpr.getKind() == NodeKind.FIELD_BASED_ACCESS_EXPR) {
                    checkFinalObjectFieldUpdate((BLangFieldBasedAccess) accessExpr);
                }

                analyzeNode(expr, env);
                return;
            default:
                break;
        }

        if (varRef.getKind() != NodeKind.SIMPLE_VARIABLE_REF &&
                varRef.getKind() != NodeKind.XML_ATTRIBUTE_ACCESS_EXPR) {
            return;
        }

        // So global variable assignments happen in functions.
        if (varRef.getKind() == NodeKind.SIMPLE_VARIABLE_REF) {
            BSymbol symbol = ((BLangSimpleVarRef) varRef).symbol;
            checkFinalEntityUpdate(varRef.pos, varRef, symbol);

            BSymbol owner = this.currDependentSymbol.peek();
            addFunctionToGlobalVarDependency(owner, ((BLangSimpleVarRef) varRef).symbol);
        }

        this.uninitializedVars.remove(((BLangVariableReference) varRef).symbol);
    }

    private void checkFinalObjectFieldUpdate(BLangFieldBasedAccess fieldAccess) {
        BLangExpression expr = fieldAccess.expr;

        BType exprType = expr.type;

        if (types.isSubTypeOfBaseType(exprType, TypeTags.OBJECT) &&
                isFinalFieldInAllObjects(exprType, fieldAccess.field.value)) {
            dlog.error(fieldAccess.pos, DiagnosticCode.CANNOT_UPDATE_FINAL_OBJECT_FIELD, fieldAccess.field.value);
            return;
        }

        if (expr.getKind() != NodeKind.FIELD_BASED_ACCESS_EXPR) {
            return;
        }

        checkFinalObjectFieldUpdate((BLangFieldBasedAccess) expr);
    }

    private boolean isFinalFieldInAllObjects(BType type, String fieldName) {
        if (type.tag == TypeTags.OBJECT) {
            return Symbols.isFlagOn(((BObjectType) type).fields.get(fieldName).symbol.flags, Flags.FINAL);
        }

        for (BType memberType : ((BUnionType) type).getMemberTypes()) {
            if (!isFinalFieldInAllObjects(memberType, fieldName)) {
                return false;
            }
        }
        return true;
    }

    private void checkFinalEntityUpdate(DiagnosticPos pos, Object field, BSymbol symbol) {
        if (symbol == null || !Symbols.isFlagOn(symbol.flags, Flags.FINAL)) {
            return;
        }

        if (!this.uninitializedVars.containsKey(symbol)) {
            dlog.error(pos, DiagnosticCode.CANNOT_ASSIGN_VALUE_FINAL, field);
            return;
        }

        InitStatus initStatus = this.uninitializedVars.get(symbol);
        if (initStatus == InitStatus.PARTIAL_INIT) {
            dlog.error(pos, DiagnosticCode.CANNOT_ASSIGN_VALUE_TO_POTENTIALLY_INITIALIZED_FINAL, field);
        }
    }

    private void terminateFlow() {
        this.flowTerminated = true;
    }

    private void checkUnusedImports(List<BLangImportPackage> imports) {
        for (BLangImportPackage importStmt : imports) {
            if (importStmt.symbol == null || importStmt.symbol.isUsed ||
                    Names.IGNORE.value.equals(importStmt.alias.value)) {
                continue;
            }
            dlog.error(importStmt.pos, DiagnosticCode.UNUSED_IMPORT_MODULE, importStmt.getQualifiedPackageName());
        }
    }

    private enum InitStatus {
        UN_INIT, PARTIAL_INIT
    }

    private class BranchResult {

        Map<BSymbol, InitStatus> uninitializedVars;
        boolean flowTerminated;

        BranchResult(Map<BSymbol, InitStatus> uninitializedVars, boolean flowTerminated) {
            this.uninitializedVars = uninitializedVars;
            this.flowTerminated = flowTerminated;
        }
    }
}<|MERGE_RESOLUTION|>--- conflicted
+++ resolved
@@ -235,12 +235,8 @@
     private final Names names;
     private SymbolEnv env;
     private SymbolTable symTable;
-<<<<<<< HEAD
     private BallerinaDiagnosticLog dlog;
-=======
     private Types types;
-    private BLangDiagnosticLogHelper dlog;
->>>>>>> 691b6d53
     private Map<BSymbol, InitStatus> uninitializedVars;
     private Map<BSymbol, Set<BSymbol>> globalNodeDependsOn;
     private Map<BSymbol, Set<BSymbol>> functionToDependency;
@@ -253,12 +249,8 @@
     private DataflowAnalyzer(CompilerContext context) {
         context.put(DATAFLOW_ANALYZER_KEY, this);
         this.symTable = SymbolTable.getInstance(context);
-<<<<<<< HEAD
         this.dlog = BallerinaDiagnosticLog.getInstance(context);
-=======
         this.types = Types.getInstance(context);
-        this.dlog = BLangDiagnosticLogHelper.getInstance(context);
->>>>>>> 691b6d53
         this.symResolver = SymbolResolver.getInstance(context);
         this.names = Names.getInstance(context);
         this.currDependentSymbol = new ArrayDeque<>();
