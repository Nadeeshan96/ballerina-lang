--- conflicted
+++ resolved
@@ -345,26 +345,18 @@
         this.currDependentSymbol.pop();
     }
 
-<<<<<<< HEAD
     private void checkForUninitializedGlobalVars(List<BLangVariable> globalVars) {
         // TODO: remove unwanted cases after disallowing uninitialized tuple variables from parser
         for (BLangVariable globalVar : globalVars) {
             switch (globalVar.getKind()) {
                 case VARIABLE:
                     if (this.uninitializedVars.containsKey(globalVar.symbol)) {
-                        this.dlog.error(globalVar.pos, DiagnosticErrorCode.UNINITIALIZED_VARIABLE,
-                                ((BLangSimpleVariable) globalVar).name);
+                        this.dlog.error(globalVar.pos, DiagnosticErrorCode.UNINITIALIZED_VARIABLE, globalVar.symbol);
                     }
                     break;
                 case TUPLE_VARIABLE:
                     checkForUninitializedGlobalVars(((BLangTupleVariable) globalVar).memberVariables);
                     break;
-=======
-    private void checkForUninitializedGlobalVars(List<BLangSimpleVariable> globalVars) {
-        for (BLangSimpleVariable globalVar : globalVars) {
-            if (this.uninitializedVars.containsKey(globalVar.symbol)) {
-                this.dlog.error(globalVar.pos, DiagnosticErrorCode.UNINITIALIZED_VARIABLE, globalVar.symbol);
->>>>>>> 7c3ff069
             }
         }
     }
