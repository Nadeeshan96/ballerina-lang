--- conflicted
+++ resolved
@@ -78,14 +78,9 @@
 public class ConfigMethodGen {
 
     public void generateConfigInit(List<PackageID> imprtMods, BIRNode.BIRPackage pkg, String moduleInitClass,
-<<<<<<< HEAD
                                    JvmBStringConstantsGen stringConstantsGen, Map<String, byte[]> jarEntries) {
         String innerClassName = JvmCodeGenUtil
-                .getModuleLevelClassName(pkg.org.value, pkg.name.value, pkg.version.value, CONFIGURATION_CLASS_NAME);
-=======
-                                   Map<String, byte[]> jarEntries) {
-        String innerClassName = JvmCodeGenUtil.getModuleLevelClassName(pkg.packageID, CONFIGURATION_CLASS_NAME);
->>>>>>> fc96f5ee
+                .getModuleLevelClassName(pkg.packageID, CONFIGURATION_CLASS_NAME);
         ClassWriter cw = new BallerinaClassWriter(COMPUTE_FRAMES);
         cw.visit(V1_8, ACC_PUBLIC | ACC_SUPER, innerClassName, null, OBJECT, null);
 
