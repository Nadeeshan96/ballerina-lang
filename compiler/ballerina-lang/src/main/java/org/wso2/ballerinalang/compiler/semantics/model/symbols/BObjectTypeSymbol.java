/*
 *  Copyright (c) 2018, WSO2 Inc. (http://www.wso2.org) All Rights Reserved.
 *
 *  WSO2 Inc. licenses this file to you under the Apache License,
 *  Version 2.0 (the "License"); you may not use this file except
 *  in compliance with the License.
 *  You may obtain a copy of the License at
 *
 *    http://www.apache.org/licenses/LICENSE-2.0
 *
 *  Unless required by applicable law or agreed to in writing,
 *  software distributed under the License is distributed on an
 *  "AS IS" BASIS, WITHOUT WARRANTIES OR CONDITIONS OF ANY
 *  KIND, either express or implied.  See the License for the
 *  specific language governing permissions and limitations
 *  under the License.
 */
package org.wso2.ballerinalang.compiler.semantics.model.symbols;

import io.ballerina.tools.diagnostics.Location;
import org.ballerinalang.model.elements.PackageID;
import org.ballerinalang.model.symbols.SymbolKind;
import org.ballerinalang.model.symbols.SymbolOrigin;
import org.wso2.ballerinalang.compiler.semantics.model.types.BType;
import org.wso2.ballerinalang.compiler.util.Name;
import org.wso2.ballerinalang.compiler.util.Names;

import java.util.ArrayList;
import java.util.List;

/**
 * {@code BObjectTypeSymbol} represents a object symbol in a scope.
 *
 * @since 0.964.0
 */
public class BObjectTypeSymbol extends BStructureTypeSymbol {

    // This is a cache of the functions referred through the type references
    public List<BAttachedFunction> referencedFunctions;
    public BAttachedFunction generatedInitializerFunc;

<<<<<<< HEAD
    public BObjectTypeSymbol(int symTag, int flags, Name name, PackageID pkgID, BType type,
                             BSymbol owner, DiagnosticPos pos, SymbolOrigin origin) {
=======
    public BObjectTypeSymbol(int symTag, long flags, Name name, PackageID pkgID, BType type,
                             BSymbol owner, Location pos, SymbolOrigin origin) {
>>>>>>> dfa1fba9
        super(SymbolKind.OBJECT, symTag, flags, name, pkgID, type, owner, pos, origin);
        this.referencedFunctions = new ArrayList<>();
    }

    @Override
    public BObjectTypeSymbol createLabelSymbol() {
        BObjectTypeSymbol copy = Symbols.createObjectSymbol(flags, Names.EMPTY, pkgID, type, owner, pos, origin);
        copy.attachedFuncs = attachedFuncs;
        copy.initializerFunc = initializerFunc;
        copy.isLabel = true;
        return copy;
    }
}<|MERGE_RESOLUTION|>--- conflicted
+++ resolved
@@ -39,13 +39,8 @@
     public List<BAttachedFunction> referencedFunctions;
     public BAttachedFunction generatedInitializerFunc;
 
-<<<<<<< HEAD
-    public BObjectTypeSymbol(int symTag, int flags, Name name, PackageID pkgID, BType type,
-                             BSymbol owner, DiagnosticPos pos, SymbolOrigin origin) {
-=======
     public BObjectTypeSymbol(int symTag, long flags, Name name, PackageID pkgID, BType type,
                              BSymbol owner, Location pos, SymbolOrigin origin) {
->>>>>>> dfa1fba9
         super(SymbolKind.OBJECT, symTag, flags, name, pkgID, type, owner, pos, origin);
         this.referencedFunctions = new ArrayList<>();
     }
