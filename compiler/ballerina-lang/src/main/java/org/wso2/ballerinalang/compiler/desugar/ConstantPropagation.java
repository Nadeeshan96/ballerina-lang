/*
 *  Copyright (c) 2020, WSO2 Inc. (http://www.wso2.org) All Rights Reserved.
 *
 *  WSO2 Inc. licenses this file to you under the Apache License,
 *  Version 2.0 (the "License"); you may not use this file except
 *  in compliance with the License.
 *  You may obtain a copy of the License at
 *
 *    http://www.apache.org/licenses/LICENSE-2.0
 *
 *  Unless required by applicable law or agreed to in writing,
 *  software distributed under the License is distributed on an
 *  "AS IS" BASIS, WITHOUT WARRANTIES OR CONDITIONS OF ANY
 *  KIND, either express or implied.  See the License for the
 *  specific language governing permissions and limitations
 *  under the License.
 */
package org.wso2.ballerinalang.compiler.desugar;

import org.ballerinalang.compiler.CompilerPhase;
import org.ballerinalang.model.TreeBuilder;
import org.ballerinalang.model.tree.NodeKind;
import org.ballerinalang.model.tree.TopLevelNode;
import org.ballerinalang.model.tree.expressions.RecordLiteralNode;
import org.ballerinalang.model.tree.statements.VariableDefinitionNode;
import org.wso2.ballerinalang.compiler.semantics.analyzer.Types;
import org.wso2.ballerinalang.compiler.semantics.model.symbols.BConstantSymbol;
import org.wso2.ballerinalang.compiler.semantics.model.symbols.BSymbol;
import org.wso2.ballerinalang.compiler.semantics.model.symbols.SymTag;
import org.wso2.ballerinalang.compiler.semantics.model.types.BType;
import org.wso2.ballerinalang.compiler.tree.BLangAnnotation;
import org.wso2.ballerinalang.compiler.tree.BLangAnnotationAttachment;
import org.wso2.ballerinalang.compiler.tree.BLangBlockFunctionBody;
import org.wso2.ballerinalang.compiler.tree.BLangClassDefinition;
import org.wso2.ballerinalang.compiler.tree.BLangClientDeclaration;
import org.wso2.ballerinalang.compiler.tree.BLangErrorVariable;
import org.wso2.ballerinalang.compiler.tree.BLangExprFunctionBody;
import org.wso2.ballerinalang.compiler.tree.BLangExternalFunctionBody;
import org.wso2.ballerinalang.compiler.tree.BLangFunction;
import org.wso2.ballerinalang.compiler.tree.BLangNode;
import org.wso2.ballerinalang.compiler.tree.BLangNodeVisitor;
import org.wso2.ballerinalang.compiler.tree.BLangPackage;
import org.wso2.ballerinalang.compiler.tree.BLangRecordVariable;
import org.wso2.ballerinalang.compiler.tree.BLangResourceFunction;
import org.wso2.ballerinalang.compiler.tree.BLangService;
import org.wso2.ballerinalang.compiler.tree.BLangSimpleVariable;
import org.wso2.ballerinalang.compiler.tree.BLangTupleVariable;
import org.wso2.ballerinalang.compiler.tree.BLangTypeDefinition;
import org.wso2.ballerinalang.compiler.tree.BLangXMLNS;
import org.wso2.ballerinalang.compiler.tree.clauses.BLangDoClause;
import org.wso2.ballerinalang.compiler.tree.clauses.BLangFromClause;
import org.wso2.ballerinalang.compiler.tree.clauses.BLangJoinClause;
import org.wso2.ballerinalang.compiler.tree.clauses.BLangLetClause;
import org.wso2.ballerinalang.compiler.tree.clauses.BLangLimitClause;
import org.wso2.ballerinalang.compiler.tree.clauses.BLangMatchClause;
import org.wso2.ballerinalang.compiler.tree.clauses.BLangOnClause;
import org.wso2.ballerinalang.compiler.tree.clauses.BLangOnConflictClause;
import org.wso2.ballerinalang.compiler.tree.clauses.BLangOnFailClause;
import org.wso2.ballerinalang.compiler.tree.clauses.BLangOrderByClause;
import org.wso2.ballerinalang.compiler.tree.clauses.BLangOrderKey;
import org.wso2.ballerinalang.compiler.tree.clauses.BLangSelectClause;
import org.wso2.ballerinalang.compiler.tree.clauses.BLangWhereClause;
import org.wso2.ballerinalang.compiler.tree.expressions.BLangAnnotAccessExpr;
import org.wso2.ballerinalang.compiler.tree.expressions.BLangArrowFunction;
import org.wso2.ballerinalang.compiler.tree.expressions.BLangBinaryExpr;
import org.wso2.ballerinalang.compiler.tree.expressions.BLangCheckPanickedExpr;
import org.wso2.ballerinalang.compiler.tree.expressions.BLangCheckedExpr;
import org.wso2.ballerinalang.compiler.tree.expressions.BLangCommitExpr;
import org.wso2.ballerinalang.compiler.tree.expressions.BLangConstRef;
import org.wso2.ballerinalang.compiler.tree.expressions.BLangConstant;
import org.wso2.ballerinalang.compiler.tree.expressions.BLangElvisExpr;
import org.wso2.ballerinalang.compiler.tree.expressions.BLangErrorConstructorExpr;
import org.wso2.ballerinalang.compiler.tree.expressions.BLangErrorVarRef;
import org.wso2.ballerinalang.compiler.tree.expressions.BLangFieldBasedAccess;
import org.wso2.ballerinalang.compiler.tree.expressions.BLangGroupExpr;
import org.wso2.ballerinalang.compiler.tree.expressions.BLangIndexBasedAccess;
import org.wso2.ballerinalang.compiler.tree.expressions.BLangInferredTypedescDefaultNode;
import org.wso2.ballerinalang.compiler.tree.expressions.BLangInvocation;
import org.wso2.ballerinalang.compiler.tree.expressions.BLangIsLikeExpr;
import org.wso2.ballerinalang.compiler.tree.expressions.BLangLambdaFunction;
import org.wso2.ballerinalang.compiler.tree.expressions.BLangLetExpression;
import org.wso2.ballerinalang.compiler.tree.expressions.BLangListConstructorExpr;
import org.wso2.ballerinalang.compiler.tree.expressions.BLangListConstructorExpr.BLangListConstructorSpreadOpExpr;
import org.wso2.ballerinalang.compiler.tree.expressions.BLangLiteral;
import org.wso2.ballerinalang.compiler.tree.expressions.BLangNamedArgsExpression;
import org.wso2.ballerinalang.compiler.tree.expressions.BLangNumericLiteral;
import org.wso2.ballerinalang.compiler.tree.expressions.BLangObjectConstructorExpression;
import org.wso2.ballerinalang.compiler.tree.expressions.BLangQueryAction;
import org.wso2.ballerinalang.compiler.tree.expressions.BLangQueryExpr;
import org.wso2.ballerinalang.compiler.tree.expressions.BLangRawTemplateLiteral;
import org.wso2.ballerinalang.compiler.tree.expressions.BLangReAssertion;
import org.wso2.ballerinalang.compiler.tree.expressions.BLangReAtomCharOrEscape;
import org.wso2.ballerinalang.compiler.tree.expressions.BLangReAtomQuantifier;
import org.wso2.ballerinalang.compiler.tree.expressions.BLangReCapturingGroups;
import org.wso2.ballerinalang.compiler.tree.expressions.BLangReCharSet;
import org.wso2.ballerinalang.compiler.tree.expressions.BLangReCharSetRange;
import org.wso2.ballerinalang.compiler.tree.expressions.BLangReCharacterClass;
import org.wso2.ballerinalang.compiler.tree.expressions.BLangReDisjunction;
import org.wso2.ballerinalang.compiler.tree.expressions.BLangReFlagExpression;
import org.wso2.ballerinalang.compiler.tree.expressions.BLangReFlagsOnOff;
import org.wso2.ballerinalang.compiler.tree.expressions.BLangReQuantifier;
import org.wso2.ballerinalang.compiler.tree.expressions.BLangReSequence;
import org.wso2.ballerinalang.compiler.tree.expressions.BLangRecordLiteral;
import org.wso2.ballerinalang.compiler.tree.expressions.BLangRecordVarRef;
import org.wso2.ballerinalang.compiler.tree.expressions.BLangRegExpTemplateLiteral;
import org.wso2.ballerinalang.compiler.tree.expressions.BLangRestArgsExpression;
import org.wso2.ballerinalang.compiler.tree.expressions.BLangServiceConstructorExpr;
import org.wso2.ballerinalang.compiler.tree.expressions.BLangSimpleVarRef;
import org.wso2.ballerinalang.compiler.tree.expressions.BLangStatementExpression;
import org.wso2.ballerinalang.compiler.tree.expressions.BLangStringTemplateLiteral;
import org.wso2.ballerinalang.compiler.tree.expressions.BLangTableConstructorExpr;
import org.wso2.ballerinalang.compiler.tree.expressions.BLangTernaryExpr;
import org.wso2.ballerinalang.compiler.tree.expressions.BLangTransactionalExpr;
import org.wso2.ballerinalang.compiler.tree.expressions.BLangTrapExpr;
import org.wso2.ballerinalang.compiler.tree.expressions.BLangTupleVarRef;
import org.wso2.ballerinalang.compiler.tree.expressions.BLangTypeConversionExpr;
import org.wso2.ballerinalang.compiler.tree.expressions.BLangTypeInit;
import org.wso2.ballerinalang.compiler.tree.expressions.BLangTypeTestExpr;
import org.wso2.ballerinalang.compiler.tree.expressions.BLangTypedescExpr;
import org.wso2.ballerinalang.compiler.tree.expressions.BLangUnaryExpr;
import org.wso2.ballerinalang.compiler.tree.expressions.BLangWaitExpr;
import org.wso2.ballerinalang.compiler.tree.expressions.BLangWaitForAllExpr;
import org.wso2.ballerinalang.compiler.tree.expressions.BLangWorkerFlushExpr;
import org.wso2.ballerinalang.compiler.tree.expressions.BLangWorkerReceive;
import org.wso2.ballerinalang.compiler.tree.expressions.BLangWorkerSyncSendExpr;
import org.wso2.ballerinalang.compiler.tree.expressions.BLangXMLAttribute;
import org.wso2.ballerinalang.compiler.tree.expressions.BLangXMLCommentLiteral;
import org.wso2.ballerinalang.compiler.tree.expressions.BLangXMLElementAccess;
import org.wso2.ballerinalang.compiler.tree.expressions.BLangXMLElementFilter;
import org.wso2.ballerinalang.compiler.tree.expressions.BLangXMLElementLiteral;
import org.wso2.ballerinalang.compiler.tree.expressions.BLangXMLNavigationAccess;
import org.wso2.ballerinalang.compiler.tree.expressions.BLangXMLProcInsLiteral;
import org.wso2.ballerinalang.compiler.tree.expressions.BLangXMLSequenceLiteral;
import org.wso2.ballerinalang.compiler.tree.expressions.BLangXMLTextLiteral;
import org.wso2.ballerinalang.compiler.tree.matchpatterns.BLangConstPattern;
import org.wso2.ballerinalang.compiler.tree.matchpatterns.BLangErrorMatchPattern;
import org.wso2.ballerinalang.compiler.tree.matchpatterns.BLangFieldMatchPattern;
import org.wso2.ballerinalang.compiler.tree.matchpatterns.BLangListMatchPattern;
import org.wso2.ballerinalang.compiler.tree.matchpatterns.BLangMappingMatchPattern;
import org.wso2.ballerinalang.compiler.tree.matchpatterns.BLangVarBindingPatternMatchPattern;
import org.wso2.ballerinalang.compiler.tree.matchpatterns.BLangWildCardMatchPattern;
import org.wso2.ballerinalang.compiler.tree.statements.BLangAssignment;
import org.wso2.ballerinalang.compiler.tree.statements.BLangBlockStmt;
import org.wso2.ballerinalang.compiler.tree.statements.BLangBreak;
import org.wso2.ballerinalang.compiler.tree.statements.BLangClientDeclarationStatement;
import org.wso2.ballerinalang.compiler.tree.statements.BLangCompoundAssignment;
import org.wso2.ballerinalang.compiler.tree.statements.BLangContinue;
import org.wso2.ballerinalang.compiler.tree.statements.BLangDo;
import org.wso2.ballerinalang.compiler.tree.statements.BLangErrorDestructure;
import org.wso2.ballerinalang.compiler.tree.statements.BLangErrorVariableDef;
import org.wso2.ballerinalang.compiler.tree.statements.BLangExpressionStmt;
import org.wso2.ballerinalang.compiler.tree.statements.BLangFail;
import org.wso2.ballerinalang.compiler.tree.statements.BLangForeach;
import org.wso2.ballerinalang.compiler.tree.statements.BLangForkJoin;
import org.wso2.ballerinalang.compiler.tree.statements.BLangIf;
import org.wso2.ballerinalang.compiler.tree.statements.BLangLock;
import org.wso2.ballerinalang.compiler.tree.statements.BLangMatchStatement;
import org.wso2.ballerinalang.compiler.tree.statements.BLangPanic;
import org.wso2.ballerinalang.compiler.tree.statements.BLangRecordDestructure;
import org.wso2.ballerinalang.compiler.tree.statements.BLangRecordVariableDef;
import org.wso2.ballerinalang.compiler.tree.statements.BLangRetry;
import org.wso2.ballerinalang.compiler.tree.statements.BLangRetryTransaction;
import org.wso2.ballerinalang.compiler.tree.statements.BLangReturn;
import org.wso2.ballerinalang.compiler.tree.statements.BLangRollback;
import org.wso2.ballerinalang.compiler.tree.statements.BLangSimpleVariableDef;
import org.wso2.ballerinalang.compiler.tree.statements.BLangTransaction;
import org.wso2.ballerinalang.compiler.tree.statements.BLangTupleDestructure;
import org.wso2.ballerinalang.compiler.tree.statements.BLangTupleVariableDef;
import org.wso2.ballerinalang.compiler.tree.statements.BLangWhile;
import org.wso2.ballerinalang.compiler.tree.statements.BLangWorkerSend;
import org.wso2.ballerinalang.compiler.tree.statements.BLangXMLNSStatement;
import org.wso2.ballerinalang.compiler.tree.types.BLangErrorType;
import org.wso2.ballerinalang.compiler.tree.types.BLangFiniteTypeNode;
import org.wso2.ballerinalang.compiler.tree.types.BLangLetVariable;
import org.wso2.ballerinalang.compiler.tree.types.BLangObjectTypeNode;
import org.wso2.ballerinalang.compiler.tree.types.BLangRecordTypeNode;
import org.wso2.ballerinalang.compiler.tree.types.BLangValueType;
import org.wso2.ballerinalang.compiler.util.CompilerContext;
import org.wso2.ballerinalang.compiler.util.TypeTags;

import java.util.ArrayList;
import java.util.List;

/**
 * A node visitor to desugar constant after semantic analyze phase.
 *
 * @since 1.2.0
 */
public class ConstantPropagation extends BLangNodeVisitor {

    private static final CompilerContext.Key<ConstantPropagation> CONSTANT_PROPAGATION_KEY =
            new CompilerContext.Key<>();

    private BLangNode result;
    private Types types;

    public static ConstantPropagation getInstance(CompilerContext context) {
        ConstantPropagation constantPropagation = context.get(CONSTANT_PROPAGATION_KEY);
        if (constantPropagation == null) {
            constantPropagation = new ConstantPropagation(context);
        }

        return constantPropagation;
    }

    private ConstantPropagation(CompilerContext context) {
        context.put(CONSTANT_PROPAGATION_KEY, this);
        this.types = Types.getInstance(context);
    }

    public BLangPackage perform(BLangPackage pkgNode) {
        return rewrite(pkgNode);
    }

    @Override
    public void visit(BLangPackage pkgNode) {
        if (pkgNode.completedPhases.contains(CompilerPhase.CONSTANT_PROPAGATION)) {
            return;
        }

        for (TopLevelNode topLevelNode : pkgNode.topLevelNodes) {
            rewrite((BLangNode) topLevelNode);
        }

        pkgNode.completedPhases.add(CompilerPhase.CONSTANT_PROPAGATION);
        result = pkgNode;
    }

    @Override
    public void visit(BLangTypeDefinition typeDefinition) {
        if (typeDefinition.typeNode.getKind() == NodeKind.OBJECT_TYPE
                || typeDefinition.typeNode.getKind() == NodeKind.RECORD_TYPE
                || typeDefinition.typeNode.getKind() == NodeKind.ERROR_TYPE
                || typeDefinition.typeNode.getKind() == NodeKind.FINITE_TYPE_NODE) {
            typeDefinition.typeNode = rewrite(typeDefinition.typeNode);
        }

        rewrite(typeDefinition.annAttachments);
        result = typeDefinition;
    }

    @Override
    public void visit(BLangClassDefinition classDefinition) {
        rewrite(classDefinition.functions);
        rewrite(classDefinition.fields);
        classDefinition.initFunction = rewrite(classDefinition.initFunction);
        classDefinition.receiver = rewrite(classDefinition.receiver);
        rewrite(classDefinition.annAttachments);
        result = classDefinition;
    }

    @Override
    public void visit(BLangObjectConstructorExpression objectConstructorExpression) {
        result = rewrite(objectConstructorExpression.typeInit);
    }

    @Override
    public void visit(BLangSimpleVariableDef varNode) {
        varNode.var = rewrite(varNode.var);
        result = varNode;
    }

    @Override
    public void visit(BLangSimpleVariable varNode) {
        rewrite(varNode.annAttachments);
        varNode.expr = rewrite(varNode.expr);
        result = varNode;
    }

    @Override
    public void visit(BLangRecordTypeNode recordTypeNode) {
        rewrite(recordTypeNode.fields);
        result = recordTypeNode;
    }

    @Override
    public void visit(BLangAnnotationAttachment annAttachmentNode) {
        annAttachmentNode.expr = rewrite(annAttachmentNode.expr);
        result = annAttachmentNode;
    }

    @Override
    public void visit(BLangAnnotation annotationNode) {
        rewrite(annotationNode.annAttachments);
        result = annotationNode;
    }

    @Override
    public void visit(BLangResourceFunction resourceFunction) {
        visit((BLangFunction) resourceFunction);
    }

    @Override
    public void visit(BLangFunction funcNode) {
        rewrite(funcNode.requiredParams);
        funcNode.body = rewrite(funcNode.body);
        rewrite(funcNode.annAttachments);

        if (funcNode.returnTypeNode != null) {
            rewrite(funcNode.returnTypeAnnAttachments);
        }

        result = funcNode;
    }

    @Override
    public void visit(BLangLiteral literalExpr) {
        result = literalExpr;
    }

    @Override
    public void visit(BLangBlockStmt blockNode) {
        rewrite(blockNode.stmts);
        result = blockNode;
    }

    @Override
    public void visit(BLangReturn langReturn) {
        langReturn.expr = rewrite(langReturn.expr);
        result = langReturn;
    }

    @Override
    public void visit(BLangConstant constant) {
        constant.expr = rewrite(constant.expr);
        result = constant;
    }

    @Override
    public void visit(BLangErrorType errorType) {
        result = errorType;
    }

    @Override
    public void visit(BLangInvocation bLangInvocationNode) {
        bLangInvocationNode.expr = rewrite(bLangInvocationNode.expr);
        rewrite(bLangInvocationNode.requiredArgs);
        rewrite(bLangInvocationNode.restArgs);
        result = bLangInvocationNode;
    }

    @Override
    public void visit(BLangErrorConstructorExpr errorConstructorExpr) {
        rewrite(errorConstructorExpr.positionalArgs);
        rewrite(errorConstructorExpr.namedArgs);
        result = errorConstructorExpr;
    }

    @Override
    public void visit(BLangInvocation.BLangActionInvocation actionInv) {
        actionInv.expr = rewrite(actionInv.expr);
        rewrite(actionInv.requiredArgs);
        rewrite(actionInv.restArgs);
        result = actionInv;
    }

    @Override
    public void visit(BLangInvocation.BLangResourceAccessInvocation resourceActionInvocation) {
        resourceActionInvocation.expr = rewrite(resourceActionInvocation.expr);
        rewrite(resourceActionInvocation.requiredArgs);
        rewrite(resourceActionInvocation.restArgs);
        resourceActionInvocation.resourceAccessPathSegments = 
                rewrite(resourceActionInvocation.resourceAccessPathSegments);
        result = resourceActionInvocation;
    }

    @Override
    public void visit(BLangNamedArgsExpression namedArgsExpression) {
        namedArgsExpression.expr = rewrite(namedArgsExpression.expr);
        result = namedArgsExpression;
    }

    @Override
    public void visit(BLangIf ifNode) {
        ifNode.expr = rewrite(ifNode.expr);
        ifNode.body = rewrite(ifNode.body);
        ifNode.elseStmt = rewrite(ifNode.elseStmt);
        result = ifNode;
    }

    @Override
    public void visit(BLangGroupExpr bLangGroupExpr) {
        bLangGroupExpr.expression = rewrite(bLangGroupExpr.expression);
        result = bLangGroupExpr;
    }

    @Override
    public void visit(BLangTypeTestExpr typeTestExpr) {
        typeTestExpr.expr = rewrite(typeTestExpr.expr);
        result = typeTestExpr;
    }

    @Override
    public void visit(BLangPanic panic) {
        panic.expr = rewrite(panic.expr);
        result = panic;
    }

    @Override
    public void visit(BLangCheckedExpr checkedExpr) {
        checkedExpr.expr = rewrite(checkedExpr.expr);
        result = checkedExpr;
    }

    @Override
    public void visit(BLangFail failNode) {
        failNode.expr = rewrite(failNode.expr);
        result = failNode;
    }

    @Override
    public void visit(BLangTypeInit bLangTypeInit) {
        rewrite(bLangTypeInit.argsExpr);
        bLangTypeInit.initInvocation = rewrite(bLangTypeInit.initInvocation);
        result = bLangTypeInit;
    }

    @Override
    public void visit(BLangObjectTypeNode objectTypeNode) {
        rewrite(objectTypeNode.functions);
        rewrite(objectTypeNode.fields);
        result = objectTypeNode;
    }

    @Override
    public void visit(BLangAssignment assignNode) {
        assignNode.varRef = rewrite(assignNode.varRef);
        assignNode.expr = rewrite(assignNode.expr);
        result = assignNode;
    }

    @Override
    public void visit(BLangRecordLiteral bLangRecordLiteral) {
        List<RecordLiteralNode.RecordField> fields =  bLangRecordLiteral.fields;
        List<RecordLiteralNode.RecordField> updatedFields = new ArrayList<>(fields.size());

        for (RecordLiteralNode.RecordField field : fields) {
            BLangRecordLiteral.RecordField updatedField;
            if (field.isKeyValueField()) {
                BLangRecordLiteral.BLangRecordKeyValueField keyValueField =
                        (BLangRecordLiteral.BLangRecordKeyValueField) field;
                keyValueField.valueExpr = rewrite(keyValueField.valueExpr);
                updatedField = keyValueField;
            } else {
               // TODO: Constants on mapping constructors are not desugared #issue-21127
               updatedField = field;
            }
            updatedFields.add(updatedField);
        }

        bLangRecordLiteral.fields = updatedFields;
        result = bLangRecordLiteral;
    }

    @Override
    public void visit(BLangExpressionStmt stmt) {
        stmt.expr = rewrite(stmt.expr);
        result = stmt;
    }

    @Override
    public void visit(BLangLock lock) {
        lock.body = rewrite(lock.body);
        lock.onFailClause = rewrite(lock.onFailClause);
        result = lock;
    }

    @Override
    public void visit(BLangWhile whileNode) {
        whileNode.expr = rewrite(whileNode.expr);
        whileNode.body = rewrite(whileNode.body);
        whileNode.onFailClause = rewrite(whileNode.onFailClause);
        result = whileNode;
    }

    @Override
    public void visit(BLangBinaryExpr binaryExpr) {
        binaryExpr.rhsExpr = rewrite(binaryExpr.rhsExpr);
        binaryExpr.lhsExpr = rewrite(binaryExpr.lhsExpr);
        result = binaryExpr;
    }

    @Override
    public void visit(BLangService serviceNode) {
        rewrite(serviceNode.annAttachments);

        rewrite(serviceNode.attachedExprs);
        result = serviceNode;
    }

    @Override
    public void visit(BLangLock.BLangLockStmt lockStmtNode) {
        result = lockStmtNode;
    }

    @Override
    public void visit(BLangCompoundAssignment compoundAssignNode) {
        compoundAssignNode.varRef = rewrite(compoundAssignNode.varRef);
        compoundAssignNode.modifiedExpr = rewrite(compoundAssignNode.modifiedExpr);
        compoundAssignNode.expr = rewrite(compoundAssignNode.expr);
        result = compoundAssignNode;
    }

    @Override
    public void visit(BLangMatchStatement matchStatement) {
        matchStatement.expr = rewrite(matchStatement.expr);
        rewrite(matchStatement.matchClauses);
        matchStatement.onFailClause = rewrite(matchStatement.onFailClause);
        result = matchStatement;
    }

    @Override
    public void visit(BLangMatchClause matchClause) {
        rewrite(matchClause.matchPatterns);
        matchClause.blockStmt = rewrite(matchClause.blockStmt);
        result = matchClause;
    }

    @Override
    public void visit(BLangConstPattern constMatchPattern) {
        constMatchPattern.expr = rewrite(constMatchPattern.expr);
        result = constMatchPattern;
    }

    @Override
    public void visit(BLangWildCardMatchPattern wildCardMatchPattern) {
        result = wildCardMatchPattern;
    }

    @Override
    public void visit(BLangVarBindingPatternMatchPattern varBindingPattern) {
        result = varBindingPattern;
    }

    @Override
    public void visit(BLangErrorMatchPattern errorMatchPattern) {
        result = errorMatchPattern;
    }

    @Override
    public void visit(BLangListMatchPattern listMatchPattern) {
        result = listMatchPattern;
    }

    @Override
    public void visit(BLangMappingMatchPattern mappingMatchPattern) {
        result = mappingMatchPattern;
    }

    @Override
    public void visit(BLangFieldMatchPattern fieldMatchPattern) {
        result = fieldMatchPattern;
    }

    @Override
    public void visit(BLangForeach foreach) {
        foreach.collection = rewrite(foreach.collection);
        foreach.body = rewrite(foreach.body);
        foreach.onFailClause = rewrite(foreach.onFailClause);
        result = foreach;
    }

    @Override
    public void visit(BLangDo doNode) {
        doNode.body = rewrite(doNode.body);
        doNode.onFailClause = rewrite(doNode.onFailClause);
        result = doNode;
    }

    @Override
    public void visit(BLangTransaction transactionNode) {
        transactionNode.transactionBody = rewrite(transactionNode.transactionBody);
        transactionNode.onFailClause = rewrite(transactionNode.onFailClause);
        result = transactionNode;
    }

    @Override
    public void visit(BLangRollback rollbackNode) {
        rollbackNode.expr = rewrite(rollbackNode.expr);
        result = rollbackNode;
    }

    @Override
    public void visit(BLangTupleDestructure stmt) {
        stmt.varRef = rewrite(stmt.varRef);
        stmt.expr = rewrite(stmt.expr);
        result = stmt;
    }

    @Override
    public void visit(BLangRecordDestructure stmt) {
        stmt.varRef = rewrite(stmt.varRef);
        stmt.expr = rewrite(stmt.expr);
        result = stmt;
    }

    @Override
    public void visit(BLangErrorDestructure stmt) {
        stmt.varRef = rewrite(stmt.varRef);
        stmt.expr = rewrite(stmt.expr);
        result = stmt;
    }

    @Override
    public void visit(BLangWorkerSend workerSendNode) {
        workerSendNode.expr = rewrite(workerSendNode.expr);
        result = workerSendNode;
    }

    @Override
    public void visit(BLangWorkerReceive workerReceiveNode) {
        result = workerReceiveNode;
    }

    @Override
    public void visit(BLangNumericLiteral literalExpr) {
        result = literalExpr;
    }

    @Override
    public void visit(BLangConstRef constRef) {
        result = constRef;
    }

    @Override
    public void visit(BLangTupleVarRef varRefExpr) {
        rewrite(varRefExpr.expressions);
        result = varRefExpr;
    }

    @Override
    public void visit(BLangRecordVarRef varRefExpr) {
        result = varRefExpr;
    }

    @Override
    public void visit(BLangErrorVarRef varRefExpr) {
        result = varRefExpr;
    }

    @Override
    public void visit(BLangFieldBasedAccess fieldAccessExpr) {
        fieldAccessExpr.expr = rewrite(fieldAccessExpr.expr);
        result = fieldAccessExpr;
    }

    @Override
    public void visit(BLangFieldBasedAccess.BLangNSPrefixedFieldBasedAccess nsPrefixedFieldBasedAccess) {
        nsPrefixedFieldBasedAccess.expr = rewrite(nsPrefixedFieldBasedAccess.expr);
        result = nsPrefixedFieldBasedAccess;
    }

    @Override
    public void visit(BLangIndexBasedAccess indexAccessExpr) {
        indexAccessExpr.expr = rewrite(indexAccessExpr.expr);
        indexAccessExpr.indexExpr = rewrite(indexAccessExpr.indexExpr);
        result = indexAccessExpr;
    }

    @Override
    public void visit(BLangTernaryExpr ternaryExpr) {
        ternaryExpr.expr = rewrite(ternaryExpr.expr);
        ternaryExpr.thenExpr = rewrite(ternaryExpr.thenExpr);
        ternaryExpr.elseExpr = rewrite(ternaryExpr.elseExpr);
        result = ternaryExpr;
    }

    @Override
    public void visit(BLangWaitExpr awaitExpr) {
        rewrite(awaitExpr.exprList);
        result = awaitExpr;
    }

    @Override
    public void visit(BLangTrapExpr trapExpr) {
        trapExpr.expr = rewrite(trapExpr.expr);
        result = trapExpr;
    }

    @Override
    public void visit(BLangElvisExpr elvisExpr) {
        elvisExpr.lhsExpr = rewrite(elvisExpr.lhsExpr);
        elvisExpr.rhsExpr = rewrite(elvisExpr.rhsExpr);
        result = elvisExpr;
    }

    @Override
    public void visit(BLangListConstructorExpr listConstructorExpr) {
        rewrite(listConstructorExpr.exprs);
        result = listConstructorExpr;
    }

    @Override
    public void visit(BLangListConstructorSpreadOpExpr listConstructorSpreadOpExpr) {
        rewrite(listConstructorSpreadOpExpr.expr);
        result = listConstructorSpreadOpExpr;
    }

    @Override
    public void visit(BLangTableConstructorExpr tableConstructorExpr) {
        rewrite(tableConstructorExpr.recordLiteralList);
        result = tableConstructorExpr;
    }

    @Override
    public void visit(BLangUnaryExpr unaryExpr) {
        unaryExpr.expr = rewrite(unaryExpr.expr);
        result = unaryExpr;
    }

    @Override
    public void visit(BLangTypeConversionExpr conversionExpr) {
        rewrite(conversionExpr.annAttachments);
        conversionExpr.expr = rewrite(conversionExpr.expr);
        result = conversionExpr;
    }

    @Override
    public void visit(BLangStringTemplateLiteral stringTemplateLiteral) {
        rewrite(stringTemplateLiteral.exprs);
        result = stringTemplateLiteral;
    }

    @Override
    public void visit(BLangRawTemplateLiteral rawTemplateLiteral) {
        rewrite(rawTemplateLiteral.strings);
        rewrite(rawTemplateLiteral.insertions);
        result = rawTemplateLiteral;
    }

    @Override
    public void visit(BLangLambdaFunction bLangLambdaFunction) {
        bLangLambdaFunction.function = rewrite(bLangLambdaFunction.function);
        result = bLangLambdaFunction;
    }

    @Override
    public void visit(BLangArrowFunction bLangArrowFunction) {
        bLangArrowFunction.body = rewrite(bLangArrowFunction.body);
        result = bLangArrowFunction;
    }

    @Override
    public void visit(BLangRestArgsExpression bLangVarArgsExpression) {
        bLangVarArgsExpression.expr = rewrite(bLangVarArgsExpression.expr);
        result = bLangVarArgsExpression;
    }

    @Override
    public void visit(BLangServiceConstructorExpr serviceConstructorExpr) {
        serviceConstructorExpr.serviceNode = rewrite(serviceConstructorExpr.serviceNode);
        result = serviceConstructorExpr;
    }

    @Override
    public void visit(BLangIsLikeExpr typeTestExpr) {
        typeTestExpr.expr = rewrite(typeTestExpr.expr);
        result = typeTestExpr;
    }

    @Override
    public void visit(BLangStatementExpression bLangStatementExpression) {
        bLangStatementExpression.expr = rewrite(bLangStatementExpression.expr);
        result = bLangStatementExpression;
    }

    @Override
    public void visit(BLangCheckPanickedExpr checkPanickedExpr) {
        checkPanickedExpr.expr = rewrite(checkPanickedExpr.expr);
        result = checkPanickedExpr;
    }

    @Override
    public void visit(BLangFiniteTypeNode finiteTypeNode) {
        result = finiteTypeNode;
    }

    @Override
    public void visit(BLangBreak breakNode) {
        result = breakNode;
    }

    @Override
    public void visit(BLangContinue continueNode) {
        result = continueNode;
    }

    @Override
    public void visit(BLangTupleVariableDef tupleVariableDef) {
        tupleVariableDef.var = rewrite(tupleVariableDef.var);
        result = tupleVariableDef;
    }

    @Override
    public void visit(BLangTupleVariable bLangTupleVariable) {
        bLangTupleVariable.expr = rewrite(bLangTupleVariable.expr);
        result = bLangTupleVariable;
    }

    @Override
    public void visit(BLangRecordVariable bLangRecordVariable) {
        bLangRecordVariable.expr = rewrite(bLangRecordVariable.expr);
        result = bLangRecordVariable;
    }

    @Override
    public void visit(BLangErrorVariable bLangErrorVariable) {
        bLangErrorVariable.expr = rewrite(bLangErrorVariable.expr);
        result = bLangErrorVariable;
    }

    @Override
    public void visit(BLangTypedescExpr accessExpr) {
        result = accessExpr;
    }

    @Override
    public void visit(BLangAnnotAccessExpr annotAccessExpr) {
        annotAccessExpr.expr = rewrite(annotAccessExpr.expr);
        result = annotAccessExpr;
    }

    @Override
    public void visit(BLangXMLElementLiteral xmlElementLiteral) {
        result = xmlElementLiteral;
    }

    @Override
    public void visit(BLangXMLSequenceLiteral xmlSequenceLiteral) {
        rewrite(xmlSequenceLiteral.xmlItems);
        result = xmlSequenceLiteral;
    }

    @Override
    public void visit(BLangXMLTextLiteral xmlTextLiteral) {
        rewrite(xmlTextLiteral.textFragments);
        result = xmlTextLiteral;
    }

    @Override
    public void visit(BLangWaitForAllExpr waitForAllExpr) {
        result = waitForAllExpr;
    }

    @Override
    public void visit(BLangXMLElementFilter xmlElementFilter) {
        result = xmlElementFilter;
    }

    @Override
    public void visit(BLangXMLElementAccess xmlElementAccess) {
        result = xmlElementAccess;
    }

    @Override
    public void visit(BLangXMLNavigationAccess xmlNavigation) {
        xmlNavigation.childIndex = rewrite(xmlNavigation.childIndex);
        result = xmlNavigation;
    }

    @Override
    public void visit(BLangXMLNS xmlnsNode) {
        result = xmlnsNode;
    }

    @Override
    public void visit(BLangXMLNSStatement xmlnsStmtNode) {
        result = xmlnsStmtNode;
    }

    @Override
    public void visit(BLangXMLAttribute xmlAttribute) {
        result = xmlAttribute;
    }

    @Override
    public void visit(BLangXMLCommentLiteral xmlCommentLiteral) {
        rewrite(xmlCommentLiteral.textFragments);
        result = xmlCommentLiteral;
    }

    @Override
    public void visit(BLangWorkerFlushExpr workerFlushExpr) {
        result = workerFlushExpr;
    }

    @Override
    public void visit(BLangTransactionalExpr transactionalExpr) {
        result = transactionalExpr;
    }

    @Override
    public void visit(BLangCommitExpr commitExpr) {
        result = commitExpr;
    }

    @Override
    public void visit(BLangRecordVariableDef bLangRecordVariableDef) {
        result = bLangRecordVariableDef;
    }

    @Override
    public void visit(BLangForkJoin forkJoin) {
        result = forkJoin;
    }

    @Override
    public void visit(BLangWorkerSyncSendExpr syncSendExpr) {
        result = syncSendExpr;
    }

    @Override
    public void visit(BLangRetry retryNode) {
        retryNode.retryBody = rewrite(retryNode.retryBody);
        retryNode.onFailClause = rewrite(retryNode.onFailClause);
        result = retryNode;
    }

    @Override
    public void visit(BLangRetryTransaction retryTransaction) {
        result = retryTransaction;
    }

    @Override
    public void visit(BLangXMLProcInsLiteral xmlProcInsLiteral) {
        result = xmlProcInsLiteral;
    }

    @Override
    public void visit(BLangValueType valueType) {
        result = valueType;
    }

    @Override
    public void visit(BLangErrorVariableDef bLangErrorVariableDef) {
        result = bLangErrorVariableDef;
    }

    @Override
    public void visit(BLangQueryExpr queryExpr) {
        List<BLangNode> clauses = queryExpr.getQueryClauses();
        for (int i = 0; i < clauses.size(); i++) {
            BLangNode clause = clauses.get(i);
            clauses.set(i, rewrite(clause));
        }
        result = queryExpr;
    }

    @Override
    public void visit(BLangFromClause fromClause) {
        fromClause.collection = rewrite(fromClause.collection);
        result = fromClause;
    }

    @Override
    public void visit(BLangJoinClause joinClause) {
        joinClause.collection = rewrite(joinClause.collection);
        if (joinClause.onClause != null) {
            joinClause.onClause = rewrite(joinClause.onClause);
        }
        result = joinClause;
    }

    @Override
    public void visit(BLangLetClause letClause) {
        for (BLangLetVariable letVariable : letClause.letVarDeclarations) {
            letVariable.definitionNode = (VariableDefinitionNode) rewrite((BLangNode) letVariable.definitionNode);
        }
        result = letClause;
    }

    @Override
    public void visit(BLangSelectClause selectClause) {
        selectClause.expression = rewrite(selectClause.expression);
        result = selectClause;
    }

    @Override
    public void visit(BLangWhereClause whereClause) {
        whereClause.expression = rewrite(whereClause.expression);
        result = whereClause;
    }

    @Override
    public void visit(BLangOnConflictClause onConflictClause) {
        onConflictClause.expression = rewrite(onConflictClause.expression);
        result = onConflictClause;
    }

    @Override
    public void visit(BLangLimitClause limitClause) {
        limitClause.expression = rewrite(limitClause.expression);
        result = limitClause;
    }

    @Override
    public void visit(BLangOnClause onClause) {
        onClause.lhsExpr = rewrite(onClause.lhsExpr);
        onClause.rhsExpr = rewrite(onClause.rhsExpr);
        result = onClause;
    }

    @Override
    public void visit(BLangOrderKey orderKeyClause) {
        orderKeyClause.expression = rewrite(orderKeyClause.expression);
        result = orderKeyClause;
    }

    @Override
    public void visit(BLangOrderByClause orderByClause) {
        orderByClause.orderByKeyList.forEach(value -> rewrite((BLangNode) value));
        result = orderByClause;
    }

    @Override
    public void visit(BLangQueryAction queryAction) {
        List<BLangNode> clauses = queryAction.getQueryClauses();
        for (int i = 0; i < clauses.size(); i++) {
            BLangNode clause = clauses.get(i);
            clauses.set(i, rewrite(clause));
        }
        result = queryAction;
    }

    @Override
    public void visit(BLangDoClause doClause) {
        doClause.body = rewrite(doClause.body);
        result = doClause;
    }

    @Override
    public void visit(BLangOnFailClause onFailClause) {
        onFailClause.body = rewrite(onFailClause.body);
        result = onFailClause;
    }

    @Override
    public void visit(BLangExternalFunctionBody externFuncBody) {
        rewrite(externFuncBody.annAttachments);
        result = externFuncBody;
    }

    @Override
    public void visit(BLangBlockFunctionBody blockFuncBody) {
        rewrite(blockFuncBody.stmts);
        result = blockFuncBody;
    }

    @Override
    public void visit(BLangExprFunctionBody exprFuncBody) {
        exprFuncBody.expr = rewrite(exprFuncBody.expr);
        result = exprFuncBody;
    }

    @Override
    public void visit(BLangLetExpression letExpr) {
        letExpr.expr = rewrite(letExpr.expr);
        for (BLangLetVariable var : letExpr.letVarDeclarations) {
            var.definitionNode = (VariableDefinitionNode) rewrite((BLangNode) var.definitionNode);
        }
        result = letExpr;
    }

    @Override
    public void visit(BLangInferredTypedescDefaultNode inferTypedescExpr) {
        result = inferTypedescExpr;
    }

    @Override
    public void visit(BLangSimpleVarRef varRefExpr) {

        if (varRefExpr.symbol == null) {
            result = varRefExpr;
            return;
        }

        BSymbol ownerSymbol = varRefExpr.symbol.owner;

        if (((ownerSymbol.tag & SymTag.PACKAGE) == SymTag.PACKAGE ||
                (ownerSymbol.tag & SymTag.SERVICE) == SymTag.SERVICE) &&
                (varRefExpr.symbol.tag & SymTag.CONSTANT) == SymTag.CONSTANT) {
            BConstantSymbol constSymbol = (BConstantSymbol) varRefExpr.symbol;

            // If the var ref is a const-ref of value type, then replace the ref
            // from a simple literal
            BType literalType = Types.getReferredType(constSymbol.literalType);
            if (literalType.tag <= TypeTags.BOOLEAN || literalType.tag == TypeTags.NIL) {
                BLangConstRef constRef = ASTBuilderUtil.createBLangConstRef(varRefExpr.pos, literalType,
                                                                            constSymbol.value.value);
                constRef.variableName = varRefExpr.variableName;
                constRef.symbol = constSymbol;
                constRef.pkgAlias = varRefExpr.pkgAlias;
                if (varRefExpr.impConversionExpr != null) {
                    BLangTypeConversionExpr implConversionExpr = (BLangTypeConversionExpr)
                            TreeBuilder.createTypeConversionNode();
                    implConversionExpr.expr = constRef;
                    implConversionExpr.pos = varRefExpr.impConversionExpr.pos;
                    implConversionExpr.setBType(varRefExpr.impConversionExpr.getBType());
                    implConversionExpr.targetType = varRefExpr.impConversionExpr.targetType;
                    constRef.impConversionExpr = implConversionExpr;
                } else {
                    types.setImplicitCastExpr(constRef, constRef.getBType(), varRefExpr.getBType());
                }
                result = constRef;
                return;
            }
        }
        result = varRefExpr;
    }

    @Override
<<<<<<< HEAD
    public void visit(BLangClientDeclaration clientDeclaration) {
        result = clientDeclaration;
    }

    @Override
    public void visit(BLangClientDeclarationStatement clientDeclarationStatement) {
        result = clientDeclarationStatement;
=======
    public void visit(BLangRegExpTemplateLiteral regExpTemplateLiteral) {
        rewrite(regExpTemplateLiteral.reDisjunction);
        result = regExpTemplateLiteral;
    }

    @Override
    public void visit(BLangReSequence reSequence) {
        rewrite(reSequence.termList);
        result = reSequence;
    }

    @Override
    public void visit(BLangReAtomQuantifier reAtomQuantifier) {
        rewrite(reAtomQuantifier.atom);
        rewrite(reAtomQuantifier.quantifier);
        result = reAtomQuantifier;
    }

    @Override
    public void visit(BLangReAtomCharOrEscape reAtomCharOrEscape) {
        rewrite(reAtomCharOrEscape.charOrEscape);
        result = reAtomCharOrEscape;
    }

    @Override
    public void visit(BLangReQuantifier reQuantifier) {
        rewrite(reQuantifier.quantifier);
        rewrite(reQuantifier.nonGreedyChar);
        result = reQuantifier;
    }

    @Override
    public void visit(BLangReCharacterClass reCharacterClass) {
        rewrite(reCharacterClass.characterClassStart);
        rewrite(reCharacterClass.negation);
        rewrite(reCharacterClass.charSet);
        rewrite(reCharacterClass.characterClassEnd);
        result = reCharacterClass;
    }

    @Override
    public void visit(BLangReCharSet reCharSet) {
        rewrite(reCharSet.charSetAtoms);
        result = reCharSet;
    }

    @Override
    public void visit(BLangReCharSetRange reCharSetRange) {
        rewrite(reCharSetRange.lhsCharSetAtom);
        rewrite(reCharSetRange.dash);
        rewrite(reCharSetRange.rhsCharSetAtom);
        result = reCharSetRange;
    }

    @Override
    public void visit(BLangReAssertion reAssertion) {
        rewrite(reAssertion.assertion);
        result = reAssertion;
    }

    @Override
    public void visit(BLangReCapturingGroups reCapturingGroups) {
        rewrite(reCapturingGroups.openParen);
        rewrite(reCapturingGroups.flagExpr);
        rewrite(reCapturingGroups.disjunction);
        rewrite(reCapturingGroups.closeParen);
        result = reCapturingGroups;
    }

    @Override
    public void visit(BLangReDisjunction reDisjunction) {
        rewrite(reDisjunction.sequenceList);
        result = reDisjunction;
    }

    @Override
    public void visit(BLangReFlagsOnOff reFlagsOnOff) {
        rewrite(reFlagsOnOff.flags);
        result = reFlagsOnOff;
    }

    @Override
    public void visit(BLangReFlagExpression reFlagExpression) {
        rewrite(reFlagExpression.questionMark);
        rewrite(reFlagExpression.flagsOnOff);
        rewrite(reFlagExpression.colon);
        result = reFlagExpression;
>>>>>>> 91233993
    }

    @SuppressWarnings("unchecked")
    <E extends BLangNode> E rewrite(E node) {
        if (node == null) {
            return null;
        }

        if (node.constantPropagated) {
            return node;
        }

        node.accept(this);
        BLangNode resultNode = this.result;
        this.result = null;
        resultNode.constantPropagated = true;

        return (E) resultNode;
    }

    private <E extends BLangNode> void rewrite(List<E> nodeList) {
        for (int i = 0; i < nodeList.size(); i++) {
            nodeList.set(i, rewrite(nodeList.get(i)));
        }
    }

}<|MERGE_RESOLUTION|>--- conflicted
+++ resolved
@@ -1109,7 +1109,6 @@
     }
 
     @Override
-<<<<<<< HEAD
     public void visit(BLangClientDeclaration clientDeclaration) {
         result = clientDeclaration;
     }
@@ -1117,7 +1116,9 @@
     @Override
     public void visit(BLangClientDeclarationStatement clientDeclarationStatement) {
         result = clientDeclarationStatement;
-=======
+    }
+
+    @Override
     public void visit(BLangRegExpTemplateLiteral regExpTemplateLiteral) {
         rewrite(regExpTemplateLiteral.reDisjunction);
         result = regExpTemplateLiteral;
@@ -1205,7 +1206,6 @@
         rewrite(reFlagExpression.flagsOnOff);
         rewrite(reFlagExpression.colon);
         result = reFlagExpression;
->>>>>>> 91233993
     }
 
     @SuppressWarnings("unchecked")
