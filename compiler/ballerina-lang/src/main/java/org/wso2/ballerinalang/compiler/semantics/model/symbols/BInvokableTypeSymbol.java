--- conflicted
+++ resolved
@@ -40,14 +40,8 @@
     public List<BVarSymbol> params;
     public BVarSymbol restParam;
     public BType returnType;
-<<<<<<< HEAD
     public List<BAnnotationAttachmentSymbol> returnTypeAnnots;
-    public Map<String, BType> paramDefaultValTypes;
-
-=======
-    public List<BLangAnnotationAttachment> returnTypeAnnots;
     public Map<String, BInvokableSymbol> defaultValues;
->>>>>>> b38919fc
     public BInvokableTypeSymbol(int symTag, long flags, PackageID pkgID, BType type, BSymbol owner,
                                 Location location,
                                 SymbolOrigin origin) {
