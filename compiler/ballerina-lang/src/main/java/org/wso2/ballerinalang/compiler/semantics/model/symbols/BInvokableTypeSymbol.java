--- conflicted
+++ resolved
@@ -42,16 +42,10 @@
     public BType returnType;
     public Map<String, BType> paramDefaultValTypes;
 
-<<<<<<< HEAD
-    public BInvokableTypeSymbol(int symTag, int flags, PackageID pkgID, BType type, BSymbol owner, DiagnosticPos pos,
-                                SymbolOrigin origin) {
-        super(symTag, flags, Names.EMPTY, pkgID, type, owner, pos, origin);
-=======
     public BInvokableTypeSymbol(int symTag, long flags, PackageID pkgID, BType type, BSymbol owner,
                                 Location location,
                                 SymbolOrigin origin) {
         super(symTag, flags, Names.EMPTY, pkgID, type, owner, location, origin);
->>>>>>> dfa1fba9
         this.params = new ArrayList<>();
         this.paramDefaultValTypes = new HashMap<>();
     }
