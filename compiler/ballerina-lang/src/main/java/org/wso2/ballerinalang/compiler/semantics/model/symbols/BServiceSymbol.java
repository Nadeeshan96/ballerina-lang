/*
 *  Copyright (c) 2018, WSO2 Inc. (http://www.wso2.org) All Rights Reserved.
 *
 *  WSO2 Inc. licenses this file to you under the Apache License,
 *  Version 2.0 (the "License"); you may not use this file except
 *  in compliance with the License.
 *  You may obtain a copy of the License at
 *
 *  http://www.apache.org/licenses/LICENSE-2.0
 *
 *  Unless required by applicable law or agreed to in writing, software
 *  distributed under the License is distributed on an "AS IS" BASIS,
 *  WITHOUT WARRANTIES OR CONDITIONS OF ANY KIND, either express or implied.
 *  See the License for the specific language governing permissions and
 *  limitations under the License.
 */
package org.wso2.ballerinalang.compiler.semantics.model.symbols;

import io.ballerina.tools.diagnostics.Location;
import org.ballerinalang.model.elements.PackageID;
import org.ballerinalang.model.symbols.SymbolOrigin;
import org.wso2.ballerinalang.compiler.semantics.model.types.BType;
import org.wso2.ballerinalang.compiler.util.Name;

/**
 * {@link BServiceSymbol} represents a service symbol in a scope.
 *
 * @since 0.985.0
 */
public class BServiceSymbol extends BVarSymbol {

<<<<<<< HEAD
    public BServiceSymbol(int flags, Name name, PackageID pkgID, BType type, BSymbol owner, DiagnosticPos pos,
=======
    public BServiceSymbol(long flags, Name name, PackageID pkgID, BType type, BSymbol owner, Location pos,
>>>>>>> dfa1fba9
                          SymbolOrigin origin) {
        super(flags, name, pkgID, type, owner, pos, origin);
        this.tag = SymTag.SERVICE;
    }
}<|MERGE_RESOLUTION|>--- conflicted
+++ resolved
@@ -29,11 +29,7 @@
  */
 public class BServiceSymbol extends BVarSymbol {
 
-<<<<<<< HEAD
-    public BServiceSymbol(int flags, Name name, PackageID pkgID, BType type, BSymbol owner, DiagnosticPos pos,
-=======
     public BServiceSymbol(long flags, Name name, PackageID pkgID, BType type, BSymbol owner, Location pos,
->>>>>>> dfa1fba9
                           SymbolOrigin origin) {
         super(flags, name, pkgID, type, owner, pos, origin);
         this.tag = SymTag.SERVICE;
