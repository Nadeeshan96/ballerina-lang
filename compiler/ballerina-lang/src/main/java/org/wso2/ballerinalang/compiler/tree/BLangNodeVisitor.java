--- conflicted
+++ resolved
@@ -301,17 +301,16 @@
         throw  new AssertionError();
     }
 
-<<<<<<< HEAD
+    public void visit(BLangFunctionClause functionClause) {
+        throw new AssertionError();
+    }
+
     public void visit(BLangSetAssignment setAssignmentClause) {
         throw  new AssertionError();
     }
 
     public void visit(BLangStreamAction streamAction) {
         throw  new AssertionError();
-=======
-    public void visit(BLangFunctionClause functionClause) {
-        throw new AssertionError();
->>>>>>> 10a74eaa
     }
 
     // Expressions
