--- conflicted
+++ resolved
@@ -127,11 +127,8 @@
 import org.wso2.ballerinalang.compiler.tree.expressions.BLangXMLSequenceLiteral;
 import org.wso2.ballerinalang.compiler.tree.expressions.BLangXMLTextLiteral;
 import org.wso2.ballerinalang.compiler.tree.matchpatterns.BLangConstPattern;
-<<<<<<< HEAD
-=======
 import org.wso2.ballerinalang.compiler.tree.matchpatterns.BLangListMatchPattern;
 import org.wso2.ballerinalang.compiler.tree.matchpatterns.BLangRestMatchPattern;
->>>>>>> dfa1fba9
 import org.wso2.ballerinalang.compiler.tree.matchpatterns.BLangVarBindingPatternMatchPattern;
 import org.wso2.ballerinalang.compiler.tree.matchpatterns.BLangWildCardMatchPattern;
 import org.wso2.ballerinalang.compiler.tree.statements.BLangAssignment;
@@ -370,8 +367,6 @@
         throw new AssertionError();
     }
 
-<<<<<<< HEAD
-=======
     public void visit(BLangListMatchPattern listMatchPattern) {
         throw new AssertionError();
     }
@@ -380,7 +375,6 @@
         throw new AssertionError();
     }
 
->>>>>>> dfa1fba9
     public void visit(BLangCaptureBindingPattern captureBindingPattern) {
         throw new AssertionError();
     }
