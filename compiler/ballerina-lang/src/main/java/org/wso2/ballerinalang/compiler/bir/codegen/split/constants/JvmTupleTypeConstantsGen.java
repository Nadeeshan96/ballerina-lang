--- conflicted
+++ resolved
@@ -50,7 +50,6 @@
 import static org.objectweb.asm.Opcodes.INVOKESTATIC;
 import static org.objectweb.asm.Opcodes.RETURN;
 import static org.objectweb.asm.Opcodes.V1_8;
-import static org.wso2.ballerinalang.compiler.bir.codegen.JvmConstants.BTUPLE_TYPE_CONSTANT_CLASS_NAME;
 import static org.wso2.ballerinalang.compiler.bir.codegen.JvmConstants.B_TUPLE_TYPE_INIT_METHOD_PREFIX;
 import static org.wso2.ballerinalang.compiler.bir.codegen.JvmConstants.JVM_INIT_METHOD;
 import static org.wso2.ballerinalang.compiler.bir.codegen.JvmConstants.OBJECT;
@@ -74,12 +73,8 @@
     private final Map<BTupleType, String> tupleTypeVarMap;
 
     public JvmTupleTypeConstantsGen(PackageID packageID) {
-        tupleVarConstantsClass = JvmCodeGenUtil.getModuleLevelClassName(
-<<<<<<< HEAD
-                packageID, BTUPLE_TYPE_CONSTANT_CLASS_NAME);
-=======
-                packageID, JvmConstants.TUPLE_TYPE_CONSTANT_CLASS_NAME);
->>>>>>> 16184ab6
+        tupleVarConstantsClass = JvmCodeGenUtil.getModuleLevelClassName(packageID,
+                JvmConstants.TUPLE_TYPE_CONSTANT_CLASS_NAME);
         generateTupleTypeConstantsClassInit();
         visitTupleTypeInitMethod();
         funcNames = new ArrayList<>();
