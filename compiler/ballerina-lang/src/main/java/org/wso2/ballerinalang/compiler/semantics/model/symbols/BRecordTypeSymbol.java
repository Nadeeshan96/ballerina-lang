--- conflicted
+++ resolved
@@ -33,12 +33,8 @@
  */
 public class BRecordTypeSymbol extends BStructureTypeSymbol {
 
-<<<<<<< HEAD
     public Map<String, BInvokableSymbol> defaultValues;
-    public BRecordTypeSymbol(int symTag, long flags, Name name, PackageID pkgID, BType type, BSymbol owner,
-=======
     public BRecordTypeSymbol(long symTag, long flags, Name name, PackageID pkgID, BType type, BSymbol owner,
->>>>>>> 88e1b3b4
                              Location pos, SymbolOrigin origin) {
         super(SymbolKind.RECORD, symTag, flags, name, pkgID, type, owner, pos, origin);
         this.defaultValues = new HashMap<>();
