--- conflicted
+++ resolved
@@ -571,13 +571,9 @@
 
     BLangConstantValue constructBLangConstantValueWithExactType(BLangExpression expression,
                                                                 BConstantSymbol constantSymbol, SymbolEnv env,
-<<<<<<< HEAD
                                                                 Stack<String> anonTypeNameSuffixes,
                                                                 boolean isSourceOnlyAnon) {
-=======
-                                                                Stack<String> anonTypeNameSuffixes) {
         this.currentConstSymbol = constantSymbol;
->>>>>>> 4e224cd5
         BLangConstantValue value = constructBLangConstantValue(expression);
         constantSymbol.value = value;
 
