--- conflicted
+++ resolved
@@ -54,11 +54,8 @@
 
 import java.math.BigDecimal;
 import java.math.MathContext;
-<<<<<<< HEAD
+import java.util.ArrayList;
 import java.util.EnumSet;
-=======
-import java.util.ArrayList;
->>>>>>> 3e57ff9c
 import java.util.HashMap;
 import java.util.HashSet;
 import java.util.List;
@@ -109,12 +106,9 @@
         this.currentConstSymbol = constant.symbol;
         this.resolvingConstants.add(this.currentConstSymbol);
         this.currentConstSymbol.value = visitExpr(constant.expr);
-<<<<<<< HEAD
+        this.resolvingConstants.remove(this.currentConstSymbol);
         updateSymbolType(constant);
         checkUniqueness(constant);
-=======
-        this.resolvingConstants.remove(this.currentConstSymbol);
->>>>>>> 3e57ff9c
         unresolvedConstants.remove(this.currentConstSymbol);
         this.currentConstSymbol = tempCurrentConstSymbol;
     }
