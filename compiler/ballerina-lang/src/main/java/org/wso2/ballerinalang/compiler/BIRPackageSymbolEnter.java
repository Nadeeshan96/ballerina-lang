--- conflicted
+++ resolved
@@ -410,7 +410,7 @@
         Scope scopeToDefine = this.env.pkgSymbol.scope;
 
         boolean isResourceFunction = dataInStream.readBoolean();
-        
+
         if (this.currentStructure != null) {
             BType attachedType = Types.getReferredType(this.currentStructure.type);
 
@@ -420,20 +420,6 @@
                     names.fromString(Symbols.getAttachedFuncSymbolName(attachedType.tsymbol.name.value, funcName));
             if (attachedType.tag == TypeTags.OBJECT || attachedType.tag == TypeTags.RECORD) {
                 scopeToDefine = attachedType.tsymbol.scope;
-<<<<<<< HEAD
-                // todo: Define resource function from BIR
-                BAttachedFunction attachedFunc =
-                        new BAttachedFunction(names.fromString(funcName), invokableSymbol, funcType,
-                                              symTable.builtinPos);
-                BStructureTypeSymbol structureTypeSymbol = (BStructureTypeSymbol) attachedType.tsymbol;
-                if (Names.USER_DEFINED_INIT_SUFFIX.value.equals(funcName)
-                        || funcName.equals(Names.INIT_FUNCTION_SUFFIX.value)) {
-                    if (structureTypeSymbol.getKind() == SymbolKind.OBJECT) {
-                        ((BObjectTypeSymbol) structureTypeSymbol).initializerFunc = attachedFunc;
-                    }
-                } else if (funcName.equals(Names.GENERATED_INIT_SUFFIX.value)) {
-                    ((BObjectTypeSymbol) structureTypeSymbol).generatedInitializerFunc = attachedFunc;
-=======
                 if (isResourceFunction) {
                     int pathParamCount = dataInStream.readInt();
                     List<BVarSymbol> pathParams = new ArrayList<>(pathParamCount);
@@ -462,13 +448,12 @@
 
                     Name accessor = names.fromString(getStringCPEntryValue(dataInStream));
                     BTupleType resourcePathType = (BTupleType) readBType(dataInStream);
-                    
-                    BResourceFunction resourceFunction = new BResourceFunction(names.fromString(funcName), 
+
+                    BResourceFunction resourceFunction = new BResourceFunction(names.fromString(funcName),
                             invokableSymbol, funcType, resourcePath, accessor, pathParams, restPathParam,
                             resourcePathType, symTable.builtinPos);
-                    
+
                     ((BStructureTypeSymbol) attachedType.tsymbol).attachedFuncs.add(resourceFunction);
->>>>>>> 6627e03f
                 } else {
                     BAttachedFunction attachedFunc =
                             new BAttachedFunction(names.fromString(funcName), invokableSymbol, funcType,
@@ -476,7 +461,9 @@
                     BStructureTypeSymbol structureTypeSymbol = (BStructureTypeSymbol) attachedType.tsymbol;
                     if (Names.USER_DEFINED_INIT_SUFFIX.value.equals(funcName)
                             || funcName.equals(Names.INIT_FUNCTION_SUFFIX.value)) {
-                        structureTypeSymbol.initializerFunc = attachedFunc;
+                        if (structureTypeSymbol.getKind() == SymbolKind.OBJECT) {
+                        ((BObjectTypeSymbol) structureTypeSymbol).initializerFunc = attachedFunc;
+                    }
                     } else if (funcName.equals(Names.GENERATED_INIT_SUFFIX.value)) {
                         ((BObjectTypeSymbol) structureTypeSymbol).generatedInitializerFunc = attachedFunc;
                     } else {
