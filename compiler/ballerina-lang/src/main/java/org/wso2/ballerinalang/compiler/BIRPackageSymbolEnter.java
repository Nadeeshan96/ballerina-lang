--- conflicted
+++ resolved
@@ -454,17 +454,9 @@
                     }
 
                     Name accessor = names.fromString(getStringCPEntryValue(dataInStream));
-<<<<<<< HEAD
-                    BTupleType resourcePathType = (BTupleType) readBType(dataInStream);
+
 
                     BResourceFunction resourceFunction = new BResourceFunction(names.fromString(funcName),
-                            invokableSymbol, funcType, resourcePath, accessor, pathParams, restPathParam,
-                            resourcePathType, symTable.builtinPos);
-
-                    ((BStructureTypeSymbol) attachedType.tsymbol).attachedFuncs.add(resourceFunction);
-=======
-                    
-                    BResourceFunction resourceFunction = new BResourceFunction(names.fromString(funcName), 
                             invokableSymbol, funcType, accessor, pathParams, restPathParam, symTable.builtinPos);
 
                     // If it is a resource function, attached type should be an object
@@ -486,7 +478,6 @@
 
                     resourceFunction.pathSegmentSymbols = pathSegmentSymbols;
                     objectTypeSymbol.attachedFuncs.add(resourceFunction);
->>>>>>> 88e1b3b4
                 } else {
                     BAttachedFunction attachedFunc =
                             new BAttachedFunction(names.fromString(funcName), invokableSymbol, funcType,
