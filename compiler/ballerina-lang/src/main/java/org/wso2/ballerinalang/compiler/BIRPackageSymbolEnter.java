/*
 *  Copyright (c) 2019, WSO2 Inc. (http://www.wso2.org) All Rights Reserved.
 *
 *  WSO2 Inc. licenses this file to you under the Apache License,
 *  Version 2.0 (the "License"); you may not use this file except
 *  in compliance with the License.
 *  You may obtain a copy of the License at
 *
 *    http://www.apache.org/licenses/LICENSE-2.0
 *
 *  Unless required by applicable law or agreed to in writing,
 *  software distributed under the License is distributed on an
 *  "AS IS" BASIS, WITHOUT WARRANTIES OR CONDITIONS OF ANY
 *  KIND, either express or implied.  See the License for the
 *  specific language governing permissions and limitations
 *  under the License.
 */
package org.wso2.ballerinalang.compiler;

import org.ballerinalang.compiler.BLangCompilerException;
import org.ballerinalang.model.TreeBuilder;
import org.ballerinalang.model.elements.AttachPoint;
import org.ballerinalang.model.elements.Flag;
import org.ballerinalang.model.elements.MarkdownDocAttachment;
import org.ballerinalang.model.elements.PackageID;
import org.ballerinalang.model.symbols.SymbolKind;
import org.ballerinalang.model.tree.NodeKind;
import org.ballerinalang.model.types.ConstrainedType;
import org.ballerinalang.model.types.SelectivelyImmutableReferenceType;
import org.wso2.ballerinalang.compiler.bir.writer.CPEntry;
import org.wso2.ballerinalang.compiler.bir.writer.CPEntry.ByteCPEntry;
import org.wso2.ballerinalang.compiler.bir.writer.CPEntry.FloatCPEntry;
import org.wso2.ballerinalang.compiler.bir.writer.CPEntry.IntegerCPEntry;
import org.wso2.ballerinalang.compiler.bir.writer.CPEntry.PackageCPEntry;
import org.wso2.ballerinalang.compiler.bir.writer.CPEntry.StringCPEntry;
import org.wso2.ballerinalang.compiler.packaging.RepoHierarchy;
import org.wso2.ballerinalang.compiler.semantics.analyzer.SymbolResolver;
import org.wso2.ballerinalang.compiler.semantics.analyzer.TypeParamAnalyzer;
import org.wso2.ballerinalang.compiler.semantics.analyzer.Types;
import org.wso2.ballerinalang.compiler.semantics.model.Scope;
import org.wso2.ballerinalang.compiler.semantics.model.SymbolEnv;
import org.wso2.ballerinalang.compiler.semantics.model.SymbolTable;
import org.wso2.ballerinalang.compiler.semantics.model.symbols.BAnnotationSymbol;
import org.wso2.ballerinalang.compiler.semantics.model.symbols.BAttachedFunction;
import org.wso2.ballerinalang.compiler.semantics.model.symbols.BConstantSymbol;
import org.wso2.ballerinalang.compiler.semantics.model.symbols.BConstructorSymbol;
import org.wso2.ballerinalang.compiler.semantics.model.symbols.BErrorTypeSymbol;
import org.wso2.ballerinalang.compiler.semantics.model.symbols.BInvokableSymbol;
import org.wso2.ballerinalang.compiler.semantics.model.symbols.BInvokableTypeSymbol;
import org.wso2.ballerinalang.compiler.semantics.model.symbols.BObjectTypeSymbol;
import org.wso2.ballerinalang.compiler.semantics.model.symbols.BPackageSymbol;
import org.wso2.ballerinalang.compiler.semantics.model.symbols.BRecordTypeSymbol;
import org.wso2.ballerinalang.compiler.semantics.model.symbols.BStructureTypeSymbol;
import org.wso2.ballerinalang.compiler.semantics.model.symbols.BSymbol;
import org.wso2.ballerinalang.compiler.semantics.model.symbols.BTypeSymbol;
import org.wso2.ballerinalang.compiler.semantics.model.symbols.BVarSymbol;
import org.wso2.ballerinalang.compiler.semantics.model.symbols.SymTag;
import org.wso2.ballerinalang.compiler.semantics.model.symbols.Symbols;
import org.wso2.ballerinalang.compiler.semantics.model.symbols.TaintRecord;
import org.wso2.ballerinalang.compiler.semantics.model.types.BAnnotationType;
import org.wso2.ballerinalang.compiler.semantics.model.types.BArrayType;
import org.wso2.ballerinalang.compiler.semantics.model.types.BErrorType;
import org.wso2.ballerinalang.compiler.semantics.model.types.BField;
import org.wso2.ballerinalang.compiler.semantics.model.types.BFiniteType;
import org.wso2.ballerinalang.compiler.semantics.model.types.BFutureType;
import org.wso2.ballerinalang.compiler.semantics.model.types.BIntersectionType;
import org.wso2.ballerinalang.compiler.semantics.model.types.BInvokableType;
import org.wso2.ballerinalang.compiler.semantics.model.types.BMapType;
import org.wso2.ballerinalang.compiler.semantics.model.types.BObjectType;
import org.wso2.ballerinalang.compiler.semantics.model.types.BParameterizedType;
import org.wso2.ballerinalang.compiler.semantics.model.types.BRecordType;
import org.wso2.ballerinalang.compiler.semantics.model.types.BServiceType;
import org.wso2.ballerinalang.compiler.semantics.model.types.BStreamType;
import org.wso2.ballerinalang.compiler.semantics.model.types.BTableType;
import org.wso2.ballerinalang.compiler.semantics.model.types.BTupleType;
import org.wso2.ballerinalang.compiler.semantics.model.types.BType;
import org.wso2.ballerinalang.compiler.semantics.model.types.BTypeIdSet;
import org.wso2.ballerinalang.compiler.semantics.model.types.BTypedescType;
import org.wso2.ballerinalang.compiler.semantics.model.types.BUnionType;
import org.wso2.ballerinalang.compiler.semantics.model.types.BXMLType;
import org.wso2.ballerinalang.compiler.tree.BLangConstantValue;
import org.wso2.ballerinalang.compiler.tree.expressions.BLangLiteral;
import org.wso2.ballerinalang.compiler.util.BArrayState;
import org.wso2.ballerinalang.compiler.util.CompilerContext;
import org.wso2.ballerinalang.compiler.util.ImmutableTypeCloner;
import org.wso2.ballerinalang.compiler.util.Name;
import org.wso2.ballerinalang.compiler.util.Names;
import org.wso2.ballerinalang.compiler.util.TypeTags;
import org.wso2.ballerinalang.compiler.util.diagnotic.BDiagnosticSource;
import org.wso2.ballerinalang.compiler.util.diagnotic.BLangDiagnosticLogHelper;
import org.wso2.ballerinalang.compiler.util.diagnotic.DiagnosticPos;
import org.wso2.ballerinalang.programfile.CompiledBinaryFile;
import org.wso2.ballerinalang.programfile.CompiledBinaryFile.BIRPackageFile;
import org.wso2.ballerinalang.util.Flags;

import java.io.ByteArrayInputStream;
import java.io.DataInputStream;
import java.io.IOException;
import java.io.InputStream;
import java.util.ArrayList;
import java.util.Arrays;
import java.util.EnumSet;
import java.util.HashMap;
import java.util.HashSet;
import java.util.LinkedHashMap;
import java.util.LinkedHashSet;
import java.util.LinkedList;
import java.util.List;
import java.util.Map;
import java.util.Set;
import java.util.function.Consumer;

import static org.ballerinalang.model.symbols.SymbolOrigin.COMPILED_SOURCE;
import static org.ballerinalang.model.symbols.SymbolOrigin.VIRTUAL;
import static org.ballerinalang.model.symbols.SymbolOrigin.toOrigin;
import static org.wso2.ballerinalang.util.LambdaExceptionUtils.rethrow;

/**
 * This class is responsible for reading the compiled package file (bir) and creating a package symbol.
 * <p>
 *
 * @since 0.995.0
 */
public class BIRPackageSymbolEnter {
    private final PackageLoader packageLoader;
    private final SymbolResolver symbolResolver;
    private final SymbolTable symTable;
    private final Names names;
    private final TypeParamAnalyzer typeParamAnalyzer;
    private final Types types;
    private final BLangDiagnosticLogHelper dlog;
    private BIRTypeReader typeReader;

    private BIRPackageSymbolEnv env;
    private List<BStructureTypeSymbol> structureTypes; // TODO find a better way
    private BStructureTypeSymbol currentStructure = null;
    private LinkedList<Object> compositeStack = new LinkedList<>();

    private static final int SERVICE_TYPE_TAG = 52;

    private static final CompilerContext.Key<BIRPackageSymbolEnter> COMPILED_PACKAGE_SYMBOL_ENTER_KEY =
            new CompilerContext.Key<>();

    private Map<String, BVarSymbol> globalVarMap = new HashMap<>();

    public static BIRPackageSymbolEnter getInstance(CompilerContext context) {
        BIRPackageSymbolEnter packageReader = context.get(COMPILED_PACKAGE_SYMBOL_ENTER_KEY);
        if (packageReader == null) {
            packageReader = new BIRPackageSymbolEnter(context);
        }

        return packageReader;
    }

    private BIRPackageSymbolEnter(CompilerContext context) {
        context.put(COMPILED_PACKAGE_SYMBOL_ENTER_KEY, this);

        this.packageLoader = PackageLoader.getInstance(context);
        this.symbolResolver = SymbolResolver.getInstance(context);
        this.symTable = SymbolTable.getInstance(context);
        this.names = Names.getInstance(context);
        this.typeParamAnalyzer = TypeParamAnalyzer.getInstance(context);
        this.types = Types.getInstance(context);
        this.dlog = BLangDiagnosticLogHelper.getInstance(context);
    }

    public BPackageSymbol definePackage(PackageID packageId,
                                        RepoHierarchy packageRepositoryHierarchy,
                                        byte[] packageBinaryContent) {
        BPackageSymbol pkgSymbol = definePackage(packageId, packageRepositoryHierarchy,
                new ByteArrayInputStream(packageBinaryContent));

        // Strip magic value (4 bytes) and the version (2 bytes) off from the binary content of the package.
        byte[] modifiedPkgBinaryContent = Arrays.copyOfRange(
                packageBinaryContent, 8, packageBinaryContent.length);
        pkgSymbol.birPackageFile = new CompiledBinaryFile.BIRPackageFile(modifiedPkgBinaryContent);
        SymbolEnv builtinEnv = this.symTable.pkgEnvMap.get(symTable.langAnnotationModuleSymbol);
        SymbolEnv pkgEnv = SymbolEnv.createPkgEnv(null, pkgSymbol.scope, builtinEnv);
        this.symTable.pkgEnvMap.put(pkgSymbol, pkgEnv);
        return pkgSymbol;
    }

    private BPackageSymbol definePackage(PackageID packageId,
                                         RepoHierarchy packageRepositoryHierarchy,
                                         InputStream programFileInStream) {
        // TODO packageID --> package to be loaded. this is required for error reporting..
        try (DataInputStream dataInStream = new DataInputStream(programFileInStream)) {
            BIRPackageSymbolEnv prevEnv = this.env;
            this.env = new BIRPackageSymbolEnv();
            this.env.requestedPackageId = packageId;
            this.env.repoHierarchy = packageRepositoryHierarchy;

            BPackageSymbol pkgSymbol = definePackage(dataInStream);
            this.env = prevEnv;
            return pkgSymbol;
        } catch (Throwable e) {
            throw new BLangCompilerException(e.getMessage(), e);
        }
    }

    private BPackageSymbol definePackage(DataInputStream dataInStream) throws IOException {
        byte[] magic = new byte[4];
        dataInStream.read(magic, 0, 4);
        if (!Arrays.equals(magic, BIRPackageFile.BIR_MAGIC)) {
            // TODO dlog.error() with package name
            throw new BLangCompilerException("invalid magic number " + Arrays.toString(magic));
        }

        int version = dataInStream.readInt();
        if (version != BIRPackageFile.BIR_VERSION) {
            // TODO dlog.error() with package name
            throw new BLangCompilerException("unsupported program file version " + version);
        }

        // Read constant pool entries of the package info.
        this.env.constantPool = readConstantPool(dataInStream);

        int pkgCPIndex = dataInStream.readInt();
        return definePackage(dataInStream, pkgCPIndex);
    }

    private BPackageSymbol definePackage(DataInputStream dataInStream, int pkgCpIndex) throws IOException {

        PackageCPEntry pkgCpEntry = (PackageCPEntry) this.env.constantPool[pkgCpIndex];

        String orgName = ((StringCPEntry) this.env.constantPool[pkgCpEntry.orgNameCPIndex]).value;
        String pkgName = ((StringCPEntry) this.env.constantPool[pkgCpEntry.pkgNameCPIndex]).value;
        String pkgVersion = ((StringCPEntry) this.env.constantPool[pkgCpEntry.versionCPIndex]).value;

        PackageID pkgId = createPackageID(orgName, pkgName, pkgVersion);
        this.env.pkgSymbol = Symbols.createPackageSymbol(pkgId, this.symTable, COMPILED_SOURCE);

        // TODO Validate this pkdID with the requestedPackageID available in the env.

        // Define import packages.
        defineSymbols(dataInStream, rethrow(this::defineImportPackage));

        // Define constants.
        defineSymbols(dataInStream, rethrow(this::defineConstant));

        // Define typeDescRef definitions.
        this.structureTypes = new ArrayList<>();
        defineSymbols(dataInStream, rethrow(this::defineTypeDef));

        // Define package level variables.
        defineSymbols(dataInStream, rethrow(this::definePackageLevelVariables));

        readTypeDefBodies(dataInStream);

        // Define functions.
        defineSymbols(dataInStream, rethrow(this::defineFunction));

        // Define annotations.
        defineSymbols(dataInStream, rethrow(this::defineAnnotations));

        this.typeReader = null;
        return this.env.pkgSymbol;
    }

    private void readTypeDefBodies(DataInputStream dataInStream) throws IOException {
        dataInStream.readInt(); // ignore the size
        for (BStructureTypeSymbol structureTypeSymbol : this.structureTypes) {
            this.currentStructure = structureTypeSymbol;
            defineSymbols(dataInStream, rethrow(this::defineFunction));

            // read and ignore the type references
            defineSymbols(dataInStream, rethrow(this::readBType));
        }
        this.currentStructure = null;
    }

    private CPEntry[] readConstantPool(DataInputStream dataInStream) throws IOException {
        int constantPoolSize = dataInStream.readInt();
        CPEntry[] constantPool = new CPEntry[constantPoolSize];
        this.env.constantPool = constantPool;
        for (int i = 0; i < constantPoolSize; i++) {
            byte cpTag = dataInStream.readByte();
            CPEntry.Type cpEntryType = CPEntry.Type.values()[cpTag - 1];
            constantPool[i] = readCPEntry(dataInStream, constantPool, cpEntryType, i);
        }
        return constantPool;
    }

    private CPEntry readCPEntry(DataInputStream dataInStream,
                                CPEntry[] constantPool,
                                CPEntry.Type cpEntryType, int i) throws IOException {
        switch (cpEntryType) {
            case CP_ENTRY_INTEGER:
                return new CPEntry.IntegerCPEntry(dataInStream.readLong());
            case CP_ENTRY_FLOAT:
                return new CPEntry.FloatCPEntry(dataInStream.readDouble());
            case CP_ENTRY_BOOLEAN:
                return new CPEntry.BooleanCPEntry(dataInStream.readBoolean());
            case CP_ENTRY_STRING:
                int length = dataInStream.readInt();
                String strValue = null;

                // If the length of the bytes is -1, that means no UTF value has been written.
                // i.e: string value represented by the UTF should be null.
                // Therefore we read the UTF value only if the length >= 0.
                if (length >= 0) {
                    byte[] bytes = new byte[length];
                    dataInStream.read(bytes, 0, length);
                    strValue = new String(bytes);
                }
                return new CPEntry.StringCPEntry(strValue);
            case CP_ENTRY_PACKAGE:
                return new CPEntry.PackageCPEntry(dataInStream.readInt(),
                        dataInStream.readInt(), dataInStream.readInt());
            case CP_ENTRY_SHAPE:
                env.unparsedBTypeCPs.put(i, readByteArray(dataInStream));
                return null;
            case CP_ENTRY_BYTE:
                return new CPEntry.ByteCPEntry(dataInStream.readInt());
            default:
                throw new IllegalStateException("unsupported constant pool entry type: " +
                        cpEntryType.name());
        }
    }

    private byte[] readByteArray(DataInputStream dataInStream) throws IOException {
        int length = dataInStream.readInt();
        byte[] bytes = new byte[length];
        dataInStream.readFully(bytes);
        return bytes;
    }

    private void defineSymbols(DataInputStream dataInStream,
                               Consumer<DataInputStream> symbolDefineFunc) throws IOException {
        int symbolCount = dataInStream.readInt();
        for (int i = 0; i < symbolCount; i++) {
            symbolDefineFunc.accept(dataInStream);
        }
    }

    // TODO do we need to load all the import packages of a compiled package.
    private void defineImportPackage(DataInputStream dataInStream) throws IOException {
        String orgName = getStringCPEntryValue(dataInStream);
        String pkgName = getStringCPEntryValue(dataInStream);
        String pkgVersion = getStringCPEntryValue(dataInStream);
        PackageID importPkgID = createPackageID(orgName, pkgName, pkgVersion);
        BPackageSymbol importPackageSymbol = packageLoader.loadPackageSymbol(importPkgID, this.env.pkgSymbol.pkgID,
                this.env.repoHierarchy);
        //TODO: after balo_change try to not to add to scope, it's duplicated with 'imports'
        // Define the import package with the alias being the package name
        this.env.pkgSymbol.scope.define(importPkgID.name, importPackageSymbol);
        this.env.pkgSymbol.imports.add(importPackageSymbol);
    }

    private void defineFunction(DataInputStream dataInStream) throws IOException {
        DiagnosticPos pos = readPosition(dataInStream);

        // Consider attached functions.. remove the first variable
        String funcName = getStringCPEntryValue(dataInStream);
        String workerName = getStringCPEntryValue(dataInStream);
        int flags = dataInStream.readInt();
        byte origin = dataInStream.readByte();

        BInvokableType funcType = (BInvokableType) readBType(dataInStream);
        BInvokableSymbol invokableSymbol =
                Symbols.createFunctionSymbol(flags, names.fromString(funcName), this.env.pkgSymbol.pkgID, funcType,
                                             this.env.pkgSymbol, Symbols.isFlagOn(flags, Flags.NATIVE),
                                             pos, toOrigin(origin));
        invokableSymbol.source = pos.src.cUnitName;
        invokableSymbol.retType = funcType.retType;

        Scope scopeToDefine = this.env.pkgSymbol.scope;

        if (this.currentStructure != null) {
            BType attachedType = this.currentStructure.type;

            // Update the symbol
            invokableSymbol.owner = attachedType.tsymbol;
            invokableSymbol.name =
                    names.fromString(Symbols.getAttachedFuncSymbolName(attachedType.tsymbol.name.value, funcName));
            if (attachedType.tag == TypeTags.OBJECT || attachedType.tag == TypeTags.RECORD) {
                if (attachedType.tag == TypeTags.OBJECT) {
                    scopeToDefine = ((BObjectTypeSymbol) attachedType.tsymbol).methodScope;
                } else {
                    scopeToDefine = attachedType.tsymbol.scope;
                }
                BAttachedFunction attachedFunc =
                        new BAttachedFunction(names.fromString(funcName), invokableSymbol, funcType,
                                              symTable.builtinPos);
                BStructureTypeSymbol structureTypeSymbol = (BStructureTypeSymbol) attachedType.tsymbol;
                if (Names.USER_DEFINED_INIT_SUFFIX.value.equals(funcName)
                        || funcName.equals(Names.INIT_FUNCTION_SUFFIX.value)) {
                    structureTypeSymbol.initializerFunc = attachedFunc;
                } else if (funcName.equals(Names.GENERATED_INIT_SUFFIX.value)) {
                    ((BObjectTypeSymbol) structureTypeSymbol).generatedInitializerFunc = attachedFunc;
                } else {
                    structureTypeSymbol.attachedFuncs.add(attachedFunc);
                }
            }
        }

        // Read annotation attachments
        // Skip annotation attachments for now
        dataInStream.skip(dataInStream.readLong());

        // set parameter symbols to the function symbol
        setParamSymbols(invokableSymbol, dataInStream);

        // set taint table to the function symbol
        readTaintTable(invokableSymbol, dataInStream);

        defineMarkDownDocAttachment(invokableSymbol, readDocBytes(dataInStream));

<<<<<<< HEAD
        dataInStream.skip(dataInStream.readLong()); // read and skip scope table info
=======
        defineGlobalVarDependencies(invokableSymbol, dataInStream);
>>>>>>> 20eb40d8

        dataInStream.skip(dataInStream.readLong()); // read and skip method body

        scopeToDefine.define(invokableSymbol.name, invokableSymbol);
    }

    private void defineGlobalVarDependencies(BInvokableSymbol invokableSymbol, DataInputStream dataInStream)
            throws IOException {

        long length = dataInStream.readInt();
        for (int i = 0; i < length; i++) {
            String globalVarName = getStringCPEntryValue(dataInStream.readInt());
            invokableSymbol.dependentGlobalVars.add(this.globalVarMap.get(globalVarName));
        }
    }

    private void defineTypeDef(DataInputStream dataInStream) throws IOException {
        DiagnosticPos pos = readPosition(dataInStream);
        String typeDefName = getStringCPEntryValue(dataInStream);

        int flags = dataInStream.readInt();
        boolean isLabel = dataInStream.readByte() == 1;
        byte origin = dataInStream.readByte();

        byte[] docBytes = readDocBytes(dataInStream);

        BType type = readBType(dataInStream);
        if (type.tag == TypeTags.INVOKABLE) {
            setInvokableTypeSymbol((BInvokableType) type);
        }

        // Temp solution to add abstract flag if available TODO find a better approach
        flags = Symbols.isFlagOn(type.tsymbol.flags, Flags.CLASS) ? flags | Flags.CLASS : flags;

        // Temp solution to add client flag if available TODO find a better approach
        flags = Symbols.isFlagOn(type.tsymbol.flags, Flags.CLIENT) ? flags | Flags.CLIENT : flags;

        BTypeSymbol symbol;
        if (isLabel) {
            symbol = type.tsymbol.createLabelSymbol();
        } else {
            symbol = type.tsymbol;
        }

        defineMarkDownDocAttachment(symbol, docBytes);

        symbol.name = names.fromString(typeDefName);
        symbol.type = type;
        symbol.pkgID = this.env.pkgSymbol.pkgID;
        symbol.flags = flags;
        symbol.origin = toOrigin(origin);
        symbol.pos = pos;

        if (type.tag == TypeTags.RECORD || type.tag == TypeTags.OBJECT) {
            this.structureTypes.add((BStructureTypeSymbol) symbol);
        }

        this.env.pkgSymbol.scope.define(symbol.name, symbol);
        if (type.tag == TypeTags.ERROR) {
            defineErrorConstructor(this.env.pkgSymbol.scope, symbol);
        }
    }

    private void skipPosition(DataInputStream dataInStream) throws IOException {
        // skip line start, line end, column start and column end
        for (int i = 0; i < 4; i++) {
            dataInStream.readInt();
        }
    }

    private void setInvokableTypeSymbol(BInvokableType invokableType) {
        BInvokableTypeSymbol tsymbol = (BInvokableTypeSymbol) invokableType.tsymbol;
        List<BVarSymbol> params = new ArrayList<>();
        for (BType paramType : invokableType.paramTypes) {
            BVarSymbol varSymbol = new BVarSymbol(paramType.flags, Names.EMPTY, //TODO: should be written/read to BIR
                                                  this.env.pkgSymbol.pkgID, paramType, null, symTable.builtinPos,
                                                  COMPILED_SOURCE);
            params.add(varSymbol);
        }
        tsymbol.params = params;

        if (invokableType.restType != null) {
            tsymbol.restParam = new BVarSymbol(0, Names.EMPTY, this.env.pkgSymbol.pkgID, invokableType.restType, null,
                                               symTable.builtinPos, COMPILED_SOURCE);
        }

        tsymbol.returnType = invokableType.retType;
    }

    private void defineMarkDownDocAttachment(BSymbol symbol, byte[] docBytes) throws IOException {
        DataInputStream dataInStream = new DataInputStream(new ByteArrayInputStream(docBytes));
        boolean docPresent = dataInStream.readBoolean();
        if (!docPresent) {
            return;
        }
        MarkdownDocAttachment markdownDocAttachment = new MarkdownDocAttachment();

        int descCPIndex = dataInStream.readInt();
        int retDescCPIndex = dataInStream.readInt();
        markdownDocAttachment.description = descCPIndex >= 0 ? getStringCPEntryValue(descCPIndex) : null;
        markdownDocAttachment.returnValueDescription
                = retDescCPIndex  >= 0 ? getStringCPEntryValue(retDescCPIndex) : null;

        int paramLength = dataInStream.readInt();
        for (int i = 0; i < paramLength; i++) {
            int nameCPIndex = dataInStream.readInt();
            int paramDescCPIndex = dataInStream.readInt();
            String name = nameCPIndex >= 0 ? getStringCPEntryValue(nameCPIndex) : null;
            String description = paramDescCPIndex >= 0 ? getStringCPEntryValue(paramDescCPIndex) : null;
            MarkdownDocAttachment.Parameter parameter = new MarkdownDocAttachment.Parameter(name, description);
            markdownDocAttachment.parameters.add(parameter);
        }
        symbol.markdownDocumentation = markdownDocAttachment;
    }

    private void defineErrorConstructor(Scope scope, BTypeSymbol typeDefSymbol) {
        BConstructorSymbol symbol = new BConstructorSymbol(typeDefSymbol.flags, typeDefSymbol.name,
                typeDefSymbol.pkgID, typeDefSymbol.type, typeDefSymbol.owner, symTable.builtinPos, COMPILED_SOURCE);
        symbol.kind = SymbolKind.ERROR_CONSTRUCTOR;
        symbol.scope = new Scope(symbol);
        symbol.retType = typeDefSymbol.type;
        scope.define(symbol.name, symbol);

        ((BErrorTypeSymbol) typeDefSymbol).ctorSymbol = symbol;
    }

    private BType readBType(DataInputStream dataInStream) throws IOException {
        int typeCpIndex = dataInStream.readInt();
        CPEntry cpEntry = this.env.constantPool[typeCpIndex];
        BType type = null;
        if (cpEntry != null) {
            type = ((CPEntry.ShapeCPEntry) cpEntry).shape;
            if (type.tag != TypeTags.INVOKABLE) {
                return type;
            }
        }
        if (type == null) {
            byte[] e = env.unparsedBTypeCPs.get(typeCpIndex);
            type = new BIRTypeReader(new DataInputStream(new ByteArrayInputStream(e))).readType(typeCpIndex);
            addShapeCP(type, typeCpIndex);
        }

        if (type.tag == TypeTags.INVOKABLE) {
            return createClonedInvokableTypeWithTsymbol((BInvokableType) type);
        }

        return type;
    }

    private BInvokableType createClonedInvokableTypeWithTsymbol(BInvokableType bInvokableType) {
        BInvokableType clonedType = new BInvokableType(bInvokableType.paramTypes, bInvokableType.restType,
                bInvokableType.retType, null);
        clonedType.tsymbol = Symbols.createInvokableTypeSymbol(SymTag.FUNCTION_TYPE,
                                                               bInvokableType.flags, env.pkgSymbol.pkgID, null,
                                                               env.pkgSymbol.owner, symTable.builtinPos,
                                                               COMPILED_SOURCE);
        clonedType.flags = bInvokableType.flags;
        //TODO: tsymbol param values should be read from bir and added here
        return clonedType;
    }

    private void addShapeCP(BType bType, int typeCpIndex) {
        this.env.constantPool[typeCpIndex] = new CPEntry.ShapeCPEntry(bType);
    }

    private void defineAnnotations(DataInputStream dataInStream) throws IOException {
        String name = getStringCPEntryValue(dataInStream);

        int flags = dataInStream.readInt();
        byte origin = dataInStream.readByte();
        DiagnosticPos pos = readPosition(dataInStream);

        int attachPointCount = dataInStream.readInt();
        Set<AttachPoint> attachPoints = new HashSet<>(attachPointCount);

        for (int i = 0; i < attachPointCount; i++) {
            attachPoints.add(AttachPoint.getAttachmentPoint(getStringCPEntryValue(dataInStream),
                    dataInStream.readBoolean()));
        }

        BType annotationType = readBType(dataInStream);

        BAnnotationSymbol annotationSymbol = Symbols.createAnnotationSymbol(flags, attachPoints, names.fromString(name),
                                                                            this.env.pkgSymbol.pkgID, null,
                                                                            this.env.pkgSymbol, pos, toOrigin(origin));
        annotationSymbol.type = new BAnnotationType(annotationSymbol);

        defineMarkDownDocAttachment(annotationSymbol, readDocBytes(dataInStream));

        this.env.pkgSymbol.scope.define(annotationSymbol.name, annotationSymbol);
        if (annotationType != symTable.noType) { //TODO fix properly
            annotationSymbol.attachedType = annotationType.tsymbol;
        }
    }

    private void defineConstant(DataInputStream dataInStream) throws IOException {
        String constantName = getStringCPEntryValue(dataInStream);
        int flags = dataInStream.readInt();
        byte origin = dataInStream.readByte();
        DiagnosticPos pos = readPosition(dataInStream);

        byte[] docBytes = readDocBytes(dataInStream);

        BType type = readBType(dataInStream);
        Scope enclScope = this.env.pkgSymbol.scope;

        // Create the constant symbol.
        BConstantSymbol constantSymbol = new BConstantSymbol(flags, names.fromString(constantName),
                                                             this.env.pkgSymbol.pkgID, null, type, enclScope.owner,
                                                             pos, toOrigin(origin));

        defineMarkDownDocAttachment(constantSymbol, docBytes);

        // read and ignore constant value's byte chunk length.
        dataInStream.readLong();

        constantSymbol.value = readConstLiteralValue(dataInStream);
        constantSymbol.literalType = constantSymbol.value.type;

        // Define constant.
        enclScope.define(constantSymbol.name, constantSymbol);
    }

    private BLangConstantValue readConstLiteralValue(DataInputStream dataInStream) throws IOException {
        BType valueType = readBType(dataInStream);
        switch (valueType.tag) {
            case TypeTags.INT:
                return new BLangConstantValue(getIntCPEntryValue(dataInStream), symTable.intType);
            case TypeTags.BYTE:
                return new BLangConstantValue(getByteCPEntryValue(dataInStream), symTable.byteType);
            case TypeTags.FLOAT:
                return new BLangConstantValue(getFloatCPEntryValue(dataInStream), symTable.floatType);
            case TypeTags.STRING:
                return new BLangConstantValue(getStringCPEntryValue(dataInStream), symTable.stringType);
            case TypeTags.DECIMAL:
                return new BLangConstantValue(getStringCPEntryValue(dataInStream), symTable.decimalType);
            case TypeTags.BOOLEAN:
                return new BLangConstantValue(dataInStream.readBoolean(), symTable.booleanType);
            case TypeTags.NIL:
                return new BLangConstantValue(null, symTable.nilType);
            case TypeTags.MAP:
                int size = dataInStream.readInt();
                Map<String, BLangConstantValue> keyValuePairs = new LinkedHashMap<>();
                for (int i = 0; i < size; i++) {
                    String key = getStringCPEntryValue(dataInStream);
                    BLangConstantValue value = readConstLiteralValue(dataInStream);
                    keyValuePairs.put(key, value);
                }
                return new BLangConstantValue(keyValuePairs, valueType);
            default:
                // TODO implement for other types
                throw new RuntimeException("unexpected type: " + valueType);
        }
    }

    private void definePackageLevelVariables(DataInputStream dataInStream) throws IOException {
        dataInStream.readByte(); // Read and ignore the kind as it is anyway global variable
        String varName = getStringCPEntryValue(dataInStream);
        int flags = dataInStream.readInt();
        byte origin = dataInStream.readByte();

        byte[] docBytes = readDocBytes(dataInStream);

        // Create variable symbol
        BType varType = readBType(dataInStream);
        Scope enclScope = this.env.pkgSymbol.scope;
        BVarSymbol varSymbol;

        if (varType.tag == TypeTags.INVOKABLE) {
            // Here we don't set the required-params, defaultable params and the rest param of
            // the symbol. Because, for the function pointers we directly read the param types
            // from the varType (i.e: from InvokableType), and assumes it can have only required
            // params.
            varSymbol = new BInvokableSymbol(SymTag.VARIABLE, flags, names.fromString(varName),
                                             this.env.pkgSymbol.pkgID, varType, enclScope.owner, symTable.builtinPos,
                                             toOrigin(origin));
        } else {
            varSymbol = new BVarSymbol(flags, names.fromString(varName), this.env.pkgSymbol.pkgID, varType,
                                       enclScope.owner, symTable.builtinPos, toOrigin(origin));
            if (varType.tsymbol != null && Symbols.isFlagOn(varType.tsymbol.flags, Flags.CLIENT)) {
                varSymbol.tag = SymTag.ENDPOINT;
            }
        }

        this.globalVarMap.put(varName, varSymbol);

        defineMarkDownDocAttachment(varSymbol, docBytes);

        enclScope.define(varSymbol.name, varSymbol);
    }

    private void setParamSymbols(BInvokableSymbol invokableSymbol, DataInputStream dataInStream)
            throws IOException {

        int requiredParamCount = dataInStream.readInt();

        BInvokableType invokableType = (BInvokableType) invokableSymbol.type;
        for (int i = 0; i < requiredParamCount; i++) {
            String paramName = getStringCPEntryValue(dataInStream);
            int flags = dataInStream.readInt();
            BVarSymbol varSymbol = new BVarSymbol(flags, names.fromString(paramName), this.env.pkgSymbol.pkgID,
                                                  invokableType.paramTypes.get(i), invokableSymbol,
                                                  symTable.builtinPos, COMPILED_SOURCE);
            varSymbol.defaultableParam = ((flags & Flags.OPTIONAL) == Flags.OPTIONAL);
            invokableSymbol.params.add(varSymbol);
        }

        if (dataInStream.readBoolean()) { //if rest param exist
            String paramName = getStringCPEntryValue(dataInStream);
            invokableSymbol.restParam = new BVarSymbol(0, names.fromString(paramName), this.env.pkgSymbol.pkgID,
                                                       invokableType.restType, invokableSymbol, symTable.builtinPos,
                                                       COMPILED_SOURCE);
        }

        if (Symbols.isFlagOn(invokableSymbol.retType.flags, Flags.PARAMETERIZED)) {
            Map<Name, BVarSymbol> paramsMap = new HashMap<>();
            for (BVarSymbol param : invokableSymbol.params) {
                if (paramsMap.put(param.getName(), param) != null) {
                    throw new IllegalStateException("Duplicate key: " + param.getName());
                }
            }
            populateParameterizedType(invokableSymbol.retType, paramsMap, invokableSymbol);
        }

        BInvokableTypeSymbol tsymbol = (BInvokableTypeSymbol) invokableType.tsymbol;
        tsymbol.flags = invokableSymbol.flags;
        tsymbol.params = invokableSymbol.params;
        tsymbol.restParam = invokableSymbol.restParam;
        tsymbol.returnType = invokableSymbol.retType;

        boolean hasReceiver = dataInStream.readBoolean(); // if receiver is written, read and ignore
        if (hasReceiver) {
            dataInStream.readByte();
            readBType(dataInStream);
            getStringCPEntryValue(dataInStream);
        }
    }

    /**
     * This method is used for filling the `paramSymbol` field in a parameterized type. Since we want to use the same
     * symbol of the parameter referred to by the type, we have to wait until the parameter symbols are defined to fill
     * in the `paramSymbol` field. Only types with constituent types are considered here since those are the only types
     * which can recursively hold a parameterized type.
     *
     * @param type      The return type of a function, which possibly contains a parameterized type
     * @param paramsMap A mapping between the parameter names and the parameter symbols of the function
     * @param invSymbol The symbol of the function
     */
    private void populateParameterizedType(BType type, final Map<Name, BVarSymbol> paramsMap,
                                           BInvokableSymbol invSymbol) {
        if (type == null) {
            return;
        }

        switch (type.tag) {
            case TypeTags.PARAMETERIZED_TYPE:
                BParameterizedType varType = (BParameterizedType) type;
                varType.paramSymbol = paramsMap.get(varType.name);
                varType.tsymbol = new BTypeSymbol(SymTag.TYPE, Flags.PARAMETERIZED | varType.paramSymbol.flags,
                                                  varType.paramSymbol.name, varType.paramSymbol.pkgID, varType,
                                                  invSymbol, varType.paramSymbol.pos, VIRTUAL);
                break;
            case TypeTags.MAP:
            case TypeTags.XML:
            case TypeTags.FUTURE:
            case TypeTags.TYPEDESC:
                ConstrainedType constrainedType = (ConstrainedType) type;
                populateParameterizedType((BType) constrainedType.getConstraint(), paramsMap, invSymbol);
                break;
            case TypeTags.ARRAY:
                populateParameterizedType(((BArrayType) type).eType, paramsMap, invSymbol);
                break;
            case TypeTags.TUPLE:
                BTupleType tupleType = (BTupleType) type;
                for (BType t : tupleType.tupleTypes) {
                    populateParameterizedType(t, paramsMap, invSymbol);
                }
                populateParameterizedType(tupleType.restType, paramsMap, invSymbol);
                break;
            case TypeTags.STREAM:
                BStreamType streamType = (BStreamType) type;
                populateParameterizedType(streamType.constraint, paramsMap, invSymbol);
                populateParameterizedType(streamType.error, paramsMap, invSymbol);
                break;
            case TypeTags.TABLE:
                BTableType tableType = (BTableType) type;
                populateParameterizedType(tableType.constraint, paramsMap, invSymbol);
                populateParameterizedType(tableType.keyTypeConstraint, paramsMap, invSymbol);
                break;
            case TypeTags.INVOKABLE:
                BInvokableType invokableType = (BInvokableType) type;

                for (BType t : invokableType.paramTypes) {
                    populateParameterizedType(t, paramsMap, invSymbol);
                }

                populateParameterizedType(invokableType.restType, paramsMap, invSymbol);
                populateParameterizedType(invokableType.retType, paramsMap, invSymbol);
                break;
            case TypeTags.UNION:
                BUnionType unionType = (BUnionType) type;
                for (BType t : unionType.getMemberTypes()) {
                    populateParameterizedType(t, paramsMap, invSymbol);
                }
                break;
        }
    }

    /**
     * Set taint table to the invokable symbol.
     *
     * @param invokableSymbol   Invokable symbol
     * @param dataInStream      Input stream
     * @throws IOException      On error while reading the stream
     */
    private void readTaintTable(BInvokableSymbol invokableSymbol, DataInputStream dataInStream)
            throws IOException {
        long length = dataInStream.readLong();
        if (length <= 0) {
            return;
        }
        int rowCount = dataInStream.readShort();
        int columnCount = dataInStream.readShort();

        // Extract and set taint table to the symbol
        invokableSymbol.taintTable = new HashMap<>();

        dataInStream.readInt(); // read and ignore table size

        for (int rowIndex = 0; rowIndex < rowCount; rowIndex++) {
            int paramIndex = dataInStream.readShort();

            dataInStream.readInt(); // read and ignore taint records size

            TaintRecord.TaintedStatus returnTaintedStatus =
                    convertByteToTaintedStatus(dataInStream.readByte());
            List<TaintRecord.TaintedStatus> parameterTaintedStatusList = new ArrayList<>();

            for (int columnIndex = 1; columnIndex < columnCount; columnIndex++) {
                parameterTaintedStatusList.add(convertByteToTaintedStatus(dataInStream.readByte()));
            }
            TaintRecord taintRecord = new TaintRecord(returnTaintedStatus, parameterTaintedStatusList);
            invokableSymbol.taintTable.put(paramIndex, taintRecord);
        }
    }

    private TaintRecord.TaintedStatus convertByteToTaintedStatus(byte readByte) {
        return EnumSet.allOf(TaintRecord.TaintedStatus.class).stream()
                .filter(taintedStatus -> readByte == taintedStatus.getByteValue()).findFirst().get();
    }

    private DiagnosticPos readPosition(DataInputStream dataInStream) throws IOException {
        String cUnitName = getStringCPEntryValue(dataInStream);
        int sLine = dataInStream.readInt();
        int sCol = dataInStream.readInt();
        int eLine = dataInStream.readInt();
        int eCol = dataInStream.readInt();
        BDiagnosticSource diagSrc = new BDiagnosticSource(this.env.pkgSymbol.pkgID, cUnitName);
        return new DiagnosticPos(diagSrc, sLine, eLine, sCol, eCol);
    }

    // private utility methods
    private String getStringCPEntryValue(DataInputStream dataInStream) throws IOException {
        int pkgNameCPIndex = dataInStream.readInt();
        StringCPEntry stringCPEntry = (StringCPEntry) this.env.constantPool[pkgNameCPIndex];
        return stringCPEntry.value;
    }

    private String getStringCPEntryValue(int cpIndex) throws IOException {
        StringCPEntry stringCPEntry = (StringCPEntry) this.env.constantPool[cpIndex];
        return stringCPEntry.value;
    }

    private long getIntCPEntryValue(DataInputStream dataInStream) throws IOException {
        int pkgNameCPIndex = dataInStream.readInt();
        IntegerCPEntry intCPEntry = (IntegerCPEntry) this.env.constantPool[pkgNameCPIndex];
        return intCPEntry.value;
    }

    private int getByteCPEntryValue(DataInputStream dataInStream) throws IOException {
        int byteCpIndex = dataInStream.readInt();
        ByteCPEntry byteCPEntry = (ByteCPEntry) this.env.constantPool[byteCpIndex];
        return byteCPEntry.value;
    }

    private String getFloatCPEntryValue(DataInputStream dataInStream) throws IOException {
        int floatCpIndex = dataInStream.readInt();
        FloatCPEntry floatCPEntry = (FloatCPEntry) this.env.constantPool[floatCpIndex];
        return Double.toString(floatCPEntry.value);
    }

    private PackageID createPackageID(String orgName, String pkgName, String pkgVersion) {
        if (orgName == null || orgName.isEmpty()) {
            throw new BLangCompilerException("invalid module name '" + pkgName + "' in compiled package file");
        }

        return new PackageID(names.fromString(orgName),
                names.fromString(pkgName),
                names.fromString(pkgVersion));
    }

    /**
     * This class holds compiled package specific information during the symbol enter phase of the compiled package.
     *
     * @since 0.970.0
     */
    private static class BIRPackageSymbolEnv {
        PackageID requestedPackageId;
        RepoHierarchy repoHierarchy;
        Map<Integer, byte[]> unparsedBTypeCPs = new HashMap<>();
        BPackageSymbol pkgSymbol;
        CPEntry[] constantPool;
        List<UnresolvedType> unresolvedTypes;

        BIRPackageSymbolEnv() {
            this.unresolvedTypes = new ArrayList<>();
        }
    }

    private static class UnresolvedType {
        String typeSig;
        Consumer<BType> completer;

        UnresolvedType(String typeSig, Consumer<BType> completer) {
            this.typeSig = typeSig;
            this.completer = completer;
        }
    }

    private class BIRTypeReader {
        private DataInputStream inputStream;

        public BIRTypeReader(DataInputStream inputStream) {
            this.inputStream = inputStream;
        }

        private BType readTypeFromCp() throws IOException {
            return readBType(inputStream);
        }

        public BType readType(int cpI) throws IOException {
            byte tag = inputStream.readByte();
            Name name = names.fromString(getStringCPEntryValue(inputStream));
            int flags = inputStream.readInt();

            // read and ignore type flags. These are only needed for runtime.
            inputStream.readInt();

            switch (tag) {
                case TypeTags.INT:
                    return typeParamAnalyzer.getNominalType(symTable.intType, name, flags);
                case TypeTags.BYTE:
                    return typeParamAnalyzer.getNominalType(symTable.byteType, name, flags);
                case TypeTags.FLOAT:
                    return typeParamAnalyzer.getNominalType(symTable.floatType, name, flags);
                case TypeTags.DECIMAL:
                    return typeParamAnalyzer.getNominalType(symTable.decimalType, name, flags);
                case TypeTags.STRING:
                    return typeParamAnalyzer.getNominalType(symTable.stringType, name, flags);
                case TypeTags.BOOLEAN:
                    return typeParamAnalyzer.getNominalType(symTable.booleanType, name, flags);
                // All the above types are values type
                case TypeTags.JSON:
                    return isImmutable(flags) ? getEffectiveImmutableType(symTable.jsonType) : symTable.jsonType;
                case TypeTags.XML:
                    BType constraintType = readTypeFromCp();
                    BXMLType mutableXmlType = new BXMLType(constraintType, symTable.xmlType.tsymbol);
                    return isImmutable(flags) ? getEffectiveImmutableType(mutableXmlType) : mutableXmlType;
                case TypeTags.NIL:
                    return symTable.nilType;
                case TypeTags.NEVER:
                    return symTable.neverType;
                case TypeTags.ANYDATA:
                    BType anydataNominalType = typeParamAnalyzer.getNominalType(symTable.anydataType, name, flags);
                    return isImmutable(flags) ? getEffectiveImmutableType(anydataNominalType,
                            symTable.anydataType.tsymbol.pkgID,
                            symTable.anydataType.tsymbol.owner) :
                            anydataNominalType;
                case TypeTags.RECORD:
                    int pkgCpIndex = inputStream.readInt();
                    PackageID pkgId = getPackageId(pkgCpIndex);

                    String recordName = getStringCPEntryValue(inputStream);
                    BRecordTypeSymbol recordSymbol = Symbols.createRecordSymbol(Flags.asMask(EnumSet.of(Flag.PUBLIC)),
                                                                                names.fromString(recordName),
                                                                                env.pkgSymbol.pkgID, null,
                                                                                env.pkgSymbol, symTable.builtinPos,
                                                                                COMPILED_SOURCE);
                    recordSymbol.flags |= flags;
                    recordSymbol.scope = new Scope(recordSymbol);
                    BRecordType recordType = new BRecordType(recordSymbol, recordSymbol.flags);
                    recordType.flags |= flags;

                    if (isImmutable(flags)) {
                        recordSymbol.flags |= Flags.READONLY;
                    }

                    recordSymbol.type = recordType;

                    compositeStack.push(recordType);
                    addShapeCP(recordType, cpI);

                    recordType.sealed = inputStream.readBoolean();
                    recordType.restFieldType = readTypeFromCp();

                    int recordFields = inputStream.readInt();
                    for (int i = 0; i < recordFields; i++) {
                        String fieldName = getStringCPEntryValue(inputStream);
                        int fieldFlags = inputStream.readInt();

                        byte[] docBytes = readDocBytes(inputStream);

                        BType fieldType = readTypeFromCp();

                        BVarSymbol varSymbol = new BVarSymbol(fieldFlags, names.fromString(fieldName),
                                                              recordSymbol.pkgID, fieldType,
                                                              recordSymbol.scope.owner, symTable.builtinPos,
                                                              COMPILED_SOURCE);

                        defineMarkDownDocAttachment(varSymbol, docBytes);

                        BField structField = new BField(varSymbol.name, null, varSymbol);
                        recordType.fields.put(structField.name.value, structField);
                        recordSymbol.scope.define(varSymbol.name, varSymbol);
                    }

                    boolean isInitAvailable = inputStream.readByte() == 1;
                    if (isInitAvailable) {
                        // read record init function
                        String recordInitFuncName = getStringCPEntryValue(inputStream);
                        int recordInitFuncFlags = inputStream.readInt();
                        BInvokableType recordInitFuncType = (BInvokableType) readTypeFromCp();
                        Name initFuncName = names.fromString(recordInitFuncName);
                        boolean isNative = Symbols.isFlagOn(recordInitFuncFlags, Flags.NATIVE);
                        BInvokableSymbol recordInitFuncSymbol =
                                Symbols.createFunctionSymbol(recordInitFuncFlags,
                                        initFuncName, env.pkgSymbol.pkgID, recordInitFuncType,
                                        env.pkgSymbol, isNative, symTable.builtinPos, COMPILED_SOURCE);
                        recordInitFuncSymbol.retType = recordInitFuncType.retType;
                        recordSymbol.initializerFunc = new BAttachedFunction(initFuncName, recordInitFuncSymbol,
                                                                             recordInitFuncType, symTable.builtinPos);
                        recordSymbol.scope.define(initFuncName, recordInitFuncSymbol);
                    }

//                    setDocumentation(varSymbol, attrData); // TODO fix

                    Object poppedRecordType = compositeStack.pop();
                    assert poppedRecordType == recordType;

                    if (pkgId.equals(env.pkgSymbol.pkgID)) {
                        return recordType;
                    }

                    BPackageSymbol pkgSymbol = packageLoader.loadPackageSymbol(pkgId, null, null);
                    SymbolEnv pkgEnv = symTable.pkgEnvMap.get(pkgSymbol);
                    return symbolResolver.lookupSymbolInMainSpace(pkgEnv, names.fromString(recordName)).type;
                case TypeTags.TYPEDESC:
                    BTypedescType typedescType = new BTypedescType(null, symTable.typeDesc.tsymbol);
                    typedescType.constraint = readTypeFromCp();
                    typedescType.flags = flags;
                    return typedescType;
                case TypeTags.PARAMETERIZED_TYPE:
                    BParameterizedType type = new BParameterizedType(null, null, null, name);
                    type.paramValueType = readTypeFromCp();
                    type.flags = flags;
                    return type;
                case TypeTags.STREAM:
                    BStreamType bStreamType = new BStreamType(TypeTags.STREAM, null, null, symTable.streamType.tsymbol);
                    bStreamType.constraint = readTypeFromCp();
                    bStreamType.flags = flags;
                    boolean hasError = inputStream.readByte() == 1;
                    if (hasError) {
                        bStreamType.error = readTypeFromCp();
                    }
                    return bStreamType;
                case TypeTags.TABLE:
                    BTableType bTableType = new BTableType(TypeTags.TABLE, null, symTable.tableType.tsymbol, flags);
                    bTableType.constraint = readTypeFromCp();
                    boolean hasFieldNameList = inputStream.readByte() == 1;
                    boolean hasKeyConstraint = inputStream.readByte() == 1;

                    if (hasFieldNameList) {
                        bTableType.fieldNameList = new ArrayList<>();
                        int fieldNameListSize = inputStream.readInt();
                        for (int i = 0; i < fieldNameListSize; i++) {
                            String fieldName = getStringCPEntryValue(inputStream);
                            bTableType.fieldNameList.add(fieldName);
                        }
                    }

                    if (hasKeyConstraint) {
                        bTableType.keyTypeConstraint = readTypeFromCp();
                        if (bTableType.keyTypeConstraint.tsymbol == null) {
                            bTableType.keyTypeConstraint.tsymbol =
                                    Symbols.createTypeSymbol(SymTag.TYPE, Flags.asMask(EnumSet.of(Flag.PUBLIC)),
                                                             Names.EMPTY, env.pkgSymbol.pkgID,
                                                             bTableType.keyTypeConstraint, env.pkgSymbol.owner,
                                                             symTable.builtinPos, COMPILED_SOURCE);
                        }
                    }
                    return bTableType;
                case TypeTags.MAP:
                    BMapType bMapType = new BMapType(TypeTags.MAP, null, symTable.mapType.tsymbol, flags);
                    bMapType.constraint = readTypeFromCp();
                    return bMapType;
                case TypeTags.INVOKABLE:
                    BInvokableType bInvokableType = new BInvokableType(null, null, null, null);
                    bInvokableType.flags = flags;
                    int paramCount = inputStream.readInt();
                    List<BType> paramTypes = new ArrayList<>();
                    for (int i = 0; i < paramCount; i++) {
                        paramTypes.add(readTypeFromCp());
                    }
                    bInvokableType.paramTypes = paramTypes;
                    if (inputStream.readBoolean()) { //if rest param exist
                        bInvokableType.restType = readTypeFromCp();
                    }
                    bInvokableType.retType = readTypeFromCp();
                    return bInvokableType;
                // All the above types are branded types
                case TypeTags.ANY:
                    BType anyNominalType = typeParamAnalyzer.getNominalType(symTable.anyType, name, flags);
                    return isImmutable(flags) ? getEffectiveImmutableType(anyNominalType,
                            symTable.anyType.tsymbol.pkgID,
                            symTable.anyType.tsymbol.owner) :
                            anyNominalType;
                case TypeTags.HANDLE:
                    return symTable.handleType;
                case TypeTags.READONLY:
                    return symTable.readonlyType;
                case TypeTags.ENDPOINT:
                    // TODO fix
                    break;
                case TypeTags.ARRAY:
                    byte state = inputStream.readByte();
                    int size = inputStream.readInt();
                    BTypeSymbol arrayTypeSymbol = Symbols.createTypeSymbol(SymTag.ARRAY_TYPE,
                                                                           Flags.asMask(EnumSet.of(Flag.PUBLIC)),
                                                                           Names.EMPTY, env.pkgSymbol.pkgID, null,
                                                                           env.pkgSymbol.owner, symTable.builtinPos,
                                                                           COMPILED_SOURCE);
                    BArrayType bArrayType = new BArrayType(null, arrayTypeSymbol, size, BArrayState.valueOf(state),
                            flags);
                    bArrayType.eType = readTypeFromCp();
                    return bArrayType;
                case TypeTags.UNION:
                    BTypeSymbol unionTypeSymbol = Symbols.createTypeSymbol(SymTag.UNION_TYPE,
                                                                           Flags.asMask(EnumSet.of(Flag.PUBLIC)),
                                                                           Names.EMPTY, env.pkgSymbol.pkgID, null,
                                                                           env.pkgSymbol.owner, symTable.builtinPos,
                                                                           COMPILED_SOURCE);
                    BUnionType unionType = BUnionType.create(unionTypeSymbol,
                                                             new LinkedHashSet<>()); //TODO improve(useless second
                    // param)
                    int unionMemberCount = inputStream.readInt();
                    for (int i = 0; i < unionMemberCount; i++) {
                        unionType.add(readTypeFromCp());
                    }
                    unionType.flags = flags;
                    return unionType;
                case TypeTags.INTERSECTION:
                    BTypeSymbol intersectionTypeSymbol = Symbols.createTypeSymbol(SymTag.INTERSECTION_TYPE,
                                                                                  Flags.asMask(EnumSet.of(Flag.PUBLIC)),
                                                                                  Names.EMPTY, env.pkgSymbol.pkgID,
                                                                                  null, env.pkgSymbol.owner,
                                                                                  symTable.builtinPos, COMPILED_SOURCE);
                    int intersectionMemberCount = inputStream.readInt();
                    LinkedHashSet<BType> constituentTypes = new LinkedHashSet<>(intersectionMemberCount);
                    for (int i = 0; i < intersectionMemberCount; i++) {
                        constituentTypes.add(readTypeFromCp());
                    }

                    BType effectiveType = readTypeFromCp();
                    return new BIntersectionType(intersectionTypeSymbol, constituentTypes, effectiveType, flags);
                case TypeTags.PACKAGE:
                    // TODO fix
                    break;
                case TypeTags.NONE:
                    return symTable.noType;
                case TypeTags.VOID:
                    // TODO fix
                    break;
                case TypeTags.XMLNS:
                    // TODO fix
                    break;
                case TypeTags.ANNOTATION:
                    // TODO fix
                    break;
                case TypeTags.SEMANTIC_ERROR:
                    // TODO fix
                    break;
                case TypeTags.ERROR:
                    BTypeSymbol errorSymbol = new BErrorTypeSymbol(SymTag.ERROR, Flags.PUBLIC, Names.EMPTY,
                                                                   env.pkgSymbol.pkgID, null, env.pkgSymbol.owner,
                                                                   symTable.builtinPos, COMPILED_SOURCE);
                    BErrorType errorType = new BErrorType(errorSymbol);
                    addShapeCP(errorType, cpI);
                    compositeStack.push(errorType);
                    pkgCpIndex = inputStream.readInt();
                    pkgId = getPackageId(pkgCpIndex);
                    String errorName = getStringCPEntryValue(inputStream);
                    BType detailsType = readTypeFromCp();
                    errorType.detailType = detailsType;
                    errorType.flags = flags;
                    errorSymbol.type = errorType;
                    errorSymbol.pkgID = pkgId;
                    errorSymbol.name = names.fromString(errorName);
                    Object poppedErrorType = compositeStack.pop();
                    assert poppedErrorType == errorType;
                    if (!env.pkgSymbol.pkgID.equals(PackageID.ANNOTATIONS)
                            && Symbols.isFlagOn(flags, Flags.NATIVE)) {
                        // This is a workaround to avoid, getting no type for error detail field.
                        return symTable.errorType;
                    }
                    errorType.typeIdSet = readTypeIdSet(inputStream);
                    return errorType;
                case TypeTags.ITERATOR:
                    // TODO fix
                    break;
                case TypeTags.TUPLE:
                    BTypeSymbol tupleTypeSymbol = Symbols.createTypeSymbol(SymTag.TUPLE_TYPE,
                                                                           Flags.asMask(EnumSet.of(Flag.PUBLIC)),
                                                                           Names.EMPTY, env.pkgSymbol.pkgID, null,
                                                                           env.pkgSymbol.owner, symTable.builtinPos,
                                                                           COMPILED_SOURCE);
                    BTupleType bTupleType = new BTupleType(tupleTypeSymbol, null);
                    bTupleType.flags = flags;
                    int tupleMemberCount = inputStream.readInt();
                    List<BType> tupleMemberTypes = new ArrayList<>();
                    for (int i = 0; i < tupleMemberCount; i++) {
                        tupleMemberTypes.add(readTypeFromCp());
                    }
                    bTupleType.tupleTypes = tupleMemberTypes;
                    return bTupleType;
                case TypeTags.FUTURE:
                    BFutureType bFutureType = new BFutureType(TypeTags.FUTURE, null, symTable.futureType.tsymbol);
                    bFutureType.constraint = readTypeFromCp();
                    bFutureType.flags = flags;
                    return bFutureType;
                case TypeTags.FINITE:
                    String finiteTypeName = getStringCPEntryValue(inputStream);
                    int finiteTypeFlags = inputStream.readInt();
                    BTypeSymbol symbol = Symbols.createTypeSymbol(SymTag.FINITE_TYPE, finiteTypeFlags,
                                                                  names.fromString(finiteTypeName), env.pkgSymbol.pkgID,
                                                                  null, env.pkgSymbol, symTable.builtinPos,
                                                                  COMPILED_SOURCE);
                    symbol.scope = new Scope(symbol);
                    BFiniteType finiteType = new BFiniteType(symbol);
                    finiteType.flags = flags;
                    symbol.type = finiteType;
                    int valueSpaceSize = inputStream.readInt();
                    for (int i = 0; i < valueSpaceSize; i++) {
                        defineValueSpace(inputStream, finiteType, this);
                    }
                    return finiteType;
                case TypeTags.OBJECT:
                    boolean service = inputStream.readByte() == 1;

                    pkgCpIndex = inputStream.readInt();
                    pkgId = getPackageId(pkgCpIndex);

                    String objName = getStringCPEntryValue(inputStream);
                    int objFlags = (inputStream.readBoolean() ? Flags.CLASS : 0) | Flags.PUBLIC;
                    objFlags = inputStream.readBoolean() ? objFlags | Flags.CLIENT : objFlags;
                    BObjectTypeSymbol objectSymbol = Symbols.createObjectSymbol(objFlags,
                                                                                names.fromString(objName),
                                                                                env.pkgSymbol.pkgID, null,
                                                                                env.pkgSymbol, symTable.builtinPos,
                                                                                COMPILED_SOURCE);
                    objectSymbol.scope = new Scope(objectSymbol);
                    objectSymbol.methodScope = new Scope(objectSymbol);
                    BObjectType objectType;
                    // Below is a temporary fix, need to fix this properly by using the type tag
                    if (service) {
                        objectType = new BServiceType(objectSymbol);
                    } else {
                        objectType = new BObjectType(objectSymbol);

                        if (isImmutable(flags)) {
                            objectSymbol.flags |= Flags.READONLY;
                        }
                    }
                    objectType.flags = flags;
                    objectSymbol.type = objectType;
                    addShapeCP(objectType, cpI);
                    compositeStack.push(objectType);
                    int fieldCount = inputStream.readInt();
                    for (int i = 0; i < fieldCount; i++) {
                        String fieldName = getStringCPEntryValue(inputStream);
                        int fieldFlags = inputStream.readInt();

                        byte[] docBytes = readDocBytes(inputStream);

                        BType fieldType = readTypeFromCp();
                        BVarSymbol objectVarSymbol = new BVarSymbol(fieldFlags, names.fromString(fieldName),
                                                                    objectSymbol.pkgID, fieldType,
                                                                    objectSymbol.scope.owner, symTable.builtinPos,
                                                                    COMPILED_SOURCE);

                        defineMarkDownDocAttachment(objectVarSymbol, docBytes);

                        BField structField = new BField(objectVarSymbol.name, null, objectVarSymbol);
                        objectType.fields.put(structField.name.value, structField);
                        objectSymbol.scope.define(objectVarSymbol.name, objectVarSymbol);
                    }
                    boolean generatedConstructorPresent = inputStream.readBoolean();
                    if (generatedConstructorPresent) {
                        ignoreAttachedFunc();
                    }
                    boolean constructorPresent = inputStream.readBoolean();
                    if (constructorPresent) {
                        ignoreAttachedFunc();
                    }
                    int funcCount = inputStream.readInt();
                    for (int i = 0; i < funcCount; i++) {
                        ignoreAttachedFunc();
                    }

                    objectType.typeIdSet = readTypeIdSet(inputStream);

                    Object poppedObjType = compositeStack.pop();
                    assert poppedObjType == objectType;

                    if (pkgId.equals(env.pkgSymbol.pkgID)) {
                        return objectType;
                    }

                    pkgSymbol = packageLoader.loadPackageSymbol(pkgId, null, null);
                    pkgEnv = symTable.pkgEnvMap.get(pkgSymbol);
                    return symbolResolver.lookupSymbolInMainSpace(pkgEnv, names.fromString(objName)).type;
                case TypeTags.BYTE_ARRAY:
                    // TODO fix
                    break;
                case TypeTags.FUNCTION_POINTER:
                    // TODO fix
                    break;
                case SERVICE_TYPE_TAG:
                    return symTable.anyServiceType;
                case TypeTags.SIGNED32_INT:
                    return symTable.signed32IntType;
                case TypeTags.SIGNED16_INT:
                    return symTable.signed16IntType;
                case TypeTags.SIGNED8_INT:
                    return symTable.signed8IntType;
                case TypeTags.UNSIGNED32_INT:
                    return symTable.unsigned32IntType;
                case TypeTags.UNSIGNED16_INT:
                    return symTable.unsigned16IntType;
                case TypeTags.UNSIGNED8_INT:
                    return symTable.unsigned8IntType;
                case TypeTags.CHAR_STRING:
                    return symTable.charStringType;
                case TypeTags.XML_ELEMENT:
                    return isImmutable(flags) ? getEffectiveImmutableType(symTable.xmlElementType) :
                            symTable.xmlElementType;
                case TypeTags.XML_PI:
                    return isImmutable(flags) ? getEffectiveImmutableType(symTable.xmlPIType) : symTable.xmlPIType;
                case TypeTags.XML_COMMENT:
                    return isImmutable(flags) ? getEffectiveImmutableType(symTable.xmlCommentType) :
                            symTable.xmlCommentType;
                case TypeTags.XML_TEXT:
                    return symTable.xmlTextType;
            }
            return null;
        }

        private BTypeIdSet readTypeIdSet(DataInputStream inputStream) throws IOException {
            Set<BTypeIdSet.BTypeId> primary = new HashSet<>();
            int primaryTypeIdCount = inputStream.readInt();
            for (int i = 0; i < primaryTypeIdCount; i++) {
                primary.add(readTypeId(inputStream));
            }

            Set<BTypeIdSet.BTypeId> secondary = new HashSet<>();
            int secondaryTypeIdCount = inputStream.readInt();
            for (int i = 0; i < secondaryTypeIdCount; i++) {
                secondary.add(readTypeId(inputStream));
            }

            return new BTypeIdSet(primary, secondary);
        }

        private BTypeIdSet.BTypeId readTypeId(DataInputStream inputStream) throws IOException {
            int pkgCPIndex = inputStream.readInt();
            PackageID packageId = getPackageId(pkgCPIndex);
            String name = getStringCPEntryValue(inputStream);
            boolean isPublicTypeId = inputStream.readBoolean();
            return new BTypeIdSet.BTypeId(packageId, name, isPublicTypeId);
        }

        private void ignoreAttachedFunc() throws IOException {
            getStringCPEntryValue(inputStream);
            inputStream.readInt();
            readTypeFromCp();
        }
    }

    private byte[] readDocBytes(DataInputStream inputStream) throws IOException {
        int docLength = inputStream.readInt();
        byte[] docBytes = new byte[docLength];
        int noOfBytesRead = inputStream.read(docBytes);
        if (docLength != noOfBytesRead) {
            throw new RuntimeException("Failed to read Markdown Documenation");
        }
        return docBytes;
    }

    private PackageID getPackageId(int pkgCPIndex) {
        PackageCPEntry pkgCpEntry = (PackageCPEntry) env.constantPool[pkgCPIndex];
        String orgName = ((StringCPEntry) env.constantPool[pkgCpEntry.orgNameCPIndex]).value;
        String pkgName = ((StringCPEntry) env.constantPool[pkgCpEntry.pkgNameCPIndex]).value;
        String version = ((StringCPEntry) env.constantPool[pkgCpEntry.versionCPIndex]).value;
        return new PackageID(names.fromString(orgName),
                names.fromString(pkgName), names.fromString(version));
    }

    private void defineValueSpace(DataInputStream dataInStream, BFiniteType finiteType, BIRTypeReader typeReader)
            throws IOException {
        BType valueType = typeReader.readTypeFromCp();

        dataInStream.readInt(); // read and ignore value length

        BLangLiteral litExpr = createLiteralBasedOnType(valueType);
        switch (valueType.tag) {
            case TypeTags.INT:
                int integerCpIndex = dataInStream.readInt();
                IntegerCPEntry integerCPEntry = (IntegerCPEntry) this.env.constantPool[integerCpIndex];
                litExpr.value = integerCPEntry.value;
                break;
            case TypeTags.BYTE:
                int byteCpIndex = dataInStream.readInt();
                ByteCPEntry byteCPEntry = (ByteCPEntry) this.env.constantPool[byteCpIndex];
                litExpr.value = byteCPEntry.value;
                break;
            case TypeTags.FLOAT:
                int floatCpIndex = dataInStream.readInt();
                FloatCPEntry floatCPEntry = (FloatCPEntry) this.env.constantPool[floatCpIndex];
                litExpr.value = Double.toString(floatCPEntry.value);
                break;
            case TypeTags.STRING:
            case TypeTags.DECIMAL:
                litExpr.value = getStringCPEntryValue(dataInStream);
                break;
            case TypeTags.BOOLEAN:
                litExpr.value = dataInStream.readBoolean();
                break;
            case TypeTags.NIL:
                break;
            default:
                throw new UnsupportedOperationException("finite type value is not supported for type: " + valueType);
        }

        litExpr.type = valueType;

        finiteType.addValue(litExpr);
    }

    private BLangLiteral createLiteralBasedOnType(BType valueType) {
        NodeKind nodeKind = valueType.tag <= TypeTags.DECIMAL ? NodeKind.NUMERIC_LITERAL : NodeKind.LITERAL;
        return nodeKind == NodeKind.LITERAL ? (BLangLiteral) TreeBuilder.createLiteralExpression() :
                (BLangLiteral) TreeBuilder.createNumericLiteralExpression();
    }

    private boolean isImmutable(int flags) {
        return Symbols.isFlagOn(flags, Flags.READONLY);
    }

    private BType getEffectiveImmutableType(BType type) {
        return ImmutableTypeCloner.getEffectiveImmutableType(null, types, (SelectivelyImmutableReferenceType) type,
                type.tsymbol.pkgID, type.tsymbol.owner,
                symTable, null, names);
    }

    private BType getEffectiveImmutableType(BType type, PackageID pkgID, BSymbol owner) {
        return ImmutableTypeCloner.getEffectiveImmutableType(null, types, (SelectivelyImmutableReferenceType) type,
                pkgID, owner, symTable, null, names);
    }
}<|MERGE_RESOLUTION|>--- conflicted
+++ resolved
@@ -406,11 +406,9 @@
 
         defineMarkDownDocAttachment(invokableSymbol, readDocBytes(dataInStream));
 
-<<<<<<< HEAD
+        defineGlobalVarDependencies(invokableSymbol, dataInStream);
+
         dataInStream.skip(dataInStream.readLong()); // read and skip scope table info
-=======
-        defineGlobalVarDependencies(invokableSymbol, dataInStream);
->>>>>>> 20eb40d8
 
         dataInStream.skip(dataInStream.readLong()); // read and skip method body
 
