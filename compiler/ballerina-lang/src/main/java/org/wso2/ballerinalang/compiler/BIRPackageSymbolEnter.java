--- conflicted
+++ resolved
@@ -87,10 +87,7 @@
 import java.util.LinkedHashSet;
 import java.util.LinkedList;
 import java.util.List;
-<<<<<<< HEAD
-=======
 import java.util.Map;
->>>>>>> 311046de
 import java.util.Set;
 import java.util.function.Consumer;
 
@@ -439,22 +436,12 @@
         int attachPointCount = dataInStream.readInt();
         Set<AttachPoint> attachPoints = new HashSet<>(attachPointCount);
 
-<<<<<<< HEAD
-        int attachPointCount = dataInStream.readInt();
-        Set<AttachPoint> attachPoints = new HashSet<>(attachPointCount);
-
-=======
->>>>>>> 311046de
         for (int i = 0; i < attachPointCount; i++) {
             attachPoints.add(AttachPoint.getAttachmentPoint(getStringCPEntryValue(dataInStream),
                                                             dataInStream.readBoolean()));
         }
 
-<<<<<<< HEAD
-        BType annotationType = typeReader.readType();
-=======
         BType annotationType = readBType(dataInStream);
->>>>>>> 311046de
 
         BAnnotationSymbol annotationSymbol = Symbols.createAnnotationSymbol(flags, attachPoints, names.fromString(name),
                 this.env.pkgSymbol.pkgID, null, this.env.pkgSymbol);
