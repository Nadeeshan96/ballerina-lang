--- conflicted
+++ resolved
@@ -483,13 +483,7 @@
                     BStructureTypeSymbol structureTypeSymbol = (BStructureTypeSymbol) attachedType.tsymbol;
                     if (Names.USER_DEFINED_INIT_SUFFIX.value.equals(funcName) ||
                             funcName.equals(Names.INIT_FUNCTION_SUFFIX.value)) {
-<<<<<<< HEAD
-                        if (structureTypeSymbol.getKind() == SymbolKind.OBJECT) {
-                            ((BObjectTypeSymbol) structureTypeSymbol).initializerFunc = attachedFunc;
-                        }
-=======
                         ((BObjectTypeSymbol) structureTypeSymbol).initializerFunc = attachedFunc;
->>>>>>> 1d2bf2db
                     } else if (funcName.equals(Names.GENERATED_INIT_SUFFIX.value)) {
                         ((BObjectTypeSymbol) structureTypeSymbol).generatedInitializerFunc = attachedFunc;
                     } else {
