--- conflicted
+++ resolved
@@ -25,11 +25,8 @@
 import org.ballerinalang.model.elements.PackageID;
 import org.ballerinalang.model.symbols.SymbolKind;
 import org.ballerinalang.model.tree.NodeKind;
-<<<<<<< HEAD
+import org.ballerinalang.model.types.ConstrainedType;
 import org.ballerinalang.model.types.SelectivelyImmutableReferenceType;
-=======
-import org.ballerinalang.model.types.ConstrainedType;
->>>>>>> 87d2a0f2
 import org.wso2.ballerinalang.compiler.bir.writer.CPEntry;
 import org.wso2.ballerinalang.compiler.bir.writer.CPEntry.ByteCPEntry;
 import org.wso2.ballerinalang.compiler.bir.writer.CPEntry.FloatCPEntry;
@@ -908,17 +905,12 @@
                     BRecordTypeSymbol recordSymbol = Symbols.createRecordSymbol(Flags.asMask(EnumSet.of(Flag.PUBLIC)),
                             names.fromString(recordName), env.pkgSymbol.pkgID, null, env.pkgSymbol);
                     recordSymbol.scope = new Scope(recordSymbol);
-<<<<<<< HEAD
                     BRecordType recordType = new BRecordType(recordSymbol, flags);
 
                     if (isImmutable(flags)) {
                         recordSymbol.flags |= Flags.READONLY;
                     }
 
-=======
-                    BRecordType recordType = new BRecordType(recordSymbol);
-                    recordType.flags = flags;
->>>>>>> 87d2a0f2
                     recordSymbol.type = recordType;
 
                     compositeStack.push(recordType);
@@ -996,12 +988,7 @@
                     }
                     return bStreamType;
                 case TypeTags.TABLE:
-<<<<<<< HEAD
                     BTableType bTableType = new BTableType(TypeTags.TABLE, null, symTable.tableType.tsymbol, flags);
-=======
-                    BTableType bTableType = new BTableType(TypeTags.TABLE, null, symTable.tableType.tsymbol);
-                    bTableType.flags = flags;
->>>>>>> 87d2a0f2
                     bTableType.constraint = readTypeFromCp();
                     boolean hasFieldNameList = inputStream.readByte() == 1;
                     boolean hasKeyConstraint = inputStream.readByte() == 1;
@@ -1027,7 +1014,6 @@
                 case TypeTags.MAP:
                     BMapType bMapType = new BMapType(TypeTags.MAP, null, symTable.mapType.tsymbol, flags);
                     bMapType.constraint = readTypeFromCp();
-                    bMapType.flags = flags;
                     return bMapType;
                 case TypeTags.INVOKABLE:
                     BInvokableType bInvokableType = new BInvokableType(null, null, null, null);
@@ -1065,7 +1051,6 @@
                     BArrayType bArrayType = new BArrayType(null, arrayTypeSymbol, size, BArrayState.valueOf(state),
                                                            flags);
                     bArrayType.eType = readTypeFromCp();
-                    bArrayType.flags = flags;
                     return bArrayType;
                 case TypeTags.UNION:
                     BTypeSymbol unionTypeSymbol = Symbols.createTypeSymbol(SymTag.UNION_TYPE, Flags.asMask(EnumSet
@@ -1147,7 +1132,6 @@
                         tupleMemberTypes.add(readTypeFromCp());
                     }
                     bTupleType.tupleTypes = tupleMemberTypes;
-                    bTupleType.flags = flags;
                     return bTupleType;
                 case TypeTags.FUTURE:
                     BFutureType bFutureType = new BFutureType(TypeTags.FUTURE, null, symTable.futureType.tsymbol);
@@ -1186,7 +1170,7 @@
                     if (service) {
                         objectType = new BServiceType(objectSymbol);
                     } else {
-                        objectType = new BObjectType(objectSymbol, flags);
+                        objectType = new BObjectType(objectSymbol);
 
                         if (isImmutable(flags)) {
                             objectSymbol.flags |= Flags.READONLY;
