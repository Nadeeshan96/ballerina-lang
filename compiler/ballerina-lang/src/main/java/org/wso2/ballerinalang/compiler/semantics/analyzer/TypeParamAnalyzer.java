/*
 *  Copyright (c) 2019, WSO2 Inc. (http://www.wso2.org) All Rights Reserved.
 *
 *  WSO2 Inc. licenses this file to you under the Apache License,
 *  Version 2.0 (the "License"); you may not use this file except
 *  in compliance with the License.
 *  You may obtain a copy of the License at
 *
 *    http://www.apache.org/licenses/LICENSE-2.0
 *
 *  Unless required by applicable law or agreed to in writing,
 *  software distributed under the License is distributed on an
 *  "AS IS" BASIS, WITHOUT WARRANTIES OR CONDITIONS OF ANY
 *  KIND, either express or implied.  See the License for the
 *  specific language governing permissions and limitations
 *  under the License.
 */
package org.wso2.ballerinalang.compiler.semantics.analyzer;

import io.ballerina.tools.diagnostics.Location;
import org.ballerinalang.model.Name;
import org.ballerinalang.model.elements.PackageID;
import org.ballerinalang.model.tree.NodeKind;
import org.ballerinalang.util.diagnostic.DiagnosticErrorCode;
import org.wso2.ballerinalang.compiler.diagnostic.BLangDiagnosticLog;
import org.wso2.ballerinalang.compiler.parser.BLangAnonymousModelHelper;
import org.wso2.ballerinalang.compiler.semantics.model.Scope;
import org.wso2.ballerinalang.compiler.semantics.model.SymbolEnv;
import org.wso2.ballerinalang.compiler.semantics.model.SymbolTable;
import org.wso2.ballerinalang.compiler.semantics.model.symbols.BAttachedFunction;
import org.wso2.ballerinalang.compiler.semantics.model.symbols.BErrorTypeSymbol;
import org.wso2.ballerinalang.compiler.semantics.model.symbols.BInvokableSymbol;
import org.wso2.ballerinalang.compiler.semantics.model.symbols.BInvokableTypeSymbol;
import org.wso2.ballerinalang.compiler.semantics.model.symbols.BObjectTypeSymbol;
import org.wso2.ballerinalang.compiler.semantics.model.symbols.BRecordTypeSymbol;
import org.wso2.ballerinalang.compiler.semantics.model.symbols.BResourceFunction;
import org.wso2.ballerinalang.compiler.semantics.model.symbols.BSymbol;
import org.wso2.ballerinalang.compiler.semantics.model.symbols.BTypeDefinitionSymbol;
import org.wso2.ballerinalang.compiler.semantics.model.symbols.BTypeSymbol;
import org.wso2.ballerinalang.compiler.semantics.model.symbols.BVarSymbol;
import org.wso2.ballerinalang.compiler.semantics.model.symbols.SymTag;
import org.wso2.ballerinalang.compiler.semantics.model.symbols.Symbols;
import org.wso2.ballerinalang.compiler.semantics.model.types.BAnyType;
import org.wso2.ballerinalang.compiler.semantics.model.types.BAnydataType;
import org.wso2.ballerinalang.compiler.semantics.model.types.BArrayType;
import org.wso2.ballerinalang.compiler.semantics.model.types.BErrorType;
import org.wso2.ballerinalang.compiler.semantics.model.types.BField;
import org.wso2.ballerinalang.compiler.semantics.model.types.BIntersectionType;
import org.wso2.ballerinalang.compiler.semantics.model.types.BInvokableType;
import org.wso2.ballerinalang.compiler.semantics.model.types.BMapType;
import org.wso2.ballerinalang.compiler.semantics.model.types.BObjectType;
import org.wso2.ballerinalang.compiler.semantics.model.types.BReadonlyType;
import org.wso2.ballerinalang.compiler.semantics.model.types.BRecordType;
import org.wso2.ballerinalang.compiler.semantics.model.types.BStreamType;
import org.wso2.ballerinalang.compiler.semantics.model.types.BTableType;
import org.wso2.ballerinalang.compiler.semantics.model.types.BTupleMember;
import org.wso2.ballerinalang.compiler.semantics.model.types.BTupleType;
import org.wso2.ballerinalang.compiler.semantics.model.types.BType;
import org.wso2.ballerinalang.compiler.semantics.model.types.BTypedescType;
import org.wso2.ballerinalang.compiler.semantics.model.types.BUnionType;
import org.wso2.ballerinalang.compiler.semantics.model.types.BXMLType;
import org.wso2.ballerinalang.compiler.tree.expressions.BLangExpression;
import org.wso2.ballerinalang.compiler.tree.expressions.BLangLambdaFunction;
import org.wso2.ballerinalang.compiler.util.CompilerContext;
import org.wso2.ballerinalang.compiler.util.ImmutableTypeCloner;
import org.wso2.ballerinalang.compiler.util.Names;
import org.wso2.ballerinalang.compiler.util.TypeTags;
import org.wso2.ballerinalang.util.Flags;

import java.util.ArrayList;
import java.util.HashSet;
import java.util.LinkedHashMap;
import java.util.LinkedHashSet;
import java.util.List;
import java.util.Objects;
import java.util.Optional;
import java.util.Set;
import java.util.stream.Collectors;

import static org.ballerinalang.model.symbols.SymbolOrigin.BUILTIN;
import static org.ballerinalang.model.symbols.SymbolOrigin.VIRTUAL;

/**
 * This class consists of utility methods which operate on TypeParams (Parametric types).
 *
 * @since JB 1.0.0
 */
public class TypeParamAnalyzer {

    // How @typeParam works in 2019R2 spec.
    //
    // e.g. lang.array module.
    //
    // @typeParam
    // type Type1 any|error;
    //
    // public function getFirstAndSize(Type1[] array) returns [Type1,int] {
    //  return [array[0], array.length()];
    // }

    private static final CompilerContext.Key<TypeParamAnalyzer> TYPE_PARAM_ANALYZER_KEY =
            new CompilerContext.Key<>();

    private SymbolTable symTable;
    private Types types;
    private Names names;
    private BLangDiagnosticLog dlog;
    private BLangAnonymousModelHelper anonymousModelHelper;

    public static TypeParamAnalyzer getInstance(CompilerContext context) {

        TypeParamAnalyzer types = context.get(TYPE_PARAM_ANALYZER_KEY);
        if (types == null) {
            types = new TypeParamAnalyzer(context);
        }

        return types;
    }

    private TypeParamAnalyzer(CompilerContext context) {

        context.put(TYPE_PARAM_ANALYZER_KEY, this);

        this.symTable = SymbolTable.getInstance(context);
        this.types = Types.getInstance(context);
        this.names = Names.getInstance(context);
        this.dlog = BLangDiagnosticLog.getInstance(context);
        this.anonymousModelHelper = BLangAnonymousModelHelper.getInstance(context);
    }

    static boolean isTypeParam(BType expType) {

        return Symbols.isFlagOn(expType.flags, Flags.TYPE_PARAM)
                || (expType.tsymbol != null && Symbols.isFlagOn(expType.tsymbol.flags, Flags.TYPE_PARAM));
    }

    public static boolean containsTypeParam(BType type) {

        return containsTypeParam(type, new HashSet<>());
    }

    void checkForTypeParamsInArg(BLangExpression arg, Location loc, BType actualType, SymbolEnv env, BType expType) {

        // Not a langlib module invocation
        if (notRequireTypeParams(env)) {
            return;
        }

        FindTypeParamResult findTypeParamResult = new FindTypeParamResult();
        findTypeParam(arg, loc, expType, actualType, env, new HashSet<>(), findTypeParamResult);
    }

    boolean notRequireTypeParams(SymbolEnv env) {

        return env.typeParamsEntries == null;
    }

    BType getReturnTypeParams(SymbolEnv env, BType expType) {

        if (notRequireTypeParams(env) || env.typeParamsEntries.isEmpty()) {
            return expType;
        }
        return getMatchingBoundType(expType, env);
    }

    public BType getNominalType(BType type, Name name, long flag) {
        // Only type params has nominal behaviour for now.
        if (name == Names.EMPTY) {
            return type;
        }
        return createBuiltInType(type, name, flag);
    }

    BType createTypeParam(BSymbol symbol) {
        BType type = symbol.type;
        var flag = type.flags | Flags.TYPE_PARAM;
        return createTypeParamType(symbol, type, symbol.name, flag);
    }

    BType getMatchingBoundType(BType expType, SymbolEnv env) {

        return getMatchingBoundType(expType, env, new HashSet<>());
    }

    // Private methods.

    private static boolean containsTypeParam(BType type, HashSet<BType> resolvedTypes) {
        if (resolvedTypes.contains(type)) {
            return false;
        }
        resolvedTypes.add(type);
        if (isTypeParam(type)) {
            return true;
        }
        switch (type.tag) {
            case TypeTags.ARRAY:
                return containsTypeParam(((BArrayType) type).eType, resolvedTypes);
            case TypeTags.TUPLE:
                BTupleType bTupleType = (BTupleType) type;
                for (BType memberType : bTupleType.getTupleTypes()) {
                    if (containsTypeParam(memberType, resolvedTypes)) {
                        return true;
                    }
                }
                return false;
            case TypeTags.MAP:
                return containsTypeParam(((BMapType) type).constraint, resolvedTypes);
            case TypeTags.STREAM:
                 return containsTypeParam(((BStreamType) type).constraint, resolvedTypes);
            case TypeTags.TABLE:
                return (containsTypeParam(((BTableType) type).constraint, resolvedTypes) ||
                        ((BTableType) type).keyTypeConstraint != null
                                && containsTypeParam(((BTableType) type).keyTypeConstraint, resolvedTypes));
            case TypeTags.RECORD:
                BRecordType recordType = (BRecordType) type;
                for (BField field : recordType.fields.values()) {
                    BType bFieldType = field.getType();
                    if (containsTypeParam(bFieldType, resolvedTypes)) {
                        return true;
                    }
                }
                return false;
            case TypeTags.INVOKABLE:
                BInvokableType invokableType = (BInvokableType) type;
                if (Symbols.isFlagOn(invokableType.flags, Flags.ANY_FUNCTION)) {
                    return false;
                }
                for (BType paramType : invokableType.paramTypes) {
                    if (containsTypeParam(paramType, resolvedTypes)) {
                        return true;
                    }
                }
                return containsTypeParam(invokableType.retType, resolvedTypes);
            case TypeTags.OBJECT:
                BObjectType objectType = (BObjectType) type;
                for (BField field : objectType.fields.values()) {
                    BType bFieldType = field.getType();
                    if (containsTypeParam(bFieldType, resolvedTypes)) {
                        return true;
                    }
                }
                BObjectTypeSymbol objectTypeSymbol = (BObjectTypeSymbol) objectType.tsymbol;
                for (BAttachedFunction fuc : objectTypeSymbol.attachedFuncs) {
                    if (containsTypeParam(fuc.type, resolvedTypes)) {
                        return true;
                    }
                }
                return false;
            case TypeTags.UNION:
                BUnionType unionType = (BUnionType) type;
                for (BType bType : unionType.getMemberTypes()) {
                    if (containsTypeParam(bType, resolvedTypes)) {
                        return true;
                    }
                }
                return false;
            case TypeTags.ERROR:
                BErrorType errorType = (BErrorType) type;
                return containsTypeParam(errorType.detailType, resolvedTypes);
            case TypeTags.TYPEDESC:
                return containsTypeParam(((BTypedescType) type).constraint, resolvedTypes);
            case TypeTags.TYPEREFDESC:
                return containsTypeParam(Types.getReferredType(type), resolvedTypes);
            default:
                return false;
        }
    }

    private BType createBuiltInType(BType type, Name name, long flags) {
        BType referredType = Types.getReferredType(type);
        // Handle built-in types.
        switch (referredType.tag) {
            case TypeTags.INT:
            case TypeTags.BYTE:
            case TypeTags.FLOAT:
            case TypeTags.DECIMAL:
            case TypeTags.STRING:
            case TypeTags.BOOLEAN:
                return new BType(referredType.tag, null, name, flags);
            case TypeTags.ANY:
                return new BAnyType(referredType.tag, null, name, flags);
            case TypeTags.ANYDATA:
<<<<<<< HEAD
                BUnionType unionType = (BUnionType) referredType;
                BAnydataType anydataType = new BAnydataType(unionType);
                Optional<BIntersectionType> immutableType = Types.getImmutableType(symTable, PackageID.ANNOTATIONS,
                                                                                   unionType);
                if (immutableType.isPresent()) {
                    Types.addImmutableType(symTable, PackageID.ANNOTATIONS, anydataType, immutableType.get());
                }
                anydataType.name = name;
                anydataType.flags |= flags;
                return anydataType;
=======
                return createAnydataType((BUnionType) type, name, flags);
>>>>>>> 5fedf91d
            case TypeTags.READONLY:
                return new BReadonlyType(referredType.tag, null, name, flags);
        }
        // For others, we will use TSymbol.
        return type;
    }

    private BType createTypeParamType(BSymbol symbol, BType type, Name name, long flags) {
        // Handle built-in types.
        BType refType = Types.getReferredType(type);
        switch (refType.tag) {
            case TypeTags.INT:
            case TypeTags.BYTE:
            case TypeTags.FLOAT:
            case TypeTags.DECIMAL:
            case TypeTags.STRING:
            case TypeTags.BOOLEAN:
                return new BType(type.tag, null, name, flags);
            case TypeTags.ANY:
                return new BAnyType(type.tag, null, name, flags);
            case TypeTags.ANYDATA:
                return createAnydataType((BUnionType) type, name, flags);
            case TypeTags.READONLY:
                return new BReadonlyType(type.tag, null, name, flags);
            case TypeTags.UNION:
                if (types.isCloneableType((BUnionType) refType)) {
                    BUnionType cloneableType = BUnionType.create(null, symTable.readonlyType, symTable.xmlType);
                    addCyclicArrayMapTableOfMapMembers(cloneableType);
                    cloneableType.flags = flags;

                    cloneableType.tsymbol = new BTypeSymbol(SymTag.TYPE, refType.tsymbol.flags, symbol.name,
                            refType.tsymbol.pkgID, cloneableType, refType.tsymbol.owner, type.tsymbol.pos,
                            BUILTIN);
                    ((BTypeDefinitionSymbol) symbol).referenceType.referredType = cloneableType;
                    return cloneableType;
                }
                break;
            default:
                break;
        }
        // For others, we will use TSymbol.
        return type;
    }

    private BAnydataType createAnydataType(BUnionType unionType, Name name, long flags) {
        BAnydataType anydataType = new BAnydataType(unionType);
        Optional<BIntersectionType> immutableType = Types.getImmutableType(symTable, PackageID.ANNOTATIONS,
                unionType);
        immutableType.ifPresent(bIntersectionType ->
                Types.addImmutableType(symTable, PackageID.ANNOTATIONS, anydataType, bIntersectionType));
        anydataType.name = name;
        anydataType.flags |= flags;
        return anydataType;
    }

    private void addCyclicArrayMapTableOfMapMembers(BUnionType unionType) {
        BArrayType arrayCloneableType = new BArrayType(unionType);
        BMapType mapCloneableType = new BMapType(TypeTags.MAP, unionType, null);
        BType tableMapCloneableType = new BTableType(TypeTags.TABLE, mapCloneableType, null);
        unionType.add(arrayCloneableType);
        unionType.add(mapCloneableType);
        unionType.add(tableMapCloneableType);
        unionType.isCyclic = true;
    }

    private void findTypeParam(Location loc, BType expType, BType actualType, SymbolEnv env,
                               HashSet<BType> resolvedTypes, FindTypeParamResult result) {
        findTypeParam(loc, expType, actualType, env, resolvedTypes, result, false);
    }

    private void findTypeParam(Location loc, BType expType, BType actualType, SymbolEnv env,
                               HashSet<BType> resolvedTypes, FindTypeParamResult result, boolean checkContravariance) {

        findTypeParam(null, loc, expType, actualType, env, resolvedTypes, result, checkContravariance);
    }

    private void findTypeParam(BLangExpression expr, Location loc, BType expType, BType actualType, SymbolEnv env,
                               HashSet<BType> resolvedTypes, FindTypeParamResult result) {
        findTypeParam(expr, loc, expType, actualType, env, resolvedTypes, result, false);
    }

    private void findTypeParam(BLangExpression expr, Location loc, BType expType, BType actualType, SymbolEnv env,
                               HashSet<BType> resolvedTypes, FindTypeParamResult result, boolean checkContravariance) {
        if (resolvedTypes.contains(expType)) {
            return;
        }
        resolvedTypes.add(expType);
        // Finding TypePram and its bound type require, both has to be same structure.
        if (isTypeParam(expType)) {
            updateTypeParamAndBoundType(loc, env, expType, actualType);

            // If type param discovered before, now type check with actual type. It has to be matched.

            if (checkContravariance) {
                types.checkType(loc, getMatchingBoundType(expType, env, new HashSet<>()), actualType,
                        DiagnosticErrorCode.INCOMPATIBLE_TYPES);
            } else {
                types.checkType(loc, actualType, getMatchingBoundType(expType, env, new HashSet<>()),
                        DiagnosticErrorCode.INCOMPATIBLE_TYPES);
            }
            return;
        }
        visitType(expr, loc, expType, actualType, env, resolvedTypes, result, checkContravariance);
    }

    private void visitType(BLangExpression expr, Location loc, BType expType, BType actualType, SymbolEnv env,
                      HashSet<BType> resolvedTypes, FindTypeParamResult result, boolean checkContravariance) {
        // Bound type is a structure. Visit recursively to find bound type.
        switch (expType.tag) {
            case TypeTags.XML:
                if (!TypeTags.isXMLTypeTag(Types.getReferredType(actualType).tag)) {
                    if (Types.getReferredType(actualType).tag == TypeTags.UNION) {
                        dlog.error(loc, DiagnosticErrorCode.XML_FUNCTION_DOES_NOT_SUPPORT_ARGUMENT_TYPE, actualType);
                    }
                    return;
                }
                switch (actualType.tag) {
                    case TypeTags.XML:
                        BType constraint = ((BXMLType) actualType).constraint;
                        while (constraint.tag == TypeTags.XML) {
                            constraint = ((BXMLType) constraint).constraint;
                        }
                        findTypeParam(loc, ((BXMLType) expType).constraint, constraint, env, resolvedTypes, result);
                        return;
                    case TypeTags.XML_TEXT:
                    case TypeTags.XML_ELEMENT:
                    case TypeTags.XML_PI:
                    case TypeTags.XML_COMMENT:
                        findTypeParam(loc, ((BXMLType) expType).constraint, actualType, env, resolvedTypes, result);
                        return;
                    case TypeTags.UNION:
                        findTypeParamInUnion(loc, ((BXMLType) expType).constraint, (BUnionType) actualType, env,
                                resolvedTypes, result);
                        return;
                    default:
                        break;
                }
                break;
            case TypeTags.ARRAY:
                if (actualType.tag == TypeTags.ARRAY) {
                    findTypeParam(loc, ((BArrayType) expType).eType, ((BArrayType) actualType).eType, env,
                                  resolvedTypes, result);
                }
                if (actualType.tag == TypeTags.TUPLE) {
                    findTypeParamInTupleForArray(loc, (BArrayType) expType, (BTupleType) actualType, env, resolvedTypes,
                                                 result);
                }
                if (actualType.tag == TypeTags.UNION) {
                    findTypeParamInUnion(loc, ((BArrayType) expType).eType, (BUnionType) actualType, env, resolvedTypes,
                                                 result);
                }
                break;
            case TypeTags.MAP:
                if (actualType.tag == TypeTags.MAP) {
                    findTypeParam(loc, ((BMapType) expType).constraint, ((BMapType) actualType).constraint, env,
                                  resolvedTypes, result);
                }
                if (actualType.tag == TypeTags.RECORD) {
                    findTypeParamInMapForRecord(loc, (BMapType) expType, (BRecordType) actualType, env, resolvedTypes,
                                                result);
                }
                if (actualType.tag == TypeTags.UNION) {
                    findTypeParamInUnion(loc, ((BMapType) expType).constraint, (BUnionType) actualType, env,
                                         resolvedTypes, result);
                }
                break;
            case TypeTags.STREAM:
                if (actualType.tag == TypeTags.STREAM) {
                    findTypeParamInStream(loc, ((BStreamType) expType), ((BStreamType) actualType), env, resolvedTypes,
                            result);
                }
                if (actualType.tag == TypeTags.UNION) {
                    findTypeParamInStreamForUnion(loc, ((BStreamType) expType), ((BUnionType) actualType), env,
                            resolvedTypes, result);
                }
                break;
            case TypeTags.TABLE:
                if (actualType.tag == TypeTags.TABLE) {
                    findTypeParamInTable(loc, ((BTableType) expType), ((BTableType) actualType), env, resolvedTypes,
                            result);
                }
                break;
            case TypeTags.TUPLE:
                if (actualType.tag == TypeTags.TUPLE) {
                    findTypeParamInTuple(loc, (BTupleType) expType, (BTupleType) actualType, env, resolvedTypes,
                            result);
                }
                if (actualType.tag == TypeTags.UNION) {
                    findTypeParamInUnion(loc, expType, (BUnionType) actualType, env, resolvedTypes, result);
                }
                break;
            case TypeTags.RECORD:
                if (actualType.tag == TypeTags.RECORD) {
                    findTypeParamInRecord(loc, (BRecordType) expType, (BRecordType) actualType, env, resolvedTypes,
                            result);
                }
                if (actualType.tag == TypeTags.UNION) {
                    findTypeParamInUnion(loc, expType, (BUnionType) actualType, env, resolvedTypes, result);
                }
                break;
            case TypeTags.INVOKABLE:
                if (actualType.tag == TypeTags.INVOKABLE) {
                    findTypeParamInInvokableType(loc, (BInvokableType) expType, (BInvokableType) actualType, env,
                            resolvedTypes, result);
                }
                if (actualType.tag == TypeTags.SEMANTIC_ERROR && expr != null && expr.getKind() == NodeKind.LAMBDA) {
                    updateTypeParamAndBoundTypeForInvokableType(loc, env, (BInvokableType) expType,
                            (BInvokableType) ((BLangLambdaFunction) expr).function.getBType());
                }
                break;
            case TypeTags.OBJECT:
                if (actualType.tag == TypeTags.OBJECT) {
                    findTypeParamInObject(loc, (BObjectType) expType, (BObjectType) actualType, env, resolvedTypes,
                                          result);
                }
                break;
            case TypeTags.UNION:
                if (actualType.tag == TypeTags.UNION) {
                    findTypeParamInUnion(loc, (BUnionType) expType, (BUnionType) actualType, env, resolvedTypes,
                            result);
                }
                break;
            case TypeTags.ERROR:
                if (expType == symTable.errorType) {
                    return;
                }
                if (actualType.tag == TypeTags.TYPEREFDESC) {
                    break;
                }
                findTypeParamInError(loc, (BErrorType) expType, actualType, env, resolvedTypes, result);
                return;
            case TypeTags.TYPEDESC:
                if (actualType.tag == TypeTags.TYPEDESC) {
                    findTypeParam(loc, ((BTypedescType) expType).constraint, ((BTypedescType) actualType).constraint,
                            env, resolvedTypes, result);
                }
                break;
            case TypeTags.INTERSECTION:
                if (actualType.tag == TypeTags.INTERSECTION) {
                    findTypeParam(loc, ((BIntersectionType) expType).effectiveType,
                            ((BIntersectionType) actualType).effectiveType, env, resolvedTypes, result);
                }
                break;
            case TypeTags.TYPEREFDESC:
                visitType(expr, loc, Types.getReferredType(expType), actualType, env, resolvedTypes,
                        result, checkContravariance);
                break;
        }
        if (actualType.tag == TypeTags.INTERSECTION) {
            visitType(expr, loc, expType, ((BIntersectionType) actualType).effectiveType, env, resolvedTypes,
                    result, checkContravariance);
        }
        if (actualType.tag == TypeTags.TYPEREFDESC) {
            visitType(expr, loc, expType, Types.getReferredType(actualType), env, resolvedTypes,
                    result, checkContravariance);
        }
    }

    private void updateTypeParamAndBoundTypeForInvokableType(Location loc, SymbolEnv env,
                                                             BInvokableType parentTypeParamType,
                                                             BInvokableType parentBoundedType) {
        for (int i = 0; i < parentTypeParamType.paramTypes.size() && i < parentBoundedType.paramTypes.size(); i++) {
            BType paramType = parentTypeParamType.paramTypes.get(i);
            if (isTypeParam(paramType)) {
                updateTypeParamAndBoundType(loc, env, paramType, parentBoundedType.paramTypes.get(i));
            }
        }
        if (isTypeParam(parentTypeParamType.retType)) {
            updateTypeParamAndBoundType(loc, env, parentTypeParamType.retType, parentBoundedType.retType);
        }
    }

    private void updateTypeParamAndBoundType(Location location, SymbolEnv env, BType typeParamType,
                                             BType boundType) {

        for (SymbolEnv.TypeParamEntry entry : env.typeParamsEntries) {
            if (entry.typeParam == typeParamType) {
                return;
            }
        }
        if (boundType == symTable.noType) {
            dlog.error(location, DiagnosticErrorCode.CANNOT_INFER_TYPE);
            return;
        }
        env.typeParamsEntries.add(new SymbolEnv.TypeParamEntry(typeParamType, boundType));
    }

    private void findTypeParamInTuple(Location loc, BTupleType expType, BTupleType actualType,
                                      SymbolEnv env, HashSet<BType> resolvedTypes, FindTypeParamResult result) {
        List<BType> expTypeMemberTypes = expType.getTupleTypes();
        List<BType> actualTypeMemberTypes = actualType.getTupleTypes();
        for (int i = 0; i < expTypeMemberTypes.size() && i < actualTypeMemberTypes.size(); i++) {
            findTypeParam(loc, expTypeMemberTypes.get(i), actualTypeMemberTypes.get(i), env,
                    resolvedTypes, result);
        }
    }

    private void findTypeParamInStream(Location loc, BStreamType expType, BStreamType actualType,
                                       SymbolEnv env, HashSet<BType> resolvedTypes, FindTypeParamResult result) {
        findTypeParam(loc, expType.constraint, actualType.constraint, env, resolvedTypes, result);
        findTypeParam(loc, expType.completionType, actualType.completionType, env, resolvedTypes, result);
    }

    private void findTypeParamInStreamForUnion(Location loc, BStreamType expType, BUnionType actualType,
                                       SymbolEnv env, HashSet<BType> resolvedTypes, FindTypeParamResult result) {
        LinkedHashSet<BType> constraintTypes = new LinkedHashSet<>();
        LinkedHashSet<BType> completionTypes = new LinkedHashSet<>();
        for (BType type : actualType.getMemberTypes()) {
            type = Types.getReferredType(type);
            if (type.tag == TypeTags.STREAM) {
                constraintTypes.add(((BStreamType) type).constraint);
                completionTypes.add(((BStreamType) type).completionType);
            }
        }

        BUnionType cUnionType = BUnionType.create(null, constraintTypes);
        findTypeParam(loc, expType.constraint, cUnionType, env, resolvedTypes, result);
        if (!completionTypes.isEmpty()) {
            BUnionType eUnionType = BUnionType.create(null, completionTypes);
            findTypeParam(loc, expType.completionType, eUnionType, env, resolvedTypes, result);
        } else {
            findTypeParam(loc, expType.completionType, symTable.nilType, env, resolvedTypes, result);
        }
    }

    private void findTypeParamInTable(Location loc, BTableType expType, BTableType actualType,
                                      SymbolEnv env, HashSet<BType> resolvedTypes, FindTypeParamResult result) {
        findTypeParam(loc, expType.constraint, actualType.constraint, env, resolvedTypes, result);
        if (expType.keyTypeConstraint != null) {
            if (actualType.keyTypeConstraint != null) {
                findTypeParam(loc, expType.keyTypeConstraint, actualType.keyTypeConstraint, env, resolvedTypes, result);
            } else if (!actualType.fieldNameList.isEmpty()) {
                List<BTupleMember> members = new ArrayList<>();
                actualType.fieldNameList.stream()
                        .map(f -> types.getTableConstraintField(actualType.constraint, f))
                        .filter(Objects::nonNull).map(f -> new BTupleMember(f.type,
                                Symbols.createVarSymbolForTupleMember(f.type))).forEach(members::add);
                if (members.size() == 1) {
                    findTypeParam(loc, expType.keyTypeConstraint, members.get(0).type, env, resolvedTypes, result);
                } else {
                    BTupleType tupleType = new BTupleType(members);
                    findTypeParam(loc, expType.keyTypeConstraint, tupleType, env, resolvedTypes, result);
                }
            }
        }
    }

    private void findTypeParamInTupleForArray(Location loc, BArrayType expType, BTupleType actualType,
                                              SymbolEnv env, HashSet<BType> resolvedTypes, FindTypeParamResult result) {
        LinkedHashSet<BType> tupleTypes = new LinkedHashSet<>();
        actualType.getTupleTypes().forEach(m -> tupleTypes.add(m));
        if (actualType.restType != null) {
            tupleTypes.add(actualType.restType);
        }

        int size = tupleTypes.size();
        BType type = size == 0 ? symTable.neverType :
                (size == 1 ? tupleTypes.iterator().next() : BUnionType.create(null, tupleTypes));
        findTypeParam(loc, expType.eType, type, env, resolvedTypes, result);
    }

    private void findTypeParamInUnion(Location loc, BType expType, BUnionType actualType,
                                      SymbolEnv env, HashSet<BType> resolvedTypes, FindTypeParamResult result) {
        LinkedHashSet<BType> members = new LinkedHashSet<>();
        for (BType type : actualType.getMemberTypes()) {
            BType referredType = Types.getReferredType(type);
            if (referredType.tag == TypeTags.ARRAY) {
                members.add(((BArrayType) referredType).eType);
            }
            if (referredType.tag == TypeTags.MAP) {
                members.add(((BMapType) referredType).constraint);
            }
            if (TypeTags.isXMLTypeTag(referredType.tag)) {
                if (referredType.tag == TypeTags.XML) {
                    members.add(((BXMLType) referredType).constraint);
                }
                members.add(type);
            }
            if (referredType.tag == TypeTags.RECORD) {
                for (BField field : ((BRecordType) referredType).fields.values()) {
                    members.add(field.type);
                }
            }
            if (referredType.tag == TypeTags.TUPLE) {
                ((BTupleType) referredType).getTupleTypes().forEach(member -> members.add(member));
            }
        }
        BUnionType tupleElementType = BUnionType.create(null, members);
        findTypeParam(loc, expType, tupleElementType, env, resolvedTypes, result);
    }


    private void findTypeParamInRecord(Location loc, BRecordType expType, BRecordType actualType,
                                       SymbolEnv env, HashSet<BType> resolvedTypes, FindTypeParamResult result) {

        for (BField exField : expType.fields.values()) {
            if (actualType.fields.containsKey(exField.name.value)) {
                findTypeParam(loc, exField.type, actualType.fields.get(exField.name.value).type, env, resolvedTypes,
                              result);
            }
        }
    }

    private void findTypeParamInMapForRecord(Location loc, BMapType expType, BRecordType actualType,
                                             SymbolEnv env, HashSet<BType> resolvedTypes, FindTypeParamResult result) {
        LinkedHashSet<BType> fields = actualType.fields.values().stream().map(f -> f.type)
                .collect(Collectors.toCollection(LinkedHashSet::new));
        LinkedHashSet<BType> reducedTypeSet;
        BType commonFieldType;

        if (actualType.restFieldType != symTable.noType) {
            reducedTypeSet = new LinkedHashSet<>();
            for (BType fType : fields) {
                if (!types.isAssignable(fType, actualType.restFieldType)) {
                    reducedTypeSet.add(fType);
                }
            }
            reducedTypeSet.add(actualType.restFieldType);
        } else {
            // TODO: 7/16/19 Handle cases where there may be multiple field types which are assignable to another
            //  field type: https://github.com/ballerina-platform/ballerina-lang/issues/16824
            reducedTypeSet = fields;
        }

        if (reducedTypeSet.size() == 1) {
            commonFieldType = reducedTypeSet.iterator().next();
        } else {
            commonFieldType = BUnionType.create(null, reducedTypeSet);
        }

        findTypeParam(loc, expType.constraint, commonFieldType, env, resolvedTypes, result);
    }

    private void findTypeParamInInvokableType(Location loc, BInvokableType expType,
                                              BInvokableType actualType, SymbolEnv env, HashSet<BType> resolvedTypes,
                                              FindTypeParamResult result) {
        if (Symbols.isFlagOn(expType.flags, Flags.ANY_FUNCTION)) {
            return;
        }
        for (int i = 0; i < expType.paramTypes.size() && i < actualType.paramTypes.size(); i++) {
            findTypeParam(loc, expType.paramTypes.get(i), actualType.paramTypes.get(i), env, resolvedTypes, result,
                          true);
        }
        findTypeParam(loc, expType.retType, actualType.retType, env, resolvedTypes, result);
    }

    private void findTypeParamInObject(Location loc, BObjectType expType, BObjectType actualType,
                                       SymbolEnv env, HashSet<BType> resolvedTypes, FindTypeParamResult result) {

        // Not needed now.
        for (BField exField : expType.fields.values()) {
            if (actualType.fields.containsKey(exField.name.value)) {
                findTypeParam(loc, exField.type, actualType.fields.get(exField.name.value).type, env, resolvedTypes,
                              result);
            }
        }
        List<BAttachedFunction> expAttFunctions = ((BObjectTypeSymbol) expType.tsymbol).attachedFuncs;
        List<BAttachedFunction> actualAttFunctions = ((BObjectTypeSymbol) actualType.tsymbol).attachedFuncs;

        for (BAttachedFunction expFunc : expAttFunctions) {
            BInvokableType actFuncType = actualAttFunctions.stream()
                    .filter(actFunc -> actFunc.funcName.equals(expFunc.funcName))
                    .findFirst()
                    .map(actFunc -> actFunc.type).orElse(null);
            if (actFuncType == null) {
                continue;
            }
            findTypeParamInInvokableType(loc, expFunc.type, actFuncType, env, resolvedTypes, result);
        }
    }

    private void findTypeParamInUnion(Location loc, BUnionType expType, BUnionType actualType,
                                      SymbolEnv env, HashSet<BType> resolvedTypes, FindTypeParamResult result) {
        // Limitation : supports only optional types and depends to given order.
        if ((expType.getMemberTypes().size() != 2) || !expType.isNullable()
                || (actualType.getMemberTypes().size() != 2) || !actualType.isNullable()) {
            return;
        }
        BType exp = expType.getMemberTypes().stream()
                .filter(type -> type != symTable.nilType).findFirst().orElse(symTable.nilType);
        BType act = actualType.getMemberTypes().stream()
                .filter(type -> type != symTable.nilType).findFirst().orElse(symTable.nilType);
        findTypeParam(loc, exp, act, env, resolvedTypes, result);
    }

    private void findTypeParamInError(Location loc, BErrorType expType, BType actualType,
                                      SymbolEnv env, HashSet<BType> resolvedTypes, FindTypeParamResult result) {
        actualType = Types.getReferredType(actualType);
        if (actualType.tag == TypeTags.ERROR) {
            findTypeParam(loc, expType.detailType, ((BErrorType) actualType).detailType, env, resolvedTypes,
                    result);
        }
        if (actualType.tag == TypeTags.UNION && types.isSubTypeOfBaseType(actualType, TypeTags.ERROR)) {
            BUnionType errorUnion = (BUnionType) actualType;
            LinkedHashSet<BType> errorDetailTypes = new LinkedHashSet<>();
            for (BType errorType : errorUnion.getMemberTypes()) {
                BType member = Types.getReferredType(errorType);
                errorDetailTypes.add(((BErrorType) member).detailType);
            }
            BUnionType errorDetailUnionType = BUnionType.create(null, errorDetailTypes);
            findTypeParam(loc, expType.detailType, errorDetailUnionType, env, resolvedTypes, result);
        }
    }

    private BType getMatchingBoundType(BType expType, SymbolEnv env, HashSet<BType> resolvedTypes) {
        if (isTypeParam(expType)) {
            for (SymbolEnv.TypeParamEntry typeParamEntry : env.typeParamsEntries) {
                if (typeParamEntry.typeParam == expType) {
                    return typeParamEntry.boundType;
                }
            }
            return symTable.noType;
        }

        if (resolvedTypes.contains(expType)) {
            return expType;
        }
        resolvedTypes.add(expType);

        switch (expType.tag) {
            case TypeTags.ARRAY:
                BType elementType = ((BArrayType) expType).eType;
                BType matchingBoundElementType = getMatchingBoundType(elementType, env, resolvedTypes);
                if (!isDifferentTypes(elementType, matchingBoundElementType)) {
                    return expType;
                }
                return new BArrayType(matchingBoundElementType);
            case TypeTags.MAP:
                BType constraint = ((BMapType) expType).constraint;
                BType matchingBoundMapConstraintType = getMatchingBoundType(constraint, env, resolvedTypes);
                if (!isDifferentTypes(constraint, matchingBoundMapConstraintType)) {
                    return expType;
                }
                return new BMapType(TypeTags.MAP, matchingBoundMapConstraintType, symTable.mapType.tsymbol);
            case TypeTags.STREAM:
                BStreamType expStreamType = (BStreamType) expType;
                BType expStreamConstraint = expStreamType.constraint;
                BType expStreamCompletionType = expStreamType.completionType;
                BType constraintType = getMatchingBoundType(expStreamConstraint, env, resolvedTypes);
                BType completionType = getMatchingBoundType(expStreamCompletionType, env, resolvedTypes);
                if (completionType.tag == TypeTags.NONE) {
                    //setting nil type the completion type if not resolved
                    completionType = symTable.nilType;
                }

                if (!isDifferentTypes(expStreamConstraint, constraintType)
                        && !isDifferentTypes(expStreamCompletionType, completionType)) {
                    return expStreamType;
                }

                return new BStreamType(TypeTags.STREAM, constraintType, completionType, symTable.streamType.tsymbol);
            case TypeTags.TABLE:
                BTableType expTableType = (BTableType) expType;
                BType expTableConstraint = expTableType.constraint;
                BType tableConstraint = getMatchingBoundType(expTableConstraint, env, resolvedTypes);
                boolean differentTypes = isDifferentTypes(expTableConstraint, tableConstraint);

                BType expTableKeyTypeConstraint = expTableType.keyTypeConstraint;
                BType keyTypeConstraint = null;
                if (expTableKeyTypeConstraint != null) {
                    keyTypeConstraint = getMatchingBoundType(expTableKeyTypeConstraint, env, resolvedTypes);
                    differentTypes = differentTypes || isDifferentTypes(expTableKeyTypeConstraint, keyTypeConstraint);
                }

                if (!differentTypes) {
                    return expTableType;
                }

                BTableType tableType = new BTableType(TypeTags.TABLE, tableConstraint, symTable.tableType.tsymbol);
                if (expTableKeyTypeConstraint != null) {
                    tableType.keyTypeConstraint = keyTypeConstraint;
                }
                return tableType;
            case TypeTags.TUPLE:
                return getMatchingTupleBoundType((BTupleType) expType, env, resolvedTypes);
            case TypeTags.RECORD:
                return getMatchingRecordBoundType((BRecordType) expType, env, resolvedTypes);
            case TypeTags.INVOKABLE:
                return getMatchingFunctionBoundType((BInvokableType) expType, env, resolvedTypes);
            case TypeTags.OBJECT:
                return getMatchingObjectBoundType((BObjectType) expType, env, resolvedTypes);
            case TypeTags.UNION:
                return getMatchingOptionalBoundType((BUnionType) expType, env, resolvedTypes);
            case TypeTags.ERROR:
                return getMatchingErrorBoundType((BErrorType) expType, env, resolvedTypes);
            case TypeTags.TYPEDESC:
                constraint = ((BTypedescType) expType).constraint;
                BType matchingBoundType = getMatchingBoundType(constraint, env, resolvedTypes);
                if (!isDifferentTypes(constraint, matchingBoundType)) {
                    return expType;
                }

                return new BTypedescType(matchingBoundType, symTable.typeDesc.tsymbol);
            case TypeTags.INTERSECTION:
                return getMatchingReadonlyIntersectionBoundType((BIntersectionType) expType, env, resolvedTypes);
            case TypeTags.TYPEREFDESC:
                return getMatchingBoundType(Types.getReferredType(expType), env, resolvedTypes);
            default:
                return expType;
        }
    }

    private boolean isDifferentTypes(BType expType, BType boundType) {
        if (expType == boundType) {
            return false;
        }

        return Types.getReferredType(expType) != Types.getReferredType(boundType);
    }

    private BType getMatchingReadonlyIntersectionBoundType(BIntersectionType intersectionType, SymbolEnv env,
                                                           HashSet<BType> resolvedTypes) {
        boolean hasDifferentType = false;
        Set<BType> constituentTypes = intersectionType.getConstituentTypes();

        BType matchingBoundNonReadOnlyType = symTable.semanticError;

        for (BType type : constituentTypes) {
            if (type == symTable.readonlyType) {
                continue;
            }

            matchingBoundNonReadOnlyType = getMatchingBoundType(type, env, resolvedTypes);

            if (!hasDifferentType && isDifferentTypes(type, matchingBoundNonReadOnlyType)) {
                hasDifferentType = true;
            }
        }

        if (!hasDifferentType) {
            return intersectionType;
        }

        if (types.isInherentlyImmutableType(matchingBoundNonReadOnlyType) ||
                Symbols.isFlagOn(matchingBoundNonReadOnlyType.flags, Flags.READONLY)) {
            return matchingBoundNonReadOnlyType;
        }

        if (!types.isSelectivelyImmutableType(matchingBoundNonReadOnlyType, env.enclPkg.packageID)) {
            return symTable.semanticError;
        }

        return ImmutableTypeCloner.getImmutableIntersectionType(intersectionType.tsymbol.pos, types,
                matchingBoundNonReadOnlyType, env, symTable, anonymousModelHelper, names, new HashSet<>());
    }

    private BTupleType getMatchingTupleBoundType(BTupleType expType, SymbolEnv env, HashSet<BType> resolvedTypes) {
        boolean hasDifferentType = false;
        List<BTupleMember> members = new ArrayList<>();
        for (BType type : expType.getTupleTypes()) {
            BType matchingBoundType = getMatchingBoundType(type, env, resolvedTypes);
            if (!hasDifferentType && isDifferentTypes(type, matchingBoundType)) {
                hasDifferentType = true;
            }
            BVarSymbol varSymbol = new BVarSymbol(matchingBoundType.flags, null, null, matchingBoundType,
                    null, null, null);
            members.add(new BTupleMember(matchingBoundType, varSymbol));
        }

        BType restType = expType.restType;
        if (restType != null) {
            BType matchingBoundRestType = getMatchingBoundType(restType, env, resolvedTypes);
            if (!hasDifferentType && isDifferentTypes(restType, matchingBoundRestType)) {
                hasDifferentType = true;
            }
        }

        if (!hasDifferentType) {
            return expType;
        }

        return new BTupleType(members);
    }

    private BRecordType getMatchingRecordBoundType(BRecordType expType, SymbolEnv env, HashSet<BType> resolvedTypes) {
        boolean hasDifferentType = false;
        BRecordTypeSymbol expTSymbol = (BRecordTypeSymbol) expType.tsymbol;
        BRecordTypeSymbol recordSymbol = Symbols.createRecordSymbol(expTSymbol.flags, expTSymbol.name,
                                                                    expTSymbol.pkgID, null,
                                                                    expType.tsymbol.scope.owner, expTSymbol.pos,
                                                                    VIRTUAL);
        recordSymbol.originalName = expTSymbol.getOriginalName();
        recordSymbol.isTypeParamResolved = true;
        recordSymbol.typeParamTSymbol = expTSymbol;
        recordSymbol.scope = new Scope(recordSymbol);
        recordSymbol.initializerFunc = expTSymbol.initializerFunc;

        LinkedHashMap<String, BField> fields = new LinkedHashMap<>();
        for (BField expField : expType.fields.values()) {
            BType type = expField.type;
            BType matchingBoundType = getMatchingBoundType(type, env, resolvedTypes);
            if (!hasDifferentType && isDifferentTypes(type, matchingBoundType)) {
                hasDifferentType = true;
            }
            BField field = new BField(expField.name, expField.pos,
                                      new BVarSymbol(0, expField.name, env.enclPkg.packageID,
                                              matchingBoundType, env.scope.owner, expField.pos, VIRTUAL));
            fields.put(field.name.value, field);
            recordSymbol.scope.define(expField.name, field.symbol);
        }

        BRecordType bRecordType = new BRecordType(recordSymbol);
        bRecordType.fields = fields;
        recordSymbol.type = bRecordType;
        bRecordType.flags = expType.flags;

        if (expType.sealed) {
            bRecordType.sealed = true;
        }
        BType restFieldType = expType.restFieldType;
        bRecordType.restFieldType = getMatchingBoundType(restFieldType, env, resolvedTypes);
        if (!hasDifferentType && isDifferentTypes(restFieldType, bRecordType.restFieldType)) {
            hasDifferentType = true;
        }

        if (!hasDifferentType) {
            return expType;
        }

        return bRecordType;
    }

    private BInvokableType getMatchingFunctionBoundType(BInvokableType expType, SymbolEnv env,
                                                        HashSet<BType> resolvedTypes) {
        boolean hasDifferentType = false;
        List<BType> paramTypes = new ArrayList<>();
        for (BType type : expType.paramTypes) {
            BType matchingBoundType = getMatchingBoundType(type, env, resolvedTypes);
            if (!hasDifferentType && isDifferentTypes(type, matchingBoundType)) {
                hasDifferentType = true;
            }
            paramTypes.add(matchingBoundType);
        }

        BType restType = expType.restType;
        var flags = expType.flags;
        BInvokableTypeSymbol invokableTypeSymbol = Symbols.createInvokableTypeSymbol(SymTag.FUNCTION_TYPE, flags,
                env.enclPkg.symbol.pkgID, expType, env.scope.owner, expType.tsymbol.pos, VIRTUAL);

        BInvokableTypeSymbol tsymbol = (BInvokableTypeSymbol) expType.tsymbol;
        invokableTypeSymbol.params = tsymbol.params == null ? null : new ArrayList<>(tsymbol.params);

        BType retType = expType.retType;
        BType matchingBoundType = getMatchingBoundType(retType, env, resolvedTypes);
        if (!hasDifferentType && isDifferentTypes(retType, matchingBoundType)) {
            hasDifferentType = true;
        }

        if (!hasDifferentType) {
            return expType;
        }

        BInvokableType invokableType = new BInvokableType(paramTypes, restType,
                matchingBoundType, invokableTypeSymbol);

        invokableTypeSymbol.returnType = invokableType.retType;

        invokableType.tsymbol.isTypeParamResolved = true;
        invokableType.tsymbol.typeParamTSymbol = expType.tsymbol;
        if (Symbols.isFlagOn(flags, Flags.ISOLATED)) {
            invokableType.flags |= Flags.ISOLATED;
        }

        return invokableType;
    }

    private BType getMatchingObjectBoundType(BObjectType expType, SymbolEnv env, HashSet<BType> resolvedTypes) {
        boolean hasDifferentType = false;
        BObjectTypeSymbol actObjectSymbol = Symbols.createObjectSymbol(expType.tsymbol.flags,
                                                                       expType.tsymbol.name,
                                                                       expType.tsymbol.pkgID, null,
                                                                       expType.tsymbol.scope.owner,
                                                                       expType.tsymbol.pos, VIRTUAL);
        actObjectSymbol.originalName = expType.tsymbol.originalName;
        actObjectSymbol.isTypeParamResolved = true;
        actObjectSymbol.typeParamTSymbol = expType.tsymbol;

        BObjectType objectType = new BObjectType(actObjectSymbol);
        actObjectSymbol.type = objectType;
        actObjectSymbol.scope = new Scope(actObjectSymbol);

        for (BField expField : expType.fields.values()) {
            BType type = expField.type;
            BType matchingBoundType = getMatchingBoundType(type, env, resolvedTypes);
            if (!hasDifferentType && isDifferentTypes(type, matchingBoundType)) {
                hasDifferentType = true;
            }

            BField field = new BField(expField.name, expField.pos,
                                      new BVarSymbol(expField.symbol.flags, expField.name, env.enclPkg.packageID,
                                              matchingBoundType, env.scope.owner, expField.pos, VIRTUAL));
            objectType.fields.put(field.name.value, field);
            objectType.tsymbol.scope.define(expField.name, field.symbol);
        }

        for (BAttachedFunction expFunc : ((BObjectTypeSymbol) expType.tsymbol).attachedFuncs) {
            BInvokableType type = expFunc.type;
            BInvokableType matchType = getMatchingFunctionBoundType(type, env, resolvedTypes);
            if (!hasDifferentType && isDifferentTypes(type, matchType)) {
                hasDifferentType = true;
            }

            BInvokableSymbol invokableSymbol = new BInvokableSymbol(expFunc.symbol.tag, expFunc.symbol.flags,
                                                                    expFunc.symbol.name,
                                                                    expFunc.symbol.getOriginalName(),
                                                                    env.enclPkg.packageID, matchType, actObjectSymbol,
                                                                    expFunc.pos, VIRTUAL);
            invokableSymbol.retType = invokableSymbol.getType().retType;
            BInvokableTypeSymbol typeSymbol = (BInvokableTypeSymbol) Symbols.createTypeSymbol(SymTag.FUNCTION_TYPE,
                    invokableSymbol.flags, Names.EMPTY,
                    env.enclPkg.symbol.pkgID, invokableSymbol.type,
                    env.scope.owner, invokableSymbol.pos, VIRTUAL);
            BInvokableTypeSymbol origTSymbol = (BInvokableTypeSymbol) invokableSymbol.type.tsymbol;
            typeSymbol.params = origTSymbol == null ? null : new ArrayList<>(origTSymbol.params);
            matchType.tsymbol = typeSymbol;

            actObjectSymbol.attachedFuncs.add(duplicateAttachFunc(expFunc, matchType, invokableSymbol));
            String funcName = Symbols.getAttachedFuncSymbolName(actObjectSymbol.type.tsymbol.name.value,
                    expFunc.funcName.value);
            actObjectSymbol.scope.define(names.fromString(funcName), invokableSymbol);
        }

        if (!hasDifferentType) {
            return expType;
        }

        return objectType;
    }

    private BAttachedFunction duplicateAttachFunc(BAttachedFunction expFunc, BInvokableType matchType,
                                                  BInvokableSymbol invokableSymbol) {
        if (expFunc instanceof BResourceFunction) {
            BResourceFunction resourceFunction = (BResourceFunction) expFunc;
            BResourceFunction newResourceFunc = new BResourceFunction(resourceFunction.funcName, invokableSymbol,
                    matchType, resourceFunction.accessor, resourceFunction.pathParams, resourceFunction.restPathParam,
                    expFunc.pos);
            newResourceFunc.pathSegmentSymbols = resourceFunction.pathSegmentSymbols;
            return newResourceFunc;
        }
        return new BAttachedFunction(expFunc.funcName, invokableSymbol, matchType, expFunc.pos);
    }

    private BType getMatchingOptionalBoundType(BUnionType expType, SymbolEnv env, HashSet<BType> resolvedTypes) {
        boolean hasDifferentType = false;
        LinkedHashSet<BType> members = new LinkedHashSet<>();
        for (BType type : expType.getMemberTypes()) {
            final BType boundType = getMatchingBoundType(type, env, resolvedTypes);
            if (boundType != symTable.noType) {
                members.add(boundType);
            }

            if (!hasDifferentType && isDifferentTypes(type, boundType)) {
                hasDifferentType = true;
            }
        }

        if (!hasDifferentType) {
            return expType;
        }

        return BUnionType.create(null, members);
    }

    private BType getMatchingErrorBoundType(BErrorType expType, SymbolEnv env, HashSet<BType> resolvedTypes) {

        if (expType == symTable.errorType) {
            return expType;
        }
        BType expDetailType = expType.detailType;
        BType detailType = getMatchingBoundType(expDetailType, env, resolvedTypes);

        if (!isDifferentTypes(expDetailType, detailType)) {
            return expType;
        }

        BErrorTypeSymbol typeSymbol = new BErrorTypeSymbol(SymTag.ERROR,
                                                           symTable.errorType.tsymbol.flags,
                                                           symTable.errorType.tsymbol.name,
                                                           symTable.errorType.tsymbol.pkgID,
                                                           null, null, symTable.builtinPos, VIRTUAL);
        typeSymbol.isTypeParamResolved = true;
        typeSymbol.typeParamTSymbol = expType.tsymbol;
        BErrorType errorType = new BErrorType(typeSymbol, detailType);
        typeSymbol.type = errorType;
        return errorType;
    }

    /**
     * Data holder for FindTypeParamResult.
     *
     * @since jb 1.0.0
     */
    private static class FindTypeParamResult {

        boolean found = false;
        boolean isNew = false;
    }
}<|MERGE_RESOLUTION|>--- conflicted
+++ resolved
@@ -268,34 +268,22 @@
 
     private BType createBuiltInType(BType type, Name name, long flags) {
         BType referredType = Types.getReferredType(type);
+        int tag = referredType.tag;
         // Handle built-in types.
-        switch (referredType.tag) {
+        switch (tag) {
             case TypeTags.INT:
             case TypeTags.BYTE:
             case TypeTags.FLOAT:
             case TypeTags.DECIMAL:
             case TypeTags.STRING:
             case TypeTags.BOOLEAN:
-                return new BType(referredType.tag, null, name, flags);
+                return new BType(tag, null, name, flags);
             case TypeTags.ANY:
-                return new BAnyType(referredType.tag, null, name, flags);
+                return new BAnyType(tag, null, name, flags);
             case TypeTags.ANYDATA:
-<<<<<<< HEAD
-                BUnionType unionType = (BUnionType) referredType;
-                BAnydataType anydataType = new BAnydataType(unionType);
-                Optional<BIntersectionType> immutableType = Types.getImmutableType(symTable, PackageID.ANNOTATIONS,
-                                                                                   unionType);
-                if (immutableType.isPresent()) {
-                    Types.addImmutableType(symTable, PackageID.ANNOTATIONS, anydataType, immutableType.get());
-                }
-                anydataType.name = name;
-                anydataType.flags |= flags;
-                return anydataType;
-=======
-                return createAnydataType((BUnionType) type, name, flags);
->>>>>>> 5fedf91d
+                return createAnydataType((BUnionType) referredType, name, flags);
             case TypeTags.READONLY:
-                return new BReadonlyType(referredType.tag, null, name, flags);
+                return new BReadonlyType(tag, null, name, flags);
         }
         // For others, we will use TSymbol.
         return type;
