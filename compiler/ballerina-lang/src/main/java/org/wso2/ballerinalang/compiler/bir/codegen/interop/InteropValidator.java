--- conflicted
+++ resolved
@@ -17,42 +17,31 @@
  */
 package org.wso2.ballerinalang.compiler.bir.codegen.interop;
 
-<<<<<<< HEAD
-import org.ballerinalang.compiler.BLangCompilerException;
-import org.ballerinalang.compiler.CompilerOptionName;
-import org.ballerinalang.compiler.JarResolver;
-import org.ballerinalang.model.elements.PackageID;
-import org.ballerinalang.util.diagnostic.DiagnosticCode;
+import io.ballerina.projects.CompilerBackend;
+import io.ballerina.projects.ModuleId;
+import io.ballerina.projects.PlatformLibrary;
+import io.ballerina.projects.PlatformLibraryScope;
+import org.ballerinalang.util.diagnostic.DiagnosticErrorCode;
 import org.wso2.ballerinalang.compiler.bir.model.BIRNode;
 import org.wso2.ballerinalang.compiler.diagnostic.BLangDiagnosticLog;
-=======
-import org.ballerinalang.util.diagnostic.DiagnosticErrorCode;
->>>>>>> 1ad8a3b1
 import org.wso2.ballerinalang.compiler.semantics.model.SymbolTable;
 import org.wso2.ballerinalang.compiler.tree.BLangPackage;
 import org.wso2.ballerinalang.compiler.util.CompilerContext;
-import org.wso2.ballerinalang.compiler.util.CompilerOptions;
-
-import java.io.BufferedReader;
-import java.io.FileInputStream;
-import java.io.IOException;
-import java.io.InputStreamReader;
+
 import java.lang.reflect.Field;
 import java.net.MalformedURLException;
 import java.net.URL;
 import java.net.URLClassLoader;
-import java.nio.charset.StandardCharsets;
+import java.nio.file.Files;
 import java.nio.file.Path;
-import java.nio.file.Paths;
 import java.util.ArrayList;
-import java.util.HashSet;
+import java.util.Collection;
 import java.util.List;
 import java.util.Set;
-
-import static org.ballerinalang.compiler.JarResolver.JAR_RESOLVER_KEY;
+import java.util.stream.Collectors;
+
 import static org.wso2.ballerinalang.compiler.bir.codegen.JvmCodeGenUtil.isExternFunc;
 import static org.wso2.ballerinalang.compiler.bir.codegen.interop.AnnotationProc.getInteropAnnotValue;
-import static org.wso2.ballerinalang.compiler.util.CompilerUtils.getBooleanValueIfSet;
 
 /**
  * Java interop validation class for both field access and method invocations.
@@ -64,19 +53,11 @@
     private static final CompilerContext.Key<InteropValidator> INTEROP_VALIDATE = new CompilerContext.Key<>();
     private final SymbolTable symbolTable;
     private final BLangDiagnosticLog dlog;
-    private boolean baloGen;
-    private CompilerContext compilerContext;
-    private boolean skipModuleDependencies;
 
     private InteropValidator(CompilerContext compilerContext) {
         compilerContext.put(INTEROP_VALIDATE, this);
         this.symbolTable = SymbolTable.getInstance(compilerContext);
         this.dlog = BLangDiagnosticLog.getInstance(compilerContext);
-        this.compilerContext = compilerContext;
-        CompilerOptions compilerOptions = CompilerOptions.getInstance(compilerContext);
-        this.baloGen = getBooleanValueIfSet(compilerOptions, CompilerOptionName.BALO_GENERATION);
-        this.skipModuleDependencies = getBooleanValueIfSet(compilerOptions,
-                                                           CompilerOptionName.SKIP_MODULE_DEPENDENCIES);
     }
 
     public static InteropValidator getInstance(CompilerContext context) {
@@ -88,53 +69,67 @@
         return interopValidator;
     }
 
-    public BLangPackage validate(BLangPackage bLangPackage) {
-        dlog.setCurrentPackageId(bLangPackage.symbol.pkgID);
+    public void validate(ModuleId moduleId, CompilerBackend compilerBackend, BLangPackage bLangPackage) {
+        validateModulePackages(moduleId, compilerBackend, bLangPackage);
+        validateTestPackages(moduleId, compilerBackend, bLangPackage);
+    }
+
+    private void validateModulePackages(ModuleId moduleId, CompilerBackend compilerBackend,
+                                        BLangPackage bLangPackage) {
         // find module dependencies path
-        Set<Path> moduleDependencies = findDependencies(bLangPackage.packageID);
-        ClassLoader classLoader = makeClassLoader(moduleDependencies);
+        Set<Path> moduleDependencyPaths = getPlatformDependencyPaths(
+                moduleId, compilerBackend, PlatformLibraryScope.DEFAULT);
+
+        // Add runtime library
+        Path runtimeJar = compilerBackend.runtimeLibrary().path();
+        // We check if the runtime jar exist to support bootstrap
+        if (Files.exists(runtimeJar)) {
+            moduleDependencyPaths.add(runtimeJar);
+        }
+
+        ClassLoader classLoader = makeClassLoader(moduleDependencyPaths);
         BIRNode.BIRPackage birPackage = bLangPackage.symbol.bir;
         // validate module functions with class names
-        validateModuleFunctions(birPackage, classLoader);
-        // validate type functions with class names
-        validateTypeDefinitions(birPackage, classLoader);
+        validateFunctions(classLoader, birPackage);
+    }
+
+    private void validateTestPackages(ModuleId moduleId, CompilerBackend compilerBackend,
+                                      BLangPackage bLangPackage) {
+        if (!bLangPackage.hasTestablePackage()) {
+            return;
+        }
+        Set<Path> testDependencies = getPlatformDependencyPaths(moduleId, compilerBackend,
+                                                                PlatformLibraryScope.DEFAULT);
+        testDependencies.addAll(getPlatformDependencyPaths(moduleId, compilerBackend,
+                                                           PlatformLibraryScope.TEST_ONLY));
+
+        // Add runtime library
+        Path runtimeJar = compilerBackend.runtimeLibrary().path();
+        // We check if the runtime jar exist to support bootstrap
+        if (Files.exists(runtimeJar)) {
+            testDependencies.add(runtimeJar);
+        }
+        ClassLoader classLoader = makeClassLoader(testDependencies);
         bLangPackage.getTestablePkgs().forEach(testablePackage -> {
             BIRNode.BIRPackage testBirPackage = testablePackage.symbol.bir;
-            // validate test module functions with class names
-            validateModuleFunctions(testBirPackage, classLoader);
-            // validate test module type functions with class names
-            validateTypeDefinitions(testBirPackage, classLoader);
+            validateFunctions(classLoader, testBirPackage);
         });
-        return bLangPackage;
-    }
-
-    private Set<Path> findDependencies(PackageID packageID) {
-        Set<Path> moduleDependencies = new HashSet<>();
-        if (skipModuleDependencies) {
-            return moduleDependencies;
-        }
-        if (baloGen) {
-            moduleDependencies.addAll(readInteropDependencies());
-        }
-        JarResolver jarResolver = compilerContext.get(JAR_RESOLVER_KEY);
-        if (jarResolver != null) {
-            moduleDependencies.addAll(jarResolver.nativeDependencies(packageID));
-        }
-        return moduleDependencies;
-    }
-
-    private HashSet<Path> readInteropDependencies() {
-        HashSet<Path> interopDependencies = new HashSet<>();
-        try (BufferedReader br = new BufferedReader(new InputStreamReader(
-                new FileInputStream("build/interopJars.txt"), StandardCharsets.UTF_8))) {
-            String line;
-            while ((line = br.readLine()) != null) {
-                interopDependencies.add(Paths.get(line));
-            }
-        } catch (IOException e) {
-            throw new BLangCompilerException("error reading interop jar file names", e);
-        }
-        return interopDependencies;
+    }
+
+    private void validateFunctions(ClassLoader classLoader, BIRNode.BIRPackage testBirPackage) {
+        // validate test module functions with class names
+        validateModuleFunctions(testBirPackage, classLoader);
+        // validate test module type functions with class names
+        validateTypeAttachedFunctions(testBirPackage, classLoader);
+    }
+
+    private Set<Path> getPlatformDependencyPaths(ModuleId moduleId, CompilerBackend compilerBackend,
+                                                 PlatformLibraryScope scope) {
+        return getPlatformDependencyPaths(compilerBackend.platformLibraryDependencies(moduleId.packageId(), scope));
+    }
+
+    public Set<Path> getPlatformDependencyPaths(Collection<PlatformLibrary> platformLibraries) {
+        return platformLibraries.stream().map(PlatformLibrary::path).collect(Collectors.toSet());
     }
 
     private void validateModuleFunctions(BIRNode.BIRPackage module, ClassLoader classLoader) {
@@ -151,10 +146,8 @@
         module.functions = jBirFunctions;
     }
 
-    private void validateTypeDefinitions(BIRNode.BIRPackage module, ClassLoader classLoader) {
-
+    private void validateTypeAttachedFunctions(BIRNode.BIRPackage module, ClassLoader classLoader) {
         List<BIRNode.BIRTypeDefinition> typeDefs = module.typeDefs;
-
         for (BIRNode.BIRTypeDefinition optionalTypeDef : typeDefs) {
             List<BIRNode.BIRFunction> attachedFuncs = optionalTypeDef.attachedFuncs;
             List<BIRNode.BIRFunction> jAttachedFuncs = new ArrayList<>(attachedFuncs.size());
@@ -170,7 +163,6 @@
     }
 
     private ClassLoader makeClassLoader(Set<Path> moduleDependencies) {
-
         if (moduleDependencies == null || moduleDependencies.size() == 0) {
             return Thread.currentThread().getContextClassLoader();
         }
@@ -182,7 +174,6 @@
                 // ignore
             }
         }
-
         return new URLClassLoader(dependentJars.toArray(new URL[]{}), ClassLoader.getPlatformClassLoader());
     }
 
@@ -254,8 +245,6 @@
             throw new JInteropException(DiagnosticErrorCode.FIELD_NOT_FOUND, "No such field '" + fieldName +
                     "' found in class '" + className + "'");
         }
-
         return javaField;
     }
-
 }