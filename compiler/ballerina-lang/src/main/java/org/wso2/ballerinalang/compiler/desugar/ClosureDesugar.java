--- conflicted
+++ resolved
@@ -31,11 +31,7 @@
 import org.wso2.ballerinalang.compiler.semantics.model.SymbolTable;
 import org.wso2.ballerinalang.compiler.semantics.model.symbols.BAttachedFunction;
 import org.wso2.ballerinalang.compiler.semantics.model.symbols.BInvokableSymbol;
-<<<<<<< HEAD
 import org.wso2.ballerinalang.compiler.semantics.model.symbols.BPackageSymbol;
-=======
-import org.wso2.ballerinalang.compiler.semantics.model.symbols.BObjectTypeSymbol;
->>>>>>> 179617d3
 import org.wso2.ballerinalang.compiler.semantics.model.symbols.BRecordTypeSymbol;
 import org.wso2.ballerinalang.compiler.semantics.model.symbols.BSymbol;
 import org.wso2.ballerinalang.compiler.semantics.model.symbols.BVarSymbol;
@@ -245,7 +241,6 @@
     public void visit(BLangPackage pkgNode) {
         SymbolEnv pkgEnv = this.symTable.pkgEnvMap.get(pkgNode.symbol);
 
-<<<<<<< HEAD
         pkgNode.services.forEach(service -> rewrite(service, pkgEnv));
         pkgNode.globalVars.forEach(globalVar -> rewrite(globalVar, pkgEnv));
         pkgNode.typeDefinitions.forEach(typeDefinition -> rewrite(typeDefinition, pkgEnv));
@@ -258,27 +253,6 @@
             if (!bLangFunction.flagSet.contains(Flag.LAMBDA)) {
                 rewrite(bLangFunction, pkgEnv);
             }
-=======
-        // Process nodes that are not lambdas
-        for (TopLevelNode pkgLevelNode : pkgNode.topLevelNodes) {
-            if (pkgLevelNode.getKind() == NodeKind.FUNCTION
-                    && ((BLangFunction) pkgLevelNode).flagSet.contains(Flag.LAMBDA)) {
-                continue;
-            }
-            if (isObjectConstructorRelated(pkgLevelNode)) {
-                continue;
-            }
-            rewrite((BLangNode) pkgLevelNode, pkgEnv);
-        }
-
-        // Reverse the lambdas since in Desugar they are visited from inner to outer lambdas.
-        List<BLangLambdaFunction> lambdasCollected = new ArrayList<>(pkgNode.lambdaFunctions);
-        Collections.reverse(lambdasCollected);
-        pkgNode.lambdaFunctions = new LinkedList<>(lambdasCollected);
-        while (pkgNode.lambdaFunctions.peek() != null) {
-            BLangLambdaFunction lambdaFunction = pkgNode.lambdaFunctions.poll();
-            lambdaFunction.function = rewrite(lambdaFunction.function, lambdaFunction.capturedClosureEnv);
->>>>>>> 179617d3
         }
 
         for (BLangClassDefinition classDef : pkgNode.classDefinitions) {
@@ -385,11 +359,11 @@
 
         // add closure map as argument to class init method
         BLangFunction initFunction = classDef.generatedInitFunction;
-        
+
         initFunction.desugared = false;
         initFunction.requiredParams.add(blockClosureMap);
         SymbolEnv env = oceData.objMethodsEnv;
-        
+
         BVarSymbol paramSym = new BVarSymbol(Flags.FINAL, mapSymbol.name, env.scope.owner.pkgID, mapSymbol.type,
                 initFunction.symbol, classDef.pos, VIRTUAL);
 
@@ -663,14 +637,10 @@
         if (funcNode.body == null) {
             funcNode.body = ASTBuilderUtil.createBlockFunctionBody(funcNode.pos);
         }
-<<<<<<< HEAD
         if (funcNode.body.getKind() == NodeKind.BLOCK_FUNCTION_BODY) {
             ((BLangBlockFunctionBody) funcNode.body).stmts.add(0, mapVarDef);
         }
-=======
-        ((BLangBlockFunctionBody) funcNode.body).stmts.add(0, mapVarDef);
         funcNode.mapSymbolUpdated = true;
->>>>>>> 179617d3
     }
 
     /**
@@ -908,19 +878,8 @@
     }
 
     @Override
-<<<<<<< HEAD
     public void visit(BLangInvocation.BLangAttachedFunctionInvocation invocation) {
         rewriteInvocationExpr(invocation);
-=======
-    public void visit(BLangInvocation.BLangAttachedFunctionInvocation iExpr) {
-        iExpr.expr = rewriteExpr(iExpr.expr);
-        if (!iExpr.requiredArgs.isEmpty()) {
-            iExpr.requiredArgs.set(0, iExpr.expr);
-        }
-        rewriteExprs(iExpr.requiredArgs);
-        rewriteExprs(iExpr.restArgs);
-        result = iExpr;
->>>>>>> 179617d3
     }
 
     @Override
@@ -1340,7 +1299,6 @@
     }
 
     @Override
-<<<<<<< HEAD
     public void visit(BLangInvocation invocation) {
         rewriteInvocationExpr(invocation);
     }
@@ -1359,13 +1317,6 @@
         simpleVariableDef.var = simpleVariable;
         simpleVariableDef.setBType(simpleVariable.getBType());
         return simpleVariableDef;
-=======
-    public void visit(BLangInvocation iExpr) {
-        iExpr.expr = rewriteExpr(iExpr.expr);
-        rewriteExprs(iExpr.requiredArgs);
-        rewriteExprs(iExpr.restArgs);
-        result = iExpr;
->>>>>>> 179617d3
     }
 
     @Override
@@ -1461,7 +1412,6 @@
 
         SymbolEnv symbolEnv = env.createClone();
         bLangLambdaFunction.capturedClosureEnv = symbolEnv;
-<<<<<<< HEAD
         bLangLambdaFunction.function = rewrite(bLangLambdaFunction.function, symbolEnv);
 
         if (symbolEnv.enclInvokable != null) {
@@ -1471,14 +1421,6 @@
             boolean isWorker = bLangLambdaFunction.function.flagSet.contains(Flag.WORKER);
             bLangLambdaFunction.enclMapSymbols = collectClosureMapSymbols(symbolEnv, enclInvokable, isWorker);
         }
-=======
-        BLangFunction enclInvokable = (BLangFunction) symbolEnv.enclInvokable;
-        // Save param closure map of the encl invokable.
-        bLangLambdaFunction.paramMapSymbolsOfEnclInvokable = enclInvokable.paramClosureMap;
-        boolean isWorker = bLangLambdaFunction.function.flagSet.contains(Flag.WORKER);
-        bLangLambdaFunction.enclMapSymbols = collectClosureMapSymbols(symbolEnv, enclInvokable, isWorker);
-
->>>>>>> 179617d3
         result = bLangLambdaFunction;
     }
 
@@ -2059,13 +2001,7 @@
     @Override
     public void visit(BLangInvocation.BFunctionPointerInvocation fpInvocation) {
         fpInvocation.expr = rewriteExpr(fpInvocation.expr);
-<<<<<<< HEAD
         rewriteInvocationExpr(fpInvocation);
-=======
-        rewriteExprs(fpInvocation.requiredArgs);
-        rewriteExprs(fpInvocation.restArgs);
-        result = fpInvocation;
->>>>>>> 179617d3
     }
 
     @Override
@@ -2133,16 +2069,8 @@
     }
 
     @Override
-<<<<<<< HEAD
     public void visit(BLangInvocation.BLangActionInvocation invocation) {
         rewriteInvocationExpr(invocation);
-=======
-    public void visit(BLangInvocation.BLangActionInvocation aIExpr) {
-        aIExpr.expr = rewriteExpr(aIExpr.expr);
-        rewriteExprs(aIExpr.requiredArgs);
-        rewriteExprs(aIExpr.restArgs);
-        result = aIExpr;
->>>>>>> 179617d3
     }
 
     @Override
