/*
 *  Copyright (c) 2019, WSO2 Inc. (http://www.wso2.org) All Rights Reserved.
 *
 *  WSO2 Inc. licenses this file to you under the Apache License,
 *  Version 2.0 (the "License"); you may not use this file except
 *  in compliance with the License.
 *  You may obtain a copy of the License at
 *
 *    http://www.apache.org/licenses/LICENSE-2.0
 *
 *  Unless required by applicable law or agreed to in writing,
 *  software distributed under the License is distributed on an
 *  "AS IS" BASIS, WITHOUT WARRANTIES OR CONDITIONS OF ANY
 *  KIND, either express or implied.  See the License for the
 *  specific language governing permissions and limitations
 *  under the License.
 */
package org.wso2.ballerinalang.compiler.desugar;

import org.ballerinalang.model.elements.Flag;
import org.ballerinalang.model.tree.NodeKind;
import org.ballerinalang.model.tree.expressions.RecordLiteralNode;
import org.wso2.ballerinalang.compiler.semantics.analyzer.Types;
import org.wso2.ballerinalang.compiler.semantics.model.Scope;
import org.wso2.ballerinalang.compiler.semantics.model.SymbolEnv;
import org.wso2.ballerinalang.compiler.semantics.model.SymbolTable;
import org.wso2.ballerinalang.compiler.semantics.model.symbols.BInvokableSymbol;
import org.wso2.ballerinalang.compiler.semantics.model.symbols.BRecordTypeSymbol;
import org.wso2.ballerinalang.compiler.semantics.model.symbols.BVarSymbol;
import org.wso2.ballerinalang.compiler.semantics.model.types.BInvokableType;
import org.wso2.ballerinalang.compiler.semantics.model.types.BMapType;
import org.wso2.ballerinalang.compiler.semantics.model.types.BType;
import org.wso2.ballerinalang.compiler.semantics.model.types.BUnionType;
import org.wso2.ballerinalang.compiler.tree.BLangAnnotation;
import org.wso2.ballerinalang.compiler.tree.BLangAnnotationAttachment;
import org.wso2.ballerinalang.compiler.tree.BLangBlockFunctionBody;
import org.wso2.ballerinalang.compiler.tree.BLangErrorVariable;
import org.wso2.ballerinalang.compiler.tree.BLangExternalFunctionBody;
import org.wso2.ballerinalang.compiler.tree.BLangFunction;
import org.wso2.ballerinalang.compiler.tree.BLangIdentifier;
import org.wso2.ballerinalang.compiler.tree.BLangImportPackage;
import org.wso2.ballerinalang.compiler.tree.BLangInvokableNode;
import org.wso2.ballerinalang.compiler.tree.BLangMarkdownDocumentation;
import org.wso2.ballerinalang.compiler.tree.BLangNode;
import org.wso2.ballerinalang.compiler.tree.BLangNodeVisitor;
import org.wso2.ballerinalang.compiler.tree.BLangPackage;
import org.wso2.ballerinalang.compiler.tree.BLangRecordVariable;
import org.wso2.ballerinalang.compiler.tree.BLangService;
import org.wso2.ballerinalang.compiler.tree.BLangSimpleVariable;
import org.wso2.ballerinalang.compiler.tree.BLangTupleVariable;
import org.wso2.ballerinalang.compiler.tree.BLangTypeDefinition;
import org.wso2.ballerinalang.compiler.tree.BLangXMLNS;
import org.wso2.ballerinalang.compiler.tree.expressions.BLangAnnotAccessExpr;
import org.wso2.ballerinalang.compiler.tree.expressions.BLangArrowFunction;
import org.wso2.ballerinalang.compiler.tree.expressions.BLangBinaryExpr;
import org.wso2.ballerinalang.compiler.tree.expressions.BLangCheckedExpr;
import org.wso2.ballerinalang.compiler.tree.expressions.BLangConstRef;
import org.wso2.ballerinalang.compiler.tree.expressions.BLangConstant;
import org.wso2.ballerinalang.compiler.tree.expressions.BLangElvisExpr;
import org.wso2.ballerinalang.compiler.tree.expressions.BLangErrorVarRef;
import org.wso2.ballerinalang.compiler.tree.expressions.BLangExpression;
import org.wso2.ballerinalang.compiler.tree.expressions.BLangFieldBasedAccess;
import org.wso2.ballerinalang.compiler.tree.expressions.BLangGroupExpr;
import org.wso2.ballerinalang.compiler.tree.expressions.BLangIgnoreExpr;
import org.wso2.ballerinalang.compiler.tree.expressions.BLangIndexBasedAccess;
import org.wso2.ballerinalang.compiler.tree.expressions.BLangIntRangeExpression;
import org.wso2.ballerinalang.compiler.tree.expressions.BLangInvocation;
import org.wso2.ballerinalang.compiler.tree.expressions.BLangIsAssignableExpr;
import org.wso2.ballerinalang.compiler.tree.expressions.BLangIsLikeExpr;
import org.wso2.ballerinalang.compiler.tree.expressions.BLangLambdaFunction;
import org.wso2.ballerinalang.compiler.tree.expressions.BLangListConstructorExpr;
import org.wso2.ballerinalang.compiler.tree.expressions.BLangLiteral;
import org.wso2.ballerinalang.compiler.tree.expressions.BLangMarkdownDocumentationLine;
import org.wso2.ballerinalang.compiler.tree.expressions.BLangMarkdownParameterDocumentation;
import org.wso2.ballerinalang.compiler.tree.expressions.BLangMarkdownReturnParameterDocumentation;
import org.wso2.ballerinalang.compiler.tree.expressions.BLangMatchExpression;
import org.wso2.ballerinalang.compiler.tree.expressions.BLangNamedArgsExpression;
import org.wso2.ballerinalang.compiler.tree.expressions.BLangNumericLiteral;
import org.wso2.ballerinalang.compiler.tree.expressions.BLangRecordLiteral;
import org.wso2.ballerinalang.compiler.tree.expressions.BLangRecordVarRef;
import org.wso2.ballerinalang.compiler.tree.expressions.BLangRestArgsExpression;
import org.wso2.ballerinalang.compiler.tree.expressions.BLangServiceConstructorExpr;
import org.wso2.ballerinalang.compiler.tree.expressions.BLangSimpleVarRef;
import org.wso2.ballerinalang.compiler.tree.expressions.BLangStatementExpression;
import org.wso2.ballerinalang.compiler.tree.expressions.BLangStringTemplateLiteral;
import org.wso2.ballerinalang.compiler.tree.expressions.BLangTableConstructorExpr;
import org.wso2.ballerinalang.compiler.tree.expressions.BLangTableMultiKeyExpr;
import org.wso2.ballerinalang.compiler.tree.expressions.BLangTernaryExpr;
import org.wso2.ballerinalang.compiler.tree.expressions.BLangTrapExpr;
import org.wso2.ballerinalang.compiler.tree.expressions.BLangTupleVarRef;
import org.wso2.ballerinalang.compiler.tree.expressions.BLangTypeConversionExpr;
import org.wso2.ballerinalang.compiler.tree.expressions.BLangTypeInit;
import org.wso2.ballerinalang.compiler.tree.expressions.BLangTypeTestExpr;
import org.wso2.ballerinalang.compiler.tree.expressions.BLangTypedescExpr;
import org.wso2.ballerinalang.compiler.tree.expressions.BLangUnaryExpr;
import org.wso2.ballerinalang.compiler.tree.expressions.BLangWaitExpr;
import org.wso2.ballerinalang.compiler.tree.expressions.BLangWaitForAllExpr;
import org.wso2.ballerinalang.compiler.tree.expressions.BLangWorkerFlushExpr;
import org.wso2.ballerinalang.compiler.tree.expressions.BLangWorkerReceive;
import org.wso2.ballerinalang.compiler.tree.expressions.BLangWorkerSyncSendExpr;
import org.wso2.ballerinalang.compiler.tree.expressions.BLangXMLAttribute;
import org.wso2.ballerinalang.compiler.tree.expressions.BLangXMLAttributeAccess;
import org.wso2.ballerinalang.compiler.tree.expressions.BLangXMLCommentLiteral;
import org.wso2.ballerinalang.compiler.tree.expressions.BLangXMLElementAccess;
import org.wso2.ballerinalang.compiler.tree.expressions.BLangXMLElementLiteral;
import org.wso2.ballerinalang.compiler.tree.expressions.BLangXMLNavigationAccess;
import org.wso2.ballerinalang.compiler.tree.expressions.BLangXMLProcInsLiteral;
import org.wso2.ballerinalang.compiler.tree.expressions.BLangXMLQName;
import org.wso2.ballerinalang.compiler.tree.expressions.BLangXMLQuotedString;
import org.wso2.ballerinalang.compiler.tree.expressions.BLangXMLSequenceLiteral;
import org.wso2.ballerinalang.compiler.tree.expressions.BLangXMLTextLiteral;
import org.wso2.ballerinalang.compiler.tree.statements.BLangAbort;
import org.wso2.ballerinalang.compiler.tree.statements.BLangAssignment;
import org.wso2.ballerinalang.compiler.tree.statements.BLangBlockStmt;
import org.wso2.ballerinalang.compiler.tree.statements.BLangBreak;
import org.wso2.ballerinalang.compiler.tree.statements.BLangContinue;
import org.wso2.ballerinalang.compiler.tree.statements.BLangErrorDestructure;
import org.wso2.ballerinalang.compiler.tree.statements.BLangErrorVariableDef;
import org.wso2.ballerinalang.compiler.tree.statements.BLangExpressionStmt;
import org.wso2.ballerinalang.compiler.tree.statements.BLangForeach;
import org.wso2.ballerinalang.compiler.tree.statements.BLangForkJoin;
import org.wso2.ballerinalang.compiler.tree.statements.BLangIf;
import org.wso2.ballerinalang.compiler.tree.statements.BLangLock;
import org.wso2.ballerinalang.compiler.tree.statements.BLangLock.BLangLockStmt;
import org.wso2.ballerinalang.compiler.tree.statements.BLangLock.BLangUnLockStmt;
import org.wso2.ballerinalang.compiler.tree.statements.BLangMatch;
import org.wso2.ballerinalang.compiler.tree.statements.BLangPanic;
import org.wso2.ballerinalang.compiler.tree.statements.BLangRecordDestructure;
import org.wso2.ballerinalang.compiler.tree.statements.BLangRecordVariableDef;
import org.wso2.ballerinalang.compiler.tree.statements.BLangRetry;
import org.wso2.ballerinalang.compiler.tree.statements.BLangReturn;
import org.wso2.ballerinalang.compiler.tree.statements.BLangSimpleVariableDef;
import org.wso2.ballerinalang.compiler.tree.statements.BLangStatement;
import org.wso2.ballerinalang.compiler.tree.statements.BLangTransaction;
import org.wso2.ballerinalang.compiler.tree.statements.BLangTupleDestructure;
import org.wso2.ballerinalang.compiler.tree.statements.BLangTupleVariableDef;
import org.wso2.ballerinalang.compiler.tree.statements.BLangWhile;
import org.wso2.ballerinalang.compiler.tree.statements.BLangWorkerSend;
import org.wso2.ballerinalang.compiler.tree.statements.BLangXMLNSStatement;
import org.wso2.ballerinalang.compiler.tree.types.BLangObjectTypeNode;
import org.wso2.ballerinalang.compiler.tree.types.BLangRecordTypeNode;
import org.wso2.ballerinalang.compiler.util.CompilerContext;
import org.wso2.ballerinalang.compiler.util.Name;
import org.wso2.ballerinalang.compiler.util.Names;
import org.wso2.ballerinalang.compiler.util.TypeTags;
import org.wso2.ballerinalang.compiler.util.diagnotic.DiagnosticPos;

import java.util.ArrayList;
import java.util.Collections;
import java.util.LinkedList;
import java.util.List;
import java.util.Map;
import java.util.Optional;
import java.util.TreeMap;

import static org.wso2.ballerinalang.compiler.semantics.model.Scope.NOT_FOUND_ENTRY;

/**
 * Closure desugar for closure related scenarios.
 *
 * @since 0.990.5
 */
public class ClosureDesugar extends BLangNodeVisitor {
    private static final CompilerContext.Key<ClosureDesugar> CLOSURE_DESUGAR_KEY = new CompilerContext.Key<>();

    private static final String BLOCK_MAP_SYM_NAME = "$map$block$";
    private static final String FUNCTION_MAP_SYM_NAME = "$map$func$";
    private static final BVarSymbol CLOSURE_MAP_NOT_FOUND;

    private SymbolTable symTable;
    private SymbolEnv env;
    private BLangNode result;
    private Types types;
    private Desugar desugar;
    private Names names;
    private int funClosureMapCount = 1;
    private int blockClosureMapCount = 1;

    static {
        CLOSURE_MAP_NOT_FOUND = new BVarSymbol(0, new Name("$not$found"), null, null, null);
    }

    public static ClosureDesugar getInstance(CompilerContext context) {
        ClosureDesugar desugar = context.get(CLOSURE_DESUGAR_KEY);
        if (desugar == null) {
            desugar = new ClosureDesugar(context);
        }

        return desugar;
    }

    private ClosureDesugar(CompilerContext context) {
        context.put(CLOSURE_DESUGAR_KEY, this);
        this.symTable = SymbolTable.getInstance(context);
        this.types = Types.getInstance(context);
        this.desugar = Desugar.getInstance(context);
        this.names = Names.getInstance(context);
    }

    @Override
    public void visit(BLangPackage pkgNode) {
        SymbolEnv pkgEnv = this.symTable.pkgEnvMap.get(pkgNode.symbol);

        pkgNode.topLevelNodes.stream().filter(pkgLevelNode -> !(pkgLevelNode.getKind() == NodeKind.FUNCTION
                && ((BLangFunction) pkgLevelNode).flagSet.contains(Flag.LAMBDA))).forEach(
                topLevelNode -> rewrite((BLangNode) topLevelNode, pkgEnv));

        // Reverse the lambdas since in Desugar they are visited from inner to outer lambdas.
        List<BLangLambdaFunction> lambdasCollected = new ArrayList<>(pkgNode.lambdaFunctions);
        Collections.reverse(lambdasCollected);
        pkgNode.lambdaFunctions = new LinkedList<>(lambdasCollected);

        while (pkgNode.lambdaFunctions.peek() != null) {
            BLangLambdaFunction lambdaFunction = pkgNode.lambdaFunctions.poll();
            lambdaFunction.function = rewrite(lambdaFunction.function, lambdaFunction.capturedClosureEnv);
        }

        // Update function parameters.
        pkgNode.functions.forEach(this::updateFunctionParams);
        pkgNode.typeDefinitions.stream()
                .filter(typeDef -> typeDef.typeNode.getKind() == NodeKind.RECORD_TYPE)
                .forEach(this::updateRecordInitFunction);

        result = pkgNode;
    }

    @Override
    public void visit(BLangFunction funcNode) {
        SymbolEnv funcEnv = SymbolEnv.createFunctionEnv(funcNode, funcNode.originalFuncSymbol.scope, env);
        funClosureMapCount++;

        // Check if function parameters are exposed as parameters.
        Optional<BVarSymbol> paramsExposed = funcNode.symbol.params.stream().filter(bVarSymbol -> bVarSymbol.closure)
                .findAny();
        int position = 1;
        if (paramsExposed.isPresent()) {
            createFunctionMap(funcNode, funcEnv);
            // Add the parameters of the functions that are exposed as closures to the function map.
            for (BVarSymbol paramSymbol : funcNode.symbol.params) {
                if (!paramSymbol.closure) {
                    continue;
                }
                addToFunctionMap(funcNode, funcEnv, position, paramSymbol, paramSymbol.type);
                position++;
            }
        }

        // Check if the rest param is a closure var
        if (funcNode.symbol.restParam != null && funcNode.symbol.restParam.closure) {
            if (funcNode.mapSymbol == null) {
                createFunctionMap(funcNode, funcEnv);
            }
            addToFunctionMap(funcNode, funcEnv, position, funcNode.symbol.restParam,
                             funcNode.symbol.restParam.type);
            position++;
        }

        // For attached functions add the receiver to the function map if it has been exposed as a closure.
        BLangSimpleVariable receiver = funcNode.receiver;
        if (receiver != null && receiver.symbol.closure && funcNode.flagSet.contains(Flag.ATTACHED)) {
            if (funcNode.mapSymbol == null) {
                createFunctionMap(funcNode, funcEnv);
            }
            addToFunctionMap(funcNode, funcEnv, position, receiver.symbol, receiver.type);
        }

        funcNode.body = rewrite(funcNode.body, funcEnv);
        result = funcNode;
    }

    @Override
    public void visit(BLangBlockFunctionBody body) {
        SymbolEnv blockEnv = SymbolEnv.createFuncBodyEnv(body, env);
        blockClosureMapCount++;
        body.stmts = rewriteStmt(body.stmts, blockEnv);

        // Add block map to the 0th position if a block map symbol is there.
        if (body.mapSymbol != null) {
            addClosureMap(body.stmts, body.pos, body.mapSymbol, blockEnv);
        }

        result = body;
    }

    @Override
    public void visit(BLangExternalFunctionBody body) {
        result = body;
    }

    /**
     * Create a function map to add parameters of the function that are used as closures.
     *
     * @param funcNode function node
     * @param funcEnv  function environment
     */
    private void createFunctionMap(BLangFunction funcNode, SymbolEnv funcEnv) {
        funcNode.mapSymbol = createMapSymbol(FUNCTION_MAP_SYM_NAME + funClosureMapCount, funcEnv);
        BLangRecordLiteral emptyRecord = ASTBuilderUtil.createEmptyRecordLiteral(funcNode.pos, symTable.mapType);
        BLangSimpleVariable mapVar = ASTBuilderUtil.createVariable(funcNode.pos, funcNode.mapSymbol.name.value,
                                                                   funcNode.mapSymbol.type, emptyRecord,
                                                                   funcNode.mapSymbol);
        mapVar.typeNode = ASTBuilderUtil.createTypeNode(funcNode.mapSymbol.type);
        BLangSimpleVariableDef mapVarDef = ASTBuilderUtil.createVariableDef(funcNode.pos, mapVar);
        // Add the map variable to the top of the statements in the block node.
        mapVarDef = desugar.rewrite(mapVarDef, funcEnv);
        // Add the map variable to the top of the statements in the block node.
        if (funcNode.body == null) {
            funcNode.body = ASTBuilderUtil.createBlockFunctionBody(funcNode.pos);
        }
        ((BLangBlockFunctionBody) funcNode.body).stmts.add(0, mapVarDef);
    }

    /**
     * Update the function parameters with closure parameter maps passed.
     *
     * @param funcNode function node
     */
    private void updateFunctionParams(BLangFunction funcNode) {
        // Add closure params to the required param list if there are any.
        BInvokableSymbol dupFuncSymbol = ASTBuilderUtil.duplicateInvokableSymbol(funcNode.symbol);
        funcNode.symbol = dupFuncSymbol;
        BInvokableType dupFuncType = (BInvokableType) dupFuncSymbol.type;

        int i = 0;
        for (Map.Entry<Integer, BVarSymbol> entry : funcNode.paramClosureMap.entrySet()) {
            BVarSymbol mapSymbol = entry.getValue();
            dupFuncSymbol.params.add(i, mapSymbol);
            dupFuncType.paramTypes.add(i, mapSymbol.type);
            i++;
        }
    }

    private void updateRecordInitFunction(BLangTypeDefinition typeDef) {
        BLangRecordTypeNode recordTypeNode = (BLangRecordTypeNode) typeDef.typeNode;
        BInvokableSymbol initFnSym = recordTypeNode.initFunction.symbol;
        BRecordTypeSymbol recordTypeSymbol = (BRecordTypeSymbol) typeDef.symbol;
        recordTypeSymbol.initializerFunc.symbol = initFnSym;
        recordTypeSymbol.initializerFunc.type = (BInvokableType) initFnSym.type;
    }

    /**
     * Add function parameters exposed as closures to the function map.
     *
     * @param funcNode    function node
     * @param symbolEnv   symbol environment
     * @param position    position to be added
     * @param paramSymbol parameter symbol
     * @param type        parameter type
     */
    private void addToFunctionMap(BLangFunction funcNode, SymbolEnv symbolEnv, int position, BVarSymbol paramSymbol,
                                  BType type) {
        BLangSimpleVarRef.BLangLocalVarRef localVarRef = new BLangSimpleVarRef.BLangLocalVarRef(paramSymbol);
        // Added the flag so it will not be desugared again.
        localVarRef.closureDesugared = true;
        localVarRef.type = type;
        BLangIndexBasedAccess accessExpr = ASTBuilderUtil.createIndexBasesAccessExpr(funcNode.pos, type,
                funcNode.mapSymbol, ASTBuilderUtil.createLiteral(funcNode.pos, symTable.stringType,
                        paramSymbol.name.value));
        accessExpr.type = ((BMapType) funcNode.mapSymbol.type).constraint;
        accessExpr.lhsVar = true;
        BLangAssignment stmt = desugar.rewrite(ASTBuilderUtil.createAssignmentStmt(funcNode.pos, accessExpr,
                localVarRef), symbolEnv);
        ((BLangBlockFunctionBody) funcNode.body).stmts.add(position, stmt);
    }

    @Override
    public void visit(BLangBlockStmt blockNode) {
        SymbolEnv blockEnv = SymbolEnv.createBlockEnv(blockNode, env);
        blockClosureMapCount++;
        blockNode.stmts = rewriteStmt(blockNode.stmts, blockEnv);

        // Add block map to the 0th position if a block map symbol is there.
        if (blockNode.mapSymbol != null) {
            addClosureMap(blockNode.stmts, blockNode.pos, blockNode.mapSymbol, blockEnv);
        }

        result = blockNode;
    }

    private void addClosureMap(List<BLangStatement> stmts, DiagnosticPos pos, BVarSymbol mapSymbol,
                               SymbolEnv blockEnv) {
        BLangRecordLiteral emptyRecord = ASTBuilderUtil.createEmptyRecordLiteral(pos, mapSymbol.type);
        BLangSimpleVariable mapVar = ASTBuilderUtil.createVariable(pos, mapSymbol.name.value, mapSymbol.type,
                                                                   emptyRecord, mapSymbol);
        mapVar.typeNode = ASTBuilderUtil.createTypeNode(mapSymbol.type);
        BLangSimpleVariableDef mapVarDef = ASTBuilderUtil.createVariableDef(pos, mapVar);
        // Add the closure map var as the first statement in the sequence statement.
        mapVarDef = desugar.rewrite(mapVarDef, blockEnv);
        stmts.add(0, mapVarDef);
    }

    @Override
    public void visit(BLangService serviceNode) {
        /* Ignore */
    }

    @Override
    public void visit(BLangSimpleVariableDef varDefNode) {
        if (!varDefNode.var.symbol.closure) {
            varDefNode.var = rewrite(varDefNode.var, env);
            result = varDefNode;
            return;
        }

        // If its a variable declaration with a RHS value, and also a closure.
        if (varDefNode.var.expr != null) {
            BLangAssignment stmt = createAssignment(varDefNode);
            result = rewrite(stmt, env);
        } else {
            // Note: Although it's illegal to use a closure variable without initializing it in it's declared scope,
            // when we access (initialize) a variable from outer scope, since we desugar transaction block into a
            // lambda invocation, we need to create the `mapSymbol` in the outer node.
            createMapSymbolIfAbsent(env.node, blockClosureMapCount);
            result = varDefNode;
        }
    }

    /**
     * Replace the variable definition statement with as assignment statement for closures.
     *
     * @param varDefNode variable definition node
     * @return assignment statement created
     */
    private BLangAssignment createAssignment(BLangSimpleVariableDef varDefNode) {
        BVarSymbol mapSymbol = createMapSymbolIfAbsent(env.node, blockClosureMapCount);

        // Add the variable to the created map.
        BLangIndexBasedAccess accessExpr =
                ASTBuilderUtil.createIndexBasesAccessExpr(varDefNode.pos, varDefNode.type, mapSymbol,
                                                          ASTBuilderUtil
                                                                  .createLiteral(varDefNode.pos, symTable.stringType,
                                                                                 varDefNode.var.name.value));
        accessExpr.type = ((BMapType) mapSymbol.type).constraint;
        accessExpr.lhsVar = true;
        // Written to: 'map["x"] = 8'.
        return ASTBuilderUtil.createAssignmentStmt(varDefNode.pos, accessExpr, varDefNode.var.expr);
    }

    private BVarSymbol createMapSymbolIfAbsent(BLangNode node, int closureMapCount) {
        if (node.getKind() == NodeKind.BLOCK_FUNCTION_BODY) {
            return createMapSymbolIfAbsent((BLangBlockFunctionBody) node, closureMapCount);
        } else if (node.getKind() == NodeKind.BLOCK) {
            return createMapSymbolIfAbsent((BLangBlockStmt) node, closureMapCount);
        } else if (node.getKind() == NodeKind.FUNCTION) {
            return createMapSymbolIfAbsent((BLangFunction) node, closureMapCount);
        }
        return null;
    }

    private BVarSymbol createMapSymbolIfAbsent(BLangBlockFunctionBody body, int closureMapCount) {
        if (body.mapSymbol == null) {
            body.mapSymbol = createMapSymbol(BLOCK_MAP_SYM_NAME + closureMapCount, env);
        }
        return body.mapSymbol;
    }

    private BVarSymbol createMapSymbolIfAbsent(BLangBlockStmt blockStmt, int closureMapCount) {
        if (blockStmt.mapSymbol == null) {
            blockStmt.mapSymbol = createMapSymbol(BLOCK_MAP_SYM_NAME + closureMapCount, env);
        }
        return blockStmt.mapSymbol;
    }

    private BVarSymbol createMapSymbolIfAbsent(BLangFunction function, int closureMapCount) {
        if (function.mapSymbol == null) {
            function.mapSymbol = createMapSymbol(FUNCTION_MAP_SYM_NAME + closureMapCount, env);
        }
        return function.mapSymbol;
    }

    private BVarSymbol getMapSymbol(BLangNode node) {
        if (node.getKind() == NodeKind.BLOCK_FUNCTION_BODY) {
            return ((BLangBlockFunctionBody) node).mapSymbol;
        } else if (node.getKind() == NodeKind.BLOCK) {
            return ((BLangBlockStmt) node).mapSymbol;
        } else if (node.getKind() == NodeKind.FUNCTION) {
            return ((BLangFunction) node).mapSymbol;
        }
        return CLOSURE_MAP_NOT_FOUND;
    }

    @Override
    public void visit(BLangReturn returnNode) {
        if (returnNode.expr != null) {
            returnNode.expr = rewriteExpr(returnNode.expr);
        }
        result = returnNode;
    }

    @Override
    public void visit(BLangInvocation.BLangAttachedFunctionInvocation iExpr) {
        iExpr.expr = rewriteExpr(iExpr.expr);
        if (iExpr.requiredArgs.size() > 0) {
            iExpr.requiredArgs.set(0, iExpr.expr);
        }
        iExpr.requiredArgs = rewriteExprs(iExpr.requiredArgs);
        iExpr.restArgs = rewriteExprs(iExpr.restArgs);
        result = iExpr;
    }

    @Override
    public void visit(BLangImportPackage importPkgNode) {
        result = importPkgNode;
    }

    @Override
    public void visit(BLangTypeDefinition typeDef) {
        if (typeDef.typeNode.getKind() == NodeKind.OBJECT_TYPE
                || typeDef.typeNode.getKind() == NodeKind.RECORD_TYPE) {
            typeDef.typeNode = rewrite(typeDef.typeNode, env);
        }
        result = typeDef;
    }

    @Override
    public void visit(BLangObjectTypeNode objectTypeNode) {
        result = objectTypeNode;
    }

    @Override
    public void visit(BLangRecordTypeNode recordTypeNode) {
        result = recordTypeNode;
    }

    @Override
    public void visit(BLangSimpleVariable varNode) {
        varNode.expr = rewriteExpr(varNode.expr);
        result = varNode;
    }

    @Override
    public void visit(BLangTupleVariable varNode) {
        varNode.expr = rewriteExpr(varNode.expr);
        result = varNode;
    }

    @Override
    public void visit(BLangRecordVariable varNode) {
        varNode.expr = rewriteExpr(varNode.expr);
        result = varNode;
    }

    @Override
    public void visit(BLangErrorVariable varNode) {
        varNode.expr = rewriteExpr(varNode.expr);
        result = varNode;
    }

    @Override
    public void visit(BLangTupleVariableDef varDefNode) {
        varDefNode.var = rewrite(varDefNode.var, env);
        result = varDefNode;
    }

    @Override
    public void visit(BLangRecordVariableDef varDefNode) {
        varDefNode.var = rewrite(varDefNode.var, env);
        result = varDefNode;
    }

    @Override
    public void visit(BLangErrorVariableDef varDefNode) {
        varDefNode.errorVariable = rewrite(varDefNode.errorVariable, env);
        result = varDefNode;
    }

    @Override
    public void visit(BLangAssignment assignNode) {
        assignNode.varRef = rewriteExpr(assignNode.varRef);
        if (assignNode.expr.impConversionExpr != null) {
            types.setImplicitCastExpr(assignNode.expr.impConversionExpr, assignNode.expr.impConversionExpr.type,
                    assignNode.varRef.type);
        } else {
            types.setImplicitCastExpr(assignNode.expr, assignNode.expr.type, assignNode.varRef.type);
        }
        assignNode.expr = rewriteExpr(assignNode.expr);
        result = assignNode;
    }

    @Override
    public void visit(BLangTupleDestructure tupleDestructure) {
        result = tupleDestructure;
    }

    @Override
    public void visit(BLangRecordDestructure recordDestructure) {
        result = recordDestructure;
    }

    @Override
    public void visit(BLangErrorDestructure errorDestructure) {
        result = errorDestructure;
    }

    @Override
    public void visit(BLangAbort abortNode) {
        result = abortNode;
    }

    @Override
    public void visit(BLangRetry retryNode) {
        result = retryNode;
    }

    @Override
    public void visit(BLangContinue nextNode) {
        result = nextNode;
    }

    @Override
    public void visit(BLangBreak breakNode) {
        result = breakNode;
    }

    @Override
    public void visit(BLangPanic panicNode) {
        panicNode.expr = rewriteExpr(panicNode.expr);
        result = panicNode;
    }

    @Override
    public void visit(BLangXMLNSStatement xmlnsStmtNode) {
        xmlnsStmtNode.xmlnsDecl = rewrite(xmlnsStmtNode.xmlnsDecl, env);
        result = xmlnsStmtNode;
    }

    @Override
    public void visit(BLangXMLNS xmlnsNode) {
        xmlnsNode.namespaceURI = rewriteExpr(xmlnsNode.namespaceURI);
        result = xmlnsNode;
    }

    @Override
    public void visit(BLangExpressionStmt exprStmtNode) {
        exprStmtNode.expr = rewriteExpr(exprStmtNode.expr);
        result = exprStmtNode;
    }

    @Override
    public void visit(BLangIf ifNode) {
        ifNode.expr = rewriteExpr(ifNode.expr);
        ifNode.body = rewrite(ifNode.body, env);
        ifNode.elseStmt = rewrite(ifNode.elseStmt, env);
        result = ifNode;
    }

    @Override
    public void visit(BLangMatch matchStmt) {
        result = matchStmt;
    }

    @Override
    public void visit(BLangForeach foreach) {
        result = foreach;
    }

    @Override
    public void visit(BLangWhile whileNode) {
        whileNode.expr = rewriteExpr(whileNode.expr);
        whileNode.body = rewrite(whileNode.body, env);
        result = whileNode;
    }

    @Override
    public void visit(BLangLock lockNode) {
        lockNode.body = rewrite(lockNode.body, env);
        result = lockNode;
    }

    @Override
    public void visit(BLangLockStmt lockNode) {
        result = lockNode;
    }

    @Override
    public void visit(BLangUnLockStmt unLockNode) {
        result = unLockNode;
    }

    @Override
    public void visit(BLangTransaction transactionNode) {
        transactionNode.transactionBody = rewrite(transactionNode.transactionBody, env);
        transactionNode.onRetryBody = rewrite(transactionNode.onRetryBody, env);
        transactionNode.committedBody = rewrite(transactionNode.committedBody, env);
        transactionNode.abortedBody = rewrite(transactionNode.abortedBody, env);
        transactionNode.retryCount = rewriteExpr(transactionNode.retryCount);
        result = transactionNode;
    }

    @Override
    public void visit(BLangForkJoin forkJoin) {
        result = forkJoin;
    }

    @Override
    public void visit(BLangLiteral literalExpr) {
        result = literalExpr;
    }

    @Override
    public void visit(BLangListConstructorExpr listConstructorExpr) {
        listConstructorExpr.exprs = rewriteExprs(listConstructorExpr.exprs);
        result = listConstructorExpr;
    }

    @Override
    public void visit(BLangTableConstructorExpr tableConstructorExpr) {
        rewriteExprs(tableConstructorExpr.recordLiteralList);
        result = tableConstructorExpr;
    }

    @Override
    public void visit(BLangListConstructorExpr.BLangJSONArrayLiteral jsonArrayLiteral) {
        jsonArrayLiteral.exprs = rewriteExprs(jsonArrayLiteral.exprs);
        result = jsonArrayLiteral;
    }

    @Override
    public void visit(BLangListConstructorExpr.BLangTupleLiteral tupleLiteral) {
        tupleLiteral.exprs = rewriteExprs(tupleLiteral.exprs);
        result = tupleLiteral;
    }

    @Override
    public void visit(BLangListConstructorExpr.BLangArrayLiteral arrayLiteral) {
        arrayLiteral.exprs = rewriteExprs(arrayLiteral.exprs);
        result = arrayLiteral;
    }

    @Override
    public void visit(BLangRecordLiteral recordLiteral) {
        // Process the key-val pairs in the record literal.
        recordLiteral.fields.forEach(field -> {
            BLangRecordLiteral.BLangRecordKeyValueField keyValue = (BLangRecordLiteral.BLangRecordKeyValueField) field;
            keyValue.key.expr = rewriteExpr(keyValue.key.expr);
            keyValue.valueExpr = rewriteExpr(keyValue.valueExpr);
        });
        result = recordLiteral;
    }

    @Override
    public void visit(BLangSimpleVarRef varRefExpr) {
        result = varRefExpr;
    }

    @Override
    public void visit(BLangFieldBasedAccess fieldAccessExpr) {
        fieldAccessExpr.expr = rewriteExpr(fieldAccessExpr.expr);
        result = fieldAccessExpr;
    }

    @Override
    public void visit(BLangIndexBasedAccess indexAccessExpr) {
        result = desugar.rewriteExpr(indexAccessExpr);
    }

    @Override
    public void visit(BLangInvocation iExpr) {
        iExpr.expr = rewriteExpr(iExpr.expr);
        iExpr.requiredArgs = rewriteExprs(iExpr.requiredArgs);
        iExpr.restArgs = rewriteExprs(iExpr.restArgs);
        result = iExpr;
    }

    @Override
    public void visit(BLangTableMultiKeyExpr tableMultiKeyExpr) {
        List<BLangExpression> exprList = new ArrayList<>();
        tableMultiKeyExpr.multiKeyIndexExprs.forEach(expression -> exprList.add(rewriteExpr(expression)));
        tableMultiKeyExpr.multiKeyIndexExprs = exprList;
        result = tableMultiKeyExpr;
    }

    public void visit(BLangTypeInit typeInitExpr) {
        typeInitExpr.initInvocation = rewriteExpr(typeInitExpr.initInvocation);
        result = typeInitExpr;
    }

    @Override
    public void visit(BLangTernaryExpr ternaryExpr) {
        ternaryExpr.expr = rewriteExpr(ternaryExpr.expr);
        ternaryExpr.thenExpr = rewriteExpr(ternaryExpr.thenExpr);
        ternaryExpr.elseExpr = rewriteExpr(ternaryExpr.elseExpr);
        result = ternaryExpr;
    }

    @Override
    public void visit(BLangWaitExpr waitExpr) {
        List<BLangExpression> exprList = new ArrayList<>();
        waitExpr.exprList.forEach(expression -> exprList.add(rewriteExpr(expression)));
        waitExpr.exprList = exprList;
        result = waitExpr;
    }

    @Override
    public void visit(BLangWaitForAllExpr waitExpr) {
        result = waitExpr;
    }

    @Override
    public void visit(BLangTrapExpr trapExpr) {
        trapExpr.expr = rewriteExpr(trapExpr.expr);
        result = trapExpr;
    }

    @Override
    public void visit(BLangBinaryExpr binaryExpr) {
        binaryExpr.lhsExpr = rewriteExpr(binaryExpr.lhsExpr);
        binaryExpr.rhsExpr = rewriteExpr(binaryExpr.rhsExpr);
        result = binaryExpr;
    }

    @Override
    public void visit(BLangElvisExpr elvisExpr) {
        result = elvisExpr;
    }

    @Override
    public void visit(BLangGroupExpr groupExpr) {
        groupExpr.expression = rewriteExpr(groupExpr.expression);
        result = groupExpr;
    }

    @Override
    public void visit(BLangUnaryExpr unaryExpr) {
        unaryExpr.expr = rewriteExpr(unaryExpr.expr);
        result = unaryExpr;
    }

    @Override
    public void visit(BLangTypeConversionExpr conversionExpr) {
        // If there is an implicit cast on the expr of the type conversion expr already we do not rewrite it. This is
        // to avoid stackoverflow error.
        if (conversionExpr.expr.impConversionExpr != null) {
            result = conversionExpr;
            return;
        }
        conversionExpr.expr = rewriteExpr(conversionExpr.expr);
        result = conversionExpr;
    }

    @Override
    public void visit(BLangLambdaFunction bLangLambdaFunction) {
        SymbolEnv symbolEnv = env.createClone();
        bLangLambdaFunction.capturedClosureEnv = symbolEnv;
        BLangFunction enclInvokable = (BLangFunction) symbolEnv.enclInvokable;
        // Save param closure map of the encl invokable.
        bLangLambdaFunction.paramMapSymbolsOfEnclInvokable = enclInvokable.paramClosureMap;
        boolean isWorker = bLangLambdaFunction.function.flagSet.contains(Flag.WORKER);
        bLangLambdaFunction.enclMapSymbols = collectClosureMapSymbols(symbolEnv, enclInvokable, isWorker);
        result = bLangLambdaFunction;
    }

    private TreeMap<Integer, BVarSymbol> collectClosureMapSymbols(SymbolEnv symbolEnv, BLangInvokableNode enclInvokable,
                                                                  boolean isWorker) {
        // Recursively iterate back to the encl invokable and get all map symbols visited.
        TreeMap<Integer, BVarSymbol> enclMapSymbols = new TreeMap<>();
        while (symbolEnv != null && symbolEnv.enclInvokable == enclInvokable) {
            BVarSymbol mapSym = getMapSymbol(symbolEnv.node);

            // Skip non-block bodies
            if (mapSym == CLOSURE_MAP_NOT_FOUND) {
                symbolEnv = symbolEnv.enclEnv;
                continue;
            }

            if (mapSym != null) {
                enclMapSymbols.putIfAbsent(symbolEnv.envCount, mapSym);
            } else if (isWorker) {
                // Create mapSymbol in outer function node when it contain workers and it's not already created.
                // We need this to allow worker identifier to be used as a future.
                mapSym = createMapSymbolIfAbsent(env.node, blockClosureMapCount);
                enclMapSymbols.putIfAbsent(symbolEnv.envCount, mapSym);
            }

            symbolEnv = symbolEnv.enclEnv;
        }
        return enclMapSymbols;
    }

    @Override
    public void visit(BLangArrowFunction bLangArrowFunction) {
        result = bLangArrowFunction;
    }

    @Override
    public void visit(BLangXMLQName xmlQName) {
        result = xmlQName;
    }

    @Override
    public void visit(BLangXMLAttribute xmlAttribute) {
        xmlAttribute.name = rewriteExpr(xmlAttribute.name);
        xmlAttribute.value = rewriteExpr(xmlAttribute.value);
        result = xmlAttribute;
    }

    @Override
    public void visit(BLangXMLElementLiteral xmlElementLiteral) {
        xmlElementLiteral.startTagName = rewriteExpr(xmlElementLiteral.startTagName);
        xmlElementLiteral.endTagName = rewriteExpr(xmlElementLiteral.endTagName);
        xmlElementLiteral.modifiedChildren = rewriteExprs(xmlElementLiteral.modifiedChildren);
        xmlElementLiteral.attributes = rewriteExprs(xmlElementLiteral.attributes);
        result = xmlElementLiteral;
    }

    @Override
    public void visit(BLangXMLTextLiteral xmlTextLiteral) {
        xmlTextLiteral.textFragments.forEach(this::rewriteExpr);
        xmlTextLiteral.concatExpr = rewriteExpr(xmlTextLiteral.concatExpr);
        result = xmlTextLiteral;
    }

    @Override
    public void visit(BLangXMLCommentLiteral xmlCommentLiteral) {
        xmlCommentLiteral.textFragments.forEach(this::rewriteExpr);
        result = xmlCommentLiteral;
    }

    @Override
    public void visit(BLangXMLProcInsLiteral xmlProcInsLiteral) {
        xmlProcInsLiteral.target = rewriteExpr(xmlProcInsLiteral.target);
        xmlProcInsLiteral.dataFragments.forEach(this::rewriteExpr);
        result = xmlProcInsLiteral;
    }

    @Override
    public void visit(BLangXMLQuotedString xmlQuotedString) {
        xmlQuotedString.textFragments.forEach(this::rewriteExpr);
        result = xmlQuotedString;
    }

    @Override
    public void visit(BLangStringTemplateLiteral stringTemplateLiteral) {
        stringTemplateLiteral.exprs.forEach(this::rewriteExpr);
        result = stringTemplateLiteral;
    }

    @Override
    public void visit(BLangWorkerSend workerSendNode) {
        workerSendNode.expr = rewriteExpr(workerSendNode.expr);
        if (workerSendNode.keyExpr != null) {
            workerSendNode.keyExpr = rewriteExpr(workerSendNode.keyExpr);
        }
        result = workerSendNode;
    }

    @Override
    public void visit(BLangWorkerSyncSendExpr syncSendExpr) {
        syncSendExpr.expr = rewriteExpr(syncSendExpr.expr);
        result = syncSendExpr;
    }

    @Override
    public void visit(BLangWorkerReceive workerReceiveNode) {
        if (workerReceiveNode.keyExpr != null) {
            workerReceiveNode.keyExpr = rewriteExpr(workerReceiveNode.keyExpr);
        }
        result = workerReceiveNode;
    }

    @Override
    public void visit(BLangWorkerFlushExpr workerFlushExpr) {
        result = workerFlushExpr;
    }

    @Override
    public void visit(BLangXMLAttributeAccess xmlAttributeAccessExpr) {
        xmlAttributeAccessExpr.indexExpr = rewriteExpr(xmlAttributeAccessExpr.indexExpr);
        xmlAttributeAccessExpr.expr = rewriteExpr(xmlAttributeAccessExpr.expr);
        result = xmlAttributeAccessExpr;
    }

    @Override
    public void visit(BLangSimpleVarRef.BLangLocalVarRef localVarRef) {
        // Chek
        if (!localVarRef.symbol.closure || localVarRef.closureDesugared) {
            result = localVarRef;
            return;
        }

        // If it is marked as a closure variable then the following calculations are carried out.
        // 1) Find the resolved level i.e. the absolute level : level the variable was resolved from.
        int absoluteLevel = findResolvedLevel(env, (BVarSymbol) localVarRef.varSymbol);

        // self absolute level : level I'm currently in.
        int selfAbsoluteLevel = env.envCount;

        // self relative count : block nodes above me in the same function.
        int selfRelativeCount = env.relativeEnvCount;

        // 2) Update the variable reference.

        // selfRelativeCount >= selfAbsoluteLevel - absoluteLevel ==> resolved within the same function.
        if (selfRelativeCount >= selfAbsoluteLevel - absoluteLevel) {

            // Go up within the block node
            SymbolEnv symbolEnv = env;
            NodeKind nodeKind = symbolEnv.node.getKind();
            while (symbolEnv != null && nodeKind != NodeKind.PACKAGE) {
                // Check if the node is a sequence statement
                if (symbolEnv.envCount == absoluteLevel) {
                    BVarSymbol mapSym = createMapSymbolIfAbsent(symbolEnv.node, symbolEnv.envCount);

                    // `mapSym` will not be null for block function bodies, block stmts and functions. And we only
                    // need to update closure vars for those nodes.
                    if (mapSym != null) {
                        updateClosureVars(localVarRef, mapSym);
                        return;
                    }
                }

                symbolEnv = symbolEnv.enclEnv;
                nodeKind = symbolEnv.node.getKind();
            }
        } else {
            // It is resolved from a parameter map.
            // Add parameter map symbol if one is not added.
            ((BLangFunction) env.enclInvokable).paramClosureMap.putIfAbsent(absoluteLevel, createMapSymbol(
                    "$paramMap$" + absoluteLevel, env));

            // Update the closure vars.
            updateClosureVars(localVarRef, ((BLangFunction) env.enclInvokable).paramClosureMap.get(absoluteLevel));

        }

        // 3) Add the resolved level of the closure variable to the preceding function maps.
        updatePrecedingFunc(env, absoluteLevel);
    }

    @Override
    public void visit(BLangIgnoreExpr ignoreExpr) {
        result = ignoreExpr;
    }

    /**
     * Find the resolved level of the closure variable.
     *
     * @param symbolEnv symbol environment
     * @param varSymbol symbol of the closure
     * @return level it was resolved
     */
    private int findResolvedLevel(SymbolEnv symbolEnv, BVarSymbol varSymbol) {
        while (symbolEnv != null && symbolEnv.node.getKind() != NodeKind.PACKAGE) {
            Scope.ScopeEntry entry = symbolEnv.scope.lookup(varSymbol.name);
            if (entry != NOT_FOUND_ENTRY && varSymbol == entry.symbol && varSymbol.owner == symbolEnv.scope.owner) {
                return symbolEnv.envCount;
            }
            symbolEnv = symbolEnv.enclEnv;
        }
        // 0 is returned if it was not found.
        return 0;
    }

    /**
     * Update the preceeding functions.
     *
     * @param symbolEnv     symbol environment
     * @param resolvedLevel resolved level of the closure variable
     */
    private void updatePrecedingFunc(SymbolEnv symbolEnv, int resolvedLevel) {
        while (symbolEnv != null && symbolEnv.node.getKind() != NodeKind.PACKAGE) {
            // If the symbol env count equals to the resolved level then return.
            if (symbolEnv.envCount == resolvedLevel) {
                return;
            }

            // If the node is not a function, then get its enclosing env and continue.
            if (symbolEnv.node.getKind() != NodeKind.FUNCTION) {
                symbolEnv = symbolEnv.enclEnv;
                continue;
            }

            // If the node is a function, update it accordingly.
            BLangFunction bLangFunction = (BLangFunction) symbolEnv.node;
            if (symbolEnv.enclInvokable == env.enclInvokable) {
                symbolEnv = symbolEnv.enclEnv;
                continue;
            }
            if (bLangFunction.paramClosureMap.containsKey(resolvedLevel)) {
                return;
            }
            bLangFunction.paramClosureMap.put(resolvedLevel, createMapSymbol("$paramMap$" + resolvedLevel,
                    symbolEnv));

            symbolEnv = symbolEnv.enclEnv;
        }
    }

    /**
     * Create the map symbol required for the function node and block statements.
     *
     * @param mapName   name of the map to be created
     * @param symbolEnv symbol environment
     * @return map symbol created
     */
    private BVarSymbol createMapSymbol(String mapName, SymbolEnv symbolEnv) {
        return new BVarSymbol(0, names.fromString(mapName), symbolEnv.scope.owner.pkgID,
                              symTable.mapAllType, symbolEnv.scope.owner);
    }

    /**
     * Update the closure maps with the relevant map access expression.
     *
     * @param varRefExpr closure variable reference to be updated
     * @param mapSymbol  map symbol to be used
     */
    private void updateClosureVars(BLangSimpleVarRef varRefExpr, BVarSymbol mapSymbol) {
        // Get type of the index based access expression.
        BType typeOfExpr = getTypeOfIndexBasedAccessExpr(varRefExpr.type);
        // Create the index based access expression.
        BLangLiteral indexExpr = ASTBuilderUtil.createLiteral(varRefExpr.pos, symTable.stringType,
                varRefExpr.varSymbol.name.value);
        BLangIndexBasedAccess accessExpr = ASTBuilderUtil.createIndexBasesAccessExpr(varRefExpr.pos, typeOfExpr,
                mapSymbol, indexExpr);
        // If its in the LHS of an assignment.
        if (varRefExpr.lhsVar) {
            // x = 1 ==> $innerMap$1["x"] = <any> 1
            result = rewriteExpr(accessExpr);
            return;
        }
        // int z = x + 1 ==> int z = <int>$innerMap$1["x"] + 1;
        result = rewriteExpr(desugar.addConversionExprIfRequired(accessExpr, varRefExpr.type));
    }

    /**
     * Get type of the index based access expression.
     *
     * @param bType type of the closure variable
     * @return type of the index based access expression
     */
    private BType getTypeOfIndexBasedAccessExpr(BType bType) {
        switch (bType.tag) {
            case TypeTags.ARRAY:
            case TypeTags.JSON:
            case TypeTags.MAP:
            case TypeTags.OBJECT:
            case TypeTags.RECORD:
            case TypeTags.TUPLE:
            case TypeTags.XML:
                return bType;
            default:
                // If its any other type return the any|error.
                return BUnionType.create(null, symTable.anyType, symTable.errorType);
        }
    }

    @Override
    public void visit(BLangSimpleVarRef.BLangFieldVarRef fieldVarRef) {
        result = fieldVarRef;
    }

    @Override
    public void visit(BLangSimpleVarRef.BLangPackageVarRef packageVarRef) {
        result = packageVarRef;
    }

    @Override
    public void visit(BLangConstRef constRef) {
        result = constRef;
    }

    @Override
    public void visit(BLangSimpleVarRef.BLangFunctionVarRef functionVarRef) {
        result = functionVarRef;
    }

    @Override
    public void visit(BLangIndexBasedAccess.BLangStructFieldAccessExpr fieldAccessExpr) {
        fieldAccessExpr.indexExpr = rewriteExpr(fieldAccessExpr.indexExpr);
        fieldAccessExpr.expr = rewriteExpr(fieldAccessExpr.expr);
        result = fieldAccessExpr;
    }

    @Override
    public void visit(BLangFieldBasedAccess.BLangStructFunctionVarRef functionVarRef) {
        functionVarRef.expr = rewriteExpr(functionVarRef.expr);
        result = functionVarRef;
    }

    @Override
    public void visit(BLangIndexBasedAccess.BLangMapAccessExpr mapKeyAccessExpr) {
        mapKeyAccessExpr.indexExpr = rewriteExpr(mapKeyAccessExpr.indexExpr);
        mapKeyAccessExpr.expr = rewriteExpr(mapKeyAccessExpr.expr);
        result = mapKeyAccessExpr;
    }

    @Override
    public void visit(BLangIndexBasedAccess.BLangTableAccessExpr tableKeyAccessExpr) {
        tableKeyAccessExpr.indexExpr = rewriteExpr(tableKeyAccessExpr.indexExpr);
        tableKeyAccessExpr.expr = rewriteExpr(tableKeyAccessExpr.expr);
        result = tableKeyAccessExpr;
    }

    @Override
    public void visit(BLangIndexBasedAccess.BLangArrayAccessExpr arrayIndexAccessExpr) {
        arrayIndexAccessExpr.indexExpr = rewriteExpr(arrayIndexAccessExpr.indexExpr);
        arrayIndexAccessExpr.expr = rewriteExpr(arrayIndexAccessExpr.expr);
        result = arrayIndexAccessExpr;
    }

    @Override
    public void visit(BLangIndexBasedAccess.BLangTupleAccessExpr arrayIndexAccessExpr) {
        arrayIndexAccessExpr.indexExpr = rewriteExpr(arrayIndexAccessExpr.indexExpr);
        arrayIndexAccessExpr.expr = rewriteExpr(arrayIndexAccessExpr.expr);
        result = arrayIndexAccessExpr;
    }

    @Override
    public void visit(BLangIndexBasedAccess.BLangXMLAccessExpr xmlIndexAccessExpr) {
        xmlIndexAccessExpr.indexExpr = rewriteExpr(xmlIndexAccessExpr.indexExpr);
        xmlIndexAccessExpr.expr = rewriteExpr(xmlIndexAccessExpr.expr);
        result = xmlIndexAccessExpr;
    }


    @Override
    public void visit(BLangXMLElementAccess xmlElementAccess) {
        xmlElementAccess.expr = rewriteExpr(xmlElementAccess.expr);
        result = xmlElementAccess;
    }

    @Override
    public void visit(BLangXMLNavigationAccess xmlNavigation) {
        xmlNavigation.expr = rewriteExpr(xmlNavigation.expr);
        xmlNavigation.childIndex = rewriteExpr(xmlNavigation.childIndex);
        result = xmlNavigation;
    }


    @Override
    public void visit(BLangIndexBasedAccess.BLangJSONAccessExpr jsonAccessExpr) {
        jsonAccessExpr.indexExpr = rewriteExpr(jsonAccessExpr.indexExpr);
        jsonAccessExpr.expr = rewriteExpr(jsonAccessExpr.expr);
        result = jsonAccessExpr;
    }

    @Override
    public void visit(BLangIndexBasedAccess.BLangStringAccessExpr stringAccessExpr) {
        stringAccessExpr.indexExpr = rewriteExpr(stringAccessExpr.indexExpr);
        stringAccessExpr.expr = rewriteExpr(stringAccessExpr.expr);
        result = stringAccessExpr;
    }

    @Override
    public void visit(BLangRecordLiteral.BLangMapLiteral mapLiteral) {
        for (RecordLiteralNode.RecordField field : mapLiteral.fields) {
            if (field.isKeyValueField()) {
                BLangRecordLiteral.BLangRecordKeyValueField keyValueField =
                        (BLangRecordLiteral.BLangRecordKeyValueField) field;
                keyValueField.key.expr = rewriteExpr(keyValueField.key.expr);
                keyValueField.valueExpr = rewriteExpr(keyValueField.valueExpr);
                continue;
            }

            BLangRecordLiteral.BLangRecordSpreadOperatorField spreadField =
                    (BLangRecordLiteral.BLangRecordSpreadOperatorField) field;
            spreadField.expr = rewriteExpr(spreadField.expr);
        }
        result = mapLiteral;
    }

    @Override
    public void visit(BLangRecordLiteral.BLangStructLiteral structLiteral) {
<<<<<<< HEAD
        for (RecordLiteralNode.RecordField field : structLiteral.fields) {
            if (field.isKeyValueField()) {
                BLangRecordLiteral.BLangRecordKeyValueField keyValueField =
                        (BLangRecordLiteral.BLangRecordKeyValueField) field;
                keyValueField.key.expr = rewriteExpr(keyValueField.key.expr);
                keyValueField.valueExpr = rewriteExpr(keyValueField.valueExpr);
                continue;
            }

            BLangRecordLiteral.BLangRecordSpreadOperatorField spreadField =
                    (BLangRecordLiteral.BLangRecordSpreadOperatorField) field;
            spreadField.expr = rewriteExpr(spreadField.expr);
        }
=======
        SymbolEnv symbolEnv = env.createClone();
        BLangFunction enclInvokable = (BLangFunction) symbolEnv.enclInvokable;
        structLiteral.enclMapSymbols = collectClosureMapSymbols(symbolEnv, enclInvokable, false);
>>>>>>> 99f2646a
        result = structLiteral;
    }

    @Override
    public void visit(BLangWaitForAllExpr.BLangWaitLiteral waitLiteral) {
        waitLiteral.keyValuePairs.forEach(keyValue -> {
            if (keyValue.valueExpr != null) {
                keyValue.valueExpr = rewriteExpr(keyValue.valueExpr);
            } else {
                keyValue.keyExpr = rewriteExpr(keyValue.keyExpr);
            }
        });
        result = waitLiteral;
    }

    @Override
    public void visit(BLangIsAssignableExpr assignableExpr) {
        assignableExpr.lhsExpr = rewriteExpr(assignableExpr.lhsExpr);
        result = assignableExpr;
    }

    @Override
    public void visit(BLangInvocation.BFunctionPointerInvocation fpInvocation) {
        fpInvocation.expr = rewriteExpr(fpInvocation.expr);
        fpInvocation.requiredArgs = rewriteExprs(fpInvocation.requiredArgs);
        fpInvocation.restArgs = rewriteExprs(fpInvocation.restArgs);
        result = fpInvocation;
    }

    @Override
    public void visit(BLangTypedescExpr accessExpr) {
        result = accessExpr;
    }

    @Override
    public void visit(BLangIntRangeExpression intRangeExpression) {
        intRangeExpression.startExpr = rewriteExpr(intRangeExpression.startExpr);
        intRangeExpression.endExpr = rewriteExpr(intRangeExpression.endExpr);
        result = intRangeExpression;
    }

    @Override
    public void visit(BLangRestArgsExpression bLangVarArgsExpression) {
        result = rewriteExpr(bLangVarArgsExpression.expr);
    }

    @Override
    public void visit(BLangNamedArgsExpression bLangNamedArgsExpression) {
        bLangNamedArgsExpression.expr = rewriteExpr(bLangNamedArgsExpression.expr);
        result = bLangNamedArgsExpression.expr;
    }

    @Override
    public void visit(BLangMatchExpression bLangMatchExpression) {
        result = bLangMatchExpression;
    }

    @Override
    public void visit(BLangCheckedExpr checkedExpr) {
        result = checkedExpr;
    }

    @Override
    public void visit(BLangServiceConstructorExpr serviceConstructorExpr) {
        result = serviceConstructorExpr;
    }

    @Override
    public void visit(BLangTypeTestExpr typeTestExpr) {
        typeTestExpr.expr = rewriteExpr(typeTestExpr.expr);
        result = typeTestExpr;
    }

    @Override
    public void visit(BLangIsLikeExpr isLikeExpr) {
        isLikeExpr.expr = rewriteExpr(isLikeExpr.expr);
        result = isLikeExpr;
    }

    @Override
    public void visit(BLangAnnotAccessExpr annotAccessExpr) {
        annotAccessExpr.expr = rewriteExpr(annotAccessExpr.expr);
        result = annotAccessExpr;
    }

    @Override
    public void visit(BLangStatementExpression bLangStatementExpression) {
        bLangStatementExpression.expr = rewriteExpr(bLangStatementExpression.expr);
        if (bLangStatementExpression.stmt.getKind() == NodeKind.BLOCK) {
            BLangBlockStmt bLangBlockStmt = (BLangBlockStmt) bLangStatementExpression.stmt;
            for (int i = 0; i < bLangBlockStmt.stmts.size(); i++) {
                BLangStatement stmt = bLangBlockStmt.stmts.remove(i);
                bLangBlockStmt.stmts.add(i, rewrite(stmt, env));
            }
        } else {
            bLangStatementExpression.stmt = rewrite(bLangStatementExpression.stmt, env);
        }
        result = bLangStatementExpression;
    }

    @Override
    public void visit(BLangInvocation.BLangActionInvocation aIExpr) {
        aIExpr.expr = rewriteExpr(aIExpr.expr);
        aIExpr.requiredArgs = rewriteExprs(aIExpr.requiredArgs);
        aIExpr.restArgs = rewriteExprs(aIExpr.restArgs);
        result = aIExpr;
    }

    @Override
    public void visit(BLangIdentifier identifierNode) {
        /* ignore */
    }

    @Override
    public void visit(BLangAnnotation annotationNode) {
        /* ignore */
    }

    @Override
    public void visit(BLangAnnotationAttachment annAttachmentNode) {
        /* ignore */
    }

    @Override
    public void visit(BLangConstant constant) {
        result = constant;
    }

    @Override
    public void visit(BLangMatch.BLangMatchTypedBindingPatternClause patternClauseNode) {
        /* Ignore */
    }

    @Override
    public void visit(BLangNumericLiteral literalExpr) {
        result = literalExpr;
    }

    @Override
    public void visit(BLangTupleVarRef varRefExpr) {
        result = varRefExpr;
    }

    @Override
    public void visit(BLangRecordVarRef varRefExpr) {
        result = varRefExpr;
    }

    @Override
    public void visit(BLangErrorVarRef varRefExpr) {
        result = varRefExpr;
    }

    @Override
    public void visit(BLangMatchExpression.BLangMatchExprPatternClause bLangMatchExprPatternClause) {
        /* Ignore */
    }

    @Override
    public void visit(BLangSimpleVarRef.BLangTypeLoad typeLoad) {
        result = typeLoad;
    }

    @Override
    public void visit(BLangRecordLiteral.BLangChannelLiteral channelLiteral) {
        channelLiteral.fields.forEach(field -> {
            BLangRecordLiteral.BLangRecordKeyValueField keyValue = (BLangRecordLiteral.BLangRecordKeyValueField) field;
            keyValue.key.expr = rewriteExpr(keyValue.key.expr);
            keyValue.valueExpr = rewriteExpr(keyValue.valueExpr);
        });
        result = channelLiteral;
    }

    @Override
    public void visit(BLangXMLNS.BLangLocalXMLNS xmlnsNode) {
        xmlnsNode.namespaceURI = rewriteExpr(xmlnsNode.namespaceURI);
        result = xmlnsNode;
    }

    @Override
    public void visit(BLangXMLNS.BLangPackageXMLNS xmlnsNode) {
        xmlnsNode.namespaceURI = rewriteExpr(xmlnsNode.namespaceURI);
        result = xmlnsNode;
    }

    @Override
    public void visit(BLangXMLSequenceLiteral bLangXMLSequenceLiteral) {
        result = bLangXMLSequenceLiteral;
    }

    @Override
    public void visit(BLangMarkdownDocumentationLine bLangMarkdownDocumentationLine) {
        /* Ignore */
    }

    @Override
    public void visit(BLangMarkdownParameterDocumentation bLangDocumentationParameter) {
        /* Ignore */
    }

    @Override
    public void visit(BLangMarkdownReturnParameterDocumentation bLangMarkdownReturnParameterDocumentation) {
        /* Ignore */
    }

    @Override
    public void visit(BLangMarkdownDocumentation bLangMarkdownDocumentation) {
        /* Ignore */
    }

    @Override
    public void visit(BLangMatch.BLangMatchStaticBindingPatternClause langMatchStaticBindingPatternClause) {
        /* Ignore */
    }

    @Override
    public void visit(BLangMatch.BLangMatchStructuredBindingPatternClause matchStructuredBindingPatternClause) {
        /* Ignore */
    }

    // Rewrite methods
    @SuppressWarnings("unchecked")
    private <E extends BLangNode> E rewrite(E node, SymbolEnv env) {
        if (node == null) {
            return null;
        }

        SymbolEnv previousEnv = this.env;
        this.env = env;

        node.accept(this);
        BLangNode resultNode = this.result;
        this.result = null;

        this.env = previousEnv;
        return (E) resultNode;
    }

    @SuppressWarnings("unchecked")
    private <E extends BLangExpression> E rewriteExpr(E node) {
        if (node == null) {
            return null;
        }

        BLangExpression expr = node;
        if (node.impConversionExpr != null) {
            expr = node.impConversionExpr;
            node.impConversionExpr = null;
        }

        expr.accept(this);
        BLangNode resultNode = this.result;
        this.result = null;
        return (E) resultNode;
    }

    @SuppressWarnings("unchecked")
    private <E extends BLangStatement> List<E> rewriteStmt(List<E> nodeList, SymbolEnv env) {
        for (int i = 0; i < nodeList.size(); i++) {
            nodeList.set(i, rewrite(nodeList.get(i), env));
        }
        return nodeList;
    }

    @SuppressWarnings("unchecked")
    private <E extends BLangExpression> List<E> rewriteExprs(List<E> nodeList) {
        for (int i = 0; i < nodeList.size(); i++) {
            nodeList.set(i, rewriteExpr(nodeList.get(i)));
        }
        return nodeList;
    }
}<|MERGE_RESOLUTION|>--- conflicted
+++ resolved
@@ -1261,7 +1261,10 @@
 
     @Override
     public void visit(BLangRecordLiteral.BLangStructLiteral structLiteral) {
-<<<<<<< HEAD
+        SymbolEnv symbolEnv = env.createClone();
+        BLangFunction enclInvokable = (BLangFunction) symbolEnv.enclInvokable;
+        structLiteral.enclMapSymbols = collectClosureMapSymbols(symbolEnv, enclInvokable, false);
+
         for (RecordLiteralNode.RecordField field : structLiteral.fields) {
             if (field.isKeyValueField()) {
                 BLangRecordLiteral.BLangRecordKeyValueField keyValueField =
@@ -1275,11 +1278,7 @@
                     (BLangRecordLiteral.BLangRecordSpreadOperatorField) field;
             spreadField.expr = rewriteExpr(spreadField.expr);
         }
-=======
-        SymbolEnv symbolEnv = env.createClone();
-        BLangFunction enclInvokable = (BLangFunction) symbolEnv.enclInvokable;
-        structLiteral.enclMapSymbols = collectClosureMapSymbols(symbolEnv, enclInvokable, false);
->>>>>>> 99f2646a
+
         result = structLiteral;
     }
 
