/*
 *  Copyright (c) 2020, WSO2 Inc. (http://www.wso2.org) All Rights Reserved.
 *
 *  WSO2 Inc. licenses this file to you under the Apache License,
 *  Version 2.0 (the "License"); you may not use this file except
 *  in compliance with the License.
 *  You may obtain a copy of the License at
 *
 *    http://www.apache.org/licenses/LICENSE-2.0
 *
 *  Unless required by applicable law or agreed to in writing,
 *  software distributed under the License is distributed on an
 *  "AS IS" BASIS, WITHOUT WARRANTIES OR CONDITIONS OF ANY
 *  KIND, either express or implied.  See the License for the
 *  specific language governing permissions and limitations
 *  under the License.
 */
package org.wso2.ballerinalang.compiler.bir.codegen;

import org.apache.commons.lang3.StringUtils;
import org.ballerinalang.compiler.BLangCompilerException;
import org.ballerinalang.model.elements.Flag;
import org.ballerinalang.model.elements.PackageID;
import org.ballerinalang.model.symbols.SymbolKind;
import org.wso2.ballerinalang.compiler.bir.codegen.interop.InteropMethodGen.JIMethodCall;
import org.wso2.ballerinalang.compiler.bir.model.BIRNode.BIRAnnotationAttachment;
import org.wso2.ballerinalang.compiler.bir.model.BIRNode.BIRBasicBlock;
import org.wso2.ballerinalang.compiler.bir.model.BIRNode.BIRErrorEntry;
import org.wso2.ballerinalang.compiler.bir.model.BIRNode.BIRFunction;
import org.wso2.ballerinalang.compiler.bir.model.BIRNode.BIRFunctionParameter;
import org.wso2.ballerinalang.compiler.bir.model.BIRNode.BIRPackage;
import org.wso2.ballerinalang.compiler.bir.model.BIRNode.BIRParameter;
import org.wso2.ballerinalang.compiler.bir.model.BIRNode.BIRTypeDefinition;
import org.wso2.ballerinalang.compiler.bir.model.BIRNode.BIRVariableDcl;
import org.wso2.ballerinalang.compiler.bir.model.BIRNonTerminator;
import org.wso2.ballerinalang.compiler.bir.model.BIRNonTerminator.ConstantLoad;
import org.wso2.ballerinalang.compiler.bir.model.BIRNonTerminator.FieldAccess;
import org.wso2.ballerinalang.compiler.bir.model.BIRNonTerminator.NewStructure;
import org.wso2.ballerinalang.compiler.bir.model.BIRNonTerminator.TypeCast;
import org.wso2.ballerinalang.compiler.bir.model.BIRNonTerminator.TypeTest;
import org.wso2.ballerinalang.compiler.bir.model.BIROperand;
import org.wso2.ballerinalang.compiler.bir.model.BIRTerminator;
import org.wso2.ballerinalang.compiler.bir.model.BIRTerminator.AsyncCall;
import org.wso2.ballerinalang.compiler.bir.model.BIRTerminator.Branch;
import org.wso2.ballerinalang.compiler.bir.model.BIRTerminator.Call;
import org.wso2.ballerinalang.compiler.bir.model.BIRTerminator.FPCall;
import org.wso2.ballerinalang.compiler.bir.model.BIRTerminator.Panic;
import org.wso2.ballerinalang.compiler.bir.model.BIRTerminator.Return;
import org.wso2.ballerinalang.compiler.bir.model.InstructionKind;
import org.wso2.ballerinalang.compiler.bir.model.VarKind;
import org.wso2.ballerinalang.compiler.bir.model.VarScope;
import org.wso2.ballerinalang.compiler.semantics.model.Scope;
import org.wso2.ballerinalang.compiler.semantics.model.symbols.BInvokableSymbol;
import org.wso2.ballerinalang.compiler.semantics.model.symbols.BPackageSymbol;
import org.wso2.ballerinalang.compiler.semantics.model.symbols.BVarSymbol;
import org.wso2.ballerinalang.compiler.semantics.model.symbols.SymTag;
import org.wso2.ballerinalang.compiler.semantics.model.types.BErrorType;
import org.wso2.ballerinalang.compiler.semantics.model.types.BFutureType;
import org.wso2.ballerinalang.compiler.semantics.model.types.BInvokableType;
import org.wso2.ballerinalang.compiler.semantics.model.types.BMapType;
import org.wso2.ballerinalang.compiler.semantics.model.types.BServiceType;
import org.wso2.ballerinalang.compiler.semantics.model.types.BType;
import org.wso2.ballerinalang.compiler.semantics.model.types.BUnionType;
import org.wso2.ballerinalang.compiler.util.Name;
import org.wso2.ballerinalang.compiler.util.TypeTags;
import org.wso2.ballerinalang.compiler.util.diagnotic.DiagnosticPos;
import org.wso2.ballerinalang.util.Flags;

import java.util.ArrayList;
import java.util.Arrays;
import java.util.Collections;
import java.util.HashMap;
import java.util.List;
import java.util.Map;
import java.util.Objects;
import java.util.Optional;
import java.util.stream.Collectors;

import static org.objectweb.asm.Opcodes.INVOKESTATIC;
import static org.wso2.ballerinalang.compiler.bir.codegen.JvmConstants.ERROR_VALUE;
import static org.wso2.ballerinalang.compiler.bir.codegen.JvmConstants.MAP_VALUE;
import static org.wso2.ballerinalang.compiler.bir.codegen.JvmConstants.OBSERVABLE_ANNOTATION;
import static org.wso2.ballerinalang.compiler.bir.codegen.JvmConstants.OBSERVE_UTILS;
import static org.wso2.ballerinalang.compiler.bir.codegen.JvmConstants.REPORT_ERROR_METHOD;
import static org.wso2.ballerinalang.compiler.bir.codegen.JvmConstants.START_CALLABLE_OBSERVATION_METHOD;
import static org.wso2.ballerinalang.compiler.bir.codegen.JvmConstants.START_RESOURCE_OBSERVATION_METHOD;
import static org.wso2.ballerinalang.compiler.bir.codegen.JvmConstants.STOP_OBSERVATION_METHOD;
import static org.wso2.ballerinalang.compiler.bir.codegen.JvmConstants.STRING_VALUE;
import static org.wso2.ballerinalang.compiler.bir.codegen.JvmDesugarPhase.insertAndGetNextBasicBlock;
import static org.wso2.ballerinalang.compiler.bir.codegen.JvmInstructionGen.I_STRING_VALUE;
import static org.wso2.ballerinalang.compiler.bir.codegen.JvmInstructionGen.isBString;
import static org.wso2.ballerinalang.compiler.bir.codegen.JvmMethodGen.getVariableDcl;
import static org.wso2.ballerinalang.compiler.bir.codegen.JvmPackageGen.getPackageName;
import static org.wso2.ballerinalang.compiler.bir.codegen.JvmPackageGen.symbolTable;

/**
 * BIR desugar to inject observations class.
 *
 * @since 1.2.0
 */
class JvmObservabilityGen {
    private static final String ENTRY_POINT_MAIN_METHOD_NAME = "main";
    private static final String NEW_BB_PREFIX = "obsDesugaredBB";
    private static final String SERVICE_IDENTIFIER = "$$service$";
    private static final String ANONYMOUS_SERVICE_IDENTIFIER = "$anonService$";
    private static final String INVOCATION_INSTRUMENTATION_TYPE = "invocation";
    private static final String FUNC_BODY_INSTRUMENTATION_TYPE = "funcBody";

    // Observability tags related constants
    private static final String SRC_TAG_KEYS_PREFIX = "src.";
    private static final String ENTRY_POINT_TAG_KEYS_PREFIX = SRC_TAG_KEYS_PREFIX + "entry_point.";
    private static final String IS_MAIN_ENTRY_POINT_TAG_KEY = ENTRY_POINT_TAG_KEYS_PREFIX + "main";
    private static final String IS_RESOURCE_ENTRY_POINT_TAG_KEY = ENTRY_POINT_TAG_KEYS_PREFIX + "resource";
    private static final String IS_REMOTE_TAG_KEY = SRC_TAG_KEYS_PREFIX + "remote";
    private static final String IS_WORKER_TAG_KEY = SRC_TAG_KEYS_PREFIX + "worker";
    private static final String MODULE_TAG_KEY = SRC_TAG_KEYS_PREFIX + "module";
    private static final String INVOCATION_POSITION_TAG_KEY = SRC_TAG_KEYS_PREFIX + "position";
    private static final String TAG_VALUE_TRUE = "true";

    // Index for making the the lambda names unique
    private static int obsLambdaIndex = 0;

    /**
     * Rewrite all observable functions in a package.
     *
     * @param pkg The package to instrument
     */
    public static void rewriteObservableFunctions(BIRPackage pkg) {
        for (int i = 0; i < pkg.functions.size(); i++) {
            BIRFunction func = pkg.functions.get(i);
            rewriteAsyncInvocations(func, null, pkg);
            rewriteObservableFunctionInvocations(func, pkg);
            if (ENTRY_POINT_MAIN_METHOD_NAME.equals(func.name.value)) {
                Map<String, String> tags = new HashMap<>();
                tags.put(IS_MAIN_ENTRY_POINT_TAG_KEY, TAG_VALUE_TRUE);
                rewriteObservableFunctionBody(func, pkg, false, StringUtils.EMPTY,
                        func.name.value, tags);
            } else if ((func.flags & Flags.WORKER) == Flags.WORKER) {   // Identifying lambdas generated for workers
                Map<String, String> tags = new HashMap<>();
                tags.put(IS_WORKER_TAG_KEY, func.workerName.value);
                rewriteObservableFunctionBody(func, pkg, false, StringUtils.EMPTY,
                        func.workerName.value, tags);
            }
        }
        for (BIRTypeDefinition typeDef : pkg.typeDefs) {
            boolean isService = typeDef.type instanceof BServiceType;
            for (int i = 0; i < typeDef.attachedFuncs.size(); i++) {
                BIRFunction func = typeDef.attachedFuncs.get(i);
                rewriteAsyncInvocations(func, typeDef, pkg);
                rewriteObservableFunctionInvocations(func, pkg);
                if (isService && (func.flags & Flags.RESOURCE) == Flags.RESOURCE) {
                    Map<String, String> tags = new HashMap<>();
                    tags.put(IS_RESOURCE_ENTRY_POINT_TAG_KEY, TAG_VALUE_TRUE);
                    rewriteObservableFunctionBody(func, pkg, true, cleanUpServiceName(typeDef.name.value),
                            func.name.value, tags);
                }
            }
        }
    }

    /**
     * Rewrite the invocations in the function bodies to call a lambda asynchronously which in turn calls the
     * actual function synchronously. This is done so that the actual invocation can be observed accurately.
     *
     * @param func The function of which the instructions in the body should be rewritten
     * @param attachedTypeDef The type definition to which the function was attached to or null
     * @param pkg The package containing the function
     */
    public static void rewriteAsyncInvocations(BIRFunction func, BIRTypeDefinition attachedTypeDef, BIRPackage pkg) {
        List<BIRFunction> scopeFunctionsList = attachedTypeDef == null ? pkg.functions : attachedTypeDef.attachedFuncs;
        for (BIRBasicBlock currentBB : func.basicBlocks) {
            if (currentBB.terminator.kind == InstructionKind.ASYNC_CALL
                    && isObservable((AsyncCall) currentBB.terminator)) {
                AsyncCall asyncCallIns = (AsyncCall) currentBB.terminator;

                // Creating the lambda for this async call
                BType returnType = ((BFutureType) asyncCallIns.lhsOp.variableDcl.type).constraint;
                List<BType> argTypes = asyncCallIns.args.stream()
                        .map(arg -> arg.variableDcl.type)
                        .collect(Collectors.toList());
                Name lambdaName = new Name(String.format("$obsDesugaredFunc%d$%s", obsLambdaIndex++,
                        asyncCallIns.name.value));
                BInvokableType bInvokableType = new BInvokableType(argTypes, null,
                        returnType, null);
                BIRFunction desugaredFunc = new BIRFunction(asyncCallIns.pos, lambdaName, 0, bInvokableType,
                        func.workerName, 0, null);
                desugaredFunc.receiver = func.receiver;
                scopeFunctionsList.add(desugaredFunc);

                // Creating the return variable
                BIRVariableDcl funcReturnVariableDcl = new BIRVariableDcl(returnType,
                        new Name(String.format("$%s$retVal", lambdaName.value)), VarScope.FUNCTION, VarKind.RETURN);
                BIROperand funcReturnOperand = new BIROperand(funcReturnVariableDcl);
                desugaredFunc.localVars.add(funcReturnVariableDcl);
                desugaredFunc.returnVariable = funcReturnVariableDcl;

                // Creating and adding invokable symbol to the package symbol
                PackageID currentPkgId = new PackageID(pkg.org, pkg.name, pkg.version);
                BPackageSymbol pkgSymbol = CodeGenerator.packageCache.getSymbol(pkg.org + "/" + pkg.name);
                BInvokableSymbol invokableSymbol = new BInvokableSymbol(SymTag.FUNCTION, 0, lambdaName,
                        currentPkgId, bInvokableType, pkgSymbol);
                invokableSymbol.retType = funcReturnVariableDcl.type;
                invokableSymbol.kind = SymbolKind.FUNCTION;
                invokableSymbol.bodyExist = false;
                invokableSymbol.params = asyncCallIns.args.stream()
                        .map(arg -> new BVarSymbol(0, arg.variableDcl.name, currentPkgId, arg.variableDcl.type,
                                invokableSymbol))
                        .collect(Collectors.toList());
                invokableSymbol.scope = new Scope(invokableSymbol);
                invokableSymbol.params.forEach(param -> invokableSymbol.scope.define(param.name, param));
                pkgSymbol.scope.define(lambdaName, invokableSymbol);

                // Creating and adding function parameters
                List<BIROperand> funcParamOperands = new ArrayList<>();
                Name selfArgName = new Name("%self");
                for (int i = 0; i < asyncCallIns.args.size(); i++) {
                    BIROperand arg = asyncCallIns.args.get(i);
                    BIRFunctionParameter funcParam;
                    if (arg.variableDcl.kind == VarKind.SELF) {
                        funcParam = new BIRFunctionParameter(asyncCallIns.pos, arg.variableDcl.type, selfArgName,
                                VarScope.FUNCTION, VarKind.SELF, selfArgName.value, false);
                    } else {
                        Name argName = new Name(String.format("$funcParam%d", i));
                        funcParam = new BIRFunctionParameter(asyncCallIns.pos, arg.variableDcl.type,
                                argName, VarScope.FUNCTION, VarKind.ARG, argName.value, false);
                        desugaredFunc.localVars.add(funcParam);
                        desugaredFunc.parameters.put(funcParam, Collections.emptyList());
                        desugaredFunc.requiredParams.add(new BIRParameter(asyncCallIns.pos, argName, 0));
                        desugaredFunc.argsCount++;
                    }
                    funcParamOperands.add(new BIROperand(funcParam));
                }

                // Generating function body
                BIRBasicBlock callInsBB = insertBasicBlock(desugaredFunc, 0);
                BIRBasicBlock returnInsBB = insertBasicBlock(desugaredFunc, 1);
                callInsBB.terminator = new Call(asyncCallIns.pos, InstructionKind.CALL, asyncCallIns.isVirtual,
                        asyncCallIns.calleePkg, asyncCallIns.name, funcParamOperands, funcReturnOperand,
                        returnInsBB, asyncCallIns.calleeAnnotAttachments, asyncCallIns.calleeFlags);
                returnInsBB.terminator = new Return(asyncCallIns.pos);

                // Updating terminator to call the generated lambda asynchronously
                asyncCallIns.name = lambdaName;
                asyncCallIns.calleePkg = currentPkgId;
                asyncCallIns.isVirtual = attachedTypeDef != null;
                if (attachedTypeDef != null) {
                    asyncCallIns.args.add(0, new BIROperand(new BIRVariableDcl(attachedTypeDef.type,
                            selfArgName, VarScope.FUNCTION, VarKind.SELF)));
                }
            }
        }
    }

    /**
     * Rewrite a function so that the internal body will be observed. This adds the relevant start and stop calls at
     * the beginning and return basic blocks of the function.
     *
     * This is only to be used in service resource functions, workers and main method.
     *
     * @param func The function to instrument
     * @param pkg The package which contains the function
     * @param isResourceObservation True if the function is a service resource
     * @param serviceName The name of the service
     * @param resourceOrAction The name of the resource or action which will be observed
     * @param additionalTags The map of additional tags to be added to the observation
     */
    private static void rewriteObservableFunctionBody(BIRFunction func, BIRPackage pkg, boolean isResourceObservation,
                                                      String serviceName, String resourceOrAction,
                                                      Map<String, String> additionalTags) {
        // Injecting observe start call at the start of the function body
        {
            BIRBasicBlock startBB = func.basicBlocks.get(0);
            BIRBasicBlock newStartBB = insertBasicBlock(func, 1);
            swapBasicBlockContent(startBB, newStartBB);

            Map<String, String> tags = generatePositionTags(pkg, func.pos);
            tags.putAll(additionalTags);
            injectObserveStartCall(startBB, func.localVars, null, isResourceObservation,
                    serviceName, resourceOrAction, tags, FUNC_BODY_INSTRUMENTATION_TYPE);

            // Fix the Basic Blocks links
            startBB.terminator.thenBB = newStartBB;
        }
        // Injecting error report call and observe end call just before the return statements
        boolean isErrorCheckRequired = isErrorAssignable(func.returnVariable);
        BIROperand returnValOperand = new BIROperand(func.returnVariable);
        int i = 1;  // Since the first block is now the start observation call
        while (i < func.basicBlocks.size()) {
            BIRBasicBlock currentBB = func.basicBlocks.get(i);
            if (currentBB.terminator.kind == InstructionKind.RETURN) {
                if (isErrorCheckRequired) {
                    BIRBasicBlock errorReportBB = insertBasicBlock(func, i + 1);
                    BIRBasicBlock observeEndBB = insertBasicBlock(func, i + 2);
                    BIRBasicBlock newCurrentBB = insertBasicBlock(func, i + 3);
                    swapBasicBlockContent(currentBB, newCurrentBB);

                    injectCheckErrorCalls(currentBB, errorReportBB, observeEndBB, func.localVars, null,
                            returnValOperand, FUNC_BODY_INSTRUMENTATION_TYPE);
                    injectReportErrorCall(errorReportBB, func.localVars, null, returnValOperand,
                            FUNC_BODY_INSTRUMENTATION_TYPE);
                    injectObserveEndCall(observeEndBB, null);

                    // Fix the Basic Blocks links
                    observeEndBB.terminator.thenBB = newCurrentBB;
                    errorReportBB.terminator.thenBB = observeEndBB;
                    i += 3; // Number of inserted BBs
                } else {
                    BIRBasicBlock newCurrentBB = insertBasicBlock(func, i + 1);
                    swapBasicBlockContent(currentBB, newCurrentBB);

                    injectObserveEndCall(currentBB, null);

                    // Fix the Basic Blocks links
                    currentBB.terminator.thenBB = newCurrentBB;
                    i += 1; // Number of inserted BBs
                }
            } else if (currentBB.terminator.kind == InstructionKind.PANIC) {
                Panic panicCall = (Panic) currentBB.terminator;
                BIRBasicBlock observeEndBB = insertBasicBlock(func, i + 1);
                BIRBasicBlock newCurrentBB = insertBasicBlock(func, i + 2);
                swapBasicBlockTerminator(currentBB, newCurrentBB);

                injectReportErrorCall(currentBB, func.localVars, newCurrentBB.terminator.pos, panicCall.errorOp,
                        FUNC_BODY_INSTRUMENTATION_TYPE);
                injectObserveEndCall(observeEndBB, newCurrentBB.terminator.pos);

                // Fix the Basic Blocks links
                currentBB.terminator.thenBB = observeEndBB;
                observeEndBB.terminator.thenBB = newCurrentBB;
                i += 2; // Number of inserted BBs
            } else if (currentBB.terminator.kind == InstructionKind.CALL
                    || (currentBB.terminator.kind == InstructionKind.FP_CALL
                    && !((FPCall) currentBB.terminator).isAsync)) {
                // If a panic is captured, it does not need to be reported
                Optional<BIRErrorEntry> existingEE = func.errorTable.stream()
                        .filter(errorEntry -> isBBCoveredInErrorEntry(errorEntry, currentBB))
                        .findAny();
                if (!existingEE.isPresent()) {
                    BIRBasicBlock errorCheckBB = insertBasicBlock(func, i + 1);
                    BIRBasicBlock errorReportBB = insertBasicBlock(func, i + 2);
                    BIRBasicBlock observeEndBB = insertBasicBlock(func, i + 3);
                    BIRBasicBlock rePanicBB = insertBasicBlock(func, i + 4);

                    BIRVariableDcl trappedErrorVariableDcl = new BIRVariableDcl(symbolTable.errorType,
                            new Name(String.format("$%s$trappedError", currentBB.id.value)), VarScope.FUNCTION,
                            VarKind.TEMP);
                    func.localVars.add(trappedErrorVariableDcl);
                    BIROperand trappedErrorOperand = new BIROperand(trappedErrorVariableDcl);

                    injectCheckErrorCalls(errorCheckBB, errorReportBB, currentBB.terminator.thenBB, func.localVars,
                            currentBB.terminator.pos, trappedErrorOperand, FUNC_BODY_INSTRUMENTATION_TYPE);
                    injectReportErrorCall(errorReportBB, func.localVars, currentBB.terminator.pos, trappedErrorOperand,
                            FUNC_BODY_INSTRUMENTATION_TYPE);
                    injectObserveEndCall(observeEndBB, currentBB.terminator.pos);
                    rePanicBB.terminator = new Panic(currentBB.terminator.pos, trappedErrorOperand);

                    BIRErrorEntry errorEntry = new BIRErrorEntry(currentBB, currentBB, trappedErrorOperand,
                            errorCheckBB);
                    func.errorTable.add(errorEntry);

                    // Fix the Basic Blocks links
                    currentBB.terminator.thenBB = errorCheckBB;
                    errorReportBB.terminator.thenBB = observeEndBB;
                    observeEndBB.terminator.thenBB = rePanicBB;
                    i += 4; // Number of inserted BBs
                }
            }
            i++;
        }
    }

<<<<<<< HEAD
    /**
     * Re-write the relevant basic blocks in the list of basic blocks to observe function invocations.
     *
     * @param func The function of which the instructions in the body should be instrumented
     * @param pkg The package which contains the instruction which will be observed
     */
    private static void rewriteObservableFunctionInvocations(BIRFunction func, BIRPackage pkg) {
        int i = 0;
        while (i < func.basicBlocks.size()) {
            int insertedBBs = 0;
            BIRBasicBlock currentBB = func.basicBlocks.get(i);
            if (currentBB.terminator.kind == InstructionKind.CALL && isObservable((Call) currentBB.terminator)) {
                Call callIns = (Call) currentBB.terminator;
                boolean isRemote = callIns.calleeFlags.contains(Flag.REMOTE);
                DiagnosticPos desugaredInsPosition = callIns.pos;
                String connectorName;
                String action;
                if (callIns.isVirtual) {
                    BIRVariableDcl selfArg = getVariableDcl(callIns.args.get(0).variableDcl);
                    connectorName = getPackageName(selfArg.type.tsymbol.pkgID.orgName,
                            selfArg.type.tsymbol.pkgID.name) + cleanUpServiceName(selfArg.type.tsymbol.name.value);
                    if (callIns.name.value.contains(".")) {
                        String[] split = callIns.name.value.split("\\.");
                        action = split[1];
                    } else {
                        action = callIns.name.value;
                    }
                } else {
                    connectorName = "";
                    action = callIns.name.value;
                }
                boolean isErrorCheckRequired = isErrorAssignable(callIns.lhsOp.variableDcl);

                Map<String, String> tags = generatePositionTags(pkg, callIns.pos);
                if (isRemote) {
                    tags.put(IS_REMOTE_TAG_KEY, TAG_VALUE_TRUE);
                }
                BIRBasicBlock newCurrentBB;
                {
                    BIRBasicBlock observeEndBB;
                    if (isErrorCheckRequired) {
                        newCurrentBB = insertBasicBlock(func, i + 1);
                        BIRBasicBlock errorCheckBB = insertBasicBlock(func, i + 2);
                        BIRBasicBlock errorReportBB = insertBasicBlock(func, i + 3);
                        observeEndBB = insertBasicBlock(func, i + 4);
                        swapBasicBlockContent(currentBB, newCurrentBB);

                        injectObserveStartCall(currentBB, func.localVars, desugaredInsPosition,
                                false, connectorName, action, tags, INVOCATION_INSTRUMENTATION_TYPE);
                        injectCheckErrorCalls(errorCheckBB, errorReportBB, observeEndBB, func.localVars,
                                desugaredInsPosition, callIns.lhsOp, INVOCATION_INSTRUMENTATION_TYPE);
                        injectReportErrorCall(errorReportBB, func.localVars, desugaredInsPosition, callIns.lhsOp,
                                INVOCATION_INSTRUMENTATION_TYPE);
                        injectObserveEndCall(observeEndBB, desugaredInsPosition);

                        // Fix the Basic Blocks links
                        observeEndBB.terminator.thenBB = newCurrentBB.terminator.thenBB;
                        errorReportBB.terminator.thenBB = observeEndBB;
                        newCurrentBB.terminator.thenBB = errorCheckBB;
                        currentBB.terminator.thenBB = newCurrentBB; // Current BB now contains observe start call
                        insertedBBs += 4; // Number of inserted BBs
                    } else {
                        newCurrentBB = insertBasicBlock(func, i + 1);
                        observeEndBB = insertBasicBlock(func, i + 2);
                        swapBasicBlockContent(currentBB, newCurrentBB);

                        injectObserveStartCall(currentBB, func.localVars, desugaredInsPosition,
                                false, connectorName, action, tags, INVOCATION_INSTRUMENTATION_TYPE);
                        injectObserveEndCall(observeEndBB, desugaredInsPosition);

                        // Fix the Basic Blocks links
                        observeEndBB.terminator.thenBB = newCurrentBB.terminator.thenBB;
                        newCurrentBB.terminator.thenBB = observeEndBB;
                        currentBB.terminator.thenBB = newCurrentBB; // Current BB now contains observe start call
                        insertedBBs += 2; // Number of inserted BBs
                    }
                    fixErrorTable(func, currentBB, observeEndBB);
                }
                {
                    Optional<BIRErrorEntry> existingEE = func.errorTable.stream()
                            .filter(errorEntry -> isBBCoveredInErrorEntry(errorEntry, newCurrentBB))
                            .findAny();
                    DiagnosticPos desugaredInsPos = callIns.pos;
                    if (existingEE.isPresent()) {
                        BIRErrorEntry errorEntry = existingEE.get();
                        int eeTargetIndex = func.basicBlocks.indexOf(errorEntry.targetBB);
                        if (eeTargetIndex == -1) {
                            throw new BLangCompilerException("Invalid Error Entry pointing to non-existent " +
                                    "target Basic Block " + errorEntry.targetBB.id);
                        }

                        BIRBasicBlock errorReportBB = insertBasicBlock(func, eeTargetIndex + 1);
                        BIRBasicBlock observeEndBB = insertBasicBlock(func, eeTargetIndex + 2);
                        BIRBasicBlock newTargetBB = insertBasicBlock(func, eeTargetIndex + 3);
                        swapBasicBlockContent(errorEntry.targetBB, newTargetBB);

                        injectCheckErrorCalls(errorEntry.targetBB, errorReportBB, newTargetBB, func.localVars,
                                desugaredInsPos, errorEntry.errorOp, INVOCATION_INSTRUMENTATION_TYPE);
                        injectReportErrorCall(errorReportBB, func.localVars, desugaredInsPos, errorEntry.errorOp,
                                INVOCATION_INSTRUMENTATION_TYPE);
                        injectObserveEndCall(observeEndBB, desugaredInsPos);

                        // Fix the Basic Blocks links
                        errorReportBB.terminator.thenBB = observeEndBB;
                        observeEndBB.terminator.thenBB = newTargetBB;
                        fixErrorTable(func, errorEntry.targetBB, newTargetBB);
                    } else {
                        int newCurrentIndex = i + 1;
                        BIRBasicBlock errorCheckBB = insertBasicBlock(func, newCurrentIndex + 1);
                        BIRBasicBlock errorReportBB = insertBasicBlock(func, newCurrentIndex + 2);
                        BIRBasicBlock observeEndBB = insertBasicBlock(func, newCurrentIndex + 3);
                        BIRBasicBlock rePanicBB = insertBasicBlock(func, newCurrentIndex + 4);

                        BIRVariableDcl trappedErrorVariableDcl = new BIRVariableDcl(symbolTable.errorType,
                                new Name(String.format("$%s$trappedError", newCurrentBB.id.value)),
                                VarScope.FUNCTION, VarKind.TEMP);
                        func.localVars.add(trappedErrorVariableDcl);
                        BIROperand trappedErrorOperand = new BIROperand(trappedErrorVariableDcl);

                        injectCheckErrorCalls(errorCheckBB, errorReportBB, newCurrentBB.terminator.thenBB,
                                func.localVars, newCurrentBB.terminator.pos, trappedErrorOperand,
                                INVOCATION_INSTRUMENTATION_TYPE);
                        injectReportErrorCall(errorReportBB, func.localVars, newCurrentBB.terminator.pos,
                                trappedErrorOperand, INVOCATION_INSTRUMENTATION_TYPE);
                        injectObserveEndCall(observeEndBB, newCurrentBB.terminator.pos);
                        rePanicBB.terminator = new Panic(newCurrentBB.terminator.pos, trappedErrorOperand);

                        BIRErrorEntry errorEntry = new BIRErrorEntry(newCurrentBB, newCurrentBB,
                                trappedErrorOperand, errorCheckBB);
                        func.errorTable.add(errorEntry);

                        // Fix the Basic Blocks links
                        newCurrentBB.terminator.thenBB = errorCheckBB;
                        errorReportBB.terminator.thenBB = observeEndBB;
                        observeEndBB.terminator.thenBB = rePanicBB;
                        insertedBBs += 4; // Number of inserted BBs
                    }
                }
=======
    private static String cleanUpServiceName(String serviceName) {

        final String serviceIdentifier = "$$service$";
        if (serviceName.contains(serviceIdentifier)) {
            if (serviceName.contains("$anonService$")) {
                return serviceName.replace(serviceIdentifier, "_");
            } else {
                return serviceName.substring(0, serviceName.lastIndexOf(serviceIdentifier));
>>>>>>> 6daa309c
            }
            i += (insertedBBs + 1);
        }
    }

    /**
     * Inject start observation call to a basic block.
     *
     * @param observeStartBB The basic block to which the start observation call should be injected
     * @param scopeVarList The variables list in the scope
     * @param desugaredInsPos The position of all instructions, variables declarations, terminators to be generated
     * @param isResourceObservation True if a service resource will be observed by the observation
     * @param serviceOrConnector The service or connector name to which the instruction was attached to
     * @param resourceOrAction The name of the resource or action which will be observed
     * @param tags The map of tags to be added to the observation
     * @param uniqueId A unique ID to identify the observe start call
     */
    private static void injectObserveStartCall(BIRBasicBlock observeStartBB, List<BIRVariableDcl> scopeVarList,
                                               DiagnosticPos desugaredInsPos, boolean isResourceObservation,
                                               String serviceOrConnector, String resourceOrAction,
                                               Map<String, String> tags, String uniqueId) {
        BIROperand tagsMapOperand = generateMapOperand(String.format("%s$%s$tags", uniqueId, observeStartBB.id.value),
                tags, scopeVarList, observeStartBB, desugaredInsPos);
        injectObserveStartCall(observeStartBB, scopeVarList, desugaredInsPos, isResourceObservation, serviceOrConnector,
                resourceOrAction, tagsMapOperand, uniqueId);
    }

    /**
     * Inject start observation call to a basic block.
     *
     * @param observeStartBB The basic block to which the start observation call should be injected
     * @param scopeVarList The variables list in the scope
     * @param desugaredInsPos The position of all instructions, variables declarations, terminators to be generated
     * @param isResourceObservation True if a service resource will be observed by the observation
     * @param serviceOrConnector The service or connector name to which the instruction was attached to
     * @param resourceOrAction The name of the resource or action which will be observed
     * @param tags The operand for passing tags to the observe start call
     * @param uniqueId A unique ID to identify the observe start call
     */
    private static void injectObserveStartCall(BIRBasicBlock observeStartBB, List<BIRVariableDcl> scopeVarList,
                                               DiagnosticPos desugaredInsPos, boolean isResourceObservation,
                                               String serviceOrConnector, String resourceOrAction,
                                               BIROperand tags, String uniqueId) {
        BIROperand connectorNameOperand = generateConstantOperand(
                String.format("%s$%s$serviceOrConnector", uniqueId, observeStartBB.id.value), serviceOrConnector,
                scopeVarList, observeStartBB, desugaredInsPos);
        BIROperand actionNameOperand = generateConstantOperand(String.format("%s$%s$resourceOrAction", uniqueId,
                observeStartBB.id.value), resourceOrAction, scopeVarList, observeStartBB, desugaredInsPos);

        String stringType = isBString ? I_STRING_VALUE : STRING_VALUE;
        JIMethodCall observeStartCallTerminator = new JIMethodCall(desugaredInsPos);
        observeStartCallTerminator.invocationType = INVOKESTATIC;
        observeStartCallTerminator.jClassName = OBSERVE_UTILS;
        observeStartCallTerminator.jMethodVMSig = String.format("(L%s;L%s;L%s;)V", stringType, stringType, MAP_VALUE);
        observeStartCallTerminator.name = isResourceObservation
                ? START_RESOURCE_OBSERVATION_METHOD : START_CALLABLE_OBSERVATION_METHOD;
        observeStartCallTerminator.args = Arrays.asList(connectorNameOperand, actionNameOperand, tags);
        observeStartBB.terminator = observeStartCallTerminator;
    }

    /**
     * Inject branch condition for checking if a value is an error.
     *
     * @param errorCheckBB The basic block to which the error check should be injected
     * @param isErrorBB The basic block to which errors should go to
     * @param noErrorBB The basic block to which no errors should go to
     * @param scopeVarList The variables list in the scope
     * @param pos The position of all instructions, variables declarations, terminators, etc.
     * @param valueOperand Operand for passing the value which should be checked if it is an error
     * @param uniqueId A unique ID to identify the check error call
     */
    private static void injectCheckErrorCalls(BIRBasicBlock errorCheckBB, BIRBasicBlock isErrorBB,
                                              BIRBasicBlock noErrorBB, List<BIRVariableDcl> scopeVarList,
                                              DiagnosticPos pos, BIROperand valueOperand, String uniqueId) {
        BIRVariableDcl isErrorVariableDcl = new BIRVariableDcl(symbolTable.booleanType,
                new Name(String.format("$%s$%s$isError", uniqueId, errorCheckBB.id.value)), VarScope.FUNCTION,
                VarKind.TEMP);
        scopeVarList.add(isErrorVariableDcl);
        BIROperand isErrorOperand = new BIROperand(isErrorVariableDcl);
        TypeTest errorTypeTestInstruction = new TypeTest(pos, symbolTable.errorType, isErrorOperand, valueOperand);
        errorCheckBB.instructions.add(errorTypeTestInstruction);
        errorCheckBB.terminator = new Branch(pos, isErrorOperand, isErrorBB, noErrorBB);
    }

    /**
     * Inject report error call.
     *
     * @param errorReportBB The basic block to which the report error call should be injected
     * @param scopeVarList The variables list in the scope
     * @param pos The position of all instructions, variables declarations, terminators, etc.
     * @param errorOperand Operand for passing the error
     * @param uniqueId A unique ID to identify the check error call
     */
    private static void injectReportErrorCall(BIRBasicBlock errorReportBB, List<BIRVariableDcl> scopeVarList,
                                              DiagnosticPos pos, BIROperand errorOperand, String uniqueId) {
        BIRVariableDcl castedErrorVariableDcl = new BIRVariableDcl(symbolTable.errorType,
                new Name(String.format("$%s$%s$castedError", uniqueId, errorReportBB.id.value)), VarScope.FUNCTION,
                VarKind.TEMP);
        scopeVarList.add(castedErrorVariableDcl);
        BIROperand castedErrorOperand = new BIROperand(castedErrorVariableDcl);
        TypeCast errorCastInstruction = new TypeCast(pos, castedErrorOperand, errorOperand, symbolTable.errorType,
                false);
        errorReportBB.instructions.add(errorCastInstruction);

        JIMethodCall reportErrorCallTerminator = new JIMethodCall(pos);
        reportErrorCallTerminator.invocationType = INVOKESTATIC;
        reportErrorCallTerminator.jClassName = OBSERVE_UTILS;
        reportErrorCallTerminator.jMethodVMSig = String.format("(L%s;)V", ERROR_VALUE);
        reportErrorCallTerminator.name = REPORT_ERROR_METHOD;
        reportErrorCallTerminator.args = Collections.singletonList(castedErrorOperand);
        errorReportBB.terminator = reportErrorCallTerminator;
    }

    /**
     * Inject a stop observation call to a basic block.
     *
     * @param observeEndBB The basic block to which the stop observation call should be injected
     * @param pos The position of all instructions, variables declarations, terminators, etc.
     */
    private static void injectObserveEndCall(BIRBasicBlock observeEndBB, DiagnosticPos pos) {
        JIMethodCall observeEndCallTerminator = new JIMethodCall(pos);
        observeEndCallTerminator.invocationType = INVOKESTATIC;
        observeEndCallTerminator.jClassName = OBSERVE_UTILS;
        observeEndCallTerminator.jMethodVMSig = "()V";
        observeEndCallTerminator.name = STOP_OBSERVATION_METHOD;
        observeEndCallTerminator.args = Collections.emptyList();
        observeEndBB.terminator = observeEndCallTerminator;
    }

    /**
     * Generate a constant operand from a string value.
     *
     * @param uniqueId A unique ID to identify this constant value
     * @param constantValue The constant value which should end up being passed in the operand
     * @param scopeVarList The variables list in the scope
     * @param basicBlock The basic block to which additional instructions should be added
     * @param pos The position of all instructions, variables declarations, terminators, etc.
     * @return The generated operand which will pass the constant
     */
    private static BIROperand generateConstantOperand(String uniqueId, String constantValue,
                                                      List<BIRVariableDcl> scopeVarList, BIRBasicBlock basicBlock,
                                                      DiagnosticPos pos) {
        BIRVariableDcl variableDcl = new BIRVariableDcl(symbolTable.stringType,
                new Name(String.format("$%s$const", uniqueId)), VarScope.FUNCTION, VarKind.TEMP);
        scopeVarList.add(variableDcl);
        BIROperand operand = new BIROperand(variableDcl);
        ConstantLoad instruction = new ConstantLoad(pos, constantValue, symbolTable.stringType, operand);
        basicBlock.instructions.add(instruction);
        return operand;
    }

    /**
     * Generate a Map type operand for a map of string keys and string values.
     *
     * @param uniqueId A unique ID to identify this map
     * @param map The map of which entries should end up being passed in the operand
     * @param scopeVarList The variables list in the scope
     * @param basicBlock The basic block to which additional instructions should be added
     * @param pos The position of all instructions, variables declarations, etc.
     * @return The generated operand which will pass the map
     */
    private static BIROperand generateMapOperand(String uniqueId, Map<String, String> map,
                                                 List<BIRVariableDcl> scopeVarList, BIRBasicBlock basicBlock,
                                                 DiagnosticPos pos) {
        BIRVariableDcl variableDcl = new BIRVariableDcl(symbolTable.mapType,
                new Name(String.format("$%s$map", uniqueId)), VarScope.FUNCTION, VarKind.TEMP);
        scopeVarList.add(variableDcl);
        BIROperand tagsMapOperand = new BIROperand(variableDcl);

        NewStructure bMapNewInstruction = new NewStructure(pos, new BMapType(TypeTags.MAP, symbolTable.stringType,
                null), tagsMapOperand);
        basicBlock.instructions.add(bMapNewInstruction);

        int entryIndex = 0;
        for (Map.Entry<String, String> tagEntry: map.entrySet()) {
            BIROperand keyOperand = generateConstantOperand(String.format("%s$mapKey%d", uniqueId, entryIndex),
                    tagEntry.getKey(), scopeVarList, basicBlock, pos);
            BIROperand valueOperand = generateConstantOperand(String.format("%s$mapValue%d", uniqueId, entryIndex),
                    tagEntry.getValue(), scopeVarList, basicBlock, pos);
            FieldAccess fieldAccessIns = new FieldAccess(pos, InstructionKind.MAP_STORE, tagsMapOperand, keyOperand,
                    valueOperand);
            basicBlock.instructions.add(fieldAccessIns);
            entryIndex++;
        }
        return tagsMapOperand;
    }

    /**
     * Create the invocation position based tags.
     *
     * @param pkg The package containing the position which should be included in the tags
     * @param pos The position in the source which should be included in the tags
     * @return The position based tags map
     */
    private static Map<String, String> generatePositionTags(BIRPackage pkg, DiagnosticPos pos) {
        Map<String, String> tags = new HashMap<>();
        tags.put(MODULE_TAG_KEY, String.format("%s/%s:%s", pkg.org.value, pkg.name.value, pkg.version.value));
        tags.put(INVOCATION_POSITION_TAG_KEY, String.format("%s:%d:%d", pos.src.cUnitName, pos.sLine, pos.sCol));
        return tags;
    }

    /**
     * Create and insert a new basic block into a function in the specified index.
     *
     * @param func The function to which the basic block should be injected
     * @param insertIndex The index at which the basic block should be injected
     * @return The injected new BB
     */
    private static BIRBasicBlock insertBasicBlock(BIRFunction func, int insertIndex) {
        return insertAndGetNextBasicBlock(func.basicBlocks, insertIndex, NEW_BB_PREFIX);
    }

    /**
     * Swap the effective content of two basic blocks.
     *
     * @param firstBB The first BB of which content should end up in second BB
     * @param secondBB The second BB of which content should end up in first BB
     */
    private static void swapBasicBlockContent(BIRBasicBlock firstBB, BIRBasicBlock secondBB) {
        List<BIRNonTerminator> firstBBInstructions = firstBB.instructions;
        firstBB.instructions = secondBB.instructions;
        secondBB.instructions = firstBBInstructions;
        swapBasicBlockTerminator(firstBB, secondBB);
    }

    /**
     * Swap the terminators of two basic blocks.
     *
     * @param firstBB The first BB of which terminator should end up in second BB
     * @param secondBB The second BB of which terminator should end up in first BB
     */
    private static void swapBasicBlockTerminator(BIRBasicBlock firstBB, BIRBasicBlock secondBB) {
        BIRTerminator firstBBTerminator = firstBB.terminator;
        firstBB.terminator = secondBB.terminator;
        secondBB.terminator = firstBBTerminator;
    }

    /**
     * Fix the ending BB of error entries in the error table of a function.
     *
     * When desugar instructions were added after the original BB,
     * where the original BB is a trap ending BB, the new trap ending BBs changes.
     * This needs to be adjusted properly.
     *
     * @param func The function of which the error table should be fixed
     * @param oldBB The old ending BB of error entries to be fixed
     * @param newBB The new ending BB which should be updated to in the error entries to be fixed
     */
    private static void fixErrorTable(BIRFunction func, BIRBasicBlock oldBB, BIRBasicBlock newBB) {
        for (BIRErrorEntry errorEntry : func.errorTable) {
            if (errorEntry.endBB == oldBB) {
                errorEntry.endBB = newBB;
            }
        }
    }

    /**
     * Check if a call instruction is observable.
     *
     * @param callIns The call instruction to check
     * @return True if the call instruction is observable
     */
    private static boolean isObservable(Call callIns) {
        boolean isRemote = callIns.calleeFlags.contains(Flag.REMOTE);
        boolean isObservableAnnotationPresent = false;
        for (BIRAnnotationAttachment annot : callIns.calleeAnnotAttachments) {
            if (OBSERVABLE_ANNOTATION.equals(getPackageName(annot.packageID.orgName, annot.packageID.name)
                    + annot.annotTagRef.value)) {
                isObservableAnnotationPresent = true;
                break;
            }
        }
        return isRemote || isObservableAnnotationPresent;
    }

    /**
     * Check is an error is assignable to a variable declaration.
     *
     * @param variableDcl The variable declaration which should be checked.
     * @return True if an error can be assigned and false otherwise
     */
    private static boolean isErrorAssignable(BIRVariableDcl variableDcl) {
        boolean isErrorAssignable = false;
        if (variableDcl.type instanceof BUnionType) {
            BUnionType returnUnionType = (BUnionType) variableDcl.type;
            isErrorAssignable = returnUnionType.getMemberTypes().stream()
                    .anyMatch(type -> type instanceof BErrorType);
        } else if (variableDcl.type instanceof BErrorType) {
            isErrorAssignable = true;
        }
        return isErrorAssignable;
    }

    /**
     * Check if a basic block is covered in a error entry.
     *
     * @param errorEntry The error entry from the error table
     * @param basicBlock The basic block which should be checked for
     * @return True if the basic block is covered in the error entry
     */
    private static boolean isBBCoveredInErrorEntry(BIRErrorEntry errorEntry, BIRBasicBlock basicBlock) {
        boolean isCovered = Objects.equals(basicBlock, errorEntry.trapBB)
                || Objects.equals(basicBlock, errorEntry.endBB);
        if (!isCovered) {
            BIRBasicBlock currentBB = errorEntry.trapBB.terminator.thenBB;
            while (currentBB != null && currentBB != errorEntry.endBB) {
                if (Objects.equals(currentBB, basicBlock)) {
                    isCovered = true;
                    break;
                }
                currentBB = currentBB.terminator.thenBB;
            }
        }
        return isCovered;
    }

    /**
     * Remove the additional prefixes and postfixes added by the compiler.
     * This is done to get the original name used by the developer.
     *
     * @param serviceName The service name to be cleaned up
     * @return The cleaned up service name which should be equal to the name given by the developer
     */
    private static String cleanUpServiceName(String serviceName) {
        if (serviceName.contains(SERVICE_IDENTIFIER)) {
            if (serviceName.contains(ANONYMOUS_SERVICE_IDENTIFIER)) {
                return serviceName.replace(SERVICE_IDENTIFIER, "_");
            } else {
                return serviceName.substring(0, serviceName.lastIndexOf(SERVICE_IDENTIFIER));
            }
        }
        return serviceName;
    }
}<|MERGE_RESOLUTION|>--- conflicted
+++ resolved
@@ -22,7 +22,8 @@
 import org.ballerinalang.model.elements.Flag;
 import org.ballerinalang.model.elements.PackageID;
 import org.ballerinalang.model.symbols.SymbolKind;
-import org.wso2.ballerinalang.compiler.bir.codegen.interop.InteropMethodGen.JIMethodCall;
+import org.wso2.ballerinalang.compiler.PackageCache;
+import org.wso2.ballerinalang.compiler.bir.codegen.interop.JIMethodCall;
 import org.wso2.ballerinalang.compiler.bir.model.BIRNode.BIRAnnotationAttachment;
 import org.wso2.ballerinalang.compiler.bir.model.BIRNode.BIRBasicBlock;
 import org.wso2.ballerinalang.compiler.bir.model.BIRNode.BIRErrorEntry;
@@ -36,6 +37,7 @@
 import org.wso2.ballerinalang.compiler.bir.model.BIRNonTerminator.ConstantLoad;
 import org.wso2.ballerinalang.compiler.bir.model.BIRNonTerminator.FieldAccess;
 import org.wso2.ballerinalang.compiler.bir.model.BIRNonTerminator.NewStructure;
+import org.wso2.ballerinalang.compiler.bir.model.BIRNonTerminator.NewTypeDesc;
 import org.wso2.ballerinalang.compiler.bir.model.BIRNonTerminator.TypeCast;
 import org.wso2.ballerinalang.compiler.bir.model.BIRNonTerminator.TypeTest;
 import org.wso2.ballerinalang.compiler.bir.model.BIROperand;
@@ -50,6 +52,7 @@
 import org.wso2.ballerinalang.compiler.bir.model.VarKind;
 import org.wso2.ballerinalang.compiler.bir.model.VarScope;
 import org.wso2.ballerinalang.compiler.semantics.model.Scope;
+import org.wso2.ballerinalang.compiler.semantics.model.SymbolTable;
 import org.wso2.ballerinalang.compiler.semantics.model.symbols.BInvokableSymbol;
 import org.wso2.ballerinalang.compiler.semantics.model.symbols.BPackageSymbol;
 import org.wso2.ballerinalang.compiler.semantics.model.symbols.BVarSymbol;
@@ -57,12 +60,10 @@
 import org.wso2.ballerinalang.compiler.semantics.model.types.BErrorType;
 import org.wso2.ballerinalang.compiler.semantics.model.types.BFutureType;
 import org.wso2.ballerinalang.compiler.semantics.model.types.BInvokableType;
-import org.wso2.ballerinalang.compiler.semantics.model.types.BMapType;
 import org.wso2.ballerinalang.compiler.semantics.model.types.BServiceType;
 import org.wso2.ballerinalang.compiler.semantics.model.types.BType;
 import org.wso2.ballerinalang.compiler.semantics.model.types.BUnionType;
 import org.wso2.ballerinalang.compiler.util.Name;
-import org.wso2.ballerinalang.compiler.util.TypeTags;
 import org.wso2.ballerinalang.compiler.util.diagnotic.DiagnosticPos;
 import org.wso2.ballerinalang.util.Flags;
 
@@ -77,6 +78,7 @@
 import java.util.stream.Collectors;
 
 import static org.objectweb.asm.Opcodes.INVOKESTATIC;
+import static org.wso2.ballerinalang.compiler.bir.codegen.JvmConstants.B_STRING_VALUE;
 import static org.wso2.ballerinalang.compiler.bir.codegen.JvmConstants.ERROR_VALUE;
 import static org.wso2.ballerinalang.compiler.bir.codegen.JvmConstants.MAP_VALUE;
 import static org.wso2.ballerinalang.compiler.bir.codegen.JvmConstants.OBSERVABLE_ANNOTATION;
@@ -86,12 +88,9 @@
 import static org.wso2.ballerinalang.compiler.bir.codegen.JvmConstants.START_RESOURCE_OBSERVATION_METHOD;
 import static org.wso2.ballerinalang.compiler.bir.codegen.JvmConstants.STOP_OBSERVATION_METHOD;
 import static org.wso2.ballerinalang.compiler.bir.codegen.JvmConstants.STRING_VALUE;
-import static org.wso2.ballerinalang.compiler.bir.codegen.JvmDesugarPhase.insertAndGetNextBasicBlock;
-import static org.wso2.ballerinalang.compiler.bir.codegen.JvmInstructionGen.I_STRING_VALUE;
-import static org.wso2.ballerinalang.compiler.bir.codegen.JvmInstructionGen.isBString;
 import static org.wso2.ballerinalang.compiler.bir.codegen.JvmMethodGen.getVariableDcl;
+import static org.wso2.ballerinalang.compiler.bir.codegen.JvmPackageGen.IS_BSTRING;
 import static org.wso2.ballerinalang.compiler.bir.codegen.JvmPackageGen.getPackageName;
-import static org.wso2.ballerinalang.compiler.bir.codegen.JvmPackageGen.symbolTable;
 
 /**
  * BIR desugar to inject observations class.
@@ -117,15 +116,24 @@
     private static final String INVOCATION_POSITION_TAG_KEY = SRC_TAG_KEYS_PREFIX + "position";
     private static final String TAG_VALUE_TRUE = "true";
 
-    // Index for making the the lambda names unique
-    private static int obsLambdaIndex = 0;
+    private final PackageCache packageCache;
+    private final SymbolTable symbolTable;
+    private int obsLambdaIndex;
+    private int desugaredBBIndex;
+
+    public JvmObservabilityGen(JvmPackageGen pkgGen) {
+        packageCache = pkgGen.packageCache;
+        symbolTable = pkgGen.symbolTable;
+        obsLambdaIndex = 0;
+        desugaredBBIndex = 0;
+    }
 
     /**
      * Rewrite all observable functions in a package.
      *
      * @param pkg The package to instrument
      */
-    public static void rewriteObservableFunctions(BIRPackage pkg) {
+    public void rewriteObservableFunctions(BIRPackage pkg) {
         for (int i = 0; i < pkg.functions.size(); i++) {
             BIRFunction func = pkg.functions.get(i);
             rewriteAsyncInvocations(func, null, pkg);
@@ -166,7 +174,7 @@
      * @param attachedTypeDef The type definition to which the function was attached to or null
      * @param pkg The package containing the function
      */
-    public static void rewriteAsyncInvocations(BIRFunction func, BIRTypeDefinition attachedTypeDef, BIRPackage pkg) {
+    public void rewriteAsyncInvocations(BIRFunction func, BIRTypeDefinition attachedTypeDef, BIRPackage pkg) {
         List<BIRFunction> scopeFunctionsList = attachedTypeDef == null ? pkg.functions : attachedTypeDef.attachedFuncs;
         for (BIRBasicBlock currentBB : func.basicBlocks) {
             if (currentBB.terminator.kind == InstructionKind.ASYNC_CALL
@@ -196,7 +204,7 @@
 
                 // Creating and adding invokable symbol to the package symbol
                 PackageID currentPkgId = new PackageID(pkg.org, pkg.name, pkg.version);
-                BPackageSymbol pkgSymbol = CodeGenerator.packageCache.getSymbol(pkg.org + "/" + pkg.name);
+                BPackageSymbol pkgSymbol = packageCache.getSymbol(currentPkgId);
                 BInvokableSymbol invokableSymbol = new BInvokableSymbol(SymTag.FUNCTION, 0, lambdaName,
                         currentPkgId, bInvokableType, pkgSymbol);
                 invokableSymbol.retType = funcReturnVariableDcl.type;
@@ -264,9 +272,9 @@
      * @param resourceOrAction The name of the resource or action which will be observed
      * @param additionalTags The map of additional tags to be added to the observation
      */
-    private static void rewriteObservableFunctionBody(BIRFunction func, BIRPackage pkg, boolean isResourceObservation,
-                                                      String serviceName, String resourceOrAction,
-                                                      Map<String, String> additionalTags) {
+    private void rewriteObservableFunctionBody(BIRFunction func, BIRPackage pkg, boolean isResourceObservation,
+                                               String serviceName, String resourceOrAction,
+                                               Map<String, String> additionalTags) {
         // Injecting observe start call at the start of the function body
         {
             BIRBasicBlock startBB = func.basicBlocks.get(0);
@@ -369,14 +377,13 @@
         }
     }
 
-<<<<<<< HEAD
     /**
      * Re-write the relevant basic blocks in the list of basic blocks to observe function invocations.
      *
      * @param func The function of which the instructions in the body should be instrumented
      * @param pkg The package which contains the instruction which will be observed
      */
-    private static void rewriteObservableFunctionInvocations(BIRFunction func, BIRPackage pkg) {
+    private void rewriteObservableFunctionInvocations(BIRFunction func, BIRPackage pkg) {
         int i = 0;
         while (i < func.basicBlocks.size()) {
             int insertedBBs = 0;
@@ -508,16 +515,6 @@
                         insertedBBs += 4; // Number of inserted BBs
                     }
                 }
-=======
-    private static String cleanUpServiceName(String serviceName) {
-
-        final String serviceIdentifier = "$$service$";
-        if (serviceName.contains(serviceIdentifier)) {
-            if (serviceName.contains("$anonService$")) {
-                return serviceName.replace(serviceIdentifier, "_");
-            } else {
-                return serviceName.substring(0, serviceName.lastIndexOf(serviceIdentifier));
->>>>>>> 6daa309c
             }
             i += (insertedBBs + 1);
         }
@@ -535,10 +532,10 @@
      * @param tags The map of tags to be added to the observation
      * @param uniqueId A unique ID to identify the observe start call
      */
-    private static void injectObserveStartCall(BIRBasicBlock observeStartBB, List<BIRVariableDcl> scopeVarList,
-                                               DiagnosticPos desugaredInsPos, boolean isResourceObservation,
-                                               String serviceOrConnector, String resourceOrAction,
-                                               Map<String, String> tags, String uniqueId) {
+    private void injectObserveStartCall(BIRBasicBlock observeStartBB, List<BIRVariableDcl> scopeVarList,
+                                        DiagnosticPos desugaredInsPos, boolean isResourceObservation,
+                                        String serviceOrConnector, String resourceOrAction, Map<String, String> tags,
+                                        String uniqueId) {
         BIROperand tagsMapOperand = generateMapOperand(String.format("%s$%s$tags", uniqueId, observeStartBB.id.value),
                 tags, scopeVarList, observeStartBB, desugaredInsPos);
         injectObserveStartCall(observeStartBB, scopeVarList, desugaredInsPos, isResourceObservation, serviceOrConnector,
@@ -557,21 +554,22 @@
      * @param tags The operand for passing tags to the observe start call
      * @param uniqueId A unique ID to identify the observe start call
      */
-    private static void injectObserveStartCall(BIRBasicBlock observeStartBB, List<BIRVariableDcl> scopeVarList,
-                                               DiagnosticPos desugaredInsPos, boolean isResourceObservation,
-                                               String serviceOrConnector, String resourceOrAction,
-                                               BIROperand tags, String uniqueId) {
+    private void injectObserveStartCall(BIRBasicBlock observeStartBB, List<BIRVariableDcl> scopeVarList,
+                                        DiagnosticPos desugaredInsPos, boolean isResourceObservation,
+                                        String serviceOrConnector, String resourceOrAction, BIROperand tags,
+                                        String uniqueId) {
         BIROperand connectorNameOperand = generateConstantOperand(
                 String.format("%s$%s$serviceOrConnector", uniqueId, observeStartBB.id.value), serviceOrConnector,
                 scopeVarList, observeStartBB, desugaredInsPos);
         BIROperand actionNameOperand = generateConstantOperand(String.format("%s$%s$resourceOrAction", uniqueId,
                 observeStartBB.id.value), resourceOrAction, scopeVarList, observeStartBB, desugaredInsPos);
 
-        String stringType = isBString ? I_STRING_VALUE : STRING_VALUE;
+        String stringType = IS_BSTRING ? B_STRING_VALUE : STRING_VALUE;
         JIMethodCall observeStartCallTerminator = new JIMethodCall(desugaredInsPos);
         observeStartCallTerminator.invocationType = INVOKESTATIC;
         observeStartCallTerminator.jClassName = OBSERVE_UTILS;
-        observeStartCallTerminator.jMethodVMSig = String.format("(L%s;L%s;L%s;)V", stringType, stringType, MAP_VALUE);
+        observeStartCallTerminator.jMethodVMSig = String.format("(L%s;L%s;L%s;)V", stringType, stringType,
+                MAP_VALUE);
         observeStartCallTerminator.name = isResourceObservation
                 ? START_RESOURCE_OBSERVATION_METHOD : START_CALLABLE_OBSERVATION_METHOD;
         observeStartCallTerminator.args = Arrays.asList(connectorNameOperand, actionNameOperand, tags);
@@ -589,9 +587,9 @@
      * @param valueOperand Operand for passing the value which should be checked if it is an error
      * @param uniqueId A unique ID to identify the check error call
      */
-    private static void injectCheckErrorCalls(BIRBasicBlock errorCheckBB, BIRBasicBlock isErrorBB,
-                                              BIRBasicBlock noErrorBB, List<BIRVariableDcl> scopeVarList,
-                                              DiagnosticPos pos, BIROperand valueOperand, String uniqueId) {
+    private void injectCheckErrorCalls(BIRBasicBlock errorCheckBB, BIRBasicBlock isErrorBB, BIRBasicBlock noErrorBB,
+                                       List<BIRVariableDcl> scopeVarList, DiagnosticPos pos, BIROperand valueOperand,
+                                       String uniqueId) {
         BIRVariableDcl isErrorVariableDcl = new BIRVariableDcl(symbolTable.booleanType,
                 new Name(String.format("$%s$%s$isError", uniqueId, errorCheckBB.id.value)), VarScope.FUNCTION,
                 VarKind.TEMP);
@@ -611,8 +609,8 @@
      * @param errorOperand Operand for passing the error
      * @param uniqueId A unique ID to identify the check error call
      */
-    private static void injectReportErrorCall(BIRBasicBlock errorReportBB, List<BIRVariableDcl> scopeVarList,
-                                              DiagnosticPos pos, BIROperand errorOperand, String uniqueId) {
+    private void injectReportErrorCall(BIRBasicBlock errorReportBB, List<BIRVariableDcl> scopeVarList,
+                                       DiagnosticPos pos, BIROperand errorOperand, String uniqueId) {
         BIRVariableDcl castedErrorVariableDcl = new BIRVariableDcl(symbolTable.errorType,
                 new Name(String.format("$%s$%s$castedError", uniqueId, errorReportBB.id.value)), VarScope.FUNCTION,
                 VarKind.TEMP);
@@ -637,7 +635,7 @@
      * @param observeEndBB The basic block to which the stop observation call should be injected
      * @param pos The position of all instructions, variables declarations, terminators, etc.
      */
-    private static void injectObserveEndCall(BIRBasicBlock observeEndBB, DiagnosticPos pos) {
+    private void injectObserveEndCall(BIRBasicBlock observeEndBB, DiagnosticPos pos) {
         JIMethodCall observeEndCallTerminator = new JIMethodCall(pos);
         observeEndCallTerminator.invocationType = INVOKESTATIC;
         observeEndCallTerminator.jClassName = OBSERVE_UTILS;
@@ -657,15 +655,14 @@
      * @param pos The position of all instructions, variables declarations, terminators, etc.
      * @return The generated operand which will pass the constant
      */
-    private static BIROperand generateConstantOperand(String uniqueId, String constantValue,
-                                                      List<BIRVariableDcl> scopeVarList, BIRBasicBlock basicBlock,
-                                                      DiagnosticPos pos) {
-        BIRVariableDcl variableDcl = new BIRVariableDcl(symbolTable.stringType,
+    private BIROperand generateConstantOperand(String uniqueId, String constantValue, List<BIRVariableDcl> scopeVarList,
+                                               BIRBasicBlock basicBlock, DiagnosticPos pos) {
+        BIRVariableDcl constLoadVariableDcl = new BIRVariableDcl(symbolTable.stringType,
                 new Name(String.format("$%s$const", uniqueId)), VarScope.FUNCTION, VarKind.TEMP);
-        scopeVarList.add(variableDcl);
-        BIROperand operand = new BIROperand(variableDcl);
-        ConstantLoad instruction = new ConstantLoad(pos, constantValue, symbolTable.stringType, operand);
-        basicBlock.instructions.add(instruction);
+        scopeVarList.add(constLoadVariableDcl);
+        BIROperand operand = new BIROperand(constLoadVariableDcl);
+        ConstantLoad constLoadIns = new ConstantLoad(pos, constantValue, symbolTable.stringType, operand);
+        basicBlock.instructions.add(constLoadIns);
         return operand;
     }
 
@@ -679,17 +676,21 @@
      * @param pos The position of all instructions, variables declarations, etc.
      * @return The generated operand which will pass the map
      */
-    private static BIROperand generateMapOperand(String uniqueId, Map<String, String> map,
-                                                 List<BIRVariableDcl> scopeVarList, BIRBasicBlock basicBlock,
-                                                 DiagnosticPos pos) {
-        BIRVariableDcl variableDcl = new BIRVariableDcl(symbolTable.mapType,
+    private BIROperand generateMapOperand(String uniqueId, Map<String, String> map, List<BIRVariableDcl> scopeVarList,
+                                          BIRBasicBlock basicBlock, DiagnosticPos pos) {
+        BIRVariableDcl tagsMapTypeDescVariableDcl = new BIRVariableDcl(symbolTable.typeDesc,
+                new Name(String.format("$%s$mapTypeDesc", uniqueId)), VarScope.FUNCTION, VarKind.TEMP);
+        scopeVarList.add(tagsMapTypeDescVariableDcl);
+        BIROperand tagsMapTypeDescOperand = new BIROperand(tagsMapTypeDescVariableDcl);
+        NewTypeDesc mapNewTypeDescIns = new NewTypeDesc(pos, tagsMapTypeDescOperand, symbolTable.mapStringType);
+        basicBlock.instructions.add(mapNewTypeDescIns);
+
+        BIRVariableDcl tagsMapVariableDcl = new BIRVariableDcl(symbolTable.mapStringType,
                 new Name(String.format("$%s$map", uniqueId)), VarScope.FUNCTION, VarKind.TEMP);
-        scopeVarList.add(variableDcl);
-        BIROperand tagsMapOperand = new BIROperand(variableDcl);
-
-        NewStructure bMapNewInstruction = new NewStructure(pos, new BMapType(TypeTags.MAP, symbolTable.stringType,
-                null), tagsMapOperand);
-        basicBlock.instructions.add(bMapNewInstruction);
+        scopeVarList.add(tagsMapVariableDcl);
+        BIROperand tagsMapOperand = new BIROperand(tagsMapVariableDcl);
+        NewStructure mapNewStructureIns = new NewStructure(pos, tagsMapOperand, tagsMapTypeDescOperand);
+        basicBlock.instructions.add(mapNewStructureIns);
 
         int entryIndex = 0;
         for (Map.Entry<String, String> tagEntry: map.entrySet()) {
@@ -712,7 +713,7 @@
      * @param pos The position in the source which should be included in the tags
      * @return The position based tags map
      */
-    private static Map<String, String> generatePositionTags(BIRPackage pkg, DiagnosticPos pos) {
+    private Map<String, String> generatePositionTags(BIRPackage pkg, DiagnosticPos pos) {
         Map<String, String> tags = new HashMap<>();
         tags.put(MODULE_TAG_KEY, String.format("%s/%s:%s", pkg.org.value, pkg.name.value, pkg.version.value));
         tags.put(INVOCATION_POSITION_TAG_KEY, String.format("%s:%d:%d", pos.src.cUnitName, pos.sLine, pos.sCol));
@@ -726,8 +727,10 @@
      * @param insertIndex The index at which the basic block should be injected
      * @return The injected new BB
      */
-    private static BIRBasicBlock insertBasicBlock(BIRFunction func, int insertIndex) {
-        return insertAndGetNextBasicBlock(func.basicBlocks, insertIndex, NEW_BB_PREFIX);
+    private BIRBasicBlock insertBasicBlock(BIRFunction func, int insertIndex) {
+        BIRBasicBlock newBB = new BIRBasicBlock(new Name(NEW_BB_PREFIX + desugaredBBIndex++));
+        func.basicBlocks.add(insertIndex, newBB);
+        return newBB;
     }
 
     /**
@@ -736,7 +739,7 @@
      * @param firstBB The first BB of which content should end up in second BB
      * @param secondBB The second BB of which content should end up in first BB
      */
-    private static void swapBasicBlockContent(BIRBasicBlock firstBB, BIRBasicBlock secondBB) {
+    private void swapBasicBlockContent(BIRBasicBlock firstBB, BIRBasicBlock secondBB) {
         List<BIRNonTerminator> firstBBInstructions = firstBB.instructions;
         firstBB.instructions = secondBB.instructions;
         secondBB.instructions = firstBBInstructions;
@@ -749,7 +752,7 @@
      * @param firstBB The first BB of which terminator should end up in second BB
      * @param secondBB The second BB of which terminator should end up in first BB
      */
-    private static void swapBasicBlockTerminator(BIRBasicBlock firstBB, BIRBasicBlock secondBB) {
+    private void swapBasicBlockTerminator(BIRBasicBlock firstBB, BIRBasicBlock secondBB) {
         BIRTerminator firstBBTerminator = firstBB.terminator;
         firstBB.terminator = secondBB.terminator;
         secondBB.terminator = firstBBTerminator;
@@ -766,7 +769,7 @@
      * @param oldBB The old ending BB of error entries to be fixed
      * @param newBB The new ending BB which should be updated to in the error entries to be fixed
      */
-    private static void fixErrorTable(BIRFunction func, BIRBasicBlock oldBB, BIRBasicBlock newBB) {
+    private void fixErrorTable(BIRFunction func, BIRBasicBlock oldBB, BIRBasicBlock newBB) {
         for (BIRErrorEntry errorEntry : func.errorTable) {
             if (errorEntry.endBB == oldBB) {
                 errorEntry.endBB = newBB;
@@ -780,7 +783,7 @@
      * @param callIns The call instruction to check
      * @return True if the call instruction is observable
      */
-    private static boolean isObservable(Call callIns) {
+    private boolean isObservable(Call callIns) {
         boolean isRemote = callIns.calleeFlags.contains(Flag.REMOTE);
         boolean isObservableAnnotationPresent = false;
         for (BIRAnnotationAttachment annot : callIns.calleeAnnotAttachments) {
@@ -799,7 +802,7 @@
      * @param variableDcl The variable declaration which should be checked.
      * @return True if an error can be assigned and false otherwise
      */
-    private static boolean isErrorAssignable(BIRVariableDcl variableDcl) {
+    private boolean isErrorAssignable(BIRVariableDcl variableDcl) {
         boolean isErrorAssignable = false;
         if (variableDcl.type instanceof BUnionType) {
             BUnionType returnUnionType = (BUnionType) variableDcl.type;
@@ -818,7 +821,7 @@
      * @param basicBlock The basic block which should be checked for
      * @return True if the basic block is covered in the error entry
      */
-    private static boolean isBBCoveredInErrorEntry(BIRErrorEntry errorEntry, BIRBasicBlock basicBlock) {
+    private boolean isBBCoveredInErrorEntry(BIRErrorEntry errorEntry, BIRBasicBlock basicBlock) {
         boolean isCovered = Objects.equals(basicBlock, errorEntry.trapBB)
                 || Objects.equals(basicBlock, errorEntry.endBB);
         if (!isCovered) {
@@ -841,7 +844,7 @@
      * @param serviceName The service name to be cleaned up
      * @return The cleaned up service name which should be equal to the name given by the developer
      */
-    private static String cleanUpServiceName(String serviceName) {
+    private String cleanUpServiceName(String serviceName) {
         if (serviceName.contains(SERVICE_IDENTIFIER)) {
             if (serviceName.contains(ANONYMOUS_SERVICE_IDENTIFIER)) {
                 return serviceName.replace(SERVICE_IDENTIFIER, "_");
