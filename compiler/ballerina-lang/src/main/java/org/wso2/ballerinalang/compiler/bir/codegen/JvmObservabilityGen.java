--- conflicted
+++ resolved
@@ -657,11 +657,6 @@
                         BIRBasicBlock newTargetBB = insertBasicBlock(func, eeTargetIndex + 2);
                         swapBasicBlockContent(func, errorEntry.targetBB, newTargetBB);
 
-<<<<<<< HEAD
-                        String uniqueId = INVOCATION_INSTRUMENTATION_TYPE + "$" +
-                                newCurrentBB.id.getValue(); // Unique ID to work with EEs covering multiple BBs
-=======
->>>>>>> 3d45593d
                         injectCheckErrorCalls(func, errorEntry.targetBB, observeEndBB, newTargetBB,
                                 desugaredInsPos, errorEntry.errorOp, INVOCATION_INSTRUMENTATION_TYPE);
                         injectStopObservationWithErrorCall(func, observeEndBB, desugaredInsPos,
