/*
*  Copyright (c) 2017, WSO2 Inc. (http://www.wso2.org) All Rights Reserved.
*
*  WSO2 Inc. licenses this file to you under the Apache License,
*  Version 2.0 (the "License"); you may not use this file except
*  in compliance with the License.
*  You may obtain a copy of the License at
*
*    http://www.apache.org/licenses/LICENSE-2.0
*
*  Unless required by applicable law or agreed to in writing,
*  software distributed under the License is distributed on an
*  "AS IS" BASIS, WITHOUT WARRANTIES OR CONDITIONS OF ANY
*  KIND, either express or implied.  See the License for the
*  specific language governing permissions and limitations
*  under the License.
*/
package org.wso2.ballerinalang.compiler.semantics.model.types;

import org.ballerinalang.model.types.ConstrainedType;
import org.ballerinalang.model.types.SelectivelyImmutableReferenceType;
import org.wso2.ballerinalang.compiler.semantics.model.TypeVisitor;
import org.wso2.ballerinalang.compiler.semantics.model.symbols.BTypeSymbol;
import org.wso2.ballerinalang.compiler.semantics.model.symbols.Symbols;
import org.wso2.ballerinalang.compiler.util.TypeTags;
import org.wso2.ballerinalang.util.Flags;

/**
 * @since 0.94
 */
public class BMapType extends BBuiltInRefType implements ConstrainedType, SelectivelyImmutableReferenceType {
    public BType constraint;

<<<<<<< HEAD
=======
    private BIntersectionType intersectionType = null;

    public BMapType mutableType;

>>>>>>> 5fedf91d
    public BMapType(int tag, BType constraint, BTypeSymbol tsymbol) {
        super(tag, tsymbol);
        this.constraint = constraint;
    }

    public BMapType(int tag, BType constraint, BTypeSymbol tsymbol, long flags) {
        super(tag, tsymbol, flags);
        this.constraint = constraint;
    }

    @Override
    public BType getConstraint() {
        return constraint;
    }

    @Override
    public <T, R> R accept(BTypeVisitor<T, R> visitor, T t) {
        return visitor.visit(this, t);
    }

    @Override
    public String toString() {
        String stringRep;

        if (constraint.tag == TypeTags.ANY) {
            stringRep = super.toString();
        } else {
            stringRep = super.toString() + "<" + constraint + ">";
        }

        return !Symbols.isFlagOn(flags, Flags.READONLY) ? stringRep : stringRep.concat(" & readonly");
    }

    @Override
    public void accept(TypeVisitor visitor) {
        visitor.visit(this);
    }
}<|MERGE_RESOLUTION|>--- conflicted
+++ resolved
@@ -30,14 +30,8 @@
  */
 public class BMapType extends BBuiltInRefType implements ConstrainedType, SelectivelyImmutableReferenceType {
     public BType constraint;
-
-<<<<<<< HEAD
-=======
-    private BIntersectionType intersectionType = null;
-
     public BMapType mutableType;
 
->>>>>>> 5fedf91d
     public BMapType(int tag, BType constraint, BTypeSymbol tsymbol) {
         super(tag, tsymbol);
         this.constraint = constraint;
