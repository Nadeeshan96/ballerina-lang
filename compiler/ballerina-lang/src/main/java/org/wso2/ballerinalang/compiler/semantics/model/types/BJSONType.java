/*
*  Copyright (c) 2017, WSO2 Inc. (http://www.wso2.org) All Rights Reserved.
*
*  WSO2 Inc. licenses this file to you under the Apache License,
*  Version 2.0 (the "License"); you may not use this file except
*  in compliance with the License.
*  You may obtain a copy of the License at
*
*    http://www.apache.org/licenses/LICENSE-2.0
*
*  Unless required by applicable law or agreed to in writing,
*  software distributed under the License is distributed on an
*  "AS IS" BASIS, WITHOUT WARRANTIES OR CONDITIONS OF ANY
*  KIND, either express or implied.  See the License for the
*  specific language governing permissions and limitations
*  under the License.
*/
package org.wso2.ballerinalang.compiler.semantics.model.types;

import org.wso2.ballerinalang.compiler.semantics.model.symbols.BTypeSymbol;

/**
 * @since 0.94
 */
public class BJSONType extends BBuiltInRefType {

    private boolean nullable = true;

    public BJSONType(int tag, BTypeSymbol tsymbol) {
        super(tag, tsymbol);
    }

    public BJSONType(int tag, BTypeSymbol tsymbol, boolean nullable) {
        this(tag, tsymbol);
        this.nullable = nullable;
    }

    @Override
    public <T, R> R accept(BTypeVisitor<T, R> visitor, T t) {
        return visitor.visit(this, t);
    }

    public boolean isNullable() {
        return nullable;
    }

    public void setNullable(boolean nullable) {
        this.nullable = nullable;
    }
<<<<<<< HEAD

    @Override
    public String getDesc() {
        if (constraint.tag == TypeTags.NONE || constraint.tag == TypeTags.SEMANTIC_ERROR) {
            return TypeDescriptor.SIG_JSON + ";";
        }

        return TypeDescriptor.SIG_JSON + constraint.getQualifiedTypeName() + ";";
    }

    @Override
    public boolean hasImplicitInitialValue() {
        return true;
    }
=======
>>>>>>> 38252098
}<|MERGE_RESOLUTION|>--- conflicted
+++ resolved
@@ -47,21 +47,9 @@
     public void setNullable(boolean nullable) {
         this.nullable = nullable;
     }
-<<<<<<< HEAD
-
-    @Override
-    public String getDesc() {
-        if (constraint.tag == TypeTags.NONE || constraint.tag == TypeTags.SEMANTIC_ERROR) {
-            return TypeDescriptor.SIG_JSON + ";";
-        }
-
-        return TypeDescriptor.SIG_JSON + constraint.getQualifiedTypeName() + ";";
-    }
 
     @Override
     public boolean hasImplicitInitialValue() {
         return true;
     }
-=======
->>>>>>> 38252098
 }