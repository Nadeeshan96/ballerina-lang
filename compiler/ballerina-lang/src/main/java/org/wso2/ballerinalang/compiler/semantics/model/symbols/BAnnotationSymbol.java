/*
*  Copyright (c) 2017, WSO2 Inc. (http://www.wso2.org) All Rights Reserved.
*
*  WSO2 Inc. licenses this file to you under the Apache License,
*  Version 2.0 (the "License"); you may not use this file except
*  in compliance with the License.
*  You may obtain a copy of the License at
*
*    http://www.apache.org/licenses/LICENSE-2.0
*
*  Unless required by applicable law or agreed to in writing,
*  software distributed under the License is distributed on an
*  "AS IS" BASIS, WITHOUT WARRANTIES OR CONDITIONS OF ANY
*  KIND, either express or implied.  See the License for the
*  specific language governing permissions and limitations
*  under the License.
*/
package org.wso2.ballerinalang.compiler.semantics.model.symbols;

import io.ballerina.tools.diagnostics.Location;
import org.ballerinalang.model.elements.AttachPoint;
import org.ballerinalang.model.elements.PackageID;
import org.ballerinalang.model.symbols.AnnotationSymbol;
import org.ballerinalang.model.symbols.SymbolOrigin;
import org.wso2.ballerinalang.compiler.semantics.model.types.BType;
import org.wso2.ballerinalang.compiler.util.Name;
import org.wso2.ballerinalang.compiler.util.Names;
import org.wso2.ballerinalang.util.AttachPoints;

import java.util.EnumSet;
import java.util.HashSet;
import java.util.Set;

import static org.wso2.ballerinalang.compiler.semantics.model.symbols.SymTag.ANNOTATION;

/**
 * @since 0.94
 */
public class BAnnotationSymbol extends BTypeSymbol implements AnnotationSymbol {

    public BTypeSymbol attachedType;
    public Set<AttachPoint> points;
    public int maskedPoints;

<<<<<<< HEAD
    public BAnnotationSymbol(Name name, int flags, Set<AttachPoint> points, PackageID pkgID,
                             BType type, BSymbol owner, DiagnosticPos pos, SymbolOrigin origin) {
=======
    public BAnnotationSymbol(Name name, long flags, Set<AttachPoint> points, PackageID pkgID,
                             BType type, BSymbol owner, Location pos, SymbolOrigin origin) {
>>>>>>> dfa1fba9
        super(ANNOTATION, flags, name, pkgID, type, owner, pos, origin);
        this.points = points;
        this.maskedPoints = getMaskedPoints(points);
    }

    @Override
    public String toString() {
        return pkgID != null && !pkgID.toString().equals(".") ?
                pkgID.toString() + ":" + this.name : this.name.toString();
    }

    public String bvmAlias() {
        String pkg = pkgID.toString();
        return !pkg.equals(".") ? pkg + ":" + this.name : this.name.toString();
    }

    @Override
    public BAnnotationSymbol createLabelSymbol() {
        BAnnotationSymbol copy = Symbols.createAnnotationSymbol(flags, points, Names.EMPTY, pkgID, type, owner, pos,
                                                                origin);
        copy.attachedType = attachedType;
        copy.isLabel = true;
        return copy;
    }

    private int getMaskedPoints(Set<AttachPoint> attachPoints) {
        Set<AttachPoint.Point> points = new HashSet<>();
        if (!attachPoints.isEmpty()) {
            for (AttachPoint attachPoint : attachPoints) {
                points.add(attachPoint.point);
            }
        } else {
            points = EnumSet.noneOf(AttachPoint.Point.class);
        }
        return AttachPoints.asMask(points);
    }
}<|MERGE_RESOLUTION|>--- conflicted
+++ resolved
@@ -42,13 +42,8 @@
     public Set<AttachPoint> points;
     public int maskedPoints;
 
-<<<<<<< HEAD
-    public BAnnotationSymbol(Name name, int flags, Set<AttachPoint> points, PackageID pkgID,
-                             BType type, BSymbol owner, DiagnosticPos pos, SymbolOrigin origin) {
-=======
     public BAnnotationSymbol(Name name, long flags, Set<AttachPoint> points, PackageID pkgID,
                              BType type, BSymbol owner, Location pos, SymbolOrigin origin) {
->>>>>>> dfa1fba9
         super(ANNOTATION, flags, name, pkgID, type, owner, pos, origin);
         this.points = points;
         this.maskedPoints = getMaskedPoints(points);
