/*
*  Copyright (c) 2018, WSO2 Inc. (http://www.wso2.org) All Rights Reserved.
*
*  WSO2 Inc. licenses this file to you under the Apache License,
*  Version 2.0 (the "License"); you may not use this file except
*  in compliance with the License.
*  You may obtain a copy of the License at
*
*    http://www.apache.org/licenses/LICENSE-2.0
*
*  Unless required by applicable law or agreed to in writing,
*  software distributed under the License is distributed on an
*  "AS IS" BASIS, WITHOUT WARRANTIES OR CONDITIONS OF ANY
*  KIND, either express or implied.  See the License for the
*  specific language governing permissions and limitations
*  under the License.
*/
package org.wso2.ballerinalang.compiler;

import org.wso2.ballerinalang.compiler.util.Names;

import java.util.ArrayList;
import java.util.Arrays;
import java.util.List;
import java.util.Stack;

/**
 * {@code TypeSignatureReader} reads the type signature and creates type.
 * 
 * @param <T> Type of the type to be created from the signature.
 * 
 * @since 0.975.0
 */
public class TypeSignatureReader<T> {

    public int createBTypeFromSig(TypeCreator<T> typeCreator, char[] chars, int index, Stack<T> typeStack) {
        int nameIndex;
        char typeChar = chars[index];
        switch (typeChar) {
            case 'I':
            case 'W':
            case 'F':
            case 'L':
            case 'S':
            case 'B':
            case 'Y':
            case 'A':
            case 'N':
            case 'K':
                typeStack.push(typeCreator.getBasicType(typeChar));
                return index + 1;
<<<<<<< HEAD
=======
            case 'E':
                index++;    // skip "("
                index = createBTypeFromSig(typeCreator, chars, index + 1, typeStack);
                T reasonType = typeStack.pop();
                index = createBTypeFromSig(typeCreator, chars, index, typeStack);
                T detailsType = typeStack.pop();
                typeStack.push(typeCreator.getErrorType(reasonType, detailsType));
                return index + 1;
>>>>>>> 298df590
            case 'R':
                index++;
                nameIndex = index;
                while (chars[nameIndex] != ';') {
                    nameIndex++;
                }
                String typeName = new String(Arrays.copyOfRange(chars, index, nameIndex));
                typeStack.push(typeCreator.getBuiltinRefType(typeName));
                return nameIndex + 1;
            case 'C':
            case 'T':
            case 'X':
            case 'D':
            case 'G':
            case 'Z':
            case 'E':
                nameIndex = index;
                while (chars[nameIndex] != ';') {
                    nameIndex++;
                }
                String name = new String(Arrays.copyOfRange(chars, index, nameIndex + 1));
                T type = getBTypeFromDescriptor(typeCreator, name);
                typeStack.push(type);
                return nameIndex + 1;
            case '[':
                int endIndex = index + 1;
                int j = index + 1;
                while (chars[j] != ';') {
                    endIndex++;
                    j++;
                }

                int size = Integer.parseInt(String.valueOf(Arrays.copyOfRange(chars, index + 1, endIndex)));
                index = createBTypeFromSig(typeCreator, chars, endIndex + 1, typeStack);
                T elemType = typeStack.pop();
                typeStack.push(typeCreator.getArrayType(elemType, size));

                return index;
            case 'M':
            case 'H':
            case 'Q':
                index = createBTypeFromSig(typeCreator, chars, index + 1, typeStack);
                T constraintType = typeStack.pop();
                typeStack.push(typeCreator.getConstrainedType(typeChar, constraintType));
                return index;
            case 'U':
                index++;
                index = createFunctionType(typeCreator, chars, index, typeStack);
                return index + 1;
            case 'O':
            case 'P':
                index++;
                nameIndex = index;
                while (chars[nameIndex] != ';') {
                    nameIndex++;
                }
                List<T> memberTypes = new ArrayList<>();
                int memberCount = Integer.parseInt(new String(Arrays.copyOfRange(chars, index, nameIndex)));
                index = nameIndex;
                for (int i = 0; i < memberCount; i++) {
                    index = createBTypeFromSig(typeCreator, chars, index + 1, typeStack) - 1;
                    memberTypes.add(typeStack.pop());
                }

                typeStack.push(typeCreator.getCollectionType(typeChar, memberTypes));
                return index + 1;
            default:
                throw new IllegalArgumentException("unsupported base type char: " + typeChar);
        }
    }

    public T getBTypeFromDescriptor(TypeCreator<T> typeCreator, String desc) {
        char ch = desc.charAt(0);
        switch (ch) {
            case 'I':
            case 'W':
            case 'F':
            case 'L':
            case 'S':
            case 'B':
            case 'Y':
            case 'A':
            case 'N':
            case 'K':
                return typeCreator.getBasicType(ch);
            case 'R':
                String typeName = desc.substring(1, desc.length() - 1);
                return typeCreator.getBuiltinRefType(typeName);
            case 'M':
            case 'H':
            case 'Q':
                T constraintType = getBTypeFromDescriptor(typeCreator, desc.substring(1));
                return typeCreator.getConstrainedType(ch, constraintType);
            case 'C':
            case 'T':
            case 'X':
            case 'Z':
            case 'G':
            case 'D':
            case 'E':
                typeName = desc.substring(1, desc.length() - 1);
                String[] parts = typeName.split(":");

                if (parts.length == 1) {
                    if (ch == 'D') {
                        return typeCreator.getConstrainedType(ch, null);
                    }
                }

                String pkgPath;
                String name;
                if (parts.length == 2) {
                    pkgPath = parts[0];
                    name = parts[1];
                } else {
                    pkgPath = String.join(Names.VERSION_SEPARATOR.value, parts[0], parts[1]);
                    name = parts[2];
                }

                constraintType = typeCreator.getRefType(ch, pkgPath, name);
                return typeCreator.getConstrainedType(ch, constraintType);
            case '[':
                int index = 1;
                char[] size = null;
                if (desc.contains(";")) {
                    index = desc.indexOf(";");
                    size = new char[index - 1];
                    desc.getChars(1, index, size, 0);
                    index++;
                }
                T elemType = getBTypeFromDescriptor(typeCreator, desc.substring(index));
                return typeCreator.getArrayType(elemType, Integer.parseInt(String.valueOf(size)));

            case 'U':
            case 'O':
            case 'P':
                Stack<T> typeStack = new Stack<>();
                createBTypeFromSig(typeCreator, desc.toCharArray(), 0, typeStack);
                return typeStack.pop();
            default:
                throw new IllegalArgumentException("unsupported base type char: " + ch);
        }
    }

    public int createFunctionType(TypeCreator<T> typeCreator, char[] chars, int index, Stack<T> typeStack) {
        // Skip the first parenthesis
        index++;

        // Read function parameters
        Stack<T> funcParamsStack = new Stack<>();
        while (chars[index] != ')' || chars[index + 1] != '(') {
            index = createBTypeFromSig(typeCreator, chars, index, funcParamsStack);
        }

        // Read function return type.
        // Skip the two parenthesis ')(', which separate params and return params
        index += 2;
        T retType;
        if (chars[index] == ')') {
            retType = null;
        } else {
            Stack<T> returnParamsStack = new Stack<>();
            index = createBTypeFromSig(typeCreator, chars, index, returnParamsStack);
            retType = returnParamsStack.pop();
        }

        typeStack.push(typeCreator.getFunctionType(funcParamsStack, retType));
        return index;
    }
}<|MERGE_RESOLUTION|>--- conflicted
+++ resolved
@@ -49,17 +49,6 @@
             case 'K':
                 typeStack.push(typeCreator.getBasicType(typeChar));
                 return index + 1;
-<<<<<<< HEAD
-=======
-            case 'E':
-                index++;    // skip "("
-                index = createBTypeFromSig(typeCreator, chars, index + 1, typeStack);
-                T reasonType = typeStack.pop();
-                index = createBTypeFromSig(typeCreator, chars, index, typeStack);
-                T detailsType = typeStack.pop();
-                typeStack.push(typeCreator.getErrorType(reasonType, detailsType));
-                return index + 1;
->>>>>>> 298df590
             case 'R':
                 index++;
                 nameIndex = index;
