/*
*  Copyright (c) 2017, WSO2 Inc. (http://www.wso2.org) All Rights Reserved.
*
*  WSO2 Inc. licenses this file to you under the Apache License,
*  Version 2.0 (the "License"); you may not use this file except
*  in compliance with the License.
*  You may obtain a copy of the License at
*
*    http://www.apache.org/licenses/LICENSE-2.0
*
*  Unless required by applicable law or agreed to in writing,
*  software distributed under the License is distributed on an
*  "AS IS" BASIS, WITHOUT WARRANTIES OR CONDITIONS OF ANY
*  KIND, either express or implied.  See the License for the
*  specific language governing permissions and limitations
*  under the License.
*/
package org.wso2.ballerinalang.programfile;

/**
 * @since 0.94
 */
@Deprecated
public class ProgramFileConstants {

    public static final int MAGIC_NUMBER = 0xBA1DA4CE;
    public static final short VERSION_NUMBER = 50;
<<<<<<< HEAD
    public static final int BIR_VERSION_NUMBER = 59;
    public static final short MIN_SUPPORTED_VERSION = 59;
    public static final short MAX_SUPPORTED_VERSION = 59;
=======
    public static final int BIR_VERSION_NUMBER = 60;
    public static final short MIN_SUPPORTED_VERSION = 60;
    public static final short MAX_SUPPORTED_VERSION = 60;
>>>>>>> 94281bc9

    // todo move this to a proper place
    public static final String[] SUPPORTED_PLATFORMS = {"java11"};
    public static final String ANY_PLATFORM = "any";
}<|MERGE_RESOLUTION|>--- conflicted
+++ resolved
@@ -25,15 +25,9 @@
 
     public static final int MAGIC_NUMBER = 0xBA1DA4CE;
     public static final short VERSION_NUMBER = 50;
-<<<<<<< HEAD
-    public static final int BIR_VERSION_NUMBER = 59;
-    public static final short MIN_SUPPORTED_VERSION = 59;
-    public static final short MAX_SUPPORTED_VERSION = 59;
-=======
     public static final int BIR_VERSION_NUMBER = 60;
     public static final short MIN_SUPPORTED_VERSION = 60;
     public static final short MAX_SUPPORTED_VERSION = 60;
->>>>>>> 94281bc9
 
     // todo move this to a proper place
     public static final String[] SUPPORTED_PLATFORMS = {"java11"};
