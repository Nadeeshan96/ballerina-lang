--- conflicted
+++ resolved
@@ -24,11 +24,7 @@
 
     public static final int MAGIC_NUMBER = 0xBA1DA4CE;
     public static final short VERSION_NUMBER = 20;
-<<<<<<< HEAD
-    public static final short MIN_SUPPORTED_VERSION = 19;
-=======
     public static final short MIN_SUPPORTED_VERSION = 20;
->>>>>>> 4deaba40
     public static final short MAX_SUPPORTED_VERSION = 20;
 
     // int, float, string, boolean, reference type
