/*
 *  Copyright (c) 2017, WSO2 Inc. (http://www.wso2.org) All Rights Reserved.
 *
 *  WSO2 Inc. licenses this file to you under the Apache License,
 *  Version 2.0 (the "License"); you may not use this file except
 *  in compliance with the License.
 *  You may obtain a copy of the License at
 *
 *    http://www.apache.org/licenses/LICENSE-2.0
 *
 *  Unless required by applicable law or agreed to in writing,
 *  software distributed under the License is distributed on an
 *  "AS IS" BASIS, WITHOUT WARRANTIES OR CONDITIONS OF ANY
 *  KIND, either express or implied.  See the License for the
 *  specific language governing permissions and limitations
 *  under the License.
 */
package org.wso2.ballerinalang.compiler.desugar;

import org.ballerinalang.compiler.CompilerPhase;
import org.ballerinalang.model.TreeBuilder;
import org.ballerinalang.model.elements.Flag;
import org.ballerinalang.model.elements.TableColumnFlag;
import org.ballerinalang.model.tree.NodeKind;
import org.ballerinalang.model.tree.OperatorKind;
import org.ballerinalang.model.tree.RecordVariableNode.BLangRecordVariableKeyValueNode;
import org.ballerinalang.model.tree.clauses.JoinStreamingInput;
import org.ballerinalang.model.tree.expressions.NamedArgNode;
import org.ballerinalang.model.tree.statements.BlockNode;
import org.ballerinalang.model.tree.statements.StreamingQueryStatementNode;
import org.ballerinalang.model.types.TypeKind;
import org.wso2.ballerinalang.compiler.semantics.analyzer.SymbolResolver;
import org.wso2.ballerinalang.compiler.semantics.analyzer.TaintAnalyzer;
import org.wso2.ballerinalang.compiler.semantics.analyzer.Types;
import org.wso2.ballerinalang.compiler.semantics.model.BLangBuiltInMethod;
import org.wso2.ballerinalang.compiler.semantics.model.Scope;
import org.wso2.ballerinalang.compiler.semantics.model.SymbolEnv;
import org.wso2.ballerinalang.compiler.semantics.model.SymbolTable;
import org.wso2.ballerinalang.compiler.semantics.model.iterable.IterableContext;
import org.wso2.ballerinalang.compiler.semantics.model.iterable.IterableKind;
import org.wso2.ballerinalang.compiler.semantics.model.iterable.Operation;
import org.wso2.ballerinalang.compiler.semantics.model.symbols.BAttachedFunction;
import org.wso2.ballerinalang.compiler.semantics.model.symbols.BConstantSymbol;
import org.wso2.ballerinalang.compiler.semantics.model.symbols.BConversionOperatorSymbol;
import org.wso2.ballerinalang.compiler.semantics.model.symbols.BInvokableSymbol;
import org.wso2.ballerinalang.compiler.semantics.model.symbols.BObjectTypeSymbol;
import org.wso2.ballerinalang.compiler.semantics.model.symbols.BOperatorSymbol;
import org.wso2.ballerinalang.compiler.semantics.model.symbols.BPackageSymbol;
<<<<<<< HEAD
import org.wso2.ballerinalang.compiler.semantics.model.symbols.BServiceSymbol;
=======
import org.wso2.ballerinalang.compiler.semantics.model.symbols.BRecordTypeSymbol;
>>>>>>> 023f6aa0
import org.wso2.ballerinalang.compiler.semantics.model.symbols.BSymbol;
import org.wso2.ballerinalang.compiler.semantics.model.symbols.BTypeSymbol;
import org.wso2.ballerinalang.compiler.semantics.model.symbols.BVarSymbol;
import org.wso2.ballerinalang.compiler.semantics.model.symbols.BXMLNSSymbol;
import org.wso2.ballerinalang.compiler.semantics.model.symbols.SymTag;
import org.wso2.ballerinalang.compiler.semantics.model.symbols.Symbols;
import org.wso2.ballerinalang.compiler.semantics.model.symbols.TaintRecord;
import org.wso2.ballerinalang.compiler.semantics.model.types.BAnyType;
import org.wso2.ballerinalang.compiler.semantics.model.types.BAnydataType;
import org.wso2.ballerinalang.compiler.semantics.model.types.BArrayType;
import org.wso2.ballerinalang.compiler.semantics.model.types.BField;
import org.wso2.ballerinalang.compiler.semantics.model.types.BIntermediateCollectionType;
import org.wso2.ballerinalang.compiler.semantics.model.types.BInvokableType;
import org.wso2.ballerinalang.compiler.semantics.model.types.BJSONType;
import org.wso2.ballerinalang.compiler.semantics.model.types.BMapType;
import org.wso2.ballerinalang.compiler.semantics.model.types.BRecordType;
import org.wso2.ballerinalang.compiler.semantics.model.types.BStructureType;
import org.wso2.ballerinalang.compiler.semantics.model.types.BTableType;
import org.wso2.ballerinalang.compiler.semantics.model.types.BTupleType;
import org.wso2.ballerinalang.compiler.semantics.model.types.BType;
import org.wso2.ballerinalang.compiler.semantics.model.types.BUnionType;
import org.wso2.ballerinalang.compiler.tree.BLangEndpoint;
import org.wso2.ballerinalang.compiler.tree.BLangFunction;
import org.wso2.ballerinalang.compiler.tree.BLangIdentifier;
import org.wso2.ballerinalang.compiler.tree.BLangImportPackage;
import org.wso2.ballerinalang.compiler.tree.BLangInvokableNode;
import org.wso2.ballerinalang.compiler.tree.BLangNode;
import org.wso2.ballerinalang.compiler.tree.BLangNodeVisitor;
import org.wso2.ballerinalang.compiler.tree.BLangPackage;
import org.wso2.ballerinalang.compiler.tree.BLangRecordVariable;
import org.wso2.ballerinalang.compiler.tree.BLangRecordVariable.BLangRecordVariableKeyValue;
import org.wso2.ballerinalang.compiler.tree.BLangResource;
import org.wso2.ballerinalang.compiler.tree.BLangService;
import org.wso2.ballerinalang.compiler.tree.BLangSimpleVariable;
import org.wso2.ballerinalang.compiler.tree.BLangTupleVariable;
import org.wso2.ballerinalang.compiler.tree.BLangTypeDefinition;
import org.wso2.ballerinalang.compiler.tree.BLangVariable;
import org.wso2.ballerinalang.compiler.tree.BLangWorker;
import org.wso2.ballerinalang.compiler.tree.BLangXMLNS;
import org.wso2.ballerinalang.compiler.tree.BLangXMLNS.BLangLocalXMLNS;
import org.wso2.ballerinalang.compiler.tree.BLangXMLNS.BLangPackageXMLNS;
import org.wso2.ballerinalang.compiler.tree.expressions.BLangAccessExpression;
import org.wso2.ballerinalang.compiler.tree.expressions.BLangArrayLiteral;
import org.wso2.ballerinalang.compiler.tree.expressions.BLangArrayLiteral.BLangJSONArrayLiteral;
import org.wso2.ballerinalang.compiler.tree.expressions.BLangArrowFunction;
import org.wso2.ballerinalang.compiler.tree.expressions.BLangAwaitExpr;
import org.wso2.ballerinalang.compiler.tree.expressions.BLangBinaryExpr;
import org.wso2.ballerinalang.compiler.tree.expressions.BLangBracedOrTupleExpr;
import org.wso2.ballerinalang.compiler.tree.expressions.BLangCheckedExpr;
import org.wso2.ballerinalang.compiler.tree.expressions.BLangElvisExpr;
import org.wso2.ballerinalang.compiler.tree.expressions.BLangErrorConstructorExpr;
import org.wso2.ballerinalang.compiler.tree.expressions.BLangExpression;
import org.wso2.ballerinalang.compiler.tree.expressions.BLangFieldBasedAccess;
import org.wso2.ballerinalang.compiler.tree.expressions.BLangFieldBasedAccess.BLangStructFunctionVarRef;
import org.wso2.ballerinalang.compiler.tree.expressions.BLangIndexBasedAccess;
import org.wso2.ballerinalang.compiler.tree.expressions.BLangIndexBasedAccess.BLangArrayAccessExpr;
import org.wso2.ballerinalang.compiler.tree.expressions.BLangIndexBasedAccess.BLangJSONAccessExpr;
import org.wso2.ballerinalang.compiler.tree.expressions.BLangIndexBasedAccess.BLangMapAccessExpr;
import org.wso2.ballerinalang.compiler.tree.expressions.BLangIndexBasedAccess.BLangStructFieldAccessExpr;
import org.wso2.ballerinalang.compiler.tree.expressions.BLangIndexBasedAccess.BLangTupleAccessExpr;
import org.wso2.ballerinalang.compiler.tree.expressions.BLangIndexBasedAccess.BLangXMLAccessExpr;
import org.wso2.ballerinalang.compiler.tree.expressions.BLangIntRangeExpression;
import org.wso2.ballerinalang.compiler.tree.expressions.BLangInvocation;
import org.wso2.ballerinalang.compiler.tree.expressions.BLangInvocation.BFunctionPointerInvocation;
import org.wso2.ballerinalang.compiler.tree.expressions.BLangInvocation.BLangAttachedFunctionInvocation;
import org.wso2.ballerinalang.compiler.tree.expressions.BLangInvocation.BLangBuiltInMethodInvocation;
import org.wso2.ballerinalang.compiler.tree.expressions.BLangIsAssignableExpr;
import org.wso2.ballerinalang.compiler.tree.expressions.BLangIsLikeExpr;
import org.wso2.ballerinalang.compiler.tree.expressions.BLangLambdaFunction;
import org.wso2.ballerinalang.compiler.tree.expressions.BLangLiteral;
import org.wso2.ballerinalang.compiler.tree.expressions.BLangMatchExpression;
import org.wso2.ballerinalang.compiler.tree.expressions.BLangMatchExpression.BLangMatchExprPatternClause;
import org.wso2.ballerinalang.compiler.tree.expressions.BLangNamedArgsExpression;
import org.wso2.ballerinalang.compiler.tree.expressions.BLangRecordLiteral;
import org.wso2.ballerinalang.compiler.tree.expressions.BLangRecordLiteral.BLangChannelLiteral;
import org.wso2.ballerinalang.compiler.tree.expressions.BLangRecordLiteral.BLangJSONLiteral;
import org.wso2.ballerinalang.compiler.tree.expressions.BLangRecordLiteral.BLangMapLiteral;
import org.wso2.ballerinalang.compiler.tree.expressions.BLangRecordLiteral.BLangStreamLiteral;
import org.wso2.ballerinalang.compiler.tree.expressions.BLangRecordLiteral.BLangStructLiteral;
import org.wso2.ballerinalang.compiler.tree.expressions.BLangRecordVarRef;
import org.wso2.ballerinalang.compiler.tree.expressions.BLangRecordVarRef.BLangRecordVarRefKeyValue;
import org.wso2.ballerinalang.compiler.tree.expressions.BLangRestArgsExpression;
import org.wso2.ballerinalang.compiler.tree.expressions.BLangSimpleVarRef;
import org.wso2.ballerinalang.compiler.tree.expressions.BLangSimpleVarRef.BLangFieldVarRef;
import org.wso2.ballerinalang.compiler.tree.expressions.BLangSimpleVarRef.BLangFunctionVarRef;
import org.wso2.ballerinalang.compiler.tree.expressions.BLangSimpleVarRef.BLangLocalVarRef;
import org.wso2.ballerinalang.compiler.tree.expressions.BLangSimpleVarRef.BLangPackageVarRef;
import org.wso2.ballerinalang.compiler.tree.expressions.BLangSimpleVarRef.BLangTypeLoad;
import org.wso2.ballerinalang.compiler.tree.expressions.BLangStatementExpression;
import org.wso2.ballerinalang.compiler.tree.expressions.BLangStringTemplateLiteral;
import org.wso2.ballerinalang.compiler.tree.expressions.BLangTableLiteral;
import org.wso2.ballerinalang.compiler.tree.expressions.BLangTableQueryExpression;
import org.wso2.ballerinalang.compiler.tree.expressions.BLangTernaryExpr;
import org.wso2.ballerinalang.compiler.tree.expressions.BLangTrapExpr;
import org.wso2.ballerinalang.compiler.tree.expressions.BLangTupleVarRef;
import org.wso2.ballerinalang.compiler.tree.expressions.BLangTypeConversionExpr;
import org.wso2.ballerinalang.compiler.tree.expressions.BLangTypeInit;
import org.wso2.ballerinalang.compiler.tree.expressions.BLangTypeTestExpr;
import org.wso2.ballerinalang.compiler.tree.expressions.BLangTypedescExpr;
import org.wso2.ballerinalang.compiler.tree.expressions.BLangUnaryExpr;
import org.wso2.ballerinalang.compiler.tree.expressions.BLangVariableReference;
import org.wso2.ballerinalang.compiler.tree.expressions.BLangXMLAttribute;
import org.wso2.ballerinalang.compiler.tree.expressions.BLangXMLAttributeAccess;
import org.wso2.ballerinalang.compiler.tree.expressions.BLangXMLCommentLiteral;
import org.wso2.ballerinalang.compiler.tree.expressions.BLangXMLElementLiteral;
import org.wso2.ballerinalang.compiler.tree.expressions.BLangXMLProcInsLiteral;
import org.wso2.ballerinalang.compiler.tree.expressions.BLangXMLQName;
import org.wso2.ballerinalang.compiler.tree.expressions.BLangXMLQuotedString;
import org.wso2.ballerinalang.compiler.tree.expressions.BLangXMLSequenceLiteral;
import org.wso2.ballerinalang.compiler.tree.expressions.BLangXMLTextLiteral;
import org.wso2.ballerinalang.compiler.tree.statements.BLangAbort;
import org.wso2.ballerinalang.compiler.tree.statements.BLangAssignment;
import org.wso2.ballerinalang.compiler.tree.statements.BLangBlockStmt;
import org.wso2.ballerinalang.compiler.tree.statements.BLangBreak;
import org.wso2.ballerinalang.compiler.tree.statements.BLangCompensate;
import org.wso2.ballerinalang.compiler.tree.statements.BLangCompoundAssignment;
import org.wso2.ballerinalang.compiler.tree.statements.BLangContinue;
import org.wso2.ballerinalang.compiler.tree.statements.BLangDone;
import org.wso2.ballerinalang.compiler.tree.statements.BLangExpressionStmt;
import org.wso2.ballerinalang.compiler.tree.statements.BLangForeach;
import org.wso2.ballerinalang.compiler.tree.statements.BLangForever;
import org.wso2.ballerinalang.compiler.tree.statements.BLangForkJoin;
import org.wso2.ballerinalang.compiler.tree.statements.BLangIf;
import org.wso2.ballerinalang.compiler.tree.statements.BLangLock;
import org.wso2.ballerinalang.compiler.tree.statements.BLangMatch;
import org.wso2.ballerinalang.compiler.tree.statements.BLangMatch.BLangMatchBindingPatternClause;
import org.wso2.ballerinalang.compiler.tree.statements.BLangMatch.BLangMatchStaticBindingPatternClause;
import org.wso2.ballerinalang.compiler.tree.statements.BLangMatch.BLangMatchStructuredBindingPatternClause;
import org.wso2.ballerinalang.compiler.tree.statements.BLangMatch.BLangMatchTypedBindingPatternClause;
import org.wso2.ballerinalang.compiler.tree.statements.BLangPanic;
import org.wso2.ballerinalang.compiler.tree.statements.BLangRecordDestructure;
import org.wso2.ballerinalang.compiler.tree.statements.BLangRecordVariableDef;
import org.wso2.ballerinalang.compiler.tree.statements.BLangRetry;
import org.wso2.ballerinalang.compiler.tree.statements.BLangReturn;
import org.wso2.ballerinalang.compiler.tree.statements.BLangScope;
import org.wso2.ballerinalang.compiler.tree.statements.BLangSimpleVariableDef;
import org.wso2.ballerinalang.compiler.tree.statements.BLangStatement;
import org.wso2.ballerinalang.compiler.tree.statements.BLangStatement.BLangStatementLink;
import org.wso2.ballerinalang.compiler.tree.statements.BLangTransaction;
import org.wso2.ballerinalang.compiler.tree.statements.BLangTupleDestructure;
import org.wso2.ballerinalang.compiler.tree.statements.BLangTupleVariableDef;
import org.wso2.ballerinalang.compiler.tree.statements.BLangWhile;
import org.wso2.ballerinalang.compiler.tree.statements.BLangWorkerReceive;
import org.wso2.ballerinalang.compiler.tree.statements.BLangWorkerSend;
import org.wso2.ballerinalang.compiler.tree.statements.BLangXMLNSStatement;
import org.wso2.ballerinalang.compiler.tree.types.BLangObjectTypeNode;
import org.wso2.ballerinalang.compiler.tree.types.BLangRecordTypeNode;
import org.wso2.ballerinalang.compiler.tree.types.BLangType;
import org.wso2.ballerinalang.compiler.tree.types.BLangValueType;
import org.wso2.ballerinalang.compiler.util.CompilerContext;
import org.wso2.ballerinalang.compiler.util.Name;
import org.wso2.ballerinalang.compiler.util.Names;
import org.wso2.ballerinalang.compiler.util.TypeTags;
import org.wso2.ballerinalang.compiler.util.diagnotic.DiagnosticPos;
import org.wso2.ballerinalang.programfile.InstructionCodes;
import org.wso2.ballerinalang.util.Flags;
import org.wso2.ballerinalang.util.Lists;

import java.nio.charset.StandardCharsets;
import java.util.ArrayList;
import java.util.Base64;
import java.util.Collections;
import java.util.Comparator;
import java.util.EnumSet;
import java.util.HashMap;
import java.util.Iterator;
import java.util.LinkedHashSet;
import java.util.List;
import java.util.Map;
import java.util.Map.Entry;
import java.util.Optional;
import java.util.Set;
import java.util.Stack;
import java.util.stream.Collectors;

import static org.wso2.ballerinalang.compiler.util.Names.GEN_VAR_PREFIX;
import static org.wso2.ballerinalang.compiler.util.Names.IGNORE;

/**
 * @since 0.94
 */
public class Desugar extends BLangNodeVisitor {

    private static final CompilerContext.Key<Desugar> DESUGAR_KEY =
            new CompilerContext.Key<>();
    private static final String QUERY_TABLE_WITH_JOIN_CLAUSE = "queryTableWithJoinClause";
    private static final String QUERY_TABLE_WITHOUT_JOIN_CLAUSE = "queryTableWithoutJoinClause";
    private static final String CREATE_FOREVER = "startForever";
    private static final String BASE_64 = "base64";

    private SymbolTable symTable;
    private SymbolResolver symResolver;
    private IterableCodeDesugar iterableCodeDesugar;
    private StreamingCodeDesugar streamingCodeDesugar;
    private AnnotationDesugar annotationDesugar;
    private InMemoryTableQueryBuilder inMemoryTableQueryBuilder;
    private Types types;
    private Names names;
    private SiddhiQueryBuilder siddhiQueryBuilder;
    private HttpFiltersDesugar httpFiltersDesugar;

    private BLangNode result;

    private BLangStatementLink currentLink;
    private Stack<BLangWorker> workerStack = new Stack<>();

    public Stack<BLangLock> enclLocks = new Stack<>();

    private SymbolEnv env;
    private int lambdaFunctionCount = 0;
    private int recordCount = 0;

    // Safe navigation related variables
    private Stack<BLangMatch> matchStmtStack = new Stack<>();
    Stack<BLangAccessExpression> accessExprStack = new Stack<>();
    private BLangMatchTypedBindingPatternClause successPattern;
    private BLangAssignment safeNavigationAssignment;

    public static Desugar getInstance(CompilerContext context) {
        Desugar desugar = context.get(DESUGAR_KEY);
        if (desugar == null) {
            desugar = new Desugar(context);
        }

        return desugar;
    }

    private Desugar(CompilerContext context) {
        context.put(DESUGAR_KEY, this);
        this.symTable = SymbolTable.getInstance(context);
        this.symResolver = SymbolResolver.getInstance(context);
        this.iterableCodeDesugar = IterableCodeDesugar.getInstance(context);
        this.streamingCodeDesugar = StreamingCodeDesugar.getInstance(context);
        this.annotationDesugar = AnnotationDesugar.getInstance(context);
        this.inMemoryTableQueryBuilder = InMemoryTableQueryBuilder.getInstance(context);
        this.types = Types.getInstance(context);
        this.names = Names.getInstance(context);
        this.siddhiQueryBuilder = SiddhiQueryBuilder.getInstance(context);
        this.names = Names.getInstance(context);
        httpFiltersDesugar = HttpFiltersDesugar.getInstance(context);
    }

    public BLangPackage perform(BLangPackage pkgNode) {
        // Initialize the annotation map
        annotationDesugar.initializeAnnotationMap(pkgNode);
        return rewrite(pkgNode, env);
    }

    private void addAttachedFunctionsToPackageLevel(BLangPackage pkgNode, SymbolEnv env) {
        for (BLangTypeDefinition typeDef : pkgNode.typeDefinitions) {
            if (typeDef.typeNode.getKind() == NodeKind.USER_DEFINED_TYPE) {
                continue;
            }
            if (typeDef.symbol.tag == SymTag.OBJECT) {
                BLangObjectTypeNode objectTypeNode = (BLangObjectTypeNode) typeDef.typeNode;

                objectTypeNode.functions.forEach(f -> {
                    if (!pkgNode.objAttachedFunctions.contains(f.symbol)) {
                        pkgNode.functions.add(f);
                        pkgNode.topLevelNodes.add(f);
                    }
                });

                if (objectTypeNode.flagSet.contains(Flag.ABSTRACT)) {
                    continue;
                }

                if (objectTypeNode.initFunction == null) {
                    objectTypeNode.initFunction = createDefaultObjectConstructor(objectTypeNode, env);
                }
                pkgNode.functions.add(objectTypeNode.initFunction);
                pkgNode.topLevelNodes.add(objectTypeNode.initFunction);
            } else if (typeDef.symbol.tag == SymTag.RECORD) {
                BLangRecordTypeNode recordTypeNod = (BLangRecordTypeNode) typeDef.typeNode;
                pkgNode.functions.add(recordTypeNod.initFunction);
                pkgNode.topLevelNodes.add(recordTypeNod.initFunction);
            }
        }
    }

    /**
     * Create package init functions.
     *
     * @param pkgNode package node
     * @param env     symbol environment of package
     */
    private void createPackageInitFunctions(BLangPackage pkgNode, SymbolEnv env) {
        String alias = pkgNode.symbol.pkgID.toString();
        pkgNode.initFunction = ASTBuilderUtil.createInitFunction(pkgNode.pos, alias, Names.INIT_FUNCTION_SUFFIX);
        // Add package level namespace declarations to the init function
        pkgNode.xmlnsList.forEach(xmlns -> {
            pkgNode.initFunction.body.addStatement(createNamespaceDeclrStatement(xmlns));
        });
        pkgNode.startFunction = ASTBuilderUtil.createInitFunction(pkgNode.pos, alias, Names.START_FUNCTION_SUFFIX);
        pkgNode.stopFunction = ASTBuilderUtil.createInitFunction(pkgNode.pos, alias, Names.STOP_FUNCTION_SUFFIX);
        // Create invokable symbol for init function
        createInvokableSymbol(pkgNode.initFunction, env);
        // Create invokable symbol for start function
        createInvokableSymbol(pkgNode.startFunction, env);
        addInitReturnStatement(pkgNode.startFunction.body);
        // Create invokable symbol for stop function
        createInvokableSymbol(pkgNode.stopFunction, env);
        addInitReturnStatement(pkgNode.stopFunction.body);
    }

    /**
     * Create invokable symbol for function.
     *
     * @param bLangFunction function node
     * @param env           Symbol environment
     */
    private void createInvokableSymbol(BLangFunction bLangFunction, SymbolEnv env) {
        BInvokableSymbol functionSymbol = Symbols.createFunctionSymbol(Flags.asMask(bLangFunction.flagSet),
                new Name(bLangFunction.name.value),
                env.enclPkg.packageID, bLangFunction.type,
                env.enclPkg.symbol, true);
        functionSymbol.retType = bLangFunction.returnTypeNode.type;
        // Add parameters
        for (BLangVariable param : bLangFunction.requiredParams) {
            functionSymbol.params.add(param.symbol);
        }

        functionSymbol.scope = new Scope(functionSymbol);
        functionSymbol.type = new BInvokableType(new ArrayList<>(), symTable.nilType, null);
        bLangFunction.symbol = functionSymbol;
    }

    /**
     * Add init return statments.
     *
     * @param bLangBlockStmt block statement node
     */
    private void addInitReturnStatement(BLangBlockStmt bLangBlockStmt) {
        BLangReturn returnStmt = ASTBuilderUtil.createNilReturnStmt(bLangBlockStmt.pos, symTable.nilType);
        bLangBlockStmt.addStatement(returnStmt);
    }

    /**
     * Create namespace declaration statement for XMNLNS.
     *
     * @param xmlns XMLNS node
     * @return XMLNS statement
     */
    private BLangXMLNSStatement createNamespaceDeclrStatement(BLangXMLNS xmlns) {
        BLangXMLNSStatement xmlnsStmt = (BLangXMLNSStatement) TreeBuilder.createXMLNSDeclrStatementNode();
        xmlnsStmt.xmlnsDecl = xmlns;
        xmlnsStmt.pos = xmlns.pos;
        return xmlnsStmt;
    }
    // visitors

    @Override
    public void visit(BLangPackage pkgNode) {
        if (pkgNode.completedPhases.contains(CompilerPhase.DESUGAR)) {
            result = pkgNode;
            return;
        }
        SymbolEnv env = this.symTable.pkgEnvMap.get(pkgNode.symbol);
        createPackageInitFunctions(pkgNode, env);
        // Adding object functions to package level.
        addAttachedFunctionsToPackageLevel(pkgNode, env);

        pkgNode.constants.forEach(constant-> pkgNode.typeDefinitions.add(constant.associatedTypeDefinition));

        pkgNode.globalVars.forEach(globalVar -> {
            BLangAssignment assignment = createAssignmentStmt(globalVar);
            if (assignment.expr == null) {
                assignment.expr = getInitExpr(globalVar);
            }
            if (assignment.expr != null) {
                pkgNode.initFunction.body.stmts.add(assignment);
            }
        });
        annotationDesugar.rewritePackageAnnotations(pkgNode);
        //Sort type definitions with precedence
        pkgNode.typeDefinitions.sort(Comparator.comparing(t -> t.precedence));

        pkgNode.typeDefinitions = rewrite(pkgNode.typeDefinitions, env);
        pkgNode.xmlnsList = rewrite(pkgNode.xmlnsList, env);
        pkgNode.globalVars = rewrite(pkgNode.globalVars, env);
        pkgNode.services = rewrite(pkgNode.services, env);
        pkgNode.functions = rewrite(pkgNode.functions, env);

        pkgNode.initFunction = rewrite(pkgNode.initFunction, env);
        pkgNode.startFunction = rewrite(pkgNode.startFunction, env);
        pkgNode.stopFunction = rewrite(pkgNode.stopFunction, env);
        pkgNode.getTestablePkgs().forEach(testablePackage -> visit((BLangPackage) testablePackage));
        pkgNode.completedPhases.add(CompilerPhase.DESUGAR);
        result = pkgNode;
    }

    @Override
    public void visit(BLangImportPackage importPkgNode) {
        BPackageSymbol pkgSymbol = importPkgNode.symbol;
        SymbolEnv pkgEnv = this.symTable.pkgEnvMap.get(pkgSymbol);
        rewrite(pkgEnv.node, pkgEnv);
        result = importPkgNode;
    }

    @Override
    public void visit(BLangTypeDefinition typeDef) {
        if (typeDef.typeNode.getKind() == NodeKind.OBJECT_TYPE
                || typeDef.typeNode.getKind() == NodeKind.RECORD_TYPE) {
            typeDef.typeNode = rewrite(typeDef.typeNode, env);
        }
        result = typeDef;
    }

    @Override
    public void visit(BLangObjectTypeNode objectTypeNode) {
        // Merge the fields defined within the object and the fields that
        // get inherited via the type references.
        objectTypeNode.fields.addAll(objectTypeNode.referencedFields);

        if (objectTypeNode.flagSet.contains(Flag.ABSTRACT)) {
            result = objectTypeNode;
            return;
        }

        // Add object level variables to the init function.
        Map<BSymbol, BLangStatement> initFunctionStmts = objectTypeNode.initFunction.initFunctionStmts;
        objectTypeNode.fields.stream()
                // skip if the field is already have an value set by the constructor.
                .filter(field -> !initFunctionStmts.containsKey(field.symbol))
                .map(field -> {
                    // If the rhs value is not given in-line inside the struct
                    // then get the default value literal for that particular struct.
                    if (field.expr == null) {
                        field.expr = getInitExpr(field);
                    }
                    return field;
                })
                .filter(field -> field.expr != null)
                .forEachOrdered(field -> {
                    initFunctionStmts.put(field.symbol, createAssignmentStmt(field));
                });

        // Adding init statements to the init function.
        BLangStatement[] initStmts = initFunctionStmts.values().toArray(new BLangStatement[0]);
        for (int i = 0; i < initFunctionStmts.size(); i++) {
            objectTypeNode.initFunction.body.stmts.add(i, initStmts[i]);
        }

        result = objectTypeNode;
    }

    @Override
    public void visit(BLangRecordTypeNode recordTypeNode) {
        int maskOptional = Flags.asMask(EnumSet.of(Flag.OPTIONAL));

        recordTypeNode.fields.addAll(recordTypeNode.referencedFields);
        // Add struct level variables to the init function.
        recordTypeNode.fields.stream()
                // Only add a field if it is required. Checking if it's required is enough since non-defaultable
                // required fields will have been caught in the type checking phase.
                .filter(field -> !recordTypeNode.initFunction.initFunctionStmts.containsKey(field.symbol) &&
                            !Symbols.isFlagOn(field.symbol.flags, maskOptional))
                .map(field -> {
                    // If the rhs value is not given in-line inside the struct
                    // then get the default value literal for that particular struct.
                    if (field.expr == null) {
                        field.expr = getInitExpr(field);
                    }
                    return field;
                })
                .filter(field -> field.expr != null)
                .forEachOrdered(field -> {
                    recordTypeNode.initFunction.initFunctionStmts.put(field.symbol,
                            createAssignmentStmt(field));
                });

        //Adding init statements to the init function.
        BLangStatement[] initStmts = recordTypeNode.initFunction.initFunctionStmts
                .values().toArray(new BLangStatement[0]);
        for (int i = 0; i < recordTypeNode.initFunction.initFunctionStmts.size(); i++) {
            recordTypeNode.initFunction.body.stmts.add(i, initStmts[i]);
        }

        result = recordTypeNode;
    }

    @Override
    public void visit(BLangFunction funcNode) {
        SymbolEnv fucEnv = SymbolEnv.createFunctionEnv(funcNode, funcNode.symbol.scope, env);
        if (!funcNode.interfaceFunction) {
            addReturnIfNotPresent(funcNode);
        }

        // Duplicate the invokable symbol and the invokable type.
        funcNode.originalFuncSymbol = funcNode.symbol;
        BInvokableSymbol dupFuncSymbol = ASTBuilderUtil.duplicateInvokableSymbol(funcNode.symbol);
        funcNode.symbol = dupFuncSymbol;
        BInvokableType dupFuncType = (BInvokableType) dupFuncSymbol.type;

        //write closure vars
        funcNode.closureVarSymbols.stream()
                .filter(symbol -> !isFunctionArgument(symbol, funcNode.symbol.params))
                .forEach(symbol -> {
                    symbol.closure = true;
                    dupFuncSymbol.params.add(0, symbol);
                    dupFuncType.paramTypes.add(0, symbol.type);
                });

        funcNode.body = rewrite(funcNode.body, fucEnv);
        funcNode.workers = rewrite(funcNode.workers, fucEnv);
        result = funcNode;
    }

    private boolean isFunctionArgument(BVarSymbol symbol, List<BVarSymbol> params) {
        return params.stream().anyMatch(param -> (param.name.equals(symbol.name) && param.type.tag == symbol.type.tag));
    }

    @Override
    public void visit(BLangService serviceNode) {
        SymbolEnv serviceEnv = SymbolEnv.createServiceEnv(serviceNode, serviceNode.symbol.scope, env);
        int i = ((BServiceSymbol) serviceNode.symbol).objectType.flags;
        result = serviceNode;
    }

    public void visit(BLangForever foreverStatement) {
        if (foreverStatement.isSiddhiRuntimeEnabled()) {
            siddhiQueryBuilder.visit(foreverStatement);
            BLangExpressionStmt stmt = (BLangExpressionStmt) TreeBuilder.createExpressionStatementNode();
            stmt.expr = createInvocationForForeverBlock(foreverStatement);
            stmt.pos = foreverStatement.pos;
            stmt.addWS(foreverStatement.getWS());
            result = rewrite(stmt, env);
        } else {
            result = streamingCodeDesugar.desugar(foreverStatement);
            result = rewrite(result, env);
        }
    }

    @Override
    public void visit(BLangResource resourceNode) {
        addReturnIfNotPresent(resourceNode);
        httpFiltersDesugar.invokeFilters(resourceNode, env);
        SymbolEnv resourceEnv = SymbolEnv.createResourceActionSymbolEnv(resourceNode, resourceNode.symbol.scope, env);
        resourceNode.body = rewrite(resourceNode.body, resourceEnv);
        resourceNode.workers = rewrite(resourceNode.workers, resourceEnv);
        result = resourceNode;
    }

    @Override
    public void visit(BLangWorker workerNode) {
        this.workerStack.push(workerNode);
        workerNode.body = rewrite(workerNode.body, env);
        this.workerStack.pop();
        result = workerNode;
    }

    @Override
    public void visit(BLangEndpoint endpoint) {
        result = endpoint;
    }

    @Override
    public void visit(BLangSimpleVariable varNode) {
        if ((varNode.symbol.owner.tag & SymTag.INVOKABLE) != SymTag.INVOKABLE) {
            varNode.expr = null;
            result = varNode;
            return;
        }

        // Return if this assignment is not a safe assignment
        varNode.expr = rewriteExpr(varNode.expr);
        result = varNode;

    }

    @Override
    public void visit(BLangTupleVariable varNode) {
        result = varNode;
    }

    @Override
    public void visit(BLangRecordVariable varNode) {
        result = varNode;
    }

    // Statements

    @Override
    public void visit(BLangBlockStmt block) {
        SymbolEnv blockEnv = SymbolEnv.createBlockEnv(block, env);
        block.stmts = rewriteStmt(block.stmts, blockEnv);
        result = block;
    }

    @Override
    public void visit(BLangSimpleVariableDef varDefNode) {
        varDefNode.var = rewrite(varDefNode.var, env);
        BLangSimpleVariable varNode = varDefNode.var;

        // Generate default init expression, if rhs expr is null
        if (varNode.expr == null) {
            varNode.expr = getInitExpr(varNode);
        }
        result = varDefNode;

    }

    @Override
    public void visit(BLangTupleVariableDef varDefNode) {
        //  case 1:
        //  (string, int) (a, b) = (tuple)
        //
        //  any[] x = (tuple);
        //  string a = x[0];
        //  int b = x[1];
        //
        //  case 2:
        //  ((string, float) int)) ((a, b), c)) = (tuple)
        //
        //  any[] x = (tuple);
        //  string a = x[0][0];
        //  float b = x[0][1];
        //  int c = x[1];
        varDefNode.var = rewrite(varDefNode.var, env);
        BLangTupleVariable tupleVariable = varDefNode.var;

        //create tuple destruct block stmt
        final BLangBlockStmt blockStmt = ASTBuilderUtil.createBlockStmt(varDefNode.pos);

        //create a array of any-type based on the dimension
        BType runTimeType = new BArrayType(symTable.anyType);

        //create a simple var for the array 'any[] x = (tuple)' based on the dimension for x
        final BLangSimpleVariable tuple = ASTBuilderUtil.createVariable(varDefNode.pos, "", runTimeType, null,
                new BVarSymbol(0, names.fromString("tuple"), this.env.scope.owner.pkgID, runTimeType,
                        this.env.scope.owner));
        tuple.expr = tupleVariable.expr;
        final BLangSimpleVariableDef variableDef = ASTBuilderUtil.createVariableDefStmt(varDefNode.pos, blockStmt);
        variableDef.var = tuple;

        //create the variable definition statements using the root block stmt created
        createVarDefStmts(tupleVariable, blockStmt, tuple.symbol, null);

        //finally rewrite the populated block statement
        result = rewrite(blockStmt, env);
    }

    @Override
    public void visit(BLangRecordVariableDef varDefNode) {

        BLangRecordVariable varNode = varDefNode.var;

        final BLangBlockStmt blockStmt = ASTBuilderUtil.createBlockStmt(varDefNode.pos);

        BType runTimeType = new BMapType(TypeTags.RECORD, symTable.anyType, null);

        final BLangSimpleVariable mapVariable = ASTBuilderUtil.createVariable(varDefNode.pos, "", runTimeType,
                null, new BVarSymbol(0, names.fromString("$map$0"), this.env.scope.owner.pkgID,
                        runTimeType, this.env.scope.owner));
        mapVariable.expr = varDefNode.var.expr;
        final BLangSimpleVariableDef variableDef = ASTBuilderUtil.createVariableDefStmt(varDefNode.pos, blockStmt);
        variableDef.var = mapVariable;

        createVarDefStmts(varNode, blockStmt, mapVariable.symbol, null);

        result = rewrite(blockStmt, env);
    }

    /**
     * This method iterate through each member of the tupleVar and create the relevant var def statements. This method
     * does the check for node kind of each member and call the related var def creation method.
     *
     * Example:
     * ((string, float) int)) ((a, b), c)) = (tuple)
     *
     * (a, b) is again a tuple, so it is a recursive var def creation.
     *
     * c is a simple var, so a simple var def will be created.
     *
     */
    private void createVarDefStmts(BLangTupleVariable parentTupleVariable, BLangBlockStmt parentBlockStmt,
                                   BVarSymbol tupleVarSymbol, BLangIndexBasedAccess parentIndexAccessExpr) {

        final List<BLangVariable> memberVars = parentTupleVariable.memberVariables;
        for (int index = 0; index < memberVars.size(); index++) {
            BLangVariable variable = memberVars.get(index);
            if (NodeKind.VARIABLE == variable.getKind()) { //if this is simple var, then create a simple var def stmt
                BLangLiteral indexExpr = ASTBuilderUtil.createLiteral(variable.pos, symTable.intType, (long) index);
                createSimpleVarDefStmt((BLangSimpleVariable) variable, parentBlockStmt, indexExpr, tupleVarSymbol,
                        parentIndexAccessExpr);
            } else if (variable.getKind() == NodeKind.TUPLE_VARIABLE) { //else recursively create the var def statements
                BLangTupleVariable tupleVariable = (BLangTupleVariable) variable;
                BLangLiteral indexExpr = ASTBuilderUtil.createLiteral(tupleVariable.pos, symTable.intType,
                        (long) index);
                BLangIndexBasedAccess arrayAccessExpr = ASTBuilderUtil.createIndexBasesAccessExpr(tupleVariable.pos,
                        new BArrayType(symTable.anyType), tupleVarSymbol, indexExpr);
                if (parentIndexAccessExpr != null) {
                    arrayAccessExpr.expr = parentIndexAccessExpr;
                }
                createVarDefStmts((BLangTupleVariable) variable, parentBlockStmt, tupleVarSymbol, arrayAccessExpr);
            } else if (variable.getKind() == NodeKind.RECORD_VARIABLE) {
                BLangRecordVariable recordVariable = (BLangRecordVariable) variable;
                BLangLiteral indexExpr = ASTBuilderUtil.createLiteral(recordVariable.pos, symTable.intType,
                        (long) index);
                BLangIndexBasedAccess arrayAccessExpr = ASTBuilderUtil.createIndexBasesAccessExpr(
                        parentTupleVariable.pos, new BMapType(TypeTags.RECORD, symTable.anyType, null),
                        tupleVarSymbol, indexExpr);
                if (parentIndexAccessExpr != null) {
                    arrayAccessExpr.expr = parentIndexAccessExpr;
                }
                createVarDefStmts((BLangRecordVariable) variable, parentBlockStmt, tupleVarSymbol, arrayAccessExpr);
            }
        }
    }

    /**
     * Overloaded method to handle record variables.
     * This method iterate through each member of the recordVar and create the relevant var def statements. This method
     * does the check for node kind of each member and call the related var def creation method.
     *
     * Example:
     * type Foo record {
     *     string name;
     *     (int, string) age;
     *     Address address;
     * };
     *
     * Foo {name: a, age: (b, c), address: d} = {record literal}
     *
     *  a is a simple var, so a simple var def will be created.
     *
     * (b, c) is a tuple, so it is a recursive var def creation.
     *
     * d is a record, so it is a recursive var def creation.
     *
     */
    private void createVarDefStmts(BLangRecordVariable parentRecordVariable, BLangBlockStmt parentBlockStmt,
                                   BVarSymbol recordVarSymbol, BLangIndexBasedAccess parentIndexAccessExpr) {

        List<BLangRecordVariableKeyValue> variableList = parentRecordVariable.variableList;
        for (BLangRecordVariableKeyValue recordFieldKeyValue : variableList) {
            if (recordFieldKeyValue.valueBindingPattern.getKind() == NodeKind.VARIABLE) {
                BLangLiteral indexExpr = ASTBuilderUtil.
                        createLiteral((recordFieldKeyValue.valueBindingPattern).pos, symTable.stringType,
                                recordFieldKeyValue.key.value);
                createSimpleVarDefStmt((BLangSimpleVariable) recordFieldKeyValue.valueBindingPattern, parentBlockStmt,
                        indexExpr, recordVarSymbol, parentIndexAccessExpr);
            } else if (recordFieldKeyValue.valueBindingPattern.getKind() == NodeKind.TUPLE_VARIABLE) {
                BLangTupleVariable tupleVariable = (BLangTupleVariable) recordFieldKeyValue.valueBindingPattern;
                BLangLiteral indexExpr = ASTBuilderUtil.createLiteral(tupleVariable.pos, symTable.stringType,
                        recordFieldKeyValue.key.value);
                BLangIndexBasedAccess arrayAccessExpr = ASTBuilderUtil.createIndexBasesAccessExpr(tupleVariable.pos,
                        new BArrayType(symTable.anyType), recordVarSymbol, indexExpr);
                if (parentIndexAccessExpr != null) {
                    arrayAccessExpr.expr = parentIndexAccessExpr;
                }
                createVarDefStmts((BLangTupleVariable) recordFieldKeyValue.valueBindingPattern,
                        parentBlockStmt, recordVarSymbol, arrayAccessExpr);
            } else if (recordFieldKeyValue.valueBindingPattern.getKind() == NodeKind.RECORD_VARIABLE) {
                BLangRecordVariable recordVariable = (BLangRecordVariable) recordFieldKeyValue.valueBindingPattern;
                BLangLiteral indexExpr = ASTBuilderUtil.createLiteral(recordVariable.pos, symTable.stringType,
                        recordFieldKeyValue.key.value);
                BLangIndexBasedAccess arrayAccessExpr = ASTBuilderUtil.createIndexBasesAccessExpr(
                        parentRecordVariable.pos, new BMapType(TypeTags.RECORD, symTable.anyType, null),
                        recordVarSymbol, indexExpr);
                if (parentIndexAccessExpr != null) {
                    arrayAccessExpr.expr = parentIndexAccessExpr;
                }
                createVarDefStmts((BLangRecordVariable) recordFieldKeyValue.valueBindingPattern, parentBlockStmt,
                        recordVarSymbol, arrayAccessExpr);
            }
        }

        if (parentRecordVariable.restParam != null) {
            // The restParam is desugared to a filter iterable operation that filters out the fields provided in the
            // record variable
            // map<any> restParam = $map$0.filter($lambdaArg$0);

            DiagnosticPos pos = parentBlockStmt.pos;
            BMapType anyConstrainedMapType = new BMapType(TypeTags.MAP, symTable.anyType, null);
            BLangVariableReference variableReference;

            if (parentIndexAccessExpr != null) {
                BLangSimpleVariable mapVariable = ASTBuilderUtil.createVariable(pos, "$map$1", anyConstrainedMapType,
                        null, new BVarSymbol(0, names.fromString("$map$1"), this.env.scope.owner.pkgID,
                                anyConstrainedMapType, this.env.scope.owner));
                mapVariable.expr = parentIndexAccessExpr;
                BLangSimpleVariableDef variableDef = ASTBuilderUtil.createVariableDefStmt(pos, parentBlockStmt);
                variableDef.var = mapVariable;

                variableReference = ASTBuilderUtil.createVariableRef(pos, mapVariable.symbol);
            } else {
                variableReference = ASTBuilderUtil.createVariableRef(pos,
                        ((BLangSimpleVariableDef) parentBlockStmt.stmts.get(0)).var.symbol);
            }

            // Create rest param variable definition
            BLangSimpleVariable restParam = (BLangSimpleVariable) parentRecordVariable.restParam;
            BLangSimpleVariableDef restParamVarDef = ASTBuilderUtil.createVariableDefStmt(pos,
                    parentBlockStmt);
            restParamVarDef.var = restParam;
            restParamVarDef.var.type = anyConstrainedMapType;

            // Create lambda function to be passed into the filter iterable operation (i.e. $lambdaArg$0)
            BLangLambdaFunction lambdaFunction = createFuncToFilterOutRestParam(parentRecordVariable, pos);

            // Create filter iterator operation
            BLangInvocation filterIterator = (BLangInvocation) TreeBuilder.createInvocationNode();
            restParam.expr = filterIterator;

            filterIterator.iterableOperationInvocation = true;
            filterIterator.argExprs.add(lambdaFunction);
            filterIterator.requiredArgs.add(lambdaFunction);

            // Variable reference to the 1st variable of this block. i.e. the map ..
            filterIterator.expr = variableReference;

            filterIterator.type = new BIntermediateCollectionType(getStringAnyTupleType());

            IterableContext iterableContext = new IterableContext(filterIterator.expr, env);
            iterableContext.foreachTypes = getStringAnyTupleType().tupleTypes;
            filterIterator.iContext = iterableContext;

            iterableContext.resultType = anyConstrainedMapType;
            Operation filterOperation = new Operation(IterableKind.FILTER, filterIterator, iterableContext.resultType);
            filterOperation.pos = pos;
            filterOperation.collectionType = filterOperation.expectedType = anyConstrainedMapType;
            filterOperation.inputType = filterOperation.outputType = getStringAnyTupleType();
            iterableContext.operations.add(filterOperation);
        }
    }

    private BLangLambdaFunction createFuncToFilterOutRestParam(BLangRecordVarRef recordVarRef, DiagnosticPos pos) {

        // Creates following anonymous function
        //
        // function ((string, any) $lambdaArg$0) returns boolean {
        //     Following if block is generated for all parameters given in the record variable
        //     if ($lambdaArg$0[0] == "name") {
        //         return false;
        //     }
        //     if ($lambdaArg$0[0] == "age") {
        //         return false;
        //     }
        //      return true;
        // }

        BLangFunction function = ASTBuilderUtil.createFunction(pos, "$anonFunc$" + lambdaFunctionCount++);
        BVarSymbol keyValSymbol = new BVarSymbol(0, names.fromString("$lambdaArg$0"), this.env.scope.owner.pkgID,
                getStringAnyTupleType(), this.env.scope.owner);
        BLangBlockStmt functionBlock = createAnonymousFunctionBlock(pos, function, keyValSymbol);

        // Create the if statements
        for (BLangRecordVarRefKeyValue variableKeyValueNode : recordVarRef.recordRefFields) {
            createIfStmt(pos, keyValSymbol, functionBlock, variableKeyValueNode.variableName.getValue());
        }

        // Create the final return true statement
        BInvokableSymbol functionSymbol = createReturnTrueStatement(pos, function, functionBlock);

        // Create and return a lambda function
        return createLambdaFunction(function, functionSymbol);
    }

    private BLangLambdaFunction createFuncToFilterOutRestParam(BLangRecordVariable recordVariable, DiagnosticPos pos) {

        // Creates following anonymous function
        //
        // function ((string, any) $lambdaArg$0) returns boolean {
        //     Following if block is generated for all parameters given in the record variable
        //     if ($lambdaArg$0[0] == "name") {
        //         return false;
        //     }
        //     if ($lambdaArg$0[0] == "age") {
        //         return false;
        //     }
        //      return true;
        // }

        BLangFunction function = ASTBuilderUtil.createFunction(pos, "$anonFunc$" + lambdaFunctionCount++);
        BVarSymbol keyValSymbol = new BVarSymbol(0, names.fromString("$lambdaArg$0"), this.env.scope.owner.pkgID,
                getStringAnyTupleType(), this.env.scope.owner);
        BLangBlockStmt functionBlock = createAnonymousFunctionBlock(pos, function, keyValSymbol);

        // Create the if statements
        for (BLangRecordVariableKeyValueNode variableKeyValueNode : recordVariable.variableList) {
            createIfStmt(pos, keyValSymbol, functionBlock, variableKeyValueNode.getKey().getValue());
        }

        // Create the final return true statement
        BInvokableSymbol functionSymbol = createReturnTrueStatement(pos, function, functionBlock);

        // Create and return a lambda function
        return createLambdaFunction(function, functionSymbol);
    }

    private void createIfStmt(DiagnosticPos pos, BVarSymbol keyValSymbol, BLangBlockStmt functionBlock, String key) {
        BLangIf ifStmt = ASTBuilderUtil.createIfStmt(pos, functionBlock);

        BLangBlockStmt ifBlock = ASTBuilderUtil.createBlockStmt(pos, new ArrayList<>());
        BLangReturn returnStmt = ASTBuilderUtil.createReturnStmt(pos, ifBlock);
        returnStmt.expr = ASTBuilderUtil.createLiteral(pos, symTable.booleanType, false);
        ifStmt.body = ifBlock;

        BLangBracedOrTupleExpr tupleExpr = new BLangBracedOrTupleExpr();
        tupleExpr.isBracedExpr = true;
        tupleExpr.type = symTable.booleanType;

        BLangIndexBasedAccess indexBasesAccessExpr = ASTBuilderUtil.createIndexBasesAccessExpr(pos,
                symTable.stringType, keyValSymbol, ASTBuilderUtil.createLiteral(pos, symTable.intType, (long) 0));

        BLangBinaryExpr binaryExpr = ASTBuilderUtil.createBinaryExpr(pos, indexBasesAccessExpr,
                ASTBuilderUtil.createLiteral(pos, symTable.stringType, key),
                symTable.booleanType, OperatorKind.EQUAL, null);

        binaryExpr.opSymbol = (BOperatorSymbol) symResolver.resolveBinaryOperator(
                binaryExpr.opKind, binaryExpr.lhsExpr.type, binaryExpr.rhsExpr.type);

        tupleExpr.expressions.add(binaryExpr);
        ifStmt.expr = tupleExpr;
    }

    private BLangLambdaFunction createLambdaFunction(BLangFunction function, BInvokableSymbol functionSymbol) {
        BLangLambdaFunction lambdaFunction = (BLangLambdaFunction) TreeBuilder.createLambdaFunctionNode();
        lambdaFunction.function = function;
        lambdaFunction.type = functionSymbol.type;
        return lambdaFunction;
    }

    private BInvokableSymbol createReturnTrueStatement(DiagnosticPos pos, BLangFunction function,
                                                       BLangBlockStmt functionBlock) {
        BLangReturn trueReturnStmt = ASTBuilderUtil.createReturnStmt(pos, functionBlock);
        trueReturnStmt.expr = ASTBuilderUtil.createLiteral(pos, symTable.booleanType, true);

        // Create function symbol before visiting desugar phase for the function
        BInvokableSymbol functionSymbol = Symbols.createFunctionSymbol(Flags.asMask(function.flagSet),
                new Name(function.name.value), env.enclPkg.packageID, function.type, env.enclEnv.enclVarSym, true);
        functionSymbol.retType = function.returnTypeNode.type;
        functionSymbol.params = function.requiredParams.stream()
                .map(param -> param.symbol)
                .collect(Collectors.toList());
        functionSymbol.scope = env.scope;
        functionSymbol.type = new BInvokableType(Collections.singletonList(getStringAnyTupleType()),
                symTable.booleanType, null);
        function.symbol = functionSymbol;
        rewrite(function, env);
        env.enclPkg.addFunction(function);
        return functionSymbol;
    }

    private BLangBlockStmt createAnonymousFunctionBlock(DiagnosticPos pos, BLangFunction function,
                                                        BVarSymbol keyValSymbol) {
        BLangSimpleVariable inputParameter = ASTBuilderUtil.createVariable(pos, null, getStringAnyTupleType(),
                null, keyValSymbol);
        function.requiredParams.add(inputParameter);
        BLangValueType booleanTypeKind = new BLangValueType();
        booleanTypeKind.typeKind = TypeKind.BOOLEAN;
        function.returnTypeNode = booleanTypeKind;

        BLangBlockStmt functionBlock = ASTBuilderUtil.createBlockStmt(pos, new ArrayList<>());
        function.body = functionBlock;
        return functionBlock;
    }

    private BTupleType getStringAnyTupleType() {
        ArrayList<BType> typeList = new ArrayList<BType>() {{
            add(symTable.stringType);
            add(symTable.anyType);
        }};
        return new BTupleType(typeList);
    }

    /**
     * This method creates a simple variable def and assigns and array expression based on the given indexExpr.
     *
     *  case 1: when there is no parent array access expression, but with the indexExpr : 1
     *  string s = x[1];
     *
     *  case 2: when there is a parent array expression : x[2] and indexExpr : 3
     *  string s = x[2][3];
     *
     *  case 3: when there is no parent array access expression, but with the indexExpr : name
     *  string s = x[name];
     *
     *  case 4: when there is a parent map expression : x[name] and indexExpr : fName
     *  string s = x[name][fName]; // record variable inside record variable
     *
     *  case 5: when there is a parent map expression : x[name] and indexExpr : 1
     *  string s = x[name][1]; // tuple variable inside record variable
     */
    private void createSimpleVarDefStmt(BLangSimpleVariable simpleVariable, BLangBlockStmt parentBlockStmt,
                                        BLangLiteral indexExpr, BVarSymbol tupleVarSymbol,
                                        BLangIndexBasedAccess parentArrayAccessExpr) {

        Name varName = names.fromIdNode(simpleVariable.name);
        if (varName == Names.IGNORE) {
            return;
        }

        final BLangSimpleVariableDef simpleVariableDef = ASTBuilderUtil.createVariableDefStmt(simpleVariable.pos,
                parentBlockStmt);
        simpleVariableDef.var = simpleVariable;

        simpleVariable.expr = createIndexBasedAccessExpr(simpleVariable.type, simpleVariable.pos,
                indexExpr, tupleVarSymbol, parentArrayAccessExpr);
    }

    @Override
    public void visit(BLangAssignment assignNode) {
        if (safeNavigateLHS(assignNode.varRef)) {
            BLangAccessExpression accessExpr = (BLangAccessExpression) assignNode.varRef;
            accessExpr.leafNode = true;
            result = rewriteSafeNavigationAssignment(accessExpr, assignNode.expr, assignNode.safeAssignment);
            result = rewrite(result, env);
            return;
        }

        assignNode.varRef = rewriteExpr(assignNode.varRef);
        assignNode.expr = rewriteExpr(assignNode.expr);
        result = assignNode;

    }

    @Override
    public void visit(BLangTupleDestructure tupleDestructure) {
        //  case 1:
        //  a is string, b is float
        //  (a, b) = (tuple)
        //
        //  any[] x = (tuple);
        //  string a = x[0];
        //  int b = x[1];
        //
        //  case 2:
        //  a is string, b is float, c is int
        //  ((a, b), c)) = (tuple)
        //
        //  any[] x = (tuple);
        //  string a = x[0][0];
        //  float b = x[0][1];
        //  int c = x[1];


        //create tuple destruct block stmt
        final BLangBlockStmt blockStmt = ASTBuilderUtil.createBlockStmt(tupleDestructure.pos);

        //create a array of any-type based on the dimension
        BType runTimeType = new BArrayType(symTable.anyType);

        //create a simple var for the array 'any[] x = (tuple)' based on the dimension for x
        final BLangSimpleVariable tuple = ASTBuilderUtil.createVariable(tupleDestructure.pos, "", runTimeType, null,
                new BVarSymbol(0, names.fromString("tuple"), this.env.scope.owner.pkgID, runTimeType,
                        this.env.scope.owner));
        tuple.expr = tupleDestructure.expr;
        final BLangSimpleVariableDef variableDef = ASTBuilderUtil.createVariableDefStmt(tupleDestructure.pos,
                blockStmt);
        variableDef.var = tuple;

        //create the variable definition statements using the root block stmt created
        createVarRefAssignmentStmts(tupleDestructure.varRef, blockStmt, tuple.symbol, null);

        //finally rewrite the populated block statement
        result = rewrite(blockStmt, env);
    }

    /**
     * This method iterate through each member of the tupleVarRef and create the relevant var ref assignment statements.
     * This method does the check for node kind of each member and call the related var ref creation method.
     *
     * Example:
     * ((a, b), c)) = (tuple)
     *
     * (a, b) is again a tuple, so it is a recursive var ref creation.
     *
     * c is a simple var, so a simple var def will be created.
     *
     */
    private void createVarRefAssignmentStmts(BLangTupleVarRef parentTupleVariable, BLangBlockStmt parentBlockStmt,
                                             BVarSymbol tupleVarSymbol, BLangIndexBasedAccess parentIndexAccessExpr) {

        final List<BLangExpression> expressions = parentTupleVariable.expressions;
        for (int index = 0; index < expressions.size(); index++) {
            BLangExpression expression = expressions.get(index);
            if (NodeKind.SIMPLE_VARIABLE_REF == expression.getKind() ||
                    NodeKind.FIELD_BASED_ACCESS_EXPR == expression.getKind() ||
                    NodeKind.INDEX_BASED_ACCESS_EXPR == expression.getKind() ||
                    NodeKind.XML_ATTRIBUTE_ACCESS_EXPR == expression.getKind()) {
                //if this is simple var, then create a simple var def stmt
                BLangLiteral indexExpr = ASTBuilderUtil.createLiteral(expression.pos, symTable.intType, (long) index);
                createSimpleVarRefAssignmentStmt((BLangVariableReference) expression, parentBlockStmt, indexExpr,
                        tupleVarSymbol, parentIndexAccessExpr);
            } else if (expression.getKind() == NodeKind.TUPLE_VARIABLE_REF) {
                //else recursively create the var def statements for tuple var ref
                BLangTupleVarRef tupleVarRef = (BLangTupleVarRef) expression;
                BLangLiteral indexExpr = ASTBuilderUtil.createLiteral(tupleVarRef.pos, symTable.intType, (long) index);
                BLangIndexBasedAccess arrayAccessExpr = ASTBuilderUtil.createIndexBasesAccessExpr(tupleVarRef.pos,
                        new BArrayType(symTable.anyType), tupleVarSymbol, indexExpr);
                if (parentIndexAccessExpr != null) {
                    arrayAccessExpr.expr = parentIndexAccessExpr;
                }
                createVarRefAssignmentStmts((BLangTupleVarRef) expression, parentBlockStmt, tupleVarSymbol,
                        arrayAccessExpr);
            } else if (expression.getKind() == NodeKind.RECORD_VARIABLE_REF) {
                //else recursively create the var def statements for record var ref
                BLangRecordVarRef recordVarRef = (BLangRecordVarRef) expression;
                BLangLiteral indexExpr = ASTBuilderUtil.createLiteral(recordVarRef.pos, symTable.intType,
                        (long) index);
                BLangIndexBasedAccess arrayAccessExpr = ASTBuilderUtil.createIndexBasesAccessExpr(
                        parentTupleVariable.pos, new BMapType(TypeTags.RECORD, symTable.anyType, null),
                        tupleVarSymbol, indexExpr);
                if (parentIndexAccessExpr != null) {
                    arrayAccessExpr.expr = parentIndexAccessExpr;
                }
                createVarRefAssignmentStmts((BLangRecordVarRef) expression, parentBlockStmt, tupleVarSymbol,
                        arrayAccessExpr);
            }
        }
    }

    /**
     * This method creates a assignment statement and assigns and array expression based on the given indexExpr.
     *
     */
    private void createSimpleVarRefAssignmentStmt(BLangVariableReference simpleVarRef, BLangBlockStmt parentBlockStmt,
                                                  BLangLiteral indexExpr, BVarSymbol tupleVarSymbol,
                                                  BLangIndexBasedAccess parentArrayAccessExpr) {

        if (simpleVarRef.getKind() == NodeKind.SIMPLE_VARIABLE_REF) {
            Name varName = names.fromIdNode(((BLangSimpleVarRef) simpleVarRef).variableName);
            if (varName == Names.IGNORE) {
                return;
            }
        }

        final BLangExpression assignmentExpr = createIndexBasedAccessExpr(simpleVarRef.type, simpleVarRef.pos,
                indexExpr, tupleVarSymbol, parentArrayAccessExpr);

        final BLangAssignment assignmentStmt = ASTBuilderUtil.createAssignmentStmt(parentBlockStmt.pos,
                parentBlockStmt);
        assignmentStmt.varRef = simpleVarRef;
        assignmentStmt.expr = assignmentExpr;
    }

    private BLangExpression createIndexBasedAccessExpr(BType varType, DiagnosticPos varPos, BLangLiteral indexExpr,
                                                       BVarSymbol tupleVarSymbol, BLangIndexBasedAccess parentExpr) {

        BLangIndexBasedAccess arrayAccess = ASTBuilderUtil.createIndexBasesAccessExpr(varPos,
                symTable.anyType, tupleVarSymbol, indexExpr);

        if (parentExpr != null) {
            arrayAccess.expr = parentExpr;
        }

        final BLangExpression assignmentExpr;
        if (types.isValueType(varType)) {
            BLangTypeConversionExpr castExpr = (BLangTypeConversionExpr) TreeBuilder.createTypeConversionNode();
            castExpr.expr = arrayAccess;
            castExpr.conversionSymbol = Symbols.createUnboxValueTypeOpSymbol(symTable.anyType, varType);
            castExpr.type = varType;
            assignmentExpr = castExpr;
        } else {
            assignmentExpr = arrayAccess;
        }
        return assignmentExpr;
    }

    @Override
    public void visit(BLangRecordDestructure recordDestructure) {

        final BLangBlockStmt blockStmt = ASTBuilderUtil.createBlockStmt(recordDestructure.pos);

        BType runTimeType = new BMapType(TypeTags.RECORD, symTable.anyType, null);

        final BLangSimpleVariable mapVariable = ASTBuilderUtil.createVariable(recordDestructure.pos, "", runTimeType,
                null, new BVarSymbol(0, names.fromString("$map$0"), this.env.scope.owner.pkgID,
                        runTimeType, this.env.scope.owner));
        mapVariable.expr = recordDestructure.expr;
        final BLangSimpleVariableDef variableDef = ASTBuilderUtil.
                createVariableDefStmt(recordDestructure.pos, blockStmt);
        variableDef.var = mapVariable;

        //create the variable definition statements using the root block stmt created
        createVarRefAssignmentStmts(recordDestructure.varRef, blockStmt, mapVariable.symbol, null);

        //finally rewrite the populated block statement
        result = rewrite(blockStmt, env);
    }

    private void createVarRefAssignmentStmts(BLangRecordVarRef parentRecordVarRef, BLangBlockStmt parentBlockStmt,
                                             BVarSymbol recordVarSymbol, BLangIndexBasedAccess parentIndexAccessExpr) {
        final List<BLangRecordVarRefKeyValue> variableRefList = parentRecordVarRef.recordRefFields;
        for (BLangRecordVarRefKeyValue varRefKeyValue : variableRefList) {
            BLangExpression variableReference = varRefKeyValue.variableReference;
            if (NodeKind.SIMPLE_VARIABLE_REF == variableReference.getKind() ||
                    NodeKind.FIELD_BASED_ACCESS_EXPR == variableReference.getKind() ||
                    NodeKind.INDEX_BASED_ACCESS_EXPR == variableReference.getKind() ||
                    NodeKind.XML_ATTRIBUTE_ACCESS_EXPR == variableReference.getKind()) {
                BLangLiteral indexExpr = ASTBuilderUtil.
                        createLiteral(variableReference.pos, symTable.stringType,
                                varRefKeyValue.variableName.getValue());
                createSimpleVarRefAssignmentStmt((BLangVariableReference) variableReference, parentBlockStmt,
                        indexExpr, recordVarSymbol, parentIndexAccessExpr);
            } else if (NodeKind.RECORD_VARIABLE_REF == variableReference.getKind()) {
                BLangRecordVarRef recordVariable = (BLangRecordVarRef) variableReference;
                BLangLiteral indexExpr = ASTBuilderUtil.createLiteral(recordVariable.pos, symTable.stringType,
                        varRefKeyValue.variableName.getValue());
                BLangIndexBasedAccess arrayAccessExpr = ASTBuilderUtil.createIndexBasesAccessExpr(
                        parentRecordVarRef.pos, new BMapType(TypeTags.RECORD, symTable.anyType, null),
                        recordVarSymbol, indexExpr);
                if (parentIndexAccessExpr != null) {
                    arrayAccessExpr.expr = parentIndexAccessExpr;
                }
                createVarRefAssignmentStmts(recordVariable, parentBlockStmt, recordVarSymbol, arrayAccessExpr);
            } else if (NodeKind.TUPLE_VARIABLE_REF == variableReference.getKind()) {
                BLangTupleVarRef tupleVariable = (BLangTupleVarRef) variableReference;
                BLangLiteral indexExpr = ASTBuilderUtil.createLiteral(tupleVariable.pos, symTable.stringType,
                        varRefKeyValue.variableName.getValue());
                BLangIndexBasedAccess arrayAccessExpr = ASTBuilderUtil.createIndexBasesAccessExpr(tupleVariable.pos,
                        new BArrayType(symTable.anyType), recordVarSymbol, indexExpr);
                if (parentIndexAccessExpr != null) {
                    arrayAccessExpr.expr = parentIndexAccessExpr;
                }
                createVarRefAssignmentStmts(tupleVariable, parentBlockStmt, recordVarSymbol, arrayAccessExpr);
            }
        }

        if (parentRecordVarRef.restParam != null) {
            // The restParam is desugared to a filter iterable operation that filters out the fields provided in the
            // record variable
            // map<any> restParam = $map$0.filter($lambdaArg$0);

            DiagnosticPos pos = parentBlockStmt.pos;
            BMapType anyConstrainedMapType = new BMapType(TypeTags.MAP, symTable.anyType, null);
            BLangVariableReference variableReference;

            if (parentIndexAccessExpr != null) {
                BLangSimpleVariable mapVariable = ASTBuilderUtil.createVariable(pos, "$map$1", anyConstrainedMapType,
                        null, new BVarSymbol(0, names.fromString("$map$1"), this.env.scope.owner.pkgID,
                                anyConstrainedMapType, this.env.scope.owner));
                mapVariable.expr = parentIndexAccessExpr;
                BLangSimpleVariableDef variableDef = ASTBuilderUtil.createVariableDefStmt(pos, parentBlockStmt);
                variableDef.var = mapVariable;

                variableReference = ASTBuilderUtil.createVariableRef(pos, mapVariable.symbol);
            } else {
                variableReference = ASTBuilderUtil.createVariableRef(pos,
                        ((BLangSimpleVariableDef) parentBlockStmt.stmts.get(0)).var.symbol);
            }

            // Create rest param variable definition
            BLangSimpleVarRef restParam = (BLangSimpleVarRef) parentRecordVarRef.restParam;
            BLangAssignment restParamAssignment = ASTBuilderUtil.createAssignmentStmt(pos, parentBlockStmt);
            restParamAssignment.varRef = restParam;
            restParamAssignment.varRef.type = anyConstrainedMapType;

            // Create lambda function to be passed into the filter iterable operation (i.e. $lambdaArg$0)
            BLangLambdaFunction lambdaFunction = createFuncToFilterOutRestParam(parentRecordVarRef, pos);

            // Create filter iterator operation
            BLangInvocation filterIterator = (BLangInvocation) TreeBuilder.createInvocationNode();
            restParamAssignment.expr = filterIterator;

            filterIterator.iterableOperationInvocation = true;
            filterIterator.argExprs.add(lambdaFunction);
            filterIterator.requiredArgs.add(lambdaFunction);

            // Variable reference to the 1st variable of this block. i.e. the map ..
            filterIterator.expr = variableReference;

            filterIterator.type = new BIntermediateCollectionType(getStringAnyTupleType());

            IterableContext iterableContext = new IterableContext(filterIterator.expr, env);
            iterableContext.foreachTypes = getStringAnyTupleType().tupleTypes;
            filterIterator.iContext = iterableContext;

            iterableContext.resultType = anyConstrainedMapType;
            Operation filterOperation = new Operation(IterableKind.FILTER, filterIterator, iterableContext.resultType);
            filterOperation.pos = pos;
            filterOperation.collectionType = filterOperation.expectedType = anyConstrainedMapType;
            filterOperation.inputType = filterOperation.outputType = getStringAnyTupleType();
            iterableContext.operations.add(filterOperation);
        }
    }

    @Override
    public void visit(BLangAbort abortNode) {
        result = abortNode;
    }

    @Override
    public void visit(BLangDone doneNode) {
        result = doneNode;
    }

    @Override
    public void visit(BLangRetry retryNode) {
        result = retryNode;
    }

    @Override
    public void visit(BLangContinue nextNode) {
        result = nextNode;
    }

    @Override
    public void visit(BLangBreak breakNode) {
        result = breakNode;
    }

    @Override
    public void visit(BLangReturn returnNode) {
        // If the return node do not have an expression, we add `done` statement instead of a return statement. This is
        // to distinguish between returning nil value specifically and not returning any value.
        if (returnNode.expr == null) {
            BLangDone doneStmt = (BLangDone) TreeBuilder.createDoneNode();
            doneStmt.pos = returnNode.pos;
            result = doneStmt;
        } else {
            returnNode.expr = rewriteExpr(returnNode.expr);
        }
        result = returnNode;
    }

    @Override
    public void visit(BLangPanic panicNode) {
        panicNode.expr = rewriteExpr(panicNode.expr);
        result = panicNode;
    }

    @Override
    public void visit(BLangXMLNSStatement xmlnsStmtNode) {
        xmlnsStmtNode.xmlnsDecl = rewrite(xmlnsStmtNode.xmlnsDecl, env);
        result = xmlnsStmtNode;
    }

    @Override
    public void visit(BLangXMLNS xmlnsNode) {
        BLangXMLNS generatedXMLNSNode;
        xmlnsNode.namespaceURI = rewriteExpr(xmlnsNode.namespaceURI);
        BSymbol ownerSymbol = xmlnsNode.symbol.owner;

        // Local namespace declaration in a function/resource/action/worker
        if ((ownerSymbol.tag & SymTag.INVOKABLE) == SymTag.INVOKABLE ||
                (ownerSymbol.tag & SymTag.SERVICE) == SymTag.SERVICE) {
            generatedXMLNSNode = new BLangLocalXMLNS();
        } else {
            generatedXMLNSNode = new BLangPackageXMLNS();
        }

        generatedXMLNSNode.namespaceURI = xmlnsNode.namespaceURI;
        generatedXMLNSNode.prefix = xmlnsNode.prefix;
        generatedXMLNSNode.symbol = xmlnsNode.symbol;
        result = generatedXMLNSNode;
    }

    public void visit(BLangCompoundAssignment compoundAssignment) {
        BLangAssignment assignStmt = (BLangAssignment) TreeBuilder.createAssignmentNode();
        assignStmt.pos = compoundAssignment.pos;
        assignStmt.setVariable(rewriteExpr((BLangVariableReference) compoundAssignment.varRef));
        assignStmt.expr = rewriteExpr(compoundAssignment.modifiedExpr);
        result = assignStmt;
    }

    @Override
    public void visit(BLangExpressionStmt exprStmtNode) {
        exprStmtNode.expr = rewriteExpr(exprStmtNode.expr);
        result = exprStmtNode;
    }

    @Override
    public void visit(BLangIf ifNode) {
        ifNode.expr = rewriteExpr(ifNode.expr);

        defineTypeGuards(ifNode.pos, ifNode.ifTypeGuards, ifNode.body);
        ifNode.body = rewrite(ifNode.body, env);

        if (ifNode.elseStmt != null && ifNode.elseStmt.getKind() == NodeKind.BLOCK) {
            defineTypeGuards(ifNode.pos, ifNode.elseTypeGuards, (BLangBlockStmt) ifNode.elseStmt);
        }
        ifNode.elseStmt = rewrite(ifNode.elseStmt, env);
        result = ifNode;
    }

    @Override
    public void visit(BLangMatch matchStmt) {
        // Here we generate an if-else statement for the match statement
        // Here is an example match statement
        //
        //  case 1 (old match)
        //
        //      match expr {
        //          int k => io:println("int value: " + k);
        //          string s => io:println("string value: " + s);
        //          json j => io:println("json value: " + s);
        //
        //      }
        //
        //  Here is how we convert the match statement to an if-else statement. The last clause should always be the
        //  else clause
        //
        //  string | int | json | any _$$_matchexpr = expr;
        //  if ( _$$_matchexpr isassignable int ){
        //      int k = (int) _$$_matchexpr; // unbox
        //      io:println("int value: " + k);
        //
        //  } else if (_$$_matchexpr isassignable string ) {
        //      string s = (string) _$$_matchexpr; // unbox
        //      io:println("string value: " + s);
        //
        //  } else if ( _$$_matchexpr isassignable float ||    // should we consider json[] as well
        //                  _$$_matchexpr isassignable boolean ||
        //                  _$$_matchexpr isassignable json) {
        //
        //  } else {
        //      // handle the last pattern
        //      any case..
        //  }
        //
        //  case 2 (new match)
        //      match expr {
        //          12 => io:println("Matched Int Value 12");
        //          35 => io:println("Matched Int Value 35");
        //          true => io:println("Matched Boolean Value true");
        //          "Hello" => io:println("Matched String Value Hello");
        //      }
        //
        //  This will be desugared as below :
        //
        //  string | int | boolean _$$_matchexpr = expr;
        //  if ((<int>_$$_matchexpr) == 12){
        //      io:println("Matched Int Value 12");
        //
        //  } else if ((<int>_$$_matchexpr) == 35) {
        //      io:println("Matched Int Value 35");
        //
        //  } else if ((<boolean>_$$_matchexpr) == true) {
        //      io:println("Matched Boolean Value true");
        //
        //  } else if ((<string>_$$_matchexpr) == "Hello") {
        //      io:println("Matched String Value Hello");
        //
        //  }

        // First create a block statement to hold generated statements
        BLangBlockStmt matchBlockStmt = (BLangBlockStmt) TreeBuilder.createBlockNode();
        matchBlockStmt.pos = matchStmt.pos;

        // Create a variable definition to store the value of the match expression
        String matchExprVarName = GEN_VAR_PREFIX.value;
        BLangSimpleVariable matchExprVar = ASTBuilderUtil.createVariable(matchStmt.expr.pos,
                matchExprVarName, matchStmt.expr.type, matchStmt.expr, new BVarSymbol(0,
                        names.fromString(matchExprVarName),
                        this.env.scope.owner.pkgID, matchStmt.expr.type, this.env.scope.owner));

        // Now create a variable definition node
        BLangSimpleVariableDef matchExprVarDef = ASTBuilderUtil.createVariableDef(matchBlockStmt.pos, matchExprVar);

        // Add the var def statement to the block statement
        //      string | int _$$_matchexpr = expr;
        matchBlockStmt.stmts.add(matchExprVarDef);

        // Create if/else blocks with typeof binary expressions for each pattern
        matchBlockStmt.stmts.add(generateIfElseStmt(matchStmt, matchExprVar));

        rewrite(matchBlockStmt, this.env);
        result = matchBlockStmt;
    }

    @Override
    public void visit(BLangForeach foreach) {
        foreach.varRefs = rewrite(foreach.varRefs, env);
        foreach.collection = rewriteExpr(foreach.collection);
        foreach.body = rewrite(foreach.body, env);
        result = foreach;
    }

    @Override
    public void visit(BLangWhile whileNode) {
        whileNode.expr = rewriteExpr(whileNode.expr);
        whileNode.body = rewrite(whileNode.body, env);
        result = whileNode;
    }

    @Override
    public void visit(BLangLock lockNode) {
        enclLocks.push(lockNode);
        lockNode.body = rewrite(lockNode.body, env);
        enclLocks.pop();
        lockNode.lockVariables = lockNode.lockVariables.stream().sorted((v1, v2) -> {
            String o1FullName = String.join(":", v1.pkgID.getName().getValue(), v1.name.getValue());
            String o2FullName = String.join(":", v2.pkgID.getName().getValue(), v2.name.getValue());
            return o1FullName.compareTo(o2FullName);
        }).collect(Collectors.toSet());
        result = lockNode;
    }

    @Override
    public void visit(BLangTransaction transactionNode) {
        transactionNode.transactionBody = rewrite(transactionNode.transactionBody, env);
        transactionNode.onRetryBody = rewrite(transactionNode.onRetryBody, env);
        transactionNode.retryCount = rewriteExpr(transactionNode.retryCount);
        transactionNode.onCommitFunction = rewriteExpr(transactionNode.onCommitFunction);
        transactionNode.onAbortFunction = rewriteExpr(transactionNode.onAbortFunction);
        result = transactionNode;
    }

    @Override
    public void visit(BLangForkJoin forkJoin) {
        forkJoin.workers = rewrite(forkJoin.workers, env);
        forkJoin.joinResultVar = rewrite(forkJoin.joinResultVar, env);
        forkJoin.joinedBody = rewrite(forkJoin.joinedBody, env);
        forkJoin.timeoutBody = rewrite(forkJoin.timeoutBody, env);
        result = forkJoin;
    }

    @Override
    public void visit(BLangCompensate compensateNode) {
        result = compensateNode;
    }

    @Override
    public void visit(BLangScope scopeNode) {
        scopeNode.scopeBody = rewrite(scopeNode.scopeBody, env);
        scopeNode.compensationFunction = rewrite(scopeNode.getCompensationFunction(), env);
        visit(scopeNode.compensationFunction.function);
        env.enclPkg.functions.add(scopeNode.getCompensationFunction().function);
        env.enclPkg.topLevelNodes.add(scopeNode.compensationFunction.function);
        result = scopeNode;
    }

    // Expressions

    @Override
    public void visit(BLangLiteral literalExpr) {
        if (TypeTags.BYTE_ARRAY == literalExpr.typeTag) { // this is blob literal as byte array
            result = rewriteBlobLiteral(literalExpr);
            return;
        }
        result = literalExpr;
    }

    private BLangNode rewriteBlobLiteral(BLangLiteral literalExpr) {
        String[] result = getBlobTextValue((String) literalExpr.value);
        if (BASE_64.equals(result[0])) {
            literalExpr.value = Base64.getDecoder().decode(result[1].getBytes(StandardCharsets.UTF_8));
        } else {
            literalExpr.value = hexStringToByteArray(result[1]);
        }
        return literalExpr;
    }

    private String[] getBlobTextValue(String blobLiteralNodeText) {
        String nodeText = blobLiteralNodeText.replaceAll(" ", "");
        String[] result = new String[2];
        result[0] = nodeText.substring(0, nodeText.indexOf('`'));
        result[1] = nodeText.substring(nodeText.indexOf('`') + 1, nodeText.lastIndexOf('`'));
        return result;
    }

    private static byte[] hexStringToByteArray(String str) {
        int len = str.length();
        byte[] data = new byte[len / 2];
        for (int i = 0; i < len; i += 2) {
            data[i / 2] = (byte) ((Character.digit(str.charAt(i), 16) << 4) + Character.digit(str.charAt(i + 1), 16));
        }
        return data;
    }

    @Override
    public void visit(BLangArrayLiteral arrayLiteral) {
        arrayLiteral.exprs = rewriteExprs(arrayLiteral.exprs);

        if (arrayLiteral.type.tag == TypeTags.JSON) {
            result = new BLangJSONArrayLiteral(arrayLiteral.exprs, new BArrayType(arrayLiteral.type));
            return;
        } else if (getElementType(arrayLiteral.type).tag == TypeTags.JSON) {
            result = new BLangJSONArrayLiteral(arrayLiteral.exprs, arrayLiteral.type);
            return;
        }
        result = arrayLiteral;
    }

    @Override
    public void visit(BLangRecordLiteral recordLiteral) {
        // Process the key-val pairs in the record literal
        recordLiteral.keyValuePairs.forEach(keyValue -> {
            BLangExpression keyExpr = keyValue.key.expr;
            if (keyExpr.getKind() == NodeKind.SIMPLE_VARIABLE_REF) {
                BLangSimpleVarRef varRef = (BLangSimpleVarRef) keyExpr;
                keyValue.key.expr = createStringLiteral(varRef.pos, varRef.variableName.value);
            } else {
                keyValue.key.expr = rewriteExpr(keyValue.key.expr);
            }

            keyValue.valueExpr = rewriteExpr(keyValue.valueExpr);
        });

        BLangExpression expr;
        if (recordLiteral.type.tag == TypeTags.RECORD) {
            expr = new BLangStructLiteral(recordLiteral.keyValuePairs, recordLiteral.type);
        } else if (recordLiteral.type.tag == TypeTags.MAP) {
            expr = new BLangMapLiteral(recordLiteral.keyValuePairs, recordLiteral.type);
        } else if (recordLiteral.type.tag == TypeTags.STREAM) {
            expr = new BLangStreamLiteral(recordLiteral.type, recordLiteral.name);
        } else {
            expr = new BLangJSONLiteral(recordLiteral.keyValuePairs, recordLiteral.type);
        }

        result = rewriteExpr(expr);
    }

    @Override
    public void visit(BLangTableLiteral tableLiteral) {
        tableLiteral.tableDataRows = rewriteExprs(tableLiteral.tableDataRows);
        //Generate key columns Array
        List<String> keyColumns = new ArrayList<>();
        for (BLangTableLiteral.BLangTableColumn column : tableLiteral.columns) {
            if (column.flagSet.contains(TableColumnFlag.PRIMARYKEY)) {
                keyColumns.add(column.columnName);
            }
        }
        BLangArrayLiteral keyColumnsArrayLiteral = createArrayLiteralExprNode();
        keyColumnsArrayLiteral.exprs = keyColumns.stream()
                .map(expr -> ASTBuilderUtil.createLiteral(tableLiteral.pos, symTable.stringType, expr))
                .collect(Collectors.toList());
        keyColumnsArrayLiteral.type = new BArrayType(symTable.stringType);
        tableLiteral.keyColumnsArrayLiteral = keyColumnsArrayLiteral;
        //Generate index columns Array
        List<String> indexColumns = new ArrayList<>();
        for (BLangTableLiteral.BLangTableColumn column : tableLiteral.columns) {
            if (column.flagSet.contains(TableColumnFlag.INDEX)) {
                indexColumns.add(column.columnName);
            }
        }
        BLangArrayLiteral indexColumnsArrayLiteral = createArrayLiteralExprNode();
        indexColumnsArrayLiteral.exprs = indexColumns.stream()
                .map(expr -> ASTBuilderUtil.createLiteral(tableLiteral.pos, symTable.stringType, expr))
                .collect(Collectors.toList());
        indexColumnsArrayLiteral.type = new BArrayType(symTable.stringType);
        tableLiteral.indexColumnsArrayLiteral = indexColumnsArrayLiteral;
        result = tableLiteral;
    }

    private BLangInvocation createInvocationForForeverBlock(BLangForever forever) {
        List<BLangExpression> args = new ArrayList<>();
        BLangLiteral streamingQueryLiteral = ASTBuilderUtil.createLiteral(forever.pos, symTable.stringType,
                forever.getSiddhiQuery());
        args.add(streamingQueryLiteral);
        addReferenceVariablesToArgs(args, siddhiQueryBuilder.getInStreamRefs());
        addReferenceVariablesToArgs(args, siddhiQueryBuilder.getInTableRefs());
        addReferenceVariablesToArgs(args, siddhiQueryBuilder.getOutStreamRefs());
        addReferenceVariablesToArgs(args, siddhiQueryBuilder.getOutTableRefs());
        addFunctionPointersToArgs(args, forever.getStreamingQueryStatements());
        return createInvocationNode(CREATE_FOREVER, args, symTable.noType);
    }

    private void addReferenceVariablesToArgs(List<BLangExpression> args, List<BLangExpression> varRefs) {
        BLangArrayLiteral localRefs = createArrayLiteralExprNode();
        varRefs.forEach(varRef -> localRefs.exprs.add(rewrite(varRef, env)));
        args.add(localRefs);
    }

    private void addFunctionPointersToArgs(List<BLangExpression> args, List<StreamingQueryStatementNode>
            streamingStmts) {
        BLangArrayLiteral funcPointers = createArrayLiteralExprNode();
        for (StreamingQueryStatementNode stmt : streamingStmts) {
            funcPointers.exprs.add(rewrite((BLangExpression) stmt.getStreamingAction().getInvokableBody(), env));
        }
        args.add(funcPointers);
    }

    @Override
    public void visit(BLangSimpleVarRef varRefExpr) {
        BLangSimpleVarRef genVarRefExpr = varRefExpr;

        // XML qualified name reference. e.g: ns0:foo
        if (varRefExpr.pkgSymbol != null && varRefExpr.pkgSymbol.tag == SymTag.XMLNS) {
            BLangXMLQName qnameExpr = new BLangXMLQName(varRefExpr.variableName);
            qnameExpr.nsSymbol = (BXMLNSSymbol) varRefExpr.pkgSymbol;
            qnameExpr.localname = varRefExpr.variableName;
            qnameExpr.prefix = varRefExpr.pkgAlias;
            qnameExpr.namespaceURI = qnameExpr.nsSymbol.namespaceURI;
            qnameExpr.isUsedInXML = false;
            qnameExpr.pos = varRefExpr.pos;
            qnameExpr.type = symTable.stringType;
            result = qnameExpr;
            return;
        }

        BSymbol ownerSymbol = varRefExpr.symbol.owner;
        if ((varRefExpr.symbol.tag & SymTag.FUNCTION) == SymTag.FUNCTION &&
                varRefExpr.symbol.type.tag == TypeTags.INVOKABLE) {
            genVarRefExpr = new BLangFunctionVarRef((BVarSymbol) varRefExpr.symbol);
        } else if ((varRefExpr.symbol.tag & SymTag.TYPE) == SymTag.TYPE) {
            genVarRefExpr = new BLangTypeLoad(varRefExpr.symbol);
        } else if ((ownerSymbol.tag & SymTag.INVOKABLE) == SymTag.INVOKABLE) {
            // Local variable in a function/resource/action/worker
            genVarRefExpr = new BLangLocalVarRef((BVarSymbol) varRefExpr.symbol);
        } else if ((ownerSymbol.tag & SymTag.STRUCT) == SymTag.STRUCT) {
            genVarRefExpr = new BLangFieldVarRef((BVarSymbol) varRefExpr.symbol);
        } else if ((ownerSymbol.tag & SymTag.PACKAGE) == SymTag.PACKAGE ||
                (ownerSymbol.tag & SymTag.SERVICE) == SymTag.SERVICE) {
            if (varRefExpr.symbol.tag == SymTag.CONSTANT) {
                BConstantSymbol symbol = (BConstantSymbol) varRefExpr.symbol;
                // We need to get a copy of the literal value and set it as the result. Otherwise there will be
                // issues because registry allocation will be only done one time.
                BLangLiteral literal = ASTBuilderUtil.createLiteral(varRefExpr.pos, symbol.literalValueType,
                        symbol.literalValue);
                literal.typeTag = symbol.literalValueTypeTag;
                result = rewriteExpr(addConversionExprIfRequired(literal, varRefExpr.type));
                return;
            } else {
                // Package variable | service variable.
                // We consider both of them as package level variables.
                genVarRefExpr = new BLangPackageVarRef((BVarSymbol) varRefExpr.symbol);

                // Only locking service level and package level variables.
                if (!enclLocks.isEmpty()) {
                    enclLocks.peek().addLockVariable((BVarSymbol) varRefExpr.symbol);
                }
            }
        }

        genVarRefExpr.type = varRefExpr.type;
        genVarRefExpr.pos = varRefExpr.pos;
        result = genVarRefExpr;
    }

    @Override
    public void visit(BLangFieldBasedAccess fieldAccessExpr) {
        if (safeNavigate(fieldAccessExpr)) {
            result = rewriteExpr(rewriteSafeNavigationExpr(fieldAccessExpr));
            return;
        }

        BLangVariableReference targetVarRef = fieldAccessExpr;
        fieldAccessExpr.expr = rewriteExpr(fieldAccessExpr.expr);
        BLangLiteral stringLit = createStringLiteral(fieldAccessExpr.pos, fieldAccessExpr.field.value);
        BType varRefType = fieldAccessExpr.expr.type;
        if (varRefType.tag == TypeTags.OBJECT) {
            if (fieldAccessExpr.symbol != null && fieldAccessExpr.symbol.type.tag == TypeTags.INVOKABLE &&
                    ((fieldAccessExpr.symbol.flags & Flags.ATTACHED) == Flags.ATTACHED)) {
                targetVarRef = new BLangStructFunctionVarRef((BLangVariableReference) fieldAccessExpr.expr,
                        (BVarSymbol) fieldAccessExpr.symbol);
            } else {
                targetVarRef = new BLangStructFieldAccessExpr(fieldAccessExpr.pos,
                        (BLangVariableReference) fieldAccessExpr.expr, stringLit,
                        (BVarSymbol) fieldAccessExpr.symbol, false);
            }
        } else if (varRefType.tag == TypeTags.RECORD) {
            if (fieldAccessExpr.symbol != null && fieldAccessExpr.symbol.type.tag == TypeTags.INVOKABLE
                    && ((fieldAccessExpr.symbol.flags & Flags.ATTACHED) == Flags.ATTACHED)) {
                targetVarRef = new BLangStructFunctionVarRef(((BLangVariableReference) fieldAccessExpr.expr),
                        (BVarSymbol) fieldAccessExpr.symbol);
            } else {
                targetVarRef = new BLangStructFieldAccessExpr(fieldAccessExpr.pos,
                        (BLangVariableReference) fieldAccessExpr.expr, stringLit, (BVarSymbol) fieldAccessExpr.symbol,
                        true);
            }
        } else if (varRefType.tag == TypeTags.MAP) {
            targetVarRef = new BLangMapAccessExpr(fieldAccessExpr.pos, (BLangVariableReference) fieldAccessExpr.expr,
                    stringLit);
        } else if (varRefType.tag == TypeTags.JSON) {
            targetVarRef = new BLangJSONAccessExpr(fieldAccessExpr.pos, (BLangVariableReference) fieldAccessExpr.expr,
                    stringLit);
        } else if (varRefType.tag == TypeTags.XML) {
            targetVarRef = new BLangXMLAccessExpr(fieldAccessExpr.pos, (BLangVariableReference) fieldAccessExpr.expr,
                    stringLit, fieldAccessExpr.fieldKind);
        }

        targetVarRef.lhsVar = fieldAccessExpr.lhsVar;
        targetVarRef.type = fieldAccessExpr.type;
        result = targetVarRef;
    }

    @Override
    public void visit(BLangIndexBasedAccess indexAccessExpr) {
        if (safeNavigate(indexAccessExpr)) {
            result = rewriteExpr(rewriteSafeNavigationExpr(indexAccessExpr));
            return;
        }

        BLangVariableReference targetVarRef = indexAccessExpr;
        indexAccessExpr.indexExpr = rewriteExpr(indexAccessExpr.indexExpr);
        indexAccessExpr.expr = rewriteExpr(indexAccessExpr.expr);
        BType varRefType = indexAccessExpr.expr.type;
        if (varRefType.tag == TypeTags.OBJECT || varRefType.tag == TypeTags.RECORD) {
            targetVarRef = new BLangStructFieldAccessExpr(indexAccessExpr.pos,
                    (BLangVariableReference) indexAccessExpr.expr, indexAccessExpr.indexExpr,
                    (BVarSymbol) indexAccessExpr.symbol, false);
        } else if (varRefType.tag == TypeTags.MAP) {
            targetVarRef = new BLangMapAccessExpr(indexAccessExpr.pos, (BLangVariableReference) indexAccessExpr.expr,
                    indexAccessExpr.indexExpr, !indexAccessExpr.type.isNullable());
        } else if (varRefType.tag == TypeTags.JSON || getElementType(varRefType).tag == TypeTags.JSON) {
            targetVarRef = new BLangJSONAccessExpr(indexAccessExpr.pos, (BLangVariableReference) indexAccessExpr.expr,
                    indexAccessExpr.indexExpr);
        } else if (varRefType.tag == TypeTags.ARRAY) {
            targetVarRef = new BLangArrayAccessExpr(indexAccessExpr.pos, (BLangVariableReference) indexAccessExpr.expr,
                    indexAccessExpr.indexExpr);
        } else if (varRefType.tag == TypeTags.XML) {
            targetVarRef = new BLangXMLAccessExpr(indexAccessExpr.pos, (BLangVariableReference) indexAccessExpr.expr,
                    indexAccessExpr.indexExpr);
        } else if (varRefType.tag == TypeTags.TUPLE) {
            targetVarRef = new BLangTupleAccessExpr(indexAccessExpr.pos, (BLangVariableReference) indexAccessExpr.expr,
                    indexAccessExpr.indexExpr);
        }

        targetVarRef.lhsVar = indexAccessExpr.lhsVar;
        targetVarRef.type = indexAccessExpr.type;
        result = targetVarRef;
    }

    @Override
    public void visit(BLangInvocation iExpr) {
        BLangInvocation genIExpr = iExpr;

        if (safeNavigate(iExpr)) {
            result = rewriteExpr(rewriteSafeNavigationExpr(iExpr));
            return;
        }

        // Reorder the arguments to match the original function signature.
        reorderArguments(iExpr);
        iExpr.requiredArgs = rewriteExprs(iExpr.requiredArgs);
        iExpr.namedArgs = rewriteExprs(iExpr.namedArgs);
        iExpr.restArgs = rewriteExprs(iExpr.restArgs);

        if (iExpr.functionPointerInvocation) {
            visitFunctionPointerInvocation(iExpr);
            return;
        } else if (iExpr.iterableOperationInvocation) {
            visitIterableOperationInvocation(iExpr);
            return;
        }
        iExpr.expr = rewriteExpr(iExpr.expr);
        if (iExpr.builtinMethodInvocation) {
            visitBuiltInMethodInvocation(iExpr);
            return;
        }
        result = genIExpr;
        if (iExpr.expr == null) {
            if (iExpr.exprSymbol == null) {
                return;
            }
            iExpr.expr = ASTBuilderUtil.createVariableRef(iExpr.pos, (BVarSymbol) iExpr.exprSymbol);
            iExpr.expr = rewriteExpr(iExpr.expr);
        }

        switch (iExpr.expr.type.tag) {
            case TypeTags.BOOLEAN:
            case TypeTags.STRING:
            case TypeTags.INT:
            case TypeTags.FLOAT:
            case TypeTags.DECIMAL:
            case TypeTags.JSON:
            case TypeTags.XML:
            case TypeTags.MAP:
            case TypeTags.TABLE:
            case TypeTags.STREAM:
            case TypeTags.FUTURE:
            case TypeTags.OBJECT:
                List<BLangExpression> argExprs = new ArrayList<>(iExpr.requiredArgs);
                argExprs.add(0, iExpr.expr);
                final BLangAttachedFunctionInvocation attachedFunctionInvocation =
                        new BLangAttachedFunctionInvocation(iExpr.pos, argExprs, iExpr.namedArgs, iExpr.restArgs,
                                iExpr.symbol, iExpr.type, iExpr.expr, iExpr.async);
                attachedFunctionInvocation.actionInvocation = iExpr.actionInvocation;
                result = attachedFunctionInvocation;
                break;
        }
    }

    public void visit(BLangTypeInit typeInitExpr) {
        if (typeInitExpr.type.tag == TypeTags.OBJECT &&
                typeInitExpr.objectInitInvocation.symbol == null) {
            typeInitExpr.objectInitInvocation.symbol =
                    ((BObjectTypeSymbol) typeInitExpr.type.tsymbol).initializerFunc.symbol;
        }
        typeInitExpr.objectInitInvocation = rewriteExpr(typeInitExpr.objectInitInvocation);
        result = typeInitExpr;
    }

    @Override
    public void visit(BLangTernaryExpr ternaryExpr) {
        ternaryExpr.expr = rewriteExpr(ternaryExpr.expr);

        for (Entry<BVarSymbol, BVarSymbol> typeGuard : ternaryExpr.typeGuards.entrySet()) {
            BVarSymbol guardedSymbol = typeGuard.getValue();

            // Create a varRef to the original variable
            BLangSimpleVarRef varRef = ASTBuilderUtil.createVariableRef(ternaryExpr.expr.pos, typeGuard.getKey());

            // Create a variable definition
            BLangExpression conversionExpr = addConversionExprIfRequired(varRef, guardedSymbol.type);
            BLangSimpleVariable var = ASTBuilderUtil.createVariable(ternaryExpr.expr.pos, guardedSymbol.name.value,
                    guardedSymbol.type, conversionExpr, guardedSymbol);
            BLangSimpleVariableDef varDef = ASTBuilderUtil.createVariableDef(ternaryExpr.expr.pos, var);

            // Replace the expression with the var def and the existing expression
            BLangStatementExpression stmtExpr = ASTBuilderUtil.createStatementExpression(varDef, ternaryExpr.thenExpr);
            stmtExpr.type = ternaryExpr.thenExpr.type;
            ternaryExpr.thenExpr = stmtExpr;
        }

        ternaryExpr.thenExpr = rewriteExpr(ternaryExpr.thenExpr);
        ternaryExpr.elseExpr = rewriteExpr(ternaryExpr.elseExpr);
        result = ternaryExpr;
    }

    @Override
    public void visit(BLangAwaitExpr awaitExpr) {
        awaitExpr.expr = rewriteExpr(awaitExpr.expr);
        result = awaitExpr;
    }

    @Override
    public void visit(BLangTrapExpr trapExpr) {
        trapExpr.expr = rewriteExpr(trapExpr.expr);
        result = trapExpr;
    }

    @Override
    public void visit(BLangBinaryExpr binaryExpr) {
        if (binaryExpr.opKind == OperatorKind.HALF_OPEN_RANGE) {
            binaryExpr.rhsExpr = getModifiedIntRangeEndExpr(binaryExpr.rhsExpr);
        }

        binaryExpr.lhsExpr = rewriteExpr(binaryExpr.lhsExpr);
        binaryExpr.rhsExpr = rewriteExpr(binaryExpr.rhsExpr);
        result = binaryExpr;

        int rhsExprTypeTag = binaryExpr.rhsExpr.type.tag;
        int lhsExprTypeTag = binaryExpr.lhsExpr.type.tag;

        // Check for bitwise shift operator and add type conversion to int
        if (isBitwiseShiftOperation(binaryExpr) && TypeTags.BYTE == rhsExprTypeTag) {
            binaryExpr.rhsExpr = createTypeConversionExpr(binaryExpr.rhsExpr, binaryExpr.rhsExpr.type,
                    symTable.intType);
            return;
        }

        // Check for int and byte ==, != or === comparison and add type conversion to int for byte
        if (rhsExprTypeTag != lhsExprTypeTag && (binaryExpr.opKind == OperatorKind.EQUAL ||
                                                         binaryExpr.opKind == OperatorKind.NOT_EQUAL ||
                                                         binaryExpr.opKind == OperatorKind.REF_EQUAL ||
                                                         binaryExpr.opKind == OperatorKind.REF_NOT_EQUAL)) {
            if (lhsExprTypeTag == TypeTags.INT && rhsExprTypeTag == TypeTags.BYTE) {
                binaryExpr.rhsExpr = createTypeConversionExpr(binaryExpr.rhsExpr, binaryExpr.rhsExpr.type,
                                                              symTable.intType);
                return;
            }

            if (lhsExprTypeTag == TypeTags.BYTE && rhsExprTypeTag == TypeTags.INT) {
                binaryExpr.lhsExpr = createTypeConversionExpr(binaryExpr.lhsExpr, binaryExpr.lhsExpr.type,
                                                              symTable.intType);
                return;
            }
        }

        // Check lhs and rhs type compatibility
        if (lhsExprTypeTag == rhsExprTypeTag) {
            return;
        }

        if (lhsExprTypeTag == TypeTags.STRING && binaryExpr.opKind == OperatorKind.ADD) {
            binaryExpr.rhsExpr = createTypeConversionExpr(binaryExpr.rhsExpr, binaryExpr.rhsExpr.type,
                                                          binaryExpr.lhsExpr.type);
            return;
        }

        if (rhsExprTypeTag == TypeTags.STRING && binaryExpr.opKind == OperatorKind.ADD) {
            binaryExpr.lhsExpr = createTypeConversionExpr(binaryExpr.lhsExpr, binaryExpr.lhsExpr.type,
                                                          binaryExpr.rhsExpr.type);
            return;
        }

        if (lhsExprTypeTag == TypeTags.DECIMAL) {
            binaryExpr.rhsExpr = createTypeConversionExpr(binaryExpr.rhsExpr, binaryExpr.rhsExpr.type,
                                                          binaryExpr.lhsExpr.type);
            return;
        }

        if (rhsExprTypeTag == TypeTags.DECIMAL) {
            binaryExpr.lhsExpr = createTypeConversionExpr(binaryExpr.lhsExpr, binaryExpr.lhsExpr.type,
                                                          binaryExpr.rhsExpr.type);
            return;
        }

        if (lhsExprTypeTag == TypeTags.FLOAT) {
            binaryExpr.rhsExpr = createTypeConversionExpr(binaryExpr.rhsExpr, binaryExpr.rhsExpr.type,
                                                          binaryExpr.lhsExpr.type);
            return;
        }

        if (rhsExprTypeTag == TypeTags.FLOAT) {
            binaryExpr.lhsExpr = createTypeConversionExpr(binaryExpr.lhsExpr, binaryExpr.lhsExpr.type,
                                                          binaryExpr.rhsExpr.type);
        }
    }

    /**
     * This method checks whether given binary expression is related to shift operation.
     * If its true, then both lhs and rhs of the binary expression will be converted to 'int' type.
     * <p>
     * byte a = 12;
     * byte b = 34;
     * int i = 234;
     * int j = -4;
     * <p>
     * true: where binary expression's expected type is 'int'
     * int i1 = a >> b;
     * int i2 = a << b;
     * int i3 = a >> i;
     * int i4 = a << i;
     * int i5 = i >> j;
     * int i6 = i << j;
     */
    private boolean isBitwiseShiftOperation(BLangBinaryExpr binaryExpr) {
        return binaryExpr.opKind == OperatorKind.BITWISE_LEFT_SHIFT ||
                binaryExpr.opKind == OperatorKind.BITWISE_RIGHT_SHIFT ||
                binaryExpr.opKind == OperatorKind.BITWISE_UNSIGNED_RIGHT_SHIFT;
    }

    public void visit(BLangElvisExpr elvisExpr) {
        BLangMatchExpression matchExpr = ASTBuilderUtil.createMatchExpression(elvisExpr.lhsExpr);
        matchExpr.patternClauses.add(getMatchNullPatternGivenExpression(elvisExpr.pos,
                rewriteExpr(elvisExpr.rhsExpr)));
        matchExpr.type = elvisExpr.type;
        matchExpr.pos = elvisExpr.pos;
        result = rewriteExpr(matchExpr);
    }

    @Override
    public void visit(BLangBracedOrTupleExpr bracedOrTupleExpr) {
        if (bracedOrTupleExpr.isTypedescExpr) {
            final BLangTypedescExpr typedescExpr = new BLangTypedescExpr();
            typedescExpr.resolvedType = bracedOrTupleExpr.typedescType;
            typedescExpr.type = symTable.typeDesc;
            result = rewriteExpr(typedescExpr);
            return;
        }
        if (bracedOrTupleExpr.isBracedExpr) {
            result = rewriteExpr(bracedOrTupleExpr.expressions.get(0));
            return;
        }
        bracedOrTupleExpr.expressions.forEach(expr -> {
            BType expType = expr.impConversionExpr == null ? expr.type : expr.impConversionExpr.type;
            types.setImplicitCastExpr(expr, expType, symTable.anyType);
        });
        bracedOrTupleExpr.expressions = rewriteExprs(bracedOrTupleExpr.expressions);
        result = bracedOrTupleExpr;
    }

    @Override
    public void visit(BLangUnaryExpr unaryExpr) {
        if (OperatorKind.BITWISE_COMPLEMENT == unaryExpr.operator) {
            // If this is a bitwise complement (~) expression, then we desugar it to a binary xor expression with -1,
            // which is same as doing a bitwise 2's complement operation.
            rewriteBitwiseComplementOperator(unaryExpr);
            return;
        }
        unaryExpr.expr = rewriteExpr(unaryExpr.expr);
        result = unaryExpr;
    }

    /**
     * This method desugar a bitwise complement (~) unary expressions into a bitwise xor binary expression as below.
     * Example : ~a  -> a ^ -1;
     * ~ 11110011 -> 00001100
     * 11110011 ^ 11111111 -> 00001100
     *
     * @param unaryExpr the bitwise complement expression
     */
    private void rewriteBitwiseComplementOperator(BLangUnaryExpr unaryExpr) {
        final DiagnosticPos pos = unaryExpr.pos;
        final BLangBinaryExpr binaryExpr = (BLangBinaryExpr) TreeBuilder.createBinaryExpressionNode();
        binaryExpr.pos = pos;
        binaryExpr.opKind = OperatorKind.BITWISE_XOR;
        binaryExpr.lhsExpr = unaryExpr.expr;
        if (TypeTags.BYTE == unaryExpr.type.tag) {
            binaryExpr.type = symTable.byteType;
            binaryExpr.rhsExpr = ASTBuilderUtil.createLiteral(pos, symTable.byteType, (byte) -1);
            binaryExpr.opSymbol = (BOperatorSymbol) symResolver.resolveBinaryOperator(OperatorKind.BITWISE_XOR,
                    symTable.byteType, symTable.byteType);
        } else {
            binaryExpr.type = symTable.intType;
            binaryExpr.rhsExpr = ASTBuilderUtil.createLiteral(pos, symTable.intType, -1L);
            binaryExpr.opSymbol = (BOperatorSymbol) symResolver.resolveBinaryOperator(OperatorKind.BITWISE_XOR,
                    symTable.intType, symTable.intType);
        }
        result = rewriteExpr(binaryExpr);
    }

    @Override
    public void visit(BLangTypeConversionExpr conversionExpr) {
        conversionExpr.expr = rewriteExpr(conversionExpr.expr);
        result = conversionExpr;
    }

    @Override
    public void visit(BLangLambdaFunction bLangLambdaFunction) {
        result = bLangLambdaFunction;
    }

    @Override
    public void visit(BLangArrowFunction bLangArrowFunction) {
        BLangFunction bLangFunction = (BLangFunction) TreeBuilder.createFunctionNode();
        bLangFunction.setName(bLangArrowFunction.functionName);

        BLangLambdaFunction lambdaFunction = (BLangLambdaFunction) TreeBuilder.createLambdaFunctionNode();
        lambdaFunction.pos = bLangArrowFunction.pos;
        bLangFunction.addFlag(Flag.LAMBDA);
        lambdaFunction.function = bLangFunction;

        // Create function body with return node
        BLangValueType returnType = (BLangValueType) TreeBuilder.createValueTypeNode();
        returnType.type = bLangArrowFunction.expression.type;
        bLangFunction.setReturnTypeNode(returnType);
        bLangFunction.setBody(populateArrowExprBodyBlock(bLangArrowFunction));

        bLangArrowFunction.params.forEach(bLangFunction::addParameter);
        lambdaFunction.parent = bLangArrowFunction.parent;
        lambdaFunction.type = bLangArrowFunction.funcType;

        // Create function symbol
        BLangFunction function = lambdaFunction.function;
        BInvokableSymbol functionSymbol = Symbols.createFunctionSymbol(Flags.asMask(lambdaFunction.function.flagSet),
                new Name(function.name.value), env.enclPkg.packageID, function.type, env.enclEnv.enclVarSym, true);
        functionSymbol.retType = function.returnTypeNode.type;
        functionSymbol.params = function.requiredParams.stream()
                .map(param -> param.symbol)
                .collect(Collectors.toList());
        functionSymbol.scope = env.scope;
        functionSymbol.type = bLangArrowFunction.funcType;
        function.symbol = functionSymbol;

        lambdaFunction.function.closureVarSymbols = bLangArrowFunction.closureVarSymbols;
        rewrite(lambdaFunction.function, env);
        env.enclPkg.addFunction(lambdaFunction.function);
        bLangArrowFunction.function = lambdaFunction.function;
        result = lambdaFunction;
    }

    @Override
    public void visit(BLangXMLQName xmlQName) {
        result = xmlQName;
    }

    @Override
    public void visit(BLangXMLAttribute xmlAttribute) {
        xmlAttribute.name = rewriteExpr(xmlAttribute.name);
        xmlAttribute.value = rewriteExpr(xmlAttribute.value);
        result = xmlAttribute;
    }

    @Override
    public void visit(BLangXMLElementLiteral xmlElementLiteral) {
        xmlElementLiteral.startTagName = rewriteExpr(xmlElementLiteral.startTagName);
        xmlElementLiteral.endTagName = rewriteExpr(xmlElementLiteral.endTagName);
        xmlElementLiteral.modifiedChildren = rewriteExprs(xmlElementLiteral.modifiedChildren);
        xmlElementLiteral.attributes = rewriteExprs(xmlElementLiteral.attributes);

        // Separate the in-line namepsace declarations and attributes.
        Iterator<BLangXMLAttribute> attributesItr = xmlElementLiteral.attributes.iterator();
        while (attributesItr.hasNext()) {
            BLangXMLAttribute attribute = attributesItr.next();
            if (!attribute.isNamespaceDeclr) {
                continue;
            }

            // Create namepace declaration for all in-line namespace declarations
            BLangXMLNS xmlns;
            if ((xmlElementLiteral.scope.owner.tag & SymTag.PACKAGE) == SymTag.PACKAGE) {
                xmlns = new BLangPackageXMLNS();
            } else {
                xmlns = new BLangLocalXMLNS();
            }
            xmlns.namespaceURI = attribute.value.concatExpr;
            xmlns.prefix = ((BLangXMLQName) attribute.name).localname;
            xmlns.symbol = attribute.symbol;

            xmlElementLiteral.inlineNamespaces.add(xmlns);
            attributesItr.remove();
        }

        result = xmlElementLiteral;
    }

    @Override
    public void visit(BLangXMLTextLiteral xmlTextLiteral) {
        xmlTextLiteral.concatExpr = rewriteExpr(xmlTextLiteral.concatExpr);
        result = xmlTextLiteral;
    }

    @Override
    public void visit(BLangXMLCommentLiteral xmlCommentLiteral) {
        xmlCommentLiteral.concatExpr = rewriteExpr(xmlCommentLiteral.concatExpr);
        result = xmlCommentLiteral;
    }

    @Override
    public void visit(BLangXMLProcInsLiteral xmlProcInsLiteral) {
        xmlProcInsLiteral.target = rewriteExpr(xmlProcInsLiteral.target);
        xmlProcInsLiteral.dataConcatExpr = rewriteExpr(xmlProcInsLiteral.dataConcatExpr);
        result = xmlProcInsLiteral;
    }

    @Override
    public void visit(BLangXMLQuotedString xmlQuotedString) {
        xmlQuotedString.concatExpr = rewriteExpr(xmlQuotedString.concatExpr);
        result = xmlQuotedString;
    }

    @Override
    public void visit(BLangStringTemplateLiteral stringTemplateLiteral) {
        stringTemplateLiteral.concatExpr = rewriteExpr(stringTemplateLiteral.concatExpr);
        result = stringTemplateLiteral;
    }

    @Override
    public void visit(BLangWorkerSend workerSendNode) {
        workerSendNode.expr = rewriteExpr(workerSendNode.expr);
        if (workerSendNode.keyExpr != null) {
            workerSendNode.keyExpr = rewriteExpr(workerSendNode.keyExpr);
        }
        result = workerSendNode;
    }

    @Override
    public void visit(BLangWorkerReceive workerReceiveNode) {
        workerReceiveNode.expr = rewriteExpr(workerReceiveNode.expr);
        if (workerReceiveNode.keyExpr != null) {
            workerReceiveNode.keyExpr = rewriteExpr(workerReceiveNode.keyExpr);
        }
        result = workerReceiveNode;
    }

    @Override
    public void visit(BLangXMLAttributeAccess xmlAttributeAccessExpr) {
        xmlAttributeAccessExpr.indexExpr = rewriteExpr(xmlAttributeAccessExpr.indexExpr);
        xmlAttributeAccessExpr.expr = rewriteExpr(xmlAttributeAccessExpr.expr);

        if (xmlAttributeAccessExpr.indexExpr != null
                && xmlAttributeAccessExpr.indexExpr.getKind() == NodeKind.XML_QNAME) {
            ((BLangXMLQName) xmlAttributeAccessExpr.indexExpr).isUsedInXML = true;
        }

        result = xmlAttributeAccessExpr;
    }

    // Generated expressions. Following expressions are not part of the original syntax
    // tree which is coming out of the parser

    @Override
    public void visit(BLangLocalVarRef localVarRef) {
        result = localVarRef;
    }

    @Override
    public void visit(BLangFieldVarRef fieldVarRef) {
        result = fieldVarRef;
    }

    @Override
    public void visit(BLangPackageVarRef packageVarRef) {
        result = packageVarRef;
    }

    @Override
    public void visit(BLangFunctionVarRef functionVarRef) {
        result = functionVarRef;
    }

    @Override
    public void visit(BLangStructFieldAccessExpr fieldAccessExpr) {
        BType expType = fieldAccessExpr.type;
        fieldAccessExpr.type = symTable.anyType;
        result = addConversionExprIfRequired(fieldAccessExpr, expType);
    }

    @Override
    public void visit(BLangStructFunctionVarRef functionVarRef) {
        result = functionVarRef;
    }

    @Override
    public void visit(BLangMapAccessExpr mapKeyAccessExpr) {
        result = mapKeyAccessExpr;
    }

    @Override
    public void visit(BLangArrayAccessExpr arrayIndexAccessExpr) {
        result = arrayIndexAccessExpr;
    }

    @Override
    public void visit(BLangTupleAccessExpr arrayIndexAccessExpr) {
        result = arrayIndexAccessExpr;
    }

    @Override
    public void visit(BLangJSONLiteral jsonLiteral) {
        result = jsonLiteral;
    }

    @Override
    public void visit(BLangMapLiteral mapLiteral) {
        result = mapLiteral;
    }

    public void visit(BLangStreamLiteral streamLiteral) {
        result = streamLiteral;
    }

    @Override
    public void visit(BLangStructLiteral structLiteral) {
        result = structLiteral;
    }

    @Override
    public void visit(BLangIsAssignableExpr assignableExpr) {
        assignableExpr.lhsExpr = rewriteExpr(assignableExpr.lhsExpr);
        result = assignableExpr;
    }

    @Override
    public void visit(BFunctionPointerInvocation fpInvocation) {
        result = fpInvocation;
    }

    @Override
    public void visit(BLangTypedescExpr accessExpr) {
        result = accessExpr;
    }

    @Override
    public void visit(BLangIntRangeExpression intRangeExpression) {
        if (!intRangeExpression.includeStart) {
            intRangeExpression.startExpr = getModifiedIntRangeStartExpr(intRangeExpression.startExpr);
        }
        if (!intRangeExpression.includeEnd) {
            intRangeExpression.endExpr = getModifiedIntRangeEndExpr(intRangeExpression.endExpr);
        }

        intRangeExpression.startExpr = rewriteExpr(intRangeExpression.startExpr);
        intRangeExpression.endExpr = rewriteExpr(intRangeExpression.endExpr);
        result = intRangeExpression;
    }

    @Override
    public void visit(BLangRestArgsExpression bLangVarArgsExpression) {
        result = rewriteExpr(bLangVarArgsExpression.expr);
    }

    @Override
    public void visit(BLangNamedArgsExpression bLangNamedArgsExpression) {
        bLangNamedArgsExpression.expr = rewriteExpr(bLangNamedArgsExpression.expr);
        result = bLangNamedArgsExpression.expr;
    }

    public void visit(BLangTableQueryExpression tableQueryExpression) {
        inMemoryTableQueryBuilder.visit(tableQueryExpression);

        /*replace the table expression with a function invocation,
         so that we manually call a native function "queryTable". */
        result = createInvocationFromTableExpr(tableQueryExpression);
    }

    @Override
    public void visit(BLangMatchExpression bLangMatchExpression) {
        // Add the implicit default pattern, that returns the original expression's value.
        addMatchExprDefaultCase(bLangMatchExpression);

        // Create a temp local var to hold the temp result of the match expression
        // eg: T a;
        String matchTempResultVarName = GEN_VAR_PREFIX.value + "temp_result";
        BLangSimpleVariable tempResultVar = ASTBuilderUtil.createVariable(bLangMatchExpression.pos,
                matchTempResultVarName, bLangMatchExpression.type, null,
                new BVarSymbol(0, names.fromString(matchTempResultVarName), this.env.scope.owner.pkgID,
                        bLangMatchExpression.type, this.env.scope.owner));

        BLangSimpleVariableDef tempResultVarDef =
                ASTBuilderUtil.createVariableDef(bLangMatchExpression.pos, tempResultVar);
        tempResultVarDef.desugared = true;

        BLangBlockStmt stmts = ASTBuilderUtil.createBlockStmt(bLangMatchExpression.pos, Lists.of(tempResultVarDef));
        List<BLangMatchTypedBindingPatternClause> patternClauses = new ArrayList<>();

        for (int i = 0; i < bLangMatchExpression.patternClauses.size(); i++) {
            BLangMatchExprPatternClause pattern = bLangMatchExpression.patternClauses.get(i);
            pattern.expr = rewriteExpr(pattern.expr);

            // Create var ref for the temp result variable
            // eg: var ref for 'a'
            BLangVariableReference tempResultVarRef =
                    ASTBuilderUtil.createVariableRef(bLangMatchExpression.pos, tempResultVar.symbol);

            // Create an assignment node. Add a conversion from rhs to lhs of the pattern, if required.
            pattern.expr = addConversionExprIfRequired(pattern.expr, tempResultVarRef.type);
            BLangAssignment assignmentStmt =
                    ASTBuilderUtil.createAssignmentStmt(pattern.pos, tempResultVarRef, pattern.expr, false);
            BLangBlockStmt patternBody = ASTBuilderUtil.createBlockStmt(pattern.pos, Lists.of(assignmentStmt));

            // Create the pattern
            // R b => a = b;
            patternClauses.add(ASTBuilderUtil.createMatchStatementPattern(pattern.pos, pattern.variable, patternBody));
        }

        stmts.addStatement(ASTBuilderUtil.createMatchStatement(bLangMatchExpression.pos, bLangMatchExpression.expr,
                patternClauses));
        BLangVariableReference tempResultVarRef =
                ASTBuilderUtil.createVariableRef(bLangMatchExpression.pos, tempResultVar.symbol);
        BLangStatementExpression statementExpr = ASTBuilderUtil.createStatementExpression(stmts, tempResultVarRef);
        statementExpr.type = bLangMatchExpression.type;
        result = rewriteExpr(statementExpr);
    }

    @Override
    public void visit(BLangCheckedExpr checkedExpr) {

        //
        //  person p = bar(check foo()); // foo(): person | error
        //
        //    ==>
        //
        //  person _$$_;
        //  switch foo() {
        //      person p1 => _$$_ = p1;
        //      error e1 => return e1 or throw e1
        //  }
        //  person p = bar(_$$_);

        // Create a temporary variable to hold the checked expression result value e.g. _$$_
        String checkedExprVarName = GEN_VAR_PREFIX.value;
        BLangSimpleVariable checkedExprVar = ASTBuilderUtil.createVariable(checkedExpr.pos,
                checkedExprVarName, checkedExpr.type, null, new BVarSymbol(0,
                        names.fromString(checkedExprVarName),
                        this.env.scope.owner.pkgID, checkedExpr.type, this.env.scope.owner));
        BLangSimpleVariableDef checkedExprVarDef = ASTBuilderUtil.createVariableDef(checkedExpr.pos, checkedExprVar);
        checkedExprVarDef.desugared = true;

        // Create the pattern to match the success case
        BLangMatchTypedBindingPatternClause patternSuccessCase =
                getSafeAssignSuccessPattern(checkedExprVar.pos, checkedExprVar.symbol.type, true,
                        checkedExprVar.symbol, null);
        BLangMatchTypedBindingPatternClause patternErrorCase =
                getSafeAssignErrorPattern(checkedExpr.pos, this.env.scope.owner, checkedExpr.equivalentErrorTypeList);

        // Create the match statement
        BLangMatch matchStmt = ASTBuilderUtil.createMatchStatement(checkedExpr.pos,
                checkedExpr.expr, new ArrayList<BLangMatchTypedBindingPatternClause>() {{
                    add(patternSuccessCase);
                    add(patternErrorCase);
                }});

        // Create the block statement
        BLangBlockStmt generatedStmtBlock = ASTBuilderUtil.createBlockStmt(checkedExpr.pos,
                new ArrayList<BLangStatement>() {{
                    add(checkedExprVarDef);
                    add(matchStmt);
                }});

        // Create the variable ref expression for the checkedExprVar
        BLangSimpleVarRef tempCheckedExprVarRef = ASTBuilderUtil.createVariableRef(
                checkedExpr.pos, checkedExprVar.symbol);

        BLangStatementExpression statementExpr = ASTBuilderUtil.createStatementExpression(
                generatedStmtBlock, tempCheckedExprVarRef);
        statementExpr.type = checkedExpr.type;
        result = rewriteExpr(statementExpr);
    }
    @Override
    public void visit(BLangErrorConstructorExpr errConstExpr) {
        errConstExpr.reasonExpr = rewriteExpr(errConstExpr.reasonExpr);
        errConstExpr.detailsExpr = rewriteExpr(Optional.ofNullable(errConstExpr.detailsExpr)
                .orElseGet(() -> ASTBuilderUtil.createEmptyRecordLiteral(errConstExpr.pos, symTable.mapType)));
        result = errConstExpr;
    }

    @Override
    public void visit(BLangTypeTestExpr typeTestExpr) {
        typeTestExpr.expr = rewriteExpr(typeTestExpr.expr);
        result = typeTestExpr;
    }

    @Override
    public void visit(BLangIsLikeExpr isLikeExpr) {
        isLikeExpr.expr = rewriteExpr(isLikeExpr.expr);
        result = isLikeExpr;
    }

    @Override
    public void visit(BLangStatementExpression bLangStatementExpression) {
        bLangStatementExpression.expr = rewriteExpr(bLangStatementExpression.expr);
        bLangStatementExpression.stmt = rewrite(bLangStatementExpression.stmt, env);
        result = bLangStatementExpression;
    }

    @Override
    public void visit(BLangJSONArrayLiteral jsonArrayLiteral) {
        jsonArrayLiteral.exprs = rewriteExprs(jsonArrayLiteral.exprs);
        result = jsonArrayLiteral;
    }

    // private functions

    private BlockNode populateArrowExprBodyBlock(BLangArrowFunction bLangArrowFunction) {
        BlockNode blockNode = TreeBuilder.createBlockNode();
        BLangReturn returnNode = (BLangReturn) TreeBuilder.createReturnNode();
        returnNode.pos = bLangArrowFunction.expression.pos;
        returnNode.setExpression(bLangArrowFunction.expression);
        blockNode.addStatement(returnNode);
        return blockNode;
    }

    private BLangInvocation createInvocationFromTableExpr(BLangTableQueryExpression tableQueryExpression) {
        List<BLangExpression> args = new ArrayList<>();
        String functionName = QUERY_TABLE_WITHOUT_JOIN_CLAUSE;
        //Order matters, because these are the args for a function invocation.
        args.add(getSQLPreparedStatement(tableQueryExpression));
        args.add(getFromTableVarRef(tableQueryExpression));
        // BLangTypeofExpr
        BType retType = tableQueryExpression.type;
        BLangSimpleVarRef joinTable = getJoinTableVarRef(tableQueryExpression);
        if (joinTable != null) {
            args.add(joinTable);
            functionName = QUERY_TABLE_WITH_JOIN_CLAUSE;
        }
        args.add(getSQLStatementParameters(tableQueryExpression));
        args.add(getReturnType(tableQueryExpression));
        return createInvocationNode(functionName, args, retType);
    }

    private BLangInvocation createInvocationNode(String functionName, List<BLangExpression> args, BType retType) {
        BLangInvocation invocationNode = (BLangInvocation) TreeBuilder.createInvocationNode();
        BLangIdentifier name = (BLangIdentifier) TreeBuilder.createIdentifierNode();
        name.setLiteral(false);
        name.setValue(functionName);
        invocationNode.name = name;
        invocationNode.pkgAlias = (BLangIdentifier) TreeBuilder.createIdentifierNode();

        // TODO: 2/28/18 need to find a good way to refer to symbols
        invocationNode.symbol = symTable.rootScope.lookup(new Name(functionName)).symbol;
        invocationNode.type = retType;
        invocationNode.requiredArgs = args;
        return invocationNode;
    }

    private BLangLiteral getSQLPreparedStatement(BLangTableQueryExpression
                                                         tableQueryExpression) {
        //create a literal to represent the sql query.
        BLangLiteral sqlQueryLiteral = (BLangLiteral) TreeBuilder.createLiteralExpression();
        sqlQueryLiteral.typeTag = TypeTags.STRING;

        //assign the sql query from table expression to the literal.
        sqlQueryLiteral.value = tableQueryExpression.getSqlQuery();
        sqlQueryLiteral.type = symTable.getTypeFromTag(sqlQueryLiteral.typeTag);
        return sqlQueryLiteral;
    }

    private BLangStructLiteral getReturnType(BLangTableQueryExpression
                                                     tableQueryExpression) {
        //create a literal to represent the sql query.
        BTableType tableType = (BTableType) tableQueryExpression.type;
        BStructureType structType = (BStructureType) tableType.constraint;
        return new BLangStructLiteral(new ArrayList<>(), structType);
    }

    private BLangArrayLiteral getSQLStatementParameters(BLangTableQueryExpression tableQueryExpression) {
        BLangArrayLiteral expr = createArrayLiteralExprNode();
        List<BLangExpression> params = tableQueryExpression.getParams();

        params.stream().map(param -> (BLangLiteral) param).forEach(literal -> {
            Object value = literal.getValue();
            int type = TypeTags.STRING;
            if (value instanceof Integer || value instanceof Long) {
                type = TypeTags.INT;
            } else if (value instanceof Double || value instanceof Float) {
                type = TypeTags.FLOAT;
            } else if (value instanceof Boolean) {
                type = TypeTags.BOOLEAN;
            } else if (value instanceof Object[]) {
                type = TypeTags.ARRAY;
            }
            literal.type = symTable.getTypeFromTag(type);
            types.setImplicitCastExpr(literal, new BType(type, null), symTable.anyType);
            expr.exprs.add(literal.impConversionExpr);
        });
        return expr;
    }

    private BLangArrayLiteral createArrayLiteralExprNode() {
        BLangArrayLiteral expr = (BLangArrayLiteral) TreeBuilder.createArrayLiteralNode();
        expr.exprs = new ArrayList<>();
        expr.type = new BArrayType(symTable.anyType);
        return expr;
    }

    private BLangSimpleVarRef getJoinTableVarRef(BLangTableQueryExpression tableQueryExpression) {
        JoinStreamingInput joinStreamingInput = tableQueryExpression.getTableQuery().getJoinStreamingInput();
        BLangSimpleVarRef joinTable = null;
        if (joinStreamingInput != null) {
            joinTable = (BLangSimpleVarRef) joinStreamingInput.getStreamingInput().getStreamReference();
            joinTable = rewrite(joinTable, env);
        }
        return joinTable;
    }

    private BLangSimpleVarRef getFromTableVarRef(BLangTableQueryExpression tableQueryExpression) {
        BLangSimpleVarRef fromTable = (BLangSimpleVarRef) tableQueryExpression.getTableQuery().getStreamingInput()
                .getStreamReference();
        return rewrite(fromTable, env);
    }

    private void visitFunctionPointerInvocation(BLangInvocation iExpr) {
        BLangVariableReference expr;
        if (iExpr.expr == null) {
            expr = new BLangSimpleVarRef();
        } else {
            BLangFieldBasedAccess fieldBasedAccess = new BLangFieldBasedAccess();
            fieldBasedAccess.expr = iExpr.expr;
            fieldBasedAccess.field = iExpr.name;
            expr = fieldBasedAccess;
        }
        expr.symbol = iExpr.symbol;
        expr.type = iExpr.symbol.type;
        expr = rewriteExpr(expr);
        result = new BFunctionPointerInvocation(iExpr, expr);
    }

    private void visitBuiltInMethodInvocation(BLangInvocation iExpr) {
        switch (iExpr.builtInMethod) {
            case IS_NAN:
                BOperatorSymbol notEqSymbol = (BOperatorSymbol) symResolver.resolveBinaryOperator(
                        OperatorKind.NOT_EQUAL, symTable.floatType, symTable.floatType);
                BLangBinaryExpr binaryExprNaN = ASTBuilderUtil.createBinaryExpr(iExpr.pos, iExpr.expr, iExpr.expr,
                                                                             symTable.booleanType,
                                                                             OperatorKind.NOT_EQUAL, notEqSymbol);
                result = rewriteExpr(binaryExprNaN);
                break;
            case IS_FINITE:
                BOperatorSymbol equalSymbol = (BOperatorSymbol) symResolver.resolveBinaryOperator(OperatorKind.EQUAL,
                                                                                                  symTable.floatType,
                                                                                                  symTable.floatType);
                BOperatorSymbol notEqualSymbol = (BOperatorSymbol) symResolver.resolveBinaryOperator(
                        OperatorKind.NOT_EQUAL, symTable.floatType, symTable.floatType);
                BOperatorSymbol andEqualSymbol = (BOperatorSymbol) symResolver.resolveBinaryOperator(
                        OperatorKind.AND, symTable.booleanType, symTable.booleanType);
                // v==v
                BLangBinaryExpr binaryExprLHS = ASTBuilderUtil.createBinaryExpr(iExpr.pos, iExpr.expr, iExpr.expr,
                                                                                symTable.booleanType,
                                                                                OperatorKind.EQUAL, equalSymbol);
                // v != positive_infinity
                BLangLiteral posInfLiteral = ASTBuilderUtil.createLiteral(iExpr.pos, symTable.floatType,
                                                                          Double.POSITIVE_INFINITY);
                BLangBinaryExpr nestedLHSExpr = ASTBuilderUtil.createBinaryExpr(iExpr.pos, posInfLiteral, iExpr.expr,
                                                                                symTable.booleanType,
                                                                                OperatorKind.NOT_EQUAL, notEqualSymbol);

                // v != negative_infinity
                BLangLiteral negInfLiteral = ASTBuilderUtil.createLiteral(iExpr.pos, symTable.floatType,
                                                                          Double.NEGATIVE_INFINITY);
                BLangBinaryExpr nestedRHSExpr = ASTBuilderUtil.createBinaryExpr(iExpr.pos, negInfLiteral, iExpr.expr,
                                                                                symTable.booleanType,
                                                                                OperatorKind.NOT_EQUAL, notEqualSymbol);
                // v != positive_infinity && v != negative_infinity
                BLangBinaryExpr binaryExprRHS = ASTBuilderUtil.createBinaryExpr(iExpr.pos, nestedLHSExpr, nestedRHSExpr,
                                                                                symTable.booleanType, OperatorKind.AND,
                                                                                andEqualSymbol);
                // Final expression : v==v && v != positive_infinity && v != negative_infinity
                BLangBinaryExpr binaryExpr = ASTBuilderUtil.createBinaryExpr(iExpr.pos, binaryExprLHS, binaryExprRHS,
                                                                             symTable.booleanType, OperatorKind.AND,
                                                                             andEqualSymbol);
                result = rewriteExpr(binaryExpr);
                break;
            case IS_INFINITE:
                BOperatorSymbol eqSymbol = (BOperatorSymbol) symResolver.resolveBinaryOperator(OperatorKind.EQUAL,
                                                                                                  symTable.floatType,
                                                                                                  symTable.floatType);
                BOperatorSymbol orSymbol = (BOperatorSymbol) symResolver.resolveBinaryOperator(OperatorKind.OR,
                                                                                               symTable.booleanType,
                                                                                               symTable.booleanType);
                // v == positive_infinity
                BLangLiteral posInflitExpr = ASTBuilderUtil.createLiteral(iExpr.pos, symTable.floatType,
                                                                          Double.POSITIVE_INFINITY);
                BLangBinaryExpr binaryExprPosInf = ASTBuilderUtil.createBinaryExpr(iExpr.pos, iExpr.expr, posInflitExpr,
                                                                                symTable.booleanType,
                                                                                OperatorKind.EQUAL, eqSymbol);
                // v == negative_infinity
                BLangLiteral negInflitExpr = ASTBuilderUtil.createLiteral(iExpr.pos, symTable.floatType,
                                                                          Double.NEGATIVE_INFINITY);
                BLangBinaryExpr binaryExprNegInf = ASTBuilderUtil.createBinaryExpr(iExpr.pos, iExpr.expr, negInflitExpr,
                                                                                symTable.booleanType,
                                                                                OperatorKind.EQUAL, eqSymbol);
                // v == positive_infinity || v == negative_infinity
                BLangBinaryExpr binaryExprInf = ASTBuilderUtil.createBinaryExpr(iExpr.pos, binaryExprPosInf,
                                                                                binaryExprNegInf, symTable.booleanType,
                                                                                OperatorKind.OR, orSymbol);
                result = rewriteExpr(binaryExprInf);
                break;
            case FREEZE:
            case IS_FROZEN:
                visitFreezeBuiltInMethodInvocation(iExpr);
                break;
            default:
                result = new BLangBuiltInMethodInvocation(iExpr, iExpr.builtInMethod);
        }
    }

    private void visitFreezeBuiltInMethodInvocation(BLangInvocation iExpr) {
        if (types.isValueType(iExpr.expr.type)) {
            if (iExpr.builtInMethod == BLangBuiltInMethod.FREEZE) {
                // since x.freeze() === x, replace the invocation with the invocation expression
                result = iExpr.expr;
            } else {
                // iExpr.builtInMethod == BLangBuiltInMethod.IS_FROZEN, set true since value types are always frozen
                result = ASTBuilderUtil.createLiteral(iExpr.pos, symTable.booleanType, true);
            }
            return;
        }
        result = new BLangBuiltInMethodInvocation(iExpr, iExpr.builtInMethod);
    }

    private void visitIterableOperationInvocation(BLangInvocation iExpr) {
        IterableContext iContext = iExpr.iContext;
        if (iContext.operations.getLast().iExpr != iExpr) {
            result = null;
            return;
        }
        iContext.operations.forEach(operation -> rewrite(operation.iExpr.argExprs, env));
        iterableCodeDesugar.desugar(iContext);
        result = rewriteExpr(iContext.iteratorCaller);
    }

<<<<<<< HEAD
=======
    private void visitActionInvocationEndpoint(BLangInvocation iExpr) {
        final BEndpointVarSymbol epSymbol = (BEndpointVarSymbol) ((BLangVariableReference) iExpr.expr).symbol;
        // Convert to endpoint.getClient(). iExpr has to be a VarRef.
        final BLangInvocation getClientExpr = ASTBuilderUtil.createInvocationExpr(iExpr.expr.pos,
                epSymbol.getClientFunction, Collections.emptyList(), symResolver);
        getClientExpr.expr = iExpr.expr;
        iExpr.expr = getClientExpr;
    }

>>>>>>> 023f6aa0
    @SuppressWarnings("unchecked")
    private <E extends BLangNode> E rewrite(E node, SymbolEnv env) {
        if (node == null) {
            return null;
        }

        if (node.desugared) {
            return node;
        }

        SymbolEnv previousEnv = this.env;
        this.env = env;

        node.accept(this);
        BLangNode resultNode = this.result;
        this.result = null;
        resultNode.desugared = true;

        this.env = previousEnv;
        return (E) resultNode;
    }

    @SuppressWarnings("unchecked")
    private <E extends BLangExpression> E rewriteExpr(E node) {
        if (node == null) {
            return null;
        }

        if (node.desugared) {
            return node;
        }

        BLangExpression expr = node;
        if (node.impConversionExpr != null) {
            expr = node.impConversionExpr;
            node.impConversionExpr = null;
        }

        expr.accept(this);
        BLangNode resultNode = this.result;
        this.result = null;
        resultNode.desugared = true;
        return (E) resultNode;
    }

    @SuppressWarnings("unchecked")
    private <E extends BLangStatement> E rewrite(E statement, SymbolEnv env) {
        if (statement == null) {
            return null;
        }
        BLangStatementLink link = new BLangStatementLink();
        link.parent = currentLink;
        currentLink = link;
        BLangStatement stmt = (BLangStatement) rewrite((BLangNode) statement, env);
        // Link Statements.
        link.statement = stmt;
        stmt.statementLink = link;
        currentLink = link.parent;
        return (E) stmt;
    }

    private <E extends BLangStatement> List<E> rewriteStmt(List<E> nodeList, SymbolEnv env) {
        for (int i = 0; i < nodeList.size(); i++) {
            nodeList.set(i, rewrite(nodeList.get(i), env));
        }
        return nodeList;
    }

    private <E extends BLangNode> List<E> rewrite(List<E> nodeList, SymbolEnv env) {
        for (int i = 0; i < nodeList.size(); i++) {
            nodeList.set(i, rewrite(nodeList.get(i), env));
        }
        return nodeList;
    }

    private <E extends BLangExpression> List<E> rewriteExprs(List<E> nodeList) {
        for (int i = 0; i < nodeList.size(); i++) {
            nodeList.set(i, rewriteExpr(nodeList.get(i)));
        }
        return nodeList;
    }

    private BLangLiteral createStringLiteral(DiagnosticPos pos, String value) {
        BLangLiteral stringLit = new BLangLiteral();
        stringLit.pos = pos;
        stringLit.value = value;
        stringLit.type = symTable.stringType;
        return stringLit;
    }

    private BLangExpression createTypeConversionExpr(BLangExpression expr, BType sourceType, BType targetType) {
        BConversionOperatorSymbol symbol = (BConversionOperatorSymbol)
                symResolver.resolveConversionOperator(sourceType, targetType);
        BLangTypeConversionExpr conversionExpr = (BLangTypeConversionExpr) TreeBuilder.createTypeConversionNode();
        conversionExpr.pos = expr.pos;
        conversionExpr.expr = expr;
        conversionExpr.type = targetType;
        conversionExpr.conversionSymbol = symbol;
        return conversionExpr;
    }

    private BType getElementType(BType type) {
        if (type.tag != TypeTags.ARRAY) {
            return type;
        }

        return getElementType(((BArrayType) type).getElementType());
    }

    private void addReturnIfNotPresent(BLangInvokableNode invokableNode) {
        if (Symbols.isNative(invokableNode.symbol)) {
            return;
        }
        //This will only check whether last statement is a return and just add a return statement.
        //This won't analyse if else blocks etc to see whether return statements are present
        BLangBlockStmt blockStmt = invokableNode.body;
        if (invokableNode.workers.size() == 0 &&
                invokableNode.returnTypeNode.type == this.symTable.nilType
                && (blockStmt.stmts.size() < 1 ||
                blockStmt.stmts.get(blockStmt.stmts.size() - 1).getKind() != NodeKind.RETURN)) {

            DiagnosticPos invPos = invokableNode.pos;
            DiagnosticPos returnStmtPos = new DiagnosticPos(invPos.src,
                    invPos.eLine, invPos.eLine, invPos.sCol, invPos.sCol);
            BLangReturn returnStmt = ASTBuilderUtil.createNilReturnStmt(returnStmtPos, symTable.nilType);
            blockStmt.addStatement(returnStmt);
        }
    }

    /**
     * Reorder the invocation arguments to match the original function signature.
     *
     * @param iExpr Function invocation expressions to reorder the arguments
     */
    private void reorderArguments(BLangInvocation iExpr) {
        BSymbol symbol = iExpr.symbol;

        if (symbol == null || symbol.type.tag != TypeTags.INVOKABLE) {
            return;
        }

        BInvokableSymbol invocableSymbol = (BInvokableSymbol) symbol;
        if (invocableSymbol.defaultableParams != null && !invocableSymbol.defaultableParams.isEmpty()) {
            // Re-order the named args
            reorderNamedArgs(iExpr, invocableSymbol);
        }

        if (invocableSymbol.restParam == null) {
            return;
        }

        // Create an array out of all the rest arguments, and pass it as a single argument.
        // If there is only one optional argument and its type is restArg (i.e: ...x), then
        // leave it as is.
        if (iExpr.restArgs.size() == 1 && iExpr.restArgs.get(0).getKind() == NodeKind.REST_ARGS_EXPR) {
            return;
        }
        BLangArrayLiteral arrayLiteral = (BLangArrayLiteral) TreeBuilder.createArrayLiteralNode();
        arrayLiteral.exprs = iExpr.restArgs;
        arrayLiteral.type = invocableSymbol.restParam.type;
        iExpr.restArgs = new ArrayList<>();
        iExpr.restArgs.add(arrayLiteral);
    }

    private void reorderNamedArgs(BLangInvocation iExpr, BInvokableSymbol invokableSymbol) {
        Map<String, BLangExpression> namedArgs = new HashMap<>();
        iExpr.namedArgs.forEach(expr -> namedArgs.put(((NamedArgNode) expr).getName().value, expr));

        // Re-order the named arguments
        List<BLangExpression> args = new ArrayList<>();
        for (BVarSymbol param : invokableSymbol.defaultableParams) {
            // If some named parameter is not passed when invoking the function, get the 
            // default value for that parameter from the parameter symbol.
            BLangExpression expr;
            if (namedArgs.containsKey(param.name.value)) {
                expr = namedArgs.get(param.name.value);
            } else {
                expr = getDefaultValueLiteral(param.defaultValue, param.type.tag);
                expr = addConversionExprIfRequired(expr, param.type);
            }
            args.add(expr);
        }
        iExpr.namedArgs = args;
    }

    private BLangMatchTypedBindingPatternClause getSafeAssignErrorPattern(
            DiagnosticPos pos, BSymbol invokableSymbol, List<BType> equivalentErrorTypes) {
        // From here onwards we assume that this function has only one return type
        // Owner of the variable symbol must be an invokable symbol
        BType enclosingFuncReturnType = ((BInvokableType) invokableSymbol.type).retType;
        Set<BType> returnTypeSet = enclosingFuncReturnType.tag == TypeTags.UNION ?
                ((BUnionType) enclosingFuncReturnType).memberTypes :
                new LinkedHashSet<BType>() {{
                    add(enclosingFuncReturnType);
                }};

        // For each error type, there has to be at least one equivalent return type in the enclosing function
        boolean returnOnError = equivalentErrorTypes.stream()
                .allMatch(errorType -> returnTypeSet.stream()
                        .anyMatch(retType -> types.isAssignable(errorType, retType)));

        // Create the pattern to match the error type
        //      1) Create the pattern variable
        String patternFailureCaseVarName = GEN_VAR_PREFIX.value + "t_failure";
        BLangSimpleVariable patternFailureCaseVar = ASTBuilderUtil.createVariable(pos,
                patternFailureCaseVarName, symTable.errorType, null, new BVarSymbol(0,
                        names.fromString(patternFailureCaseVarName),
                        this.env.scope.owner.pkgID, symTable.errorType, this.env.scope.owner));

        //      2) Create the pattern block
        BLangVariableReference patternFailureCaseVarRef = ASTBuilderUtil.createVariableRef(pos,
                patternFailureCaseVar.symbol);

        BLangBlockStmt patternBlockFailureCase = (BLangBlockStmt) TreeBuilder.createBlockNode();
        patternBlockFailureCase.pos = pos;
        if (returnOnError) {
            //return e;
            BLangReturn returnStmt = (BLangReturn) TreeBuilder.createReturnNode();
            returnStmt.pos = pos;
            returnStmt.expr = patternFailureCaseVarRef;
            patternBlockFailureCase.stmts.add(returnStmt);
        } else {
            // throw e
            BLangPanic panicNode = (BLangPanic) TreeBuilder.createPanicNode();
            panicNode.pos = pos;
            panicNode.expr = patternFailureCaseVarRef;
            patternBlockFailureCase.stmts.add(panicNode);
        }

        return ASTBuilderUtil.createMatchStatementPattern(pos, patternFailureCaseVar, patternBlockFailureCase);
    }

    private BLangMatchTypedBindingPatternClause getSafeAssignSuccessPattern(DiagnosticPos pos,
                                                                            BType lhsType,
                                                                            boolean isVarDef,
                                                                            BVarSymbol varSymbol,
                                                                            BLangExpression lhsExpr) {
        //  File _$_f1 => f = _$_f1;
        // 1) Create the pattern variable
        String patternSuccessCaseVarName = GEN_VAR_PREFIX.value + "t_match";
        BLangSimpleVariable patternSuccessCaseVar = ASTBuilderUtil.createVariable(pos,
                patternSuccessCaseVarName, lhsType, null, new BVarSymbol(0,
                        names.fromString(patternSuccessCaseVarName),
                        this.env.scope.owner.pkgID, lhsType, this.env.scope.owner));

        //2) Create the pattern body
        BLangExpression varRefExpr;
        if (isVarDef) {
            varRefExpr = ASTBuilderUtil.createVariableRef(pos, varSymbol);
        } else {
            varRefExpr = lhsExpr;
        }

        BLangVariableReference patternSuccessCaseVarRef = ASTBuilderUtil.createVariableRef(pos,
                patternSuccessCaseVar.symbol);
        BLangAssignment assignmentStmtSuccessCase = ASTBuilderUtil.createAssignmentStmt(pos,
                varRefExpr, patternSuccessCaseVarRef, false);

        BLangBlockStmt patternBlockSuccessCase = ASTBuilderUtil.createBlockStmt(pos,
                new ArrayList<BLangStatement>() {{
                    add(assignmentStmtSuccessCase);
                }});
        return ASTBuilderUtil.createMatchStatementPattern(pos,
                patternSuccessCaseVar, patternBlockSuccessCase);
    }

    private BLangStatement generateIfElseStmt(BLangMatch matchStmt, BLangSimpleVariable matchExprVar) {
        List<BLangMatchBindingPatternClause> patterns = matchStmt.patternClauses;

        BLangIf parentIfNode = generateIfElseStmt(patterns.get(0), matchExprVar);
        BLangIf currentIfNode = parentIfNode;
        for (int i = 1; i < patterns.size(); i++) {
            BLangMatchBindingPatternClause patternClause = patterns.get(i);
            if (i == patterns.size() - 1 && patternClause.isLastPattern) { // This is the last pattern
                currentIfNode.elseStmt = getMatchPatternElseBody(patternClause, matchExprVar);
            } else {
                currentIfNode.elseStmt = generateIfElseStmt(patternClause, matchExprVar);
                currentIfNode = (BLangIf) currentIfNode.elseStmt;
            }
        }

        // TODO handle json and any
        // only one pattern no if just a block
        // last one just a else block..
        // json handle it specially
        //
        return parentIfNode;
    }


    /**
     * Generate an if-else statement from the given match statement.
     *
     * @param pattern match pattern statement node
     * @param matchExprVar  variable node of the match expression
     * @return if else statement node
     */
    private BLangIf generateIfElseStmt(BLangMatchBindingPatternClause pattern, BLangSimpleVariable matchExprVar) {

        Map<BVarSymbol, BVarSymbol> typeGuards = new HashMap<>();

        BLangExpression ifCondition = createPatternIfCondition(pattern, matchExprVar.symbol);
        if (NodeKind.MATCH_TYPED_PATTERN_CLAUSE == pattern.getKind()) {
            BLangBlockStmt patternBody = getMatchPatternBody(pattern, matchExprVar);
            return ASTBuilderUtil.createIfElseStmt(pattern.pos,
                    ifCondition, patternBody, null);
        }

        // Create a variable reference for _$$_
        BLangSimpleVarRef matchExprVarRef = ASTBuilderUtil.createVariableRef(pattern.pos, matchExprVar.symbol);

        if (NodeKind.MATCH_STRUCTURED_PATTERN_CLAUSE == pattern.getKind()) { // structured match patterns
            BLangMatchStructuredBindingPatternClause structuredPattern =
                    (BLangMatchStructuredBindingPatternClause) pattern;

            structuredPattern.bindingPatternVariable.expr = matchExprVarRef;

            BLangStatement varDefStmt;
            if (NodeKind.TUPLE_VARIABLE == structuredPattern.bindingPatternVariable.getKind()) {
                varDefStmt = ASTBuilderUtil.createTupleVariableDef(pattern.pos,
                        (BLangTupleVariable) structuredPattern.bindingPatternVariable);
            } else if (NodeKind.RECORD_VARIABLE == structuredPattern.bindingPatternVariable.getKind()) {
                varDefStmt = ASTBuilderUtil.createRecordVariableDef(pattern.pos,
                        (BLangRecordVariable) structuredPattern.bindingPatternVariable);
            } else {
                varDefStmt = ASTBuilderUtil.createVariableDef(pattern.pos,
                        (BLangSimpleVariable) structuredPattern.bindingPatternVariable);
            }

            if (structuredPattern.typeGuardExpr != null) {

                BLangStatementExpression stmtExpr = ASTBuilderUtil.createStatementExpression(varDefStmt,
                        structuredPattern.typeGuardExpr);
                stmtExpr.type = symTable.booleanType;

                ifCondition = ASTBuilderUtil.createBinaryExpr(pattern.pos, ifCondition, stmtExpr, symTable.booleanType,
                        OperatorKind.AND, (BOperatorSymbol) symResolver.resolveBinaryOperator(OperatorKind.AND,
                                symTable.booleanType, symTable.booleanType));

                typeGuards = structuredPattern.typeGuards;

            } else {
                structuredPattern.body.stmts.add(0, varDefStmt);
            }
        }

        BLangIf ifNode = ASTBuilderUtil.createIfElseStmt(pattern.pos, ifCondition, pattern.body, null);
        ifNode.ifTypeGuards = typeGuards;
        return ifNode;
    }

    private BLangBlockStmt getMatchPatternBody(BLangMatchBindingPatternClause pattern,
                                               BLangSimpleVariable matchExprVar) {

        BLangBlockStmt body;

        BLangMatchTypedBindingPatternClause patternClause = (BLangMatchTypedBindingPatternClause) pattern;
        // Add the variable definition to the body of the pattern` clause
        if (patternClause.variable.name.value.equals(Names.IGNORE.value)) {
            return patternClause.body;
        }

        // create TypeName i = <TypeName> _$$_
        // Create a variable reference for _$$_
        BLangSimpleVarRef matchExprVarRef = ASTBuilderUtil.createVariableRef(patternClause.pos,
                matchExprVar.symbol);
        BLangExpression patternVarExpr = addConversionExprIfRequired(matchExprVarRef, patternClause.variable.type);

        // Add the variable def statement
        BLangSimpleVariable patternVar = ASTBuilderUtil.createVariable(patternClause.pos, "",
                patternClause.variable.type, patternVarExpr, patternClause.variable.symbol);
        BLangSimpleVariableDef patternVarDef = ASTBuilderUtil.createVariableDef(patternVar.pos, patternVar);
        patternClause.body.stmts.add(0, patternVarDef);
        body = patternClause.body;

        return body;
    }

    private BLangBlockStmt getMatchPatternElseBody(BLangMatchBindingPatternClause pattern,
                                                   BLangSimpleVariable matchExprVar) {

        BLangBlockStmt body = pattern.body;

        if (NodeKind.MATCH_STRUCTURED_PATTERN_CLAUSE == pattern.getKind()) { // structured match patterns

            // Create a variable reference for _$$_
            BLangSimpleVarRef matchExprVarRef = ASTBuilderUtil.createVariableRef(pattern.pos, matchExprVar.symbol);

            BLangMatchStructuredBindingPatternClause structuredPattern =
                    (BLangMatchStructuredBindingPatternClause) pattern;

            structuredPattern.bindingPatternVariable.expr = matchExprVarRef;

            BLangStatement varDefStmt;
            if (NodeKind.TUPLE_VARIABLE == structuredPattern.bindingPatternVariable.getKind()) {
                varDefStmt = ASTBuilderUtil.createTupleVariableDef(pattern.pos,
                        (BLangTupleVariable) structuredPattern.bindingPatternVariable);
            } else if (NodeKind.RECORD_VARIABLE == structuredPattern.bindingPatternVariable.getKind()) {
                varDefStmt = ASTBuilderUtil.createRecordVariableDef(pattern.pos,
                        (BLangRecordVariable) structuredPattern.bindingPatternVariable);
            } else {
                varDefStmt = ASTBuilderUtil.createVariableDef(pattern.pos,
                        (BLangSimpleVariable) structuredPattern.bindingPatternVariable);
            }
            structuredPattern.body.stmts.add(0, varDefStmt);
            body = structuredPattern.body;
        }

        return body;
    }

    BLangExpression addConversionExprIfRequired(BLangExpression expr, BType lhsType) {
        BType rhsType = expr.type;
        if (types.isSameType(rhsType, lhsType)) {
            return expr;
        }

        types.setImplicitCastExpr(expr, rhsType, lhsType);
        if (expr.impConversionExpr != null) {
            return expr;
        }

        if (lhsType.tag == TypeTags.JSON && rhsType.tag == TypeTags.NIL) {
            return expr;
        }

        if (lhsType.tag == TypeTags.NIL && rhsType.isNullable()) {
            return expr;
        }

        BConversionOperatorSymbol conversionSymbol;
        if (types.isValueType(lhsType)) {
            conversionSymbol = Symbols.createUnboxValueTypeOpSymbol(rhsType, lhsType);
        } else if (lhsType.tag == TypeTags.UNION || rhsType.tag == TypeTags.UNION) {
            conversionSymbol = Symbols.createConversionOperatorSymbol(rhsType, lhsType, symTable.errorType,
                    false, true, InstructionCodes.NOP, null, null);
        } else if (lhsType.tag == TypeTags.MAP || rhsType.tag == TypeTags.MAP) {
            conversionSymbol = Symbols.createConversionOperatorSymbol(rhsType, lhsType, symTable.errorType,
                    false, true, InstructionCodes.NOP, null, null);
        } else {
            conversionSymbol = (BConversionOperatorSymbol) symResolver.resolveConversionOperator(rhsType, lhsType);
        }

        // Create a type cast expression
        BLangTypeConversionExpr conversionExpr = (BLangTypeConversionExpr)
                TreeBuilder.createTypeConversionNode();
        conversionExpr.expr = expr;
        conversionExpr.targetType = lhsType;
        conversionExpr.conversionSymbol = conversionSymbol;
        conversionExpr.type = lhsType;
        return conversionExpr;
    }

    private BLangExpression createPatternIfCondition(BLangMatchBindingPatternClause patternClause,
                                                     BVarSymbol varSymbol) {
        BType patternType;

        switch (patternClause.getKind()) {
            case MATCH_STATIC_PATTERN_CLAUSE:
                BLangMatchStaticBindingPatternClause staticPattern =
                        (BLangMatchStaticBindingPatternClause) patternClause;
                patternType = staticPattern.literal.type;
                break;
            case MATCH_STRUCTURED_PATTERN_CLAUSE:
                BLangMatchStructuredBindingPatternClause structuredPattern =
                        (BLangMatchStructuredBindingPatternClause) patternClause;
                patternType = getStructuredBindingPatternType(structuredPattern.bindingPatternVariable);
                break;
            default:
                BLangMatchTypedBindingPatternClause simplePattern =
                        (BLangMatchTypedBindingPatternClause) patternClause;
                patternType = simplePattern.variable.type;
                break;
        }

        BLangExpression binaryExpr;
        BType[] memberTypes;
        if (patternType.tag == TypeTags.UNION) {
            BUnionType unionType = (BUnionType) patternType;
            memberTypes = unionType.memberTypes.toArray(new BType[0]);
        } else {
            memberTypes = new BType[1];
            memberTypes[0] = patternType;
        }

        if (memberTypes.length == 1) {
            binaryExpr = createPatternMatchBinaryExpr(patternClause, varSymbol, memberTypes[0]);
        } else {
            BLangExpression lhsExpr = createPatternMatchBinaryExpr(patternClause, varSymbol, memberTypes[0]);
            BLangExpression rhsExpr = createPatternMatchBinaryExpr(patternClause, varSymbol, memberTypes[1]);
            binaryExpr = ASTBuilderUtil.createBinaryExpr(patternClause.pos, lhsExpr, rhsExpr,
                    symTable.booleanType, OperatorKind.OR,
                    (BOperatorSymbol) symResolver.resolveBinaryOperator(OperatorKind.OR,
                            lhsExpr.type, rhsExpr.type));
            for (int i = 2; i < memberTypes.length; i++) {
                lhsExpr = createPatternMatchBinaryExpr(patternClause, varSymbol, memberTypes[i]);
                rhsExpr = binaryExpr;
                binaryExpr = ASTBuilderUtil.createBinaryExpr(patternClause.pos, lhsExpr, rhsExpr,
                        symTable.booleanType, OperatorKind.OR,
                        (BOperatorSymbol) symResolver.resolveBinaryOperator(OperatorKind.OR,
                                lhsExpr.type, rhsExpr.type));
            }
        }
        return binaryExpr;
    }

    private BType getStructuredBindingPatternType(BLangVariable bindingPatternVariable) {
        if (NodeKind.TUPLE_VARIABLE == bindingPatternVariable.getKind()) {
            BLangTupleVariable tupleVariable = (BLangTupleVariable) bindingPatternVariable;
            List<BType> memberTypes = new ArrayList<>();
            for (int i = 0; i < tupleVariable.memberVariables.size(); i++) {
                memberTypes.add(getStructuredBindingPatternType(tupleVariable.memberVariables.get(i)));
            }
            return new BTupleType(memberTypes);
        }

        if (NodeKind.RECORD_VARIABLE == bindingPatternVariable.getKind()) {
            BLangRecordVariable recordVariable = (BLangRecordVariable) bindingPatternVariable;

            BRecordTypeSymbol recordSymbol = Symbols.createRecordSymbol(
                    0, names.fromString("$anonType$" + recordCount++), env.enclPkg.symbol.pkgID, null, env.scope.owner);
            List<BField> fields = new ArrayList<>();
            List<BLangSimpleVariable> typeDefFields = new ArrayList<>();

            for (int i = 0; i < recordVariable.variableList.size(); i++) {
                String fieldName = recordVariable.variableList.get(i).key.value;
                BType fieldType = getStructuredBindingPatternType(
                        recordVariable.variableList.get(i).valueBindingPattern);
                BVarSymbol fieldSymbol = new BVarSymbol(0, names.fromString(fieldName),
                        env.enclPkg.symbol.pkgID, fieldType, recordSymbol);

                fields.add(new BField(names.fromString(fieldName), fieldSymbol));
                typeDefFields.add(ASTBuilderUtil.createVariable(null, fieldName, fieldType, null, fieldSymbol));
            }

            BRecordType recordVarType = new BRecordType(recordSymbol);
            recordVarType.fields = fields;
            if (recordVariable.isClosed) {
                recordVarType.sealed = true;
            } else {
                // if rest param is null we treat it as an open record with anydata rest param
                recordVarType.restFieldType = recordVariable.restParam != null ?
                        ((BMapType) ((BLangSimpleVariable) recordVariable.restParam).type).constraint :
                        symTable.anydataType;
            }
            recordSymbol.type = recordVarType;
            recordVarType.tsymbol = recordSymbol;

            createTypeDefinition(recordVarType, recordSymbol, createRecordTypeNode(typeDefFields, recordVarType));

            return recordVarType;
        }

        return bindingPatternVariable.type;
    }

    private BLangRecordTypeNode createRecordTypeNode(List<BLangSimpleVariable> typeDefFields,
                                                     BRecordType recordVarType) {
        BLangRecordTypeNode recordTypeNode = (BLangRecordTypeNode) TreeBuilder.createRecordTypeNode();
        recordTypeNode.type = recordVarType;
        recordTypeNode.fields = typeDefFields;
        return recordTypeNode;
    }

    private void createTypeDefinition(BType type, BTypeSymbol symbol, BLangType typeNode) {
        BLangTypeDefinition typeDefinition = (BLangTypeDefinition) TreeBuilder.createTypeDefinition();
        env.enclPkg.addTypeDefinition(typeDefinition);
        typeDefinition.typeNode = typeNode;
        typeDefinition.type = type;
        typeDefinition.symbol = symbol;
    }

    private BLangExpression createPatternMatchBinaryExpr(BLangMatchBindingPatternClause patternClause,
                                                         BVarSymbol varSymbol, BType patternType) {
        DiagnosticPos pos = patternClause.pos;

        BLangSimpleVarRef varRef = ASTBuilderUtil.createVariableRef(pos, varSymbol);

        if (NodeKind.MATCH_STATIC_PATTERN_CLAUSE == patternClause.getKind()) {
            BLangMatchStaticBindingPatternClause pattern = (BLangMatchStaticBindingPatternClause) patternClause;
            return createBinaryExpression(pos, varRef, pattern.literal);
        }

        if (NodeKind.MATCH_STRUCTURED_PATTERN_CLAUSE == patternClause.getKind()) {
            return createIsLikeExpression(pos, ASTBuilderUtil.createVariableRef(pos, varSymbol), patternType);
        }

        if (patternType == symTable.nilType) {
            BLangLiteral bLangLiteral = ASTBuilderUtil.createLiteral(pos, symTable.nilType, null);
            return ASTBuilderUtil.createBinaryExpr(pos, varRef, bLangLiteral, symTable.booleanType,
                    OperatorKind.EQUAL, (BOperatorSymbol) symResolver.resolveBinaryOperator(OperatorKind.EQUAL,
                            symTable.anyType, symTable.nilType));
        } else {
            return createIsAssignableExpression(pos, varSymbol, patternType);
        }
    }

    private BLangBinaryExpr createBinaryExpression(DiagnosticPos pos, BLangSimpleVarRef varRef,
                                                   BLangExpression expression) {

        BLangBinaryExpr binaryExpr;
        if (NodeKind.BINARY_EXPR == expression.getKind()) {
            binaryExpr = (BLangBinaryExpr) expression;
            BLangExpression lhsExpr = createBinaryExpression(pos, varRef, binaryExpr.lhsExpr);
            BLangExpression rhsExpr = createBinaryExpression(pos, varRef, binaryExpr.rhsExpr);

            binaryExpr = ASTBuilderUtil.createBinaryExpr(pos, lhsExpr, rhsExpr, symTable.booleanType,
                    OperatorKind.OR, (BOperatorSymbol) symResolver.resolveBinaryOperator(OperatorKind.OR,
                            symTable.booleanType, symTable.booleanType));
        } else {
            binaryExpr = ASTBuilderUtil.createBinaryExpr(pos, varRef, expression, symTable.booleanType,
                    OperatorKind.EQUAL, null);

            BSymbol opSymbol = symResolver.resolveBinaryOperator(OperatorKind.EQUAL, varRef.type, expression.type);
            if (opSymbol == symTable.notFoundSymbol) {
                opSymbol = symResolver.getBinaryEqualityForTypeSets(OperatorKind.EQUAL, symTable.anydataType,
                        expression.type, binaryExpr);
            }
            binaryExpr.opSymbol = (BOperatorSymbol) opSymbol;
        }
        return binaryExpr;
    }

    private BLangIsAssignableExpr createIsAssignableExpression(DiagnosticPos pos,
                                                               BVarSymbol varSymbol,
                                                               BType patternType) {
        //  _$$_ isassignable patternType
        // Create a variable reference for _$$_
        BLangSimpleVarRef varRef = ASTBuilderUtil.createVariableRef(pos, varSymbol);

        // Binary operator for equality
        return ASTBuilderUtil.createIsAssignableExpr(pos, varRef, patternType, symTable.booleanType, names);
    }

    private BLangIsLikeExpr createIsLikeExpression(DiagnosticPos pos,
                                                   BLangExpression expr,
                                                   BType type) {
        return ASTBuilderUtil.createIsLikeExpr(pos, expr, ASTBuilderUtil.createTypeNode(type), symTable.booleanType);
    }

    private BLangExpression getInitExpr(BLangSimpleVariable varNode) {
        return getInitExpr(varNode.type, varNode.name);
    }

    private BLangExpression getInitExpr(BType type, BLangIdentifier name) {
        // Don't need to create an empty init expressions if the type allows null.
        if (type.isNullable()) {
            return getNullLiteral();
        }

        switch (type.tag) {
            case TypeTags.INT:
                return getIntLiteral(0);
            case TypeTags.FLOAT:
                return getFloatLiteral(0);
            case TypeTags.DECIMAL:
                return getDecimalLiteral("0.0");
            case TypeTags.BOOLEAN:
                return getBooleanLiteral(false);
            case TypeTags.STRING:
                return getStringLiteral("");
            case TypeTags.XML:
                return new BLangXMLSequenceLiteral(type);
            case TypeTags.MAP:
                return new BLangMapLiteral(new ArrayList<>(), type);
            case TypeTags.STREAM:
                return new BLangStreamLiteral(type, name);
            case TypeTags.OBJECT:
                return ASTBuilderUtil.createEmptyTypeInit(null, type);
            case TypeTags.RECORD:
                return new BLangStructLiteral(new ArrayList<>(), type);
            case TypeTags.TABLE:
                if (((BTableType) type).getConstraint().tag == TypeTags.RECORD) {
                    BLangTableLiteral table = new BLangTableLiteral();
                    table.type = type;
                    return rewriteExpr(table);
                } else if (((BTableType) type).getConstraint().tag == TypeTags.NONE) {
                    BLangTableLiteral table = new BLangTableLiteral();
                    table.type = new BTableType(TypeTags.TABLE, symTable.noType, symTable.tableType.tsymbol);
                    return rewriteExpr(table);
                }
                break;
            case TypeTags.ARRAY:
                BLangArrayLiteral array = new BLangArrayLiteral();
                array.exprs = new ArrayList<>();
                array.type = type;
                return rewriteExpr(array);
            case TypeTags.TUPLE:
                BLangBracedOrTupleExpr tuple = new BLangBracedOrTupleExpr();
                tuple.type = type;
                return rewriteExpr(tuple);
            case TypeTags.CHANNEL:
                return new BLangChannelLiteral(type, name);
            default:
                break;
        }
        return null;
    }

    private BLangAssignment createAssignmentStmt(BLangSimpleVariable variable) {
        BLangSimpleVarRef varRef = (BLangSimpleVarRef) TreeBuilder.createSimpleVariableReferenceNode();
        varRef.pos = variable.pos;
        varRef.variableName = variable.name;
        varRef.symbol = variable.symbol;
        varRef.type = variable.type;

        BLangAssignment assignmentStmt = (BLangAssignment) TreeBuilder.createAssignmentNode();
        assignmentStmt.expr = variable.expr;
        assignmentStmt.pos = variable.pos;
        assignmentStmt.setVariable(varRef);
        return assignmentStmt;
    }

    private void addMatchExprDefaultCase(BLangMatchExpression bLangMatchExpression) {
        List<BType> exprTypes;
        List<BType> unmatchedTypes = new ArrayList<>();

        if (bLangMatchExpression.expr.type.tag == TypeTags.UNION) {
            BUnionType unionType = (BUnionType) bLangMatchExpression.expr.type;
            exprTypes = new ArrayList<>(unionType.memberTypes);
        } else {
            exprTypes = Lists.of(bLangMatchExpression.type);
        }

        // find the types that do not match to any of the patterns.
        for (BType type : exprTypes) {
            boolean assignable = false;
            for (BLangMatchExprPatternClause pattern : bLangMatchExpression.patternClauses) {
                if (this.types.isAssignable(type, pattern.variable.type)) {
                    assignable = true;
                    break;
                }
            }

            if (!assignable) {
                unmatchedTypes.add(type);
            }
        }

        if (unmatchedTypes.isEmpty()) {
            return;
        }

        BType defaultPatternType;
        if (unmatchedTypes.size() == 1) {
            defaultPatternType = unmatchedTypes.get(0);
        } else {
            defaultPatternType = new BUnionType(null, new LinkedHashSet<>(unmatchedTypes), false);
        }

        String patternCaseVarName = GEN_VAR_PREFIX.value + "t_match_default";
        BLangSimpleVariable patternMatchCaseVar = ASTBuilderUtil.createVariable(bLangMatchExpression.pos,
                patternCaseVarName, defaultPatternType, null, new BVarSymbol(0, names.fromString(patternCaseVarName),
                        this.env.scope.owner.pkgID, defaultPatternType, this.env.scope.owner));

        BLangMatchExprPatternClause defaultPattern =
                (BLangMatchExprPatternClause) TreeBuilder.createMatchExpressionPattern();
        defaultPattern.variable = patternMatchCaseVar;
        defaultPattern.expr = ASTBuilderUtil.createVariableRef(bLangMatchExpression.pos, patternMatchCaseVar.symbol);
        defaultPattern.pos = bLangMatchExpression.pos;
        bLangMatchExpression.patternClauses.add(defaultPattern);
    }

    private boolean safeNavigate(BLangAccessExpression accessExpr) {
        if (accessExpr.lhsVar || accessExpr.expr == null) {
            return false;
        }

        if (accessExpr.safeNavigate) {
            return true;
        }

        if (safeNavigateType(accessExpr.expr.type)) {
            if (accessExpr.getKind() == NodeKind.INVOCATION && ((BLangInvocation) accessExpr).builtinMethodInvocation) {
                return isSafeNavigationAllowedBuiltinInvocation((BLangInvocation) accessExpr);
            }
            return true;
        }

        NodeKind kind = accessExpr.expr.getKind();
        if (kind == NodeKind.FIELD_BASED_ACCESS_EXPR ||
                kind == NodeKind.INDEX_BASED_ACCESS_EXPR ||
                kind == NodeKind.INVOCATION) {
            return safeNavigate((BLangAccessExpression) accessExpr.expr);
        }

        return false;
    }

    private boolean safeNavigateType(BType type) {
        // Do not add safe navigation checks for JSON. Because null is a valid value for json,
        // we handle it at runtime. This is also required to make function on json such as
        // j.toString(), j.keys() to work.
        if (type.tag == TypeTags.JSON) {
            return false;
        }

        if (type.isNullable()) {
            return true;
        }

        if (type.tag != TypeTags.UNION) {
            return false;
        }

        return ((BUnionType) type).memberTypes.contains(symTable.nilType);
    }

    private BLangExpression rewriteSafeNavigationExpr(BLangAccessExpression accessExpr) {
        BType originalExprType = accessExpr.type;
        // Create a temp variable to hold the intermediate result of the acces expression.
        String matchTempResultVarName = GEN_VAR_PREFIX.value + "temp_result";
        BLangSimpleVariable tempResultVar = ASTBuilderUtil.createVariable(accessExpr.pos, matchTempResultVarName,
                accessExpr.type, null, new BVarSymbol(0, names.fromString(matchTempResultVarName),
                        this.env.scope.owner.pkgID, accessExpr.type, this.env.scope.owner));
        BLangSimpleVariableDef tempResultVarDef = ASTBuilderUtil.createVariableDef(accessExpr.pos, tempResultVar);
        BLangVariableReference tempResultVarRef =
                ASTBuilderUtil.createVariableRef(accessExpr.pos, tempResultVar.symbol);

        // Create a chain of match statements
        handleSafeNavigation(accessExpr, accessExpr.type, tempResultVar);

        // Create a statement-expression including the match statement
        BLangMatch matcEXpr = this.matchStmtStack.firstElement();
        BLangBlockStmt blockStmt =
                ASTBuilderUtil.createBlockStmt(accessExpr.pos, Lists.of(tempResultVarDef, matcEXpr));
        BLangStatementExpression stmtExpression = ASTBuilderUtil.createStatementExpression(blockStmt, tempResultVarRef);
        stmtExpression.type = originalExprType;

        // Reset the variables
        this.matchStmtStack = new Stack<>();
        this.accessExprStack = new Stack<>();
        this.successPattern = null;
        this.safeNavigationAssignment = null;
        return stmtExpression;
    }

    private void handleSafeNavigation(BLangAccessExpression accessExpr, BType type, BLangSimpleVariable tempResultVar) {
        if (accessExpr.expr == null) {
            return;
        }

        // If the parent of current expr is the root, terminate
        NodeKind kind = accessExpr.expr.getKind();
        if (kind == NodeKind.FIELD_BASED_ACCESS_EXPR ||
                kind == NodeKind.INDEX_BASED_ACCESS_EXPR ||
                kind == NodeKind.INVOCATION) {
            handleSafeNavigation((BLangAccessExpression) accessExpr.expr, type, tempResultVar);
        }

        if (!accessExpr.safeNavigate && !accessExpr.expr.type.isNullable()) {
            accessExpr.type = accessExpr.originalType;
            if (this.safeNavigationAssignment != null) {
                this.safeNavigationAssignment.expr = addConversionExprIfRequired(accessExpr, tempResultVar.type);
            }
            return;
        }

        /*
         * If the field access is a safe navigation, create a match expression.
         * Then chain the current expression as the success-pattern of the parent
         * match expr, if available.
         * eg:
         * x but {              <--- parent match expr
         *   error e => e,
         *   T t => t.y but {   <--- current expr
         *      error e => e,
         *      R r => r.z
         *   }
         * }
         */

        // Add pattern to lift nil
        BLangMatch matchStmt = ASTBuilderUtil.createMatchStatement(accessExpr.pos, accessExpr.expr, new ArrayList<>());
        matchStmt.patternClauses.add(getMatchNullPattern(accessExpr, tempResultVar));
        matchStmt.type = type;

        // Add pattern to lift error, only if the safe navigation is used
        if (accessExpr.safeNavigate) {
            matchStmt.patternClauses.add(getMatchErrorPattern(accessExpr, tempResultVar));
            matchStmt.type = type;
            matchStmt.pos = accessExpr.pos;

        }

        // Create the pattern for success scenario. i.e: not null and not error (if applicable).
        BLangMatchTypedBindingPatternClause successPattern =
                getSuccessPattern(accessExpr, tempResultVar, accessExpr.safeNavigate);
        matchStmt.patternClauses.add(successPattern);
        this.matchStmtStack.push(matchStmt);
        if (this.successPattern != null) {
            this.successPattern.body = ASTBuilderUtil.createBlockStmt(accessExpr.pos, Lists.of(matchStmt));
        }
        this.successPattern = successPattern;
    }

    private boolean isSafeNavigationAllowedBuiltinInvocation(BLangInvocation iExpr) {
        if (iExpr.builtInMethod == BLangBuiltInMethod.FREEZE) {
            if (iExpr.expr.type.tag == TypeTags.UNION && iExpr.expr.type.isNullable()) {
                BUnionType unionType = (BUnionType) iExpr.expr.type;
                return unionType.memberTypes.size() == 2 && unionType.memberTypes.stream()
                        .noneMatch(type -> type.tag != TypeTags.NIL && types.isValueType(type));
            }
        } else if (iExpr.builtInMethod == BLangBuiltInMethod.IS_FROZEN) {
            return false;
        }
        return true;
    }

    private BLangMatchTypedBindingPatternClause getMatchErrorPattern(BLangExpression expr,
                                                                         BLangSimpleVariable tempResultVar) {
        String errorPatternVarName = GEN_VAR_PREFIX.value + "t_match_error";
        BLangSimpleVariable errorPatternVar = ASTBuilderUtil.createVariable(expr.pos, errorPatternVarName,
                symTable.errorType, null, new BVarSymbol(0, names.fromString(errorPatternVarName),
                        this.env.scope.owner.pkgID, symTable.errorType, this.env.scope.owner));

        // Create assignment to temp result
        BLangSimpleVarRef assignmentRhsExpr = ASTBuilderUtil.createVariableRef(expr.pos, errorPatternVar.symbol);
        BLangVariableReference tempResultVarRef = ASTBuilderUtil.createVariableRef(expr.pos, tempResultVar.symbol);
        BLangAssignment assignmentStmt =
                ASTBuilderUtil.createAssignmentStmt(expr.pos, tempResultVarRef, assignmentRhsExpr, false);
        BLangBlockStmt patternBody = ASTBuilderUtil.createBlockStmt(expr.pos, Lists.of(assignmentStmt));

        // Create the pattern
        // R b => a = b;
        BLangMatchTypedBindingPatternClause errorPattern = ASTBuilderUtil
                .createMatchStatementPattern(expr.pos, errorPatternVar, patternBody);
        return errorPattern;
    }

    private BLangMatchExprPatternClause getMatchNullPatternGivenExpression(DiagnosticPos pos,
                                                                           BLangExpression expr) {
        String nullPatternVarName = IGNORE.toString();
        BLangSimpleVariable errorPatternVar = ASTBuilderUtil.createVariable(pos, nullPatternVarName, symTable.nilType,
                null, new BVarSymbol(0, names.fromString(nullPatternVarName),
                        this.env.scope.owner.pkgID, symTable.nilType, this.env.scope.owner));

        BLangMatchExprPatternClause nullPattern =
                (BLangMatchExprPatternClause) TreeBuilder.createMatchExpressionPattern();
        nullPattern.variable = errorPatternVar;
        nullPattern.expr = expr;
        nullPattern.pos = pos;
        return nullPattern;
    }

    private BLangMatchTypedBindingPatternClause getMatchNullPattern(BLangExpression expr,
                                                                    BLangSimpleVariable tempResultVar) {
        // TODO: optimize following by replacing var with underscore, and assigning null literal
        String nullPatternVarName = GEN_VAR_PREFIX.value + "t_match_null";
        BLangSimpleVariable nullPatternVar = ASTBuilderUtil.createVariable(expr.pos, nullPatternVarName,
                symTable.nilType, null, new BVarSymbol(0, names.fromString(nullPatternVarName),
                        this.env.scope.owner.pkgID, symTable.nilType, this.env.scope.owner));

        // Create assignment to temp result
        BLangSimpleVarRef assignmentRhsExpr = ASTBuilderUtil.createVariableRef(expr.pos, nullPatternVar.symbol);
        BLangVariableReference tempResultVarRef = ASTBuilderUtil.createVariableRef(expr.pos, tempResultVar.symbol);
        BLangAssignment assignmentStmt =
                ASTBuilderUtil.createAssignmentStmt(expr.pos, tempResultVarRef, assignmentRhsExpr, false);
        BLangBlockStmt patternBody = ASTBuilderUtil.createBlockStmt(expr.pos, Lists.of(assignmentStmt));

        // Create the pattern
        // R b => a = b;
        BLangMatchTypedBindingPatternClause nullPattern = ASTBuilderUtil
                .createMatchStatementPattern(expr.pos, nullPatternVar, patternBody);
        return nullPattern;
    }

    private BLangMatchTypedBindingPatternClause getSuccessPattern(BLangAccessExpression accessExpr,
                                                                  BLangSimpleVariable tempResultVar,
                                                                  boolean liftError) {
        BType type = getSafeType(accessExpr.expr.type, liftError);
        String successPatternVarName = GEN_VAR_PREFIX.value + "t_match_success";
        BLangSimpleVariable successPatternVar = ASTBuilderUtil.createVariable(accessExpr.pos, successPatternVarName,
                type, null, new BVarSymbol(0, names.fromString(successPatternVarName), this.env.scope.owner.pkgID, type,
                        this.env.scope.owner));

        // Create x.foo, by replacing the varRef expr of the current expression, with the new temp var ref
        accessExpr.expr = ASTBuilderUtil.createVariableRef(accessExpr.pos, successPatternVar.symbol);
        accessExpr.safeNavigate = false;

        // Type of the field access expression should be always taken from the child type.
        // Because the type assigned to expression contains the inherited error/nil types,
        // and may not reflect the actual type of the child/field expr.
        accessExpr.type = accessExpr.originalType;

        BLangVariableReference tempResultVarRef =
                ASTBuilderUtil.createVariableRef(accessExpr.pos, tempResultVar.symbol);

        BLangExpression assignmentRhsExpr = addConversionExprIfRequired(accessExpr, tempResultVarRef.type);
        BLangAssignment assignmentStmt =
                ASTBuilderUtil.createAssignmentStmt(accessExpr.pos, tempResultVarRef, assignmentRhsExpr, false);
        BLangBlockStmt patternBody = ASTBuilderUtil.createBlockStmt(accessExpr.pos, Lists.of(assignmentStmt));

        // Create the pattern
        // R b => a = x.foo;
        BLangMatchTypedBindingPatternClause successPattern =
                ASTBuilderUtil.createMatchStatementPattern(accessExpr.pos, successPatternVar, patternBody);
        this.safeNavigationAssignment = assignmentStmt;
        return successPattern;
    }

    private BType getSafeType(BType type, boolean liftError) {

        // Since JSON, ANY and ANYDATA is by default contains null, we need to create a new respective type which
        // is not-nullable.
        switch (type.tag) {
            case TypeTags.JSON:
                BJSONType jsonType = (BJSONType) type;
                return new BJSONType(jsonType.tag, jsonType.constraint, jsonType.tsymbol, false);
            case TypeTags.ANY:
                return new BAnyType(type.tag, type.tsymbol, false);
            case TypeTags.ANYDATA:
                return new BAnydataType(type.tag, type.tsymbol, false);
        }

        if (type.tag != TypeTags.UNION) {
            return type;
        }

        BUnionType unionType = (BUnionType) type;
        BUnionType errorLiftedType =
                new BUnionType(null, new LinkedHashSet<>(unionType.memberTypes), unionType.isNullable());

        // Lift nil always. Lift error only if safe navigation is used.
        errorLiftedType.memberTypes.remove(symTable.nilType);
        if (liftError) {
            errorLiftedType.memberTypes.remove(symTable.errorType);
        }

        if (errorLiftedType.memberTypes.size() == 1) {
            return errorLiftedType.memberTypes.toArray(new BType[0])[0];
        }
        return errorLiftedType;
    }

    private boolean safeNavigateLHS(BLangExpression expr) {
        if (expr.getKind() != NodeKind.FIELD_BASED_ACCESS_EXPR && expr.getKind() != NodeKind.INDEX_BASED_ACCESS_EXPR) {
            return false;
        }

        BLangVariableReference varRef = (BLangVariableReference) ((BLangAccessExpression) expr).expr;
        if (varRef.type.isNullable()) {
            return true;
        }

        return safeNavigateLHS(varRef);
    }

    private BLangStatement rewriteSafeNavigationAssignment(BLangAccessExpression accessExpr, BLangExpression rhsExpr,
                                                           boolean safeAssignment) {
        List<BLangStatement> stmts = createLHSSafeNavigation(accessExpr, accessExpr.type, rhsExpr, safeAssignment);
        BLangBlockStmt blockStmt = ASTBuilderUtil.createBlockStmt(accessExpr.pos, stmts);
        return blockStmt;
    }

    private List<BLangStatement> createLHSSafeNavigation(BLangVariableReference expr, BType type,
                                                         BLangExpression rhsExpr, boolean safeAssignment) {
        List<BLangStatement> stmts = new ArrayList<>();
        NodeKind kind = expr.getKind();
        if (kind == NodeKind.FIELD_BASED_ACCESS_EXPR || kind == NodeKind.INDEX_BASED_ACCESS_EXPR ||
                kind == NodeKind.INVOCATION) {
            BLangAccessExpression accessExpr = (BLangAccessExpression) expr;
            if (accessExpr.expr != null) {
                this.accessExprStack.push(accessExpr);
                // If the parent of current expr is the root, terminate
                stmts.addAll(createLHSSafeNavigation((BLangVariableReference) accessExpr.expr, type, rhsExpr,
                        safeAssignment));

                this.accessExprStack.pop();
            }
            accessExpr.type = accessExpr.originalType;

            // if its the leaf node, assign the original rhs expression to the access expression
            if (accessExpr.leafNode) {
                BLangVariableReference accessExprForFinalAssignment = cloneExpression(accessExpr);
                BLangAssignment assignmentStmt = ASTBuilderUtil.createAssignmentStmt(accessExpr.pos,
                        accessExprForFinalAssignment, rhsExpr, false);
                assignmentStmt.safeAssignment = safeAssignment;
                stmts.add(assignmentStmt);
                return stmts;
            }
        } else if (expr.type.tag != TypeTags.JSON) {
            // Do not create any default init statement for the very first varRef, unless its a JSON.
            // i.e: In a field access expression a.b.c.d, do not create an init for 'a', if it is not JSON
            return stmts;
        }

        if (expr.type.isNullable() && isDefaultableMappingType(expr.type)) {
            BLangIf ifStmt = getSafeNaviDefaultInitStmt(expr);
            stmts.add(ifStmt);
        }

        return stmts;
    }

    private BLangIf getSafeNaviDefaultInitStmt(BLangVariableReference accessExpr) {
        // Create if-condition. eg:
        // if (a.b == () )
        BLangVariableReference accessExprForNullCheck = cloneExpression(accessExpr);
        BLangLiteral bLangLiteral = ASTBuilderUtil.createLiteral(accessExpr.pos, symTable.nilType, null);
        BLangBinaryExpr ifCondition = ASTBuilderUtil.createBinaryExpr(accessExpr.pos, accessExprForNullCheck,
                bLangLiteral, symTable.booleanType, OperatorKind.EQUAL, (BOperatorSymbol) symResolver
                        .resolveBinaryOperator(OperatorKind.EQUAL, symTable.anyType, symTable.nilType));

        // Create if body. eg:
        // a.b = {};
        BLangVariableReference accessExprForInit = cloneExpression(accessExpr);
        // Look one step ahead to determine the type of the child, and get the default value expression
        BLangExpression defaultValue = getDefaultValueExpr(this.accessExprStack.peek());
        BLangAssignment assignmentStmt =
                ASTBuilderUtil.createAssignmentStmt(accessExpr.pos, accessExprForInit, defaultValue, false);

        // Create If-statement
        BLangBlockStmt ifBody = ASTBuilderUtil.createBlockStmt(accessExpr.pos, Lists.of(assignmentStmt));
        return ASTBuilderUtil.createIfElseStmt(accessExpr.pos, ifCondition, ifBody, null);
    }

    private BLangVariableReference cloneExpression(BLangVariableReference expr) {
        switch (expr.getKind()) {
            case SIMPLE_VARIABLE_REF:
                return ASTBuilderUtil.createVariableRef(expr.pos, (BVarSymbol) ((BLangSimpleVarRef) expr).symbol);
            case FIELD_BASED_ACCESS_EXPR:
            case INDEX_BASED_ACCESS_EXPR:
            case INVOCATION:
                return cloneAccessExpr((BLangAccessExpression) expr);
            default:
                throw new IllegalStateException();
        }
    }

    private BLangAccessExpression cloneAccessExpr(BLangAccessExpression originalAccessExpr) {
        if (originalAccessExpr.expr == null) {
            return originalAccessExpr;
        }

        BLangVariableReference varRef;
        NodeKind kind = originalAccessExpr.expr.getKind();
        if (kind == NodeKind.FIELD_BASED_ACCESS_EXPR || kind == NodeKind.INDEX_BASED_ACCESS_EXPR ||
                kind == NodeKind.INVOCATION) {
            varRef = cloneAccessExpr((BLangAccessExpression) originalAccessExpr.expr);
        } else {
            varRef = cloneExpression((BLangVariableReference) originalAccessExpr.expr);
        }
        varRef.type = getSafeType(originalAccessExpr.expr.type, false);

        BLangAccessExpression accessExpr;
        switch (originalAccessExpr.getKind()) {
            case FIELD_BASED_ACCESS_EXPR:
                accessExpr = ASTBuilderUtil.createFieldAccessExpr(varRef,
                        ((BLangFieldBasedAccess) originalAccessExpr).field);
                break;
            case INDEX_BASED_ACCESS_EXPR:
                accessExpr = ASTBuilderUtil.createIndexAccessExpr(varRef,
                        ((BLangIndexBasedAccess) originalAccessExpr).indexExpr);
                break;
            case INVOCATION:
                // TODO
                accessExpr = null;
                break;
            default:
                throw new IllegalStateException();
        }

        accessExpr.originalType = originalAccessExpr.originalType;
        accessExpr.pos = originalAccessExpr.pos;
        accessExpr.lhsVar = originalAccessExpr.lhsVar;
        accessExpr.symbol = originalAccessExpr.symbol;
        accessExpr.safeNavigate = false;

        // Type of the field access expression should be always taken from the child type.
        // Because the type assigned to expression contains the inherited error/nil types,
        // and may not reflect the actual type of the child/field expr.
        accessExpr.type = originalAccessExpr.originalType;
        return accessExpr;
    }

    private BLangBinaryExpr getModifiedIntRangeStartExpr(BLangExpression expr) {
        BLangLiteral constOneLiteral = ASTBuilderUtil.createLiteral(expr.pos, symTable.intType, 1L);
        return ASTBuilderUtil.createBinaryExpr(expr.pos, expr, constOneLiteral, symTable.intType, OperatorKind.ADD,
                (BOperatorSymbol) symResolver.resolveBinaryOperator(OperatorKind.ADD,
                        symTable.intType,
                        symTable.intType));
    }

    private BLangBinaryExpr getModifiedIntRangeEndExpr(BLangExpression expr) {
        BLangLiteral constOneLiteral = ASTBuilderUtil.createLiteral(expr.pos, symTable.intType, 1L);
        return ASTBuilderUtil.createBinaryExpr(expr.pos, expr, constOneLiteral, symTable.intType, OperatorKind.SUB,
                (BOperatorSymbol) symResolver.resolveBinaryOperator(OperatorKind.SUB,
                        symTable.intType,
                        symTable.intType));
    }

    private BLangExpression getDefaultValueExpr(BLangAccessExpression accessExpr) {
        BType fieldType = accessExpr.originalType;
        BType type = getSafeType(accessExpr.expr.type, false);
        switch (type.tag) {
            case TypeTags.JSON:
                if (accessExpr.getKind() == NodeKind.INDEX_BASED_ACCESS_EXPR &&
                        ((BLangIndexBasedAccess) accessExpr).indexExpr.type.tag == TypeTags.INT) {
                    return new BLangJSONArrayLiteral(new ArrayList<>(), new BArrayType(fieldType));
                }
                return new BLangJSONLiteral(new ArrayList<>(), fieldType);
            case TypeTags.MAP:
                return new BLangMapLiteral(new ArrayList<>(), type);
            case TypeTags.RECORD:
                return new BLangRecordLiteral(type);
            default:
                throw new IllegalStateException();
        }
    }

    // TODO: Allowing decimal defaultable args may break some cases of the union type defaultable args.
    // TODO: We need to preserve the literal type to resolve this.
    private BLangExpression getDefaultValueLiteral(Object value, int typeTag) {
        if (value == null) {
            return getNullLiteral();
        }
        if (value instanceof Long) {
            switch (typeTag) {
                case TypeTags.FLOAT:
                    return getFloatLiteral(((Long) value).doubleValue());
                case TypeTags.DECIMAL:
                    return getDecimalLiteral(String.valueOf(value));
                default:
                    return getIntLiteral((Long) value);
            }
        }
        if (value instanceof String) {
            switch (typeTag) {
                case TypeTags.FLOAT:
                    return getFloatLiteral(Double.parseDouble((String) value));
                case TypeTags.DECIMAL:
                    return getDecimalLiteral(String.valueOf(value));
                default:
                    return getStringLiteral((String) value);
            }
        }
        if (value instanceof Boolean) {
            return getBooleanLiteral((Boolean) value);
        }
        throw new IllegalStateException("Unsupported default value type");
    }

    private BLangLiteral getStringLiteral(String value) {
        BLangLiteral literal = (BLangLiteral) TreeBuilder.createLiteralExpression();
        literal.value = value;
        literal.typeTag = TypeTags.STRING;
        literal.type = symTable.stringType;
        return literal;
    }

    private BLangLiteral getIntLiteral(long value) {
        BLangLiteral literal = (BLangLiteral) TreeBuilder.createLiteralExpression();
        literal.value = value;
        literal.typeTag = TypeTags.INT;
        literal.type = symTable.intType;
        return literal;
    }

    private BLangLiteral getFloatLiteral(double value) {
        BLangLiteral literal = (BLangLiteral) TreeBuilder.createLiteralExpression();
        literal.value = value;
        literal.typeTag = TypeTags.FLOAT;
        literal.type = symTable.floatType;
        return literal;
    }

    private BLangLiteral getDecimalLiteral(String value) {
        BLangLiteral literal = (BLangLiteral) TreeBuilder.createLiteralExpression();
        literal.value = value;
        literal.typeTag = TypeTags.FLOAT;
        literal.type = symTable.decimalType;
        return literal;
    }

    private BLangLiteral getBooleanLiteral(boolean value) {
        BLangLiteral literal = (BLangLiteral) TreeBuilder.createLiteralExpression();
        literal.value = value;
        literal.typeTag = TypeTags.BOOLEAN;
        literal.type = symTable.booleanType;
        return literal;
    }

    private BLangLiteral getNullLiteral() {
        BLangLiteral literal = (BLangLiteral) TreeBuilder.createLiteralExpression();
        literal.typeTag = TypeTags.NIL;
        literal.type = symTable.nilType;
        return literal;
    }

    private boolean isDefaultableMappingType(BType type) {
        switch (getSafeType(type, false).tag) {
            case TypeTags.JSON:
            case TypeTags.MAP:
            case TypeTags.RECORD:
                return true;
            default:
                return false;
        }
    }

    private BLangFunction createDefaultObjectConstructor(BLangObjectTypeNode objectTypeNode, SymbolEnv env) {
        BLangFunction initFunction =
                ASTBuilderUtil.createInitFunction(objectTypeNode.pos, Names.EMPTY.value, Names.OBJECT_INIT_SUFFIX);

        // Create the receiver
        initFunction.receiver = ASTBuilderUtil.createReceiver(objectTypeNode.pos, objectTypeNode.type);
        BVarSymbol receiverSymbol =
                new BVarSymbol(Flags.asMask(EnumSet.noneOf(Flag.class)), names.fromIdNode(initFunction.receiver.name),
                        env.enclPkg.symbol.pkgID, objectTypeNode.type, env.scope.owner);
        env.scope.define(receiverSymbol.name, receiverSymbol);
        initFunction.receiver.symbol = receiverSymbol;

        initFunction.type = new BInvokableType(new ArrayList<>(), symTable.nilType, null);
        initFunction.attachedFunction = true;
        initFunction.flagSet.add(Flag.ATTACHED);

        // Create function symbol
        Name funcSymbolName = names.fromString(Symbols.getAttachedFuncSymbolName(objectTypeNode.type.tsymbol.name.value,
                Names.OBJECT_INIT_SUFFIX.value));
        initFunction.symbol = Symbols.createFunctionSymbol(Flags.asMask(initFunction.flagSet), funcSymbolName,
                env.enclPkg.symbol.pkgID, initFunction.type, env.scope.owner, initFunction.body != null);
        initFunction.symbol.scope = new Scope(initFunction.symbol);
        initFunction.symbol.receiverSymbol = receiverSymbol;

        // Set the taint information to the constructed init function
        initFunction.symbol.taintTable = new HashMap<>();
        TaintRecord taintRecord = new TaintRecord(Boolean.FALSE, new ArrayList<>());
        initFunction.symbol.taintTable.put(TaintAnalyzer.ALL_UNTAINTED_TABLE_ENTRY_INDEX, taintRecord);

        // Update Object type with attached function details
        BObjectTypeSymbol objectSymbol = ((BObjectTypeSymbol) objectTypeNode.type.tsymbol);
        objectSymbol.initializerFunc = new BAttachedFunction(Names.OBJECT_INIT_SUFFIX, initFunction.symbol,
                (BInvokableType) initFunction.type);
        objectSymbol.attachedFuncs.add(objectSymbol.initializerFunc);
        objectTypeNode.initFunction = initFunction;
        return initFunction;
    }

    private void defineTypeGuards(DiagnosticPos pos, Map<BVarSymbol, BVarSymbol> typeGuards, BLangBlockStmt target) {
        for (Entry<BVarSymbol, BVarSymbol> typeGuard : typeGuards.entrySet()) {
            BVarSymbol guardedSymbol = typeGuard.getValue();

            // Create a varRef to the original variable
            BLangSimpleVarRef varRef = ASTBuilderUtil.createVariableRef(pos, typeGuard.getKey());

            // Create a variable definition and add it to the beginning of the if-body
            // i.e: T x = <T> y
            BLangExpression conversionExpr = addConversionExprIfRequired(varRef, guardedSymbol.type);
            BLangSimpleVariable var = ASTBuilderUtil.createVariable(pos, guardedSymbol.name.value,
                    guardedSymbol.type, conversionExpr, guardedSymbol);
            BLangSimpleVariableDef varDef = ASTBuilderUtil.createVariableDef(pos, var);
            target.stmts.add(0, varDef);
        }
    }
}<|MERGE_RESOLUTION|>--- conflicted
+++ resolved
@@ -46,11 +46,8 @@
 import org.wso2.ballerinalang.compiler.semantics.model.symbols.BObjectTypeSymbol;
 import org.wso2.ballerinalang.compiler.semantics.model.symbols.BOperatorSymbol;
 import org.wso2.ballerinalang.compiler.semantics.model.symbols.BPackageSymbol;
-<<<<<<< HEAD
+import org.wso2.ballerinalang.compiler.semantics.model.symbols.BRecordTypeSymbol;
 import org.wso2.ballerinalang.compiler.semantics.model.symbols.BServiceSymbol;
-=======
-import org.wso2.ballerinalang.compiler.semantics.model.symbols.BRecordTypeSymbol;
->>>>>>> 023f6aa0
 import org.wso2.ballerinalang.compiler.semantics.model.symbols.BSymbol;
 import org.wso2.ballerinalang.compiler.semantics.model.symbols.BTypeSymbol;
 import org.wso2.ballerinalang.compiler.semantics.model.symbols.BVarSymbol;
@@ -364,9 +361,8 @@
      */
     private void createInvokableSymbol(BLangFunction bLangFunction, SymbolEnv env) {
         BInvokableSymbol functionSymbol = Symbols.createFunctionSymbol(Flags.asMask(bLangFunction.flagSet),
-                new Name(bLangFunction.name.value),
-                env.enclPkg.packageID, bLangFunction.type,
-                env.enclPkg.symbol, true);
+                new Name(bLangFunction.name.value), env.enclPkg.packageID, bLangFunction.type, env.enclPkg.symbol,
+                true);
         functionSymbol.retType = bLangFunction.returnTypeNode.type;
         // Add parameters
         for (BLangVariable param : bLangFunction.requiredParams) {
@@ -413,7 +409,7 @@
         // Adding object functions to package level.
         addAttachedFunctionsToPackageLevel(pkgNode, env);
 
-        pkgNode.constants.forEach(constant-> pkgNode.typeDefinitions.add(constant.associatedTypeDefinition));
+        pkgNode.constants.forEach(constant -> pkgNode.typeDefinitions.add(constant.associatedTypeDefinition));
 
         pkgNode.globalVars.forEach(globalVar -> {
             BLangAssignment assignment = createAssignmentStmt(globalVar);
@@ -1752,8 +1748,8 @@
                 BConstantSymbol symbol = (BConstantSymbol) varRefExpr.symbol;
                 // We need to get a copy of the literal value and set it as the result. Otherwise there will be
                 // issues because registry allocation will be only done one time.
-                BLangLiteral literal = ASTBuilderUtil.createLiteral(varRefExpr.pos, symbol.literalValueType,
-                        symbol.literalValue);
+                BLangLiteral literal = ASTBuilderUtil
+                        .createLiteral(varRefExpr.pos, symbol.literalValueType, symbol.literalValue);
                 literal.typeTag = symbol.literalValueTypeTag;
                 result = rewriteExpr(addConversionExprIfRequired(literal, varRefExpr.type));
                 return;
@@ -1792,8 +1788,8 @@
                         (BVarSymbol) fieldAccessExpr.symbol);
             } else {
                 targetVarRef = new BLangStructFieldAccessExpr(fieldAccessExpr.pos,
-                        (BLangVariableReference) fieldAccessExpr.expr, stringLit,
-                        (BVarSymbol) fieldAccessExpr.symbol, false);
+                        (BLangVariableReference) fieldAccessExpr.expr, stringLit, (BVarSymbol) fieldAccessExpr.symbol,
+                        false);
             }
         } else if (varRefType.tag == TypeTags.RECORD) {
             if (fieldAccessExpr.symbol != null && fieldAccessExpr.symbol.type.tag == TypeTags.INVOKABLE
@@ -2495,8 +2491,8 @@
                 getSafeAssignErrorPattern(checkedExpr.pos, this.env.scope.owner, checkedExpr.equivalentErrorTypeList);
 
         // Create the match statement
-        BLangMatch matchStmt = ASTBuilderUtil.createMatchStatement(checkedExpr.pos,
-                checkedExpr.expr, new ArrayList<BLangMatchTypedBindingPatternClause>() {{
+        BLangMatch matchStmt = ASTBuilderUtil.createMatchStatement(checkedExpr.pos, checkedExpr.expr,
+                new ArrayList<BLangMatchTypedBindingPatternClause>() {{
                     add(patternSuccessCase);
                     add(patternErrorCase);
                 }});
@@ -2780,18 +2776,7 @@
         result = rewriteExpr(iContext.iteratorCaller);
     }
 
-<<<<<<< HEAD
-=======
-    private void visitActionInvocationEndpoint(BLangInvocation iExpr) {
-        final BEndpointVarSymbol epSymbol = (BEndpointVarSymbol) ((BLangVariableReference) iExpr.expr).symbol;
-        // Convert to endpoint.getClient(). iExpr has to be a VarRef.
-        final BLangInvocation getClientExpr = ASTBuilderUtil.createInvocationExpr(iExpr.expr.pos,
-                epSymbol.getClientFunction, Collections.emptyList(), symResolver);
-        getClientExpr.expr = iExpr.expr;
-        iExpr.expr = getClientExpr;
-    }
-
->>>>>>> 023f6aa0
+
     @SuppressWarnings("unchecked")
     private <E extends BLangNode> E rewrite(E node, SymbolEnv env) {
         if (node == null) {
@@ -3024,11 +3009,8 @@
         return ASTBuilderUtil.createMatchStatementPattern(pos, patternFailureCaseVar, patternBlockFailureCase);
     }
 
-    private BLangMatchTypedBindingPatternClause getSafeAssignSuccessPattern(DiagnosticPos pos,
-                                                                            BType lhsType,
-                                                                            boolean isVarDef,
-                                                                            BVarSymbol varSymbol,
-                                                                            BLangExpression lhsExpr) {
+    private BLangMatchTypedBindingPatternClause getSafeAssignSuccessPattern(DiagnosticPos pos, BType lhsType,
+            boolean isVarDef, BVarSymbol varSymbol, BLangExpression lhsExpr) {
         //  File _$_f1 => f = _$_f1;
         // 1) Create the pattern variable
         String patternSuccessCaseVarName = GEN_VAR_PREFIX.value + "t_match";
@@ -3096,8 +3078,7 @@
         BLangExpression ifCondition = createPatternIfCondition(pattern, matchExprVar.symbol);
         if (NodeKind.MATCH_TYPED_PATTERN_CLAUSE == pattern.getKind()) {
             BLangBlockStmt patternBody = getMatchPatternBody(pattern, matchExprVar);
-            return ASTBuilderUtil.createIfElseStmt(pattern.pos,
-                    ifCondition, patternBody, null);
+            return ASTBuilderUtil.createIfElseStmt(pattern.pos, ifCondition, patternBody, null);
         }
 
         // Create a variable reference for _$$_
@@ -3117,19 +3098,21 @@
                 varDefStmt = ASTBuilderUtil.createRecordVariableDef(pattern.pos,
                         (BLangRecordVariable) structuredPattern.bindingPatternVariable);
             } else {
-                varDefStmt = ASTBuilderUtil.createVariableDef(pattern.pos,
-                        (BLangSimpleVariable) structuredPattern.bindingPatternVariable);
+                varDefStmt = ASTBuilderUtil
+                        .createVariableDef(pattern.pos, (BLangSimpleVariable) structuredPattern.bindingPatternVariable);
             }
 
             if (structuredPattern.typeGuardExpr != null) {
 
-                BLangStatementExpression stmtExpr = ASTBuilderUtil.createStatementExpression(varDefStmt,
-                        structuredPattern.typeGuardExpr);
+                BLangStatementExpression stmtExpr = ASTBuilderUtil
+                        .createStatementExpression(varDefStmt, structuredPattern.typeGuardExpr);
                 stmtExpr.type = symTable.booleanType;
 
-                ifCondition = ASTBuilderUtil.createBinaryExpr(pattern.pos, ifCondition, stmtExpr, symTable.booleanType,
-                        OperatorKind.AND, (BOperatorSymbol) symResolver.resolveBinaryOperator(OperatorKind.AND,
-                                symTable.booleanType, symTable.booleanType));
+                ifCondition = ASTBuilderUtil
+                        .createBinaryExpr(pattern.pos, ifCondition, stmtExpr, symTable.booleanType, OperatorKind.AND,
+                                (BOperatorSymbol) symResolver
+                                        .resolveBinaryOperator(OperatorKind.AND, symTable.booleanType,
+                                                symTable.booleanType));
 
                 typeGuards = structuredPattern.typeGuards;
 
@@ -3171,7 +3154,7 @@
     }
 
     private BLangBlockStmt getMatchPatternElseBody(BLangMatchBindingPatternClause pattern,
-                                                   BLangSimpleVariable matchExprVar) {
+            BLangSimpleVariable matchExprVar) {
 
         BLangBlockStmt body = pattern.body;
 
@@ -3193,8 +3176,8 @@
                 varDefStmt = ASTBuilderUtil.createRecordVariableDef(pattern.pos,
                         (BLangRecordVariable) structuredPattern.bindingPatternVariable);
             } else {
-                varDefStmt = ASTBuilderUtil.createVariableDef(pattern.pos,
-                        (BLangSimpleVariable) structuredPattern.bindingPatternVariable);
+                varDefStmt = ASTBuilderUtil
+                        .createVariableDef(pattern.pos, (BLangSimpleVariable) structuredPattern.bindingPatternVariable);
             }
             structuredPattern.body.stmts.add(0, varDefStmt);
             body = structuredPattern.body;
@@ -3226,11 +3209,11 @@
         if (types.isValueType(lhsType)) {
             conversionSymbol = Symbols.createUnboxValueTypeOpSymbol(rhsType, lhsType);
         } else if (lhsType.tag == TypeTags.UNION || rhsType.tag == TypeTags.UNION) {
-            conversionSymbol = Symbols.createConversionOperatorSymbol(rhsType, lhsType, symTable.errorType,
-                    false, true, InstructionCodes.NOP, null, null);
+            conversionSymbol = Symbols.createConversionOperatorSymbol(rhsType, lhsType, symTable.errorType, false, true,
+                    InstructionCodes.NOP, null, null);
         } else if (lhsType.tag == TypeTags.MAP || rhsType.tag == TypeTags.MAP) {
-            conversionSymbol = Symbols.createConversionOperatorSymbol(rhsType, lhsType, symTable.errorType,
-                    false, true, InstructionCodes.NOP, null, null);
+            conversionSymbol = Symbols.createConversionOperatorSymbol(rhsType, lhsType, symTable.errorType, false,
+                    true, InstructionCodes.NOP, null, null);
         } else {
             conversionSymbol = (BConversionOperatorSymbol) symResolver.resolveConversionOperator(rhsType, lhsType);
         }
@@ -3251,8 +3234,7 @@
 
         switch (patternClause.getKind()) {
             case MATCH_STATIC_PATTERN_CLAUSE:
-                BLangMatchStaticBindingPatternClause staticPattern =
-                        (BLangMatchStaticBindingPatternClause) patternClause;
+                BLangMatchStaticBindingPatternClause staticPattern = (BLangMatchStaticBindingPatternClause) patternClause;
                 patternType = staticPattern.literal.type;
                 break;
             case MATCH_STRUCTURED_PATTERN_CLAUSE:
@@ -3261,8 +3243,7 @@
                 patternType = getStructuredBindingPatternType(structuredPattern.bindingPatternVariable);
                 break;
             default:
-                BLangMatchTypedBindingPatternClause simplePattern =
-                        (BLangMatchTypedBindingPatternClause) patternClause;
+                BLangMatchTypedBindingPatternClause simplePattern = (BLangMatchTypedBindingPatternClause) patternClause;
                 patternType = simplePattern.variable.type;
                 break;
         }
@@ -3311,8 +3292,9 @@
         if (NodeKind.RECORD_VARIABLE == bindingPatternVariable.getKind()) {
             BLangRecordVariable recordVariable = (BLangRecordVariable) bindingPatternVariable;
 
-            BRecordTypeSymbol recordSymbol = Symbols.createRecordSymbol(
-                    0, names.fromString("$anonType$" + recordCount++), env.enclPkg.symbol.pkgID, null, env.scope.owner);
+            BRecordTypeSymbol recordSymbol = Symbols
+                    .createRecordSymbol(0, names.fromString("$anonType$" + recordCount++), env.enclPkg.symbol.pkgID,
+                            null, env.scope.owner);
             List<BField> fields = new ArrayList<>();
             List<BLangSimpleVariable> typeDefFields = new ArrayList<>();
 
@@ -3320,8 +3302,8 @@
                 String fieldName = recordVariable.variableList.get(i).key.value;
                 BType fieldType = getStructuredBindingPatternType(
                         recordVariable.variableList.get(i).valueBindingPattern);
-                BVarSymbol fieldSymbol = new BVarSymbol(0, names.fromString(fieldName),
-                        env.enclPkg.symbol.pkgID, fieldType, recordSymbol);
+                BVarSymbol fieldSymbol = new BVarSymbol(0, names.fromString(fieldName), env.enclPkg.symbol.pkgID,
+                        fieldType, recordSymbol);
 
                 fields.add(new BField(names.fromString(fieldName), fieldSymbol));
                 typeDefFields.add(ASTBuilderUtil.createVariable(null, fieldName, fieldType, null, fieldSymbol));
@@ -3349,7 +3331,7 @@
     }
 
     private BLangRecordTypeNode createRecordTypeNode(List<BLangSimpleVariable> typeDefFields,
-                                                     BRecordType recordVarType) {
+            BRecordType recordVarType) {
         BLangRecordTypeNode recordTypeNode = (BLangRecordTypeNode) TreeBuilder.createRecordTypeNode();
         recordTypeNode.type = recordVarType;
         recordTypeNode.fields = typeDefFields;
@@ -3390,7 +3372,7 @@
     }
 
     private BLangBinaryExpr createBinaryExpression(DiagnosticPos pos, BLangSimpleVarRef varRef,
-                                                   BLangExpression expression) {
+            BLangExpression expression) {
 
         BLangBinaryExpr binaryExpr;
         if (NodeKind.BINARY_EXPR == expression.getKind()) {
@@ -3398,17 +3380,18 @@
             BLangExpression lhsExpr = createBinaryExpression(pos, varRef, binaryExpr.lhsExpr);
             BLangExpression rhsExpr = createBinaryExpression(pos, varRef, binaryExpr.rhsExpr);
 
-            binaryExpr = ASTBuilderUtil.createBinaryExpr(pos, lhsExpr, rhsExpr, symTable.booleanType,
-                    OperatorKind.OR, (BOperatorSymbol) symResolver.resolveBinaryOperator(OperatorKind.OR,
-                            symTable.booleanType, symTable.booleanType));
+            binaryExpr = ASTBuilderUtil.createBinaryExpr(pos, lhsExpr, rhsExpr, symTable.booleanType, OperatorKind.OR,
+                    (BOperatorSymbol) symResolver
+                            .resolveBinaryOperator(OperatorKind.OR, symTable.booleanType, symTable.booleanType));
         } else {
-            binaryExpr = ASTBuilderUtil.createBinaryExpr(pos, varRef, expression, symTable.booleanType,
-                    OperatorKind.EQUAL, null);
+            binaryExpr = ASTBuilderUtil
+                    .createBinaryExpr(pos, varRef, expression, symTable.booleanType, OperatorKind.EQUAL, null);
 
             BSymbol opSymbol = symResolver.resolveBinaryOperator(OperatorKind.EQUAL, varRef.type, expression.type);
             if (opSymbol == symTable.notFoundSymbol) {
-                opSymbol = symResolver.getBinaryEqualityForTypeSets(OperatorKind.EQUAL, symTable.anydataType,
-                        expression.type, binaryExpr);
+                opSymbol = symResolver
+                        .getBinaryEqualityForTypeSets(OperatorKind.EQUAL, symTable.anydataType, expression.type,
+                                binaryExpr);
             }
             binaryExpr.opSymbol = (BOperatorSymbol) opSymbol;
         }
@@ -3426,9 +3409,7 @@
         return ASTBuilderUtil.createIsAssignableExpr(pos, varRef, patternType, symTable.booleanType, names);
     }
 
-    private BLangIsLikeExpr createIsLikeExpression(DiagnosticPos pos,
-                                                   BLangExpression expr,
-                                                   BType type) {
+    private BLangIsLikeExpr createIsLikeExpression(DiagnosticPos pos, BLangExpression expr, BType type) {
         return ASTBuilderUtil.createIsLikeExpr(pos, expr, ASTBuilderUtil.createTypeNode(type), symTable.booleanType);
     }
 
@@ -3738,7 +3719,7 @@
     }
 
     private BLangMatchTypedBindingPatternClause getMatchNullPattern(BLangExpression expr,
-                                                                    BLangSimpleVariable tempResultVar) {
+            BLangSimpleVariable tempResultVar) {
         // TODO: optimize following by replacing var with underscore, and assigning null literal
         String nullPatternVarName = GEN_VAR_PREFIX.value + "t_match_null";
         BLangSimpleVariable nullPatternVar = ASTBuilderUtil.createVariable(expr.pos, nullPatternVarName,
@@ -3760,8 +3741,7 @@
     }
 
     private BLangMatchTypedBindingPatternClause getSuccessPattern(BLangAccessExpression accessExpr,
-                                                                  BLangSimpleVariable tempResultVar,
-                                                                  boolean liftError) {
+            BLangSimpleVariable tempResultVar, boolean liftError) {
         BType type = getSafeType(accessExpr.expr.type, liftError);
         String successPatternVarName = GEN_VAR_PREFIX.value + "t_match_success";
         BLangSimpleVariable successPatternVar = ASTBuilderUtil.createVariable(accessExpr.pos, successPatternVarName,
@@ -4094,14 +4074,12 @@
     }
 
     private BLangFunction createDefaultObjectConstructor(BLangObjectTypeNode objectTypeNode, SymbolEnv env) {
-        BLangFunction initFunction =
-                ASTBuilderUtil.createInitFunction(objectTypeNode.pos, Names.EMPTY.value, Names.OBJECT_INIT_SUFFIX);
+        BLangFunction initFunction = ASTBuilderUtil.createInitFunction(objectTypeNode.pos, Names.EMPTY.value, Names.OBJECT_INIT_SUFFIX);
 
         // Create the receiver
         initFunction.receiver = ASTBuilderUtil.createReceiver(objectTypeNode.pos, objectTypeNode.type);
-        BVarSymbol receiverSymbol =
-                new BVarSymbol(Flags.asMask(EnumSet.noneOf(Flag.class)), names.fromIdNode(initFunction.receiver.name),
-                        env.enclPkg.symbol.pkgID, objectTypeNode.type, env.scope.owner);
+        BVarSymbol receiverSymbol = new BVarSymbol(Flags.asMask(EnumSet.noneOf(Flag.class)), names.fromIdNode(initFunction.receiver.name),
+                env.enclPkg.symbol.pkgID, objectTypeNode.type, env.scope.owner);
         env.scope.define(receiverSymbol.name, receiverSymbol);
         initFunction.receiver.symbol = receiverSymbol;
 
@@ -4112,8 +4090,7 @@
         // Create function symbol
         Name funcSymbolName = names.fromString(Symbols.getAttachedFuncSymbolName(objectTypeNode.type.tsymbol.name.value,
                 Names.OBJECT_INIT_SUFFIX.value));
-        initFunction.symbol = Symbols.createFunctionSymbol(Flags.asMask(initFunction.flagSet), funcSymbolName,
-                env.enclPkg.symbol.pkgID, initFunction.type, env.scope.owner, initFunction.body != null);
+        initFunction.symbol = Symbols.createFunctionSymbol(Flags.asMask(initFunction.flagSet), funcSymbolName, env.enclPkg.symbol.pkgID, initFunction.type, env.scope.owner, initFunction.body != null);
         initFunction.symbol.scope = new Scope(initFunction.symbol);
         initFunction.symbol.receiverSymbol = receiverSymbol;
 
@@ -4124,8 +4101,7 @@
 
         // Update Object type with attached function details
         BObjectTypeSymbol objectSymbol = ((BObjectTypeSymbol) objectTypeNode.type.tsymbol);
-        objectSymbol.initializerFunc = new BAttachedFunction(Names.OBJECT_INIT_SUFFIX, initFunction.symbol,
-                (BInvokableType) initFunction.type);
+        objectSymbol.initializerFunc = new BAttachedFunction(Names.OBJECT_INIT_SUFFIX, initFunction.symbol, (BInvokableType) initFunction.type);
         objectSymbol.attachedFuncs.add(objectSymbol.initializerFunc);
         objectTypeNode.initFunction = initFunction;
         return initFunction;
@@ -4141,8 +4117,8 @@
             // Create a variable definition and add it to the beginning of the if-body
             // i.e: T x = <T> y
             BLangExpression conversionExpr = addConversionExprIfRequired(varRef, guardedSymbol.type);
-            BLangSimpleVariable var = ASTBuilderUtil.createVariable(pos, guardedSymbol.name.value,
-                    guardedSymbol.type, conversionExpr, guardedSymbol);
+            BLangSimpleVariable var = ASTBuilderUtil
+                    .createVariable(pos, guardedSymbol.name.value, guardedSymbol.type, conversionExpr, guardedSymbol);
             BLangSimpleVariableDef varDef = ASTBuilderUtil.createVariableDef(pos, var);
             target.stmts.add(0, varDef);
         }
