--- conflicted
+++ resolved
@@ -973,203 +973,7 @@
             funcNode.returnTypeAnnAttachments.forEach(attachment -> rewrite(attachment, env));
         }
 
-<<<<<<< HEAD
         result = funcNode;
-=======
-        if (participantAnnotation.isEmpty()) {
-            // function not annotated for transaction participation.
-            result = funcNode;
-            return;
-        }
-
-        // If function has transaction participant annotations it will be desugar either to beginLocalParticipant or
-        // beginRemoteParticipant function in transaction package.
-        //
-        //function beginLocalParticipant(string transactionBlockId, function () committedFunc,
-        //                               function () abortedFunc, function () trxFunc) returns error|any {
-        result = desugarParticipantFunction(funcNode, participantAnnotation);
-    }
-
-    private BLangFunction desugarParticipantFunction(BLangFunction funcNode,
-                                                     List<BLangAnnotationAttachment> participantAnnotation) {
-        BLangAnnotationAttachment annotation = participantAnnotation.get(0);
-        BLangBlockFunctionBody onCommitBody = null;
-        BLangBlockFunctionBody onAbortBody = null;
-        funcNode.requiredParams.forEach(bLangSimpleVariable -> bLangSimpleVariable.symbol.closure = true);
-        // If it is attached function set the receiver symbol as a closure variable.
-        if (funcNode.receiver != null) {
-            funcNode.receiver.symbol.closure = true;
-        }
-        BType trxReturnType = BUnionType.create(null, symTable.errorType, symTable.anyType);
-        BLangType trxReturnNode = ASTBuilderUtil.createTypeNode(trxReturnType);
-        // Desuger onCommit and onAbort functions
-        BLangLambdaFunction commitFunc = createLambdaFunction(funcNode.pos, "$anonOnCommitFunc$",
-                                                              ASTBuilderUtil.createTypeNode(symTable.nilType));
-        BLangLambdaFunction abortFunc = createLambdaFunction(funcNode.pos, "$anonOnAbortFunc$",
-                                                             ASTBuilderUtil.createTypeNode(symTable.nilType));
-
-        BLangSimpleVariable onCommitTrxVar = ASTBuilderUtil
-                .createVariable(funcNode.pos, "$trxId$0", symTable.stringType, null,
-                                new BVarSymbol(0, names.fromString("$trxId$0"), this.env.scope.owner.pkgID,
-                                               symTable.stringType, commitFunc.function.symbol));
-        BLangSimpleVariable onAbortTrxVar = ASTBuilderUtil
-                .createVariable(funcNode.pos, "$trxId$0", symTable.stringType, null,
-                                new BVarSymbol(0, names.fromString("$trxId$0"), this.env.scope.owner.pkgID,
-                                               symTable.stringType, abortFunc.function.symbol));
-
-        BLangSimpleVarRef trxIdOnCommitRef = ASTBuilderUtil.createVariableRef(funcNode.pos, onCommitTrxVar.symbol);
-
-        BLangSimpleVarRef trxIdOnAbortRef = ASTBuilderUtil.createVariableRef(funcNode.pos, onAbortTrxVar.symbol);
-
-        for (RecordLiteralNode.RecordField field : ((BLangRecordLiteral) annotation.expr).fields) {
-            if (!field.isKeyValueField()) {
-                continue;
-            }
-
-            BLangRecordLiteral.BLangRecordKeyValueField keyValueField =
-                    (BLangRecordLiteral.BLangRecordKeyValueField) field;
-            BLangRecordLiteral.BLangRecordKey key = ((BLangRecordLiteral.BLangRecordKeyValueField) field).key;
-
-            if (key.computedKey) {
-                continue;
-            }
-
-            switch ((String) ((BLangLiteral) key.expr).value) {
-                case Transactions.TRX_ONCOMMIT_FUNC:
-                    BInvokableSymbol commitSym =
-                            (BInvokableSymbol) ((BLangSimpleVarRef) keyValueField.valueExpr).symbol;
-                    BLangInvocation onCommit = ASTBuilderUtil
-                            .createInvocationExprMethod(funcNode.pos, commitSym, Lists.of(trxIdOnCommitRef),
-                                                        Collections.emptyList(), symResolver);
-                    BLangStatement onCommitStmt = ASTBuilderUtil.createReturnStmt(funcNode.pos, onCommit);
-                    onCommitBody = ASTBuilderUtil.createBlockFunctionBody(funcNode.pos, Lists.of(onCommitStmt));
-                    break;
-                case Transactions.TRX_ONABORT_FUNC:
-                    BInvokableSymbol abortSym = (BInvokableSymbol) ((BLangSimpleVarRef) keyValueField.valueExpr).symbol;
-                    BLangInvocation onAbort = ASTBuilderUtil
-                            .createInvocationExprMethod(funcNode.pos, abortSym, Lists.of(trxIdOnAbortRef),
-                                                        Collections.emptyList(), symResolver);
-                    BLangStatement onAbortStmt = ASTBuilderUtil.createReturnStmt(funcNode.pos, onAbort);
-                    onAbortBody = ASTBuilderUtil.createBlockFunctionBody(funcNode.pos, Lists.of(onAbortStmt));
-                    break;
-            }
-        }
-
-        if (onCommitBody == null) {
-            onCommitBody = ASTBuilderUtil.createBlockFunctionBody(funcNode.pos);
-            BLangReturn returnStmt = ASTBuilderUtil.createReturnStmt(funcNode.pos, onCommitBody);
-            returnStmt.expr = ASTBuilderUtil.createLiteral(funcNode.pos, symTable.nilType, Names.NIL_VALUE);
-
-        }
-        if (onAbortBody == null) {
-            onAbortBody = ASTBuilderUtil.createBlockFunctionBody(funcNode.pos);
-            BLangReturn returnStmt = ASTBuilderUtil.createReturnStmt(funcNode.pos, onAbortBody);
-            returnStmt.expr = ASTBuilderUtil.createLiteral(funcNode.pos, symTable.nilType, Names.NIL_VALUE);
-        }
-
-        commitFunc.function.body = onCommitBody;
-        commitFunc.function.requiredParams.add(onCommitTrxVar);
-        commitFunc.type = new BInvokableType(Lists.of(onCommitTrxVar.symbol.type),
-                                             commitFunc.function.symbol.type.getReturnType(), null);
-        commitFunc.function.symbol.type = commitFunc.type;
-        commitFunc.function.symbol.params = Lists.of(onCommitTrxVar.symbol);
-
-        abortFunc.function.body = onAbortBody;
-        abortFunc.function.requiredParams.add(onAbortTrxVar);
-        abortFunc.type = new BInvokableType(Lists.of(onAbortTrxVar.symbol.type),
-                                            abortFunc.function.symbol.type.getReturnType(), null);
-        abortFunc.function.symbol.type = abortFunc.type;
-        abortFunc.function.symbol.params = Lists.of(onAbortTrxVar.symbol);
-
-        BSymbol trxModSym = env.enclPkg.imports
-                .stream()
-                .filter(importPackage -> importPackage.symbol.pkgID.orgName.value.equals(Names.TRANSACTION_ORG.value) &&
-                        importPackage.symbol.pkgID.name.value.equals(Names.TRANSACTION_PACKAGE.value))
-                .findAny().get().symbol;
-        // Retrieve the symbol from main symbol space assuming at this level symbols are resolved properly
-        BInvokableSymbol invokableSymbol =
-                (BInvokableSymbol) symResolver.lookupSymbolInMainSpace(symTable.pkgEnvMap.get(trxModSym),
-                        getParticipantFunctionName(funcNode));
-        BLangLiteral transactionBlockId = ASTBuilderUtil.createLiteral(funcNode.pos, symTable.stringType,
-                getTransactionBlockId());
-
-        // Wrapper function will be created with transaction participant function body to handle conditional return 
-        // values.
-        // Then wrapper lambda function will be call through another lambda function which return anydata or 
-        // error. They that will be passed to beginParticipant function. Original transaction participant body will 
-        // be replace by beginParticipant invocation.
-        //  ex .
-        //  function participant(){
-        //      *participant body*
-        // }
-        //
-        //  function participant(){
-        //      beginParticipant(transactionBlockId, trxMainFunc, commintFunct, abortFunc);
-        // }
-        //
-        //  function trxMainFunc() returns anydata|error{
-        //      var wrapper = function () retruns <particpantReturnType> {
-        //          *participant body*
-        //       }
-        //      return <anydata|error>wrapper();
-        // }
-        //
-        BLangLambdaFunction trxMainWrapperFunc = createLambdaFunction(funcNode.pos, "$anonTrxWrapperFunc$",
-                                                                      Collections.emptyList(),
-                                                                      funcNode.returnTypeNode,
-                                                                      funcNode.body);
-
-        for (BLangSimpleVariable var : funcNode.requiredParams) {
-            trxMainWrapperFunc.function.closureVarSymbols.add(new ClosureVarSymbol(var.symbol, var.pos));
-        }
-
-        BLangBlockFunctionBody trxMainBody = ASTBuilderUtil.createBlockFunctionBody(funcNode.pos);
-        BLangLambdaFunction trxMainFunc
-                = createLambdaFunction(funcNode.pos, "$anonTrxParticipantFunc$", Collections.emptyList(),
-                                       trxReturnNode, trxMainBody);
-        trxMainWrapperFunc.capturedClosureEnv = trxMainFunc.function.clonedEnv;
-        commitFunc.capturedClosureEnv = env.createClone();
-        abortFunc.capturedClosureEnv = env.createClone();
-        BVarSymbol wrapperSym = new BVarSymbol(0, names.fromString("$wrapper$1"), this.env.scope.owner.pkgID,
-                                               trxMainWrapperFunc.type, trxMainFunc.function.symbol);
-        BLangSimpleVariable wrapperFuncVar = ASTBuilderUtil.createVariable(funcNode.pos, "$wrapper$1",
-                                                                           trxMainWrapperFunc.type, trxMainWrapperFunc,
-                                                                           wrapperSym);
-
-        BLangSimpleVariableDef variableDef = ASTBuilderUtil.createVariableDefStmt(funcNode.pos, trxMainBody);
-        variableDef.var = wrapperFuncVar;
-
-        BLangSimpleVarRef wrapperVarRef = rewrite(ASTBuilderUtil.createVariableRef(variableDef.pos,
-                                                                         wrapperFuncVar.symbol), env);
-        BLangInvocation wrapperInvocation = new BFunctionPointerInvocation(trxMainWrapperFunc.pos, wrapperVarRef,
-                                                                           wrapperFuncVar.symbol,
-                                                                           trxMainWrapperFunc.function.symbol.retType);
-        BLangReturn wrapperReturn = ASTBuilderUtil.createReturnStmt(funcNode.pos, addConversionExprIfRequired
-                (wrapperInvocation, trxReturnNode.type));
-
-        trxMainWrapperFunc.function.receiver = funcNode.receiver;
-        trxMainFunc.function.receiver = funcNode.receiver;
-        trxMainBody.stmts.add(wrapperReturn);
-        rewrite(trxMainFunc.function, env);
-
-        List<BLangExpression> requiredArgs = Lists.of(transactionBlockId, trxMainFunc, commitFunc, abortFunc);
-        BLangInvocation participantInvocation
-                = ASTBuilderUtil.createInvocationExprMethod(funcNode.pos, invokableSymbol, requiredArgs,
-                                                            Collections.emptyList(), symResolver);
-        participantInvocation.type = ((BInvokableType) invokableSymbol.type).retType;
-        BLangStatement stmt = ASTBuilderUtil.createReturnStmt(funcNode.pos, addConversionExprIfRequired
-                (participantInvocation, funcNode.symbol.retType));
-        funcNode.body = ASTBuilderUtil.createBlockFunctionBody(funcNode.pos, Lists.of(rewrite(stmt, env)));
-
-        return funcNode;
-    }
-
-    private Name getParticipantFunctionName(BLangFunction function) {
-        if (Symbols.isFlagOn((function).symbol.flags, Flags.RESOURCE)) {
-            return TRX_REMOTE_PARTICIPANT_BEGIN_FUNCTION;
-        }
-        return TRX_LOCAL_PARTICIPANT_BEGIN_FUNCTION;
->>>>>>> 90d9f09d
     }
 
     @Override
@@ -3180,7 +2984,6 @@
         result = rewrite(transactionExprStmt, env);
     }
 
-<<<<<<< HEAD
     @Override
     public void visit(BLangRollback rollbackNode) {
         BLangStatementExpression rollbackStmtExpr = transactionDesugar.desugar(rollbackNode, env);
@@ -3194,96 +2997,6 @@
     }
 
     String getTransactionBlockId() {
-=======
-        // Transaction node will be desugar to beginTransactionInitiator function  in transaction package.
-        // function beginTransactionInitiator(string transactionBlockId, int rMax, function () returns int trxFunc,
-        //                                    function () retryFunc, function () committedFunc,
-        //                                    function () abortedFunc) {
-
-        DiagnosticPos pos = transactionNode.pos;
-        BType trxReturnType = symTable.intType;
-        BType otherReturnType = symTable.nilType;
-        BLangType trxReturnNode = ASTBuilderUtil.createTypeNode(trxReturnType);
-        BLangType otherReturnNode = ASTBuilderUtil.createTypeNode(otherReturnType);
-        DiagnosticPos invPos = transactionNode.pos;
-        /* transaction block code will be desugar to function which returns int. Return value determines the status of
-         the transaction code.
-         ex.
-            0 = successful
-            1 = retry
-            -1 = abort
-
-            Since transaction block code doesn't return anything, we need to add return statement at end of the
-            block unless we have abort or retry statement.
-        */
-        DiagnosticPos returnStmtPos = new DiagnosticPos(invPos.src,
-                                                        invPos.eLine, invPos.eLine, invPos.sCol, invPos.sCol);
-        BLangStatement statement = null;
-        if (!transactionNode.transactionBody.stmts.isEmpty()) {
-            statement = transactionNode.transactionBody.stmts.get(transactionNode.transactionBody.stmts.size() - 1);
-        }
-        if (statement == null || !(statement.getKind() == NodeKind.ABORT) && !(statement.getKind() == NodeKind.ABORT)) {
-            BLangReturn returnStmt = ASTBuilderUtil.createReturnStmt(returnStmtPos, trxReturnType, 0L);
-            transactionNode.transactionBody.addStatement(returnStmt);
-        }
-
-        // Need to add empty block statement if on abort or on retry blocks do not exsist.
-        if (transactionNode.abortedBody == null) {
-            transactionNode.abortedBody = ASTBuilderUtil.createBlockStmt(transactionNode.pos);
-        }
-        if (transactionNode.committedBody == null) {
-            transactionNode.committedBody = ASTBuilderUtil.createBlockStmt(transactionNode.pos);
-        }
-        if (transactionNode.onRetryBody == null) {
-            transactionNode.onRetryBody = ASTBuilderUtil.createBlockStmt(transactionNode.pos);
-        }
-
-        if (transactionNode.retryCount == null) {
-            transactionNode.retryCount = ASTBuilderUtil.createLiteral(pos, symTable.intType, 3L);
-        }
-
-        // Desugar transaction code, on retry and on abort code to separate functions.
-        BLangLambdaFunction trxMainFunc = createLambdaFunction(pos, "$anonTrxMainFunc$", Collections.emptyList(),
-                                                               trxReturnNode, transactionNode.transactionBody.stmts,
-                                                               env, transactionNode.transactionBody.scope);
-        BLangLambdaFunction trxOnRetryFunc = createLambdaFunction(pos, "$anonTrxOnRetryFunc$", Collections.emptyList(),
-                                                                  otherReturnNode, transactionNode.onRetryBody.stmts,
-                                                                  env, transactionNode.onRetryBody.scope);
-        BLangLambdaFunction trxCommittedFunc = createLambdaFunction(pos, "$anonTrxCommittedFunc$",
-                                                                    Collections.emptyList(), otherReturnNode,
-                                                                    transactionNode.committedBody.stmts, env,
-                                                                    transactionNode.committedBody.scope);
-        BLangLambdaFunction trxAbortedFunc = createLambdaFunction(pos, "$anonTrxAbortedFunc$", Collections.emptyList(),
-                                                                  otherReturnNode, transactionNode.abortedBody.stmts,
-                                                                  env, transactionNode.abortedBody.scope);
-        trxMainFunc.capturedClosureEnv = env.createClone();
-        trxOnRetryFunc.capturedClosureEnv = env.createClone();
-        trxCommittedFunc.capturedClosureEnv = env.createClone();
-        trxAbortedFunc.capturedClosureEnv = env.createClone();
-
-        // Retrive the symbol for beginTransactionInitiator function.
-        PackageID packageID = new PackageID(Names.BALLERINA_ORG, Names.TRANSACTION_PACKAGE,
-                                            Names.TRANSACTION_PACKAGE_VERSION);
-        BPackageSymbol transactionPkgSymbol = new BPackageSymbol(packageID, null, 0);
-        BInvokableSymbol invokableSymbol =
-                (BInvokableSymbol) symResolver.lookupSymbolInMainSpace(symTable.pkgEnvMap.get(transactionPkgSymbol),
-                        TRX_INITIATOR_BEGIN_FUNCTION);
-        BLangLiteral transactionBlockId = ASTBuilderUtil.createLiteral(pos, symTable.stringType,
-                                                                       getTransactionBlockId());
-        List<BLangExpression> requiredArgs = Lists.of(transactionBlockId, transactionNode.retryCount, trxMainFunc,
-                                                      trxOnRetryFunc,
-                                                      trxCommittedFunc, trxAbortedFunc);
-        BLangInvocation trxInvocation = ASTBuilderUtil.createInvocationExprMethod(pos, invokableSymbol,
-                                                                                  requiredArgs,
-                                                                                  Collections.emptyList(),
-                                                                                  symResolver);
-        BLangExpressionStmt stmt = ASTBuilderUtil.createExpressionStmt(pos, ASTBuilderUtil.createBlockStmt(pos));
-        stmt.expr = trxInvocation;
-        result = rewrite(stmt, env);
-    }
-
-    private String getTransactionBlockId() {
->>>>>>> 90d9f09d
         return env.enclPkg.packageID.orgName + "$" + env.enclPkg.packageID.name + "$"
                 + transactionIndex++;
     }
