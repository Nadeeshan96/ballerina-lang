--- conflicted
+++ resolved
@@ -677,103 +677,6 @@
         result = matchBlockStmt;
     }
 
-<<<<<<< HEAD
-=======
-    private BLangIf generateIfElseStmt(BLangMatch matchStmt, BLangVariable matchExprVar) {
-        BLangIf parentIfNode = generateIfElseStmt(matchStmt.patternClauses.get(0), matchExprVar);
-        BLangIf currentIfNode = parentIfNode;
-        for (int i = 1; i < matchStmt.patternClauses.size(); i++) {
-            currentIfNode.elseStmt = generateIfElseStmt(matchStmt.patternClauses.get(i), matchExprVar);
-            currentIfNode = (BLangIf) currentIfNode.elseStmt;
-        }
-
-        return parentIfNode;
-    }
-
-    /**
-     * Generate an if-else statement from the given match statement.
-     *
-     * @param patternClause match pattern statement node
-     * @param matchExprVar  variable node of the match expression
-     * @return if else statement node
-     */
-    private BLangIf generateIfElseStmt(BLangMatchStmtPatternClause patternClause, BLangVariable matchExprVar) {
-        // Add the variable definition to the body of the pattern clause
-        if (!patternClause.variable.name.value.equals(Names.IGNORE.value)) {
-            // Create a variable reference for _$$_matchexpr
-            BLangSimpleVarRef matchExprVarRef = ASTBuilderUtil.createVariableRef(patternClause.pos,
-                    matchExprVar.symbol);
-
-            // Create a type cast expression
-            BLangExpression patternVarExpr;
-            if (types.isValueType(patternClause.variable.type)) {
-                BLangTypeCastExpr castExpr = (BLangTypeCastExpr) TreeBuilder.createTypeCastNode();
-                castExpr.expr = matchExprVarRef;
-                castExpr.castSymbol = (BCastOperatorSymbol) this.symResolver.resolveExplicitCastOperator(
-                        symTable.anyType, patternClause.variable.type);
-                castExpr.types = Lists.of(castExpr.castSymbol.type.getReturnTypes().get(0));
-                patternVarExpr = castExpr;
-            } else {
-                patternVarExpr = matchExprVarRef;
-            }
-
-            // Add the variable def statement
-            BLangVariable patternVar = ASTBuilderUtil.createVariable(patternClause.pos, "",
-                    patternClause.variable.type, patternVarExpr, patternClause.variable.symbol);
-            BLangVariableDef patternVarDef = ASTBuilderUtil.createVariableDef(patternVar.pos, patternVar);
-            patternClause.body.stmts.add(0, patternVarDef);
-        }
-
-        return ASTBuilderUtil.createIfElseStmt(patternClause.pos,
-                createTypeofBinaryExpression(patternClause, matchExprVar.symbol),
-                rewrite(patternClause.body, this.env), null);
-    }
-
-    private BLangBinaryExpr createTypeofBinaryExpression(BLangMatchStmtPatternClause patternClause,
-                                                         BVarSymbol varSymbol) {
-        BType patternType = patternClause.variable.type;
-        if (patternType.tag != TypeTags.UNION) {
-            return createTypeofBinaryExpression(patternClause.pos, patternClause.variable.type, varSymbol);
-        }
-
-        BUnionType unionType = (BUnionType) patternType;
-        BType[] memberTypes = unionType.memberTypes.toArray(new BType[0]);
-        BLangExpression lhsExpr = createTypeofBinaryExpression(patternClause.pos, memberTypes[0], varSymbol);
-        BLangExpression rhsExpr = createTypeofBinaryExpression(patternClause.pos, memberTypes[1], varSymbol);
-        BLangBinaryExpr binaryExpr = ASTBuilderUtil.createBinaryExpr(patternClause.pos, lhsExpr, rhsExpr,
-                symTable.booleanType, OperatorKind.OR,
-                (BOperatorSymbol) symResolver.resolveBinaryOperator(OperatorKind.OR, lhsExpr.type, rhsExpr.type));
-        for (int i = 2; i < memberTypes.length; i++) {
-            lhsExpr = createTypeofBinaryExpression(patternClause.pos, memberTypes[i], varSymbol);
-            rhsExpr = binaryExpr;
-            binaryExpr = ASTBuilderUtil.createBinaryExpr(patternClause.pos, lhsExpr, rhsExpr,
-                    symTable.booleanType, OperatorKind.OR,
-                    (BOperatorSymbol) symResolver.resolveBinaryOperator(OperatorKind.OR, lhsExpr.type, rhsExpr.type));
-        }
-
-        return binaryExpr;
-    }
-
-    private BLangBinaryExpr createTypeofBinaryExpression(DiagnosticPos pos, BType type,
-                                                         BVarSymbol varSymbol) {
-        //  typeof _$$_matchexpr == typeof type
-        // Create a variable reference for _$$_matchexpr
-        BLangSimpleVarRef varRef = ASTBuilderUtil.createVariableRef(pos, varSymbol);
-
-        // LHS unary expression
-        BLangUnaryExpr lhsUnary = ASTBuilderUtil.createUnaryExpr(pos, varRef, symTable.typeDesc,
-                OperatorKind.TYPEOF, Symbols.createTypeofOperatorSymbol(varRef.symbol.type, types, symTable, names));
-
-        // RHS typeof expression
-        BLangTypeofExpr rhsTypeOfExpr = ASTBuilderUtil.createTypeofExpr(pos, symTable.typeDesc, type);
-
-        // Binary operator for equality
-        return ASTBuilderUtil.createBinaryExpr(pos, lhsUnary, rhsTypeOfExpr, symTable.booleanType, OperatorKind.EQUAL,
-                (BOperatorSymbol) symResolver.resolveBinaryOperator(OperatorKind.EQUAL,
-                        symTable.typeDesc, symTable.typeDesc));
-    }
-
->>>>>>> 02b0acfd
     @Override
     public void visit(BLangForeach foreach) {
         foreach.varRefs = rewrite(foreach.varRefs, env);
@@ -1932,16 +1835,16 @@
         BLangSimpleVarRef varRef = ASTBuilderUtil.createVariableRef(pos, varSymbol);
 
         // LHS unary expression
-        BLangUnaryExpr lhsUnary = ASTBuilderUtil.createUnaryExpr(pos, varRef, symTable.typeType,
+        BLangUnaryExpr lhsUnary = ASTBuilderUtil.createUnaryExpr(pos, varRef, symTable.typeDesc,
                 OperatorKind.TYPEOF, Symbols.createTypeofOperatorSymbol(varRef.symbol.type, types, symTable, names));
 
         // RHS typeof expression
-        BLangTypeofExpr rhsTypeOfExpr = ASTBuilderUtil.createTypeofExpr(pos, symTable.typeType, type);
+        BLangTypeofExpr rhsTypeOfExpr = ASTBuilderUtil.createTypeofExpr(pos, symTable.typeDesc, type);
 
         // Binary operator for equality
         return ASTBuilderUtil.createBinaryExpr(pos, lhsUnary, rhsTypeOfExpr, symTable.booleanType, OperatorKind.EQUAL,
                 (BOperatorSymbol) symResolver.resolveBinaryOperator(OperatorKind.EQUAL,
-                        symTable.typeType, symTable.typeType));
+                        symTable.typeDesc, symTable.typeDesc));
     }
 
     private BLangExpression getInitExpr(BType type) {
