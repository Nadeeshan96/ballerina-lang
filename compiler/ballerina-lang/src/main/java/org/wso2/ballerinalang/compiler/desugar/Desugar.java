/*
 *  Copyright (c) 2017, WSO2 Inc. (http://www.wso2.org) All Rights Reserved.
 *
 *  WSO2 Inc. licenses this file to you under the Apache License,
 *  Version 2.0 (the "License"); you may not use this file except
 *  in compliance with the License.
 *  You may obtain a copy of the License at
 *
 *    http://www.apache.org/licenses/LICENSE-2.0
 *
 *  Unless required by applicable law or agreed to in writing,
 *  software distributed under the License is distributed on an
 *  "AS IS" BASIS, WITHOUT WARRANTIES OR CONDITIONS OF ANY
 *  KIND, either express or implied.  See the License for the
 *  specific language governing permissions and limitations
 *  under the License.
 */
package org.wso2.ballerinalang.compiler.desugar;

import io.ballerina.runtime.api.constants.RuntimeConstants;
import io.ballerina.tools.diagnostics.Location;
import org.apache.commons.lang3.StringEscapeUtils;
import org.ballerinalang.compiler.CompilerPhase;
import org.ballerinalang.model.TreeBuilder;
import org.ballerinalang.model.elements.Flag;
import org.ballerinalang.model.elements.PackageID;
import org.ballerinalang.model.symbols.SymbolKind;
import org.ballerinalang.model.tree.BlockFunctionBodyNode;
import org.ballerinalang.model.tree.BlockNode;
import org.ballerinalang.model.tree.NodeKind;
import org.ballerinalang.model.tree.OperatorKind;
import org.ballerinalang.model.tree.TopLevelNode;
import org.ballerinalang.model.tree.expressions.NamedArgNode;
import org.ballerinalang.model.tree.expressions.RecordLiteralNode;
import org.ballerinalang.model.tree.expressions.XMLNavigationAccess;
import org.ballerinalang.model.tree.statements.VariableDefinitionNode;
import org.ballerinalang.model.tree.types.TypeNode;
import org.ballerinalang.model.types.TypeKind;
import org.ballerinalang.util.BLangCompilerConstants;
import org.wso2.ballerinalang.compiler.diagnostic.BLangDiagnosticLocation;
import org.wso2.ballerinalang.compiler.parser.BLangAnonymousModelHelper;
import org.wso2.ballerinalang.compiler.parser.NodeCloner;
import org.wso2.ballerinalang.compiler.semantics.analyzer.SemanticAnalyzer;
import org.wso2.ballerinalang.compiler.semantics.analyzer.SymbolEnter;
import org.wso2.ballerinalang.compiler.semantics.analyzer.SymbolResolver;
import org.wso2.ballerinalang.compiler.semantics.analyzer.TypeParamAnalyzer;
import org.wso2.ballerinalang.compiler.semantics.analyzer.Types;
import org.wso2.ballerinalang.compiler.semantics.model.Scope;
import org.wso2.ballerinalang.compiler.semantics.model.SymbolEnv;
import org.wso2.ballerinalang.compiler.semantics.model.SymbolTable;
import org.wso2.ballerinalang.compiler.semantics.model.symbols.BAttachedFunction;
import org.wso2.ballerinalang.compiler.semantics.model.symbols.BConstantSymbol;
import org.wso2.ballerinalang.compiler.semantics.model.symbols.BErrorTypeSymbol;
import org.wso2.ballerinalang.compiler.semantics.model.symbols.BInvokableSymbol;
import org.wso2.ballerinalang.compiler.semantics.model.symbols.BObjectTypeSymbol;
import org.wso2.ballerinalang.compiler.semantics.model.symbols.BOperatorSymbol;
import org.wso2.ballerinalang.compiler.semantics.model.symbols.BPackageSymbol;
import org.wso2.ballerinalang.compiler.semantics.model.symbols.BRecordTypeSymbol;
import org.wso2.ballerinalang.compiler.semantics.model.symbols.BSymbol;
import org.wso2.ballerinalang.compiler.semantics.model.symbols.BTypeSymbol;
import org.wso2.ballerinalang.compiler.semantics.model.symbols.BVarSymbol;
import org.wso2.ballerinalang.compiler.semantics.model.symbols.BXMLNSSymbol;
import org.wso2.ballerinalang.compiler.semantics.model.symbols.SymTag;
import org.wso2.ballerinalang.compiler.semantics.model.symbols.Symbols;
import org.wso2.ballerinalang.compiler.semantics.model.types.BArrayType;
import org.wso2.ballerinalang.compiler.semantics.model.types.BErrorType;
import org.wso2.ballerinalang.compiler.semantics.model.types.BField;
import org.wso2.ballerinalang.compiler.semantics.model.types.BInvokableType;
import org.wso2.ballerinalang.compiler.semantics.model.types.BMapType;
import org.wso2.ballerinalang.compiler.semantics.model.types.BObjectType;
import org.wso2.ballerinalang.compiler.semantics.model.types.BRecordType;
import org.wso2.ballerinalang.compiler.semantics.model.types.BStreamType;
import org.wso2.ballerinalang.compiler.semantics.model.types.BTupleType;
import org.wso2.ballerinalang.compiler.semantics.model.types.BType;
import org.wso2.ballerinalang.compiler.semantics.model.types.BTypedescType;
import org.wso2.ballerinalang.compiler.semantics.model.types.BUnionType;
import org.wso2.ballerinalang.compiler.tree.BLangAnnotation;
import org.wso2.ballerinalang.compiler.tree.BLangAnnotationAttachment;
import org.wso2.ballerinalang.compiler.tree.BLangBlockFunctionBody;
import org.wso2.ballerinalang.compiler.tree.BLangClassDefinition;
import org.wso2.ballerinalang.compiler.tree.BLangErrorVariable;
import org.wso2.ballerinalang.compiler.tree.BLangExprFunctionBody;
import org.wso2.ballerinalang.compiler.tree.BLangExternalFunctionBody;
import org.wso2.ballerinalang.compiler.tree.BLangFunction;
import org.wso2.ballerinalang.compiler.tree.BLangFunctionBody;
import org.wso2.ballerinalang.compiler.tree.BLangIdentifier;
import org.wso2.ballerinalang.compiler.tree.BLangImportPackage;
import org.wso2.ballerinalang.compiler.tree.BLangInvokableNode;
import org.wso2.ballerinalang.compiler.tree.BLangNode;
import org.wso2.ballerinalang.compiler.tree.BLangNodeVisitor;
import org.wso2.ballerinalang.compiler.tree.BLangPackage;
import org.wso2.ballerinalang.compiler.tree.BLangRecordVariable;
import org.wso2.ballerinalang.compiler.tree.BLangRecordVariable.BLangRecordVariableKeyValue;
import org.wso2.ballerinalang.compiler.tree.BLangResource;
import org.wso2.ballerinalang.compiler.tree.BLangRetrySpec;
import org.wso2.ballerinalang.compiler.tree.BLangSimpleVariable;
import org.wso2.ballerinalang.compiler.tree.BLangTableKeyTypeConstraint;
import org.wso2.ballerinalang.compiler.tree.BLangTestablePackage;
import org.wso2.ballerinalang.compiler.tree.BLangTupleVariable;
import org.wso2.ballerinalang.compiler.tree.BLangTypeDefinition;
import org.wso2.ballerinalang.compiler.tree.BLangVariable;
import org.wso2.ballerinalang.compiler.tree.BLangXMLNS;
import org.wso2.ballerinalang.compiler.tree.BLangXMLNS.BLangLocalXMLNS;
import org.wso2.ballerinalang.compiler.tree.BLangXMLNS.BLangPackageXMLNS;
import org.wso2.ballerinalang.compiler.tree.bindingpatterns.BLangBindingPattern;
import org.wso2.ballerinalang.compiler.tree.bindingpatterns.BLangCaptureBindingPattern;
import org.wso2.ballerinalang.compiler.tree.clauses.BLangMatchClause;
import org.wso2.ballerinalang.compiler.tree.clauses.BLangOnFailClause;
import org.wso2.ballerinalang.compiler.tree.expressions.BLangAccessExpression;
import org.wso2.ballerinalang.compiler.tree.expressions.BLangAnnotAccessExpr;
import org.wso2.ballerinalang.compiler.tree.expressions.BLangArrowFunction;
import org.wso2.ballerinalang.compiler.tree.expressions.BLangBinaryExpr;
import org.wso2.ballerinalang.compiler.tree.expressions.BLangCheckPanickedExpr;
import org.wso2.ballerinalang.compiler.tree.expressions.BLangCheckedExpr;
import org.wso2.ballerinalang.compiler.tree.expressions.BLangCommitExpr;
import org.wso2.ballerinalang.compiler.tree.expressions.BLangConstRef;
import org.wso2.ballerinalang.compiler.tree.expressions.BLangConstant;
import org.wso2.ballerinalang.compiler.tree.expressions.BLangElvisExpr;
import org.wso2.ballerinalang.compiler.tree.expressions.BLangErrorVarRef;
import org.wso2.ballerinalang.compiler.tree.expressions.BLangExpression;
import org.wso2.ballerinalang.compiler.tree.expressions.BLangFieldBasedAccess;
import org.wso2.ballerinalang.compiler.tree.expressions.BLangFieldBasedAccess.BLangStructFunctionVarRef;
import org.wso2.ballerinalang.compiler.tree.expressions.BLangGroupExpr;
import org.wso2.ballerinalang.compiler.tree.expressions.BLangIgnoreExpr;
import org.wso2.ballerinalang.compiler.tree.expressions.BLangIndexBasedAccess;
import org.wso2.ballerinalang.compiler.tree.expressions.BLangIndexBasedAccess.BLangArrayAccessExpr;
import org.wso2.ballerinalang.compiler.tree.expressions.BLangIndexBasedAccess.BLangJSONAccessExpr;
import org.wso2.ballerinalang.compiler.tree.expressions.BLangIndexBasedAccess.BLangMapAccessExpr;
import org.wso2.ballerinalang.compiler.tree.expressions.BLangIndexBasedAccess.BLangStringAccessExpr;
import org.wso2.ballerinalang.compiler.tree.expressions.BLangIndexBasedAccess.BLangStructFieldAccessExpr;
import org.wso2.ballerinalang.compiler.tree.expressions.BLangIndexBasedAccess.BLangTableAccessExpr;
import org.wso2.ballerinalang.compiler.tree.expressions.BLangIndexBasedAccess.BLangTupleAccessExpr;
import org.wso2.ballerinalang.compiler.tree.expressions.BLangIndexBasedAccess.BLangXMLAccessExpr;
import org.wso2.ballerinalang.compiler.tree.expressions.BLangIntRangeExpression;
import org.wso2.ballerinalang.compiler.tree.expressions.BLangInvocation;
import org.wso2.ballerinalang.compiler.tree.expressions.BLangInvocation.BFunctionPointerInvocation;
import org.wso2.ballerinalang.compiler.tree.expressions.BLangInvocation.BLangAttachedFunctionInvocation;
import org.wso2.ballerinalang.compiler.tree.expressions.BLangIsAssignableExpr;
import org.wso2.ballerinalang.compiler.tree.expressions.BLangIsLikeExpr;
import org.wso2.ballerinalang.compiler.tree.expressions.BLangLambdaFunction;
import org.wso2.ballerinalang.compiler.tree.expressions.BLangLetExpression;
import org.wso2.ballerinalang.compiler.tree.expressions.BLangListConstructorExpr;
import org.wso2.ballerinalang.compiler.tree.expressions.BLangListConstructorExpr.BLangArrayLiteral;
import org.wso2.ballerinalang.compiler.tree.expressions.BLangListConstructorExpr.BLangJSONArrayLiteral;
import org.wso2.ballerinalang.compiler.tree.expressions.BLangListConstructorExpr.BLangTupleLiteral;
import org.wso2.ballerinalang.compiler.tree.expressions.BLangLiteral;
import org.wso2.ballerinalang.compiler.tree.expressions.BLangMatchExpression;
import org.wso2.ballerinalang.compiler.tree.expressions.BLangMatchExpression.BLangMatchExprPatternClause;
import org.wso2.ballerinalang.compiler.tree.expressions.BLangNamedArgsExpression;
import org.wso2.ballerinalang.compiler.tree.expressions.BLangObjectConstructorExpression;
import org.wso2.ballerinalang.compiler.tree.expressions.BLangQueryAction;
import org.wso2.ballerinalang.compiler.tree.expressions.BLangQueryExpr;
import org.wso2.ballerinalang.compiler.tree.expressions.BLangRawTemplateLiteral;
import org.wso2.ballerinalang.compiler.tree.expressions.BLangRecordLiteral;
import org.wso2.ballerinalang.compiler.tree.expressions.BLangRecordLiteral.BLangMapLiteral;
import org.wso2.ballerinalang.compiler.tree.expressions.BLangRecordLiteral.BLangStructLiteral;
import org.wso2.ballerinalang.compiler.tree.expressions.BLangRecordVarRef;
import org.wso2.ballerinalang.compiler.tree.expressions.BLangRecordVarRef.BLangRecordVarRefKeyValue;
import org.wso2.ballerinalang.compiler.tree.expressions.BLangRestArgsExpression;
import org.wso2.ballerinalang.compiler.tree.expressions.BLangServiceConstructorExpr;
import org.wso2.ballerinalang.compiler.tree.expressions.BLangSimpleVarRef;
import org.wso2.ballerinalang.compiler.tree.expressions.BLangSimpleVarRef.BLangFieldVarRef;
import org.wso2.ballerinalang.compiler.tree.expressions.BLangSimpleVarRef.BLangFunctionVarRef;
import org.wso2.ballerinalang.compiler.tree.expressions.BLangSimpleVarRef.BLangLocalVarRef;
import org.wso2.ballerinalang.compiler.tree.expressions.BLangSimpleVarRef.BLangPackageVarRef;
import org.wso2.ballerinalang.compiler.tree.expressions.BLangSimpleVarRef.BLangTypeLoad;
import org.wso2.ballerinalang.compiler.tree.expressions.BLangStatementExpression;
import org.wso2.ballerinalang.compiler.tree.expressions.BLangStringTemplateLiteral;
import org.wso2.ballerinalang.compiler.tree.expressions.BLangTableConstructorExpr;
import org.wso2.ballerinalang.compiler.tree.expressions.BLangTableMultiKeyExpr;
import org.wso2.ballerinalang.compiler.tree.expressions.BLangTernaryExpr;
import org.wso2.ballerinalang.compiler.tree.expressions.BLangTransactionalExpr;
import org.wso2.ballerinalang.compiler.tree.expressions.BLangTrapExpr;
import org.wso2.ballerinalang.compiler.tree.expressions.BLangTupleVarRef;
import org.wso2.ballerinalang.compiler.tree.expressions.BLangTypeConversionExpr;
import org.wso2.ballerinalang.compiler.tree.expressions.BLangTypeInit;
import org.wso2.ballerinalang.compiler.tree.expressions.BLangTypeTestExpr;
import org.wso2.ballerinalang.compiler.tree.expressions.BLangTypedescExpr;
import org.wso2.ballerinalang.compiler.tree.expressions.BLangUnaryExpr;
import org.wso2.ballerinalang.compiler.tree.expressions.BLangVariableReference;
import org.wso2.ballerinalang.compiler.tree.expressions.BLangWaitExpr;
import org.wso2.ballerinalang.compiler.tree.expressions.BLangWaitForAllExpr;
import org.wso2.ballerinalang.compiler.tree.expressions.BLangWorkerFlushExpr;
import org.wso2.ballerinalang.compiler.tree.expressions.BLangWorkerReceive;
import org.wso2.ballerinalang.compiler.tree.expressions.BLangWorkerSyncSendExpr;
import org.wso2.ballerinalang.compiler.tree.expressions.BLangXMLAttribute;
import org.wso2.ballerinalang.compiler.tree.expressions.BLangXMLAttributeAccess;
import org.wso2.ballerinalang.compiler.tree.expressions.BLangXMLCommentLiteral;
import org.wso2.ballerinalang.compiler.tree.expressions.BLangXMLElementAccess;
import org.wso2.ballerinalang.compiler.tree.expressions.BLangXMLElementFilter;
import org.wso2.ballerinalang.compiler.tree.expressions.BLangXMLElementLiteral;
import org.wso2.ballerinalang.compiler.tree.expressions.BLangXMLNavigationAccess;
import org.wso2.ballerinalang.compiler.tree.expressions.BLangXMLProcInsLiteral;
import org.wso2.ballerinalang.compiler.tree.expressions.BLangXMLQName;
import org.wso2.ballerinalang.compiler.tree.expressions.BLangXMLQuotedString;
import org.wso2.ballerinalang.compiler.tree.expressions.BLangXMLTextLiteral;
import org.wso2.ballerinalang.compiler.tree.matchpatterns.BLangConstPattern;
import org.wso2.ballerinalang.compiler.tree.matchpatterns.BLangListMatchPattern;
import org.wso2.ballerinalang.compiler.tree.matchpatterns.BLangMatchPattern;
import org.wso2.ballerinalang.compiler.tree.matchpatterns.BLangRestMatchPattern;
import org.wso2.ballerinalang.compiler.tree.matchpatterns.BLangVarBindingPatternMatchPattern;
import org.wso2.ballerinalang.compiler.tree.matchpatterns.BLangWildCardMatchPattern;
import org.wso2.ballerinalang.compiler.tree.statements.BLangAssignment;
import org.wso2.ballerinalang.compiler.tree.statements.BLangBlockStmt;
import org.wso2.ballerinalang.compiler.tree.statements.BLangBreak;
import org.wso2.ballerinalang.compiler.tree.statements.BLangCompoundAssignment;
import org.wso2.ballerinalang.compiler.tree.statements.BLangContinue;
import org.wso2.ballerinalang.compiler.tree.statements.BLangDo;
import org.wso2.ballerinalang.compiler.tree.statements.BLangErrorDestructure;
import org.wso2.ballerinalang.compiler.tree.statements.BLangErrorVariableDef;
import org.wso2.ballerinalang.compiler.tree.statements.BLangExpressionStmt;
import org.wso2.ballerinalang.compiler.tree.statements.BLangFail;
import org.wso2.ballerinalang.compiler.tree.statements.BLangForeach;
import org.wso2.ballerinalang.compiler.tree.statements.BLangForkJoin;
import org.wso2.ballerinalang.compiler.tree.statements.BLangIf;
import org.wso2.ballerinalang.compiler.tree.statements.BLangLock;
import org.wso2.ballerinalang.compiler.tree.statements.BLangLock.BLangLockStmt;
import org.wso2.ballerinalang.compiler.tree.statements.BLangLock.BLangUnLockStmt;
import org.wso2.ballerinalang.compiler.tree.statements.BLangMatch;
import org.wso2.ballerinalang.compiler.tree.statements.BLangMatch.BLangMatchBindingPatternClause;
import org.wso2.ballerinalang.compiler.tree.statements.BLangMatch.BLangMatchStaticBindingPatternClause;
import org.wso2.ballerinalang.compiler.tree.statements.BLangMatch.BLangMatchStructuredBindingPatternClause;
import org.wso2.ballerinalang.compiler.tree.statements.BLangMatch.BLangMatchTypedBindingPatternClause;
import org.wso2.ballerinalang.compiler.tree.statements.BLangMatchStatement;
import org.wso2.ballerinalang.compiler.tree.statements.BLangPanic;
import org.wso2.ballerinalang.compiler.tree.statements.BLangRecordDestructure;
import org.wso2.ballerinalang.compiler.tree.statements.BLangRecordVariableDef;
import org.wso2.ballerinalang.compiler.tree.statements.BLangRetry;
import org.wso2.ballerinalang.compiler.tree.statements.BLangRetryTransaction;
import org.wso2.ballerinalang.compiler.tree.statements.BLangReturn;
import org.wso2.ballerinalang.compiler.tree.statements.BLangRollback;
import org.wso2.ballerinalang.compiler.tree.statements.BLangSimpleVariableDef;
import org.wso2.ballerinalang.compiler.tree.statements.BLangStatement;
import org.wso2.ballerinalang.compiler.tree.statements.BLangStatement.BLangStatementLink;
import org.wso2.ballerinalang.compiler.tree.statements.BLangTransaction;
import org.wso2.ballerinalang.compiler.tree.statements.BLangTupleDestructure;
import org.wso2.ballerinalang.compiler.tree.statements.BLangTupleVariableDef;
import org.wso2.ballerinalang.compiler.tree.statements.BLangWhile;
import org.wso2.ballerinalang.compiler.tree.statements.BLangWorkerSend;
import org.wso2.ballerinalang.compiler.tree.statements.BLangXMLNSStatement;
import org.wso2.ballerinalang.compiler.tree.types.BLangArrayType;
import org.wso2.ballerinalang.compiler.tree.types.BLangBuiltInRefTypeNode;
import org.wso2.ballerinalang.compiler.tree.types.BLangConstrainedType;
import org.wso2.ballerinalang.compiler.tree.types.BLangErrorType;
import org.wso2.ballerinalang.compiler.tree.types.BLangFunctionTypeNode;
import org.wso2.ballerinalang.compiler.tree.types.BLangIntersectionTypeNode;
import org.wso2.ballerinalang.compiler.tree.types.BLangLetVariable;
import org.wso2.ballerinalang.compiler.tree.types.BLangObjectTypeNode;
import org.wso2.ballerinalang.compiler.tree.types.BLangRecordTypeNode;
import org.wso2.ballerinalang.compiler.tree.types.BLangStreamType;
import org.wso2.ballerinalang.compiler.tree.types.BLangTableTypeNode;
import org.wso2.ballerinalang.compiler.tree.types.BLangTupleTypeNode;
import org.wso2.ballerinalang.compiler.tree.types.BLangType;
import org.wso2.ballerinalang.compiler.tree.types.BLangUnionTypeNode;
import org.wso2.ballerinalang.compiler.tree.types.BLangUserDefinedType;
import org.wso2.ballerinalang.compiler.tree.types.BLangValueType;
import org.wso2.ballerinalang.compiler.util.ClosureVarSymbol;
import org.wso2.ballerinalang.compiler.util.CompilerContext;
import org.wso2.ballerinalang.compiler.util.FieldKind;
import org.wso2.ballerinalang.compiler.util.Name;
import org.wso2.ballerinalang.compiler.util.Names;
import org.wso2.ballerinalang.compiler.util.ResolvedTypeBuilder;
import org.wso2.ballerinalang.compiler.util.TypeDefBuilderHelper;
import org.wso2.ballerinalang.compiler.util.TypeTags;
import org.wso2.ballerinalang.util.Flags;
import org.wso2.ballerinalang.util.Lists;

import java.nio.charset.StandardCharsets;
import java.util.ArrayList;
import java.util.Arrays;
import java.util.Base64;
import java.util.Collections;
import java.util.Comparator;
import java.util.HashMap;
import java.util.HashSet;
import java.util.Iterator;
import java.util.LinkedHashMap;
import java.util.LinkedHashSet;
import java.util.List;
import java.util.Map;
import java.util.Optional;
import java.util.Set;
import java.util.Stack;
import java.util.stream.Collectors;

import javax.xml.XMLConstants;

import static io.ballerina.runtime.api.constants.RuntimeConstants.UNDERSCORE;
import static org.ballerinalang.model.symbols.SymbolOrigin.VIRTUAL;
import static org.ballerinalang.util.BLangCompilerConstants.RETRY_MANAGER_OBJECT_SHOULD_RETRY_FUNC;
import static org.wso2.ballerinalang.compiler.desugar.ASTBuilderUtil.createBlockStmt;
import static org.wso2.ballerinalang.compiler.desugar.ASTBuilderUtil.createErrorVariableDef;
import static org.wso2.ballerinalang.compiler.desugar.ASTBuilderUtil.createExpressionStmt;
import static org.wso2.ballerinalang.compiler.desugar.ASTBuilderUtil.createIdentifier;
import static org.wso2.ballerinalang.compiler.desugar.ASTBuilderUtil.createLiteral;
import static org.wso2.ballerinalang.compiler.desugar.ASTBuilderUtil.createStatementExpression;
import static org.wso2.ballerinalang.compiler.desugar.ASTBuilderUtil.createVariable;
import static org.wso2.ballerinalang.compiler.desugar.ASTBuilderUtil.createVariableRef;
import static org.wso2.ballerinalang.compiler.util.Constants.INIT_METHOD_SPLIT_SIZE;
import static org.wso2.ballerinalang.compiler.util.Names.GEN_VAR_PREFIX;
import static org.wso2.ballerinalang.compiler.util.Names.IGNORE;
import static org.wso2.ballerinalang.compiler.util.Names.IS_TRANSACTIONAL;

/**
 * @since 0.94
 */
public class Desugar extends BLangNodeVisitor {

    private static final CompilerContext.Key<Desugar> DESUGAR_KEY =
            new CompilerContext.Key<>();
    private static final String BASE_64 = "base64";
    private static final String ERROR_MESSAGE_FUNCTION_NAME = "message";
    private static final String ERROR_CAUSE_FUNCTION_NAME = "cause";
    private static final String ERROR_DETAIL_FUNCTION_NAME = "detail";
    private static final String TO_STRING_FUNCTION_NAME = "toString";
    private static final String LENGTH_FUNCTION_NAME = "length";
    private static final String ERROR_REASON_NULL_REFERENCE_ERROR = "NullReferenceException";
    private static final String CLONE_WITH_TYPE = "cloneWithType";
    private static final String PUSH_LANGLIB_METHOD = "push";
    private static final String DESUGARED_VARARG_KEY = "$vararg$";
    private static final String GENERATED_ERROR_VAR = "$error$";

    public static final String XML_INTERNAL_SELECT_DESCENDANTS = "selectDescendants";
    public static final String XML_INTERNAL_CHILDREN = "children";
    public static final String XML_INTERNAL_GET_FILTERED_CHILDREN_FLAT = "getFilteredChildrenFlat";
    public static final String XML_INTERNAL_GET_ELEMENT_NAME_NIL_LIFTING = "getElementNameNilLifting";
    public static final String XML_INTERNAL_GET_ATTRIBUTE = "getAttribute";
    public static final String XML_INTERNAL_GET_ELEMENTS = "getElements";
    public static final String XML_GET_CONTENT_OF_TEXT = "getContent";

    private SymbolTable symTable;
    private SymbolResolver symResolver;
    private final SymbolEnter symbolEnter;
    private ClosureDesugar closureDesugar;
    private QueryDesugar queryDesugar;
    private TransactionDesugar transactionDesugar;
    private AnnotationDesugar annotationDesugar;
    private Types types;
    private Names names;
    private ServiceDesugar serviceDesugar;
    private BLangNode result;
    private NodeCloner nodeCloner;
    private SemanticAnalyzer semanticAnalyzer;
    private BLangAnonymousModelHelper anonModelHelper;
    private ResolvedTypeBuilder typeBuilder;
    private MockDesugar mockDesugar;

    private BLangStatementLink currentLink;
    public Stack<BLangLockStmt> enclLocks = new Stack<>();
    private BLangSimpleVariableDef onFailCallFuncDef;
    private BLangOnFailClause onFailClause;
    private BType forceCastReturnType = null;
    private boolean skipFailDesugaring = false;
    private Stack<BLangOnFailClause> enclosingOnFailClause = new Stack<>();
    private Stack<BLangSimpleVariableDef> enclosingOnFailCallFunc = new Stack<>();

    private SymbolEnv env;
    private int lambdaFunctionCount = 0;
    private int recordCount = 0;
    private int errorCount = 0;
    private int annonVarCount = 0;
    private int initFuncIndex = 0;
    private int indexExprCount = 0;
    private int letCount = 0;
    private int varargCount = 0;

    // Safe navigation related variables
    private Stack<BLangMatch> matchStmtStack = new Stack<>();
    Stack<BLangExpression> accessExprStack = new Stack<>();
    private BLangMatchTypedBindingPatternClause successPattern;
    private BLangAssignment safeNavigationAssignment;
    static boolean isJvmTarget = false;

    private Map<BSymbol, Set<BVarSymbol>> globalVariablesDependsOn;
    private List<BLangStatement> matchStmtsForPattern = new ArrayList<>();
    private Map<String, BLangSimpleVarRef> declaredVarDef = new HashMap<>();

    public static Desugar getInstance(CompilerContext context) {
        Desugar desugar = context.get(DESUGAR_KEY);
        if (desugar == null) {
            desugar = new Desugar(context);
        }

        return desugar;
    }

    private Desugar(CompilerContext context) {
        // This is a temporary flag to differentiate desugaring to BVM vs BIR
        // TODO: remove this once bootstrapping is added.
        isJvmTarget = true;

        context.put(DESUGAR_KEY, this);
        this.symTable = SymbolTable.getInstance(context);
        this.symResolver = SymbolResolver.getInstance(context);
        this.symbolEnter = SymbolEnter.getInstance(context);
        this.closureDesugar = ClosureDesugar.getInstance(context);
        this.queryDesugar = QueryDesugar.getInstance(context);
        this.transactionDesugar = TransactionDesugar.getInstance(context);
        this.annotationDesugar = AnnotationDesugar.getInstance(context);
        this.types = Types.getInstance(context);
        this.names = Names.getInstance(context);
        this.names = Names.getInstance(context);
        this.serviceDesugar = ServiceDesugar.getInstance(context);
        this.nodeCloner = NodeCloner.getInstance(context);
        this.semanticAnalyzer = SemanticAnalyzer.getInstance(context);
        this.anonModelHelper = BLangAnonymousModelHelper.getInstance(context);
        this.mockDesugar = MockDesugar.getInstance(context);
        this.typeBuilder = new ResolvedTypeBuilder();
    }

    public BLangPackage perform(BLangPackage pkgNode) {
        // Initialize the annotation map
        annotationDesugar.initializeAnnotationMap(pkgNode);
        SymbolEnv env = this.symTable.pkgEnvMap.get(pkgNode.symbol);
        this.globalVariablesDependsOn = env.enclPkg.globalVariableDependencies;
        return rewrite(pkgNode, env);
    }

    private void addAttachedFunctionsToPackageLevel(BLangPackage pkgNode, SymbolEnv env) {
        for (BLangTypeDefinition typeDef : pkgNode.typeDefinitions) {
            if (typeDef.typeNode.getKind() == NodeKind.USER_DEFINED_TYPE) {
                continue;
            }
            if (typeDef.symbol.tag == SymTag.OBJECT) {
                BLangObjectTypeNode objectTypeNode = (BLangObjectTypeNode) typeDef.typeNode;

                objectTypeNode.functions.forEach(f -> {
                    if (!pkgNode.objAttachedFunctions.contains(f.symbol)) {
                        pkgNode.functions.add(f);
                        pkgNode.topLevelNodes.add(f);
                    }
                });
            } else if (typeDef.symbol.tag == SymTag.RECORD) {
                BLangRecordTypeNode recordTypeNode = (BLangRecordTypeNode) typeDef.typeNode;
                recordTypeNode.initFunction = rewrite(
                        TypeDefBuilderHelper.createInitFunctionForRecordType(recordTypeNode, env, names, symTable),
                        env);
                pkgNode.functions.add(recordTypeNode.initFunction);
                pkgNode.topLevelNodes.add(recordTypeNode.initFunction);
            }
        }
        int toplevelNodeCount = pkgNode.topLevelNodes.size();
        for (int i = 0; i < toplevelNodeCount; i++) {
            TopLevelNode topLevelNode = pkgNode.topLevelNodes.get(i);
            if (topLevelNode.getKind() != NodeKind.CLASS_DEFN) {
                continue;
            }
            addClassMemberFunctionsToTopLevel(pkgNode, env, (BLangClassDefinition) topLevelNode);
        }
    }

    private void addClassMemberFunctionsToTopLevel(BLangPackage pkgNode, SymbolEnv env,
                                                   BLangClassDefinition classDefinition) {
        for (BLangFunction function : classDefinition.functions) {
            if (!pkgNode.objAttachedFunctions.contains(function.symbol)) {
                pkgNode.functions.add(function);
                pkgNode.topLevelNodes.add(function);
            }
        }

        BLangFunction tempGeneratedInitFunction = createGeneratedInitializerFunction(classDefinition, env);
        tempGeneratedInitFunction.clonedEnv = SymbolEnv.createFunctionEnv(tempGeneratedInitFunction,
                tempGeneratedInitFunction.symbol.scope, env);
        this.semanticAnalyzer.analyzeNode(tempGeneratedInitFunction, env);
        classDefinition.generatedInitFunction = tempGeneratedInitFunction;

        // Add generated init function to the attached function list
        pkgNode.functions.add(classDefinition.generatedInitFunction);
        pkgNode.topLevelNodes.add(classDefinition.generatedInitFunction);

        // Add init function to the attached function list
        if (classDefinition.initFunction != null) {
            pkgNode.functions.add(classDefinition.initFunction);
            pkgNode.topLevelNodes.add(classDefinition.initFunction);
        }
    }

    /**
     * This method synthesizes an initializer method for objects which is responsible for initializing the default
     * values given to fields. When a user creates a new instance of the object, first, this synthesized initializer is
     * invoked on the newly created object instance. Then, if there is a user-defined init method (i.e., the init()
     * method), an method call expression for this init() method is added in the return statement of the synthesized
     * initializer. When desugaring, the following method adds params and return type for the synthesized initializer by
     * looking at the params and return type of the user-defined init() method. Therefore, when desugaring object type
     * nodes, one should always take care to call this method **after** desugaring the init() method (if there is
     * supposed to be one).
     *
     * @param classDefinition The class definition node for which the initializer is created
     * @param env            The env for the type node
     * @return The generated initializer method
     */
    private BLangFunction createGeneratedInitializerFunction(BLangClassDefinition classDefinition, SymbolEnv env) {
        BLangFunction generatedInitFunc = createInitFunctionForClassDefn(classDefinition, env);
        if (classDefinition.initFunction == null) {
            return generatedInitFunc;
        }

        return wireUpGeneratedInitFunction(generatedInitFunc,
                    (BObjectTypeSymbol) classDefinition.symbol, classDefinition.initFunction);
    }

    private BLangFunction wireUpGeneratedInitFunction(BLangFunction generatedInitFunc,
                                                      BObjectTypeSymbol objectTypeSymbol, BLangFunction initFunction) {
        BAttachedFunction initializerFunc = objectTypeSymbol.initializerFunc;
        BAttachedFunction generatedInitializerFunc =
                objectTypeSymbol.generatedInitializerFunc;
        addRequiredParamsToGeneratedInitFunction(initFunction, generatedInitFunc,
                                                 generatedInitializerFunc);
        addRestParamsToGeneratedInitFunction(initFunction, generatedInitFunc, generatedInitializerFunc);

        generatedInitFunc.returnTypeNode = initFunction.returnTypeNode;
        generatedInitializerFunc.symbol.retType = generatedInitFunc.returnTypeNode.type;

        ((BInvokableType) generatedInitFunc.symbol.type).paramTypes = initializerFunc.type.paramTypes;
        ((BInvokableType) generatedInitFunc.symbol.type).retType = initializerFunc.type.retType;
        ((BInvokableType) generatedInitFunc.symbol.type).restType = initializerFunc.type.restType;

        generatedInitializerFunc.type = initializerFunc.type;
        generatedInitFunc.desugared = false;
        return generatedInitFunc;
    }

    private void addRequiredParamsToGeneratedInitFunction(BLangFunction initFunction, BLangFunction generatedInitFunc,
                                                          BAttachedFunction generatedInitializerFunc) {
        if (initFunction.requiredParams.isEmpty()) {
            return;
        }
        for (BLangSimpleVariable requiredParameter : initFunction.requiredParams) {
            BLangSimpleVariable var =
                    ASTBuilderUtil.createVariable(initFunction.pos,
                                                  requiredParameter.name.getValue(), requiredParameter.type,
                                                  createRequiredParamExpr(requiredParameter.expr),
                                                  new BVarSymbol(0, names.fromString(requiredParameter.name.getValue()),
                                                                 requiredParameter.symbol.pkgID,
                                                                 requiredParameter.type, requiredParameter.symbol.owner,
                                                                 initFunction.pos, VIRTUAL));
            generatedInitFunc.requiredParams.add(var);
            generatedInitializerFunc.symbol.params.add(var.symbol);
        }
    }

    private BLangExpression createRequiredParamExpr(BLangExpression expr) {
        if (expr == null) {
            return null;
        }
        if (expr.getKind() == NodeKind.LAMBDA) {
            BLangFunction func = ((BLangLambdaFunction) expr).function;
            return createLambdaFunction(func.pos, func.name.value, func.requiredParams, func.returnTypeNode, func.body);
        }
        // Since the expression of the requiredParam of both init functions refer to same object,
        // expression should be cloned.
        BLangExpression expression = this.nodeCloner.clone(expr);
        if (expression.getKind() == NodeKind.ARROW_EXPR) {
            BLangIdentifier func = (BLangIdentifier) ((BLangArrowFunction) expression).functionName;
            ((BLangArrowFunction) expression).functionName = ASTBuilderUtil.createIdentifier(func.pos,
                    "$" + func.getValue() + "$");
        }
        return expression;
    }

    private void addRestParamsToGeneratedInitFunction(BLangFunction initFunction, BLangFunction generatedInitFunc,
                                                      BAttachedFunction generatedInitializerFunc) {
        if (initFunction.restParam == null) {
            return;
        }
        BLangSimpleVariable restParam = initFunction.restParam;
        generatedInitFunc.restParam =
                ASTBuilderUtil.createVariable(initFunction.pos,
                                              restParam.name.getValue(), restParam.type, null,
                                              new BVarSymbol(0, names.fromString(restParam.name.getValue()),
                                                             restParam.symbol.pkgID, restParam.type,
                                                             restParam.symbol.owner, restParam.pos, VIRTUAL));
        generatedInitializerFunc.symbol.restParam = generatedInitFunc.restParam.symbol;
    }

    /**
     * Create package init functions.
     *
     * @param pkgNode package node
     * @param env     symbol environment of package
     */
    private void createPackageInitFunctions(BLangPackage pkgNode, SymbolEnv env) {
        String alias = "";
        pkgNode.initFunction = ASTBuilderUtil.createInitFunctionWithErrorOrNilReturn(pkgNode.pos, alias,
                                                                                     Names.INIT_FUNCTION_SUFFIX,
                                                                                     symTable);
        // Add package level namespace declarations to the init function
        BLangBlockFunctionBody initFnBody = (BLangBlockFunctionBody) pkgNode.initFunction.body;
        for (BLangXMLNS xmlns : pkgNode.xmlnsList) {
            initFnBody.addStatement(createNamespaceDeclrStatement(xmlns));
        }
        pkgNode.startFunction = ASTBuilderUtil.createInitFunctionWithErrorOrNilReturn(pkgNode.pos, alias,
                                                                                      Names.START_FUNCTION_SUFFIX,
                                                                                      symTable);
        pkgNode.stopFunction = ASTBuilderUtil.createInitFunctionWithNilReturn(pkgNode.pos, alias,
                                                                              Names.STOP_FUNCTION_SUFFIX);
        // Create invokable symbol for init function
        createInvokableSymbol(pkgNode.initFunction, env);
        // Create invokable symbol for start function
        createInvokableSymbol(pkgNode.startFunction, env);
        // Create invokable symbol for stop function
        createInvokableSymbol(pkgNode.stopFunction, env);
    }

    private void addUserDefinedModuleInitInvocationAndReturn(BLangPackage pkgNode) {
        Optional<BLangFunction> userDefInitOptional = pkgNode.functions.stream()
                .filter(bLangFunction -> !bLangFunction.attachedFunction &&
                            bLangFunction.name.value.equals(Names.USER_DEFINED_INIT_SUFFIX.value))
                .findFirst();

        BLangBlockFunctionBody initFnBody = (BLangBlockFunctionBody) pkgNode.initFunction.body;
        if (!userDefInitOptional.isPresent()) {
            // Assumption: compiler generated module init function body is always a block function body.
            addNilReturnStatement(initFnBody);
            return;
        }

        BLangFunction userDefInit = userDefInitOptional.get();

        BLangInvocation userDefInitInvocation = (BLangInvocation) TreeBuilder.createInvocationNode();
        userDefInitInvocation.pos = pkgNode.initFunction.pos;
        BLangIdentifier name = (BLangIdentifier) TreeBuilder.createIdentifierNode();
        name.setLiteral(false);
        name.setValue(userDefInit.name.value);
        userDefInitInvocation.name = name;
        userDefInitInvocation.symbol = userDefInit.symbol;

        BLangIdentifier pkgAlias = (BLangIdentifier) TreeBuilder.createIdentifierNode();
        pkgAlias.setLiteral(false);
        pkgAlias.setValue(pkgNode.packageID.name.value);
        userDefInitInvocation.pkgAlias = pkgAlias;

        userDefInitInvocation.type = userDefInit.returnTypeNode.type;
        userDefInitInvocation.requiredArgs = Collections.emptyList();

        BLangReturn returnStmt = (BLangReturn) TreeBuilder.createReturnNode();
        returnStmt.pos = pkgNode.initFunction.pos;
        returnStmt.expr = userDefInitInvocation;
        initFnBody.stmts.add(returnStmt);
    }

    /**
     * Create invokable symbol for function.
     *
     * @param bLangFunction function node
     * @param env           Symbol environment
     */
    private void createInvokableSymbol(BLangFunction bLangFunction, SymbolEnv env) {
        BType returnType = bLangFunction.returnTypeNode.type == null ?
                symResolver.resolveTypeNode(bLangFunction.returnTypeNode, env) : bLangFunction.returnTypeNode.type;
        BInvokableType invokableType = new BInvokableType(new ArrayList<>(), getRestType(bLangFunction),
                                                          returnType, null);
        BInvokableSymbol functionSymbol = Symbols.createFunctionSymbol(Flags.asMask(bLangFunction.flagSet),
                                                                       new Name(bLangFunction.name.value),
                                                                       env.enclPkg.packageID, invokableType,
                                                                       env.enclPkg.symbol, true, bLangFunction.pos,
                                                                       VIRTUAL);
        functionSymbol.retType = returnType;
        // Add parameters
        for (BLangVariable param : bLangFunction.requiredParams) {
            functionSymbol.params.add(param.symbol);
        }

        functionSymbol.scope = new Scope(functionSymbol);
        bLangFunction.symbol = functionSymbol;
    }

    /**
     * Add nil return statement.
     *
     * @param bLangBlockStmt block statement node
     */
    private void addNilReturnStatement(BlockNode bLangBlockStmt) {
        BLangReturn returnStmt = ASTBuilderUtil.createNilReturnStmt(((BLangNode) bLangBlockStmt).pos, symTable.nilType);
        bLangBlockStmt.addStatement(returnStmt);
    }

    /**
     * Create namespace declaration statement for XMNLNS.
     *
     * @param xmlns XMLNS node
     * @return XMLNS statement
     */
    private BLangXMLNSStatement createNamespaceDeclrStatement(BLangXMLNS xmlns) {
        BLangXMLNSStatement xmlnsStmt = (BLangXMLNSStatement) TreeBuilder.createXMLNSDeclrStatementNode();
        xmlnsStmt.xmlnsDecl = xmlns;
        xmlnsStmt.pos = xmlns.pos;
        return xmlnsStmt;
    }
    // visitors

    @Override
    public void visit(BLangPackage pkgNode) {
        if (pkgNode.completedPhases.contains(CompilerPhase.DESUGAR)) {
            result = pkgNode;
            return;
        }
        createPackageInitFunctions(pkgNode, env);
        // Adding object functions to package level.
        addAttachedFunctionsToPackageLevel(pkgNode, env);

        if (!pkgNode.testablePkgs.isEmpty() && pkgNode.getTestablePkg().getMockFunctionNamesMap() != null) {
            mockDesugar.generateMockFunctions(pkgNode);
        }

        pkgNode.constants.stream()
                .filter(constant -> constant.expr.getKind() == NodeKind.LITERAL ||
                        constant.expr.getKind() == NodeKind.NUMERIC_LITERAL)
                .forEach(constant -> pkgNode.typeDefinitions.add(constant.associatedTypeDefinition));

        BLangBlockStmt serviceAttachments = serviceDesugar.rewriteServiceVariables(pkgNode.services, env);
        BLangBlockFunctionBody initFnBody = (BLangBlockFunctionBody) pkgNode.initFunction.body;

        for (BLangConstant constant : pkgNode.constants) {
            if (constant.symbol.type.tag == TypeTags.MAP) {
                BLangSimpleVarRef constVarRef = ASTBuilderUtil.createVariableRef(constant.pos, constant.symbol);
                constant.expr = rewrite(constant.expr, SymbolEnv.createTypeEnv(constant.typeNode,
                                                                               pkgNode.initFunction.symbol.scope, env));
                BLangInvocation frozenConstValExpr =
                        createLangLibInvocationNode(
                                "cloneReadOnly", constant.expr, new ArrayList<>(), constant.expr.type, constant.pos);
                BLangAssignment constInit =
                        ASTBuilderUtil.createAssignmentStmt(constant.pos, constVarRef, frozenConstValExpr);
                initFnBody.stmts.add(constInit);
            }
        }

        pkgNode.globalVars.forEach(globalVar -> {
            BLangAssignment assignment = createAssignmentStmt(globalVar);
            if (assignment.expr != null) {
                initFnBody.stmts.add(assignment);
            }
        });

        pkgNode.services.forEach(service -> serviceDesugar.engageCustomServiceDesugar(service, env));

        annotationDesugar.rewritePackageAnnotations(pkgNode, env);

        // Add invocation for user specified module init function (`init()`) if present and return.
        addUserDefinedModuleInitInvocationAndReturn(pkgNode);

        //Sort type definitions with precedence
        pkgNode.typeDefinitions.sort(Comparator.comparing(t -> t.precedence));

        pkgNode.typeDefinitions = rewrite(pkgNode.typeDefinitions, env);
        pkgNode.xmlnsList = rewrite(pkgNode.xmlnsList, env);
        pkgNode.constants = rewrite(pkgNode.constants, env);
        pkgNode.globalVars = rewrite(pkgNode.globalVars, env);
        desugarClassDefinitions(pkgNode.topLevelNodes);

        pkgNode.functions = rewrite(pkgNode.functions, env);

        serviceDesugar.rewriteListeners(pkgNode.globalVars, env, pkgNode.startFunction, pkgNode.stopFunction);
        ASTBuilderUtil.appendStatements(serviceAttachments, (BLangBlockFunctionBody) pkgNode.initFunction.body);

        addNilReturnStatement((BLangBlockFunctionBody) pkgNode.startFunction.body);
        addNilReturnStatement((BLangBlockFunctionBody) pkgNode.stopFunction.body);

        pkgNode.initFunction = splitInitFunction(pkgNode, env);
        pkgNode.initFunction = rewrite(pkgNode.initFunction, env);
        pkgNode.startFunction = rewrite(pkgNode.startFunction, env);
        pkgNode.stopFunction = rewrite(pkgNode.stopFunction, env);

        // Invoke closure desugar.
        closureDesugar.visit(pkgNode);

        for (BLangTestablePackage testablePkg : pkgNode.getTestablePkgs()) {
            rewrite(testablePkg, this.symTable.pkgEnvMap.get(testablePkg.symbol));
        }
        pkgNode.completedPhases.add(CompilerPhase.DESUGAR);
        initFuncIndex = 0;
        result = pkgNode;
    }

    private void desugarClassDefinitions(List<TopLevelNode> topLevelNodes) {
        for (int i = 0, topLevelNodesSize = topLevelNodes.size(); i < topLevelNodesSize; i++) {
            TopLevelNode topLevelNode = topLevelNodes.get(i);
            if (topLevelNode.getKind() == NodeKind.CLASS_DEFN) {
                ((BLangClassDefinition) topLevelNode).accept(this);
            }
        }
    }

    @Override
    public void visit(BLangImportPackage importPkgNode) {
        BPackageSymbol pkgSymbol = importPkgNode.symbol;
        SymbolEnv pkgEnv = this.symTable.pkgEnvMap.get(pkgSymbol);
        rewrite(pkgEnv.node, pkgEnv);
        result = importPkgNode;
    }

    @Override
    public void visit(BLangTypeDefinition typeDef) {
        if (typeDef.typeNode.getKind() == NodeKind.OBJECT_TYPE
                || typeDef.typeNode.getKind() == NodeKind.RECORD_TYPE) {
            typeDef.typeNode = rewrite(typeDef.typeNode, env);
        }

        typeDef.annAttachments.forEach(attachment ->  rewrite(attachment, env));
        result = typeDef;
    }

    @Override
    public void visit(BLangObjectTypeNode objectTypeNode) {
        // Merge the fields defined within the object and the fields that
        // get inherited via the type references.
        objectTypeNode.fields.addAll(objectTypeNode.referencedFields);
        result = objectTypeNode;
    }

    @Override
    public void visit(BLangObjectConstructorExpression objectConstructorExpression) {
        result = rewriteExpr(objectConstructorExpression.typeInit);
    }

    @Override
    public void visit(BLangClassDefinition classDefinition) {

        classDefinition.annAttachments.forEach(attachment ->  rewrite(attachment, env));

        // Merge the fields defined within the object and the fields that
        // get inherited via the type references.
        classDefinition.fields.addAll(classDefinition.referencedFields);

        for (BLangSimpleVariable bLangSimpleVariable : classDefinition.fields) {
            bLangSimpleVariable.typeNode = rewrite(bLangSimpleVariable.typeNode, env);
        }

        // Add object level variables to the init function.
        Map<BSymbol, BLangStatement> initFuncStmts = classDefinition.generatedInitFunction.initFunctionStmts;
        for (BLangSimpleVariable field : classDefinition.fields) {
            // skip if the field is already have an value set by the constructor.
            if (!initFuncStmts.containsKey(field.symbol) && field.expr != null) {
                initFuncStmts.put(field.symbol,
                        createStructFieldUpdate(classDefinition.generatedInitFunction, field,
                                classDefinition.generatedInitFunction.receiver.symbol));
            }
        }

        // Adding init statements to the init function.
        BLangStatement[] initStmts = initFuncStmts.values().toArray(new BLangStatement[0]);
        BLangBlockFunctionBody generatedInitFnBody =
                (BLangBlockFunctionBody) classDefinition.generatedInitFunction.body;
        int i;
        for (i = 0; i < initStmts.length; i++) {
            generatedInitFnBody.stmts.add(i, initStmts[i]);
        }

        if (classDefinition.initFunction != null) {
            ((BLangReturn) generatedInitFnBody.stmts.get(i)).expr =
                    createUserDefinedInitInvocation(classDefinition.pos,
                            (BObjectTypeSymbol) classDefinition.symbol, classDefinition.generatedInitFunction);
        }

        // Rewrite the object methods to ensure that any anonymous types defined in method params, return type etc.
        // gets defined before its first use.
        for (BLangFunction fn : classDefinition.functions) {
            rewrite(fn, this.env);
        }
        rewrite(classDefinition.generatedInitFunction, this.env);
        rewrite(classDefinition.initFunction, this.env);

        result = classDefinition;

    }

    private BLangInvocation createUserDefinedInitInvocation(Location location,
                                                            BObjectTypeSymbol objectTypeSymbol,
                                                            BLangFunction generatedInitFunction) {
        ArrayList<BLangExpression> paramRefs = new ArrayList<>();
        for (BLangSimpleVariable var : generatedInitFunction.requiredParams) {
            paramRefs.add(ASTBuilderUtil.createVariableRef(location, var.symbol));
        }

        BLangInvocation invocation = ASTBuilderUtil.createInvocationExprMethod(location,
                objectTypeSymbol.initializerFunc.symbol,
                paramRefs, Collections.emptyList(), symResolver);
        if (generatedInitFunction.restParam != null) {
            BLangSimpleVarRef restVarRef = ASTBuilderUtil.createVariableRef(location,
                    generatedInitFunction.restParam.symbol);
            BLangRestArgsExpression bLangRestArgsExpression = new BLangRestArgsExpression();
            bLangRestArgsExpression.expr = restVarRef;
            bLangRestArgsExpression.pos = generatedInitFunction.pos;
            bLangRestArgsExpression.type = generatedInitFunction.restParam.type;
            bLangRestArgsExpression.expectedType = bLangRestArgsExpression.type;
            invocation.restArgs.add(bLangRestArgsExpression);
        }
        invocation.exprSymbol =
                objectTypeSymbol.generatedInitializerFunc.symbol.receiverSymbol;

        return rewriteExpr(invocation);
    }

    @Override
    public void visit(BLangRecordTypeNode recordTypeNode) {
        recordTypeNode.fields.addAll(recordTypeNode.referencedFields);

        for (BLangSimpleVariable bLangSimpleVariable : recordTypeNode.fields) {
            bLangSimpleVariable.typeNode = rewrite(bLangSimpleVariable.typeNode, env);
        }

        recordTypeNode.restFieldType = rewrite(recordTypeNode.restFieldType, env);

        // Will be null only for locally defined anonymous types
        if (recordTypeNode.initFunction == null) {
            recordTypeNode.initFunction = TypeDefBuilderHelper.createInitFunctionForRecordType(recordTypeNode, env,
                                                                                               names, symTable);
            env.enclPkg.addFunction(recordTypeNode.initFunction);
            env.enclPkg.topLevelNodes.add(recordTypeNode.initFunction);
        }

        // Add struct level variables to the init function.
        for (BLangSimpleVariable field : recordTypeNode.fields) {
            // Only add a field if it is required. Checking if it's required is enough since non-defaultable
            // required fields will have been caught in the type checking phase.
            if (!recordTypeNode.initFunction.initFunctionStmts.containsKey(field.symbol) &&
                    !Symbols.isOptional(field.symbol) && field.expr != null) {
                recordTypeNode.initFunction.initFunctionStmts
                        .put(field.symbol, createStructFieldUpdate(recordTypeNode.initFunction, field,
                                                                   recordTypeNode.initFunction.receiver.symbol));
            }
        }

        //Adding init statements to the init function.
        BLangStatement[] initStmts = recordTypeNode.initFunction.initFunctionStmts
                .values().toArray(new BLangStatement[0]);
        BLangBlockFunctionBody initFnBody = (BLangBlockFunctionBody) recordTypeNode.initFunction.body;
        for (int i = 0; i < recordTypeNode.initFunction.initFunctionStmts.size(); i++) {
            initFnBody.stmts.add(i, initStmts[i]);
        }

        // TODO:
        // Add invocations for the initializers of each of the type referenced records. Here, the initializers of the
        // referenced types are invoked on the current record type.

        if (recordTypeNode.isAnonymous && recordTypeNode.isLocal) {
            BLangUserDefinedType userDefinedType = desugarLocalAnonRecordTypeNode(recordTypeNode);
            TypeDefBuilderHelper.addTypeDefinition(recordTypeNode.type, recordTypeNode.type.tsymbol, recordTypeNode,
                                                   env);
            recordTypeNode.desugared = true;
            result = userDefinedType;
            return;
        }

        result = recordTypeNode;
    }

    private BLangUserDefinedType desugarLocalAnonRecordTypeNode(BLangRecordTypeNode recordTypeNode) {
        return ASTBuilderUtil.createUserDefineTypeNode(recordTypeNode.symbol.name.value, recordTypeNode.type,
                                                       recordTypeNode.pos);
    }

    @Override
    public void visit(BLangArrayType arrayType) {
        arrayType.elemtype = rewrite(arrayType.elemtype, env);
        result = arrayType;
    }

    @Override
    public void visit(BLangConstrainedType constrainedType) {
        constrainedType.constraint = rewrite(constrainedType.constraint, env);
        result = constrainedType;
    }

    @Override
    public void visit(BLangStreamType streamType) {
        streamType.constraint = rewrite(streamType.constraint, env);
        streamType.error = rewrite(streamType.error, env);
        result = streamType;
    }

    @Override
    public void visit(BLangTableTypeNode tableTypeNode) {
        tableTypeNode.constraint = rewrite(tableTypeNode.constraint, env);
        tableTypeNode.tableKeyTypeConstraint = rewrite(tableTypeNode.tableKeyTypeConstraint, env);
        result = tableTypeNode;
    }

    @Override
    public void visit(BLangTableKeyTypeConstraint keyTypeConstraint) {
        keyTypeConstraint.keyType = rewrite(keyTypeConstraint.keyType, env);
        result = keyTypeConstraint;
    }

    @Override
    public void visit(BLangValueType valueType) {
        result = valueType;
    }

    @Override
    public void visit(BLangUserDefinedType userDefinedType) {
        result = userDefinedType;
    }

    @Override
    public void visit(BLangUnionTypeNode unionTypeNode) {
        List<BLangType> rewrittenMembers = new ArrayList<>();
        unionTypeNode.memberTypeNodes.forEach(typeNode -> rewrittenMembers.add(rewrite(typeNode, env)));
        unionTypeNode.memberTypeNodes = rewrittenMembers;
        result = unionTypeNode;
    }

    @Override
    public void visit(BLangIntersectionTypeNode intersectionTypeNode) {
        List<BLangType> rewrittenConstituents = new ArrayList<>();

        for (BLangType constituentTypeNode : intersectionTypeNode.constituentTypeNodes) {
            rewrittenConstituents.add(rewrite(constituentTypeNode, env));
        }

        intersectionTypeNode.constituentTypeNodes = rewrittenConstituents;
        result = intersectionTypeNode;
    }

    @Override
    public void visit(BLangErrorType errorType) {
        errorType.detailType = rewrite(errorType.detailType, env);
        result = errorType;
    }

    @Override
    public void visit(BLangFunctionTypeNode functionTypeNode) {
        functionTypeNode.params.forEach(param -> rewrite(param.typeNode, env));
        functionTypeNode.returnTypeNode = rewrite(functionTypeNode.returnTypeNode, env);
        result = functionTypeNode;
    }

    @Override
    public void visit(BLangBuiltInRefTypeNode refTypeNode) {
        result = refTypeNode;
    }

    @Override
    public void visit(BLangTupleTypeNode tupleTypeNode) {
        List<BLangType> rewrittenMembers = new ArrayList<>();
        tupleTypeNode.memberTypeNodes.forEach(member -> rewrittenMembers.add(rewrite(member, env)));
        tupleTypeNode.memberTypeNodes = rewrittenMembers;
        tupleTypeNode.restParamType = rewrite(tupleTypeNode.restParamType, env);
        result = tupleTypeNode;
    }

    @Override
    public void visit(BLangBlockFunctionBody body) {
        SymbolEnv bodyEnv = SymbolEnv.createFuncBodyEnv(body, env);
        body.stmts = rewriteStmt(body.stmts, bodyEnv);
        result = body;
    }

    @Override
    public void visit(BLangExprFunctionBody exprBody) {
        BLangBlockFunctionBody body = ASTBuilderUtil.createBlockFunctionBody(exprBody.pos, new ArrayList<>());
        BLangReturn returnStmt = ASTBuilderUtil.createReturnStmt(exprBody.pos, body);
        returnStmt.expr = rewriteExpr(exprBody.expr);
        result = body;
    }

    @Override
    public void visit(BLangExternalFunctionBody body) {
        for (BLangAnnotationAttachment attachment : body.annAttachments) {
            rewrite(attachment, env);
        }
        result = body;
    }

    @Override
    public void visit(BLangFunction funcNode) {
        SymbolEnv funcEnv = SymbolEnv.createFunctionEnv(funcNode, funcNode.symbol.scope, env);
        if (!funcNode.interfaceFunction) {
            addReturnIfNotPresent(funcNode);
        }

        // Duplicate the invokable symbol and the invokable type.
        funcNode.originalFuncSymbol = funcNode.symbol;
        funcNode.symbol = ASTBuilderUtil.duplicateInvokableSymbol(funcNode.symbol);
        funcNode.requiredParams = rewrite(funcNode.requiredParams, funcEnv);
        funcNode.restParam = rewrite(funcNode.restParam, funcEnv);
        funcNode.workers = rewrite(funcNode.workers, funcEnv);

        if (funcNode.returnTypeNode != null && funcNode.returnTypeNode.getKind() != null) {
            funcNode.returnTypeNode = rewrite(funcNode.returnTypeNode, funcEnv);
        }

        BType currentReturnType = this.forceCastReturnType;
        this.forceCastReturnType = null;
        funcNode.body = rewrite(funcNode.body, funcEnv);
        this.forceCastReturnType = currentReturnType;
        funcNode.annAttachments.forEach(attachment -> rewrite(attachment, env));
        if (funcNode.returnTypeNode != null) {
            funcNode.returnTypeAnnAttachments.forEach(attachment -> rewrite(attachment, env));
        }

        result = funcNode;
    }

    @Override
    public void visit(BLangResource resourceNode) {
    }

    public void visit(BLangAnnotation annotationNode) {
        annotationNode.annAttachments.forEach(attachment ->  rewrite(attachment, env));
    }

    public void visit(BLangAnnotationAttachment annAttachmentNode) {
        annAttachmentNode.expr = rewrite(annAttachmentNode.expr, env);
        // TODO: need to check this. Balo creation in java module fails in java11 migration.
//        if (annAttachmentNode.expr != null) {
//            annAttachmentNode.expr = visitCloneReadonly(annAttachmentNode.expr, annAttachmentNode.expr.type);
//        }
        result = annAttachmentNode;
    }

    @Override
    public void visit(BLangSimpleVariable varNode) {
        if (((varNode.symbol.owner.tag & SymTag.INVOKABLE) != SymTag.INVOKABLE)
                && (varNode.symbol.owner.tag & SymTag.LET) != SymTag.LET) {
            varNode.expr = null;
            result = varNode;
            return;
        }

        if (varNode.typeNode != null && varNode.typeNode.getKind() != null) {
            varNode.typeNode = rewrite(varNode.typeNode, env);
        }

        // Return if this assignment is not a safe assignment
        BLangExpression bLangExpression = rewriteExpr(varNode.expr);
        if (bLangExpression != null) {
            bLangExpression = addConversionExprIfRequired(bLangExpression, varNode.type);
        }
        varNode.expr = bLangExpression;

        varNode.annAttachments.forEach(attachment -> rewrite(attachment, env));

        result = varNode;
    }

    @Override
    public void visit(BLangLetExpression letExpression) {
        SymbolEnv prevEnv = this.env;
        this.env = letExpression.env;
        BLangExpression expr = letExpression.expr;
        BLangBlockStmt blockStmt = ASTBuilderUtil.createBlockStmt(letExpression.pos);
        blockStmt.scope = letExpression.env.scope;

        for (BLangLetVariable letVariable : letExpression.letVarDeclarations) {
            BLangNode node  = rewrite((BLangNode) letVariable.definitionNode, env);
            if (node.getKind() == NodeKind.BLOCK) {
                blockStmt.stmts.addAll(((BLangBlockStmt) node).stmts);
            } else {
                blockStmt.addStatement((BLangSimpleVariableDef) node);
            }
        }
        BLangSimpleVariableDef tempVarDef = createVarDef(String.format("$let_var_%d_$", letCount++),
                expr.type, expr, expr.pos);
        BLangSimpleVarRef tempVarRef = ASTBuilderUtil.createVariableRef(expr.pos, tempVarDef.var.symbol);
        blockStmt.addStatement(tempVarDef);
        BLangStatementExpression stmtExpr = ASTBuilderUtil.createStatementExpression(blockStmt, tempVarRef);
        stmtExpr.type = expr.type;
        result = rewrite(stmtExpr, env);
        this.env = prevEnv;
    }

    @Override
    public void visit(BLangTupleVariable varNode) {
        //  case 1:
        //  [string, int] (a, b) = (tuple)
        //
        //  any[] x = (tuple);
        //  string a = x[0];
        //  int b = x[1];
        //
        //  case 2:
        //  [[string, float], int] [[a, b], c] = (tuple)
        //
        //  any[] x = (tuple);
        //  string a = x[0][0];
        //  float b = x[0][1];
        //  int c = x[1];

        // Create tuple destruct block stmt
        final BLangBlockStmt blockStmt = ASTBuilderUtil.createBlockStmt(varNode.pos);

        // Create a simple var for the array 'any[] x = (tuple)' based on the dimension for x
        String name = "$tuple$";
        final BLangSimpleVariable tuple =
                ASTBuilderUtil.createVariable(varNode.pos, name, symTable.arrayAllType, null,
                                              new BVarSymbol(0, names.fromString(name), this.env.scope.owner.pkgID,
                                                             symTable.arrayAllType, this.env.scope.owner, varNode.pos,
                                                             VIRTUAL));
        tuple.expr = varNode.expr;
        final BLangSimpleVariableDef variableDef = ASTBuilderUtil.createVariableDefStmt(varNode.pos, blockStmt);
        variableDef.var = tuple;

        // Create the variable definition statements using the root block stmt created
        createVarDefStmts(varNode, blockStmt, tuple.symbol, null);
        createRestFieldVarDefStmts(varNode, blockStmt, tuple.symbol);

        // Finally rewrite the populated block statement
        result = rewrite(blockStmt, env);
    }

    @Override
    public void visit(BLangRecordVariable varNode) {
        final BLangBlockStmt blockStmt = ASTBuilderUtil.createBlockStmt(varNode.pos);
        final BLangSimpleVariable mapVariable =
                ASTBuilderUtil.createVariable(varNode.pos, "$map$_0", symTable.mapAllType, null,
                                              new BVarSymbol(0, names.fromString("$map$_0"), this.env.scope.owner.pkgID,
                                                             symTable.mapAllType, this.env.scope.owner, varNode.pos,
                                                             VIRTUAL));
        mapVariable.expr = varNode.expr;
        final BLangSimpleVariableDef variableDef = ASTBuilderUtil.createVariableDefStmt(varNode.pos, blockStmt);
        variableDef.var = mapVariable;

        createVarDefStmts(varNode, blockStmt, mapVariable.symbol, null);
        result = rewrite(blockStmt, env);
    }

    @Override
    public void visit(BLangErrorVariable varNode) {
        // Create error destruct block stmt.
        final BLangBlockStmt blockStmt = ASTBuilderUtil.createBlockStmt(varNode.pos);

        BType errorType = varNode.type == null ? symTable.errorType : varNode.type;
        // Create a simple var for the error 'error x = ($error$)'.
        BVarSymbol errorVarSymbol = new BVarSymbol(0, names.fromString(GENERATED_ERROR_VAR), this.env.scope.owner.pkgID,
                                                   errorType, this.env.scope.owner, varNode.pos, VIRTUAL);
        final BLangSimpleVariable error = ASTBuilderUtil.createVariable(varNode.pos, errorVarSymbol.name.value,
                                                                        errorType, null, errorVarSymbol);
        error.expr = varNode.expr;
        final BLangSimpleVariableDef variableDef = ASTBuilderUtil.createVariableDefStmt(varNode.pos, blockStmt);
        variableDef.var = error;

        // Create the variable definition statements using the root block stmt created.
        createVarDefStmts(varNode, blockStmt, error.symbol, null);

        // Finally rewrite the populated block statement.
        result = rewrite(blockStmt, env);
    }

    // Statements

    @Override
    public void visit(BLangBlockStmt block) {
        SymbolEnv blockEnv = SymbolEnv.createBlockEnv(block, env);
        block.stmts = rewriteStmt(block.stmts, blockEnv);
        result = block;
    }

    @Override
    public void visit(BLangSimpleVariableDef varDefNode) {
        varDefNode.var = rewrite(varDefNode.var, env);
        result = varDefNode;
    }

    @Override
    public void visit(BLangTupleVariableDef varDefNode) {
        result = rewrite(varDefNode.var, env);
    }

    private void createRestFieldVarDefStmts(BLangTupleVariable parentTupleVariable, BLangBlockStmt blockStmt,
                                            BVarSymbol tupleVarSymbol) {
        final BLangSimpleVariable arrayVar = (BLangSimpleVariable) parentTupleVariable.restVariable;
        boolean isTupleType = parentTupleVariable.type.tag == TypeTags.TUPLE;
        Location pos = blockStmt.pos;
        if (arrayVar != null) {
            // T[] t = [];
            BLangArrayLiteral arrayExpr = createArrayLiteralExprNode();
            arrayExpr.type = arrayVar.type;
            arrayVar.expr = arrayExpr;
            BLangSimpleVariableDef arrayVarDef = ASTBuilderUtil.createVariableDefStmt(arrayVar.pos, blockStmt);
            arrayVarDef.var = arrayVar;

            // foreach var $foreach$i in tupleTypes.length()...tupleLiteral.length() {
            //     t[t.length()] = <T> tupleLiteral[$foreach$i];
            // }
            BLangExpression tupleExpr = parentTupleVariable.expr;
            BLangSimpleVarRef arrayVarRef = ASTBuilderUtil.createVariableRef(pos, arrayVar.symbol);

            BLangLiteral startIndexLiteral = (BLangLiteral) TreeBuilder.createLiteralExpression();
            startIndexLiteral.value = (long) (isTupleType ? ((BTupleType) parentTupleVariable.type).tupleTypes.size()
                    : parentTupleVariable.memberVariables.size());
            startIndexLiteral.type = symTable.intType;
            BLangInvocation lengthInvocation = createLengthInvocation(pos, tupleExpr);
            BLangInvocation intRangeInvocation = replaceWithIntRange(pos, startIndexLiteral,
                    getModifiedIntRangeEndExpr(lengthInvocation));

            BLangForeach foreach = (BLangForeach) TreeBuilder.createForeachNode();
            foreach.pos = pos;
            foreach.collection = intRangeInvocation;
            types.setForeachTypedBindingPatternType(foreach);

            final BLangSimpleVariable foreachVariable = ASTBuilderUtil.createVariable(pos,
                    "$foreach$i", foreach.varType);
            foreachVariable.symbol = new BVarSymbol(0, names.fromIdNode(foreachVariable.name),
                                                    this.env.scope.owner.pkgID, foreachVariable.type,
                                                    this.env.scope.owner, pos, VIRTUAL);
            BLangSimpleVarRef foreachVarRef = ASTBuilderUtil.createVariableRef(pos, foreachVariable.symbol);
            foreach.variableDefinitionNode = ASTBuilderUtil.createVariableDef(pos, foreachVariable);
            foreach.isDeclaredWithVar = true;
            BLangBlockStmt foreachBody = ASTBuilderUtil.createBlockStmt(pos);

            // t[t.length()] = <T> tupleLiteral[$foreach$i];
            BLangIndexBasedAccess indexAccessExpr = ASTBuilderUtil.createIndexAccessExpr(arrayVarRef,
                    createLengthInvocation(pos, arrayVarRef));
            indexAccessExpr.type = (isTupleType ? ((BTupleType) parentTupleVariable.type).restType : symTable.anyType);
            createSimpleVarRefAssignmentStmt(indexAccessExpr, foreachBody, foreachVarRef, tupleVarSymbol, null);
            foreach.body = foreachBody;
            blockStmt.addStatement(foreach);
        }
    }

    @Override
    public void visit(BLangRecordVariableDef varDefNode) {
        result = rewrite(varDefNode.var, env);
    }

    @Override
    public void visit(BLangErrorVariableDef varDefNode) {
        result = rewrite(varDefNode.errorVariable, env);
    }

    /**
     * This method iterate through each member of the tupleVar and create the relevant var def statements. This method
     * does the check for node kind of each member and call the related var def creation method.
     *
     * Example:
     * ((string, float) int)) ((a, b), c)) = (tuple)
     *
     * (a, b) is again a tuple, so it is a recursive var def creation.
     *
     * c is a simple var, so a simple var def will be created.
     *
     */
    private void createVarDefStmts(BLangTupleVariable parentTupleVariable, BLangBlockStmt parentBlockStmt,
                                   BVarSymbol tupleVarSymbol, BLangIndexBasedAccess parentIndexAccessExpr) {

        final List<BLangVariable> memberVars = parentTupleVariable.memberVariables;
        for (int index = 0; index < memberVars.size(); index++) {
            BLangVariable variable = memberVars.get(index);
            BLangLiteral indexExpr = ASTBuilderUtil.createLiteral(variable.pos, symTable.intType, (long) index);

            if (NodeKind.VARIABLE == variable.getKind()) { //if this is simple var, then create a simple var def stmt
                createSimpleVarDefStmt((BLangSimpleVariable) variable, parentBlockStmt, indexExpr, tupleVarSymbol,
                        parentIndexAccessExpr);
                continue;
            }

            if (variable.getKind() == NodeKind.TUPLE_VARIABLE) { // Else recursively create the var def statements.
                BLangTupleVariable tupleVariable = (BLangTupleVariable) variable;
                BLangIndexBasedAccess arrayAccessExpr = ASTBuilderUtil.createIndexBasesAccessExpr(tupleVariable.pos,
                        new BArrayType(symTable.anyType), tupleVarSymbol, indexExpr);
                if (parentIndexAccessExpr != null) {
                    arrayAccessExpr.expr = parentIndexAccessExpr;
                }
                createVarDefStmts((BLangTupleVariable) variable, parentBlockStmt, tupleVarSymbol, arrayAccessExpr);
                continue;
            }

            if (variable.getKind() == NodeKind.RECORD_VARIABLE) {
                BLangIndexBasedAccess arrayAccessExpr = ASTBuilderUtil.createIndexBasesAccessExpr(
                        parentTupleVariable.pos, symTable.mapType, tupleVarSymbol, indexExpr);
                if (parentIndexAccessExpr != null) {
                    arrayAccessExpr.expr = parentIndexAccessExpr;
                }
                createVarDefStmts((BLangRecordVariable) variable, parentBlockStmt, tupleVarSymbol, arrayAccessExpr);
                continue;
            }

            if (variable.getKind() == NodeKind.ERROR_VARIABLE) {

                BType accessedElemType = symTable.errorType;
                if (tupleVarSymbol.type.tag == TypeTags.ARRAY) {
                    BArrayType arrayType = (BArrayType) tupleVarSymbol.type;
                    accessedElemType = arrayType.eType;
                }
                BLangIndexBasedAccess arrayAccessExpr = ASTBuilderUtil.createIndexBasesAccessExpr(
                        parentTupleVariable.pos, accessedElemType, tupleVarSymbol, indexExpr);
                if (parentIndexAccessExpr != null) {
                    arrayAccessExpr.expr = parentIndexAccessExpr;
                }
                createVarDefStmts((BLangErrorVariable) variable, parentBlockStmt, tupleVarSymbol, arrayAccessExpr);
            }
        }
    }

    /**
     * Overloaded method to handle record variables.
     * This method iterate through each member of the recordVar and create the relevant var def statements. This method
     * does the check for node kind of each member and call the related var def creation method.
     *
     * Example:
     * type Foo record {
     *     string name;
     *     (int, string) age;
     *     Address address;
     * };
     *
     * Foo {name: a, age: (b, c), address: d} = {record literal}
     *
     *  a is a simple var, so a simple var def will be created.
     *
     * (b, c) is a tuple, so it is a recursive var def creation.
     *
     * d is a record, so it is a recursive var def creation.
     *
     */
    private void createVarDefStmts(BLangRecordVariable parentRecordVariable, BLangBlockStmt parentBlockStmt,
                                   BVarSymbol recordVarSymbol, BLangIndexBasedAccess parentIndexAccessExpr) {

        List<BLangRecordVariableKeyValue> variableList = parentRecordVariable.variableList;
        for (BLangRecordVariableKeyValue recordFieldKeyValue : variableList) {
            BLangVariable variable = recordFieldKeyValue.valueBindingPattern;
            BLangLiteral indexExpr = ASTBuilderUtil.createLiteral(variable.pos, symTable.stringType,
                    recordFieldKeyValue.key.value);

            if (recordFieldKeyValue.valueBindingPattern.getKind() == NodeKind.VARIABLE) {
                createSimpleVarDefStmt((BLangSimpleVariable) recordFieldKeyValue.valueBindingPattern, parentBlockStmt,
                        indexExpr, recordVarSymbol, parentIndexAccessExpr);
                continue;
            }

            if (recordFieldKeyValue.valueBindingPattern.getKind() == NodeKind.TUPLE_VARIABLE) {
                BLangTupleVariable tupleVariable = (BLangTupleVariable) recordFieldKeyValue.valueBindingPattern;
                BLangIndexBasedAccess arrayAccessExpr = ASTBuilderUtil.createIndexBasesAccessExpr(tupleVariable.pos,
                        new BArrayType(symTable.anyType), recordVarSymbol, indexExpr);
                if (parentIndexAccessExpr != null) {
                    arrayAccessExpr.expr = parentIndexAccessExpr;
                }
                createVarDefStmts((BLangTupleVariable) recordFieldKeyValue.valueBindingPattern,
                        parentBlockStmt, recordVarSymbol, arrayAccessExpr);
                continue;
            }

            if (recordFieldKeyValue.valueBindingPattern.getKind() == NodeKind.RECORD_VARIABLE) {
                BLangIndexBasedAccess arrayAccessExpr = ASTBuilderUtil.createIndexBasesAccessExpr(
                        parentRecordVariable.pos, symTable.mapType, recordVarSymbol, indexExpr);
                if (parentIndexAccessExpr != null) {
                    arrayAccessExpr.expr = parentIndexAccessExpr;
                }
                createVarDefStmts((BLangRecordVariable) recordFieldKeyValue.valueBindingPattern, parentBlockStmt,
                        recordVarSymbol, arrayAccessExpr);
                continue;
            }

            if (variable.getKind() == NodeKind.ERROR_VARIABLE) {
                BLangIndexBasedAccess arrayAccessExpr = ASTBuilderUtil.createIndexBasesAccessExpr(
                        parentRecordVariable.pos, variable.type, recordVarSymbol, indexExpr);
                if (parentIndexAccessExpr != null) {
                    arrayAccessExpr.expr = parentIndexAccessExpr;
                }
                createVarDefStmts((BLangErrorVariable) variable, parentBlockStmt, recordVarSymbol, arrayAccessExpr);
            }
        }

        if (parentRecordVariable.restParam != null) {
            // The restParam is desugared to a filter iterable operation that filters out the fields provided in the
            // record variable
            // map<any> restParam = $map$_0.filter($lambdaArg$_0);

            Location pos = parentBlockStmt.pos;
            BMapType restParamType = (BMapType) ((BLangVariable) parentRecordVariable.restParam).type;
            BLangSimpleVarRef variableReference;

            if (parentIndexAccessExpr != null) {
                BLangSimpleVariable mapVariable =
                        ASTBuilderUtil.createVariable(pos, "$map$_1",
                                                      parentIndexAccessExpr.type, null,
                                                      new BVarSymbol(0, names.fromString("$map$_1"),
                                                                     this.env.scope.owner.pkgID,
                                                                     parentIndexAccessExpr.type, this.env.scope.owner,
                                                                     pos, VIRTUAL));
                mapVariable.expr = parentIndexAccessExpr;
                BLangSimpleVariableDef variableDef = ASTBuilderUtil.createVariableDefStmt(pos, parentBlockStmt);
                variableDef.var = mapVariable;

                variableReference = ASTBuilderUtil.createVariableRef(pos, mapVariable.symbol);
            } else {
                variableReference = ASTBuilderUtil.createVariableRef(pos,
                        ((BLangSimpleVariableDef) parentBlockStmt.stmts.get(0)).var.symbol);
            }

            List<String> keysToRemove = parentRecordVariable.variableList.stream()
                    .map(var -> var.getKey().getValue())
                    .collect(Collectors.toList());

            BLangSimpleVariable filteredDetail = generateRestFilter(variableReference, pos,
                    keysToRemove, restParamType, parentBlockStmt);

            BLangSimpleVarRef varRef = ASTBuilderUtil.createVariableRef(pos, filteredDetail.symbol);

            // Create rest param variable definition
            BLangSimpleVariable restParam = (BLangSimpleVariable) parentRecordVariable.restParam;
            BLangSimpleVariableDef restParamVarDef = ASTBuilderUtil.createVariableDefStmt(pos,
                    parentBlockStmt);
            restParamVarDef.var = restParam;
            restParamVarDef.var.type = restParamType;
            restParam.expr = varRef;
        }
    }

    /**
     * This method will create the relevant var def statements for reason and details of the error variable.
     * The var def statements are created by creating the reason() and detail() builtin methods.
     */
    private void createVarDefStmts(BLangErrorVariable parentErrorVariable, BLangBlockStmt parentBlockStmt,
                                   BVarSymbol errorVariableSymbol, BLangIndexBasedAccess parentIndexBasedAccess) {

        BVarSymbol convertedErrorVarSymbol;
        if (parentIndexBasedAccess != null) {
            BType prevType = parentIndexBasedAccess.type;
            parentIndexBasedAccess.type = symTable.anyType;
            BLangSimpleVariableDef errorVarDef = createVarDef(GENERATED_ERROR_VAR + UNDERSCORE + errorCount++,
                    symTable.errorType,
                    addConversionExprIfRequired(parentIndexBasedAccess, symTable.errorType),
                    parentErrorVariable.pos);
            parentIndexBasedAccess.type = prevType;
            parentBlockStmt.addStatement(errorVarDef);
            convertedErrorVarSymbol = errorVarDef.var.symbol;
        } else {
            convertedErrorVarSymbol = errorVariableSymbol;
        }

        parentErrorVariable.message.expr = generateErrorMessageBuiltinFunction(parentErrorVariable.message.pos,
                parentErrorVariable.message.type, convertedErrorVarSymbol, null);

        if (names.fromIdNode((parentErrorVariable.message).name) == Names.IGNORE) {
            parentErrorVariable.message = null;
        } else {
            BLangSimpleVariableDef reasonVariableDef =
                    ASTBuilderUtil.createVariableDefStmt(parentErrorVariable.message.pos, parentBlockStmt);
            reasonVariableDef.var = parentErrorVariable.message;
        }

        if (parentErrorVariable.cause != null) {
            BLangVariable errorCause = parentErrorVariable.cause;
            if (errorCause.getKind() == NodeKind.ERROR_VARIABLE) {
                BLangErrorVariableDef errorVarDef = createErrorVariableDef(errorCause.pos,
                        (BLangErrorVariable) errorCause);
                parentBlockStmt.addStatement(errorVarDef);
            } else {
                BLangSimpleVariableDef causeVariableDef =
                        ASTBuilderUtil.createVariableDefStmt(parentErrorVariable.cause.pos, parentBlockStmt);
                causeVariableDef.var = (BLangSimpleVariable) parentErrorVariable.cause;
            }
            parentErrorVariable.cause.expr = generateErrorCauseLanglibFunction(parentErrorVariable.cause.pos,
                    parentErrorVariable.cause.type, convertedErrorVarSymbol, null);
        }

        if ((parentErrorVariable.detail == null || parentErrorVariable.detail.isEmpty())
            && parentErrorVariable.restDetail == null) {
            return;
        }

        BType detailMapType;
        BType detailType = ((BErrorType) parentErrorVariable.type).detailType;
        if (detailType.tag == TypeTags.MAP) {
            detailMapType = detailType;
        } else {
            detailMapType = symTable.detailType;
        }

        parentErrorVariable.detailExpr = generateErrorDetailBuiltinFunction(
                parentErrorVariable.pos,
                convertedErrorVarSymbol, null);

        BLangSimpleVariableDef detailTempVarDef = createVarDef("$error$detail",
                parentErrorVariable.detailExpr.type, parentErrorVariable.detailExpr, parentErrorVariable.pos);
        detailTempVarDef.type = parentErrorVariable.detailExpr.type;
        parentBlockStmt.addStatement(detailTempVarDef);
        this.env.scope.define(names.fromIdNode(detailTempVarDef.var.name), detailTempVarDef.var.symbol);

        for (BLangErrorVariable.BLangErrorDetailEntry detailEntry : parentErrorVariable.detail) {
            BLangExpression detailEntryVar = createErrorDetailVar(detailEntry, detailTempVarDef.var.symbol);

            // create the bound variable, and final rewrite will define them in sym table.
            createAndAddBoundVariableDef(parentBlockStmt, detailEntry, detailEntryVar);

        }
        if (parentErrorVariable.restDetail != null && !parentErrorVariable.restDetail.name.value.equals(IGNORE.value)) {
            Location pos = parentErrorVariable.restDetail.pos;
            BLangSimpleVarRef detailVarRef = ASTBuilderUtil.createVariableRef(
                    pos, detailTempVarDef.var.symbol);
            List<String> keysToRemove = parentErrorVariable.detail.stream()
                    .map(detail -> detail.key.getValue())
                    .collect(Collectors.toList());

            BLangSimpleVariable filteredDetail = generateRestFilter(detailVarRef, parentErrorVariable.pos, keysToRemove,
                    parentErrorVariable.restDetail.type, parentBlockStmt);
            BLangSimpleVariableDef variableDefStmt = ASTBuilderUtil.createVariableDefStmt(pos, parentBlockStmt);
            variableDefStmt.var = ASTBuilderUtil.createVariable(pos,
                    parentErrorVariable.restDetail.name.value,
                    filteredDetail.type,
                    ASTBuilderUtil.createVariableRef(pos, filteredDetail.symbol),
                    parentErrorVariable.restDetail.symbol);
            BLangAssignment assignmentStmt = ASTBuilderUtil.createAssignmentStmt(pos,
                    ASTBuilderUtil.createVariableRef(pos, parentErrorVariable.restDetail.symbol),
                    ASTBuilderUtil.createVariableRef(pos, filteredDetail.symbol));
            parentBlockStmt.addStatement(assignmentStmt);
        }
        rewrite(parentBlockStmt, env);
    }

    private BLangSimpleVariableDef forceCastIfApplicable(BVarSymbol errorVarySymbol, Location pos,
                                                         BType targetType) {
        BVarSymbol errorVarSym = new BVarSymbol(Flags.PUBLIC, names.fromString("$cast$temp$"),
                                                this.env.enclPkg.packageID, targetType, this.env.scope.owner, pos,
                                                VIRTUAL);
        BLangSimpleVarRef variableRef = ASTBuilderUtil.createVariableRef(pos, errorVarySymbol);

        BLangExpression expr;
        if (targetType.tag == TypeTags.RECORD) {
            expr = variableRef;
        } else {
            expr = addConversionExprIfRequired(variableRef, targetType);
        }
        BLangSimpleVariable errorVar = ASTBuilderUtil.createVariable(pos, errorVarSym.name.value, targetType, expr,
                errorVarSym);
        return ASTBuilderUtil.createVariableDef(pos, errorVar);
    }

    private BLangSimpleVariable generateRestFilter(BLangSimpleVarRef mapVarRef, Location pos,
                                                   List<String> keysToRemove, BType targetType,
                                                   BLangBlockStmt parentBlockStmt) {
        //      restVar = (<map<T>mapVarRef)
        //                       .entries()
        //                       .filter([key, val] => isKeyTakenLambdaInvoke())
        //                       .map([key, val] => val)
        //                       .constructFrom(errorDetail);

        BLangExpression typeCastExpr = addConversionExprIfRequired(mapVarRef, targetType);

        int restNum = annonVarCount++;
        String name = "$map$ref$" + UNDERSCORE + restNum;
        BLangSimpleVariable mapVariable = defVariable(pos, targetType, parentBlockStmt, typeCastExpr, name);

        BLangInvocation entriesInvocation = generateMapEntriesInvocation(
                ASTBuilderUtil.createVariableRef(pos, mapVariable.symbol), typeCastExpr.type);
        String entriesVarName = "$map$ref$entries$" + UNDERSCORE + restNum;
        BType entriesType = new BMapType(TypeTags.MAP,
                new BTupleType(Arrays.asList(symTable.stringType, ((BMapType) targetType).constraint)), null);
        BLangSimpleVariable entriesInvocationVar = defVariable(pos, entriesType, parentBlockStmt,
                addConversionExprIfRequired(entriesInvocation, entriesType),
                entriesVarName);

        BLangLambdaFunction filter = createFuncToFilterOutRestParam(keysToRemove, pos);

        BLangInvocation filterInvocation = generateMapFilterInvocation(pos, entriesInvocationVar, filter);
        String filteredEntriesName = "$filtered$detail$entries" + restNum;
        BLangSimpleVariable filteredVar = defVariable(pos, entriesType, parentBlockStmt, filterInvocation,
                filteredEntriesName);

        String filteredVarName = "$detail$filtered" + restNum;
        BLangLambdaFunction backToMapLambda = generateEntriesToMapLambda(pos);
        BLangInvocation mapInvocation = generateMapMapInvocation(pos, filteredVar, backToMapLambda);
        BLangSimpleVariable filtered = defVariable(pos, targetType, parentBlockStmt,
                mapInvocation,
                filteredVarName);

        String filteredRestVarName = "$restVar$" + UNDERSCORE + restNum;
        BLangInvocation constructed = generateCloneWithTypeInvocation(pos, targetType, filtered.symbol);
        return defVariable(pos, targetType, parentBlockStmt,
                addConversionExprIfRequired(constructed, targetType),
                filteredRestVarName);
    }

    private BLangInvocation generateMapEntriesInvocation(BLangExpression expr, BType type) {
        BLangInvocation invocationNode = createInvocationNode("entries", new ArrayList<>(), type);

        invocationNode.expr = expr;
        invocationNode.symbol = symResolver.lookupLangLibMethod(type, names.fromString("entries"));
        invocationNode.requiredArgs = Lists.of(expr);
        invocationNode.type = invocationNode.symbol.type.getReturnType();
        invocationNode.langLibInvocation = true;
        return invocationNode;
    }

    private BLangInvocation generateMapMapInvocation(Location pos, BLangSimpleVariable filteredVar,
                                                     BLangLambdaFunction backToMapLambda) {
        BLangInvocation invocationNode = createInvocationNode("map", new ArrayList<>(), filteredVar.type);

        invocationNode.expr = ASTBuilderUtil.createVariableRef(pos, filteredVar.symbol);
        invocationNode.symbol = symResolver.lookupLangLibMethod(filteredVar.type, names.fromString("map"));
        invocationNode.requiredArgs = Lists.of(ASTBuilderUtil.createVariableRef(pos, filteredVar.symbol));
        invocationNode.type = invocationNode.symbol.type.getReturnType();
        invocationNode.requiredArgs.add(backToMapLambda);
        return invocationNode;
    }

    private BLangLambdaFunction generateEntriesToMapLambda(Location pos) {
        // var.map([key, val] => val)

        String anonfuncName = "$anonGetValFunc$" + UNDERSCORE + lambdaFunctionCount++;
        BLangFunction function = ASTBuilderUtil.createFunction(pos, anonfuncName);

        BVarSymbol keyValSymbol = new BVarSymbol(0, names.fromString("$lambdaArg$_0"), this.env.scope.owner.pkgID,
                                                 getStringAnyTupleType(), this.env.scope.owner, pos, VIRTUAL);

        BLangSimpleVariable inputParameter = ASTBuilderUtil.createVariable(pos, null, getStringAnyTupleType(),
                                                                           null, keyValSymbol);
        function.requiredParams.add(inputParameter);

        BLangValueType anyType = new BLangValueType();
        anyType.typeKind = TypeKind.ANY;
        anyType.type = symTable.anyType;
        function.returnTypeNode = anyType;

        BLangBlockFunctionBody functionBlock = ASTBuilderUtil.createBlockFunctionBody(pos, new ArrayList<>());
        function.body = functionBlock;

        BLangIndexBasedAccess indexBasesAccessExpr =
                ASTBuilderUtil.createIndexBasesAccessExpr(pos, symTable.anyType, keyValSymbol,
                                                          ASTBuilderUtil
                                                                  .createLiteral(pos, symTable.intType, (long) 1));
        BLangSimpleVariableDef tupSecondElem = createVarDef("$val", indexBasesAccessExpr.type,
                                                            indexBasesAccessExpr, pos);
        functionBlock.addStatement(tupSecondElem);

        // Create return stmt.
        BLangReturn returnStmt = ASTBuilderUtil.createReturnStmt(pos, functionBlock);
        returnStmt.expr = ASTBuilderUtil.createVariableRef(pos, tupSecondElem.var.symbol);

        // Create function symbol before visiting desugar phase for the function
        BInvokableSymbol functionSymbol = Symbols.createFunctionSymbol(Flags.asMask(function.flagSet),
                                                                       new Name(function.name.value),
                                                                       env.enclPkg.packageID, function.type,
                                                                       env.enclEnv.enclVarSym, true, function.pos,
                                                                       VIRTUAL);
        functionSymbol.retType = function.returnTypeNode.type;
        functionSymbol.params = function.requiredParams.stream()
                .map(param -> param.symbol)
                .collect(Collectors.toList());
        functionSymbol.scope = env.scope;
        functionSymbol.type = new BInvokableType(Collections.singletonList(getStringAnyTupleType()),
                symTable.anyType, null);
        function.symbol = functionSymbol;
        rewrite(function, env);
        env.enclPkg.addFunction(function);

        // Create and return a lambda function
        return createLambdaFunction(function, functionSymbol);
    }

    private BLangInvocation generateMapFilterInvocation(Location pos,
                                                        BLangSimpleVariable entriesInvocationVar,
                                                        BLangLambdaFunction filter) {
        BLangInvocation invocationNode = createInvocationNode("filter", new ArrayList<>(), entriesInvocationVar.type);

        invocationNode.expr = ASTBuilderUtil.createVariableRef(pos, entriesInvocationVar.symbol);
        invocationNode.symbol = symResolver.lookupLangLibMethod(entriesInvocationVar.type, names.fromString("filter"));
        invocationNode.requiredArgs = Lists.of(ASTBuilderUtil.createVariableRef(pos, entriesInvocationVar.symbol));
        invocationNode.type = invocationNode.symbol.type.getReturnType();
        invocationNode.requiredArgs.add(filter);

        return invocationNode;
    }

    private BLangSimpleVariable defVariable(Location pos, BType varType, BLangBlockStmt parentBlockStmt,
                                            BLangExpression expression, String name) {
        Name varName = names.fromString(name);
        BLangSimpleVariable detailMap = ASTBuilderUtil.createVariable(pos, name, varType, expression,
                                                                      new BVarSymbol(Flags.PUBLIC, varName,
                                                                                     env.enclPkg.packageID, varType,
                                                                                     env.scope.owner, pos, VIRTUAL));
        BLangSimpleVariableDef constructedMap = ASTBuilderUtil.createVariableDef(pos, detailMap);
        constructedMap.type = varType;
        parentBlockStmt.addStatement(constructedMap);
        env.scope.define(varName, detailMap.symbol);
        return detailMap;
    }

    private void createAndAddBoundVariableDef(BLangBlockStmt parentBlockStmt,
                                              BLangErrorVariable.BLangErrorDetailEntry detailEntry,
                                              BLangExpression detailEntryVar) {
        if (detailEntry.valueBindingPattern.getKind() == NodeKind.VARIABLE) {
            BLangSimpleVariableDef errorDetailVar = createVarDef(
                    ((BLangSimpleVariable) detailEntry.valueBindingPattern).name.value,
                    detailEntry.valueBindingPattern.type,
                    detailEntryVar,
                    detailEntry.valueBindingPattern.pos);
            parentBlockStmt.addStatement(errorDetailVar);

        } else if (detailEntry.valueBindingPattern.getKind() == NodeKind.RECORD_VARIABLE) {
            BLangRecordVariableDef recordVariableDef = ASTBuilderUtil.createRecordVariableDef(
                    detailEntry.valueBindingPattern.pos,
                    (BLangRecordVariable) detailEntry.valueBindingPattern);
            recordVariableDef.var.expr = detailEntryVar;
            recordVariableDef.type = symTable.recordType;
            parentBlockStmt.addStatement(recordVariableDef);

        } else if (detailEntry.valueBindingPattern.getKind() == NodeKind.TUPLE_VARIABLE) {
            BLangTupleVariableDef tupleVariableDef = ASTBuilderUtil.createTupleVariableDef(
                    detailEntry.valueBindingPattern.pos, (BLangTupleVariable) detailEntry.valueBindingPattern);
            parentBlockStmt.addStatement(tupleVariableDef);
        }
    }

    private BLangExpression createErrorDetailVar(BLangErrorVariable.BLangErrorDetailEntry detailEntry,
                                                 BVarSymbol tempDetailVarSymbol) {
        BLangExpression detailEntryVar = createIndexBasedAccessExpr(
                detailEntry.valueBindingPattern.type,
                detailEntry.valueBindingPattern.pos,
                createStringLiteral(detailEntry.key.pos, detailEntry.key.value),
                tempDetailVarSymbol, null);
        if (detailEntryVar.getKind() == NodeKind.INDEX_BASED_ACCESS_EXPR) {
            BLangIndexBasedAccess bLangIndexBasedAccess = (BLangIndexBasedAccess) detailEntryVar;
            bLangIndexBasedAccess.originalType = symTable.cloneableType;
        }
        return detailEntryVar;
    }

    private BLangExpression constructStringTemplateConcatExpression(List<BLangExpression> exprs) {
        BLangExpression concatExpr = null;
        BLangExpression currentExpr;
        for (BLangExpression expr : exprs) {
            currentExpr = expr;
            if (expr.type.tag != TypeTags.STRING && expr.type.tag != TypeTags.XML) {
                currentExpr = getToStringInvocationOnExpr(expr);
            }

            if (concatExpr == null) {
                concatExpr = currentExpr;
                continue;
            }

            BType binaryExprType =
                    TypeTags.isXMLTypeTag(concatExpr.type.tag) || TypeTags.isXMLTypeTag(currentExpr.type.tag)
                            ? symTable.xmlType
                            : symTable.stringType;
            concatExpr =
                    ASTBuilderUtil.createBinaryExpr(concatExpr.pos, concatExpr, currentExpr,
                            binaryExprType, OperatorKind.ADD, null);
        }
        return concatExpr;
    }

    private BLangInvocation getToStringInvocationOnExpr(BLangExpression expression) {
        BInvokableSymbol symbol = (BInvokableSymbol) symTable.langValueModuleSymbol.scope
                .lookup(names.fromString(TO_STRING_FUNCTION_NAME)).symbol;

        List<BLangExpression> requiredArgs = new ArrayList<BLangExpression>() {{
            add(addConversionExprIfRequired(expression, symbol.params.get(0).type));
        }};
        return ASTBuilderUtil.createInvocationExprMethod(expression.pos, symbol, requiredArgs, new ArrayList<>(),
                                                         symResolver);
    }

    // TODO: Move the logic on binding patterns to a seperate class
    private BLangInvocation generateErrorDetailBuiltinFunction(Location pos, BVarSymbol errorVarySymbol,
                                                               BLangIndexBasedAccess parentIndexBasedAccess) {
        BLangExpression onExpr =
                parentIndexBasedAccess != null
                        ? parentIndexBasedAccess : ASTBuilderUtil.createVariableRef(pos, errorVarySymbol);

        return createLangLibInvocationNode(ERROR_DETAIL_FUNCTION_NAME, onExpr, new ArrayList<>(), null, pos);
    }

    private BLangInvocation generateErrorMessageBuiltinFunction(Location pos, BType reasonType,
                                                                BVarSymbol errorVarSymbol,
                                                                BLangIndexBasedAccess parentIndexBasedAccess) {
        BLangExpression onExpr;
        if (parentIndexBasedAccess != null) {
            onExpr = parentIndexBasedAccess;
        } else {
            onExpr = ASTBuilderUtil.createVariableRef(pos, errorVarSymbol);
        }
        return createLangLibInvocationNode(ERROR_MESSAGE_FUNCTION_NAME, onExpr, new ArrayList<>(), reasonType, pos);
    }

    private BLangInvocation generateErrorCauseLanglibFunction(Location pos, BType causeType,
                                                              BVarSymbol errorVarSymbol,
                                                              BLangIndexBasedAccess parentIndexBasedAccess) {
        BLangExpression onExpr;
        if (parentIndexBasedAccess != null) {
            onExpr = parentIndexBasedAccess;
        } else {
            onExpr = ASTBuilderUtil.createVariableRef(pos, errorVarSymbol);
        }
        return createLangLibInvocationNode(ERROR_CAUSE_FUNCTION_NAME, onExpr, new ArrayList<>(), causeType, pos);
    }

    private BLangInvocation generateCloneWithTypeInvocation(Location pos,
                                                            BType targetType,
                                                            BVarSymbol source) {
        BType typedescType = new BTypedescType(targetType, symTable.typeDesc.tsymbol);
        BLangInvocation invocationNode = createInvocationNode(CLONE_WITH_TYPE, new ArrayList<>(), typedescType);

        BLangTypedescExpr typedescExpr = new BLangTypedescExpr();
        typedescExpr.resolvedType = targetType;
        typedescExpr.type = typedescType;

        invocationNode.expr = typedescExpr;
        invocationNode.symbol = symResolver.lookupLangLibMethod(typedescType, names.fromString(CLONE_WITH_TYPE));
        invocationNode.requiredArgs = Lists.of(ASTBuilderUtil.createVariableRef(pos, source), typedescExpr);
        invocationNode.type = BUnionType.create(null, targetType, symTable.errorType);
        return invocationNode;
    }

    private BLangLambdaFunction createFuncToFilterOutRestParam(List<String> toRemoveList, Location pos) {

        // Creates following anonymous function
        //
        // function ((string, any) $lambdaArg$_0) returns boolean {
        //     Following if block is generated for all parameters given in the record variable
        //     if ($lambdaArg$_0[0] == "name") {
        //         return false;
        //     }
        //     if ($lambdaArg$_0[0] == "age") {
        //         return false;
        //     }
        //      return true;
        // }

        String anonfuncName = "$anonRestParamFilterFunc$" + UNDERSCORE + lambdaFunctionCount++;
        BLangFunction function = ASTBuilderUtil.createFunction(pos, anonfuncName);

        BVarSymbol keyValSymbol = new BVarSymbol(0, names.fromString("$lambdaArg$_0"), this.env.scope.owner.pkgID,
                                                 getStringAnyTupleType(), this.env.scope.owner, pos, VIRTUAL);
        BLangBlockFunctionBody functionBlock = createAnonymousFunctionBlock(pos, function, keyValSymbol);

        BLangIndexBasedAccess indexBasesAccessExpr =
                ASTBuilderUtil.createIndexBasesAccessExpr(pos, symTable.anyType, keyValSymbol, ASTBuilderUtil
                        .createLiteral(pos, symTable.intType, (long) 0));
        BLangSimpleVariableDef tupFirstElem = createVarDef("$key", indexBasesAccessExpr.type,
                                                           indexBasesAccessExpr, pos);
        functionBlock.addStatement(tupFirstElem);

        // Create the if statements
        for (String toRemoveItem : toRemoveList) {
            createIfStmt(pos, tupFirstElem.var.symbol, functionBlock, toRemoveItem);
        }

        // Create the final return true statement
        BInvokableSymbol functionSymbol = createReturnTrueStatement(pos, function, functionBlock);

        // Create and return a lambda function
        return createLambdaFunction(function, functionSymbol);
    }

    private BLangLambdaFunction createFuncToFilterOutRestParam(BLangRecordVariable recordVariable,
                                                               Location location) {
        List<String> fieldNamesToRemove = recordVariable.variableList.stream()
                .map(var -> var.getKey().getValue())
                .collect(Collectors.toList());
        return createFuncToFilterOutRestParam(fieldNamesToRemove, location);
    }

    private void createIfStmt(Location location,
                              BVarSymbol inputParamSymbol,
                              BLangBlockFunctionBody blockStmt,
                              String key) {
        BLangSimpleVarRef firstElemRef = ASTBuilderUtil.createVariableRef(location, inputParamSymbol);
        BLangExpression converted = addConversionExprIfRequired(firstElemRef, symTable.stringType);

        BLangIf ifStmt = ASTBuilderUtil.createIfStmt(location, blockStmt);

        BLangBlockStmt ifBlock = ASTBuilderUtil.createBlockStmt(location, new ArrayList<>());
        BLangReturn returnStmt = ASTBuilderUtil.createReturnStmt(location, ifBlock);
        returnStmt.expr = ASTBuilderUtil.createLiteral(location, symTable.booleanType, false);
        ifStmt.body = ifBlock;

        BLangGroupExpr groupExpr = new BLangGroupExpr();
        groupExpr.type = symTable.booleanType;

        BLangBinaryExpr binaryExpr = ASTBuilderUtil.createBinaryExpr(location, converted,
                ASTBuilderUtil.createLiteral(location, symTable.stringType, key),
                symTable.booleanType, OperatorKind.EQUAL, null);

        binaryExpr.opSymbol = (BOperatorSymbol) symResolver.resolveBinaryOperator(
                binaryExpr.opKind, binaryExpr.lhsExpr.type, binaryExpr.rhsExpr.type);

        groupExpr.expression = binaryExpr;
        ifStmt.expr = groupExpr;
    }

    BLangLambdaFunction createLambdaFunction(BLangFunction function, BInvokableSymbol functionSymbol) {
        BLangLambdaFunction lambdaFunction = (BLangLambdaFunction) TreeBuilder.createLambdaFunctionNode();
        lambdaFunction.function = function;
        lambdaFunction.type = functionSymbol.type;
        return lambdaFunction;
    }

    private BInvokableSymbol createReturnTrueStatement(Location pos, BLangFunction function,
                                                       BLangBlockFunctionBody functionBlock) {
        BLangReturn trueReturnStmt = ASTBuilderUtil.createReturnStmt(pos, functionBlock);
        trueReturnStmt.expr = ASTBuilderUtil.createLiteral(pos, symTable.booleanType, true);

        // Create function symbol before visiting desugar phase for the function
        BInvokableSymbol functionSymbol = Symbols.createFunctionSymbol(Flags.asMask(function.flagSet),
                                                                       new Name(function.name.value),
                                                                       env.enclPkg.packageID, function.type,
                                                                       env.enclEnv.enclVarSym, true, function.pos,
                                                                       VIRTUAL);
        functionSymbol.retType = function.returnTypeNode.type;
        functionSymbol.params = function.requiredParams.stream()
                .map(param -> param.symbol)
                .collect(Collectors.toList());
        functionSymbol.scope = env.scope;
        functionSymbol.type = new BInvokableType(Collections.singletonList(getStringAnyTupleType()),
                                                 getRestType(functionSymbol), symTable.booleanType, null);
        function.symbol = functionSymbol;
        rewrite(function, env);
        env.enclPkg.addFunction(function);
        return functionSymbol;
    }

    private BLangBlockFunctionBody createAnonymousFunctionBlock(Location pos, BLangFunction function,
                                                                BVarSymbol keyValSymbol) {
        BLangSimpleVariable inputParameter = ASTBuilderUtil.createVariable(pos, null, getStringAnyTupleType(),
                                                                           null, keyValSymbol);
        function.requiredParams.add(inputParameter);
        BLangValueType booleanTypeKind = new BLangValueType();
        booleanTypeKind.typeKind = TypeKind.BOOLEAN;
        booleanTypeKind.type = symTable.booleanType;
        function.returnTypeNode = booleanTypeKind;

        BLangBlockFunctionBody functionBlock = ASTBuilderUtil.createBlockFunctionBody(pos, new ArrayList<>());
        function.body = functionBlock;
        return functionBlock;
    }

    private BTupleType getStringAnyTupleType() {
        ArrayList<BType> typeList = new ArrayList<BType>() {{
            add(symTable.stringType);
            add(symTable.anyType);
        }};
        return new BTupleType(typeList);
    }

    /**
     * This method creates a simple variable def and assigns and array expression based on the given indexExpr.
     *
     *  case 1: when there is no parent array access expression, but with the indexExpr : 1
     *  string s = x[1];
     *
     *  case 2: when there is a parent array expression : x[2] and indexExpr : 3
     *  string s = x[2][3];
     *
     *  case 3: when there is no parent array access expression, but with the indexExpr : name
     *  string s = x[name];
     *
     *  case 4: when there is a parent map expression : x[name] and indexExpr : fName
     *  string s = x[name][fName]; // record variable inside record variable
     *
     *  case 5: when there is a parent map expression : x[name] and indexExpr : 1
     *  string s = x[name][1]; // tuple variable inside record variable
     */
    private void createSimpleVarDefStmt(BLangSimpleVariable simpleVariable, BLangBlockStmt parentBlockStmt,
                                        BLangLiteral indexExpr, BVarSymbol tupleVarSymbol,
                                        BLangIndexBasedAccess parentArrayAccessExpr) {

        Name varName = names.fromIdNode(simpleVariable.name);
        if (varName == Names.IGNORE) {
            return;
        }

        final BLangSimpleVariableDef simpleVariableDef = ASTBuilderUtil.createVariableDefStmt(simpleVariable.pos,
                parentBlockStmt);
        simpleVariableDef.var = simpleVariable;

        simpleVariable.expr = createIndexBasedAccessExpr(simpleVariable.type, simpleVariable.pos,
                indexExpr, tupleVarSymbol, parentArrayAccessExpr);
    }

    @Override
    public void visit(BLangAssignment assignNode) {
        if (safeNavigateLHS(assignNode.varRef)) {
            BLangAccessExpression accessExpr = (BLangAccessExpression) assignNode.varRef;
            accessExpr.leafNode = true;
            result = rewriteSafeNavigationAssignment(accessExpr, assignNode.expr, assignNode.safeAssignment);
            result = rewrite(result, env);
            return;
        }

        assignNode.varRef = rewriteExpr(assignNode.varRef);
        assignNode.expr = rewriteExpr(assignNode.expr);
        assignNode.expr = addConversionExprIfRequired(rewriteExpr(assignNode.expr), assignNode.varRef.type);
        result = assignNode;
    }

    @Override
    public void visit(BLangTupleDestructure tupleDestructure) {
        //  case 1:
        //  a is string, b is float
        //  (a, b) = (tuple)
        //
        //  any[] x = (tuple);
        //  string a = x[0];
        //  int b = x[1];
        //
        //  case 2:
        //  a is string, b is float, c is int
        //  ((a, b), c)) = (tuple)
        //
        //  any[] x = (tuple);
        //  string a = x[0][0];
        //  float b = x[0][1];
        //  int c = x[1];


        //create tuple destruct block stmt
        final BLangBlockStmt blockStmt = ASTBuilderUtil.createBlockStmt(tupleDestructure.pos);

        //create a array of any-type based on the dimension
        BType runTimeType = new BArrayType(symTable.anyType);

        //create a simple var for the array 'any[] x = (tuple)' based on the dimension for x
        String name = "tuple";
        final BLangSimpleVariable tuple =
                ASTBuilderUtil.createVariable(tupleDestructure.pos, name, runTimeType, null,
                                              new BVarSymbol(0, names.fromString(name), this.env.scope.owner.pkgID,
                                                             runTimeType, this.env.scope.owner, tupleDestructure.pos,
                                                             VIRTUAL));
        tuple.expr = tupleDestructure.expr;
        final BLangSimpleVariableDef variableDef = ASTBuilderUtil.createVariableDefStmt(tupleDestructure.pos,
                                                                                        blockStmt);
        variableDef.var = tuple;

        //create the variable definition statements using the root block stmt created
        createVarRefAssignmentStmts(tupleDestructure.varRef, blockStmt, tuple.symbol, null);
        createRestFieldAssignmentStmt(tupleDestructure, blockStmt, tuple.symbol);

        //finally rewrite the populated block statement
        result = rewrite(blockStmt, env);
    }

    private void createRestFieldAssignmentStmt(BLangTupleDestructure tupleDestructure, BLangBlockStmt blockStmt,
                                               BVarSymbol tupleVarSymbol) {
        BLangTupleVarRef tupleVarRef = tupleDestructure.varRef;
        Location pos = blockStmt.pos;
        if (tupleVarRef.restParam != null) {
            BLangExpression tupleExpr = tupleDestructure.expr;

            // T[] t = [];
            BLangSimpleVarRef restParam = (BLangSimpleVarRef) tupleVarRef.restParam;
            BArrayType restParamType = (BArrayType) restParam.type;
            BLangArrayLiteral arrayExpr = createArrayLiteralExprNode();
            arrayExpr.type = restParamType;

            BLangAssignment restParamAssignment = ASTBuilderUtil.createAssignmentStmt(pos, blockStmt);
            restParamAssignment.varRef = restParam;
            restParamAssignment.varRef.type = restParamType;
            restParamAssignment.expr = arrayExpr;

            // foreach var $foreach$i in tupleTypes.length()...tupleLiteral.length() {
            //     t[t.length()] = <T> tupleLiteral[$foreach$i];
            // }
            BLangLiteral startIndexLiteral = (BLangLiteral) TreeBuilder.createLiteralExpression();
            startIndexLiteral.value = (long) tupleVarRef.expressions.size();
            startIndexLiteral.type = symTable.intType;
            BLangInvocation lengthInvocation = createLengthInvocation(pos, tupleExpr);
            BLangInvocation intRangeInvocation = replaceWithIntRange(pos, startIndexLiteral,
                    getModifiedIntRangeEndExpr(lengthInvocation));

            BLangForeach foreach = (BLangForeach) TreeBuilder.createForeachNode();
            foreach.pos = pos;
            foreach.collection = intRangeInvocation;
            types.setForeachTypedBindingPatternType(foreach);

            final BLangSimpleVariable foreachVariable = ASTBuilderUtil.createVariable(pos,
                    "$foreach$i", foreach.varType);
            foreachVariable.symbol = new BVarSymbol(0, names.fromIdNode(foreachVariable.name),
                                                    this.env.scope.owner.pkgID, foreachVariable.type,
                                                    this.env.scope.owner, pos, VIRTUAL);
            BLangSimpleVarRef foreachVarRef = ASTBuilderUtil.createVariableRef(pos, foreachVariable.symbol);
            foreach.variableDefinitionNode = ASTBuilderUtil.createVariableDef(pos, foreachVariable);
            foreach.isDeclaredWithVar = true;
            BLangBlockStmt foreachBody = ASTBuilderUtil.createBlockStmt(pos);

            // t[t.length()] = <T> tupleLiteral[$foreach$i];
            BLangIndexBasedAccess indexAccessExpr = ASTBuilderUtil.createIndexAccessExpr(restParam,
                    createLengthInvocation(pos, restParam));
            indexAccessExpr.type = restParamType.eType;
            createSimpleVarRefAssignmentStmt(indexAccessExpr, foreachBody, foreachVarRef, tupleVarSymbol, null);

            foreach.body = foreachBody;
            blockStmt.addStatement(foreach);
        }
    }

    private BLangInvocation createLengthInvocation(Location pos, BLangExpression collection) {
        BInvokableSymbol lengthInvokableSymbol = (BInvokableSymbol) symResolver
                .lookupLangLibMethod(collection.type, names.fromString(LENGTH_FUNCTION_NAME));
        BLangInvocation lengthInvocation = ASTBuilderUtil.createInvocationExprForMethod(pos, lengthInvokableSymbol,
                Lists.of(collection), symResolver);
        lengthInvocation.argExprs = lengthInvocation.requiredArgs;
        lengthInvocation.type = lengthInvokableSymbol.type.getReturnType();
        return lengthInvocation;
    }

    /**
     * This method iterate through each member of the tupleVarRef and create the relevant var ref assignment statements.
     * This method does the check for node kind of each member and call the related var ref creation method.
     *
     * Example:
     * ((a, b), c)) = (tuple)
     *
     * (a, b) is again a tuple, so it is a recursive var ref creation.
     *
     * c is a simple var, so a simple var def will be created.
     *
     */
    private void createVarRefAssignmentStmts(BLangTupleVarRef parentTupleVariable, BLangBlockStmt parentBlockStmt,
                                             BVarSymbol tupleVarSymbol, BLangIndexBasedAccess parentIndexAccessExpr) {

        final List<BLangExpression> expressions = parentTupleVariable.expressions;
        for (int index = 0; index < expressions.size(); index++) {
            BLangExpression expression = expressions.get(index);
            if (NodeKind.SIMPLE_VARIABLE_REF == expression.getKind() ||
                    NodeKind.FIELD_BASED_ACCESS_EXPR == expression.getKind() ||
                    NodeKind.INDEX_BASED_ACCESS_EXPR == expression.getKind() ||
                    NodeKind.XML_ATTRIBUTE_ACCESS_EXPR == expression.getKind()) {
                //if this is simple var, then create a simple var def stmt
                BLangLiteral indexExpr = ASTBuilderUtil.createLiteral(expression.pos, symTable.intType, (long) index);
                createSimpleVarRefAssignmentStmt((BLangVariableReference) expression, parentBlockStmt, indexExpr,
                        tupleVarSymbol, parentIndexAccessExpr);
                continue;
            }

            if (expression.getKind() == NodeKind.TUPLE_VARIABLE_REF) {
                //else recursively create the var def statements for tuple var ref
                BLangTupleVarRef tupleVarRef = (BLangTupleVarRef) expression;
                BLangLiteral indexExpr = ASTBuilderUtil.createLiteral(tupleVarRef.pos, symTable.intType, (long) index);
                BLangIndexBasedAccess arrayAccessExpr = ASTBuilderUtil.createIndexBasesAccessExpr(tupleVarRef.pos,
                        new BArrayType(symTable.anyType), tupleVarSymbol, indexExpr);
                if (parentIndexAccessExpr != null) {
                    arrayAccessExpr.expr = parentIndexAccessExpr;
                }
                createVarRefAssignmentStmts((BLangTupleVarRef) expression, parentBlockStmt, tupleVarSymbol,
                        arrayAccessExpr);
                continue;
            }

            if (expression.getKind() == NodeKind.RECORD_VARIABLE_REF) {
                //else recursively create the var def statements for record var ref
                BLangRecordVarRef recordVarRef = (BLangRecordVarRef) expression;
                BLangLiteral indexExpr = ASTBuilderUtil.createLiteral(recordVarRef.pos, symTable.intType,
                                                                      (long) index);
                BLangIndexBasedAccess arrayAccessExpr = ASTBuilderUtil.createIndexBasesAccessExpr(
                        parentTupleVariable.pos, symTable.mapType, tupleVarSymbol, indexExpr);
                if (parentIndexAccessExpr != null) {
                    arrayAccessExpr.expr = parentIndexAccessExpr;
                }
                createVarRefAssignmentStmts((BLangRecordVarRef) expression, parentBlockStmt, tupleVarSymbol,
                                            arrayAccessExpr);

                BLangRecordTypeNode recordTypeNode = TypeDefBuilderHelper.createRecordTypeNode(
                        (BRecordType) recordVarRef.type, env.enclPkg.packageID, symTable, recordVarRef.pos);
                recordTypeNode.initFunction = TypeDefBuilderHelper
                        .createInitFunctionForRecordType(recordTypeNode, env, names, symTable);
                TypeDefBuilderHelper
                        .addTypeDefinition(recordVarRef.type, recordVarRef.type.tsymbol, recordTypeNode, env);

                continue;
            }

            if (expression.getKind() == NodeKind.ERROR_VARIABLE_REF) {
                // Else recursively create the var def statements for record var ref.
                BLangErrorVarRef errorVarRef = (BLangErrorVarRef) expression;
                BLangLiteral indexExpr = ASTBuilderUtil.createLiteral(errorVarRef.pos, symTable.intType,
                        (long) index);
                BLangIndexBasedAccess arrayAccessExpr = ASTBuilderUtil.createIndexBasesAccessExpr(
                        parentTupleVariable.pos, expression.type, tupleVarSymbol, indexExpr);
                if (parentIndexAccessExpr != null) {
                    arrayAccessExpr.expr = parentIndexAccessExpr;
                }
                createVarRefAssignmentStmts((BLangErrorVarRef) expression, parentBlockStmt, tupleVarSymbol,
                        arrayAccessExpr);
            }
        }
    }

    /**
     * This method creates a assignment statement and assigns and array expression based on the given indexExpr.
     *
     */
    private void createSimpleVarRefAssignmentStmt(BLangVariableReference simpleVarRef, BLangBlockStmt parentBlockStmt,
                                                  BLangExpression indexExpr, BVarSymbol tupleVarSymbol,
                                                  BLangIndexBasedAccess parentArrayAccessExpr) {

        if (simpleVarRef.getKind() == NodeKind.SIMPLE_VARIABLE_REF) {
            Name varName = names.fromIdNode(((BLangSimpleVarRef) simpleVarRef).variableName);
            if (varName == Names.IGNORE) {
                return;
            }
        }

        BLangExpression assignmentExpr = createIndexBasedAccessExpr(simpleVarRef.type, simpleVarRef.pos,
                indexExpr, tupleVarSymbol, parentArrayAccessExpr);

        assignmentExpr = addConversionExprIfRequired(assignmentExpr, simpleVarRef.type);

        final BLangAssignment assignmentStmt = ASTBuilderUtil.createAssignmentStmt(parentBlockStmt.pos,
                parentBlockStmt);
        assignmentStmt.varRef = simpleVarRef;
        assignmentStmt.expr = assignmentExpr;
    }

    private BLangExpression createIndexBasedAccessExpr(BType varType,
                                                       Location varLocation,
                                                       BLangExpression indexExpr,
                                                       BVarSymbol tupleVarSymbol,
                                                       BLangIndexBasedAccess parentExpr) {

        BLangIndexBasedAccess arrayAccess = ASTBuilderUtil.createIndexBasesAccessExpr(varLocation,
                symTable.anyType, tupleVarSymbol, indexExpr);
        arrayAccess.originalType = varType;

        if (parentExpr != null) {
            arrayAccess.expr = parentExpr;
        }

        final BLangExpression assignmentExpr;
        if (types.isValueType(varType)) {
            BLangTypeConversionExpr castExpr = (BLangTypeConversionExpr) TreeBuilder.createTypeConversionNode();
            castExpr.expr = arrayAccess;
            castExpr.type = varType;
            assignmentExpr = castExpr;
        } else {
            assignmentExpr = arrayAccess;
        }
        return assignmentExpr;
    }

    @Override
    public void visit(BLangRecordDestructure recordDestructure) {

        final BLangBlockStmt blockStmt = ASTBuilderUtil.createBlockStmt(recordDestructure.pos);

        BType runTimeType = new BMapType(TypeTags.MAP, symTable.anyType, null);

        String name = "$map$_0";
        final BLangSimpleVariable mapVariable =
                ASTBuilderUtil.createVariable(recordDestructure.pos, name, runTimeType, null,
                                              new BVarSymbol(0, names.fromString(name), this.env.scope.owner.pkgID,
                                                             runTimeType, this.env.scope.owner, recordDestructure.pos,
                                                             VIRTUAL));
        mapVariable.expr = recordDestructure.expr;
        final BLangSimpleVariableDef variableDef = ASTBuilderUtil.
                createVariableDefStmt(recordDestructure.pos, blockStmt);
        variableDef.var = mapVariable;

        //create the variable definition statements using the root block stmt created
        createVarRefAssignmentStmts(recordDestructure.varRef, blockStmt, mapVariable.symbol, null);

        //finally rewrite the populated block statement
        result = rewrite(blockStmt, env);
    }

    @Override
    public void visit(BLangErrorDestructure errorDestructure) {
        final BLangBlockStmt blockStmt = ASTBuilderUtil.createBlockStmt(errorDestructure.pos);
        final BLangSimpleVariable errorVar =
                ASTBuilderUtil.createVariable(errorDestructure.pos, GENERATED_ERROR_VAR, symTable.errorType, null,
                        new BVarSymbol(0, names.fromString(GENERATED_ERROR_VAR), this.env.scope.owner.pkgID,
                                symTable.errorType, this.env.scope.owner,
                                errorDestructure.pos, VIRTUAL));
        errorVar.expr = errorDestructure.expr;
        final BLangSimpleVariableDef variableDef = ASTBuilderUtil.createVariableDefStmt(errorDestructure.pos,
                                                                                        blockStmt);
        variableDef.var = errorVar;
        createVarRefAssignmentStmts(errorDestructure.varRef, blockStmt, errorVar.symbol, null);
        result = rewrite(blockStmt, env);
    }

    private void createVarRefAssignmentStmts(BLangRecordVarRef parentRecordVarRef, BLangBlockStmt parentBlockStmt,
                                             BVarSymbol recordVarSymbol, BLangIndexBasedAccess parentIndexAccessExpr) {
        final List<BLangRecordVarRefKeyValue> variableRefList = parentRecordVarRef.recordRefFields;
        for (BLangRecordVarRefKeyValue varRefKeyValue : variableRefList) {
            BLangExpression variableReference = varRefKeyValue.variableReference;
            BLangLiteral indexExpr = ASTBuilderUtil.createLiteral(variableReference.pos, symTable.stringType,
                    varRefKeyValue.variableName.getValue());

            if (NodeKind.SIMPLE_VARIABLE_REF == variableReference.getKind() ||
                    NodeKind.FIELD_BASED_ACCESS_EXPR == variableReference.getKind() ||
                    NodeKind.INDEX_BASED_ACCESS_EXPR == variableReference.getKind() ||
                    NodeKind.XML_ATTRIBUTE_ACCESS_EXPR == variableReference.getKind()) {
                createSimpleVarRefAssignmentStmt((BLangVariableReference) variableReference, parentBlockStmt,
                        indexExpr, recordVarSymbol, parentIndexAccessExpr);
                continue;
            }

            if (NodeKind.RECORD_VARIABLE_REF == variableReference.getKind()) {
                BLangRecordVarRef recordVariable = (BLangRecordVarRef) variableReference;
                BLangIndexBasedAccess arrayAccessExpr = ASTBuilderUtil.createIndexBasesAccessExpr(
                        parentRecordVarRef.pos, symTable.mapType, recordVarSymbol, indexExpr);
                if (parentIndexAccessExpr != null) {
                    arrayAccessExpr.expr = parentIndexAccessExpr;
                }
                createVarRefAssignmentStmts(recordVariable, parentBlockStmt, recordVarSymbol, arrayAccessExpr);
                continue;
            }

            if (NodeKind.TUPLE_VARIABLE_REF == variableReference.getKind()) {
                BLangTupleVarRef tupleVariable = (BLangTupleVarRef) variableReference;
                BLangIndexBasedAccess arrayAccessExpr = ASTBuilderUtil.createIndexBasesAccessExpr(tupleVariable.pos,
                        symTable.tupleType, recordVarSymbol, indexExpr);
                if (parentIndexAccessExpr != null) {
                    arrayAccessExpr.expr = parentIndexAccessExpr;
                }
                createVarRefAssignmentStmts(tupleVariable, parentBlockStmt, recordVarSymbol, arrayAccessExpr);
                continue;
            }

            if (NodeKind.ERROR_VARIABLE_REF == variableReference.getKind()) {
                BLangIndexBasedAccess arrayAccessExpr = ASTBuilderUtil.createIndexBasesAccessExpr(variableReference.pos,
                        symTable.errorType, recordVarSymbol, indexExpr);
                if (parentIndexAccessExpr != null) {
                    arrayAccessExpr.expr = parentIndexAccessExpr;
                }
                createVarRefAssignmentStmts((BLangErrorVarRef) variableReference, parentBlockStmt, recordVarSymbol,
                        arrayAccessExpr);
            }
        }

        if (parentRecordVarRef.restParam != null) {
            // The restParam is desugared to a filter iterable operation that filters out the fields provided in the
            // record variable
            // map<any> restParam = $map$_0.filter($lambdaArg$_0);

            Location pos = parentBlockStmt.pos;
            BMapType restParamType = (BMapType) ((BLangSimpleVarRef) parentRecordVarRef.restParam).type;
            BLangSimpleVarRef variableReference;

            if (parentIndexAccessExpr != null) {
                BLangSimpleVariable mapVariable =
                        ASTBuilderUtil.createVariable(pos, "$map$_1", restParamType, null,
                                                      new BVarSymbol(0, names.fromString("$map$_1"),
                                                                     this.env.scope.owner.pkgID, restParamType,
                                                                     this.env.scope.owner, pos, VIRTUAL));
                mapVariable.expr = parentIndexAccessExpr;
                BLangSimpleVariableDef variableDef = ASTBuilderUtil.createVariableDefStmt(pos, parentBlockStmt);
                variableDef.var = mapVariable;

                variableReference = ASTBuilderUtil.createVariableRef(pos, mapVariable.symbol);
            } else {
                variableReference = ASTBuilderUtil.createVariableRef(pos,
                        ((BLangSimpleVariableDef) parentBlockStmt.stmts.get(0)).var.symbol);
            }

            BLangSimpleVarRef restParam = (BLangSimpleVarRef) parentRecordVarRef.restParam;

            List<String> keysToRemove = parentRecordVarRef.recordRefFields.stream()
                    .map(field -> field.variableName.value)
                    .collect(Collectors.toList());

            BLangSimpleVariable filteredDetail = generateRestFilter(variableReference, pos,
                    keysToRemove, restParamType, parentBlockStmt);

            BLangSimpleVarRef varRef = ASTBuilderUtil.createVariableRef(pos, filteredDetail.symbol);

            // Create rest param variable definition
            BLangAssignment restParamAssignment = ASTBuilderUtil.createAssignmentStmt(pos, parentBlockStmt);
            restParamAssignment.varRef = restParam;
            restParamAssignment.varRef.type = restParamType;
            restParamAssignment.expr = varRef;
        }
    }

    private void createVarRefAssignmentStmts(BLangErrorVarRef parentErrorVarRef, BLangBlockStmt parentBlockStmt,
                                             BVarSymbol errorVarySymbol, BLangIndexBasedAccess parentIndexAccessExpr) {
        if (parentErrorVarRef.message.getKind() != NodeKind.SIMPLE_VARIABLE_REF ||
                names.fromIdNode(((BLangSimpleVarRef) parentErrorVarRef.message).variableName) != Names.IGNORE) {
            BLangAssignment message = ASTBuilderUtil.createAssignmentStmt(parentBlockStmt.pos, parentBlockStmt);
            message.expr = generateErrorMessageBuiltinFunction(parentErrorVarRef.message.pos,
                    symTable.stringType, errorVarySymbol, parentIndexAccessExpr);
            message.expr = addConversionExprIfRequired(message.expr, parentErrorVarRef.message.type);
            message.varRef = parentErrorVarRef.message;
        }

        if (parentErrorVarRef.cause != null && (parentErrorVarRef.cause.getKind() != NodeKind.SIMPLE_VARIABLE_REF ||
                names.fromIdNode(((BLangSimpleVarRef) parentErrorVarRef.cause).variableName) != Names.IGNORE)) {
            BLangAssignment cause = ASTBuilderUtil.createAssignmentStmt(parentBlockStmt.pos, parentBlockStmt);
            cause.expr = generateErrorCauseLanglibFunction(parentErrorVarRef.cause.pos,
                    symTable.errorType, errorVarySymbol, parentIndexAccessExpr);
            cause.expr = addConversionExprIfRequired(cause.expr, parentErrorVarRef.cause.type);
            cause.varRef = parentErrorVarRef.cause;
        }

        // When no detail nor rest detail are to be destructured, we don't need to generate the detail invocation.
        if (parentErrorVarRef.detail.isEmpty() && isIgnoredErrorRefRestVar(parentErrorVarRef)) {
            return;
        }

        BLangInvocation errorDetailBuiltinFunction = generateErrorDetailBuiltinFunction(parentErrorVarRef.pos,
                errorVarySymbol,
                parentIndexAccessExpr);

        BLangSimpleVariableDef detailTempVarDef = createVarDef("$error$detail$" + UNDERSCORE + errorCount++,
                                                               symTable.detailType, errorDetailBuiltinFunction,
                                                               parentErrorVarRef.pos);
        detailTempVarDef.type = symTable.detailType;
        parentBlockStmt.addStatement(detailTempVarDef);
        this.env.scope.define(names.fromIdNode(detailTempVarDef.var.name), detailTempVarDef.var.symbol);

        List<String> extractedKeys = new ArrayList<>();
        for (BLangNamedArgsExpression detail : parentErrorVarRef.detail) {
            extractedKeys.add(detail.name.value);
            BLangVariableReference ref = (BLangVariableReference) detail.expr;

            // create a index based access
            BLangExpression detailEntryVar = createIndexBasedAccessExpr(ref.type, ref.pos,
                    createStringLiteral(detail.name.pos, detail.name.value),
                    detailTempVarDef.var.symbol, null);
            if (detailEntryVar.getKind() == NodeKind.INDEX_BASED_ACCESS_EXPR) {
                BLangIndexBasedAccess bLangIndexBasedAccess = (BLangIndexBasedAccess) detailEntryVar;
                bLangIndexBasedAccess.originalType = symTable.cloneableType;
            }

            BLangAssignment detailAssignment = ASTBuilderUtil.createAssignmentStmt(ref.pos, parentBlockStmt);
            detailAssignment.varRef = ref;
            detailAssignment.expr = detailEntryVar;
        }

        if (!isIgnoredErrorRefRestVar(parentErrorVarRef)) {
            BLangSimpleVarRef detailVarRef = ASTBuilderUtil.createVariableRef(parentErrorVarRef.restVar.pos,
                    detailTempVarDef.var.symbol);

            BLangSimpleVariable filteredDetail = generateRestFilter(detailVarRef, parentErrorVarRef.restVar.pos,
                    extractedKeys,
                    parentErrorVarRef.restVar.type, parentBlockStmt);
            BLangAssignment restAssignment = ASTBuilderUtil.createAssignmentStmt(parentErrorVarRef.restVar.pos,
                    parentBlockStmt);
            restAssignment.varRef = parentErrorVarRef.restVar;
            restAssignment.expr = ASTBuilderUtil.createVariableRef(parentErrorVarRef.restVar.pos,
                    filteredDetail.symbol);
        }

        BErrorType errorType = (BErrorType) parentErrorVarRef.type;
        if (errorType.detailType.getKind() == TypeKind.RECORD) {
            // Create empty record init attached func
            BRecordTypeSymbol tsymbol = (BRecordTypeSymbol) errorType.detailType.tsymbol;
            tsymbol.initializerFunc = createRecordInitFunc();
            tsymbol.scope.define(tsymbol.initializerFunc.funcName, tsymbol.initializerFunc.symbol);
        }
    }

    private boolean isIgnoredErrorRefRestVar(BLangErrorVarRef parentErrorVarRef) {
        if (parentErrorVarRef.restVar == null) {
            return true;
        }
        if (parentErrorVarRef.restVar.getKind() == NodeKind.SIMPLE_VARIABLE_REF) {
            return (((BLangSimpleVarRef) parentErrorVarRef.restVar).variableName.value.equals(IGNORE.value));
        }
        return false;
    }

    @Override
    public void visit(BLangRetry retryNode) {
        BLangOnFailClause currentOnFailClause = this.onFailClause;
        BLangSimpleVariableDef currentOnFailCallDef = this.onFailCallFuncDef;
        if (retryNode.onFailClause != null) {
            BLangOnFailClause onFailClause = retryNode.onFailClause;
            retryNode.onFailClause = null;
            BLangDo doStmt = wrapStatementWithinDo(retryNode.pos, retryNode, onFailClause);
            result = rewrite(doStmt, env);
        } else {
            boolean currentSkipFailDesugaring = this.skipFailDesugaring;
            this.skipFailDesugaring = true;
            Location pos = retryNode.retryBody.pos;
            BLangBlockStmt retryBlockStmt = ASTBuilderUtil.createBlockStmt(retryNode.pos);
            BLangSimpleVariableDef retryManagerVarDef = createRetryManagerDef(retryNode.retrySpec, retryNode.pos);
            retryBlockStmt.stmts.add(retryManagerVarDef);

            //  var $retryFunc$ = function () returns any|error {
            //    <"Content in retry block goes here">
            //  };
            BLangType retryLambdaReturnType = ASTBuilderUtil.createTypeNode(symTable.anyOrErrorType);
            BLangLambdaFunction retryFunc = createLambdaFunction(pos, "$retryFunc$",
                    Collections.emptyList(), retryLambdaReturnType,
                    retryNode.retryBody.stmts, env,
                    retryNode.retryBody.scope);
            BVarSymbol retryFuncVarSymbol = new BVarSymbol(0, names.fromString("$retryFunc$"),
                    env.scope.owner.pkgID, retryFunc.type,
                    retryFunc.function.symbol, pos, VIRTUAL);
            BLangSimpleVariable retryLambdaVariable = ASTBuilderUtil.createVariable(pos, "$retryFunc$",
                    retryFunc.type, retryFunc,
                    retryFuncVarSymbol);
            BLangSimpleVariableDef retryLambdaVariableDef = ASTBuilderUtil.createVariableDef(pos,
                    retryLambdaVariable);
            BLangSimpleVarRef retryLambdaVarRef = new BLangSimpleVarRef.BLangLocalVarRef(retryLambdaVariable.symbol);
            retryLambdaVarRef.type = retryFuncVarSymbol.type;
            retryBlockStmt.stmts.add(retryLambdaVariableDef);

            // Add lambda function call
            //any|error $result$ = $retryFunc$();
            BLangInvocation retryLambdaInvocation = new BLangInvocation.BFunctionPointerInvocation(pos,
                    retryLambdaVarRef, retryLambdaVariable.symbol, retryLambdaReturnType.type);
            retryLambdaInvocation.argExprs = new ArrayList<>();

            retryFunc.capturedClosureEnv = env.createClone();

            BVarSymbol retryFunctionVarSymbol = new BVarSymbol(0, new Name("$result$"),
                    env.scope.owner.pkgID, retryLambdaReturnType.type,
                    env.scope.owner, pos, VIRTUAL);
            BLangSimpleVariable retryFunctionVariable = ASTBuilderUtil.createVariable(pos, "$result$",
                    retryLambdaReturnType.type,
                    retryLambdaInvocation,
                    retryFunctionVarSymbol);
            BLangSimpleVariableDef retryFunctionVariableDef = ASTBuilderUtil.createVariableDef(pos,
                    retryFunctionVariable);
            retryBlockStmt.stmts.add(retryFunctionVariableDef);

            // create while loop: while ($result$ is error && $retryManager$.shouldRetry($result$))
            BLangSimpleVarRef retryFunctionVariableRef =
                    new BLangSimpleVarRef.BLangLocalVarRef(retryFunctionVariable.symbol);
            retryFunctionVariableRef.type = retryFunctionVariable.symbol.type;

            BLangWhile whileNode = createRetryWhileLoop(pos, retryManagerVarDef, retryLambdaInvocation,
                    retryFunctionVariableRef);
            retryBlockStmt.stmts.add(whileNode);
            createErrorReturn(pos, retryBlockStmt, retryFunctionVariableRef);

            BLangStatementExpression retryTransactionStmtExpr;
            if (retryNode.retryBodyReturns) {
                //  returns <TypeCast>$result$;
                BLangInvokableNode encInvokable = env.enclInvokable;
                retryTransactionStmtExpr = ASTBuilderUtil.createStatementExpression(retryBlockStmt,
                        addConversionExprIfRequired(retryFunctionVariableRef, encInvokable.returnTypeNode.type));
            } else {
                retryTransactionStmtExpr = ASTBuilderUtil.createStatementExpression(retryBlockStmt,
                        ASTBuilderUtil.createLiteral(pos, symTable.nilType, Names.NIL_VALUE));
            }
            this.skipFailDesugaring = currentSkipFailDesugaring;
            //  at this point;
            //  RetryManager $retryManager$ = new();
            //  var $retryFunc$ = function () returns any|error {
            //    <"Content in retry block goes here">
            //  };
            //  any|error $result$ = $retryFunc$();
            //
            //  while ($result$ is error && $retryManager$.shouldRetry($result$)) {
            //       $result$ = $retryFunc$();
            //  }
            //  if($result$ is error) {
            //      fail $result$;
            //  }
            //  returns <TypeCast>$result$;
            result = createExpressionStatement(pos, retryTransactionStmtExpr, retryNode.retryBodyReturns, env);
        }
        swapAndResetEnclosingOnFail(currentOnFailClause, currentOnFailCallDef);
    }

    protected BLangWhile createRetryWhileLoop(Location retryBlockLocation,
                                              BLangSimpleVariableDef retryManagerVarDef,
                                              BLangExpression trapExpr,
                                              BLangSimpleVarRef result) {
        BLangWhile whileNode = (BLangWhile) TreeBuilder.createWhileNode();
        whileNode.pos = retryBlockLocation;
        BLangTypeTestExpr isErrorCheck = createTypeCheckExpr(retryBlockLocation, result,
                getErrorTypeNode());
        BLangSimpleVarRef retryManagerVarRef = new BLangLocalVarRef(retryManagerVarDef.var.symbol);
        retryManagerVarRef.type = retryManagerVarDef.var.symbol.type;
        BLangInvocation shouldRetryInvocation = createRetryManagerShouldRetryInvocation(retryBlockLocation,
                retryManagerVarRef, result);
        whileNode.expr = ASTBuilderUtil.createBinaryExpr(retryBlockLocation, isErrorCheck, shouldRetryInvocation,
                symTable.booleanType, OperatorKind.AND, null);
        BLangBlockStmt whileBlockStmnt = ASTBuilderUtil.createBlockStmt(retryBlockLocation);
        BLangAssignment assignment = ASTBuilderUtil.createAssignmentStmt(retryBlockLocation, result,
                trapExpr);
        whileBlockStmnt.stmts.add(assignment);
        whileNode.body = whileBlockStmnt;
        return whileNode;
    }

    protected BLangSimpleVariableDef createRetryManagerDef(BLangRetrySpec retrySpec, Location pos) {
        BTypeSymbol retryManagerTypeSymbol = (BObjectTypeSymbol) transactionDesugar
                .getTransactionLibInvokableSymbol(names.fromString("DefaultRetryManager"));
        BType retryManagerType = retryManagerTypeSymbol.type;
        if (retrySpec.retryManagerType != null) {
            retryManagerType = retrySpec.retryManagerType.type;
        }

        //<RetryManagerType> $retryManager$ = new;
        BVarSymbol retryMangerSymbol = new BVarSymbol(0, names.fromString("$retryManager$"),
                                                      env.scope.owner.pkgID, retryManagerType, this.env.scope.owner,
                                                      pos, VIRTUAL);
        BLangTypeInit managerInit = ASTBuilderUtil.createEmptyTypeInit(pos, retryManagerType);
        managerInit.initInvocation.requiredArgs = retrySpec.argExprs;
        BLangSimpleVariable retryManagerVariable = ASTBuilderUtil.createVariable(pos, "$retryManager$",
                retryManagerType, managerInit, retryMangerSymbol);
        return ASTBuilderUtil.createVariableDef(pos, retryManagerVariable);
    }

    BLangInvocation createRetryManagerShouldRetryInvocation(Location location,
                                                            BLangSimpleVarRef managerVarRef,
                                                            BLangSimpleVarRef trapResultRef) {
        BInvokableSymbol shouldRetryFuncSymbol = getShouldRetryFunc((BVarSymbol) managerVarRef.symbol).symbol;
        BLangInvocation shouldRetryInvocation = (BLangInvocation) TreeBuilder.createInvocationNode();
        shouldRetryInvocation.pos = location;
        shouldRetryInvocation.expr = managerVarRef;
        shouldRetryInvocation.requiredArgs = Lists.of(trapResultRef);
        shouldRetryInvocation.argExprs = shouldRetryInvocation.requiredArgs;
        shouldRetryInvocation.symbol = shouldRetryFuncSymbol;
        shouldRetryInvocation.type = shouldRetryFuncSymbol.retType;
        shouldRetryInvocation.langLibInvocation = false;
        return shouldRetryInvocation;
    }

    private BAttachedFunction getShouldRetryFunc(BVarSymbol retryManagerSymbol) {
        BObjectTypeSymbol typeSymbol = (BObjectTypeSymbol) retryManagerSymbol.type.tsymbol;
        for (BAttachedFunction bAttachedFunction : typeSymbol.attachedFuncs) {
            if (bAttachedFunction.funcName.value.equals(RETRY_MANAGER_OBJECT_SHOULD_RETRY_FUNC)) {
                return bAttachedFunction;
            }
        }
        return null;
    }

    protected BLangTypeTestExpr createTypeCheckExpr(Location pos, BLangExpression expr, BLangType type) {
        BLangTypeTestExpr testExpr = ASTBuilderUtil.createTypeTestExpr(pos, expr, type);
        testExpr.type = symTable.booleanType;
        return testExpr;
    }

    @Override
    public void visit(BLangRetryTransaction retryTransaction) {
        BLangStatementExpression retryTransactionStmtExpr = transactionDesugar.rewrite(retryTransaction, env,
                this.onFailClause != null);
        result = createExpressionStatement(retryTransaction.pos, retryTransactionStmtExpr,
                retryTransaction.transaction.statementBlockReturns, env);
    }

    protected BLangNode createExpressionStatement(Location location,
                                                  BLangStatementExpression retryTransactionStmtExpr,
                                                  boolean retryReturns,
                                                  SymbolEnv env) {

        if (retryReturns) {
            BLangReturn bLangReturn = ASTBuilderUtil.createReturnStmt(location, rewrite(retryTransactionStmtExpr, env));
            return rewrite(bLangReturn, env);
        } else {
            BLangExpressionStmt transactionExprStmt = (BLangExpressionStmt) TreeBuilder.createExpressionStatementNode();
            transactionExprStmt.pos = location;
            transactionExprStmt.expr = retryTransactionStmtExpr;
            transactionExprStmt.type = symTable.nilType;
            return rewrite(transactionExprStmt, env);
        }
    }

    protected void createErrorReturn(Location pos, BlockNode blockStmt, BLangSimpleVarRef resultRef) {
        BLangIf returnError = ASTBuilderUtil.createIfStmt(pos, blockStmt);
        returnError.expr = createTypeCheckExpr(pos, resultRef, getErrorTypeNode());
        returnError.body = ASTBuilderUtil.createBlockStmt(pos);
        BLangFail failExpressionNode = (BLangFail) TreeBuilder.createFailNode();
        failExpressionNode.expr = addConversionExprIfRequired(resultRef, symTable.errorType);
        returnError.body.stmts.add(failExpressionNode);
    }

    @Override
    public void visit(BLangContinue nextNode) {
        result = nextNode;
    }

    @Override
    public void visit(BLangBreak breakNode) {
        result = breakNode;
    }

    @Override
    public void visit(BLangReturn returnNode) {
        // If the return node do not have an expression, we add `done` statement instead of a return statement. This is
        // to distinguish between returning nil value specifically and not returning any value.
        if (returnNode.expr != null) {
            if (forceCastReturnType != null && returnNode.expr.type != null) {
                returnNode.expr = addConversionExprIfRequired(returnNode.expr, forceCastReturnType);
            }
            returnNode.expr = rewriteExpr(returnNode.expr);
        }
        result = returnNode;
    }

    @Override
    public void visit(BLangPanic panicNode) {
        panicNode.expr = rewriteExpr(panicNode.expr);
        result = panicNode;
    }

    @Override
    public void visit(BLangXMLNSStatement xmlnsStmtNode) {
        xmlnsStmtNode.xmlnsDecl = rewrite(xmlnsStmtNode.xmlnsDecl, env);
        result = xmlnsStmtNode;
    }

    @Override
    public void visit(BLangXMLNS xmlnsNode) {
        BLangXMLNS generatedXMLNSNode;
        xmlnsNode.namespaceURI = rewriteExpr(xmlnsNode.namespaceURI);
        BSymbol ownerSymbol = xmlnsNode.symbol.owner;

        // Local namespace declaration in a function/resource/action/worker
        if ((ownerSymbol.tag & SymTag.INVOKABLE) == SymTag.INVOKABLE ||
                (ownerSymbol.tag & SymTag.SERVICE) == SymTag.SERVICE) {
            generatedXMLNSNode = new BLangLocalXMLNS();
        } else {
            generatedXMLNSNode = new BLangPackageXMLNS();
        }

        generatedXMLNSNode.namespaceURI = xmlnsNode.namespaceURI;
        generatedXMLNSNode.prefix = xmlnsNode.prefix;
        generatedXMLNSNode.symbol = xmlnsNode.symbol;
        result = generatedXMLNSNode;
    }

    public void visit(BLangCompoundAssignment compoundAssignment) {

        BLangVariableReference varRef = compoundAssignment.varRef;
        if (compoundAssignment.varRef.getKind() != NodeKind.INDEX_BASED_ACCESS_EXPR) {
            // Create a new varRef if this is a simpleVarRef. Because this can be a
            // narrowed type var. In that case, lhs and rhs must be visited in two
            // different manners.
            if (varRef.getKind() == NodeKind.SIMPLE_VARIABLE_REF) {
                varRef = ASTBuilderUtil.createVariableRef(compoundAssignment.varRef.pos, varRef.symbol);
                varRef.lhsVar = true;
            }

            result = ASTBuilderUtil.createAssignmentStmt(compoundAssignment.pos, rewriteExpr(varRef),
                    rewriteExpr(compoundAssignment.modifiedExpr));
            return;
        }
        // If compound Assignment is an index based expression such as a[f(1, foo)][3][2] += y,
        // should return a block statement which is equivalent to
        // var $temp3$ = a[f(1, foo)];
        // var $temp2$ = 3;
        // var $temp1$ = 2;
        // a[$temp3$][$temp2$][$temp1$] = a[$temp3$][$temp2$][$temp1$] + y;
        List<BLangStatement> statements = new ArrayList<>();
        List<BLangSimpleVarRef> varRefs = new ArrayList<>();
        List<BType> types = new ArrayList<>();

        // Extract the index Expressions from compound assignment and create variable definitions. ex:
        // var $temp3$ = a[f(1, foo)];
        // var $temp2$ = 3;
        // var $temp1$ = 2;
        do {
            BLangSimpleVariableDef tempIndexVarDef = createVarDef("$temp" + ++indexExprCount + "$",
                    ((BLangIndexBasedAccess) varRef).indexExpr.type, ((BLangIndexBasedAccess) varRef).indexExpr,
                    compoundAssignment.pos);
            BLangSimpleVarRef tempVarRef = ASTBuilderUtil.createVariableRef(tempIndexVarDef.pos,
                    tempIndexVarDef.var.symbol);
            statements.add(0, tempIndexVarDef);
            varRefs.add(0, tempVarRef);
            types.add(0, varRef.type);

            varRef = (BLangVariableReference) ((BLangIndexBasedAccess) varRef).expr;
        } while (varRef.getKind() == NodeKind.INDEX_BASED_ACCESS_EXPR);

        // Create the index access expression. ex: c[$temp3$][$temp2$][$temp1$]
        BLangVariableReference var = varRef;
        for (int ref = 0; ref < varRefs.size(); ref++) {
            var = ASTBuilderUtil.createIndexAccessExpr(var, varRefs.get(ref));
            var.type = types.get(ref);
        }
        var.type = compoundAssignment.varRef.type;

        // Create the right hand side binary expression of the assignment. ex: c[$temp3$][$temp2$][$temp1$] + y
        BLangExpression rhsExpression = ASTBuilderUtil.createBinaryExpr(compoundAssignment.pos, var,
                compoundAssignment.expr, compoundAssignment.type, compoundAssignment.opKind, null);
        rhsExpression.type = compoundAssignment.modifiedExpr.type;

        // Create assignment statement. ex: a[$temp3$][$temp2$][$temp1$] = a[$temp3$][$temp2$][$temp1$] + y;
        BLangAssignment assignStmt = ASTBuilderUtil.createAssignmentStmt(compoundAssignment.pos, var,
                rhsExpression);

        statements.add(assignStmt);
        // Create block statement. ex: var $temp3$ = a[f(1, foo)];var $temp2$ = 3;var $temp1$ = 2;
        // a[$temp3$][$temp2$][$temp1$] = a[$temp3$][$temp2$][$temp1$] + y;
        BLangBlockStmt bLangBlockStmt = ASTBuilderUtil.createBlockStmt(compoundAssignment.pos, statements);
        result = rewrite(bLangBlockStmt, env);
    }

    @Override
    public void visit(BLangExpressionStmt exprStmtNode) {
        exprStmtNode.expr = rewriteExpr(exprStmtNode.expr);
        result = exprStmtNode;
    }

    @Override
    public void visit(BLangIf ifNode) {
        ifNode.expr = rewriteExpr(ifNode.expr);
        ifNode.body = rewrite(ifNode.body, env);
        ifNode.elseStmt = rewrite(ifNode.elseStmt, env);

        result = ifNode;
    }

    @Override
    public void visit(BLangMatch matchStmt) {
        // Here we generate an if-else statement for the match statement
        // Here is an example match statement
        //
        //  case 1 (old match)
        //
        //      match expr {
        //          int k => io:println("int value: " + k);
        //          string s => io:println("string value: " + s);
        //          json j => io:println("json value: " + s);
        //
        //      }
        //
        //  Here is how we convert the match statement to an if-else statement. The last clause should always be the
        //  else clause
        //
        //  string | int | json | any _$$_matchexpr = expr;
        //  if ( _$$_matchexpr isassignable int ){
        //      int k = (int) _$$_matchexpr; // unbox
        //      io:println("int value: " + k);
        //
        //  } else if (_$$_matchexpr isassignable string ) {
        //      string s = (string) _$$_matchexpr; // unbox
        //      io:println("string value: " + s);
        //
        //  } else if ( _$$_matchexpr isassignable float ||    // should we consider json[] as well
        //                  _$$_matchexpr isassignable boolean ||
        //                  _$$_matchexpr isassignable json) {
        //
        //  } else {
        //      // handle the last pattern
        //      any case..
        //  }
        //
        //  case 2 (new match)
        //      match expr {
        //          12 => io:println("Matched Int Value 12");
        //          35 => io:println("Matched Int Value 35");
        //          true => io:println("Matched Boolean Value true");
        //          "Hello" => io:println("Matched String Value Hello");
        //      }
        //
        //  This will be desugared as below :
        //
        //  string | int | boolean _$$_matchexpr = expr;
        //  if ((<int>_$$_matchexpr) == 12){
        //      io:println("Matched Int Value 12");
        //
        //  } else if ((<int>_$$_matchexpr) == 35) {
        //      io:println("Matched Int Value 35");
        //
        //  } else if ((<boolean>_$$_matchexpr) == true) {
        //      io:println("Matched Boolean Value true");
        //
        //  } else if ((<string>_$$_matchexpr) == "Hello") {
        //      io:println("Matched String Value Hello");
        //
        //  }
        BLangOnFailClause currentOnFailClause = this.onFailClause;
        BLangSimpleVariableDef currentOnFailCallDef = this.onFailCallFuncDef;

        // First create a block statement to hold generated statements
        BLangBlockStmt matchBlockStmt = (BLangBlockStmt) TreeBuilder.createBlockNode();
        matchBlockStmt.isBreakable = matchStmt.onFailClause != null;
        matchBlockStmt.pos = matchStmt.pos;

        if (matchStmt.onFailClause != null) {
            rewrite(matchStmt.onFailClause, env);
        }

        // Create a variable definition to store the value of the match expression
        String matchExprVarName = GEN_VAR_PREFIX.value;
        BLangSimpleVariable matchExprVar =
                ASTBuilderUtil.createVariable(matchStmt.expr.pos, matchExprVarName, matchStmt.expr.type, matchStmt.expr,
                                              new BVarSymbol(0, names.fromString(matchExprVarName),
                                                             this.env.scope.owner.pkgID, matchStmt.expr.type,
                                                             this.env.scope.owner, matchStmt.expr.pos, VIRTUAL));

        // Now create a variable definition node
        BLangSimpleVariableDef matchExprVarDef = ASTBuilderUtil.createVariableDef(matchBlockStmt.pos, matchExprVar);

        // Add the var def statement to the block statement
        //      string | int _$$_matchexpr = expr;
        matchBlockStmt.stmts.add(matchExprVarDef);

        // Create if/else blocks with typeof binary expressions for each pattern
        matchBlockStmt.stmts.add(generateIfElseStmt(matchStmt, matchExprVar));

        rewrite(matchBlockStmt, this.env);
        result = matchBlockStmt;
        swapAndResetEnclosingOnFail(currentOnFailClause, currentOnFailCallDef);
    }

    @Override
    public void visit(BLangMatchStatement matchStatement) {
        BLangOnFailClause currentOnFailClause = this.onFailClause;
        BLangSimpleVariableDef currentOnFailCallDef = this.onFailCallFuncDef;
        BLangBlockStmt matchBlockStmt = (BLangBlockStmt) TreeBuilder.createBlockNode();
        matchBlockStmt.pos = matchStatement.pos;
        matchBlockStmt.isBreakable = matchStatement.onFailClause != null;
        if (matchStatement.onFailClause != null) {
            rewrite(matchStatement.onFailClause, env);
        }

        String matchExprVarName = GEN_VAR_PREFIX.value;

        BLangExpression matchExpr = matchStatement.expr;
        BLangSimpleVariable matchExprVar = ASTBuilderUtil.createVariable(matchExpr.pos,
                matchExprVarName, matchExpr.type, matchExpr, new BVarSymbol(0,
                        names.fromString(matchExprVarName), this.env.scope.owner.pkgID, matchExpr.type,
                        this.env.scope.owner, matchExpr.pos, VIRTUAL));

        BLangSimpleVariableDef matchExprVarDef = ASTBuilderUtil.createVariableDef(matchBlockStmt.pos, matchExprVar);
        matchBlockStmt.stmts.add(matchExprVarDef);
        matchBlockStmt.stmts.add(convertMatchClausesToIfElseStmt(matchStatement.matchClauses, matchExprVar));
        rewrite(matchBlockStmt, this.env);

        result = matchBlockStmt;
        swapAndResetEnclosingOnFail(currentOnFailClause, currentOnFailCallDef);
    }

    private BLangStatement convertMatchClausesToIfElseStmt(List<BLangMatchClause> matchClauses,
                                                           BLangSimpleVariable matchExprVar) {
        BLangIf parentIfNode = convertMatchClauseToIfStmt(matchClauses.get(0), matchExprVar);
        BLangIf currentIfNode = parentIfNode;
        for (int i = 1; i < matchClauses.size(); i++) {
            currentIfNode.elseStmt = convertMatchClauseToIfStmt(matchClauses.get(i), matchExprVar);
            currentIfNode = (BLangIf) currentIfNode.elseStmt;
        }

        return parentIfNode;
    }

    private BLangIf convertMatchClauseToIfStmt(BLangMatchClause matchClause, BLangSimpleVariable matchExprVar) {
        BLangExpression ifCondition = createConditionFromMatchPatterns(matchClause, matchExprVar, matchClause.pos);
        if (matchClause.matchGuard != null) {
            ifCondition = ASTBuilderUtil.createBinaryExpr(matchClause.pos, ifCondition, matchClause.matchGuard.expr,
                    symTable.booleanType, OperatorKind.AND, (BOperatorSymbol) symResolver
                            .resolveBinaryOperator(OperatorKind.AND, symTable.booleanType, symTable.booleanType));
        }
        return ASTBuilderUtil.createIfElseStmt(matchClause.pos, ifCondition, matchClause.blockStmt, null);
    }

    private BLangExpression createConditionFromMatchPatterns(BLangMatchClause matchClause,
                                                             BLangSimpleVariable matchExprVar, Location pos) {
        BLangSimpleVariableDef resultVarDef = createVarDef("$result$", symTable.booleanType, null, pos);
        BLangSimpleVarRef resultVarRef = ASTBuilderUtil.createVariableRef(pos, resultVarDef.var.symbol);
        BLangBlockStmt mainBlock = ASTBuilderUtil.createBlockStmt(pos);
        mainBlock.addStatement(resultVarDef);
        defineVars(mainBlock, new ArrayList<>(matchClause.declaredVars.values()));
        // $result$ = true
        BLangBlockStmt successBody = createSuccessOrFailureBody(true, resultVarRef, pos);

        List<BLangMatchPattern> matchPatterns = matchClause.matchPatterns;
        BLangIf parentIfElse = createIfElseStmtFromMatchPattern(matchPatterns.get(0), matchExprVar, successBody, pos);
        BLangIf currentIfElse = parentIfElse;

        for (int i = 1; i < matchPatterns.size(); i++) {
            successBody = createSuccessOrFailureBody(true, resultVarRef, pos);
            currentIfElse.elseStmt = createIfElseStmtFromMatchPattern(matchPatterns.get(i), matchExprVar, successBody,
                    matchPatterns.get(i).pos);
            currentIfElse = (BLangIf) currentIfElse.elseStmt;
        }

        currentIfElse.elseStmt = createSuccessOrFailureBody(false, resultVarRef, pos);
        mainBlock.addStatement(parentIfElse);
        BLangStatementExpression stmtExpr = createStatementExpression(mainBlock, resultVarRef);

        return rewriteExpr(stmtExpr);
    }

    private void defineVars(BLangBlockStmt blockStmt, List<BVarSymbol> vars) {
        for (BVarSymbol var : vars) {
            BLangSimpleVariable simpleVariable = ASTBuilderUtil.createVariable(var.pos, var.name.value, var.type,
                    null, var);
            BLangSimpleVariableDef simpleVariableDef = ASTBuilderUtil.createVariableDef(var.pos, simpleVariable);
            BLangSimpleVarRef simpleVarRef = ASTBuilderUtil.createVariableRef(var.pos, var);
            declaredVarDef.put(var.name.value, simpleVarRef);
            blockStmt.addStatement(simpleVariableDef);
        }
    }

    private BLangBlockStmt createSuccessOrFailureBody(boolean status, BLangSimpleVarRef varRef, Location pos) {
        BLangBlockStmt blockStmt = ASTBuilderUtil.createBlockStmt(pos);
        BLangAssignment bLangAssignment =
                ASTBuilderUtil.createAssignmentStmt(pos, varRef, getBooleanLiteral(status));
        blockStmt.addStatement(bLangAssignment);
        return blockStmt;
    }

    private BLangIf createIfElseStmtFromMatchPattern(BLangMatchPattern matchPattern,
                                                     BLangSimpleVariable matchExprVar,
                                                     BLangBlockStmt successBody,
                                                     Location pos) {

        BLangSimpleVarRef matchExprVarRef = ASTBuilderUtil.createVariableRef(matchExprVar.pos, matchExprVar.symbol);
        BLangExpression condition = createConditionForMatchPattern(matchPattern, matchExprVarRef);
        successBody.getStatements().addAll(matchStmtsForPattern);
        matchStmtsForPattern.clear();
        return ASTBuilderUtil.createIfElseStmt(pos, condition, successBody, null);
    }

    private BLangExpression createConditionForWildCardMatchPattern(BLangWildCardMatchPattern wildCardMatchPattern) {
        return ASTBuilderUtil.createLiteral(wildCardMatchPattern.pos, symTable.booleanType,
                wildCardMatchPattern.matchesAll);
    }

    private BLangExpression createConditionForConstMatchPattern(BLangConstPattern constPattern,
                                                                BLangSimpleVarRef matchExprVarRef) {
        return createBinaryExpression(constPattern.pos, matchExprVarRef, constPattern.expr);
    }

    private BLangExpression createConditionForVarBindingPatternMatchPattern(BLangVarBindingPatternMatchPattern
                                                                                    varBindingPatternMatchPattern,
                                                                            BLangSimpleVarRef matchExprVarRef) {

        BLangBindingPattern bindingPattern = varBindingPatternMatchPattern.getBindingPattern();

        switch (bindingPattern.getKind()) {
            case CAPTURE_BINDING_PATTERN:
                BLangCaptureBindingPattern captureBindingPattern = (BLangCaptureBindingPattern) bindingPattern;
                Location captureBindingPatternPos = captureBindingPattern.pos;
                BLangSimpleVarRef captureBindingPatternVarRef =
                        declaredVarDef.get(captureBindingPattern.getIdentifier().getValue());
                matchStmtsForPattern.add(ASTBuilderUtil.createAssignmentStmt(captureBindingPatternPos,
                        captureBindingPatternVarRef, matchExprVarRef));

                return ASTBuilderUtil.createLiteral(captureBindingPattern.pos, symTable.booleanType, true);
            default:
                // If some patterns are not implemented, those should be detected before this phase
                // TODO : Remove this after all patterns are implemented
                return null;
        }
    }

    private BLangExpression createConditionForListMatchPattern(BLangListMatchPattern listMatchPattern,
                                                               BLangSimpleVarRef matchExprVarRef) {
        Location pos = listMatchPattern.pos;
        BType matchPatternType = listMatchPattern.type;

        BLangSimpleVariableDef resultVarDef = createVarDef("$listPatternResult$", symTable.booleanType, null,
                pos);
        BLangSimpleVarRef resultVarRef = ASTBuilderUtil.createVariableRef(pos, resultVarDef.var.symbol);
        BLangBlockStmt mainBlockStmt = ASTBuilderUtil.createBlockStmt(pos);
        mainBlockStmt.addStatement(resultVarDef);

        BLangAssignment failureResult =
                ASTBuilderUtil.createAssignmentStmt(pos, resultVarRef, getBooleanLiteral(false));
        BLangAssignment successResult =
                ASTBuilderUtil.createAssignmentStmt(pos, resultVarRef, getBooleanLiteral(true));
        mainBlockStmt.addStatement(failureResult);

        BLangExpression typeCheckCondition = createIsLikeExpression(listMatchPattern.pos, matchExprVarRef,
                matchPatternType);

        BLangExpression typeConvertedExpr = addConversionExprIfRequired(matchExprVarRef, matchPatternType);
        BLangSimpleVariableDef tempCastVarDef = createVarDef("$castTemp$", matchPatternType,
                typeConvertedExpr, pos);
        BLangSimpleVarRef tempCastVarRef = ASTBuilderUtil.createVariableRef(pos,
                tempCastVarDef.var.symbol);

        BLangBlockStmt ifBlock = ASTBuilderUtil.createBlockStmt(pos);
        ifBlock.addStatement(tempCastVarDef);
        BLangIf ifStmt = ASTBuilderUtil.createIfElseStmt(pos, typeCheckCondition, ifBlock, null);
        mainBlockStmt.addStatement(ifStmt);

        List<BLangMatchPattern> matchPatterns = listMatchPattern.matchPatterns;
        BLangExpression condition = ASTBuilderUtil.createLiteral(pos, symTable.booleanType, true);

        for (int i = 0; i < matchPatterns.size(); i++) {
            BLangExpression memberPatternCondition = createConditionForListMemberPattern(i, matchPatterns.get(i),
                    tempCastVarDef, ifBlock, matchPatterns.get(i).type, pos);
            if (memberPatternCondition.getKind() == NodeKind.LITERAL) {
                if ((Boolean) ((BLangLiteral) memberPatternCondition).value) {
                    continue;
                }
            }
            condition = ASTBuilderUtil.createBinaryExpr(pos, condition, memberPatternCondition,
                    symTable.booleanType, OperatorKind.AND, (BOperatorSymbol) symResolver
                            .resolveBinaryOperator(OperatorKind.AND, symTable.booleanType,
                                    symTable.booleanType));
        }

        BLangBlockStmt tempBlockStmt = ASTBuilderUtil.createBlockStmt(pos);
        tempBlockStmt.addStatement(successResult);
        if (listMatchPattern.restMatchPattern != null) {
            BLangRestMatchPattern restMatchPattern = listMatchPattern.restMatchPattern;
            BLangSimpleVarRef restMatchPatternVarRef = declaredVarDef.get(restMatchPattern.getIdentifier().getValue());
            matchStmtsForPattern.add(ASTBuilderUtil.createAssignmentStmt(pos, restMatchPatternVarRef,
                    createLangLibInvocationNode("slice", tempCastVarRef,
                            new ArrayList<>(Arrays.asList(new BLangLiteral((long) matchPatterns.size(),
                                    symTable.intType))), null, pos)));
        }

        BLangIf ifStmtForMatchPatterns = ASTBuilderUtil.createIfElseStmt(pos, condition, tempBlockStmt, null);
        ifBlock.addStatement(ifStmtForMatchPatterns);

        BLangStatementExpression statementExpression = ASTBuilderUtil.createStatementExpression(mainBlockStmt,
                resultVarRef);
        statementExpression.type = symTable.booleanType;
        return statementExpression;
    }

    private BLangExpression createConditionForListMemberPattern(int index, BLangMatchPattern listMemberMatchPattern,
                                                                BLangSimpleVariableDef tempCastVarDef,
                                                                BLangBlockStmt blockStmt, BType type,
                                                                Location pos) {

        BLangExpression indexExpr = createIndexBasedAccessExpr(type, pos, new BLangLiteral((long) index,
                        symTable.intType), tempCastVarDef.var.symbol, null);

        BLangSimpleVariableDef tempVarDef = createVarDef("$memberVarTemp$" + index + "_$", type, indexExpr,
                listMemberMatchPattern.pos);
        BLangSimpleVarRef tempVarRef = ASTBuilderUtil.createVariableRef(pos, tempVarDef.var.symbol);
        blockStmt.addStatement(tempVarDef);

        return createVarCheckCondition(listMemberMatchPattern, tempVarRef);
    }

    private BLangExpression createVarCheckCondition(BLangMatchPattern matchPattern,
                                                    BLangSimpleVarRef varRef) {

        NodeKind patternKind = matchPattern.getKind();
        switch (patternKind) {
            case WILDCARD_MATCH_PATTERN:
                return createConditionForWildCardMatchPattern((BLangWildCardMatchPattern) matchPattern);
            case CONST_MATCH_PATTERN:
                return createConditionForConstMatchPattern((BLangConstPattern) matchPattern, varRef);
            case VAR_BINDING_PATTERN_MATCH_PATTERN:
                return createConditionForVarBindingPatternMatchPattern(
                        (BLangVarBindingPatternMatchPattern) matchPattern, varRef);
            case LIST_MATCH_PATTERN:
                BLangListMatchPattern listMatchPattern = (BLangListMatchPattern) matchPattern;
                Location pos = listMatchPattern.pos;
                BLangBlockStmt blockStmt = ASTBuilderUtil.createBlockStmt(pos);

                BLangSimpleVariableDef resultVarDef = createVarDef("$listPatternVarResult$", symTable.booleanType, null,
                        pos);
                BLangSimpleVarRef resultVarRef = ASTBuilderUtil.createVariableRef(pos, resultVarDef.var.symbol);
                blockStmt.addStatement(resultVarDef);

                BLangAssignment failureResult =
                        ASTBuilderUtil.createAssignmentStmt(pos, resultVarRef, getBooleanLiteral(false));
                BLangAssignment successResult =
                        ASTBuilderUtil.createAssignmentStmt(pos, resultVarRef, getBooleanLiteral(true));
                blockStmt.addStatement(failureResult);

                List<BType> memberTupleTypes = ((BTupleType) varRef.type).getTupleTypes();
                List<BLangMatchPattern> matchPatterns = listMatchPattern.matchPatterns;

                BLangSimpleVariableDef tempCastVarDef = createVarDef("$castTemp$", varRef.type, varRef, pos);
                blockStmt.addStatement(tempCastVarDef);
                BLangExpression condition = createConditionForListMemberPattern(0, matchPatterns.get(0),
                        tempCastVarDef, blockStmt, memberTupleTypes.get(0), pos);

                for (int i = 1; i < matchPatterns.size(); i++) {
                    BLangExpression memberPatternCondition = createConditionForListMemberPattern(i,
                            matchPatterns.get(i), tempCastVarDef, blockStmt, memberTupleTypes.get(i), pos);

                    condition = ASTBuilderUtil.createBinaryExpr(pos, condition, memberPatternCondition,
                            symTable.booleanType, OperatorKind.AND, (BOperatorSymbol) symResolver
                                    .resolveBinaryOperator(OperatorKind.AND, symTable.booleanType,
                                            symTable.booleanType));
                }

                BLangBlockStmt tempBlockStmt = ASTBuilderUtil.createBlockStmt(pos);
                tempBlockStmt.addStatement(successResult);
                BLangIf ifStmtForMatchPatterns = ASTBuilderUtil.createIfElseStmt(pos, condition, tempBlockStmt, null);
                blockStmt.addStatement(ifStmtForMatchPatterns);

                BLangStatementExpression statementExpression = ASTBuilderUtil.createStatementExpression(blockStmt,
                        resultVarRef);
                statementExpression.type = symTable.booleanType;
                return statementExpression;
            default:
                // If some patterns are not implemented, those should be detected before this phase
                // TODO : Remove this after all patterns are implemented
                return null;
        }
    }

    private BLangExpression createConditionForMatchPattern(BLangMatchPattern matchPattern,
                                                           BLangSimpleVarRef matchExprVarRef) {

        NodeKind patternKind = matchPattern.getKind();
        switch (patternKind) {
            case WILDCARD_MATCH_PATTERN:
                return createConditionForWildCardMatchPattern((BLangWildCardMatchPattern) matchPattern);
            case CONST_MATCH_PATTERN:
                return createConditionForConstMatchPattern((BLangConstPattern) matchPattern, matchExprVarRef);
            case VAR_BINDING_PATTERN_MATCH_PATTERN:
                return createConditionForVarBindingPatternMatchPattern(
                        (BLangVarBindingPatternMatchPattern) matchPattern, matchExprVarRef);
            case LIST_MATCH_PATTERN:
                return createConditionForListMatchPattern((BLangListMatchPattern) matchPattern, matchExprVarRef);
            default:
                // If some patterns are not implemented, those should be detected before this phase
                // TODO : Remove this after all patterns are implemented
                return null;
        }
    }

    @Override
    public void visit(BLangForeach foreach) {
        BLangOnFailClause currentOnFailClause = this.onFailClause;
        BLangSimpleVariableDef currentOnFailCallDef = this.onFailCallFuncDef;
        if (foreach.onFailClause != null) {
            rewrite(foreach.onFailClause, env);
        }
        BLangBlockStmt blockNode;
        // We need to create a new variable for the expression as well. This is needed because integer ranges can be
        // added as the expression so we cannot get the symbol in such cases.
        BVarSymbol dataSymbol = new BVarSymbol(0, names.fromString("$data$"), this.env.scope.owner.pkgID,
                                               foreach.collection.type, this.env.scope.owner, foreach.pos, VIRTUAL);
        BLangSimpleVariable dataVariable = ASTBuilderUtil.createVariable(foreach.pos, "$data$",
                                                                         foreach.collection.type, foreach.collection,
                                                                         dataSymbol);
        BLangSimpleVariableDef dataVarDef = ASTBuilderUtil.createVariableDef(foreach.pos, dataVariable);

        // Get the symbol of the variable (collection).
        BVarSymbol collectionSymbol = dataVariable.symbol;
        switch (foreach.collection.type.tag) {
            case TypeTags.STRING:
            case TypeTags.ARRAY:
            case TypeTags.TUPLE:
            case TypeTags.XML:
            case TypeTags.MAP:
            case TypeTags.TABLE:
            case TypeTags.STREAM:
            case TypeTags.RECORD:
                BInvokableSymbol iteratorSymbol = getLangLibIteratorInvokableSymbol(collectionSymbol);
                blockNode = desugarForeachWithIteratorDef(foreach, dataVarDef, collectionSymbol, iteratorSymbol, true);
                break;
            case TypeTags.OBJECT: //We know for sure, the object is an iterable from TypeChecker phase.
                iteratorSymbol = getIterableObjectIteratorInvokableSymbol(collectionSymbol);
                blockNode = desugarForeachWithIteratorDef(foreach, dataVarDef, collectionSymbol, iteratorSymbol, false);
                break;
            default:
                blockNode = ASTBuilderUtil.createBlockStmt(foreach.pos);
                blockNode.stmts.add(0, dataVarDef);
                break;
        }

        // Rewrite the block.
        rewrite(blockNode, this.env);
        swapAndResetEnclosingOnFail(currentOnFailClause, currentOnFailCallDef);
        result = blockNode;
    }

    @Override
    public void visit(BLangDo doNode) {
        BLangOnFailClause currentOnFailClause = this.onFailClause;
        BLangSimpleVariableDef currentOnFailCallDef = this.onFailCallFuncDef;
        analyzeOnFailClause(doNode.onFailClause, doNode.body);
        result = rewrite(doNode.body, this.env);
        swapAndResetEnclosingOnFail(currentOnFailClause, currentOnFailCallDef);
    }

    private void swapAndResetEnclosingOnFail(BLangOnFailClause onFailClause,
                                             BLangSimpleVariableDef onFailCallFuncDef) {
        this.enclosingOnFailClause.remove(onFailClause);
        this.enclosingOnFailCallFunc.remove(onFailCallFuncDef);
        this.onFailClause = onFailClause;
        this.onFailCallFuncDef = onFailCallFuncDef;
    }

    private void analyzeOnFailClause(BLangOnFailClause onFailClause, BLangBlockStmt blockStmt) {
        if (onFailClause != null) {
            this.enclosingOnFailClause.push(this.onFailClause);
            this.enclosingOnFailCallFunc.push(this.onFailCallFuncDef);
            this.onFailClause = onFailClause;
            if (onFailClause.bodyContainsFail) {
                blockStmt.isBreakable = false;
            } else {
                rewrite(onFailClause, env);
            }
        }
    }

    private BLangBlockStmt rewriteNestedOnFail(BLangOnFailClause onFailClause, BLangExpression expression) {
        BLangBlockStmt onFailBody = onFailClause.body;
        BLangSimpleVariableDef onFailErrorVariableDef = (BLangSimpleVariableDef) onFailClause.variableDefinitionNode;
        onFailErrorVariableDef.var.expr = expression;
        onFailBody.stmts.add(0, onFailErrorVariableDef);
        this.onFailClause = this.enclosingOnFailClause.peek();
        this.onFailCallFuncDef = this.enclosingOnFailCallFunc.peek();
        onFailBody.scope.define(onFailErrorVariableDef.var.symbol.name, onFailErrorVariableDef.var.symbol);
        onFailBody = rewrite(onFailBody, env);
        this.onFailClause = null;
        this.onFailCallFuncDef = null;
        return onFailBody;
    }

    @Override
    public void visit(BLangOnFailClause onFailClause) {
        this.onFailClause = onFailClause;
        boolean currentSkipDesugring = this.skipFailDesugaring;
        BLangType onFailReturnType = ASTBuilderUtil.createTypeNode(symTable.anyOrErrorType);

        BLangSimpleVariableDef onFailErrorVariableDef = (BLangSimpleVariableDef) onFailClause.variableDefinitionNode;
        BVarSymbol thrownErrorVarSymbol = new BVarSymbol(0, new Name("$thrownError$"),
                env.scope.owner.pkgID, symTable.errorType, env.scope.owner, onFailClause.pos, VIRTUAL);
        thrownErrorVarSymbol.closure = true;
        BLangSimpleVariable errorVar = ASTBuilderUtil.createVariable(onFailClause.pos, "$thrownError$",
                onFailErrorVariableDef.var.type, null, thrownErrorVarSymbol);
        BLangLambdaFunction onFailFunc = createLambdaFunction(onFailClause.pos, "$onFailFunc$",
                Lists.of(errorVar), onFailReturnType, onFailClause.body.stmts,
                env, onFailClause.body.scope);
        onFailFunc.capturedClosureEnv = env;
        BLangSimpleVarRef thrownErrorRef = ASTBuilderUtil.createVariableRef(onFailClause.pos, errorVar.symbol);
        onFailErrorVariableDef.var.expr = addConversionExprIfRequired(thrownErrorRef, onFailErrorVariableDef.var.type);
        ((BLangBlockFunctionBody) onFailFunc.function.body).stmts.add(0, onFailErrorVariableDef);
        ((BLangBlockFunctionBody) onFailFunc.function.body).scope.define(onFailErrorVariableDef.var.symbol.name,
                onFailErrorVariableDef.var.symbol);
        env.enclPkg.lambdaFunctions.add(onFailFunc);

        //  var $onFailFunc$ = function (error $thrownError$) returns any|error {
        //    <"Content in on fail clause goes here">
        //  };
        BVarSymbol onFailVarSymbol = new BVarSymbol(0, names.fromString("$onFailFunc$"),
                env.scope.owner.pkgID, onFailFunc.type, onFailFunc.function.symbol, onFailClause.pos, VIRTUAL);
        BLangSimpleVariable onFailLambdaVariable = ASTBuilderUtil.createVariable(onFailClause.pos, "$onFailFunc$",
                onFailFunc.type, onFailFunc, onFailVarSymbol);
        onFailCallFuncDef = ASTBuilderUtil.createVariableDef(onFailClause.pos,
                onFailLambdaVariable);
        result = onFailFunc;
        this.skipFailDesugaring = currentSkipDesugring;
    }

    private BLangStatementExpression createOnFailInvocation(BLangSimpleVariableDef onFailCallFuncDef,
                                                            BLangOnFailClause onFailClause, BLangExpression failExpr) {
        BLangStatementExpression expression;
        BLangSimpleVarRef onFailFuncRef = new BLangSimpleVarRef.BLangLocalVarRef(onFailCallFuncDef.var.symbol);
        onFailFuncRef.type = onFailCallFuncDef.var.type;
        BLangBlockStmt onFailFuncBlock = ASTBuilderUtil.createBlockStmt(onFailClause.pos);
        onFailFuncBlock.stmts.add(onFailCallFuncDef);

        BLangInvocation onFailLambdaInvocation = new BLangInvocation.BFunctionPointerInvocation(onFailClause.pos,
                onFailFuncRef, onFailFuncRef.symbol, symTable.anyOrErrorType);
        onFailLambdaInvocation.argExprs = Lists.of(rewrite(failExpr, env));
        onFailLambdaInvocation.requiredArgs = onFailLambdaInvocation.argExprs;

        BVarSymbol resultSymbol = new BVarSymbol(0, new Name("$onFailResult$"),
                env.scope.owner.pkgID, symTable.anyOrErrorType, env.scope.owner, onFailClause.pos, VIRTUAL);
        BLangSimpleVariable resultVariable = ASTBuilderUtil.createVariable(onFailClause.pos, "$onFailResult$",
                symTable.anyOrErrorType, onFailLambdaInvocation, resultSymbol);
        BLangSimpleVariableDef trxFuncVarDef = ASTBuilderUtil.createVariableDef(onFailClause.pos,
                resultVariable);
        onFailFuncBlock.stmts.add(trxFuncVarDef);

        BLangSimpleVarRef resultRef = ASTBuilderUtil.createVariableRef(onFailClause.pos, resultSymbol);
        if (onFailClause.statementBlockReturns) {
            //  returns <TypeCast>$result$;
            BLangInvokableNode encInvokable = env.enclInvokable;
            expression =  ASTBuilderUtil.createStatementExpression(rewrite(onFailFuncBlock, env),
                    addConversionExprIfRequired(resultRef, encInvokable.returnTypeNode.type));
        } else {
            expression = ASTBuilderUtil.createStatementExpression(rewrite(onFailFuncBlock, env),
                    ASTBuilderUtil.createLiteral(onFailClause.pos, symTable.nilType, Names.NIL_VALUE));
        }
        return expression;
    }

    private BLangBlockStmt desugarForeachWithIteratorDef(BLangForeach foreach,
                                                         BLangSimpleVariableDef dataVariableDefinition,
                                                         BVarSymbol collectionSymbol,
                                                         BInvokableSymbol iteratorInvokableSymbol,
                                                         boolean isIteratorFuncFromLangLib) {
        BLangSimpleVariableDef iteratorVarDef = getIteratorVariableDefinition(foreach.pos, collectionSymbol,
                iteratorInvokableSymbol, isIteratorFuncFromLangLib);
        BLangBlockStmt blockNode = desugarForeachToWhile(foreach, iteratorVarDef);
        blockNode.stmts.add(0, dataVariableDefinition);
        return blockNode;
    }

    public BInvokableSymbol getIterableObjectIteratorInvokableSymbol(BVarSymbol collectionSymbol) {
        BObjectTypeSymbol typeSymbol = (BObjectTypeSymbol) collectionSymbol.type.tsymbol;
        // We know for sure at this point, the object symbol should have the __iterator method
        BAttachedFunction iteratorFunc = null;
        for (BAttachedFunction func : typeSymbol.attachedFuncs) {
            if (func.funcName.value.equals(BLangCompilerConstants.ITERABLE_OBJECT_ITERATOR_FUNC)) {
                iteratorFunc = func;
                break;
            }
        }
        BAttachedFunction function = iteratorFunc;
        return function.symbol;
    }

    BInvokableSymbol getLangLibIteratorInvokableSymbol(BVarSymbol collectionSymbol) {
        return (BInvokableSymbol) symResolver.lookupLangLibMethod(collectionSymbol.type,
                names.fromString(BLangCompilerConstants.ITERABLE_COLLECTION_ITERATOR_FUNC));
    }

    private BLangBlockStmt desugarForeachToWhile(BLangForeach foreach, BLangSimpleVariableDef varDef) {

        // We desugar the foreach statement to a while loop here.
        //
        // int[] data = [1, 2, 3];
        //
        // // Before desugaring.
        // foreach int i in data {
        //     io:println(i);
        // }
        //
        // ---------- After desugaring -------------
        //
        // int[] $data$ = data;
        //
        // abstract object {public function next() returns record {|int value;|}? $iterator$ = $data$.iterator();
        // record {|int value;|}? $result$ = $iterator$.next();
        //
        // while $result$ is record {|int value;|} {
        //     int i = $result$.value;
        //     $result$ = $iterator$.next();
        //     ....
        //     [foreach node body]
        //     ....
        // }

        // Note - any $iterator$ = $data$.iterator();
        // -------------------------------------------------------------------

        // Note - $data$.iterator();

        BVarSymbol iteratorSymbol = varDef.var.symbol;

        // Create a new symbol for the $result$.
        BVarSymbol resultSymbol = new BVarSymbol(0, names.fromString("$result$"), this.env.scope.owner.pkgID,
                                                 foreach.nillableResultType, this.env.scope.owner, foreach.pos,
                                                 VIRTUAL);

        // Note - map<T>? $result$ = $iterator$.next();
        BLangSimpleVariableDef resultVariableDefinition = getIteratorNextVariableDefinition(foreach.pos,
                foreach.nillableResultType, iteratorSymbol, resultSymbol);

        // Note - $result$ != ()
        BLangType userDefineType = getUserDefineTypeNode(foreach.resultType);
        BLangSimpleVarRef resultReferenceInWhile = ASTBuilderUtil.createVariableRef(foreach.pos, resultSymbol);
        BLangTypeTestExpr typeTestExpr = ASTBuilderUtil
                .createTypeTestExpr(foreach.pos, resultReferenceInWhile, userDefineType);
        // create while loop: while ($result$ != ())
        BLangWhile whileNode = (BLangWhile) TreeBuilder.createWhileNode();
        whileNode.pos = foreach.pos;
        whileNode.expr = typeTestExpr;
        whileNode.body = foreach.body;

        // Note - $result$ = $iterator$.next(); < this should go after initial assignment of `item`
        BLangAssignment resultAssignment = getIteratorNextAssignment(foreach.pos, iteratorSymbol, resultSymbol);
        VariableDefinitionNode variableDefinitionNode = foreach.variableDefinitionNode;

        // Generate $result$.value
        // However, we are within the while loop. hence the $result$ can never be nil nor error.
        // Therefore cast $result$ to non-nilable type. i.e `int item = <>$result$.value;`
        BLangFieldBasedAccess valueAccessExpr = getValueAccessExpression(foreach.pos, foreach.varType, resultSymbol);
        valueAccessExpr.expr = addConversionExprIfRequired(valueAccessExpr.expr,
                types.getSafeType(valueAccessExpr.expr.type, true, false));
        variableDefinitionNode.getVariable()
                .setInitialExpression(addConversionExprIfRequired(valueAccessExpr, foreach.varType));
        whileNode.body.stmts.add(0, (BLangStatement) variableDefinitionNode);
        whileNode.body.stmts.add(1, resultAssignment);

        // Create a new block statement node.
        BLangBlockStmt blockNode = ASTBuilderUtil.createBlockStmt(foreach.pos);

        // Add iterator variable to the block.
        blockNode.addStatement(varDef);

        // Add result variable to the block.
        blockNode.addStatement(resultVariableDefinition);

        // Add the while node to the block.
        blockNode.addStatement(whileNode);
        return blockNode;
    }

    private BLangType getUserDefineTypeNode(BType type) {
        BLangUserDefinedType recordType =
                new BLangUserDefinedType(ASTBuilderUtil.createIdentifier(null, ""),
                                         ASTBuilderUtil.createIdentifier(null, ""));
        recordType.type = type;
        return recordType;
    }

    @Override
    public void visit(BLangWhile whileNode) {
        BLangOnFailClause currentOnFailClause = this.onFailClause;
        BLangSimpleVariableDef currentOnFailCallDef = this.onFailCallFuncDef;
        if (whileNode.onFailClause != null) {
            BLangOnFailClause onFailClause = whileNode.onFailClause;
            whileNode.onFailClause = null;
            BLangDo doStmt = wrapStatementWithinDo(whileNode.pos, whileNode, onFailClause);
            result = rewrite(doStmt, env);
        } else {
            whileNode.expr = rewriteExpr(whileNode.expr);
            whileNode.body = rewrite(whileNode.body, env);
            result = whileNode;
        }
        swapAndResetEnclosingOnFail(currentOnFailClause, currentOnFailCallDef);
    }

    private BLangDo wrapStatementWithinDo(Location location, BLangStatement statement,
                                          BLangOnFailClause onFailClause) {
        BLangDo bLDo = (BLangDo) TreeBuilder.createDoNode();
        BLangBlockStmt doBlock = ASTBuilderUtil.createBlockStmt(location);
        bLDo.body = doBlock;
        bLDo.pos = location;
        bLDo.onFailClause = onFailClause;
        bLDo.body.isBreakable = true;
        doBlock.stmts.add(statement);
        return bLDo;
    }

    @Override
    public void visit(BLangLock lockNode) {
        // Lock nodes will get desugared to below code
        // before desugar -
        //
        // lock {
        //      a = a + 7;
        // }
        //
        // after desugar -
        //
        // lock ;
        // var res = trap a = a + 7;
        // unlock ;
        // if (res is error) {
        //      panic res;
        // }
        BLangOnFailClause currentOnFailClause = this.onFailClause;
        BLangSimpleVariableDef currentOnFailCallDef = this.onFailCallFuncDef;
        BLangBlockStmt blockStmt = ASTBuilderUtil.createBlockStmt(lockNode.pos);
        if (lockNode.onFailClause != null) {
            blockStmt.isBreakable = true;
            rewrite(lockNode.onFailClause, env);
        }
        BLangLockStmt lockStmt = new BLangLockStmt(lockNode.pos);
        blockStmt.addStatement(lockStmt);

        enclLocks.push(lockStmt);

        BLangLiteral nilLiteral = ASTBuilderUtil.createLiteral(lockNode.pos, symTable.nilType, Names.NIL_VALUE);
        BType nillableError = BUnionType.create(null, symTable.errorType, symTable.nilType);
        BLangStatementExpression statementExpression = createStatementExpression(lockNode.body, nilLiteral);
        statementExpression.type = symTable.nilType;

        BLangTrapExpr trapExpr = (BLangTrapExpr) TreeBuilder.createTrapExpressionNode();
        trapExpr.type = nillableError;
        trapExpr.expr = statementExpression;
        BVarSymbol nillableErrorVarSymbol = new BVarSymbol(0, names.fromString("$errorResult"),
                                                           this.env.scope.owner.pkgID, nillableError,
                                                           this.env.scope.owner, lockNode.pos, VIRTUAL);
        BLangSimpleVariable simpleVariable = ASTBuilderUtil.createVariable(lockNode.pos, "$errorResult",
                                                                           nillableError, trapExpr,
                                                                           nillableErrorVarSymbol);
        BLangSimpleVariableDef simpleVariableDef = ASTBuilderUtil.createVariableDef(lockNode.pos, simpleVariable);
        blockStmt.addStatement(simpleVariableDef);

        BLangUnLockStmt unLockStmt = new BLangUnLockStmt(lockNode.pos);
        unLockStmt.relatedLock = lockStmt; // Used to find the related lock to unlock.
        blockStmt.addStatement(unLockStmt);
        BLangSimpleVarRef varRef = ASTBuilderUtil.createVariableRef(lockNode.pos, nillableErrorVarSymbol);

        BLangBlockStmt ifBody = ASTBuilderUtil.createBlockStmt(lockNode.pos);
        BLangPanic panicNode = (BLangPanic) TreeBuilder.createPanicNode();
        panicNode.pos = lockNode.pos;
        panicNode.expr = addConversionExprIfRequired(varRef, symTable.errorType);
        ifBody.addStatement(panicNode);

        BLangTypeTestExpr isErrorTest =
                ASTBuilderUtil.createTypeTestExpr(lockNode.pos, varRef, getErrorTypeNode());
        isErrorTest.type = symTable.booleanType;

        BLangIf ifelse = ASTBuilderUtil.createIfElseStmt(lockNode.pos, isErrorTest, ifBody, null);
        blockStmt.addStatement(ifelse);
        result = rewrite(blockStmt, env);
        swapAndResetEnclosingOnFail(currentOnFailClause, currentOnFailCallDef);
        enclLocks.pop();
    }

    @Override
    public void visit(BLangLockStmt lockStmt) {
        result = lockStmt;
    }

    @Override
    public void visit(BLangUnLockStmt unLockStmt) {
        result = unLockStmt;
    }

    @Override
    public void visit(BLangTransaction transactionNode) {
        BLangOnFailClause currentOnFailClause = this.onFailClause;
        BLangSimpleVariableDef currentOnFailCallDef = this.onFailCallFuncDef;
        analyzeOnFailClause(transactionNode.onFailClause, transactionNode.transactionBody);
        BLangStatementExpression transactionStmtExpr = transactionDesugar.rewrite(transactionNode, env,
                onFailClause != null);
        result = createExpressionStatement(transactionNode.pos, transactionStmtExpr,
                transactionNode.statementBlockReturns, env);
        swapAndResetEnclosingOnFail(currentOnFailClause, currentOnFailCallDef);
    }

    @Override
    public void visit(BLangRollback rollbackNode) {
        BLangStatementExpression rollbackStmtExpr = transactionDesugar.desugar(rollbackNode);
        BLangCheckedExpr checkedExpr = ASTBuilderUtil.createCheckPanickedExpr(rollbackNode.pos, rollbackStmtExpr,
                symTable.nilType);
        checkedExpr.equivalentErrorTypeList.add(symTable.errorType);
        BLangExpressionStmt rollbackExprStmt = (BLangExpressionStmt) TreeBuilder.createExpressionStatementNode();
        rollbackExprStmt.pos = rollbackNode.pos;
        rollbackExprStmt.expr = checkedExpr;
        result = rewrite(rollbackExprStmt, env);
    }

    BLangLambdaFunction createLambdaFunction(Location pos, String functionNamePrefix,
                                             List<BLangSimpleVariable> lambdaFunctionVariable,
                                             TypeNode returnType, BLangFunctionBody lambdaBody) {
        BLangLambdaFunction lambdaFunction = (BLangLambdaFunction) TreeBuilder.createLambdaFunctionNode();
        BLangFunction func =
                ASTBuilderUtil.createFunction(pos, functionNamePrefix + UNDERSCORE + lambdaFunctionCount++);
        lambdaFunction.function = func;
        func.requiredParams.addAll(lambdaFunctionVariable);
        func.setReturnTypeNode(returnType);
        func.desugaredReturnType = true;
        defineFunction(func, env.enclPkg);
        lambdaFunctionVariable = func.requiredParams;

        func.body = lambdaBody;
        func.desugared = false;
        lambdaFunction.pos = pos;
        List<BType> paramTypes = new ArrayList<>();
        lambdaFunctionVariable.forEach(variable -> paramTypes.add(variable.symbol.type));
        lambdaFunction.type = new BInvokableType(paramTypes, func.symbol.type.getReturnType(),
                                                 null);
        return lambdaFunction;
    }

    protected BLangLambdaFunction createLambdaFunction(Location pos, String functionNamePrefix,
                                                       List<BLangSimpleVariable> lambdaFunctionVariable,
                                                       TypeNode returnType, List<BLangStatement> fnBodyStmts,
                                                       SymbolEnv env, Scope bodyScope) {
        BLangBlockFunctionBody body = (BLangBlockFunctionBody) TreeBuilder.createBlockFunctionBodyNode();
        body.scope = bodyScope;
        SymbolEnv bodyEnv = SymbolEnv.createFuncBodyEnv(body, env);
        this.forceCastReturnType = ((BLangType) returnType).type;
        body.stmts = rewriteStmt(fnBodyStmts, bodyEnv);
        this.forceCastReturnType = null;
        return createLambdaFunction(pos, functionNamePrefix, lambdaFunctionVariable, returnType, body);
    }

    private BLangLambdaFunction createLambdaFunction(Location pos, String functionNamePrefix,
                                                     TypeNode returnType) {
        BLangLambdaFunction lambdaFunction = (BLangLambdaFunction) TreeBuilder.createLambdaFunctionNode();
        BLangFunction func =
                ASTBuilderUtil.createFunction(pos, functionNamePrefix + UNDERSCORE + lambdaFunctionCount++);
        lambdaFunction.function = func;
        func.setReturnTypeNode(returnType);
        func.desugaredReturnType = true;
        defineFunction(func, env.enclPkg);
        func.desugared = false;
        lambdaFunction.pos = pos;
        return lambdaFunction;
    }

    private void defineFunction(BLangFunction funcNode, BLangPackage targetPkg) {
        final BPackageSymbol packageSymbol = targetPkg.symbol;
        final SymbolEnv packageEnv = this.symTable.pkgEnvMap.get(packageSymbol);
        symbolEnter.defineNode(funcNode, packageEnv);
        packageEnv.enclPkg.functions.add(funcNode);
        packageEnv.enclPkg.topLevelNodes.add(funcNode);
    }

    @Override
    public void visit(BLangForkJoin forkJoin) {
         result = forkJoin;
    }

    // Expressions

    @Override
    public void visit(BLangLiteral literalExpr) {
        if (literalExpr.type.tag == TypeTags.ARRAY && ((BArrayType) literalExpr.type).eType.tag == TypeTags.BYTE) {
            // this is blob literal as byte array
            result = rewriteBlobLiteral(literalExpr);
            return;
        }
        result = literalExpr;
    }

    private BLangNode rewriteBlobLiteral(BLangLiteral literalExpr) {
        String[] result = getBlobTextValue((String) literalExpr.value);
        byte[] values;
        if (BASE_64.equals(result[0])) {
            values = Base64.getDecoder().decode(result[1].getBytes(StandardCharsets.UTF_8));
        } else {
            values = hexStringToByteArray(result[1]);
        }
        BLangArrayLiteral arrayLiteralNode = (BLangArrayLiteral) TreeBuilder.createArrayLiteralExpressionNode();
        arrayLiteralNode.type = literalExpr.type;
        arrayLiteralNode.pos = literalExpr.pos;
        arrayLiteralNode.exprs = new ArrayList<>();
        for (byte b : values) {
            arrayLiteralNode.exprs.add(createByteLiteral(literalExpr.pos, b));
        }
        return arrayLiteralNode;
    }

    private String[] getBlobTextValue(String blobLiteralNodeText) {
        String nodeText = blobLiteralNodeText.replaceAll(" ", "");
        String[] result = new String[2];
        result[0] = nodeText.substring(0, nodeText.indexOf('`'));
        result[1] = nodeText.substring(nodeText.indexOf('`') + 1, nodeText.lastIndexOf('`'));
        return result;
    }

    private static byte[] hexStringToByteArray(String str) {
        int len = str.length();
        byte[] data = new byte[len / 2];
        for (int i = 0; i < len; i += 2) {
            data[i / 2] = (byte) ((Character.digit(str.charAt(i), 16) << 4) + Character.digit(str.charAt(i + 1), 16));
        }
        return data;
    }

    @Override
    public void visit(BLangListConstructorExpr listConstructor) {
        listConstructor.exprs = rewriteExprs(listConstructor.exprs);
        BLangExpression expr;
        if (listConstructor.type.tag == TypeTags.TUPLE) {
            expr = new BLangTupleLiteral(listConstructor.pos, listConstructor.exprs, listConstructor.type);
            result = rewriteExpr(expr);
        } else if (listConstructor.type.tag == TypeTags.JSON) {
            expr = new BLangJSONArrayLiteral(listConstructor.exprs, new BArrayType(listConstructor.type));
            result = rewriteExpr(expr);
        } else if (getElementType(listConstructor.type).tag == TypeTags.JSON) {
            expr = new BLangJSONArrayLiteral(listConstructor.exprs, listConstructor.type);
            result = rewriteExpr(expr);
        } else if (listConstructor.type.tag == TypeTags.TYPEDESC) {
            final BLangTypedescExpr typedescExpr = new BLangTypedescExpr();
            typedescExpr.resolvedType = listConstructor.typedescType;
            typedescExpr.type = symTable.typeDesc;
            result = rewriteExpr(typedescExpr);
        } else {
            expr = new BLangArrayLiteral(listConstructor.pos, listConstructor.exprs, listConstructor.type);
            result = rewriteExpr(expr);
        }
    }

    @Override
    public void visit(BLangTableConstructorExpr tableConstructorExpr) {
        rewriteExprs(tableConstructorExpr.recordLiteralList);
        result = tableConstructorExpr;
    }

    @Override
    public void visit(BLangArrayLiteral arrayLiteral) {
        arrayLiteral.exprs = rewriteExprs(arrayLiteral.exprs);

        if (arrayLiteral.type.tag == TypeTags.JSON) {
            result = new BLangJSONArrayLiteral(arrayLiteral.exprs, new BArrayType(arrayLiteral.type));
            return;
        } else if (getElementType(arrayLiteral.type).tag == TypeTags.JSON) {
            result = new BLangJSONArrayLiteral(arrayLiteral.exprs, arrayLiteral.type);
            return;
        }
        result = arrayLiteral;
    }

    @Override
    public void visit(BLangTupleLiteral tupleLiteral) {
        if (tupleLiteral.isTypedescExpr) {
            final BLangTypedescExpr typedescExpr = new BLangTypedescExpr();
            typedescExpr.resolvedType = tupleLiteral.typedescType;
            typedescExpr.type = symTable.typeDesc;
            result = rewriteExpr(typedescExpr);
            return;
        }
        tupleLiteral.exprs.forEach(expr -> {
            BType expType = expr.impConversionExpr == null ? expr.type : expr.impConversionExpr.type;
            types.setImplicitCastExpr(expr, expType, symTable.anyType);
        });
        tupleLiteral.exprs = rewriteExprs(tupleLiteral.exprs);
        result = tupleLiteral;
    }

    @Override
    public void visit(BLangGroupExpr groupExpr) {
        if (groupExpr.isTypedescExpr) {
            final BLangTypedescExpr typedescExpr = new BLangTypedescExpr();
            typedescExpr.resolvedType = groupExpr.typedescType;
            typedescExpr.type = symTable.typeDesc;
            result = rewriteExpr(typedescExpr);
        } else {
            result = rewriteExpr(groupExpr.expression);
        }
    }

    @Override
    public void visit(BLangRecordLiteral recordLiteral) {
        List<RecordLiteralNode.RecordField> fields =  recordLiteral.fields;
        fields.sort((v1, v2) -> Boolean.compare(isComputedKey(v1), isComputedKey(v2)));
        result = rewriteExpr(rewriteMappingConstructor(recordLiteral));
    }

    @Override
    public void visit(BLangSimpleVarRef varRefExpr) {
        BLangSimpleVarRef genVarRefExpr = varRefExpr;

        // XML qualified name reference. e.g: ns0:foo
        if (varRefExpr.pkgSymbol != null && varRefExpr.pkgSymbol.tag == SymTag.XMLNS) {
            BLangXMLQName qnameExpr = new BLangXMLQName(varRefExpr.variableName);
            qnameExpr.nsSymbol = (BXMLNSSymbol) varRefExpr.pkgSymbol;
            qnameExpr.localname = varRefExpr.variableName;
            qnameExpr.prefix = varRefExpr.pkgAlias;
            qnameExpr.namespaceURI = qnameExpr.nsSymbol.namespaceURI;
            qnameExpr.isUsedInXML = false;
            qnameExpr.pos = varRefExpr.pos;
            qnameExpr.type = symTable.stringType;
            result = qnameExpr;
            return;
        }

        if (varRefExpr.symbol == null) {
            result = varRefExpr;
            return;
        }

        // Restore the original symbol
        if ((varRefExpr.symbol.tag & SymTag.VARIABLE) == SymTag.VARIABLE) {
            BVarSymbol varSymbol = (BVarSymbol) varRefExpr.symbol;
            if (varSymbol.originalSymbol != null) {
                varRefExpr.symbol = varSymbol.originalSymbol;
            }
        }

        BSymbol ownerSymbol = varRefExpr.symbol.owner;
        if ((varRefExpr.symbol.tag & SymTag.FUNCTION) == SymTag.FUNCTION &&
                varRefExpr.symbol.type.tag == TypeTags.INVOKABLE) {
            genVarRefExpr = new BLangFunctionVarRef((BVarSymbol) varRefExpr.symbol);
        } else if ((varRefExpr.symbol.tag & SymTag.TYPE) == SymTag.TYPE &&
                !((varRefExpr.symbol.tag & SymTag.CONSTANT) == SymTag.CONSTANT)) {
            genVarRefExpr = new BLangTypeLoad(varRefExpr.symbol);
        } else if ((ownerSymbol.tag & SymTag.INVOKABLE) == SymTag.INVOKABLE ||
                (ownerSymbol.tag & SymTag.LET) == SymTag.LET) {
            // Local variable in a function/resource/action/worker/let
            genVarRefExpr = new BLangLocalVarRef((BVarSymbol) varRefExpr.symbol);
        } else if ((ownerSymbol.tag & SymTag.STRUCT) == SymTag.STRUCT) {
            genVarRefExpr = new BLangFieldVarRef((BVarSymbol) varRefExpr.symbol);
        } else if ((ownerSymbol.tag & SymTag.PACKAGE) == SymTag.PACKAGE ||
                (ownerSymbol.tag & SymTag.SERVICE) == SymTag.SERVICE) {

            // TODO: The following condition can be removed once constant propagation for mapping constructor
            // TODO: is resolved #issue-21127
            if ((varRefExpr.symbol.tag & SymTag.CONSTANT) == SymTag.CONSTANT) {
                BConstantSymbol constSymbol = (BConstantSymbol) varRefExpr.symbol;
                if (constSymbol.literalType.tag <= TypeTags.BOOLEAN || constSymbol.literalType.tag == TypeTags.NIL) {
                    BLangLiteral literal = ASTBuilderUtil.createLiteral(varRefExpr.pos, constSymbol.literalType,
                            constSymbol.value.value);
                    result = rewriteExpr(addConversionExprIfRequired(literal, varRefExpr.type));
                    return;
                }
            }

            // Package variable | service variable.
            // We consider both of them as package level variables.
            genVarRefExpr = new BLangPackageVarRef((BVarSymbol) varRefExpr.symbol);

            if (!enclLocks.isEmpty()) {
                BVarSymbol symbol = (BVarSymbol) varRefExpr.symbol;
                BLangLockStmt lockStmt = enclLocks.peek();
                lockStmt.addLockVariable(symbol);
                lockStmt.addLockVariable(this.globalVariablesDependsOn.getOrDefault(symbol, new HashSet<>()));
            }
        }

        genVarRefExpr.type = varRefExpr.type;
        genVarRefExpr.pos = varRefExpr.pos;

        if ((varRefExpr.lhsVar)
                || genVarRefExpr.symbol.name.equals(IGNORE)) { //TODO temp fix to get this running in bvm
            genVarRefExpr.lhsVar = varRefExpr.lhsVar;
            genVarRefExpr.type = varRefExpr.symbol.type;
            result = genVarRefExpr;
            return;
        }

        // If the the variable is not used in lhs, then add a conversion if required.
        // This is done to make the types compatible for narrowed types.
        genVarRefExpr.lhsVar = varRefExpr.lhsVar;
        BType targetType = genVarRefExpr.type;
        genVarRefExpr.type = genVarRefExpr.symbol.type;
        BLangExpression expression = addConversionExprIfRequired(genVarRefExpr, targetType);
        result = expression.impConversionExpr != null ? expression.impConversionExpr : expression;
    }

    @Override
    public void visit(BLangFieldBasedAccess fieldAccessExpr) {
        if (safeNavigate(fieldAccessExpr)) {
            result = rewriteExpr(rewriteSafeNavigationExpr(fieldAccessExpr));
            return;
        }

        BLangAccessExpression targetVarRef = fieldAccessExpr;

        // First get the type and then visit the expr. Order matters, since the desugar
        // can change the type of the expression, if it is type narrowed.
        BType varRefType = fieldAccessExpr.expr.type;
        fieldAccessExpr.expr = rewriteExpr(fieldAccessExpr.expr);
        if (!types.isSameType(fieldAccessExpr.expr.type, varRefType)) {
            fieldAccessExpr.expr = addConversionExprIfRequired(fieldAccessExpr.expr, varRefType);
        }

        BLangLiteral stringLit = createStringLiteral(fieldAccessExpr.field.pos,
                                                     StringEscapeUtils.unescapeJava(fieldAccessExpr.field.value));
        int varRefTypeTag = varRefType.tag;
        if (varRefTypeTag == TypeTags.OBJECT ||
                (varRefTypeTag == TypeTags.UNION &&
                         ((BUnionType) varRefType).getMemberTypes().iterator().next().tag == TypeTags.OBJECT)) {
            if (fieldAccessExpr.symbol != null && fieldAccessExpr.symbol.type.tag == TypeTags.INVOKABLE &&
                    ((fieldAccessExpr.symbol.flags & Flags.ATTACHED) == Flags.ATTACHED)) {
                result = rewriteObjectMemberAccessAsField(fieldAccessExpr);
                return;
            } else {
                boolean isStoreOnCreation = fieldAccessExpr.isStoreOnCreation;

                if (!isStoreOnCreation && varRefTypeTag == TypeTags.OBJECT && env.enclInvokable != null) {
                    BInvokableSymbol originalFuncSymbol = ((BLangFunction) env.enclInvokable).originalFuncSymbol;
                    BObjectTypeSymbol objectTypeSymbol = (BObjectTypeSymbol) varRefType.tsymbol;
                    BAttachedFunction initializerFunc = objectTypeSymbol.initializerFunc;
                    BAttachedFunction generatedInitializerFunc = objectTypeSymbol.generatedInitializerFunc;

                    if ((generatedInitializerFunc != null && originalFuncSymbol == generatedInitializerFunc.symbol) ||
                            (initializerFunc != null && originalFuncSymbol == initializerFunc.symbol)) {
                        isStoreOnCreation = true;
                    }
                }

                targetVarRef = new BLangStructFieldAccessExpr(fieldAccessExpr.pos, fieldAccessExpr.expr, stringLit,
                                                              (BVarSymbol) fieldAccessExpr.symbol, false,
                                                              isStoreOnCreation);
                // Only supporting object field lock at the moment
            }
        } else if (varRefTypeTag == TypeTags.RECORD ||
                (varRefTypeTag == TypeTags.UNION &&
                         ((BUnionType) varRefType).getMemberTypes().iterator().next().tag == TypeTags.RECORD)) {
            if (fieldAccessExpr.symbol != null && fieldAccessExpr.symbol.type.tag == TypeTags.INVOKABLE
                    && ((fieldAccessExpr.symbol.flags & Flags.ATTACHED) == Flags.ATTACHED)) {
                targetVarRef = new BLangStructFunctionVarRef(fieldAccessExpr.expr, (BVarSymbol) fieldAccessExpr.symbol);
            } else {
                targetVarRef = new BLangStructFieldAccessExpr(fieldAccessExpr.pos, fieldAccessExpr.expr, stringLit,
                        (BVarSymbol) fieldAccessExpr.symbol, false, fieldAccessExpr.isStoreOnCreation);
            }
        } else if (types.isLax(varRefType)) {
            if (!(varRefType.tag == TypeTags.XML || varRefType.tag == TypeTags.XML_ELEMENT)) {
                if (varRefType.tag == TypeTags.MAP && TypeTags.isXMLTypeTag(((BMapType) varRefType).constraint.tag)) {
                    result = rewriteExpr(rewriteLaxMapAccess(fieldAccessExpr));
                    return;
                }
                // Handle unions of lax types such as json|map<json>,
                // by casting to json and creating a BLangJSONAccessExpr.
                fieldAccessExpr.expr = addConversionExprIfRequired(fieldAccessExpr.expr, symTable.jsonType);
                targetVarRef = new BLangJSONAccessExpr(fieldAccessExpr.pos, fieldAccessExpr.expr, stringLit);
            } else {
                targetVarRef = rewriteXMLAttributeOrElemNameAccess(fieldAccessExpr);
            }
        } else if (varRefTypeTag == TypeTags.MAP) {
            // TODO: 7/1/19 remove once foreach field access usage is removed.
            targetVarRef = new BLangMapAccessExpr(fieldAccessExpr.pos, fieldAccessExpr.expr, stringLit,
                                                  fieldAccessExpr.isStoreOnCreation);
        } else if (TypeTags.isXMLTypeTag(varRefTypeTag)) {
            targetVarRef = new BLangXMLAccessExpr(fieldAccessExpr.pos, fieldAccessExpr.expr, stringLit,
                    fieldAccessExpr.fieldKind);
        }

        targetVarRef.lhsVar = fieldAccessExpr.lhsVar;
        targetVarRef.type = fieldAccessExpr.type;
        targetVarRef.optionalFieldAccess = fieldAccessExpr.optionalFieldAccess;
        result = targetVarRef;
    }

    private BLangNode rewriteObjectMemberAccessAsField(BLangFieldBasedAccess fieldAccessExpr) {
        Location pos = fieldAccessExpr.pos;
        BInvokableSymbol originalMemberFuncSymbol = (BInvokableSymbol) fieldAccessExpr.symbol;
        // Can we cache this?
        BLangFunction func = (BLangFunction) TreeBuilder.createFunctionNode();
        String funcName = "$annon$method$delegate$" + lambdaFunctionCount++;
        BInvokableSymbol funcSymbol = new BInvokableSymbol(SymTag.INVOKABLE, (Flags.ANONYMOUS | Flags.LAMBDA),
                names.fromString(funcName),
                env.enclPkg.packageID, originalMemberFuncSymbol.type, env.scope.owner, pos, VIRTUAL);
        funcSymbol.retType = originalMemberFuncSymbol.retType;
        funcSymbol.bodyExist = true;
        funcSymbol.params = new ArrayList<>();
        funcSymbol.scope = new Scope(funcSymbol);
        func.pos = pos;
        func.name = createIdentifier(pos, funcName);
        func.flagSet.add(Flag.LAMBDA);
        func.flagSet.add(Flag.ANONYMOUS);
        func.body = (BLangBlockFunctionBody) TreeBuilder.createBlockFunctionBodyNode();
        func.symbol = funcSymbol;
        func.type = funcSymbol.type;
        func.closureVarSymbols = new LinkedHashSet<>();
        // When we are supporting non var ref exprs we need to create a def, assign, get the ref and use it here.
        BLangExpression receiver = fieldAccessExpr.expr;
        // This is used to keep the tempary var def, when the receiver is a expression we need to have a
        // vardef in encl invocable and we can cosider that receiver is taken as a closure var.
        BLangSimpleVariableDef intermediateObjDef = null;
        if (receiver.getKind() == NodeKind.SIMPLE_VARIABLE_REF) {
            BSymbol receiverSymbol = ((BLangVariableReference) receiver).symbol;
            receiverSymbol.closure = true;
            func.closureVarSymbols.add(new ClosureVarSymbol(receiverSymbol, pos));
        } else {
            BLangSimpleVariableDef varDef = createVarDef("$$temp$obj$" + annonVarCount++, receiver.type, receiver, pos);
            intermediateObjDef = varDef;
            varDef.var.symbol.closure = true;
            env.scope.define(varDef.var.symbol.name, varDef.var.symbol);
            BLangSimpleVarRef variableRef = createVariableRef(pos, varDef.var.symbol);
            func.closureVarSymbols.add(new ClosureVarSymbol(varDef.var.symbol, pos));
            receiver = variableRef;
        }

        // todo: handle taint table; issue: https://github.com/ballerina-platform/ballerina-lang/issues/25962

        ArrayList<BLangExpression> requiredArgs = new ArrayList<>();
        for (BVarSymbol param : originalMemberFuncSymbol.params) {
            BLangSimpleVariable fParam = (BLangSimpleVariable) TreeBuilder.createSimpleVariableNode();
            fParam.symbol = new BVarSymbol(0, param.name, env.enclPkg.packageID, param.type,  funcSymbol, pos,
                    VIRTUAL);
            fParam.pos = pos;
            fParam.name = createIdentifier(pos, param.name.value);
            fParam.type = param.type;
            func.requiredParams.add(fParam);
            funcSymbol.params.add(fParam.symbol);
            funcSymbol.scope.define(fParam.symbol.name, fParam.symbol);

            BLangSimpleVarRef paramRef = createVariableRef(pos, fParam.symbol);
            requiredArgs.add(paramRef);
        }

        ArrayList<BLangExpression> restArgs = new ArrayList<>();
        if (originalMemberFuncSymbol.restParam != null) {
            BLangSimpleVariable restParam = (BLangSimpleVariable) TreeBuilder.createSimpleVariableNode();
            func.restParam = restParam;
            BVarSymbol restSym = originalMemberFuncSymbol.restParam;
            restParam.name = ASTBuilderUtil.createIdentifier(pos, restSym.name.value);
            restParam.symbol = new BVarSymbol(0, restSym.name, env.enclPkg.packageID, restSym.type, funcSymbol, pos,
                    VIRTUAL);
            restParam.pos = pos;
            restParam.type = restSym.type;
            funcSymbol.restParam = restParam.symbol;
            funcSymbol.scope.define(restParam.symbol.name, restParam.symbol);

            BLangSimpleVarRef restArg = createVariableRef(pos, restParam.symbol);
            BLangRestArgsExpression restArgExpr = new BLangRestArgsExpression();
            restArgExpr.expr = restArg;
            restArgExpr.pos = pos;
            restArgExpr.type = restSym.type;
            restArgExpr.expectedType = restArgExpr.type;
            restArgs.add(restArgExpr);
        }

        BLangIdentifier field = fieldAccessExpr.field;
        BLangReturn retStmt = (BLangReturn) TreeBuilder.createReturnNode();
        retStmt.expr = createObjectMethodInvocation(
                receiver, field, fieldAccessExpr.symbol, requiredArgs, restArgs);
        ((BLangBlockFunctionBody) func.body).addStatement(retStmt);

        BLangLambdaFunction lambdaFunction = (BLangLambdaFunction) TreeBuilder.createLambdaFunctionNode();
        lambdaFunction.function = func;
        lambdaFunction.capturedClosureEnv = env.createClone();
        env.enclPkg.functions.add(func);
        env.enclPkg.topLevelNodes.add(func);
        //env.enclPkg.lambdaFunctions.add(lambdaFunction);
        lambdaFunction.parent = env.enclInvokable;
        lambdaFunction.type = func.type;

        if (intermediateObjDef == null) {
            return rewrite(lambdaFunction, env);
        } else {
            BLangStatementExpression expr = createStatementExpression(intermediateObjDef, rewrite(lambdaFunction, env));
            expr.type = lambdaFunction.type;
            return rewrite(expr, env);
        }
    }

    private BLangInvocation createObjectMethodInvocation(BLangExpression receiver, BLangIdentifier field,
                                                         BSymbol invocableSymbol,
                                                         List<BLangExpression> requiredArgs,
                                                         List<BLangExpression> restArgs) {
        BLangInvocation invocationNode = (BLangInvocation) TreeBuilder.createInvocationNode();
        invocationNode.name = field;
        invocationNode.pkgAlias = (BLangIdentifier) TreeBuilder.createIdentifierNode();

        invocationNode.expr = receiver;

        invocationNode.symbol = invocableSymbol;
        invocationNode.type = ((BInvokableType) invocableSymbol.type).retType;
        invocationNode.requiredArgs = requiredArgs;
        invocationNode.restArgs = restArgs;
        return invocationNode;
    }

    private BLangStatementExpression rewriteLaxMapAccess(BLangFieldBasedAccess fieldAccessExpr) {
        BLangStatementExpression statementExpression = new BLangStatementExpression();
        BLangBlockStmt block = new BLangBlockStmt();
        statementExpression.stmt = block;
        BUnionType fieldAccessType = BUnionType.create(null, fieldAccessExpr.type, symTable.errorType);
        Location pos = fieldAccessExpr.pos;
        BLangSimpleVariableDef result = createVarDef("$mapAccessResult$", fieldAccessType, null, pos);
        block.addStatement(result);
        BLangSimpleVarRef resultRef = ASTBuilderUtil.createVariableRef(pos, result.var.symbol);
        resultRef.type = fieldAccessType;
        statementExpression.type = fieldAccessType;


        // create map access expr to get the field from it.
        // if it's nil, then return error, else return xml value or what ever the map content is
        BLangLiteral mapIndex = ASTBuilderUtil.createLiteral(
                        fieldAccessExpr.field.pos, symTable.stringType, fieldAccessExpr.field.value);
        BLangMapAccessExpr mapAccessExpr = new BLangMapAccessExpr(pos, fieldAccessExpr.expr, mapIndex);
        BUnionType xmlOrNil = BUnionType.create(null, fieldAccessExpr.type, symTable.nilType);
        mapAccessExpr.type = xmlOrNil;
        BLangSimpleVariableDef mapResult = createVarDef("$mapAccess", xmlOrNil, mapAccessExpr, pos);
        BLangSimpleVarRef mapResultRef = ASTBuilderUtil.createVariableRef(pos, mapResult.var.symbol);
        block.addStatement(mapResult);

        BLangIf ifStmt = ASTBuilderUtil.createIfStmt(pos, block);

        BLangIsLikeExpr isLikeNilExpr = createIsLikeExpression(pos, mapResultRef, symTable.nilType);

        ifStmt.expr = isLikeNilExpr;
        BLangBlockStmt resultNilBody = new BLangBlockStmt();
        ifStmt.body = resultNilBody;
        BLangBlockStmt resultHasValueBody = new BLangBlockStmt();
        ifStmt.elseStmt = resultHasValueBody;



        BLangInvocation errorInvocation = (BLangInvocation) TreeBuilder.createInvocationNode();
        BLangIdentifier name = (BLangIdentifier) TreeBuilder.createIdentifierNode();
        name.setLiteral(false);
        name.setValue("error");
        errorInvocation.name = name;
        errorInvocation.pkgAlias = (BLangIdentifier) TreeBuilder.createIdentifierNode();

        errorInvocation.symbol = symTable.errorConstructor;
        errorInvocation.type = symTable.errorType;
        ArrayList<BLangExpression> errorCtorArgs = new ArrayList<>();
        errorInvocation.requiredArgs = errorCtorArgs;
        errorCtorArgs.add(createStringLiteral(pos, "{" + RuntimeConstants.MAP_LANG_LIB + "}InvalidKey"));
        BLangNamedArgsExpression message = new BLangNamedArgsExpression();
        message.name = ASTBuilderUtil.createIdentifier(pos, "key");
        message.expr = createStringLiteral(pos, fieldAccessExpr.field.value);
        errorCtorArgs.add(message);

        BLangSimpleVariableDef errorDef =
                createVarDef("$_invalid_key_error", symTable.errorType, errorInvocation, pos);
        resultNilBody.addStatement(errorDef);

        BLangSimpleVarRef errorRef = ASTBuilderUtil.createVariableRef(pos, errorDef.var.symbol);

        BLangAssignment errorVarAssignment = ASTBuilderUtil.createAssignmentStmt(pos, resultNilBody);
        errorVarAssignment.varRef = resultRef;
        errorVarAssignment.expr = errorRef;

        BLangAssignment mapResultAssignment = ASTBuilderUtil.createAssignmentStmt(
                pos, resultHasValueBody);
        mapResultAssignment.varRef = resultRef;
        mapResultAssignment.expr = mapResultRef;

        statementExpression.expr = resultRef;
        return statementExpression;
    }

    private BLangAccessExpression rewriteXMLAttributeOrElemNameAccess(BLangFieldBasedAccess fieldAccessExpr) {
        ArrayList<BLangExpression> args = new ArrayList<>();

        String fieldName = fieldAccessExpr.field.value;
        if (fieldAccessExpr.fieldKind == FieldKind.WITH_NS) {
            BLangFieldBasedAccess.BLangNSPrefixedFieldBasedAccess nsPrefixAccess =
                    (BLangFieldBasedAccess.BLangNSPrefixedFieldBasedAccess) fieldAccessExpr;
            fieldName = createExpandedQName(nsPrefixAccess.nsSymbol.namespaceURI, fieldName);
        }

        // Handle element name access.
        if (fieldName.equals("_")) {
            return createLanglibXMLInvocation(fieldAccessExpr.pos, XML_INTERNAL_GET_ELEMENT_NAME_NIL_LIFTING,
                    fieldAccessExpr.expr, new ArrayList<>(), new ArrayList<>());
        }

        BLangLiteral attributeNameLiteral = createStringLiteral(fieldAccessExpr.field.pos, fieldName);
        args.add(attributeNameLiteral);
        args.add(isOptionalAccessToLiteral(fieldAccessExpr));

        return createLanglibXMLInvocation(fieldAccessExpr.pos, XML_INTERNAL_GET_ATTRIBUTE, fieldAccessExpr.expr, args,
                new ArrayList<>());
    }

    private BLangExpression isOptionalAccessToLiteral(BLangFieldBasedAccess fieldAccessExpr) {
        return rewrite(
                createLiteral(fieldAccessExpr.pos, symTable.booleanType, fieldAccessExpr.isOptionalFieldAccess()), env);
    }

    private String createExpandedQName(String nsURI, String localName) {
        return "{" + nsURI + "}" + localName;
    }

    @Override
    public void visit(BLangIndexBasedAccess indexAccessExpr) {
        if (safeNavigate(indexAccessExpr)) {
            result = rewriteExpr(rewriteSafeNavigationExpr(indexAccessExpr));
            return;
        }

        BLangIndexBasedAccess targetVarRef = indexAccessExpr;
        indexAccessExpr.indexExpr = rewriteExpr(indexAccessExpr.indexExpr);

        // First get the type and then visit the expr. Order matters, since the desugar
        // can change the type of the expression, if it is type narrowed.
        BType varRefType = indexAccessExpr.expr.type;
        indexAccessExpr.expr = rewriteExpr(indexAccessExpr.expr);
        if (!types.isSameType(indexAccessExpr.expr.type, varRefType)) {
            indexAccessExpr.expr = addConversionExprIfRequired(indexAccessExpr.expr, varRefType);
        }

        if (varRefType.tag == TypeTags.MAP) {
            targetVarRef = new BLangMapAccessExpr(indexAccessExpr.pos, indexAccessExpr.expr,
                                                  indexAccessExpr.indexExpr, indexAccessExpr.isStoreOnCreation);
        } else if (types.isSubTypeOfMapping(types.getSafeType(varRefType, true, false))) {
            targetVarRef = new BLangStructFieldAccessExpr(indexAccessExpr.pos, indexAccessExpr.expr,
                                                          indexAccessExpr.indexExpr,
                                                          (BVarSymbol) indexAccessExpr.symbol, false);
        } else if (types.isSubTypeOfList(varRefType)) {
            targetVarRef = new BLangArrayAccessExpr(indexAccessExpr.pos, indexAccessExpr.expr,
                                                    indexAccessExpr.indexExpr);
        } else if (types.isAssignable(varRefType, symTable.stringType)) {
            indexAccessExpr.expr = addConversionExprIfRequired(indexAccessExpr.expr, symTable.stringType);
            targetVarRef = new BLangStringAccessExpr(indexAccessExpr.pos, indexAccessExpr.expr,
                                                     indexAccessExpr.indexExpr);
        } else if (TypeTags.isXMLTypeTag(varRefType.tag)) {
            targetVarRef = new BLangXMLAccessExpr(indexAccessExpr.pos, indexAccessExpr.expr,
                    indexAccessExpr.indexExpr);
        } else if (varRefType.tag == TypeTags.TABLE) {
            if (targetVarRef.indexExpr.getKind() == NodeKind.TABLE_MULTI_KEY) {
                BLangTupleLiteral listConstructorExpr = new BLangTupleLiteral();
                listConstructorExpr.exprs = ((BLangTableMultiKeyExpr) indexAccessExpr.indexExpr).multiKeyIndexExprs;
                List<BType> memberTypes = new ArrayList<>();
                ((BLangTableMultiKeyExpr) indexAccessExpr.indexExpr).multiKeyIndexExprs.
                        forEach(expression -> memberTypes.add(expression.type));
                listConstructorExpr.type = new BTupleType(memberTypes);
                indexAccessExpr.indexExpr = listConstructorExpr;
            }
            targetVarRef = new BLangTableAccessExpr(indexAccessExpr.pos, indexAccessExpr.expr,
                    indexAccessExpr.indexExpr);
        }

        targetVarRef.lhsVar = indexAccessExpr.lhsVar;
        targetVarRef.type = indexAccessExpr.type;
        result = targetVarRef;
    }

    @Override
    public void visit(BLangTableMultiKeyExpr tableMultiKeyExpr) {
        rewriteExprs(tableMultiKeyExpr.multiKeyIndexExprs);
        result = tableMultiKeyExpr;
    }

    @Override
    public void visit(BLangInvocation iExpr) {
        if (iExpr.symbol != null && iExpr.symbol.kind == SymbolKind.ERROR_CONSTRUCTOR) {
            result = rewriteErrorConstructor(iExpr);
        }
        rewriteInvocation(iExpr, false);
    }

    @Override
    public void visit(BLangInvocation.BLangActionInvocation actionInvocation) {
        rewriteInvocation(actionInvocation, actionInvocation.async);
    }

    private void rewriteInvocation(BLangInvocation invocation, boolean async) {
        BLangInvocation invRef = invocation;

        if (!enclLocks.isEmpty()) {
            BLangLockStmt lock = enclLocks.peek();
            lock.lockVariables.addAll(((BInvokableSymbol) invocation.symbol).dependentGlobalVars);
        }

        // Reorder the arguments to match the original function signature.
        reorderArguments(invocation);

        invocation.requiredArgs = rewriteExprs(invocation.requiredArgs);
        fixNonRestArgTypeCastInTypeParamInvocation(invocation);

        invocation.restArgs = rewriteExprs(invocation.restArgs);

        annotationDesugar.defineStatementAnnotations(invocation.annAttachments, invocation.pos,
                                                     invocation.symbol.pkgID, invocation.symbol.owner, env);

        if (invocation.functionPointerInvocation) {
            visitFunctionPointerInvocation(invocation);
            return;
        }
        invocation.expr = rewriteExpr(invocation.expr);
        result = invRef;

        BInvokableSymbol invSym = (BInvokableSymbol) invocation.symbol;
        if (Symbols.isFlagOn(invSym.retType.flags, Flags.PARAMETERIZED)) {
            BType retType = typeBuilder.build(invSym.retType);
            invocation.type = retType;
        }

        if (invocation.expr == null) {
            fixTypeCastInTypeParamInvocation(invocation, invRef);
            if (invocation.exprSymbol == null) {
                return;
            }
            invocation.expr = ASTBuilderUtil.createVariableRef(invocation.pos, invocation.exprSymbol);
            invocation.expr = rewriteExpr(invocation.expr);
        }
        switch (invocation.expr.type.tag) {
            case TypeTags.OBJECT:
            case TypeTags.RECORD:
                if (!invocation.langLibInvocation) {
                    List<BLangExpression> argExprs = new ArrayList<>(invocation.requiredArgs);
                    argExprs.add(0, invocation.expr);
                    BLangAttachedFunctionInvocation attachedFunctionInvocation =
                            new BLangAttachedFunctionInvocation(invocation.pos, argExprs, invocation.restArgs,
                                                                invocation.symbol, invocation.type, invocation.expr,
                                                                async);
                    attachedFunctionInvocation.name = invocation.name;
                    attachedFunctionInvocation.annAttachments = invocation.annAttachments;
                    result = invRef = attachedFunctionInvocation;
                }
                break;
        }

        fixTypeCastInTypeParamInvocation(invocation, invRef);
    }

    private void fixNonRestArgTypeCastInTypeParamInvocation(BLangInvocation iExpr) {
        if (!iExpr.langLibInvocation) {
            return;
        }

        List<BLangExpression> requiredArgs = iExpr.requiredArgs;

        List<BVarSymbol> params = ((BInvokableSymbol) iExpr.symbol).params;

        // Start from index `1`, since for langlib methods index `0` will be the value itself.
        for (int i = 1; i < requiredArgs.size(); i++) {
            requiredArgs.set(i, addConversionExprIfRequired(requiredArgs.get(i), params.get(i).type));
        }
    }

    /* This function is a workaround and need improvement
    *  Notes for improvement :
    *    1. Both arguments are same.
    *    2. Due to current type param logic we put type param flag on the original type.
    *    3. Error type having Cloneable type with type param flag, change expression type by this code.
    *
    */
    private void fixTypeCastInTypeParamInvocation(BLangInvocation iExpr, BLangInvocation genIExpr) {
<<<<<<< HEAD
        var returnTypeOfInvokable = ((BInvokableSymbol) iExpr.symbol).retType;
        if (iExpr.langLibInvocation || TypeParamAnalyzer.containsTypeParam(returnTypeOfInvokable)) { // false in master
            // why we dont consider whole action invocation
=======
        if (iExpr.langLibInvocation || TypeParamAnalyzer.containsTypeParam(((BInvokableSymbol) iExpr.symbol).retType)) {
>>>>>>> 950f4c34
            BType originalInvType = genIExpr.type;
            if (!genIExpr.async) {
                genIExpr.type = returnTypeOfInvokable;
            }
            BLangExpression expr = addConversionExprIfRequired(genIExpr, originalInvType);

            // Prevent adding another type conversion
            if (expr.getKind() == NodeKind.TYPE_CONVERSION_EXPR) {
                this.result = expr;
                return;
            }

            BLangTypeConversionExpr conversionExpr = (BLangTypeConversionExpr) TreeBuilder.createTypeConversionNode();
            conversionExpr.expr = genIExpr;
            conversionExpr.targetType = originalInvType;
            conversionExpr.type = originalInvType;
            conversionExpr.pos = genIExpr.pos;

            this.result = conversionExpr;
        }
    }

    private BLangInvocation rewriteErrorConstructor(BLangInvocation iExpr) {
        BLangExpression message = iExpr.requiredArgs.get(0);
        if (message.impConversionExpr != null &&
                message.impConversionExpr.targetType.tag != TypeTags.STRING) {
            // Override casts to constants/finite types.
            // For reason expressions of any form, the cast has to be to string.
            message.impConversionExpr = null;
        }
        message = addConversionExprIfRequired(message, symTable.stringType);
        message = rewriteExpr(message);
        iExpr.requiredArgs.set(0, message);

        // If error cause is provided rewrite it, else inject nil.
        if (iExpr.requiredArgs.size() > 1) {
            BLangExpression errorCause = iExpr.requiredArgs.get(1);
            if (errorCause.getKind() != NodeKind.NAMED_ARGS_EXPR) {
                errorCause = rewriteExpr(addConversionExprIfRequired(errorCause, symTable.errorType));
                iExpr.requiredArgs.set(1, errorCause);
            } else {
                BLangLiteral literal = createNilLiteral();
                iExpr.requiredArgs.add(1, rewriteExpr(addConversionExprIfRequired(literal, symTable.errorType)));
            }
        } else {
            iExpr.requiredArgs.add(rewriteExpr(addConversionExprIfRequired(createNilLiteral(), symTable.errorType)));
        }

        BLangExpression errorDetail;
        BLangRecordLiteral recordLiteral = ASTBuilderUtil.createEmptyRecordLiteral(iExpr.pos,
                ((BErrorType) iExpr.symbol.type).detailType);
        List<BLangExpression> namedArgs = iExpr.requiredArgs.stream()
                .filter(a -> a.getKind() == NodeKind.NAMED_ARGS_EXPR)
                .collect(Collectors.toList());
        if (namedArgs.isEmpty()) {
            errorDetail = visitCloneReadonly(rewriteExpr(recordLiteral), recordLiteral.type);
        } else {
            for (BLangExpression arg : namedArgs) {
                BLangNamedArgsExpression namedArg = (BLangNamedArgsExpression) arg;
                BLangRecordLiteral.BLangRecordKeyValueField member = new BLangRecordLiteral.BLangRecordKeyValueField();
                member.key = new BLangRecordLiteral.BLangRecordKey(ASTBuilderUtil.createLiteral(namedArg.name.pos,
                        symTable.stringType, namedArg.name.value));

                if (recordLiteral.type.tag == TypeTags.RECORD) {
                    member.valueExpr = addConversionExprIfRequired(namedArg.expr, symTable.anyType);
                } else {
                    member.valueExpr = addConversionExprIfRequired(namedArg.expr, namedArg.expr.type);
                }
                recordLiteral.fields.add(member);
                iExpr.requiredArgs.remove(arg);
            }
            errorDetail = visitCloneReadonly(rewriteExpr(recordLiteral), ((BErrorType) iExpr.symbol.type).detailType);
        }
        iExpr.requiredArgs.add(errorDetail);
        return iExpr;
    }

    private BLangLiteral createNilLiteral() {
        BLangLiteral literal = (BLangLiteral) TreeBuilder.createLiteralExpression();
        literal.value = null;
        literal.type = symTable.nilType;
        return literal;
    }

    public void visit(BLangTypeInit typeInitExpr) {
        if (typeInitExpr.type.tag == TypeTags.STREAM) {
            result = rewriteExpr(desugarStreamTypeInit(typeInitExpr));
        } else {
            result = rewrite(desugarObjectTypeInit(typeInitExpr), env);
        }
    }

    private BLangStatementExpression desugarObjectTypeInit(BLangTypeInit typeInitExpr) {
        typeInitExpr.desugared = true;
        BLangBlockStmt blockStmt = ASTBuilderUtil.createBlockStmt(typeInitExpr.pos);

        // Person $obj$ = new;
        BType objType = getObjectType(typeInitExpr.type);
        BLangSimpleVariableDef objVarDef = createVarDef("$obj$", objType, typeInitExpr, typeInitExpr.pos);
        objVarDef.var.name.pos = symTable.builtinPos;
        BLangSimpleVarRef objVarRef = ASTBuilderUtil.createVariableRef(typeInitExpr.pos, objVarDef.var.symbol);
        blockStmt.addStatement(objVarDef);
        typeInitExpr.initInvocation.exprSymbol = objVarDef.var.symbol;
        typeInitExpr.initInvocation.symbol = ((BObjectTypeSymbol) objType.tsymbol).generatedInitializerFunc.symbol;

        // init() returning nil is the common case and the type test is not needed for it.
        if (typeInitExpr.initInvocation.type.tag == TypeTags.NIL) {
            BLangExpressionStmt initInvExpr = ASTBuilderUtil.createExpressionStmt(typeInitExpr.pos, blockStmt);
            initInvExpr.expr = typeInitExpr.initInvocation;
            typeInitExpr.initInvocation.name.value = Names.GENERATED_INIT_SUFFIX.value;
            BLangStatementExpression stmtExpr = createStatementExpression(blockStmt, objVarRef);
            stmtExpr.type = objVarRef.symbol.type;
            return stmtExpr;
        }

        // var $temp$ = $obj$.init();
        BLangSimpleVariableDef initInvRetValVarDef = createVarDef("$temp$", typeInitExpr.initInvocation.type,
                                                                  typeInitExpr.initInvocation, typeInitExpr.pos);
        blockStmt.addStatement(initInvRetValVarDef);

        // Person|error $result$;
        BLangSimpleVariableDef resultVarDef = createVarDef("$result$", typeInitExpr.type, null, typeInitExpr.pos);
        blockStmt.addStatement(resultVarDef);

        // if ($temp$ is error) {
        //      $result$ = $temp$;
        // } else {
        //      $result$ = $obj$;
        // }

        // Condition
        BLangSimpleVarRef initRetValVarRefInCondition =
                ASTBuilderUtil.createVariableRef(symTable.builtinPos, initInvRetValVarDef.var.symbol);
        BLangBlockStmt thenStmt = ASTBuilderUtil.createBlockStmt(symTable.builtinPos);
        BLangTypeTestExpr isErrorTest =
                ASTBuilderUtil.createTypeTestExpr(symTable.builtinPos, initRetValVarRefInCondition, getErrorTypeNode());
        isErrorTest.type = symTable.booleanType;

        // If body
        BLangSimpleVarRef thenInitRetValVarRef =
                ASTBuilderUtil.createVariableRef(symTable.builtinPos, initInvRetValVarDef.var.symbol);
        BLangSimpleVarRef thenResultVarRef =
                ASTBuilderUtil.createVariableRef(symTable.builtinPos, resultVarDef.var.symbol);
        BLangAssignment errAssignment =
                ASTBuilderUtil.createAssignmentStmt(symTable.builtinPos, thenResultVarRef, thenInitRetValVarRef);
        thenStmt.addStatement(errAssignment);

        // Else body
        BLangSimpleVarRef elseResultVarRef =
                ASTBuilderUtil.createVariableRef(symTable.builtinPos, resultVarDef.var.symbol);
        BLangAssignment objAssignment =
                ASTBuilderUtil.createAssignmentStmt(symTable.builtinPos, elseResultVarRef, objVarRef);
        BLangBlockStmt elseStmt = ASTBuilderUtil.createBlockStmt(symTable.builtinPos);
        elseStmt.addStatement(objAssignment);

        BLangIf ifelse = ASTBuilderUtil.createIfElseStmt(symTable.builtinPos, isErrorTest, thenStmt, elseStmt);
        blockStmt.addStatement(ifelse);

        BLangSimpleVarRef resultVarRef =
                ASTBuilderUtil.createVariableRef(symTable.builtinPos, resultVarDef.var.symbol);
        BLangStatementExpression stmtExpr = createStatementExpression(blockStmt, resultVarRef);
        stmtExpr.type = resultVarRef.symbol.type;
        return stmtExpr;
    }

    private BLangInvocation desugarStreamTypeInit(BLangTypeInit typeInitExpr) {
        BInvokableSymbol symbol = (BInvokableSymbol) symTable.langInternalModuleSymbol.scope
                .lookup(Names.CONSTRUCT_STREAM).symbol;
        BType targetType = ((BStreamType) typeInitExpr.type).constraint;
        BType errorType = ((BStreamType) typeInitExpr.type).error;
        BType typedescType = new BTypedescType(targetType, symTable.typeDesc.tsymbol);
        BLangTypedescExpr typedescExpr = new BLangTypedescExpr();
        typedescExpr.resolvedType = targetType;
        typedescExpr.type = typedescType;
        List<BLangExpression> args = new ArrayList<>(Lists.of(typedescExpr));
        if (!typeInitExpr.argsExpr.isEmpty()) {
            args.add(typeInitExpr.argsExpr.get(0));
        }
        BLangInvocation streamConstructInvocation = ASTBuilderUtil.createInvocationExprForMethod(
                typeInitExpr.pos, symbol, args, symResolver);
        streamConstructInvocation.type = new BStreamType(TypeTags.STREAM, targetType, errorType, null);
        return streamConstructInvocation;
    }

    private BLangSimpleVariableDef createVarDef(String name, BType type, BLangExpression expr,
                                                Location location) {
        BSymbol objSym = symResolver.lookupSymbolInMainSpace(env, names.fromString(name));
        // todo: check and remove this bit here
        if (objSym == null || objSym == symTable.notFoundSymbol) {
            objSym = new BVarSymbol(0, names.fromString(name), this.env.scope.owner.pkgID, type,
                                    this.env.scope.owner, location, VIRTUAL);
        }
        BLangSimpleVariable objVar = ASTBuilderUtil.createVariable(location, name, type, expr, (BVarSymbol) objSym);
        BLangSimpleVariableDef objVarDef = ASTBuilderUtil.createVariableDef(location);
        objVarDef.var = objVar;
        objVarDef.type = objVar.type;
        return objVarDef;
    }

    private BType getObjectType(BType type) {
        if (type.tag == TypeTags.OBJECT) {
            return type;
        } else if (type.tag == TypeTags.UNION) {
            return ((BUnionType) type).getMemberTypes().stream()
                    .filter(t -> t.tag == TypeTags.OBJECT)
                    .findFirst()
                    .orElse(symTable.noType);
        }

        throw new IllegalStateException("None object type '" + type.toString() + "' found in object init context");
    }

    BLangErrorType getErrorTypeNode() {
        BLangErrorType errorTypeNode = (BLangErrorType) TreeBuilder.createErrorTypeNode();
        errorTypeNode.type = symTable.errorType;
        errorTypeNode.pos = symTable.builtinPos;
        return errorTypeNode;
    }

    @Override
    public void visit(BLangTernaryExpr ternaryExpr) {
        /*
         * First desugar to if-else:
         *
         * T $result$;
         * if () {
         *    $result$ = thenExpr;
         * } else {
         *    $result$ = elseExpr;
         * }
         *
         */
        BLangSimpleVariableDef resultVarDef = createVarDef("$ternary_result$", ternaryExpr.type, null, ternaryExpr.pos);
        BLangBlockStmt thenBody = ASTBuilderUtil.createBlockStmt(ternaryExpr.pos);
        BLangBlockStmt elseBody = ASTBuilderUtil.createBlockStmt(ternaryExpr.pos);

        // Create then assignment
        BLangSimpleVarRef thenResultVarRef = ASTBuilderUtil.createVariableRef(ternaryExpr.pos, resultVarDef.var.symbol);
        BLangAssignment thenAssignment =
                ASTBuilderUtil.createAssignmentStmt(ternaryExpr.pos, thenResultVarRef, ternaryExpr.thenExpr);
        thenBody.addStatement(thenAssignment);

        // Create else assignment
        BLangSimpleVarRef elseResultVarRef = ASTBuilderUtil.createVariableRef(ternaryExpr.pos, resultVarDef.var.symbol);
        BLangAssignment elseAssignment =
                ASTBuilderUtil.createAssignmentStmt(ternaryExpr.pos, elseResultVarRef, ternaryExpr.elseExpr);
        elseBody.addStatement(elseAssignment);

        // Then make it a expression-statement, with expression being the $result$
        BLangSimpleVarRef resultVarRef = ASTBuilderUtil.createVariableRef(ternaryExpr.pos, resultVarDef.var.symbol);
        BLangIf ifElse = ASTBuilderUtil.createIfElseStmt(ternaryExpr.pos, ternaryExpr.expr, thenBody, elseBody);

        BLangBlockStmt blockStmt = ASTBuilderUtil.createBlockStmt(ternaryExpr.pos, Lists.of(resultVarDef, ifElse));
        BLangStatementExpression stmtExpr = createStatementExpression(blockStmt, resultVarRef);
        stmtExpr.type = ternaryExpr.type;

        result = rewriteExpr(stmtExpr);
    }

    @Override
    public void visit(BLangWaitExpr waitExpr) {
        // Wait for any
        if (waitExpr.getExpression().getKind() == NodeKind.BINARY_EXPR) {
            waitExpr.exprList = collectAllBinaryExprs((BLangBinaryExpr) waitExpr.getExpression(), new ArrayList<>());
        } else { // Wait for one
            waitExpr.exprList = Collections.singletonList(rewriteExpr(waitExpr.getExpression()));
        }
        result = waitExpr;
    }

    private List<BLangExpression> collectAllBinaryExprs(BLangBinaryExpr binaryExpr, List<BLangExpression> exprs) {
        visitBinaryExprOfWait(binaryExpr.lhsExpr, exprs);
        visitBinaryExprOfWait(binaryExpr.rhsExpr, exprs);
        return exprs;
    }

    private void visitBinaryExprOfWait(BLangExpression expr, List<BLangExpression> exprs) {
        if (expr.getKind() == NodeKind.BINARY_EXPR) {
            collectAllBinaryExprs((BLangBinaryExpr) expr, exprs);
        } else {
            expr = rewriteExpr(expr);
            exprs.add(expr);
        }
    }

    @Override
    public void visit(BLangWaitForAllExpr waitExpr) {
        waitExpr.keyValuePairs.forEach(keyValue -> {
            if (keyValue.valueExpr != null) {
                keyValue.valueExpr = rewriteExpr(keyValue.valueExpr);
            } else {
                keyValue.keyExpr = rewriteExpr(keyValue.keyExpr);
            }
        });
        BLangExpression expr = new BLangWaitForAllExpr.BLangWaitLiteral(waitExpr.keyValuePairs, waitExpr.type);
        result = rewriteExpr(expr);
    }

    @Override
    public void visit(BLangTrapExpr trapExpr) {
        trapExpr.expr = rewriteExpr(trapExpr.expr);
        if (trapExpr.expr.type.tag != TypeTags.NIL) {
            trapExpr.expr = addConversionExprIfRequired(trapExpr.expr, trapExpr.type);
        }
        result = trapExpr;
    }

    @Override
    public void visit(BLangBinaryExpr binaryExpr) {
        if (binaryExpr.opKind == OperatorKind.HALF_OPEN_RANGE || binaryExpr.opKind == OperatorKind.CLOSED_RANGE) {
            if (binaryExpr.opKind == OperatorKind.HALF_OPEN_RANGE) {
                binaryExpr.rhsExpr = getModifiedIntRangeEndExpr(binaryExpr.rhsExpr);
            }
            result = rewriteExpr(replaceWithIntRange(binaryExpr.pos, binaryExpr.lhsExpr, binaryExpr.rhsExpr));
            return;
        }

        if (binaryExpr.opKind == OperatorKind.AND || binaryExpr.opKind == OperatorKind.OR) {
            visitBinaryLogicalExpr(binaryExpr);
            return;
        }

        OperatorKind binaryOpKind = binaryExpr.opKind;

        if (binaryOpKind == OperatorKind.ADD || binaryOpKind == OperatorKind.SUB ||
                binaryOpKind == OperatorKind.MUL || binaryOpKind == OperatorKind.DIV ||
                binaryOpKind == OperatorKind.MOD || binaryOpKind == OperatorKind.BITWISE_AND ||
                binaryOpKind == OperatorKind.BITWISE_OR || binaryOpKind == OperatorKind.BITWISE_XOR) {
            checkByteTypeIncompatibleOperations(binaryExpr);
        }

        binaryExpr.lhsExpr = rewriteExpr(binaryExpr.lhsExpr);
        binaryExpr.rhsExpr = rewriteExpr(binaryExpr.rhsExpr);
        result = binaryExpr;

        int rhsExprTypeTag = binaryExpr.rhsExpr.type.tag;
        int lhsExprTypeTag = binaryExpr.lhsExpr.type.tag;

        // Check for int and byte ==, != or === comparison and add type conversion to int for byte
        if (rhsExprTypeTag != lhsExprTypeTag && (binaryExpr.opKind == OperatorKind.EQUAL ||
                                                         binaryExpr.opKind == OperatorKind.NOT_EQUAL ||
                                                         binaryExpr.opKind == OperatorKind.REF_EQUAL ||
                                                         binaryExpr.opKind == OperatorKind.REF_NOT_EQUAL)) {
            if (lhsExprTypeTag == TypeTags.INT && rhsExprTypeTag == TypeTags.BYTE) {
                binaryExpr.rhsExpr = createTypeCastExpr(binaryExpr.rhsExpr, symTable.intType);
                return;
            }

            if (lhsExprTypeTag == TypeTags.BYTE && rhsExprTypeTag == TypeTags.INT) {
                binaryExpr.lhsExpr = createTypeCastExpr(binaryExpr.lhsExpr, symTable.intType);
                return;
            }
        }

        // Check lhs and rhs type compatibility
        if (lhsExprTypeTag == rhsExprTypeTag) {
            return;
        }

        if (TypeTags.isStringTypeTag(lhsExprTypeTag) && binaryExpr.opKind == OperatorKind.ADD) {
            // string + xml ==> (xml string) + xml
            if (TypeTags.isXMLTypeTag(rhsExprTypeTag)) {
                binaryExpr.lhsExpr = ASTBuilderUtil.createXMLTextLiteralNode(binaryExpr, binaryExpr.lhsExpr,
                        binaryExpr.lhsExpr.pos, symTable.xmlType);
                return;
            }
            binaryExpr.rhsExpr = createTypeCastExpr(binaryExpr.rhsExpr, binaryExpr.lhsExpr.type);
            return;
        }

        if (TypeTags.isStringTypeTag(rhsExprTypeTag) && binaryExpr.opKind == OperatorKind.ADD) {
            // xml + string ==> xml + (xml string)
            if (TypeTags.isXMLTypeTag(lhsExprTypeTag)) {
                binaryExpr.rhsExpr = ASTBuilderUtil.createXMLTextLiteralNode(binaryExpr, binaryExpr.rhsExpr,
                        binaryExpr.rhsExpr.pos, symTable.xmlType);
                return;
            }
            binaryExpr.lhsExpr = createTypeCastExpr(binaryExpr.lhsExpr, binaryExpr.rhsExpr.type);
            return;
        }

        if (lhsExprTypeTag == TypeTags.DECIMAL) {
            binaryExpr.rhsExpr = createTypeCastExpr(binaryExpr.rhsExpr, binaryExpr.lhsExpr.type);
            return;
        }

        if (rhsExprTypeTag == TypeTags.DECIMAL) {
            binaryExpr.lhsExpr = createTypeCastExpr(binaryExpr.lhsExpr, binaryExpr.rhsExpr.type);
            return;
        }

        if (lhsExprTypeTag == TypeTags.FLOAT) {
            binaryExpr.rhsExpr = createTypeCastExpr(binaryExpr.rhsExpr, binaryExpr.lhsExpr.type);
            return;
        }

        if (rhsExprTypeTag == TypeTags.FLOAT) {
            binaryExpr.lhsExpr = createTypeCastExpr(binaryExpr.lhsExpr, binaryExpr.rhsExpr.type);
        }
    }

    private BLangInvocation replaceWithIntRange(Location location, BLangExpression lhsExpr,
                                                BLangExpression rhsExpr) {
        BInvokableSymbol symbol = (BInvokableSymbol) symTable.langInternalModuleSymbol.scope
                .lookup(Names.CREATE_INT_RANGE).symbol;
        BLangInvocation createIntRangeInvocation = ASTBuilderUtil.createInvocationExprForMethod(location, symbol,
                new ArrayList<>(Lists.of(lhsExpr, rhsExpr)), symResolver);
        createIntRangeInvocation.type = symTable.intRangeType;
        return createIntRangeInvocation;
    }

    private void checkByteTypeIncompatibleOperations(BLangBinaryExpr binaryExpr) {
        if (binaryExpr.expectedType == null) {
            return;
        }

        int rhsExprTypeTag = binaryExpr.rhsExpr.type.tag;
        int lhsExprTypeTag = binaryExpr.lhsExpr.type.tag;
        if (rhsExprTypeTag != TypeTags.BYTE && lhsExprTypeTag != TypeTags.BYTE) {
            return;
        }

        int resultTypeTag = binaryExpr.expectedType.tag;
        if (resultTypeTag == TypeTags.INT) {
            if (rhsExprTypeTag == TypeTags.BYTE) {
                binaryExpr.rhsExpr = addConversionExprIfRequired(binaryExpr.rhsExpr, symTable.intType);
            }

            if (lhsExprTypeTag == TypeTags.BYTE) {
                binaryExpr.lhsExpr = addConversionExprIfRequired(binaryExpr.lhsExpr, symTable.intType);
            }
        }
    }

    /**
     * This method checks whether given binary expression is related to shift operation.
     * If its true, then both lhs and rhs of the binary expression will be converted to 'int' type.
     * <p>
     * byte a = 12;
     * byte b = 34;
     * int i = 234;
     * int j = -4;
     * <p>
     * true: where binary expression's expected type is 'int'
     * int i1 = a >> b;
     * int i2 = a << b;
     * int i3 = a >> i;
     * int i4 = a << i;
     * int i5 = i >> j;
     * int i6 = i << j;
     */
    private boolean isBitwiseShiftOperation(BLangBinaryExpr binaryExpr) {
        return binaryExpr.opKind == OperatorKind.BITWISE_LEFT_SHIFT ||
                binaryExpr.opKind == OperatorKind.BITWISE_RIGHT_SHIFT ||
                binaryExpr.opKind == OperatorKind.BITWISE_UNSIGNED_RIGHT_SHIFT;
    }

    public void visit(BLangElvisExpr elvisExpr) {
        BLangMatchExpression matchExpr = ASTBuilderUtil.createMatchExpression(elvisExpr.lhsExpr);
        matchExpr.patternClauses.add(getMatchNullPatternGivenExpression(elvisExpr.pos,
                rewriteExpr(elvisExpr.rhsExpr)));
        matchExpr.type = elvisExpr.type;
        matchExpr.pos = elvisExpr.pos;
        result = rewriteExpr(matchExpr);
    }

    @Override
    public void visit(BLangUnaryExpr unaryExpr) {
        if (OperatorKind.BITWISE_COMPLEMENT == unaryExpr.operator) {
            // If this is a bitwise complement (~) expression, then we desugar it to a binary xor expression with -1,
            // which is same as doing a bitwise 2's complement operation.
            rewriteBitwiseComplementOperator(unaryExpr);
            return;
        }
        unaryExpr.expr = rewriteExpr(unaryExpr.expr);
        result = unaryExpr;
    }

    /**
     * This method desugar a bitwise complement (~) unary expressions into a bitwise xor binary expression as below.
     * Example : ~a  -> a ^ -1;
     * ~ 11110011 -> 00001100
     * 11110011 ^ 11111111 -> 00001100
     *
     * @param unaryExpr the bitwise complement expression
     */
    private void rewriteBitwiseComplementOperator(BLangUnaryExpr unaryExpr) {
        final Location pos = unaryExpr.pos;
        final BLangBinaryExpr binaryExpr = (BLangBinaryExpr) TreeBuilder.createBinaryExpressionNode();
        binaryExpr.pos = pos;
        binaryExpr.opKind = OperatorKind.BITWISE_XOR;
        binaryExpr.lhsExpr = unaryExpr.expr;
        if (TypeTags.BYTE == unaryExpr.type.tag) {
            binaryExpr.type = symTable.byteType;
            binaryExpr.rhsExpr = ASTBuilderUtil.createLiteral(pos, symTable.byteType, 0xffL);
            binaryExpr.opSymbol = (BOperatorSymbol) symResolver.resolveBinaryOperator(OperatorKind.BITWISE_XOR,
                    symTable.byteType, symTable.byteType);
        } else {
            binaryExpr.type = symTable.intType;
            binaryExpr.rhsExpr = ASTBuilderUtil.createLiteral(pos, symTable.intType, -1L);
            binaryExpr.opSymbol = (BOperatorSymbol) symResolver.resolveBinaryOperator(OperatorKind.BITWISE_XOR,
                    symTable.intType, symTable.intType);
        }
        result = rewriteExpr(binaryExpr);
    }

    @Override
    public void visit(BLangTypeConversionExpr conversionExpr) {
        // Usually the parameter for a type-cast-expr includes a type-descriptor.
        // However, it is also allowed for the parameter to consist only of annotations; in
        // this case, the only effect of the type cast is for the contextually expected
        // type for expression to be augmented with the specified annotations.

        // No actual type-cast is implied here.
        if (conversionExpr.typeNode == null && !conversionExpr.annAttachments.isEmpty()) {
            result = rewriteExpr(conversionExpr.expr);
            return;
        }
        conversionExpr.typeNode = rewrite(conversionExpr.typeNode, env);
        if (conversionExpr.type.tag == TypeTags.STRING && conversionExpr.expr.type.tag == TypeTags.XML_TEXT) {
            result = convertXMLTextToString(conversionExpr);
            return;
        }
        conversionExpr.expr = rewriteExpr(conversionExpr.expr);
        result = conversionExpr;
    }

    private BLangExpression convertXMLTextToString(BLangTypeConversionExpr conversionExpr) {
        BLangInvocation invocationNode = createLanglibXMLInvocation(conversionExpr.pos, XML_GET_CONTENT_OF_TEXT,
                conversionExpr.expr, new ArrayList<>(), new ArrayList<>());
        BLangSimpleVariableDef tempVarDef = createVarDef("$$__xml_string__$$",
                conversionExpr.targetType, invocationNode, conversionExpr.pos);
        BLangSimpleVarRef tempVarRef = ASTBuilderUtil.createVariableRef(conversionExpr.pos, tempVarDef.var.symbol);

        BLangBlockStmt blockStmt = ASTBuilderUtil.createBlockStmt(conversionExpr.pos);
        blockStmt.addStatement(tempVarDef);
        BLangStatementExpression stmtExpr = ASTBuilderUtil.createStatementExpression(blockStmt, tempVarRef);
        stmtExpr.type = conversionExpr.type;
        return rewrite(stmtExpr, env);
    }

    @Override
    public void visit(BLangLambdaFunction bLangLambdaFunction) {
        // Collect all the lambda functions.
        env.enclPkg.lambdaFunctions.add(bLangLambdaFunction);
        result = bLangLambdaFunction;
    }

    @Override
    public void visit(BLangArrowFunction bLangArrowFunction) {
        BLangFunction bLangFunction = (BLangFunction) TreeBuilder.createFunctionNode();
        bLangFunction.setName(bLangArrowFunction.functionName);

        BLangLambdaFunction lambdaFunction = (BLangLambdaFunction) TreeBuilder.createLambdaFunctionNode();
        lambdaFunction.pos = bLangArrowFunction.pos;
        bLangFunction.addFlag(Flag.LAMBDA);
        lambdaFunction.function = bLangFunction;

        // Create function body with return node
        BLangValueType returnType = (BLangValueType) TreeBuilder.createValueTypeNode();
        returnType.type = bLangArrowFunction.body.expr.type;
        bLangFunction.setReturnTypeNode(returnType);
        bLangFunction.setBody(populateArrowExprBodyBlock(bLangArrowFunction));

        bLangArrowFunction.params.forEach(bLangFunction::addParameter);
        lambdaFunction.parent = bLangArrowFunction.parent;
        lambdaFunction.type = bLangArrowFunction.funcType;

        // Create function symbol.
        BLangFunction funcNode = lambdaFunction.function;
        BInvokableSymbol funcSymbol = Symbols.createFunctionSymbol(Flags.asMask(funcNode.flagSet),
                                                                   new Name(funcNode.name.value),
                                                                   env.enclPkg.symbol.pkgID,
                                                                   bLangArrowFunction.funcType,
                                                                   env.enclEnv.enclVarSym, true,
                                                                   bLangArrowFunction.pos, VIRTUAL);
        SymbolEnv invokableEnv = SymbolEnv.createFunctionEnv(funcNode, funcSymbol.scope, env);
        defineInvokableSymbol(funcNode, funcSymbol, invokableEnv);

        List<BVarSymbol> paramSymbols = funcNode.requiredParams.stream().peek(varNode -> {
            Scope enclScope = invokableEnv.scope;
            varNode.symbol.kind = SymbolKind.FUNCTION;
            varNode.symbol.owner = invokableEnv.scope.owner;
            enclScope.define(varNode.symbol.name, varNode.symbol);
        }).map(varNode -> varNode.symbol).collect(Collectors.toList());

        funcSymbol.params = paramSymbols;
        funcSymbol.restParam = getRestSymbol(funcNode);
        funcSymbol.retType = funcNode.returnTypeNode.type;

        // Create function type.
        List<BType> paramTypes = paramSymbols.stream().map(paramSym -> paramSym.type).collect(Collectors.toList());
        funcNode.type = new BInvokableType(paramTypes, getRestType(funcSymbol), funcNode.returnTypeNode.type, null);

        lambdaFunction.function.pos = bLangArrowFunction.pos;
        lambdaFunction.function.body.pos = bLangArrowFunction.pos;
        // At this phase lambda function is semantically correct. Therefore simply env can be assigned.
        lambdaFunction.capturedClosureEnv = env;
        rewrite(lambdaFunction.function, env);
        env.enclPkg.addFunction(lambdaFunction.function);
        bLangArrowFunction.function = lambdaFunction.function;
        result = rewriteExpr(lambdaFunction);
    }

    private void defineInvokableSymbol(BLangInvokableNode invokableNode, BInvokableSymbol funcSymbol,
                                       SymbolEnv invokableEnv) {
        invokableNode.symbol = funcSymbol;
        funcSymbol.scope = new Scope(funcSymbol);
        invokableEnv.scope = funcSymbol.scope;
    }

    @Override
    public void visit(BLangXMLQName xmlQName) {
        result = xmlQName;
    }

    @Override
    public void visit(BLangXMLAttribute xmlAttribute) {
        xmlAttribute.name = rewriteExpr(xmlAttribute.name);
        xmlAttribute.value = rewriteExpr(xmlAttribute.value);
        result = xmlAttribute;
    }

    @Override
    public void visit(BLangXMLElementLiteral xmlElementLiteral) {
        xmlElementLiteral.startTagName = rewriteExpr(xmlElementLiteral.startTagName);
        xmlElementLiteral.endTagName = rewriteExpr(xmlElementLiteral.endTagName);
        xmlElementLiteral.modifiedChildren = rewriteExprs(xmlElementLiteral.modifiedChildren);
        xmlElementLiteral.attributes = rewriteExprs(xmlElementLiteral.attributes);

        // Separate the in-line namepsace declarations and attributes.
        Iterator<BLangXMLAttribute> attributesItr = xmlElementLiteral.attributes.iterator();
        while (attributesItr.hasNext()) {
            BLangXMLAttribute attribute = attributesItr.next();
            if (!attribute.isNamespaceDeclr) {
                continue;
            }

            // Create namepace declaration for all in-line namespace declarations
            BLangXMLNS xmlns;
            if ((xmlElementLiteral.scope.owner.tag & SymTag.PACKAGE) == SymTag.PACKAGE) {
                xmlns = new BLangPackageXMLNS();
            } else {
                xmlns = new BLangLocalXMLNS();
            }
            xmlns.namespaceURI = attribute.value.concatExpr;
            xmlns.prefix = ((BLangXMLQName) attribute.name).localname;
            xmlns.symbol = attribute.symbol;

            xmlElementLiteral.inlineNamespaces.add(xmlns);
        }

        result = xmlElementLiteral;
    }

    @Override
    public void visit(BLangXMLTextLiteral xmlTextLiteral) {
        xmlTextLiteral.concatExpr = rewriteExpr(constructStringTemplateConcatExpression(xmlTextLiteral.textFragments));
        result = xmlTextLiteral;
    }

    @Override
    public void visit(BLangXMLCommentLiteral xmlCommentLiteral) {
        xmlCommentLiteral.concatExpr = rewriteExpr(
                constructStringTemplateConcatExpression(xmlCommentLiteral.textFragments));
        result = xmlCommentLiteral;
    }

    @Override
    public void visit(BLangXMLProcInsLiteral xmlProcInsLiteral) {
        xmlProcInsLiteral.target = rewriteExpr(xmlProcInsLiteral.target);
        xmlProcInsLiteral.dataConcatExpr =
                rewriteExpr(constructStringTemplateConcatExpression(xmlProcInsLiteral.dataFragments));
        result = xmlProcInsLiteral;
    }

    @Override
    public void visit(BLangXMLQuotedString xmlQuotedString) {
        xmlQuotedString.concatExpr = rewriteExpr(
                constructStringTemplateConcatExpression(xmlQuotedString.textFragments));
        result = xmlQuotedString;
    }

    @Override
    public void visit(BLangStringTemplateLiteral stringTemplateLiteral) {
        result = rewriteExpr(constructStringTemplateConcatExpression(stringTemplateLiteral.exprs));
    }

    /**
     * The raw template literal gets desugared to a type init expression. For each literal, a new object class type
     * def is generated from the object type. The type init expression creates an instance of this generated object
     * type. For example, consider the following statements:
     *      string name = "Pubudu";
     *      'object:RawTemplate rt = `Hello ${name}!`;
     *
     * The raw template literal above is desugared to:
     *      type RawTemplate$Impl$0 object {
     *          public string[] strings = ["Hello ", "!"];
     *          public (any|error)[] insertions;
     *
     *          function init((any|error)[] insertions) {
     *              self.insertions = insertions;
     *          }
     *      };
     *
     *      // somewhere in code
     *      'object:RawTemplate rt = new RawTemplate$Impl$0([name]);
     *
     * @param rawTemplateLiteral The raw template literal to be desugared.
     */
    @Override
    public void visit(BLangRawTemplateLiteral rawTemplateLiteral) {
        Location pos = rawTemplateLiteral.pos;
        BObjectType objType = (BObjectType) rawTemplateLiteral.type;
        BLangClassDefinition objClassDef =
                desugarTemplateLiteralObjectTypedef(rawTemplateLiteral.strings, objType, pos);
        BObjectType classObjType = (BObjectType) objClassDef.type;

        BVarSymbol insertionsSym = classObjType.fields.get("insertions").symbol;
        BLangListConstructorExpr insertionsList = ASTBuilderUtil.createListConstructorExpr(pos, insertionsSym.type);
        insertionsList.exprs.addAll(rawTemplateLiteral.insertions);
        insertionsList.expectedType = insertionsSym.type;

        // Create an instance of the generated object class
        BLangTypeInit typeNewExpr = ASTBuilderUtil.createEmptyTypeInit(pos, classObjType);
        typeNewExpr.argsExpr.add(insertionsList);
        typeNewExpr.initInvocation.argExprs.add(insertionsList);
        typeNewExpr.initInvocation.requiredArgs.add(insertionsList);

        result = rewriteExpr(typeNewExpr);
    }

    /**
     * This method desugars a raw template literal object class for the provided raw template object type as follows.
     * A literal defined as 'object:RawTemplate rt = `Hello ${name}!`;
     * is desugared to,
     *      type $anonType$0 object {
     *          public string[] strings = ["Hello ", "!"];
     *          public (any|error)[] insertions;
     *
     *          function init((any|error)[] insertions) {
     *              self.insertions = insertions;
     *          }
     *      };
     * @param strings    The string portions of the literal
     * @param objectType The abstract object type for which an object class needs to be generated
     * @param pos        The diagnostic position info for the type node
     * @return Returns the generated concrete object class def
     */
    private BLangClassDefinition desugarTemplateLiteralObjectTypedef(List<BLangLiteral> strings, BObjectType objectType,
                                                                    Location pos) {
        // TODO: Use the anon model helper to generate the object name?
        BObjectTypeSymbol tSymbol = (BObjectTypeSymbol) objectType.tsymbol;
        Name objectClassName = names.fromString(
                anonModelHelper.getNextRawTemplateTypeKey(env.enclPkg.packageID, tSymbol.name));
        tSymbol.flags |= Flags.CLASS;

        BObjectTypeSymbol classTSymbol = Symbols.createObjectSymbol(tSymbol.flags, objectClassName,
                                                                    env.enclPkg.packageID, null, env.enclPkg.symbol,
                                                                    pos, VIRTUAL);

        // Create a new concrete, class type for the provided abstract object type
        BObjectType objectClassType = new BObjectType(classTSymbol, tSymbol.flags);
        objectClassType.fields = objectType.fields;
        classTSymbol.type = objectClassType;

        // Create a new object type node and a type def from the concrete class type
//        BLangObjectTypeNode objectClassNode = TypeDefBuilderHelper.createObjectTypeNode(objectClassType, pos);
//        BLangTypeDefinition typeDef = TypeDefBuilderHelper.addTypeDefinition(objectClassType, objectClassType.tsymbol,
//                                                                             objectClassNode, env);
        BLangClassDefinition classDef = TypeDefBuilderHelper.createClassDef(pos, classTSymbol, env);
        classDef.name = ASTBuilderUtil.createIdentifier(pos, objectClassType.tsymbol.name.value);

        // Create a list constructor expr for the strings field. This gets assigned to the corresponding field in the
        // object since this needs to be initialized in the generated init method.
        BType stringsType = objectClassType.fields.get("strings").symbol.type;
        BLangListConstructorExpr stringsList = ASTBuilderUtil.createListConstructorExpr(pos, stringsType);
        stringsList.exprs.addAll(strings);
        stringsList.expectedType = stringsType;
        classDef.fields.get(0).expr = stringsList;

        // Create the init() method
        BLangFunction userDefinedInitFunction = createUserDefinedObjectInitFn(classDef, env);
        classDef.initFunction = userDefinedInitFunction;
        env.enclPkg.functions.add(userDefinedInitFunction);
        env.enclPkg.topLevelNodes.add(userDefinedInitFunction);

        // Create the initializer method for initializing default values
        BLangFunction tempGeneratedInitFunction = createGeneratedInitializerFunction(classDef, env);
        tempGeneratedInitFunction.clonedEnv = SymbolEnv.createFunctionEnv(tempGeneratedInitFunction,
                                                                          tempGeneratedInitFunction.symbol.scope, env);
        this.semanticAnalyzer.analyzeNode(tempGeneratedInitFunction, env);
        classDef.generatedInitFunction = tempGeneratedInitFunction;
        env.enclPkg.functions.add(classDef.generatedInitFunction);
        env.enclPkg.topLevelNodes.add(classDef.generatedInitFunction);

        return rewrite(classDef, env);
    }

    /**
     * Creates a user-defined init() method for the provided object type node. If there are fields without default
     * values specified in the type node, this will add parameters for those fields in the init() method and assign the
     * param values to the respective fields in the method body.
     *
     * @param classDefn The object type node for which the init() method is generated
     * @param env            The symbol env for the object type node
     * @return The generated init() method
     */
    private BLangFunction createUserDefinedObjectInitFn(BLangClassDefinition classDefn, SymbolEnv env) {
        BLangFunction initFunction =
                TypeDefBuilderHelper.createInitFunctionForStructureType(classDefn.pos, classDefn.symbol, env,
                        names, Names.USER_DEFINED_INIT_SUFFIX,
                        symTable, classDefn.type);
        BObjectTypeSymbol typeSymbol = ((BObjectTypeSymbol) classDefn.type.tsymbol);
        typeSymbol.initializerFunc = new BAttachedFunction(Names.USER_DEFINED_INIT_SUFFIX, initFunction.symbol,
                                                           (BInvokableType) initFunction.type, classDefn.pos);
        classDefn.initFunction = initFunction;
        initFunction.returnTypeNode.type = symTable.nilType;

        BLangBlockFunctionBody initFuncBody = (BLangBlockFunctionBody) initFunction.body;
        BInvokableType initFnType = (BInvokableType) initFunction.type;
        for (BLangSimpleVariable field : classDefn.fields) {
            if (field.expr != null) {
                continue;
            }
            BVarSymbol fieldSym = field.symbol;
            BVarSymbol paramSym = new BVarSymbol(Flags.FINAL, fieldSym.name, this.env.scope.owner.pkgID, fieldSym.type,
                                                 initFunction.symbol, classDefn.pos, VIRTUAL);
            BLangSimpleVariable param = ASTBuilderUtil.createVariable(classDefn.pos, fieldSym.name.value,
                                                                      fieldSym.type, null, paramSym);
            param.flagSet.add(Flag.FINAL);
            initFunction.symbol.scope.define(paramSym.name, paramSym);
            initFunction.symbol.params.add(paramSym);
            initFnType.paramTypes.add(param.type);
            initFunction.requiredParams.add(param);

            BLangSimpleVarRef paramRef = ASTBuilderUtil.createVariableRef(initFunction.pos, paramSym);
            BLangAssignment fieldInit = createStructFieldUpdate(initFunction, paramRef, fieldSym, field.type,
                                                                initFunction.receiver.symbol, field.name);
            initFuncBody.addStatement(fieldInit);
        }

        return initFunction;
    }

    @Override
    public void visit(BLangWorkerSend workerSendNode) {
        workerSendNode.expr = visitCloneInvocation(rewriteExpr(workerSendNode.expr), workerSendNode.expr.type);
        result = workerSendNode;
    }

    @Override
    public void visit(BLangWorkerSyncSendExpr syncSendExpr) {
        syncSendExpr.expr = visitCloneInvocation(rewriteExpr(syncSendExpr.expr), syncSendExpr.expr.type);
        result = syncSendExpr;
    }

    @Override
    public void visit(BLangWorkerReceive workerReceiveNode) {
        result = workerReceiveNode;
    }

    @Override
    public void visit(BLangWorkerFlushExpr workerFlushExpr) {
        workerFlushExpr.workerIdentifierList = workerFlushExpr.cachedWorkerSendStmts
                .stream().map(send -> send.workerIdentifier).distinct().collect(Collectors.toList());
        result = workerFlushExpr;
    }

    @Override
    public void visit(BLangTransactionalExpr transactionalExpr) {
        BInvokableSymbol isTransactionalSymbol =
                (BInvokableSymbol) transactionDesugar.getInternalTransactionModuleInvokableSymbol(IS_TRANSACTIONAL);
        result = ASTBuilderUtil
                .createInvocationExprMethod(transactionalExpr.pos, isTransactionalSymbol, Collections.emptyList(),
                        Collections.emptyList(), symResolver);
    }

    @Override
    public void visit(BLangCommitExpr commitExpr) {
        BLangStatementExpression stmtExpr = transactionDesugar.desugar(commitExpr, env);
        result = rewriteExpr(stmtExpr);
    }

    @Override
    public void visit(BLangXMLAttributeAccess xmlAttributeAccessExpr) {
        xmlAttributeAccessExpr.indexExpr = rewriteExpr(xmlAttributeAccessExpr.indexExpr);
        xmlAttributeAccessExpr.expr = rewriteExpr(xmlAttributeAccessExpr.expr);

        if (xmlAttributeAccessExpr.indexExpr != null
                && xmlAttributeAccessExpr.indexExpr.getKind() == NodeKind.XML_QNAME) {
            ((BLangXMLQName) xmlAttributeAccessExpr.indexExpr).isUsedInXML = true;
        }

        xmlAttributeAccessExpr.desugared = true;

        // When XmlAttributeAccess expression is not a LHS target of a assignment and not a part of a index access
        // it will be converted to a 'map<string>.convert(xmlRef@)'
        if (xmlAttributeAccessExpr.lhsVar || xmlAttributeAccessExpr.indexExpr != null) {
            result = xmlAttributeAccessExpr;
        } else {
            result = rewriteExpr(xmlAttributeAccessExpr);
        }
    }

    @Override
    public void visit(BLangFail failNode) {
        if (this.onFailClause != null && !skipFailDesugaring) {
            if (this.onFailClause.bodyContainsFail) {
                result = rewriteNestedOnFail(this.onFailClause, failNode.expr);
            } else {
                BLangStatementExpression expression = createOnFailInvocation(onFailCallFuncDef, onFailClause,
                        failNode.expr);
                failNode.exprStmt = createExpressionStatement(failNode.pos, expression,
                        onFailClause.statementBlockReturns, env);
                result = failNode;
            }
        } else {
            BLangReturn stmt = ASTBuilderUtil.createReturnStmt(failNode.pos, failNode.expr);
            result = rewrite(stmt, env);
        }
    }

    // Generated expressions. Following expressions are not part of the original syntax
    // tree which is coming out of the parser

    @Override
    public void visit(BLangLocalVarRef localVarRef) {
        result = localVarRef;
    }

    @Override
    public void visit(BLangFieldVarRef fieldVarRef) {
        result = fieldVarRef;
    }

    @Override
    public void visit(BLangPackageVarRef packageVarRef) {
        result = packageVarRef;
    }

    @Override
    public void visit(BLangFunctionVarRef functionVarRef) {
        result = functionVarRef;
    }

    @Override
    public void visit(BLangStructFieldAccessExpr fieldAccessExpr) {
        result = fieldAccessExpr;
    }

    @Override
    public void visit(BLangStructFunctionVarRef functionVarRef) {
        result = functionVarRef;
    }

    @Override
    public void visit(BLangMapAccessExpr mapKeyAccessExpr) {
        result = mapKeyAccessExpr;
    }

    @Override
    public void visit(BLangArrayAccessExpr arrayIndexAccessExpr) {
        result = arrayIndexAccessExpr;
    }

    @Override
    public void visit(BLangTupleAccessExpr arrayIndexAccessExpr) {
        result = arrayIndexAccessExpr;
    }

    @Override
    public void visit(BLangTableAccessExpr tableKeyAccessExpr) {
        result = tableKeyAccessExpr;
    }

    @Override
    public void visit(BLangMapLiteral mapLiteral) {
        result = mapLiteral;
    }

    @Override
    public void visit(BLangStructLiteral structLiteral) {
        result = structLiteral;
    }

    @Override
    public void visit(BLangWaitForAllExpr.BLangWaitLiteral waitLiteral) {
        result = waitLiteral;
    }

    @Override
    public void visit(BLangXMLElementAccess xmlElementAccess) {
        //todo: _ = short hand for getElementName;
        // todo: we need to handle multiple elements x.<a|b|c>
        xmlElementAccess.expr = rewriteExpr(xmlElementAccess.expr);

        ArrayList<BLangExpression> filters = expandFilters(xmlElementAccess.filters);

        BLangInvocation invocationNode = createLanglibXMLInvocation(xmlElementAccess.pos, XML_INTERNAL_GET_ELEMENTS,
                xmlElementAccess.expr, new ArrayList<>(), filters);
        result = rewriteExpr(invocationNode);
    }

    private ArrayList<BLangExpression> expandFilters(List<BLangXMLElementFilter> filters) {
        Map<Name, BXMLNSSymbol> nameBXMLNSSymbolMap = symResolver.resolveAllNamespaces(env);
        BXMLNSSymbol defaultNSSymbol = nameBXMLNSSymbolMap.get(names.fromString(XMLConstants.DEFAULT_NS_PREFIX));
        String defaultNS = defaultNSSymbol != null ? defaultNSSymbol.namespaceURI : null;

        ArrayList<BLangExpression> args = new ArrayList<>();
        for (BLangXMLElementFilter filter : filters) {
            BSymbol nsSymbol = symResolver.lookupSymbolInPrefixSpace(env, names.fromString(filter.namespace));
            if (nsSymbol == symTable.notFoundSymbol) {
                if (defaultNS != null && !filter.name.equals("*")) {
                    String expandedName = createExpandedQName(defaultNS, filter.name);
                    args.add(createStringLiteral(filter.elemNamePos, expandedName));
                } else {
                    args.add(createStringLiteral(filter.elemNamePos, filter.name));
                }
            } else {
                BXMLNSSymbol bxmlnsSymbol = (BXMLNSSymbol) nsSymbol;
                String expandedName = createExpandedQName(bxmlnsSymbol.namespaceURI, filter.name);
                BLangLiteral stringLiteral = createStringLiteral(filter.elemNamePos, expandedName);
                args.add(stringLiteral);
            }
        }
        return args;
    }

    private BLangInvocation createLanglibXMLInvocation(Location pos, String functionName,
                                                       BLangExpression invokeOnExpr,
                                                       ArrayList<BLangExpression> args,
                                                       ArrayList<BLangExpression> restArgs) {
        invokeOnExpr = rewriteExpr(invokeOnExpr);

        BLangInvocation invocationNode = (BLangInvocation) TreeBuilder.createInvocationNode();
        invocationNode.pos = pos;
        BLangIdentifier name = (BLangIdentifier) TreeBuilder.createIdentifierNode();
        name.setLiteral(false);
        name.setValue(functionName);
        name.pos = pos;
        invocationNode.name = name;
        invocationNode.pkgAlias = (BLangIdentifier) TreeBuilder.createIdentifierNode();

        invocationNode.expr = invokeOnExpr;

        invocationNode.symbol = symResolver.lookupLangLibMethod(symTable.xmlType, names.fromString(functionName));

        ArrayList<BLangExpression> requiredArgs = new ArrayList<>();
        requiredArgs.add(invokeOnExpr);
        requiredArgs.addAll(args);
        invocationNode.requiredArgs = requiredArgs;
        invocationNode.restArgs = rewriteExprs(restArgs);

        invocationNode.type = ((BInvokableType) invocationNode.symbol.type).getReturnType();
        invocationNode.langLibInvocation = true;
        return invocationNode;
    }

    @Override
    public void visit(BLangXMLNavigationAccess xmlNavigation) {
        xmlNavigation.expr = rewriteExpr(xmlNavigation.expr);
        xmlNavigation.childIndex = rewriteExpr(xmlNavigation.childIndex);

        ArrayList<BLangExpression> filters = expandFilters(xmlNavigation.filters);

        // xml/**/<elemName>
        if (xmlNavigation.navAccessType == XMLNavigationAccess.NavAccessType.DESCENDANTS) {
            BLangInvocation invocationNode = createLanglibXMLInvocation(xmlNavigation.pos,
                    XML_INTERNAL_SELECT_DESCENDANTS, xmlNavigation.expr, new ArrayList<>(), filters);
            result = rewriteExpr(invocationNode);
        } else if (xmlNavigation.navAccessType == XMLNavigationAccess.NavAccessType.CHILDREN) {
            // xml/*
            BLangInvocation invocationNode = createLanglibXMLInvocation(xmlNavigation.pos, XML_INTERNAL_CHILDREN,
                    xmlNavigation.expr, new ArrayList<>(), new ArrayList<>());
            result = rewriteExpr(invocationNode);
        } else {
            BLangExpression childIndexExpr;
            // xml/<elem>
            if (xmlNavigation.childIndex == null) {
                childIndexExpr = new BLangLiteral(Long.valueOf(-1), symTable.intType);
            } else {
                // xml/<elem>[index]
                childIndexExpr = xmlNavigation.childIndex;
            }
            ArrayList<BLangExpression> args = new ArrayList<>();
            args.add(rewriteExpr(childIndexExpr));

            BLangInvocation invocationNode = createLanglibXMLInvocation(xmlNavigation.pos,
                    XML_INTERNAL_GET_FILTERED_CHILDREN_FLAT, xmlNavigation.expr, args, filters);
            result = rewriteExpr(invocationNode);
        }
    }

    @Override
    public void visit(BLangIsAssignableExpr assignableExpr) {
        assignableExpr.lhsExpr = rewriteExpr(assignableExpr.lhsExpr);
        result = assignableExpr;
    }

    @Override
    public void visit(BFunctionPointerInvocation fpInvocation) {
        result = fpInvocation;
    }

    @Override
    public void visit(BLangTypedescExpr typedescExpr) {
        typedescExpr.typeNode = rewrite(typedescExpr.typeNode, env);
        result = typedescExpr;
    }

    @Override
    public void visit(BLangIntRangeExpression intRangeExpression) {
        if (!intRangeExpression.includeStart) {
            intRangeExpression.startExpr = getModifiedIntRangeStartExpr(intRangeExpression.startExpr);
        }
        if (!intRangeExpression.includeEnd) {
            intRangeExpression.endExpr = getModifiedIntRangeEndExpr(intRangeExpression.endExpr);
        }

        intRangeExpression.startExpr = rewriteExpr(intRangeExpression.startExpr);
        intRangeExpression.endExpr = rewriteExpr(intRangeExpression.endExpr);
        result = intRangeExpression;
    }

    @Override
    public void visit(BLangRestArgsExpression bLangVarArgsExpression) {
        result = rewriteExpr(bLangVarArgsExpression.expr);
    }

    @Override
    public void visit(BLangNamedArgsExpression bLangNamedArgsExpression) {
        bLangNamedArgsExpression.expr = rewriteExpr(bLangNamedArgsExpression.expr);
        result = bLangNamedArgsExpression.expr;
    }

    @Override
    public void visit(BLangMatchExpression bLangMatchExpression) {
        // Add the implicit default pattern, that returns the original expression's value.
        addMatchExprDefaultCase(bLangMatchExpression);

        // Create a temp local var to hold the temp result of the match expression
        // eg: T a;
        String matchTempResultVarName = GEN_VAR_PREFIX.value + "temp_result";
        BLangSimpleVariable tempResultVar =
                ASTBuilderUtil.createVariable(bLangMatchExpression.pos, matchTempResultVarName,
                                              bLangMatchExpression.type, null,
                                              new BVarSymbol(0, names.fromString(matchTempResultVarName),
                                                             this.env.scope.owner.pkgID, bLangMatchExpression.type,
                                                             this.env.scope.owner, bLangMatchExpression.pos, VIRTUAL));

        BLangSimpleVariableDef tempResultVarDef =
                ASTBuilderUtil.createVariableDef(bLangMatchExpression.pos, tempResultVar);
        tempResultVarDef.desugared = true;

        BLangBlockStmt stmts = ASTBuilderUtil.createBlockStmt(bLangMatchExpression.pos, Lists.of(tempResultVarDef));
        List<BLangMatchTypedBindingPatternClause> patternClauses = new ArrayList<>();

        for (int i = 0; i < bLangMatchExpression.patternClauses.size(); i++) {
            BLangMatchExprPatternClause pattern = bLangMatchExpression.patternClauses.get(i);
            pattern.expr = rewriteExpr(pattern.expr);

            // Create var ref for the temp result variable
            // eg: var ref for 'a'
            BLangVariableReference tempResultVarRef =
                    ASTBuilderUtil.createVariableRef(bLangMatchExpression.pos, tempResultVar.symbol);

            // Create an assignment node. Add a conversion from rhs to lhs of the pattern, if required.
            pattern.expr = addConversionExprIfRequired(pattern.expr, tempResultVarRef.type);
            BLangAssignment assignmentStmt =
                    ASTBuilderUtil.createAssignmentStmt(pattern.pos, tempResultVarRef, pattern.expr);
            BLangBlockStmt patternBody = ASTBuilderUtil.createBlockStmt(pattern.pos, Lists.of(assignmentStmt));

            // Create the pattern
            // R b => a = b;
            patternClauses.add(ASTBuilderUtil.createMatchStatementPattern(pattern.pos, pattern.variable, patternBody));
        }

        stmts.addStatement(ASTBuilderUtil.createMatchStatement(bLangMatchExpression.pos, bLangMatchExpression.expr,
                patternClauses));
        BLangVariableReference tempResultVarRef =
                ASTBuilderUtil.createVariableRef(bLangMatchExpression.pos, tempResultVar.symbol);
        BLangStatementExpression statementExpr = createStatementExpression(stmts, tempResultVarRef);
        statementExpr.type = bLangMatchExpression.type;
        result = rewriteExpr(statementExpr);
    }

    @Override
    public void visit(BLangCheckedExpr checkedExpr) {
        visitCheckAndCheckPanicExpr(checkedExpr, false);
    }

    @Override
    public void visit(BLangCheckPanickedExpr checkedExpr) {
        visitCheckAndCheckPanicExpr(checkedExpr, true);
    }

    private void visitCheckAndCheckPanicExpr(BLangCheckedExpr checkedExpr, boolean isCheckPanic) {
        //
        //  person p = bar(check foo()); // foo(): person | error
        //
        //    ==>
        //
        //  person _$$_;
        //  switch foo() {
        //      person p1 => _$$_ = p1;
        //      error e1 => return e1 or throw e1
        //  }
        //  person p = bar(_$$_);

        // Create a temporary variable to hold the checked expression result value e.g. _$$_
        String checkedExprVarName = GEN_VAR_PREFIX.value;
        BLangSimpleVariable checkedExprVar =
                ASTBuilderUtil.createVariable(checkedExpr.pos, checkedExprVarName, checkedExpr.type, null,
                                              new BVarSymbol(0, names.fromString(checkedExprVarName),
                                                             this.env.scope.owner.pkgID, checkedExpr.type,
                                                             this.env.scope.owner, checkedExpr.pos, VIRTUAL));
        BLangSimpleVariableDef checkedExprVarDef = ASTBuilderUtil.createVariableDef(checkedExpr.pos, checkedExprVar);
        checkedExprVarDef.desugared = true;

        // Create the pattern to match the success case
        BLangMatchTypedBindingPatternClause patternSuccessCase =
                getSafeAssignSuccessPattern(checkedExprVar.pos, checkedExprVar.symbol.type, true,
                                            checkedExprVar.symbol, null);
        BLangMatchTypedBindingPatternClause patternErrorCase =
                getSafeAssignErrorPattern(checkedExpr.pos, this.env.scope.owner, checkedExpr.equivalentErrorTypeList,
                                          isCheckPanic);

        // Create the match statement
        BLangMatch matchStmt = ASTBuilderUtil.createMatchStatement(checkedExpr.pos, checkedExpr.expr,
                new ArrayList<BLangMatchTypedBindingPatternClause>() {{
                    add(patternSuccessCase);
                    add(patternErrorCase);
                }});

        // Create the block statement
        BLangBlockStmt generatedStmtBlock = ASTBuilderUtil.createBlockStmt(checkedExpr.pos,
                new ArrayList<BLangStatement>() {{
                    add(checkedExprVarDef);
                    add(matchStmt);
                }});

        // Create the variable ref expression for the checkedExprVar
        BLangSimpleVarRef tempCheckedExprVarRef = ASTBuilderUtil.createVariableRef(
                checkedExpr.pos, checkedExprVar.symbol);

        BLangStatementExpression statementExpr = createStatementExpression(
                generatedStmtBlock, tempCheckedExprVarRef);
        statementExpr.type = checkedExpr.type;
        result = rewriteExpr(statementExpr);
    }

    @Override
    public void visit(BLangServiceConstructorExpr serviceConstructorExpr) {
        final BLangTypeInit typeInit = ASTBuilderUtil.createEmptyTypeInit(serviceConstructorExpr.pos,
                serviceConstructorExpr.serviceNode.serviceClass.symbol.type);
        serviceConstructorExpr.serviceNode.annAttachments.forEach(attachment ->  rewrite(attachment, env));
        result = rewriteExpr(typeInit);
    }

    @Override
    public void visit(BLangTypeTestExpr typeTestExpr) {
        BLangExpression expr = typeTestExpr.expr;
        if (types.isValueType(expr.type)) {
            addConversionExprIfRequired(expr, symTable.anyType);
        }
        typeTestExpr.expr = rewriteExpr(expr);
        typeTestExpr.typeNode = rewrite(typeTestExpr.typeNode, env);
        result = typeTestExpr;
    }

    @Override
    public void visit(BLangAnnotAccessExpr annotAccessExpr) {
        BLangBinaryExpr binaryExpr = (BLangBinaryExpr) TreeBuilder.createBinaryExpressionNode();
        binaryExpr.pos = annotAccessExpr.pos;
        binaryExpr.opKind = OperatorKind.ANNOT_ACCESS;
        binaryExpr.lhsExpr = annotAccessExpr.expr;
        binaryExpr.rhsExpr = ASTBuilderUtil.createLiteral(annotAccessExpr.pkgAlias.pos, symTable.stringType,
                                                          annotAccessExpr.annotationSymbol.bvmAlias());
        binaryExpr.type = annotAccessExpr.type;
        binaryExpr.opSymbol = new BOperatorSymbol(names.fromString(OperatorKind.ANNOT_ACCESS.value()), null,
                                                  new BInvokableType(Lists.of(binaryExpr.lhsExpr.type,
                                                                              binaryExpr.rhsExpr.type),
                                                                     annotAccessExpr.type, null), null,
                                                  symTable.builtinPos, VIRTUAL);
        result = rewriteExpr(binaryExpr);
    }

    @Override
    public void visit(BLangIsLikeExpr isLikeExpr) {
        isLikeExpr.expr = rewriteExpr(isLikeExpr.expr);
        result = isLikeExpr;
    }

    @Override
    public void visit(BLangStatementExpression bLangStatementExpression) {
        bLangStatementExpression.expr = rewriteExpr(bLangStatementExpression.expr);
        bLangStatementExpression.stmt = rewrite(bLangStatementExpression.stmt, env);
        result = bLangStatementExpression;
    }

    @Override
    public void visit(BLangQueryExpr queryExpr) {
        BLangStatementExpression stmtExpr = queryDesugar.desugar(queryExpr, env);
        result = rewrite(stmtExpr, env);
    }

    @Override
    public void visit(BLangQueryAction queryAction) {
        BLangStatementExpression stmtExpr = queryDesugar.desugar(queryAction, env);
        result = rewrite(stmtExpr, env);
    }

    @Override
    public void visit(BLangJSONArrayLiteral jsonArrayLiteral) {
        jsonArrayLiteral.exprs = rewriteExprs(jsonArrayLiteral.exprs);
        result = jsonArrayLiteral;
    }

    @Override
    public void visit(BLangConstant constant) {

        BConstantSymbol constSymbol = constant.symbol;
        if (constSymbol.literalType.tag <= TypeTags.BOOLEAN || constSymbol.literalType.tag == TypeTags.NIL) {
            if (constSymbol.literalType.tag != TypeTags.NIL && constSymbol.value.value == null) {
                throw new IllegalStateException();
            }
            BLangLiteral literal = ASTBuilderUtil.createLiteral(constant.expr.pos, constSymbol.literalType,
                    constSymbol.value.value);
            constant.expr = rewriteExpr(literal);
        } else {
            constant.expr = rewriteExpr(constant.expr);
        }
        constant.annAttachments.forEach(attachment ->  rewrite(attachment, env));
        result = constant;
    }

    @Override
    public void visit(BLangIgnoreExpr ignoreExpr) {
        result = ignoreExpr;
    }

    @Override
    public void visit(BLangConstRef constantRef) {
        result = ASTBuilderUtil.createLiteral(constantRef.pos, constantRef.type, constantRef.value);
    }

    // private functions

    // Foreach desugar helper method.
    BLangSimpleVariableDef getIteratorVariableDefinition(Location pos, BVarSymbol collectionSymbol,
                                                         BInvokableSymbol iteratorInvokableSymbol,
                                                         boolean isIteratorFuncFromLangLib) {


        BLangSimpleVarRef dataReference = ASTBuilderUtil.createVariableRef(pos, collectionSymbol);
        BLangInvocation iteratorInvocation = (BLangInvocation) TreeBuilder.createInvocationNode();
        iteratorInvocation.pos = pos;
        iteratorInvocation.expr = dataReference;
        iteratorInvocation.symbol = iteratorInvokableSymbol;
        iteratorInvocation.type = iteratorInvokableSymbol.retType;
        iteratorInvocation.argExprs = Lists.of(dataReference);
        iteratorInvocation.requiredArgs = iteratorInvocation.argExprs;
        iteratorInvocation.langLibInvocation = isIteratorFuncFromLangLib;
        BVarSymbol iteratorSymbol = new BVarSymbol(0, names.fromString("$iterator$"), this.env.scope.owner.pkgID,
                                                   iteratorInvokableSymbol.retType, this.env.scope.owner, pos, VIRTUAL);

        // Note - any $iterator$ = $data$.iterator();
        BLangSimpleVariable iteratorVariable = ASTBuilderUtil.createVariable(pos, "$iterator$",
                iteratorInvokableSymbol.retType, iteratorInvocation, iteratorSymbol);
        return ASTBuilderUtil.createVariableDef(pos, iteratorVariable);
    }

    // Foreach desugar helper method.
    BLangSimpleVariableDef getIteratorNextVariableDefinition(Location pos, BType nillableResultType,
                                                             BVarSymbol iteratorSymbol,
                                                             BVarSymbol resultSymbol) {
        BLangInvocation nextInvocation = createIteratorNextInvocation(pos, iteratorSymbol);
        BLangSimpleVariable resultVariable = ASTBuilderUtil.createVariable(pos, "$result$",
                nillableResultType, nextInvocation, resultSymbol);
        return ASTBuilderUtil.createVariableDef(pos, resultVariable);
    }

    // Foreach desugar helper method.
    BLangAssignment getIteratorNextAssignment(Location pos,
                                              BVarSymbol iteratorSymbol, BVarSymbol resultSymbol) {
        BLangSimpleVarRef resultReferenceInAssignment = ASTBuilderUtil.createVariableRef(pos, resultSymbol);

        // Note - $iterator$.next();
        BLangInvocation nextInvocation = createIteratorNextInvocation(pos, iteratorSymbol);

        // we are inside the while loop. hence the iterator cannot be nil. hence remove nil from iterator's type
        nextInvocation.expr.type = types.getSafeType(nextInvocation.expr.type, true, false);

        return ASTBuilderUtil.createAssignmentStmt(pos, resultReferenceInAssignment, nextInvocation, false);
    }

    BLangInvocation createIteratorNextInvocation(Location pos, BVarSymbol iteratorSymbol) {
        BLangIdentifier nextIdentifier = ASTBuilderUtil.createIdentifier(pos, "next");
        BLangSimpleVarRef iteratorReferenceInNext = ASTBuilderUtil.createVariableRef(pos, iteratorSymbol);
        BInvokableSymbol nextFuncSymbol = getNextFunc((BObjectType) iteratorSymbol.type).symbol;
        BLangInvocation nextInvocation = (BLangInvocation) TreeBuilder.createInvocationNode();
        nextInvocation.pos = pos;
        nextInvocation.name = nextIdentifier;
        nextInvocation.expr = iteratorReferenceInNext;
        nextInvocation.requiredArgs = Lists.of(ASTBuilderUtil.createVariableRef(pos, iteratorSymbol));
        nextInvocation.argExprs = nextInvocation.requiredArgs;
        nextInvocation.symbol = nextFuncSymbol;
        nextInvocation.type = nextFuncSymbol.retType;
        return nextInvocation;
    }

    private BAttachedFunction getNextFunc(BObjectType iteratorType) {
        BObjectTypeSymbol iteratorSymbol = (BObjectTypeSymbol) iteratorType.tsymbol;
        for (BAttachedFunction bAttachedFunction : iteratorSymbol.attachedFuncs) {
            if (bAttachedFunction.funcName.value.equals("next")) {
                return bAttachedFunction;
            }
        }
        return null;
    }

    // Foreach desugar helper method.
    BLangFieldBasedAccess getValueAccessExpression(Location location, BType varType,
                                                   BVarSymbol resultSymbol) {
        return getFieldAccessExpression(location, "value", varType, resultSymbol);
    }

    BLangFieldBasedAccess getFieldAccessExpression(Location pos, String fieldName, BType varType,
                                                   BVarSymbol resultSymbol) {
        BLangSimpleVarRef resultReferenceInVariableDef = ASTBuilderUtil.createVariableRef(pos, resultSymbol);
        BLangIdentifier valueIdentifier = ASTBuilderUtil.createIdentifier(pos, fieldName);

        BLangFieldBasedAccess fieldBasedAccessExpression =
                ASTBuilderUtil.createFieldAccessExpr(resultReferenceInVariableDef, valueIdentifier);
        fieldBasedAccessExpression.pos = pos;
        fieldBasedAccessExpression.type = varType;
        fieldBasedAccessExpression.originalType = fieldBasedAccessExpression.type;
        return fieldBasedAccessExpression;
    }

    private BlockFunctionBodyNode populateArrowExprBodyBlock(BLangArrowFunction bLangArrowFunction) {
        BlockFunctionBodyNode blockNode = TreeBuilder.createBlockFunctionBodyNode();
        BLangReturn returnNode = (BLangReturn) TreeBuilder.createReturnNode();
        returnNode.pos = bLangArrowFunction.body.expr.pos;
        returnNode.setExpression(bLangArrowFunction.body.expr);
        blockNode.addStatement(returnNode);
        return blockNode;
    }

    private BLangInvocation createInvocationNode(String functionName, List<BLangExpression> args, BType retType) {
        BLangInvocation invocationNode = (BLangInvocation) TreeBuilder.createInvocationNode();
        BLangIdentifier name = (BLangIdentifier) TreeBuilder.createIdentifierNode();
        name.setLiteral(false);
        name.setValue(functionName);
        invocationNode.name = name;
        invocationNode.pkgAlias = (BLangIdentifier) TreeBuilder.createIdentifierNode();

        // TODO: 2/28/18 need to find a good way to refer to symbols
        invocationNode.symbol = symTable.rootScope.lookup(new Name(functionName)).symbol;
        invocationNode.type = retType;
        invocationNode.requiredArgs = args;
        return invocationNode;
    }

    private BLangInvocation createLangLibInvocationNode(String functionName,
                                                        BLangExpression onExpr,
                                                        List<BLangExpression> args,
                                                        BType retType,
                                                        Location pos) {
        BLangInvocation invocationNode = (BLangInvocation) TreeBuilder.createInvocationNode();
        invocationNode.pos = pos;
        BLangIdentifier name = (BLangIdentifier) TreeBuilder.createIdentifierNode();
        name.setLiteral(false);
        name.setValue(functionName);
        name.pos = pos;
        invocationNode.name = name;
        invocationNode.pkgAlias = (BLangIdentifier) TreeBuilder.createIdentifierNode();

        invocationNode.expr = onExpr;
        invocationNode.symbol = symResolver.lookupLangLibMethod(onExpr.type, names.fromString(functionName));

        ArrayList<BLangExpression> requiredArgs = new ArrayList<>();
        requiredArgs.add(onExpr);
        requiredArgs.addAll(args);
        invocationNode.requiredArgs = requiredArgs;

        invocationNode.type = retType != null ? retType : ((BInvokableSymbol) invocationNode.symbol).retType;
        invocationNode.langLibInvocation = true;
        return invocationNode;
    }

    private BLangArrayLiteral createArrayLiteralExprNode() {
        BLangArrayLiteral expr = (BLangArrayLiteral) TreeBuilder.createArrayLiteralExpressionNode();
        expr.exprs = new ArrayList<>();
        expr.type = new BArrayType(symTable.anyType);
        return expr;
    }

    private void visitFunctionPointerInvocation(BLangInvocation iExpr) {
        BLangVariableReference expr;
        if (iExpr.expr == null) {
            expr = new BLangSimpleVarRef();
        } else {
            BLangFieldBasedAccess fieldBasedAccess = new BLangFieldBasedAccess();
            fieldBasedAccess.expr = iExpr.expr;
            fieldBasedAccess.field = iExpr.name;
            expr = fieldBasedAccess;
        }
        expr.symbol = iExpr.symbol;
        expr.type = iExpr.symbol.type;

        BLangExpression rewritten = rewriteExpr(expr);
        result = new BFunctionPointerInvocation(iExpr, rewritten);
    }

    private BLangExpression visitCloneInvocation(BLangExpression expr, BType lhsType) {
        if (types.isValueType(expr.type)) {
            return expr;
        }
        if (expr.type.tag == TypeTags.ERROR) {
            return expr;
        }
        BLangInvocation cloneInvok = createLangLibInvocationNode("clone", expr, new ArrayList<>(), null, expr.pos);
        return addConversionExprIfRequired(cloneInvok, lhsType);
    }

    private BLangExpression visitCloneReadonly(BLangExpression expr, BType lhsType) {
        if (types.isValueType(expr.type)) {
            return expr;
        }
        if (expr.type.tag == TypeTags.ERROR) {
            return expr;
        }
        BLangInvocation cloneInvok = createLangLibInvocationNode("cloneReadOnly", expr, new ArrayList<>(), expr.type,
                expr.pos);
        return addConversionExprIfRequired(cloneInvok, lhsType);
    }

    @SuppressWarnings("unchecked")
    <E extends BLangNode> E rewrite(E node, SymbolEnv env) {
        if (node == null) {
            return null;
        }

        if (node.desugared) {
            return node;
        }

        SymbolEnv previousEnv = this.env;
        this.env = env;

        node.accept(this);
        BLangNode resultNode = this.result;
        this.result = null;
        resultNode.desugared = true;

        this.env = previousEnv;
        return (E) resultNode;
    }

    @SuppressWarnings("unchecked")
    <E extends BLangExpression> E rewriteExpr(E node) {
        if (node == null) {
            return null;
        }

        if (node.desugared) {
            return node;
        }

        BLangExpression expr = node;
        if (node.impConversionExpr != null) {
            expr = node.impConversionExpr;
            node.impConversionExpr = null;
        }

        expr.accept(this);
        BLangNode resultNode = this.result;
        this.result = null;
        resultNode.desugared = true;

        return (E) resultNode;
    }

    @SuppressWarnings("unchecked")
    <E extends BLangStatement> E rewrite(E statement, SymbolEnv env) {
        if (statement == null) {
            return null;
        }
        BLangStatementLink link = new BLangStatementLink();
        link.parent = currentLink;
        currentLink = link;
        BLangStatement stmt = (BLangStatement) rewrite((BLangNode) statement, env);
        // Link Statements.
        link.statement = stmt;
        stmt.statementLink = link;
        currentLink = link.parent;
        return (E) stmt;
    }

    private <E extends BLangStatement> List<E> rewriteStmt(List<E> nodeList, SymbolEnv env) {
        for (int i = 0; i < nodeList.size(); i++) {
            nodeList.set(i, rewrite(nodeList.get(i), env));
        }
        return nodeList;
    }

    private <E extends BLangNode> List<E> rewrite(List<E> nodeList, SymbolEnv env) {
        for (int i = 0; i < nodeList.size(); i++) {
            nodeList.set(i, rewrite(nodeList.get(i), env));
        }
        return nodeList;
    }

    private <E extends BLangExpression> List<E> rewriteExprs(List<E> nodeList) {
        for (int i = 0; i < nodeList.size(); i++) {
            nodeList.set(i, rewriteExpr(nodeList.get(i)));
        }
        return nodeList;
    }

    private BLangLiteral createStringLiteral(Location pos, String value) {
        BLangLiteral stringLit = new BLangLiteral(value, symTable.stringType);
        stringLit.pos = pos;
        return stringLit;
    }

    private BLangLiteral createIntLiteral(long value) {
        BLangLiteral literal = (BLangLiteral) TreeBuilder.createLiteralExpression();
        literal.value = value;
        literal.type = symTable.intType;
        return literal;
    }

    private BLangLiteral createByteLiteral(Location pos, Byte value) {
        BLangLiteral byteLiteral = new BLangLiteral(Byte.toUnsignedInt(value), symTable.byteType);
        byteLiteral.pos = pos;
        return byteLiteral;
    }

    private BLangExpression createTypeCastExpr(BLangExpression expr, BType targetType) {
        BLangTypeConversionExpr conversionExpr = (BLangTypeConversionExpr) TreeBuilder.createTypeConversionNode();
        conversionExpr.pos = expr.pos;
        conversionExpr.expr = expr;
        conversionExpr.type = targetType;
        conversionExpr.targetType = targetType;
        conversionExpr.internal = true;
        return conversionExpr;
    }

    private BType getElementType(BType type) {
        if (type.tag != TypeTags.ARRAY) {
            return type;
        }

        return getElementType(((BArrayType) type).getElementType());
    }

    // TODO: See if this is needed at all. Can't this be done when rewriting the function body?
    private void addReturnIfNotPresent(BLangInvokableNode invokableNode) {
        if (Symbols.isNative(invokableNode.symbol) ||
                (invokableNode.hasBody() && invokableNode.body.getKind() != NodeKind.BLOCK_FUNCTION_BODY)) {
            return;
        }
        //This will only check whether last statement is a return and just add a return statement.
        //This won't analyse if else blocks etc to see whether return statements are present
        BLangBlockFunctionBody funcBody = (BLangBlockFunctionBody) invokableNode.body;
        boolean isNeverOrNilableReturn = invokableNode.symbol.type.getReturnType().tag == TypeTags.NEVER ||
                invokableNode.symbol.type.getReturnType().isNullable();
        if (invokableNode.workers.size() == 0 && isNeverOrNilableReturn && (funcBody.stmts.size() < 1 ||
                funcBody.stmts.get(funcBody.stmts.size() - 1).getKind() != NodeKind.RETURN)) {
            Location invPos = invokableNode.pos;
            Location returnStmtPos = new BLangDiagnosticLocation(invPos.lineRange().filePath(),
                                                            invPos.lineRange().endLine().line(),
                                                            invPos.lineRange().endLine().line(),
                                                            invPos.lineRange().startLine().offset(),
                                                            invPos.lineRange().startLine().offset());
            BLangReturn returnStmt = ASTBuilderUtil.createNilReturnStmt(returnStmtPos, symTable.nilType);
            funcBody.addStatement(returnStmt);
        }
    }

    /**
     * Reorder the invocation arguments to match the original function signature.
     *
     * @param iExpr Function invocation expressions to reorder the arguments
     */
    private void reorderArguments(BLangInvocation iExpr) {
        BSymbol symbol = iExpr.symbol;

        if (symbol == null || symbol.type.tag != TypeTags.INVOKABLE) {
            return;
        }

        BInvokableSymbol invokableSymbol = (BInvokableSymbol) symbol;

        List<BLangExpression> restArgs = iExpr.restArgs;
        int originalRequiredArgCount = iExpr.requiredArgs.size();

        // Constructs used when the vararg provides args for required/defaultable params.
        BLangSimpleVarRef varargRef = null;
        BLangBlockStmt blockStmt = null;
        BType varargVarType = null;

        int restArgCount = restArgs.size();

        if (restArgCount > 0 &&
                restArgs.get(restArgCount - 1).getKind() == NodeKind.REST_ARGS_EXPR &&
                originalRequiredArgCount < invokableSymbol.params.size()) {
            // All or part of the args for the required and defaultable parameters are provided via the vararg.
            // We have to first evaluate the vararg's expression, define a variable, and pass a reference to it
            // to use for member access when adding such required arguments from the vararg.
            BLangExpression expr = ((BLangRestArgsExpression) restArgs.get(restArgCount - 1)).expr;
            Location varargExpPos = expr.pos;
            varargVarType = expr.type;
            String varargVarName = DESUGARED_VARARG_KEY + UNDERSCORE + this.varargCount++;

            BVarSymbol varargVarSymbol = new BVarSymbol(0, names.fromString(varargVarName), this.env.scope.owner.pkgID,
                                                        varargVarType, this.env.scope.owner, varargExpPos, VIRTUAL);
            varargRef = ASTBuilderUtil.createVariableRef(varargExpPos, varargVarSymbol);

            BLangSimpleVariable var = createVariable(varargExpPos, varargVarName, varargVarType, expr, varargVarSymbol);

            BLangSimpleVariableDef varDef = ASTBuilderUtil.createVariableDef(varargExpPos);
            varDef.var = var;
            varDef.type = varargVarType;

            blockStmt = createBlockStmt(varargExpPos);
            blockStmt.stmts.add(varDef);
        }

        if (!invokableSymbol.params.isEmpty()) {
            // Re-order the arguments
            reorderNamedArgs(iExpr, invokableSymbol, varargRef);
        }

        // There are no rest args at all or args for the rest param are only given as individual args (i.e., no vararg).
        if (restArgCount == 0 || restArgs.get(restArgCount - 1).getKind() != NodeKind.REST_ARGS_EXPR) {
            if (invokableSymbol.restParam == null) {
                return;
            }

            BLangArrayLiteral arrayLiteral = (BLangArrayLiteral) TreeBuilder.createArrayLiteralExpressionNode();
            List<BLangExpression> exprs = new ArrayList<>();

            BArrayType arrayType = (BArrayType) invokableSymbol.restParam.type;
            BType elemType = arrayType.eType;

            for (BLangExpression restArg : restArgs) {
                exprs.add(addConversionExprIfRequired(restArg, elemType));
            }

            arrayLiteral.exprs = exprs;
            arrayLiteral.type = arrayType;

            if (restArgCount != 0) {
                iExpr.restArgs = new ArrayList<>();
            }

            iExpr.restArgs.add(arrayLiteral);
            return;
        }

        // There are no individual rest args, but there is a single vararg.
        if (restArgCount == 1 && restArgs.get(0).getKind() == NodeKind.REST_ARGS_EXPR) {

            // If the number of expressions in `iExpr.requiredArgs` hasn't changed, the vararg only contained
            // arguments for the rest parameter.
            if (iExpr.requiredArgs.size() == originalRequiredArgCount) {
                return;
            }

            // Args for some or all of the required/defaultable parameters have been provided via the vararg.
            // Remove the first required arg and add a statement expression instead.
            // The removed first arg is set as the expression and the vararg expression definition is set as
            // statement(s).
            BLangExpression firstNonRestArg = iExpr.requiredArgs.remove(0);
            BLangStatementExpression stmtExpression = createStatementExpression(blockStmt, firstNonRestArg);
            stmtExpression.type = firstNonRestArg.type;
            iExpr.requiredArgs.add(0, stmtExpression);

            // If there's no rest param, the vararg only provided for required/defaultable params.
            if (invokableSymbol.restParam == null) {
                restArgs.remove(0);
                return;
            }

            // If there is a rest param, the vararg could provide for the rest param too.
            // Create a new array with just the members of the original vararg specified for the rest param.
            // All the values in the original list passed as a vararg, that were not passed for a
            // required/defaultable parameter are added to the new array.
            BLangRestArgsExpression restArgsExpression = (BLangRestArgsExpression) restArgs.remove(0);
            BArrayType restParamType = (BArrayType) invokableSymbol.restParam.type;
            Location pos = restArgsExpression.pos;

            BLangArrayLiteral newArrayLiteral = createArrayLiteralExprNode();
            newArrayLiteral.type = restParamType;

            String name = DESUGARED_VARARG_KEY + UNDERSCORE + this.varargCount++;
            BVarSymbol varSymbol = new BVarSymbol(0, names.fromString(name), this.env.scope.owner.pkgID,
                                                  restParamType, this.env.scope.owner, pos, VIRTUAL);
            BLangSimpleVarRef arrayVarRef = ASTBuilderUtil.createVariableRef(pos, varSymbol);

            BLangSimpleVariable var = createVariable(pos, name, restParamType, newArrayLiteral, varSymbol);
            BLangSimpleVariableDef varDef = ASTBuilderUtil.createVariableDef(pos);
            varDef.var = var;
            varDef.type = restParamType;

            BLangLiteral startIndex = createIntLiteral(invokableSymbol.params.size() - originalRequiredArgCount);
            BLangInvocation lengthInvocation = createLengthInvocation(pos, varargRef);
            BLangInvocation intRangeInvocation = replaceWithIntRange(pos, startIndex,
                                                                     getModifiedIntRangeEndExpr(lengthInvocation));

            BLangForeach foreach = (BLangForeach) TreeBuilder.createForeachNode();
            foreach.pos = pos;
            foreach.collection = intRangeInvocation;
            types.setForeachTypedBindingPatternType(foreach);

            final BLangSimpleVariable foreachVariable = ASTBuilderUtil.createVariable(pos, "$foreach$i",
                                                                                      foreach.varType);
            foreachVariable.symbol = new BVarSymbol(0, names.fromIdNode(foreachVariable.name),
                                                    this.env.scope.owner.pkgID, foreachVariable.type,
                                                    this.env.scope.owner, pos, VIRTUAL);
            BLangSimpleVarRef foreachVarRef = ASTBuilderUtil.createVariableRef(pos, foreachVariable.symbol);
            foreach.variableDefinitionNode = ASTBuilderUtil.createVariableDef(pos, foreachVariable);
            foreach.isDeclaredWithVar = true;
            BLangBlockStmt foreachBody = ASTBuilderUtil.createBlockStmt(pos);

            BLangIndexBasedAccess valueExpr = ASTBuilderUtil.createIndexAccessExpr(varargRef, foreachVarRef);
            valueExpr.type = varargVarType.tag == TypeTags.ARRAY ? ((BArrayType) varargVarType).eType :
                    symTable.anyType; // Use any for tuple since it's a ref array.

            BLangExpression pushExpr = addConversionExprIfRequired(valueExpr, restParamType.eType);
            BLangExpressionStmt expressionStmt = createExpressionStmt(pos, foreachBody);
            BLangInvocation pushInvocation = createLangLibInvocationNode(PUSH_LANGLIB_METHOD, arrayVarRef,
                                                                         new ArrayList<BLangExpression>() {{
                                                                             add(pushExpr);
                                                                         }}, restParamType, pos);
            pushInvocation.restArgs.add(pushInvocation.requiredArgs.remove(1));
            expressionStmt.expr = pushInvocation;
            foreach.body = foreachBody;
            BLangBlockStmt newArrayBlockStmt = createBlockStmt(pos);
            newArrayBlockStmt.addStatement(varDef);
            newArrayBlockStmt.addStatement(foreach);

            BLangStatementExpression newArrayStmtExpression = createStatementExpression(newArrayBlockStmt, arrayVarRef);
            newArrayStmtExpression.type = restParamType;

            restArgs.add(addConversionExprIfRequired(newArrayStmtExpression, restParamType));
            return;
        }

        // Now the `restArgs` list has both individual rest args and a vararg, all for the rest param.
        // We create a new array with the individual rest args and push the list passed as the vararg to it.
        BArrayType restParamType = (BArrayType) invokableSymbol.restParam.type;

        BLangArrayLiteral arrayLiteral = (BLangArrayLiteral) TreeBuilder.createArrayLiteralExpressionNode();
        arrayLiteral.type = restParamType;

        BType elemType = restParamType.eType;
        Location pos = restArgs.get(0).pos;

        List<BLangExpression> exprs = new ArrayList<>();

        for (int i = 0; i < restArgCount - 1; i++) {
            exprs.add(addConversionExprIfRequired(restArgs.get(i), elemType));
        }
        arrayLiteral.exprs = exprs;

        BLangRestArgsExpression pushRestArgsExpr = (BLangRestArgsExpression) TreeBuilder.createVarArgsNode();
        pushRestArgsExpr.pos = pos;
        pushRestArgsExpr.expr = restArgs.remove(restArgCount - 1);

        String name = DESUGARED_VARARG_KEY + UNDERSCORE + this.varargCount++;
        BVarSymbol varSymbol = new BVarSymbol(0, names.fromString(name), this.env.scope.owner.pkgID, restParamType,
                                              this.env.scope.owner, pos, VIRTUAL);
        BLangSimpleVarRef arrayVarRef = ASTBuilderUtil.createVariableRef(pos, varSymbol);

        BLangSimpleVariable var = createVariable(pos, name, restParamType, arrayLiteral, varSymbol);
        BLangSimpleVariableDef varDef = ASTBuilderUtil.createVariableDef(pos);
        varDef.var = var;
        varDef.type = restParamType;

        BLangBlockStmt pushBlockStmt = createBlockStmt(pos);
        pushBlockStmt.stmts.add(varDef);

        BLangExpressionStmt expressionStmt = createExpressionStmt(pos, pushBlockStmt);
        BLangInvocation pushInvocation = createLangLibInvocationNode(PUSH_LANGLIB_METHOD, arrayVarRef,
                                                                     new ArrayList<BLangExpression>() {{
                                                                         add(pushRestArgsExpr);
                                                                     }}, restParamType, pos);
        pushInvocation.restArgs.add(pushInvocation.requiredArgs.remove(1));
        expressionStmt.expr = pushInvocation;

        BLangStatementExpression stmtExpression = createStatementExpression(pushBlockStmt, arrayVarRef);
        stmtExpression.type = restParamType;

        iExpr.restArgs = new ArrayList<BLangExpression>(1) {{ add(stmtExpression); }};
    }

    private void reorderNamedArgs(BLangInvocation iExpr, BInvokableSymbol invokableSymbol, BLangExpression varargRef) {
        List<BLangExpression> args = new ArrayList<>();
        Map<String, BLangExpression> namedArgs = new HashMap<>();
        iExpr.requiredArgs.stream()
                .filter(expr -> expr.getKind() == NodeKind.NAMED_ARGS_EXPR)
                .forEach(expr -> namedArgs.put(((NamedArgNode) expr).getName().value, expr));

        List<BVarSymbol> params = invokableSymbol.params;

        int varargIndex = 0;

        BType varargType = null;
        boolean tupleTypedVararg = false;

        if (varargRef != null) {
            varargType = varargRef.type;
            tupleTypedVararg = varargType.tag == TypeTags.TUPLE;
        }

        // Iterate over the required args.
        for (int i = 0; i < params.size(); i++) {
            BVarSymbol param = params.get(i);
            if (iExpr.requiredArgs.size() > i && iExpr.requiredArgs.get(i).getKind() != NodeKind.NAMED_ARGS_EXPR) {
                // If a positional arg is given in the same position, it will be used.
                args.add(iExpr.requiredArgs.get(i));
            } else if (namedArgs.containsKey(param.name.value)) {
                // Else check if named arg is given.
                args.add(namedArgs.get(param.name.value));
            } else if (varargRef == null) {
                // Else create a dummy expression with an ignore flag.
                BLangExpression expr = new BLangIgnoreExpr();
                expr.type = param.type;
                args.add(expr);
            } else {
                // If a vararg is provided, no parameter defaults are added and no named args are specified.
                // Thus, any missing args should come from the vararg.
                BLangIndexBasedAccess memberAccessExpr =
                        (BLangIndexBasedAccess) TreeBuilder.createIndexBasedAccessNode();
                memberAccessExpr.pos = varargRef.pos;
                memberAccessExpr.expr = varargRef;
                memberAccessExpr.indexExpr = rewriteExpr(createIntLiteral(varargIndex));
                memberAccessExpr.type = tupleTypedVararg ? ((BTupleType) varargType).tupleTypes.get(varargIndex) :
                        ((BArrayType) varargType).eType;
                varargIndex++;
                args.add(addConversionExprIfRequired(memberAccessExpr, param.type));
            }
        }
        iExpr.requiredArgs = args;
    }

    private BLangMatchTypedBindingPatternClause getSafeAssignErrorPattern(Location location,
                                                                          BSymbol invokableSymbol,
                                                                          List<BType> equivalentErrorTypes,
                                                                          boolean isCheckPanicExpr) {
        // From here onwards we assume that this function has only one return type
        // Owner of the variable symbol must be an invokable symbol
        BType enclosingFuncReturnType = ((BInvokableType) invokableSymbol.type).retType;
        Set<BType> returnTypeSet = enclosingFuncReturnType.tag == TypeTags.UNION ?
                ((BUnionType) enclosingFuncReturnType).getMemberTypes() :
                new LinkedHashSet<BType>() {{
                    add(enclosingFuncReturnType);
                }};

        // For each error type, there has to be at least one equivalent return type in the enclosing function
        boolean returnOnError = equivalentErrorTypes.stream()
                .allMatch(errorType -> returnTypeSet.stream()
                        .anyMatch(retType -> types.isAssignable(errorType, retType)));

        // Create the pattern to match the error type
        //      1) Create the pattern variable
        String patternFailureCaseVarName = GEN_VAR_PREFIX.value + "t_failure";
        BLangSimpleVariable patternFailureCaseVar =
                ASTBuilderUtil.createVariable(location, patternFailureCaseVarName, symTable.errorType, null,
                                              new BVarSymbol(0, names.fromString(patternFailureCaseVarName),
                                                             this.env.scope.owner.pkgID, symTable.errorType,
                                                             this.env.scope.owner, location, VIRTUAL));

        //      2) Create the pattern block
        BLangVariableReference patternFailureCaseVarRef =
                ASTBuilderUtil.createVariableRef(location, patternFailureCaseVar.symbol);

        BLangBlockStmt patternBlockFailureCase = (BLangBlockStmt) TreeBuilder.createBlockNode();
        patternBlockFailureCase.pos = location;
        if (!isCheckPanicExpr && (returnOnError || this.onFailClause != null)) {
            //fail e;
            BLangFail failStmt = (BLangFail) TreeBuilder.createFailNode();
            failStmt.pos = location;
            failStmt.expr = patternFailureCaseVarRef;
            patternBlockFailureCase.stmts.add(failStmt);
        } else {
            // throw e
            BLangPanic panicNode = (BLangPanic) TreeBuilder.createPanicNode();
            panicNode.pos = location;
            panicNode.expr = patternFailureCaseVarRef;
            patternBlockFailureCase.stmts.add(panicNode);
        }

        return ASTBuilderUtil.createMatchStatementPattern(location, patternFailureCaseVar, patternBlockFailureCase);
    }

    private BLangMatchTypedBindingPatternClause getSafeAssignSuccessPattern(Location location,
            BType lhsType, boolean isVarDef, BVarSymbol varSymbol, BLangExpression lhsExpr) {
        //  File _$_f1 => f = _$_f1;
        // 1) Create the pattern variable
        String patternSuccessCaseVarName = GEN_VAR_PREFIX.value + "t_match";
        BLangSimpleVariable patternSuccessCaseVar =
                ASTBuilderUtil.createVariable(location, patternSuccessCaseVarName, lhsType, null,
                                              new BVarSymbol(0, names.fromString(patternSuccessCaseVarName),
                                                             this.env.scope.owner.pkgID, lhsType,
                                                             this.env.scope.owner, location, VIRTUAL));

        //2) Create the pattern body
        BLangExpression varRefExpr;
        if (isVarDef) {
            varRefExpr = ASTBuilderUtil.createVariableRef(location, varSymbol);
        } else {
            varRefExpr = lhsExpr;
        }

        BLangVariableReference patternSuccessCaseVarRef = ASTBuilderUtil.createVariableRef(location,
                patternSuccessCaseVar.symbol);
        BLangAssignment assignmentStmtSuccessCase = ASTBuilderUtil.createAssignmentStmt(location,
                varRefExpr, patternSuccessCaseVarRef, false);

        BLangBlockStmt patternBlockSuccessCase = ASTBuilderUtil.createBlockStmt(location,
                new ArrayList<BLangStatement>() {{
                    add(assignmentStmtSuccessCase);
                }});
        return ASTBuilderUtil.createMatchStatementPattern(location,
                patternSuccessCaseVar, patternBlockSuccessCase);
    }

    private BLangStatement generateIfElseStmt(BLangMatch matchStmt, BLangSimpleVariable matchExprVar) {
        List<BLangMatchBindingPatternClause> patterns = matchStmt.patternClauses;

        BLangIf parentIfNode = generateIfElseStmt(patterns.get(0), matchExprVar);
        BLangIf currentIfNode = parentIfNode;
        for (int i = 1; i < patterns.size(); i++) {
            BLangMatchBindingPatternClause patternClause = patterns.get(i);
            if (i == patterns.size() - 1 && patternClause.isLastPattern) { // This is the last pattern
                currentIfNode.elseStmt = getMatchPatternElseBody(patternClause, matchExprVar);
            } else {
                currentIfNode.elseStmt = generateIfElseStmt(patternClause, matchExprVar);
                currentIfNode = (BLangIf) currentIfNode.elseStmt;
            }
        }

        // TODO handle json and any
        // only one pattern no if just a block
        // last one just a else block..
        // json handle it specially
        //
        return parentIfNode;
    }


    /**
     * Generate an if-else statement from the given match statement.
     *
     * @param pattern match pattern statement node
     * @param matchExprVar  variable node of the match expression
     * @return if else statement node
     */
    private BLangIf generateIfElseStmt(BLangMatchBindingPatternClause pattern, BLangSimpleVariable matchExprVar) {
        BLangExpression ifCondition = createPatternIfCondition(pattern, matchExprVar.symbol);
        if (NodeKind.MATCH_TYPED_PATTERN_CLAUSE == pattern.getKind()) {
            BLangBlockStmt patternBody = getMatchPatternBody(pattern, matchExprVar);
            return ASTBuilderUtil.createIfElseStmt(pattern.pos, ifCondition, patternBody, null);
        }

        // Cast matched expression into matched type.
        BType expectedType = matchExprVar.type;
        if (pattern.getKind() == NodeKind.MATCH_STRUCTURED_PATTERN_CLAUSE) {
            BLangMatchStructuredBindingPatternClause matchPattern = (BLangMatchStructuredBindingPatternClause) pattern;
            expectedType = getStructuredBindingPatternType(matchPattern.bindingPatternVariable);
        }

        if (NodeKind.MATCH_STRUCTURED_PATTERN_CLAUSE == pattern.getKind()) { // structured match patterns
            BLangMatchStructuredBindingPatternClause structuredPattern =
                    (BLangMatchStructuredBindingPatternClause) pattern;
            BLangSimpleVariableDef varDef = forceCastIfApplicable(matchExprVar.symbol, pattern.pos, expectedType);

            // Create a variable reference for _$$_
            BLangSimpleVarRef matchExprVarRef = ASTBuilderUtil.createVariableRef(pattern.pos, varDef.var.symbol);
            structuredPattern.bindingPatternVariable.expr = matchExprVarRef;

            BLangStatement varDefStmt;
            if (NodeKind.TUPLE_VARIABLE == structuredPattern.bindingPatternVariable.getKind()) {
                varDefStmt = ASTBuilderUtil.createTupleVariableDef(pattern.pos,
                        (BLangTupleVariable) structuredPattern.bindingPatternVariable);
            } else if (NodeKind.RECORD_VARIABLE == structuredPattern.bindingPatternVariable.getKind()) {
                varDefStmt = ASTBuilderUtil.createRecordVariableDef(pattern.pos,
                        (BLangRecordVariable) structuredPattern.bindingPatternVariable);
            } else if (NodeKind.ERROR_VARIABLE == structuredPattern.bindingPatternVariable.getKind()) {
                varDefStmt = ASTBuilderUtil.createErrorVariableDef(pattern.pos,
                        (BLangErrorVariable) structuredPattern.bindingPatternVariable);
            } else {
                varDefStmt = ASTBuilderUtil
                        .createVariableDef(pattern.pos, (BLangSimpleVariable) structuredPattern.bindingPatternVariable);
            }

            if (structuredPattern.typeGuardExpr != null) {
                BLangBlockStmt blockStmt = ASTBuilderUtil.createBlockStmt(structuredPattern.pos);
                blockStmt.addStatement(varDef);
                blockStmt.addStatement(varDefStmt);
                BLangStatementExpression stmtExpr = createStatementExpression(blockStmt,
                                                                              structuredPattern.typeGuardExpr);
                stmtExpr.type = symTable.booleanType;

                ifCondition = ASTBuilderUtil
                        .createBinaryExpr(pattern.pos, ifCondition, stmtExpr, symTable.booleanType, OperatorKind.AND,
                                (BOperatorSymbol) symResolver
                                        .resolveBinaryOperator(OperatorKind.AND, symTable.booleanType,
                                                symTable.booleanType));
            } else {
                structuredPattern.body.stmts.add(0, varDef);
                structuredPattern.body.stmts.add(1, varDefStmt);
            }
        }

        return ASTBuilderUtil.createIfElseStmt(pattern.pos, ifCondition, pattern.body, null);
    }

    private BLangBlockStmt getMatchPatternBody(BLangMatchBindingPatternClause pattern,
                                               BLangSimpleVariable matchExprVar) {

        BLangBlockStmt body;

        BLangMatchTypedBindingPatternClause patternClause = (BLangMatchTypedBindingPatternClause) pattern;
        // Add the variable definition to the body of the pattern` clause
        if (patternClause.variable.name.value.equals(Names.IGNORE.value)) {
            return patternClause.body;
        }

        // create TypeName i = <TypeName> _$$_
        // Create a variable reference for _$$_
        BLangSimpleVarRef matchExprVarRef = ASTBuilderUtil.createVariableRef(patternClause.pos,
                matchExprVar.symbol);
        BLangExpression patternVarExpr = addConversionExprIfRequired(matchExprVarRef, patternClause.variable.type);

        // Add the variable def statement
        BLangSimpleVariable patternVar = ASTBuilderUtil.createVariable(patternClause.pos, "",
                patternClause.variable.type, patternVarExpr, patternClause.variable.symbol);
        BLangSimpleVariableDef patternVarDef = ASTBuilderUtil.createVariableDef(patternVar.pos, patternVar);
        patternClause.body.stmts.add(0, patternVarDef);
        body = patternClause.body;

        return body;
    }

    private BLangBlockStmt getMatchPatternElseBody(BLangMatchBindingPatternClause pattern,
            BLangSimpleVariable matchExprVar) {

        BLangBlockStmt body = pattern.body;

        if (NodeKind.MATCH_STRUCTURED_PATTERN_CLAUSE == pattern.getKind()) { // structured match patterns

            // Create a variable reference for _$$_
            BLangSimpleVarRef matchExprVarRef = ASTBuilderUtil.createVariableRef(pattern.pos, matchExprVar.symbol);

            BLangMatchStructuredBindingPatternClause structuredPattern =
                    (BLangMatchStructuredBindingPatternClause) pattern;

            structuredPattern.bindingPatternVariable.expr = matchExprVarRef;

            BLangStatement varDefStmt;
            if (NodeKind.TUPLE_VARIABLE == structuredPattern.bindingPatternVariable.getKind()) {
                varDefStmt = ASTBuilderUtil.createTupleVariableDef(pattern.pos,
                        (BLangTupleVariable) structuredPattern.bindingPatternVariable);
            } else if (NodeKind.RECORD_VARIABLE == structuredPattern.bindingPatternVariable.getKind()) {
                varDefStmt = ASTBuilderUtil.createRecordVariableDef(pattern.pos,
                        (BLangRecordVariable) structuredPattern.bindingPatternVariable);
            } else if (NodeKind.ERROR_VARIABLE == structuredPattern.bindingPatternVariable.getKind()) {
                varDefStmt = ASTBuilderUtil.createErrorVariableDef(pattern.pos,
                        (BLangErrorVariable) structuredPattern.bindingPatternVariable);
            } else {
                varDefStmt = ASTBuilderUtil
                        .createVariableDef(pattern.pos, (BLangSimpleVariable) structuredPattern.bindingPatternVariable);
            }
            structuredPattern.body.stmts.add(0, varDefStmt);
            body = structuredPattern.body;
        }

        return body;
    }

    BLangExpression addConversionExprIfRequired(BLangExpression expr, BType lhsType) {
        if (lhsType.tag == TypeTags.NONE) {
            return expr;
        }

        BType rhsType = expr.type;
        if (types.isSameType(rhsType, lhsType)) {
            return expr;
        }

        types.setImplicitCastExpr(expr, rhsType, lhsType);
        if (expr.impConversionExpr != null) {
            return expr;
        }

        if (lhsType.tag == TypeTags.JSON && rhsType.tag == TypeTags.NIL) {
            return expr;
        }

        if (lhsType.tag == TypeTags.NIL && rhsType.isNullable()) {
            return expr;
        }

        if (lhsType.tag == TypeTags.ARRAY && rhsType.tag == TypeTags.TUPLE) {
            return expr;
        }

        // Create a type cast expression
        BLangTypeConversionExpr conversionExpr = (BLangTypeConversionExpr)
                TreeBuilder.createTypeConversionNode();
        conversionExpr.expr = expr;
        conversionExpr.targetType = lhsType;
        conversionExpr.type = lhsType;
        conversionExpr.pos = expr.pos;
        conversionExpr.checkTypes = false;
        conversionExpr.internal = true;
        return conversionExpr;
    }

    private BLangExpression createPatternIfCondition(BLangMatchBindingPatternClause patternClause,
                                                     BVarSymbol varSymbol) {
        BType patternType;

        switch (patternClause.getKind()) {
            case MATCH_STATIC_PATTERN_CLAUSE:
                BLangMatchStaticBindingPatternClause staticPattern =
                        (BLangMatchStaticBindingPatternClause) patternClause;
                patternType = staticPattern.literal.type;
                break;
            case MATCH_STRUCTURED_PATTERN_CLAUSE:
                BLangMatchStructuredBindingPatternClause structuredPattern =
                        (BLangMatchStructuredBindingPatternClause) patternClause;
                patternType = getStructuredBindingPatternType(structuredPattern.bindingPatternVariable);
                break;
            default:
                BLangMatchTypedBindingPatternClause simplePattern = (BLangMatchTypedBindingPatternClause) patternClause;
                patternType = simplePattern.variable.type;
                break;
        }

        BLangExpression binaryExpr;
        BType[] memberTypes;
        if (patternType.tag == TypeTags.UNION) {
            BUnionType unionType = (BUnionType) patternType;
            memberTypes = unionType.getMemberTypes().toArray(new BType[0]);
        } else {
            memberTypes = new BType[1];
            memberTypes[0] = patternType;
        }

        if (memberTypes.length == 1) {
            binaryExpr = createPatternMatchBinaryExpr(patternClause, varSymbol, memberTypes[0]);
        } else {
            BLangExpression lhsExpr = createPatternMatchBinaryExpr(patternClause, varSymbol, memberTypes[0]);
            BLangExpression rhsExpr = createPatternMatchBinaryExpr(patternClause, varSymbol, memberTypes[1]);
            binaryExpr = ASTBuilderUtil.createBinaryExpr(patternClause.pos, lhsExpr, rhsExpr,
                    symTable.booleanType, OperatorKind.OR,
                    (BOperatorSymbol) symResolver.resolveBinaryOperator(OperatorKind.OR,
                            lhsExpr.type, rhsExpr.type));
            for (int i = 2; i < memberTypes.length; i++) {
                lhsExpr = createPatternMatchBinaryExpr(patternClause, varSymbol, memberTypes[i]);
                rhsExpr = binaryExpr;
                binaryExpr = ASTBuilderUtil.createBinaryExpr(patternClause.pos, lhsExpr, rhsExpr,
                        symTable.booleanType, OperatorKind.OR,
                        (BOperatorSymbol) symResolver.resolveBinaryOperator(OperatorKind.OR,
                                lhsExpr.type, rhsExpr.type));
            }
        }
        return binaryExpr;
    }

    private BType getStructuredBindingPatternType(BLangVariable bindingPatternVariable) {
        if (NodeKind.TUPLE_VARIABLE == bindingPatternVariable.getKind()) {
            BLangTupleVariable tupleVariable = (BLangTupleVariable) bindingPatternVariable;
            List<BType> memberTypes = new ArrayList<>();
            for (int i = 0; i < tupleVariable.memberVariables.size(); i++) {
                memberTypes.add(getStructuredBindingPatternType(tupleVariable.memberVariables.get(i)));
            }
            BTupleType tupleType = new BTupleType(memberTypes);
            if (tupleVariable.restVariable != null) {
                BArrayType restArrayType = (BArrayType) getStructuredBindingPatternType(tupleVariable.restVariable);
                tupleType.restType = restArrayType.eType;
            }
            return tupleType;
        }

        if (NodeKind.RECORD_VARIABLE == bindingPatternVariable.getKind()) {
            BLangRecordVariable recordVariable = (BLangRecordVariable) bindingPatternVariable;

            BRecordTypeSymbol recordSymbol =
                    Symbols.createRecordSymbol(0, names.fromString("$anonRecordType$" + UNDERSCORE + recordCount++),
                                               env.enclPkg.symbol.pkgID, null, env.scope.owner, recordVariable.pos,
                                               VIRTUAL);
            recordSymbol.initializerFunc = createRecordInitFunc();
            recordSymbol.scope = new Scope(recordSymbol);
            recordSymbol.scope.define(
                    names.fromString(recordSymbol.name.value + "." + recordSymbol.initializerFunc.funcName.value),
                    recordSymbol.initializerFunc.symbol);

            LinkedHashMap<String, BField> fields = new LinkedHashMap<>();
            List<BLangSimpleVariable> typeDefFields = new ArrayList<>();

            for (int i = 0; i < recordVariable.variableList.size(); i++) {
                String fieldNameStr = recordVariable.variableList.get(i).key.value;
                Name fieldName = names.fromString(fieldNameStr);
                BType fieldType = getStructuredBindingPatternType(
                        recordVariable.variableList.get(i).valueBindingPattern);
                BVarSymbol fieldSymbol = new BVarSymbol(Flags.REQUIRED, fieldName, env.enclPkg.symbol.pkgID, fieldType,
                                                        recordSymbol, bindingPatternVariable.pos, VIRTUAL);

                //TODO check below field position
                fields.put(fieldName.value, new BField(fieldName, bindingPatternVariable.pos, fieldSymbol));
                typeDefFields.add(ASTBuilderUtil.createVariable(null, fieldNameStr, fieldType, null, fieldSymbol));
                recordSymbol.scope.define(fieldName, fieldSymbol);
            }

            BRecordType recordVarType = new BRecordType(recordSymbol);
            recordVarType.fields = fields;

            // if rest param is null we treat it as an open record with anydata rest param
            recordVarType.restFieldType = recordVariable.restParam != null ?
                        ((BMapType) ((BLangSimpleVariable) recordVariable.restParam).type).constraint :
                    symTable.anydataType;
            recordSymbol.type = recordVarType;
            recordVarType.tsymbol = recordSymbol;

            BLangRecordTypeNode recordTypeNode = TypeDefBuilderHelper.createRecordTypeNode(typeDefFields,
                                                                                           recordVarType,
                                                                                           bindingPatternVariable.pos);
            recordTypeNode.initFunction =
                    rewrite(TypeDefBuilderHelper.createInitFunctionForRecordType(recordTypeNode, env, names, symTable),
                            env);
            TypeDefBuilderHelper.addTypeDefinition(recordVarType, recordSymbol, recordTypeNode, env);

            return recordVarType;
        }

        if (NodeKind.ERROR_VARIABLE == bindingPatternVariable.getKind()) {
            BLangErrorVariable errorVariable = (BLangErrorVariable) bindingPatternVariable;
            BErrorTypeSymbol errorTypeSymbol = new BErrorTypeSymbol(
                    SymTag.ERROR,
                    Flags.PUBLIC,
                    names.fromString("$anonErrorType$" + UNDERSCORE + errorCount++),
                    env.enclPkg.symbol.pkgID,
                    null, null, errorVariable.pos, VIRTUAL);
            BType detailType;
            if ((errorVariable.detail == null || errorVariable.detail.isEmpty()) && errorVariable.restDetail != null) {
                detailType = symTable.detailType;
            } else {
                detailType = createDetailType(errorVariable.detail, errorVariable.restDetail, errorCount++,
                                              errorVariable.pos);

                BLangRecordTypeNode recordTypeNode = createRecordTypeNode(errorVariable, (BRecordType) detailType);
                recordTypeNode.initFunction = TypeDefBuilderHelper
                        .createInitFunctionForRecordType(recordTypeNode, env, names, symTable);
                TypeDefBuilderHelper.addTypeDefinition(detailType, detailType.tsymbol, recordTypeNode, env);
            }
            BErrorType errorType = new BErrorType(errorTypeSymbol, detailType);
            errorTypeSymbol.type = errorType;

            TypeDefBuilderHelper.addTypeDefinition(errorType, errorTypeSymbol, createErrorTypeNode(errorType), env);
            return errorType;
        }

        return bindingPatternVariable.type;
    }

    private BLangRecordTypeNode createRecordTypeNode(BLangErrorVariable errorVariable, BRecordType detailType) {
        List<BLangSimpleVariable> fieldList = new ArrayList<>();
        for (BLangErrorVariable.BLangErrorDetailEntry field : errorVariable.detail) {
            BVarSymbol symbol = field.valueBindingPattern.symbol;
            if (symbol == null) {
                symbol = new BVarSymbol(Flags.PUBLIC, names.fromString(field.key.value + "$"),
                                        this.env.enclPkg.packageID, symTable.pureType, null,
                                        field.valueBindingPattern.pos, VIRTUAL);
            }
            BLangSimpleVariable fieldVar = ASTBuilderUtil.createVariable(
                    field.valueBindingPattern.pos,
                    symbol.name.value,
                    field.valueBindingPattern.type,
                    field.valueBindingPattern.expr,
                    symbol);
            fieldList.add(fieldVar);
        }
        return TypeDefBuilderHelper.createRecordTypeNode(fieldList, detailType, errorVariable.pos);
    }

    private BType createDetailType(List<BLangErrorVariable.BLangErrorDetailEntry> detail,
                                   BLangSimpleVariable restDetail, int errorNo, Location pos) {
        BRecordTypeSymbol detailRecordTypeSymbol = new BRecordTypeSymbol(
                SymTag.RECORD,
                Flags.PUBLIC,
                names.fromString("$anonErrorType$" + UNDERSCORE + errorNo + "$detailType"),
                env.enclPkg.symbol.pkgID, null, null, pos, VIRTUAL);

        detailRecordTypeSymbol.initializerFunc = createRecordInitFunc();
        detailRecordTypeSymbol.scope = new Scope(detailRecordTypeSymbol);
        detailRecordTypeSymbol.scope.define(
                names.fromString(detailRecordTypeSymbol.name.value + "." +
                        detailRecordTypeSymbol.initializerFunc.funcName.value),
                detailRecordTypeSymbol.initializerFunc.symbol);

        BRecordType detailRecordType = new BRecordType(detailRecordTypeSymbol);
        detailRecordType.restFieldType = symTable.anydataType;

        if (restDetail == null) {
            detailRecordType.sealed = true;
        }

        for (BLangErrorVariable.BLangErrorDetailEntry detailEntry : detail) {
            Name fieldName = names.fromIdNode(detailEntry.key);
            BType fieldType = getStructuredBindingPatternType(detailEntry.valueBindingPattern);
            BVarSymbol fieldSym = new BVarSymbol(Flags.PUBLIC, fieldName, detailRecordTypeSymbol.pkgID, fieldType,
                                                 detailRecordTypeSymbol, detailEntry.key.pos, VIRTUAL);
            detailRecordType.fields.put(fieldName.value, new BField(fieldName, detailEntry.key.pos, fieldSym));
            detailRecordTypeSymbol.scope.define(fieldName, fieldSym);
        }

        return detailRecordType;
    }

    private BAttachedFunction createRecordInitFunc() {
        BInvokableType bInvokableType = new BInvokableType(new ArrayList<>(), symTable.nilType, null);
        BInvokableSymbol initFuncSymbol = Symbols.createFunctionSymbol(
                Flags.PUBLIC, Names.EMPTY, env.enclPkg.symbol.pkgID, bInvokableType, env.scope.owner, false,
                symTable.builtinPos, VIRTUAL);
        initFuncSymbol.retType = symTable.nilType;
        return new BAttachedFunction(Names.INIT_FUNCTION_SUFFIX, initFuncSymbol, bInvokableType, symTable.builtinPos);
    }

    BLangErrorType createErrorTypeNode(BErrorType errorType) {
        BLangErrorType errorTypeNode = (BLangErrorType) TreeBuilder.createErrorTypeNode();
        errorTypeNode.type = errorType;
        return errorTypeNode;
    }

    private BLangExpression createPatternMatchBinaryExpr(BLangMatchBindingPatternClause patternClause,
                                                         BVarSymbol varSymbol, BType patternType) {
        Location pos = patternClause.pos;

        BLangSimpleVarRef varRef = ASTBuilderUtil.createVariableRef(pos, varSymbol);

        if (NodeKind.MATCH_STATIC_PATTERN_CLAUSE == patternClause.getKind()) {
            BLangMatchStaticBindingPatternClause pattern = (BLangMatchStaticBindingPatternClause) patternClause;
            return createBinaryExpression(pos, varRef, pattern.literal);
        }

        if (NodeKind.MATCH_STRUCTURED_PATTERN_CLAUSE == patternClause.getKind()) {
            return createIsLikeExpression(pos, ASTBuilderUtil.createVariableRef(pos, varSymbol), patternType);
        }

        if (patternType == symTable.nilType) {
            BLangLiteral bLangLiteral = ASTBuilderUtil.createLiteral(pos, symTable.nilType, null);
            return ASTBuilderUtil.createBinaryExpr(pos, varRef, bLangLiteral, symTable.booleanType,
                    OperatorKind.EQUAL, (BOperatorSymbol) symResolver.resolveBinaryOperator(OperatorKind.EQUAL,
                            symTable.anyType, symTable.nilType));
        } else {
            return createIsAssignableExpression(pos, varSymbol, patternType);
        }
    }

    private BLangExpression createBinaryExpression(Location pos, BLangSimpleVarRef varRef,
                                                   BLangExpression expression) {

        BLangBinaryExpr binaryExpr;
        if (NodeKind.GROUP_EXPR == expression.getKind()) {
            return createBinaryExpression(pos, varRef, ((BLangGroupExpr) expression).expression);
        }

        if (NodeKind.BINARY_EXPR == expression.getKind()) {
            binaryExpr = (BLangBinaryExpr) expression;
            BLangExpression lhsExpr = createBinaryExpression(pos, varRef, binaryExpr.lhsExpr);
            BLangExpression rhsExpr = createBinaryExpression(pos, varRef, binaryExpr.rhsExpr);

            binaryExpr = ASTBuilderUtil.createBinaryExpr(pos, lhsExpr, rhsExpr, symTable.booleanType, OperatorKind.OR,
                    (BOperatorSymbol) symResolver
                            .resolveBinaryOperator(OperatorKind.OR, symTable.booleanType, symTable.booleanType));
        } else if (expression.getKind() == NodeKind.SIMPLE_VARIABLE_REF
                && ((BLangSimpleVarRef) expression).variableName.value.equals(IGNORE.value)) {
            BLangValueType anyType = (BLangValueType) TreeBuilder.createValueTypeNode();
            anyType.type = symTable.anyType;
            anyType.typeKind = TypeKind.ANY;
            return ASTBuilderUtil.createTypeTestExpr(pos, varRef, anyType);
        } else {
            binaryExpr = ASTBuilderUtil
                    .createBinaryExpr(pos, varRef, expression, symTable.booleanType, OperatorKind.EQUAL, null);
            BSymbol opSymbol = symResolver.resolveBinaryOperator(OperatorKind.EQUAL, varRef.type, expression.type);
            if (opSymbol == symTable.notFoundSymbol) {
                opSymbol = symResolver
                        .getBinaryEqualityForTypeSets(OperatorKind.EQUAL, symTable.anydataType, expression.type,
                                binaryExpr);
            }
            binaryExpr.opSymbol = (BOperatorSymbol) opSymbol;
        }
        return binaryExpr;
    }

    private BLangIsAssignableExpr createIsAssignableExpression(Location pos,
                                                               BVarSymbol varSymbol,
                                                               BType patternType) {
        //  _$$_ isassignable patternType
        // Create a variable reference for _$$_
        BLangSimpleVarRef varRef = ASTBuilderUtil.createVariableRef(pos, varSymbol);

        // Binary operator for equality
        return ASTBuilderUtil.createIsAssignableExpr(pos, varRef, patternType, symTable.booleanType, names,
                                                     symTable.builtinPos);
    }

    private BLangIsLikeExpr createIsLikeExpression(Location pos, BLangExpression expr, BType type) {
        return ASTBuilderUtil.createIsLikeExpr(pos, expr, ASTBuilderUtil.createTypeNode(type), symTable.booleanType);
    }

    private BLangAssignment createAssignmentStmt(BLangSimpleVariable variable) {
        BLangSimpleVarRef varRef = (BLangSimpleVarRef) TreeBuilder.createSimpleVariableReferenceNode();
        varRef.pos = variable.pos;
        varRef.variableName = variable.name;
        varRef.symbol = variable.symbol;
        varRef.type = variable.type;

        BLangAssignment assignmentStmt = (BLangAssignment) TreeBuilder.createAssignmentNode();
        assignmentStmt.expr = variable.expr;
        assignmentStmt.pos = variable.pos;
        assignmentStmt.setVariable(varRef);
        return assignmentStmt;
    }

    private BLangAssignment createStructFieldUpdate(BLangFunction function, BLangSimpleVariable variable,
                                                    BVarSymbol selfSymbol) {
        return createStructFieldUpdate(function, variable.expr, variable.symbol, variable.type, selfSymbol,
                                       variable.name);
    }

    private BLangAssignment createStructFieldUpdate(BLangFunction function, BLangExpression expr,
                                                    BVarSymbol fieldSymbol, BType fieldType, BVarSymbol selfSymbol,
                                                    BLangIdentifier fieldName) {
        BLangSimpleVarRef selfVarRef = ASTBuilderUtil.createVariableRef(function.pos, selfSymbol);
        BLangFieldBasedAccess fieldAccess = ASTBuilderUtil.createFieldAccessExpr(selfVarRef, fieldName);
        fieldAccess.symbol = fieldSymbol;
        fieldAccess.type = fieldType;
        fieldAccess.isStoreOnCreation = true;

        BLangAssignment assignmentStmt = (BLangAssignment) TreeBuilder.createAssignmentNode();
        assignmentStmt.expr = expr;
        assignmentStmt.pos = function.pos;
        assignmentStmt.setVariable(fieldAccess);

        SymbolEnv initFuncEnv = SymbolEnv.createFunctionEnv(function, function.symbol.scope, env);
        return rewrite(assignmentStmt, initFuncEnv);
    }

    private void addMatchExprDefaultCase(BLangMatchExpression bLangMatchExpression) {
        List<BType> exprTypes;
        List<BType> unmatchedTypes = new ArrayList<>();

        if (bLangMatchExpression.expr.type.tag == TypeTags.UNION) {
            BUnionType unionType = (BUnionType) bLangMatchExpression.expr.type;
            exprTypes = new ArrayList<>(unionType.getMemberTypes());
        } else {
            exprTypes = Lists.of(bLangMatchExpression.type);
        }

        // find the types that do not match to any of the patterns.
        for (BType type : exprTypes) {
            boolean assignable = false;
            for (BLangMatchExprPatternClause pattern : bLangMatchExpression.patternClauses) {
                if (this.types.isAssignable(type, pattern.variable.type)) {
                    assignable = true;
                    break;
                }
            }

            if (!assignable) {
                unmatchedTypes.add(type);
            }
        }

        if (unmatchedTypes.isEmpty()) {
            return;
        }

        BType defaultPatternType;
        if (unmatchedTypes.size() == 1) {
            defaultPatternType = unmatchedTypes.get(0);
        } else {
            defaultPatternType = BUnionType.create(null, new LinkedHashSet<>(unmatchedTypes));
        }

        String patternCaseVarName = GEN_VAR_PREFIX.value + "t_match_default";
        BLangSimpleVariable patternMatchCaseVar =
                ASTBuilderUtil.createVariable(bLangMatchExpression.pos, patternCaseVarName, defaultPatternType, null,
                                              new BVarSymbol(0, names.fromString(patternCaseVarName),
                                                             this.env.scope.owner.pkgID, defaultPatternType,
                                                             this.env.scope.owner, bLangMatchExpression.pos, VIRTUAL));

        BLangMatchExprPatternClause defaultPattern =
                (BLangMatchExprPatternClause) TreeBuilder.createMatchExpressionPattern();
        defaultPattern.variable = patternMatchCaseVar;
        defaultPattern.expr = ASTBuilderUtil.createVariableRef(bLangMatchExpression.pos, patternMatchCaseVar.symbol);
        defaultPattern.pos = bLangMatchExpression.pos;
        bLangMatchExpression.patternClauses.add(defaultPattern);
    }

    private boolean safeNavigate(BLangAccessExpression accessExpr) {
        if (accessExpr.lhsVar || accessExpr.expr == null) {
            return false;
        }

        if (accessExpr.errorSafeNavigation || accessExpr.nilSafeNavigation) {
            return true;
        }

        NodeKind kind = accessExpr.expr.getKind();
        if (kind == NodeKind.FIELD_BASED_ACCESS_EXPR ||
                kind == NodeKind.INDEX_BASED_ACCESS_EXPR) {
            return safeNavigate((BLangAccessExpression) accessExpr.expr);
        }

        return false;
    }

    private BLangExpression rewriteSafeNavigationExpr(BLangAccessExpression accessExpr) {
        BType originalExprType = accessExpr.type;
        // Create a temp variable to hold the intermediate result of the acces expression.
        String matchTempResultVarName = GEN_VAR_PREFIX.value + "temp_result";
        BLangSimpleVariable tempResultVar =
                ASTBuilderUtil.createVariable(accessExpr.pos, matchTempResultVarName, accessExpr.type, null,
                                              new BVarSymbol(0, names.fromString(matchTempResultVarName),
                                                             this.env.scope.owner.pkgID, accessExpr.type,
                                                             this.env.scope.owner, accessExpr.pos, VIRTUAL));
        BLangSimpleVariableDef tempResultVarDef = ASTBuilderUtil.createVariableDef(accessExpr.pos, tempResultVar);
        BLangVariableReference tempResultVarRef =
                ASTBuilderUtil.createVariableRef(accessExpr.pos, tempResultVar.symbol);

        // Create a chain of match statements
        handleSafeNavigation(accessExpr, accessExpr.type, tempResultVar);

        // Create a statement-expression including the match statement
        BLangMatch matcEXpr = this.matchStmtStack.firstElement();
        BLangBlockStmt blockStmt =
                ASTBuilderUtil.createBlockStmt(accessExpr.pos, Lists.of(tempResultVarDef, matcEXpr));
        BLangStatementExpression stmtExpression = createStatementExpression(blockStmt, tempResultVarRef);
        stmtExpression.type = originalExprType;

        // Reset the variables
        this.matchStmtStack = new Stack<>();
        this.accessExprStack = new Stack<>();
        this.successPattern = null;
        this.safeNavigationAssignment = null;
        return stmtExpression;
    }

    private void handleSafeNavigation(BLangAccessExpression accessExpr, BType type, BLangSimpleVariable tempResultVar) {
        if (accessExpr.expr == null) {
            return;
        }

        // If the parent of current expr is the root, terminate
        NodeKind kind = accessExpr.expr.getKind();
        if (kind == NodeKind.FIELD_BASED_ACCESS_EXPR ||
                kind == NodeKind.INDEX_BASED_ACCESS_EXPR ||
                kind == NodeKind.INVOCATION) {
            handleSafeNavigation((BLangAccessExpression) accessExpr.expr, type, tempResultVar);
        }

        if (!(accessExpr.errorSafeNavigation || accessExpr.nilSafeNavigation)) {
            BType originalType = accessExpr.originalType;
            if (TypeTags.isXMLTypeTag(originalType.tag)) {
                accessExpr.type = BUnionType.create(null, originalType, symTable.errorType);
            } else {
                accessExpr.type = originalType;
            }
            if (this.safeNavigationAssignment != null) {
                this.safeNavigationAssignment.expr = addConversionExprIfRequired(accessExpr, tempResultVar.type);
            }
            return;
        }

        /*
         * If the field access is a safe navigation, create a match expression.
         * Then chain the current expression as the success-pattern of the parent
         * match expr, if available.
         * eg:
         * x but {              <--- parent match expr
         *   error e => e,
         *   T t => t.y but {   <--- current expr
         *      error e => e,
         *      R r => r.z
         *   }
         * }
         */

        BLangMatch matchStmt = ASTBuilderUtil.createMatchStatement(accessExpr.pos, accessExpr.expr, new ArrayList<>());

        boolean isAllTypesRecords = false;
        LinkedHashSet<BType> memTypes = new LinkedHashSet<>();
        if (accessExpr.expr.type.tag == TypeTags.UNION) {
            memTypes = new LinkedHashSet<>(((BUnionType) accessExpr.expr.type).getMemberTypes());
            isAllTypesRecords = isAllTypesAreRecordsInUnion(memTypes);
        }

        // Add pattern to lift nil
        if (accessExpr.nilSafeNavigation) {
            matchStmt.patternClauses.add(getMatchNullPattern(accessExpr, tempResultVar));
            matchStmt.type = type;
            memTypes.remove(symTable.nilType);
        }

        // Add pattern to lift error, only if the safe navigation is used
        if (accessExpr.errorSafeNavigation) {
            matchStmt.patternClauses.add(getMatchErrorPattern(accessExpr, tempResultVar));
            matchStmt.type = type;
            matchStmt.pos = accessExpr.pos;
            memTypes.remove(symTable.errorType);
        }

        BLangMatchTypedBindingPatternClause successPattern = null;
        Name field = getFieldName(accessExpr);
        if (field == Names.EMPTY) {
            successPattern = getSuccessPattern(accessExpr.expr.type, accessExpr, tempResultVar,
                    accessExpr.errorSafeNavigation);
            matchStmt.patternClauses.add(successPattern);
            pushToMatchStatementStack(matchStmt, accessExpr, successPattern);
            return;
        }

        if (isAllTypesRecords) {
            for (BType memberType : memTypes) {
                if (((BRecordType) memberType).fields.containsKey(field.value)) {
                    successPattern = getSuccessPattern(memberType, accessExpr, tempResultVar,
                            accessExpr.errorSafeNavigation);
                    matchStmt.patternClauses.add(successPattern);
                }
            }
            matchStmt.patternClauses.add(getMatchAllAndNilReturnPattern(accessExpr, tempResultVar));
            pushToMatchStatementStack(matchStmt, accessExpr, successPattern);
            return;
        }

        // Create the pattern for success scenario. i.e: not null and not error (if applicable).
        successPattern =
                getSuccessPattern(accessExpr.expr.type, accessExpr, tempResultVar, accessExpr.errorSafeNavigation);
        matchStmt.patternClauses.add(successPattern);
        pushToMatchStatementStack(matchStmt, accessExpr, successPattern);
    }

    private void pushToMatchStatementStack(BLangMatch matchStmt, BLangAccessExpression accessExpr,
                                           BLangMatchTypedBindingPatternClause successPattern) {
        this.matchStmtStack.push(matchStmt);
        if (this.successPattern != null) {
            this.successPattern.body = ASTBuilderUtil.createBlockStmt(accessExpr.pos, Lists.of(matchStmt));
        }
        this.successPattern = successPattern;
    }

    private Name getFieldName(BLangAccessExpression accessExpr) {
        Name field = Names.EMPTY;
        if (accessExpr.getKind() == NodeKind.FIELD_BASED_ACCESS_EXPR) {
            field = new Name(((BLangFieldBasedAccess) accessExpr).field.value);
        } else if (accessExpr.getKind() == NodeKind.INDEX_BASED_ACCESS_EXPR) {
            BLangExpression indexBasedExpression = ((BLangIndexBasedAccess) accessExpr).indexExpr;
            if (indexBasedExpression.getKind() == NodeKind.LITERAL) {
                field = new Name(((BLangLiteral) indexBasedExpression).value.toString());
            }
        }
        return field;
    }

    private boolean isAllTypesAreRecordsInUnion(LinkedHashSet<BType> memTypes) {
        for (BType memType : memTypes) {
            int typeTag = memType.tag;
            if (typeTag != TypeTags.RECORD && typeTag != TypeTags.ERROR && typeTag != TypeTags.NIL) {
                return false;
            }
        }
        return true;
    }

    private BLangMatchTypedBindingPatternClause getMatchErrorPattern(BLangExpression expr,
                                                                         BLangSimpleVariable tempResultVar) {
        String errorPatternVarName = GEN_VAR_PREFIX.value + "t_match_error";
        BLangSimpleVariable errorPatternVar =
                ASTBuilderUtil.createVariable(expr.pos, errorPatternVarName, symTable.errorType, null,
                                              new BVarSymbol(0, names.fromString(errorPatternVarName),
                                                             this.env.scope.owner.pkgID, symTable.errorType,
                                                             this.env.scope.owner, expr.pos, VIRTUAL));

        // Create assignment to temp result
        BLangSimpleVarRef assignmentRhsExpr = ASTBuilderUtil.createVariableRef(expr.pos, errorPatternVar.symbol);
        BLangVariableReference tempResultVarRef = ASTBuilderUtil.createVariableRef(expr.pos, tempResultVar.symbol);
        BLangAssignment assignmentStmt =
                ASTBuilderUtil.createAssignmentStmt(expr.pos, tempResultVarRef, assignmentRhsExpr, false);
        BLangBlockStmt patternBody = ASTBuilderUtil.createBlockStmt(expr.pos, Lists.of(assignmentStmt));

        // Create the pattern
        // R b => a = b;
        BLangMatchTypedBindingPatternClause errorPattern = ASTBuilderUtil
                .createMatchStatementPattern(expr.pos, errorPatternVar, patternBody);
        return errorPattern;
    }

    private BLangMatchExprPatternClause getMatchNullPatternGivenExpression(Location pos,
                                                                           BLangExpression expr) {
        String nullPatternVarName = IGNORE.toString();
        BLangSimpleVariable errorPatternVar =
                ASTBuilderUtil.createVariable(pos, nullPatternVarName, symTable.nilType, null,
                                              new BVarSymbol(0, names.fromString(nullPatternVarName),
                                                             this.env.scope.owner.pkgID, symTable.nilType,
                                                             this.env.scope.owner, pos, VIRTUAL));

        BLangMatchExprPatternClause nullPattern =
                (BLangMatchExprPatternClause) TreeBuilder.createMatchExpressionPattern();
        nullPattern.variable = errorPatternVar;
        nullPattern.expr = expr;
        nullPattern.pos = pos;
        return nullPattern;
    }

    private BLangMatchTypedBindingPatternClause getMatchNullPattern(BLangExpression expr,
            BLangSimpleVariable tempResultVar) {
        // TODO: optimize following by replacing var with underscore, and assigning null literal
        String nullPatternVarName = GEN_VAR_PREFIX.value + "t_match_null";
        BLangSimpleVariable nullPatternVar =
                ASTBuilderUtil.createVariable(expr.pos, nullPatternVarName, symTable.nilType, null,
                                              new BVarSymbol(0, names.fromString(nullPatternVarName),
                                                             this.env.scope.owner.pkgID, symTable.nilType,
                                                             this.env.scope.owner, expr.pos, VIRTUAL));

        // Create assignment to temp result
        BLangSimpleVarRef assignmentRhsExpr = ASTBuilderUtil.createVariableRef(expr.pos, nullPatternVar.symbol);
        BLangVariableReference tempResultVarRef = ASTBuilderUtil.createVariableRef(expr.pos, tempResultVar.symbol);
        BLangAssignment assignmentStmt =
                ASTBuilderUtil.createAssignmentStmt(expr.pos, tempResultVarRef, assignmentRhsExpr, false);
        BLangBlockStmt patternBody = ASTBuilderUtil.createBlockStmt(expr.pos, Lists.of(assignmentStmt));

        // Create the pattern
        // R b => a = b;
        BLangMatchTypedBindingPatternClause nullPattern = ASTBuilderUtil
                .createMatchStatementPattern(expr.pos, nullPatternVar, patternBody);
        return nullPattern;
    }

    private BLangMatchStaticBindingPatternClause getMatchAllAndNilReturnPattern(BLangExpression expr,
                                                                                BLangSimpleVariable tempResultVar) {

        BLangVariableReference tempResultVarRef = ASTBuilderUtil.createVariableRef(expr.pos, tempResultVar.symbol);
        BLangAssignment assignmentStmt =
                ASTBuilderUtil.createAssignmentStmt(expr.pos, tempResultVarRef, createLiteral(expr.pos,
                        symTable.nilType, Names.NIL_VALUE), false);
        BLangBlockStmt patternBody = ASTBuilderUtil.createBlockStmt(expr.pos, Lists.of(assignmentStmt));

        BLangMatchStaticBindingPatternClause matchAllPattern =
                (BLangMatchStaticBindingPatternClause) TreeBuilder.createMatchStatementStaticBindingPattern();
        String matchAllVarName = "_";
        matchAllPattern.literal =
                ASTBuilderUtil.createVariableRef(expr.pos, new BVarSymbol(0, names.fromString(matchAllVarName),
                                                                          this.env.scope.owner.pkgID, symTable.anyType,
                                                                          this.env.scope.owner, expr.pos, VIRTUAL));
        matchAllPattern.body = patternBody;

        return matchAllPattern;
    }

    private BLangMatchTypedBindingPatternClause getSuccessPattern(BType type, BLangAccessExpression accessExpr,
                                                                  BLangSimpleVariable tempResultVar,
                                                                  boolean liftError) {
        type = types.getSafeType(type, true, liftError);
        String successPatternVarName = GEN_VAR_PREFIX.value + "t_match_success";

        BVarSymbol  successPatternSymbol;
        if (type.tag == TypeTags.INVOKABLE) {
            successPatternSymbol = new BInvokableSymbol(SymTag.VARIABLE, 0, names.fromString(successPatternVarName),
                                                        this.env.scope.owner.pkgID, type, this.env.scope.owner,
                                                        accessExpr.pos, VIRTUAL);
        } else {
            successPatternSymbol = new BVarSymbol(0, names.fromString(successPatternVarName),
                                                  this.env.scope.owner.pkgID, type, this.env.scope.owner,
                                                  accessExpr.pos, VIRTUAL);
        }

        BLangSimpleVariable successPatternVar = ASTBuilderUtil.createVariable(accessExpr.pos, successPatternVarName,
                type, null, successPatternSymbol);

        BLangAccessExpression tempAccessExpr = nodeCloner.clone(accessExpr);
        if (accessExpr.getKind() == NodeKind.INDEX_BASED_ACCESS_EXPR) {
            ((BLangIndexBasedAccess) tempAccessExpr).indexExpr = ((BLangIndexBasedAccess) accessExpr).indexExpr;
        }
        if (accessExpr instanceof BLangFieldBasedAccess.BLangNSPrefixedFieldBasedAccess) {
            ((BLangFieldBasedAccess.BLangNSPrefixedFieldBasedAccess) tempAccessExpr).nsSymbol =
                    ((BLangFieldBasedAccess.BLangNSPrefixedFieldBasedAccess) accessExpr).nsSymbol;
        }

        tempAccessExpr.expr = ASTBuilderUtil.createVariableRef(accessExpr.pos, successPatternVar.symbol);
        tempAccessExpr.errorSafeNavigation = false;
        tempAccessExpr.nilSafeNavigation = false;
        accessExpr.cloneRef = null;

        // Type of the field access expression should be always taken from the child type.
        // Because the type assigned to expression contains the inherited error/nil types,
        // and may not reflect the actual type of the child/field expr.
        if (TypeTags.isXMLTypeTag(tempAccessExpr.expr.type.tag)) {
            // todo: add discription why this is special here
            tempAccessExpr.type = BUnionType.create(null, accessExpr.originalType, symTable.errorType,
                    symTable.nilType);
        } else {
            tempAccessExpr.type = accessExpr.originalType;
        }
        tempAccessExpr.optionalFieldAccess = accessExpr.optionalFieldAccess;

        BLangVariableReference tempResultVarRef =
                ASTBuilderUtil.createVariableRef(accessExpr.pos, tempResultVar.symbol);

        BLangExpression assignmentRhsExpr = addConversionExprIfRequired(tempAccessExpr, tempResultVarRef.type);
        BLangAssignment assignmentStmt =
                ASTBuilderUtil.createAssignmentStmt(accessExpr.pos, tempResultVarRef, assignmentRhsExpr, false);
        BLangBlockStmt patternBody = ASTBuilderUtil.createBlockStmt(accessExpr.pos, Lists.of(assignmentStmt));

        // Create the pattern
        // R b => a = x.foo;
        BLangMatchTypedBindingPatternClause successPattern =
                ASTBuilderUtil.createMatchStatementPattern(accessExpr.pos, successPatternVar, patternBody);
        this.safeNavigationAssignment = assignmentStmt;
        return successPattern;
    }

    private boolean safeNavigateLHS(BLangExpression expr) {
        if (expr.getKind() != NodeKind.FIELD_BASED_ACCESS_EXPR && expr.getKind() != NodeKind.INDEX_BASED_ACCESS_EXPR) {
            return false;
        }

        BLangExpression varRef = ((BLangAccessExpression) expr).expr;
        if (varRef.type.isNullable()) {
            return true;
        }

        return safeNavigateLHS(varRef);
    }

    private BLangStatement rewriteSafeNavigationAssignment(BLangAccessExpression accessExpr, BLangExpression rhsExpr,
                                                           boolean safeAssignment) {
        // --- original code ---
        // A? a = ();
        // a.b = 4;
        // --- desugared code ---
        // A? a = ();
        // if(a is ()) {
        //    panic error("NullReferenceException");
        // }
        // (<A> a).b = 4;
        // This will get chained and will get added more if cases as required,
        // For invocation exprs, this will create a temp var to store that, so it won't get executed
        // multiple times.
        this.accessExprStack = new Stack<>();
        List<BLangStatement> stmts = new ArrayList<>();
        createLHSSafeNavigation(stmts, accessExpr.expr);
        BLangAssignment assignment = ASTBuilderUtil.createAssignmentStmt(accessExpr.pos,
                cloneExpression(accessExpr), rhsExpr);
        stmts.add(assignment);
        return ASTBuilderUtil.createBlockStmt(accessExpr.pos, stmts);
    }

    private void createLHSSafeNavigation(List<BLangStatement> stmts, BLangExpression expr) {
        NodeKind kind = expr.getKind();
        boolean root = false;
        if (kind == NodeKind.FIELD_BASED_ACCESS_EXPR || kind == NodeKind.INDEX_BASED_ACCESS_EXPR ||
                kind == NodeKind.INVOCATION) {
            BLangAccessExpression accessExpr = (BLangAccessExpression) expr;
            createLHSSafeNavigation(stmts, accessExpr.expr);
            accessExpr.expr = accessExprStack.pop();
        } else {
            root = true;
        }

        // If expression is an invocation, then create a temp var to store the invocation value, so that
        // invocation will happen only one time
        if (expr.getKind() == NodeKind.INVOCATION) {
            BLangInvocation invocation = (BLangInvocation) expr;
            BVarSymbol interMediateSymbol = new BVarSymbol(0,
                                                           names.fromString(GEN_VAR_PREFIX.value + "i_intermediate"),
                                                           this.env.scope.owner.pkgID, invocation.type,
                                                           this.env.scope.owner, expr.pos, VIRTUAL);
            BLangSimpleVariable intermediateVariable = ASTBuilderUtil.createVariable(expr.pos,
                                                                                     interMediateSymbol.name.value,
                                                                                     invocation.type, invocation,
                                                                                     interMediateSymbol);
            BLangSimpleVariableDef intermediateVariableDefinition = ASTBuilderUtil.createVariableDef(invocation.pos,
                    intermediateVariable);
            stmts.add(intermediateVariableDefinition);

            expr = ASTBuilderUtil.createVariableRef(invocation.pos, interMediateSymbol);
        }

        if (expr.type.isNullable()) {
            BLangTypeTestExpr isNillTest = ASTBuilderUtil.createTypeTestExpr(expr.pos, expr, getNillTypeNode());
            isNillTest.type = symTable.booleanType;

            BLangBlockStmt thenStmt = ASTBuilderUtil.createBlockStmt(expr.pos);

            //Cloning the expression and set the nil lifted type.
            expr = cloneExpression(expr);
            expr.type = types.getSafeType(expr.type, true, false);

            if (isDefaultableMappingType(expr.type) && !root) { // TODO for records, type should be defaultable as well
                // This will properly get desugered later to a json literal
                BLangRecordLiteral jsonLiteral = (BLangRecordLiteral) TreeBuilder.createRecordLiteralNode();
                jsonLiteral.type = expr.type;
                jsonLiteral.pos = expr.pos;
                BLangAssignment assignment = ASTBuilderUtil.createAssignmentStmt(expr.pos,
                        expr, jsonLiteral);
                thenStmt.addStatement(assignment);
            } else {
                BLangLiteral literal = (BLangLiteral) TreeBuilder.createLiteralExpression();
                literal.value = ERROR_REASON_NULL_REFERENCE_ERROR;
                literal.type = symTable.stringType;

                BLangInvocation errorCtorInvocation = (BLangInvocation) TreeBuilder.createInvocationNode();
                errorCtorInvocation.pos = expr.pos;
                errorCtorInvocation.argExprs.add(literal);
                errorCtorInvocation.requiredArgs.add(literal);
                errorCtorInvocation.type = symTable.errorType;
                errorCtorInvocation.symbol = symTable.errorConstructor;

                BLangPanic panicNode = (BLangPanic) TreeBuilder.createPanicNode();
                panicNode.expr = errorCtorInvocation;
                panicNode.pos = expr.pos;
                thenStmt.addStatement(panicNode);
            }

            BLangIf ifelse = ASTBuilderUtil.createIfElseStmt(expr.pos, isNillTest, thenStmt, null);
            stmts.add(ifelse);
        }

        accessExprStack.push(expr);
    }

    BLangValueType getNillTypeNode() {
        BLangValueType nillTypeNode = (BLangValueType) TreeBuilder.createValueTypeNode();
        nillTypeNode.typeKind = TypeKind.NIL;
        nillTypeNode.type = symTable.nilType;
        return nillTypeNode;
    }

    private BLangVariableReference cloneExpression(BLangExpression expr) {
        switch (expr.getKind()) {
            case SIMPLE_VARIABLE_REF:
                return ASTBuilderUtil.createVariableRef(expr.pos, ((BLangSimpleVarRef) expr).symbol);
            case FIELD_BASED_ACCESS_EXPR:
            case INDEX_BASED_ACCESS_EXPR:
            case INVOCATION:
                return cloneAccessExpr((BLangAccessExpression) expr);
            default:
                throw new IllegalStateException();
        }
    }

    private BLangAccessExpression cloneAccessExpr(BLangAccessExpression originalAccessExpr) {
        if (originalAccessExpr.expr == null) {
            return originalAccessExpr;
        }

        BLangVariableReference varRef;
        NodeKind kind = originalAccessExpr.expr.getKind();
        if (kind == NodeKind.FIELD_BASED_ACCESS_EXPR || kind == NodeKind.INDEX_BASED_ACCESS_EXPR ||
                kind == NodeKind.INVOCATION) {
            varRef = cloneAccessExpr((BLangAccessExpression) originalAccessExpr.expr);
        } else {
            varRef = cloneExpression(originalAccessExpr.expr);
        }
        varRef.type = types.getSafeType(originalAccessExpr.expr.type, true, false);

        BLangAccessExpression accessExpr;
        switch (originalAccessExpr.getKind()) {
            case FIELD_BASED_ACCESS_EXPR:
                accessExpr = ASTBuilderUtil.createFieldAccessExpr(varRef,
                        ((BLangFieldBasedAccess) originalAccessExpr).field);
                break;
            case INDEX_BASED_ACCESS_EXPR:
                accessExpr = ASTBuilderUtil.createIndexAccessExpr(varRef,
                        ((BLangIndexBasedAccess) originalAccessExpr).indexExpr);
                break;
            case INVOCATION:
                // TODO
                accessExpr = null;
                break;
            default:
                throw new IllegalStateException();
        }

        accessExpr.originalType = originalAccessExpr.originalType;
        accessExpr.pos = originalAccessExpr.pos;
        accessExpr.lhsVar = originalAccessExpr.lhsVar;
        accessExpr.symbol = originalAccessExpr.symbol;
        accessExpr.errorSafeNavigation = false;
        accessExpr.nilSafeNavigation = false;

        // Type of the field access expression should be always taken from the child type.
        // Because the type assigned to expression contains the inherited error/nil types,
        // and may not reflect the actual type of the child/field expr.
        accessExpr.type = originalAccessExpr.originalType;
        return accessExpr;
    }

    private BLangBinaryExpr getModifiedIntRangeStartExpr(BLangExpression expr) {
        BLangLiteral constOneLiteral = ASTBuilderUtil.createLiteral(expr.pos, symTable.intType, 1L);
        return ASTBuilderUtil.createBinaryExpr(expr.pos, expr, constOneLiteral, symTable.intType, OperatorKind.ADD,
                (BOperatorSymbol) symResolver.resolveBinaryOperator(OperatorKind.ADD,
                        symTable.intType,
                        symTable.intType));
    }

    private BLangBinaryExpr getModifiedIntRangeEndExpr(BLangExpression expr) {
        BLangLiteral constOneLiteral = ASTBuilderUtil.createLiteral(expr.pos, symTable.intType, 1L);
        return ASTBuilderUtil.createBinaryExpr(expr.pos, expr, constOneLiteral, symTable.intType, OperatorKind.SUB,
                (BOperatorSymbol) symResolver.resolveBinaryOperator(OperatorKind.SUB,
                        symTable.intType,
                        symTable.intType));
    }

    private BLangLiteral getBooleanLiteral(boolean value) {
        BLangLiteral literal = (BLangLiteral) TreeBuilder.createLiteralExpression();
        literal.value = value;
        literal.type = symTable.booleanType;
        literal.pos = symTable.builtinPos;
        return literal;
    }

    private boolean isDefaultableMappingType(BType type) {
        switch (types.getSafeType(type, true, false).tag) {
            case TypeTags.JSON:
            case TypeTags.MAP:
            case TypeTags.RECORD:
                return true;
            default:
                return false;
        }
    }

    private BLangFunction createInitFunctionForClassDefn(BLangClassDefinition classDefinition, SymbolEnv env) {
        BLangFunction initFunction =
                TypeDefBuilderHelper.createInitFunctionForStructureType(classDefinition.pos, classDefinition.symbol,
                        env, names, Names.GENERATED_INIT_SUFFIX, symTable, classDefinition.type);
        BObjectTypeSymbol typeSymbol = ((BObjectTypeSymbol) classDefinition.type.tsymbol);
        typeSymbol.generatedInitializerFunc = new BAttachedFunction(Names.GENERATED_INIT_SUFFIX, initFunction.symbol,
                (BInvokableType) initFunction.type, classDefinition.pos);
        classDefinition.generatedInitFunction = initFunction;
        initFunction.returnTypeNode.type = symTable.nilType;
        return rewrite(initFunction, env);
    }

    private void visitBinaryLogicalExpr(BLangBinaryExpr binaryExpr) {
        /*
         * Desugar (lhsExpr && rhsExpr) to following if-else:
         *
         * logical AND:
         * -------------
         * T $result$;
         * if (lhsExpr) {
         *    $result$ = rhsExpr;
         * } else {
         *    $result$ = false;
         * }
         *
         * logical OR:
         * -------------
         * T $result$;
         * if (lhsExpr) {
         *    $result$ = true;
         * } else {
         *    $result$ = rhsExpr;
         * }
         *
         */
        BLangSimpleVariableDef resultVarDef = createVarDef("$result$", binaryExpr.type, null, symTable.builtinPos);
        BLangBlockStmt thenBody = ASTBuilderUtil.createBlockStmt(binaryExpr.pos);
        BLangBlockStmt elseBody = ASTBuilderUtil.createBlockStmt(binaryExpr.pos);

        // Create then assignment
        BLangSimpleVarRef thenResultVarRef = ASTBuilderUtil.createVariableRef(symTable.builtinPos,
                                                                              resultVarDef.var.symbol);
        BLangExpression thenResult;
        if (binaryExpr.opKind == OperatorKind.AND) {
            thenResult = binaryExpr.rhsExpr;
        } else {
            thenResult = getBooleanLiteral(true);
        }
        BLangAssignment thenAssignment =
                ASTBuilderUtil.createAssignmentStmt(binaryExpr.pos, thenResultVarRef, thenResult);
        thenBody.addStatement(thenAssignment);

        // Create else assignment
        BLangExpression elseResult;
        BLangSimpleVarRef elseResultVarRef = ASTBuilderUtil.createVariableRef(symTable.builtinPos,
                                                                              resultVarDef.var.symbol);
        if (binaryExpr.opKind == OperatorKind.AND) {
            elseResult = getBooleanLiteral(false);
        } else {
            elseResult = binaryExpr.rhsExpr;
        }
        BLangAssignment elseAssignment =
                ASTBuilderUtil.createAssignmentStmt(binaryExpr.pos, elseResultVarRef, elseResult);
        elseBody.addStatement(elseAssignment);

        // Then make it a expression-statement, with expression being the $result$
        BLangSimpleVarRef resultVarRef = ASTBuilderUtil.createVariableRef(binaryExpr.pos, resultVarDef.var.symbol);
        BLangIf ifElse = ASTBuilderUtil.createIfElseStmt(binaryExpr.pos, binaryExpr.lhsExpr, thenBody, elseBody);

        BLangBlockStmt blockStmt = ASTBuilderUtil.createBlockStmt(binaryExpr.pos, Lists.of(resultVarDef, ifElse));
        BLangStatementExpression stmtExpr = createStatementExpression(blockStmt, resultVarRef);
        stmtExpr.type = binaryExpr.type;

        result = rewriteExpr(stmtExpr);
    }

    /**
     * Split packahe init function into several smaller functions.
     *
     * @param packageNode package node
     * @param env symbol environment
     * @return initial init function but trimmed in size
     */
    private BLangFunction splitInitFunction(BLangPackage packageNode, SymbolEnv env) {
        int methodSize = INIT_METHOD_SPLIT_SIZE;
        BLangBlockFunctionBody funcBody = (BLangBlockFunctionBody) packageNode.initFunction.body;
        if (!isJvmTarget) {
            return packageNode.initFunction;
        }
        BLangFunction initFunction = packageNode.initFunction;

        List<BLangFunction> generatedFunctions = new ArrayList<>();
        List<BLangStatement> stmts = new ArrayList<>(funcBody.stmts);
        funcBody.stmts.clear();
        BLangFunction newFunc = initFunction;
        BLangBlockFunctionBody newFuncBody = (BLangBlockFunctionBody) newFunc.body;

        // until we get to a varDef, stmts are independent, divide it based on methodSize
        int varDefIndex = 0;
        for (int i = 0; i < stmts.size(); i++) {
            BLangStatement statement = stmts.get(i);
            if (statement.getKind() == NodeKind.VARIABLE_DEF) {
                break;
            }
            varDefIndex++;
            if (i > 0 && (i % methodSize == 0 || isAssignmentWithInitOrRecordLiteralExpr(statement))) {
                generatedFunctions.add(newFunc);
                newFunc = createIntermediateInitFunction(packageNode, env);
                newFuncBody = (BLangBlockFunctionBody) newFunc.body;
                symTable.rootScope.define(names.fromIdNode(newFunc.name), newFunc.symbol);
            }

            newFuncBody.stmts.add(stmts.get(i));
        }

        // from a varDef to a service constructor, those stmts should be within single method
        List<BLangStatement> chunkStmts = new ArrayList<>();
        for (int i = varDefIndex; i < stmts.size(); i++) {
            BLangStatement stmt = stmts.get(i);
            chunkStmts.add(stmt);
            varDefIndex++;
            if ((stmt.getKind() == NodeKind.ASSIGNMENT) &&
                    (((BLangAssignment) stmt).expr.getKind() == NodeKind.SERVICE_CONSTRUCTOR) &&
                    (newFuncBody.stmts.size() + chunkStmts.size() > methodSize)) {
                // enf of current chunk
                if (newFuncBody.stmts.size() + chunkStmts.size() > methodSize) {
                    generatedFunctions.add(newFunc);
                    newFunc = createIntermediateInitFunction(packageNode, env);
                    newFuncBody = (BLangBlockFunctionBody) newFunc.body;
                    symTable.rootScope.define(names.fromIdNode(newFunc.name), newFunc.symbol);
                }
                newFuncBody.stmts.addAll(chunkStmts);
                chunkStmts.clear();
            } else if ((stmt.getKind() == NodeKind.ASSIGNMENT) &&
                    (((BLangAssignment) stmt).varRef instanceof BLangPackageVarRef) &&
                    Symbols.isFlagOn(((BLangPackageVarRef) ((BLangAssignment) stmt).varRef).varSymbol.flags,
                            Flags.LISTENER)
            ) {
                // this is where listener registrations starts, they are independent stmts
                break;
            }
        }
        newFuncBody.stmts.addAll(chunkStmts);

        // rest of the statements can be split without chunks
        for (int i = varDefIndex; i < stmts.size(); i++) {
            if (i > 0 && i % methodSize == 0) {
                generatedFunctions.add(newFunc);
                newFunc = createIntermediateInitFunction(packageNode, env);
                newFuncBody = (BLangBlockFunctionBody) newFunc.body;
                symTable.rootScope.define(names.fromIdNode(newFunc.name), newFunc.symbol);
            }
            newFuncBody.stmts.add(stmts.get(i));
        }

        generatedFunctions.add(newFunc);

        for (int j = 0; j < generatedFunctions.size() - 1; j++) {
            BLangFunction thisFunction = generatedFunctions.get(j);

            BLangCheckedExpr checkedExpr =
                    ASTBuilderUtil.createCheckExpr(initFunction.pos,
                                                   createInvocationNode(generatedFunctions.get(j + 1).name.value,
                                                                        new ArrayList<>(), symTable.errorOrNilType),
                                                   symTable.nilType);
            checkedExpr.equivalentErrorTypeList.add(symTable.errorType);

            BLangExpressionStmt expressionStmt = ASTBuilderUtil
                    .createExpressionStmt(thisFunction.pos, (BLangBlockFunctionBody) thisFunction.body);
            expressionStmt.expr = checkedExpr;
            expressionStmt.expr.pos = initFunction.pos;

            if (j > 0) { // skip init func
                thisFunction = rewrite(thisFunction, env);
                packageNode.functions.add(thisFunction);
                packageNode.topLevelNodes.add(thisFunction);
            }
        }

        if (generatedFunctions.size() > 1) {
            // add last func
            BLangFunction lastFunc = generatedFunctions.get(generatedFunctions.size() - 1);
            lastFunc = rewrite(lastFunc, env);
            packageNode.functions.add(lastFunc);
            packageNode.topLevelNodes.add(lastFunc);
        }

        return generatedFunctions.get(0);
    }

    private boolean isAssignmentWithInitOrRecordLiteralExpr(BLangStatement statement) {
        if (statement.getKind() == NodeKind.ASSIGNMENT) {
            NodeKind exprKind = ((BLangAssignment) statement).getExpression().getKind();
            return exprKind == NodeKind.TYPE_INIT_EXPR || exprKind == NodeKind.RECORD_LITERAL_EXPR;
        }
        return false;
    }

    /**
     * Create an intermediate package init function.
     *
     * @param pkgNode package node
     * @param env     symbol environment of package
     */
    private BLangFunction createIntermediateInitFunction(BLangPackage pkgNode, SymbolEnv env) {
        String alias = pkgNode.symbol.pkgID.toString();
        BLangFunction initFunction = ASTBuilderUtil
                .createInitFunctionWithErrorOrNilReturn(pkgNode.pos, alias,
                                                        new Name(Names.INIT_FUNCTION_SUFFIX.value
                                                                + this.initFuncIndex++), symTable);
        // Create invokable symbol for init function
        createInvokableSymbol(initFunction, env);
        return initFunction;
    }

    private BType getRestType(BInvokableSymbol invokableSymbol) {
        if (invokableSymbol != null && invokableSymbol.restParam != null) {
            return invokableSymbol.restParam.type;
        }
        return null;
    }

    private BType getRestType(BLangFunction function) {
        if (function != null && function.restParam != null) {
            return function.restParam.type;
        }
        return null;
    }

    private BVarSymbol getRestSymbol(BLangFunction function) {
        if (function != null && function.restParam != null) {
            return function.restParam.symbol;
        }
        return null;
    }

    private boolean isComputedKey(RecordLiteralNode.RecordField field) {
        if (!field.isKeyValueField()) {
            return false;
        }
        return ((BLangRecordLiteral.BLangRecordKeyValueField) field).key.computedKey;
    }

    private BLangRecordLiteral rewriteMappingConstructor(BLangRecordLiteral mappingConstructorExpr) {
        List<RecordLiteralNode.RecordField> fields = mappingConstructorExpr.fields;

        BType type = mappingConstructorExpr.type;
        Location pos = mappingConstructorExpr.pos;

        List<RecordLiteralNode.RecordField> rewrittenFields = new ArrayList<>(fields.size());

        for (RecordLiteralNode.RecordField field : fields) {
            if (field.isKeyValueField()) {
                BLangRecordLiteral.BLangRecordKeyValueField keyValueField =
                        (BLangRecordLiteral.BLangRecordKeyValueField) field;

                BLangRecordLiteral.BLangRecordKey key = keyValueField.key;
                BLangExpression origKey = key.expr;
                BLangExpression keyExpr;
                if (key.computedKey) {
                    keyExpr = origKey;
                } else {
                    keyExpr = origKey.getKind() == NodeKind.SIMPLE_VARIABLE_REF ? createStringLiteral(pos,
                            StringEscapeUtils.unescapeJava(((BLangSimpleVarRef) origKey).variableName.value)) :
                            ((BLangLiteral) origKey);
                }

                BLangRecordLiteral.BLangRecordKeyValueField rewrittenField =
                        ASTBuilderUtil.createBLangRecordKeyValue(rewriteExpr(keyExpr),
                                                                 rewriteExpr(keyValueField.valueExpr));
                rewrittenField.pos = keyValueField.pos;
                rewrittenField.key.pos = key.pos;
                rewrittenFields.add(rewrittenField);
            } else if (field.getKind() == NodeKind.SIMPLE_VARIABLE_REF) {
                BLangSimpleVarRef varRefField = (BLangSimpleVarRef) field;
                rewrittenFields.add(ASTBuilderUtil.createBLangRecordKeyValue(
                        rewriteExpr(createStringLiteral(pos,
                                StringEscapeUtils.unescapeJava(varRefField.variableName.value))),
                        rewriteExpr(varRefField)));
            } else {
                BLangRecordLiteral.BLangRecordSpreadOperatorField spreadOpField =
                        (BLangRecordLiteral.BLangRecordSpreadOperatorField) field;
                spreadOpField.expr = rewriteExpr(spreadOpField.expr);
                rewrittenFields.add(spreadOpField);
            }
        }

        fields.clear();
        return type.tag == TypeTags.RECORD ? new BLangStructLiteral(pos, type, rewrittenFields) :
                new BLangMapLiteral(pos, type, rewrittenFields);
    }

    protected void addTransactionInternalModuleImport() {
        PackageID packageID = new PackageID(Names.BALLERINA_INTERNAL_ORG, Lists.of(Names.TRANSACTION),
                Names.TRANSACTION_INTERNAL_VERSION);
        if (!env.enclPkg.packageID.equals(packageID)) {
            BLangImportPackage importDcl = (BLangImportPackage) TreeBuilder.createImportPackageNode();
            List<BLangIdentifier> pkgNameComps = new ArrayList<>();
            pkgNameComps.add(ASTBuilderUtil.createIdentifier(env.enclPkg.pos, Names.TRANSACTION.value));
            importDcl.pkgNameComps = pkgNameComps;
            importDcl.pos = env.enclPkg.symbol.pos;
            importDcl.orgName = ASTBuilderUtil.createIdentifier(env.enclPkg.pos, Names.BALLERINA_INTERNAL_ORG.value);
            importDcl.alias = ASTBuilderUtil.createIdentifier(env.enclPkg.pos, "trx");
            importDcl.version = ASTBuilderUtil.createIdentifier(env.enclPkg.pos, "");
            importDcl.symbol = symTable.internalTransactionModuleSymbol;
            env.enclPkg.imports.add(importDcl);
            env.enclPkg.symbol.imports.add(importDcl.symbol);
        }
    }
}<|MERGE_RESOLUTION|>--- conflicted
+++ resolved
@@ -4447,13 +4447,9 @@
     *
     */
     private void fixTypeCastInTypeParamInvocation(BLangInvocation iExpr, BLangInvocation genIExpr) {
-<<<<<<< HEAD
         var returnTypeOfInvokable = ((BInvokableSymbol) iExpr.symbol).retType;
         if (iExpr.langLibInvocation || TypeParamAnalyzer.containsTypeParam(returnTypeOfInvokable)) { // false in master
             // why we dont consider whole action invocation
-=======
-        if (iExpr.langLibInvocation || TypeParamAnalyzer.containsTypeParam(((BInvokableSymbol) iExpr.symbol).retType)) {
->>>>>>> 950f4c34
             BType originalInvType = genIExpr.type;
             if (!genIExpr.async) {
                 genIExpr.type = returnTypeOfInvokable;
