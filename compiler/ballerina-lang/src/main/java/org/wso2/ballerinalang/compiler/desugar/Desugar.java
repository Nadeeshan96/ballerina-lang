/*
 *  Copyright (c) 2017, WSO2 Inc. (http://www.wso2.org) All Rights Reserved.
 *
 *  WSO2 Inc. licenses this file to you under the Apache License,
 *  Version 2.0 (the "License"); you may not use this file except
 *  in compliance with the License.
 *  You may obtain a copy of the License at
 *
 *    http://www.apache.org/licenses/LICENSE-2.0
 *
 *  Unless required by applicable law or agreed to in writing,
 *  software distributed under the License is distributed on an
 *  "AS IS" BASIS, WITHOUT WARRANTIES OR CONDITIONS OF ANY
 *  KIND, either express or implied.  See the License for the
 *  specific language governing permissions and limitations
 *  under the License.
 */
package org.wso2.ballerinalang.compiler.desugar;

import org.ballerinalang.compiler.CompilerPhase;
import org.ballerinalang.jvm.util.BLangConstants;
import org.ballerinalang.model.TreeBuilder;
import org.ballerinalang.model.elements.Flag;
import org.ballerinalang.model.symbols.SymbolKind;
import org.ballerinalang.model.tree.BlockFunctionBodyNode;
import org.ballerinalang.model.tree.BlockNode;
import org.ballerinalang.model.tree.NodeKind;
import org.ballerinalang.model.tree.OperatorKind;
import org.ballerinalang.model.tree.expressions.NamedArgNode;
import org.ballerinalang.model.tree.expressions.RecordLiteralNode;
import org.ballerinalang.model.tree.expressions.XMLNavigationAccess;
import org.ballerinalang.model.tree.statements.VariableDefinitionNode;
import org.ballerinalang.model.tree.types.TypeNode;
import org.ballerinalang.model.types.TypeKind;
import org.ballerinalang.util.BLangCompilerConstants;
import org.wso2.ballerinalang.compiler.parser.BLangAnonymousModelHelper;
import org.wso2.ballerinalang.compiler.parser.NodeCloner;
import org.wso2.ballerinalang.compiler.semantics.analyzer.SemanticAnalyzer;
import org.wso2.ballerinalang.compiler.semantics.analyzer.SymbolEnter;
import org.wso2.ballerinalang.compiler.semantics.analyzer.SymbolResolver;
import org.wso2.ballerinalang.compiler.semantics.analyzer.TypeParamAnalyzer;
import org.wso2.ballerinalang.compiler.semantics.analyzer.Types;
import org.wso2.ballerinalang.compiler.semantics.model.Scope;
import org.wso2.ballerinalang.compiler.semantics.model.SymbolEnv;
import org.wso2.ballerinalang.compiler.semantics.model.SymbolTable;
import org.wso2.ballerinalang.compiler.semantics.model.symbols.BAttachedFunction;
import org.wso2.ballerinalang.compiler.semantics.model.symbols.BConstantSymbol;
import org.wso2.ballerinalang.compiler.semantics.model.symbols.BConstructorSymbol;
import org.wso2.ballerinalang.compiler.semantics.model.symbols.BErrorTypeSymbol;
import org.wso2.ballerinalang.compiler.semantics.model.symbols.BInvokableSymbol;
import org.wso2.ballerinalang.compiler.semantics.model.symbols.BObjectTypeSymbol;
import org.wso2.ballerinalang.compiler.semantics.model.symbols.BOperatorSymbol;
import org.wso2.ballerinalang.compiler.semantics.model.symbols.BPackageSymbol;
import org.wso2.ballerinalang.compiler.semantics.model.symbols.BRecordTypeSymbol;
import org.wso2.ballerinalang.compiler.semantics.model.symbols.BSymbol;
import org.wso2.ballerinalang.compiler.semantics.model.symbols.BTypeSymbol;
import org.wso2.ballerinalang.compiler.semantics.model.symbols.BVarSymbol;
import org.wso2.ballerinalang.compiler.semantics.model.symbols.BXMLNSSymbol;
import org.wso2.ballerinalang.compiler.semantics.model.symbols.SymTag;
import org.wso2.ballerinalang.compiler.semantics.model.symbols.Symbols;
import org.wso2.ballerinalang.compiler.semantics.model.types.BArrayType;
import org.wso2.ballerinalang.compiler.semantics.model.types.BErrorType;
import org.wso2.ballerinalang.compiler.semantics.model.types.BField;
import org.wso2.ballerinalang.compiler.semantics.model.types.BInvokableType;
import org.wso2.ballerinalang.compiler.semantics.model.types.BMapType;
import org.wso2.ballerinalang.compiler.semantics.model.types.BObjectType;
import org.wso2.ballerinalang.compiler.semantics.model.types.BRecordType;
import org.wso2.ballerinalang.compiler.semantics.model.types.BStreamType;
import org.wso2.ballerinalang.compiler.semantics.model.types.BTupleType;
import org.wso2.ballerinalang.compiler.semantics.model.types.BType;
import org.wso2.ballerinalang.compiler.semantics.model.types.BTypedescType;
import org.wso2.ballerinalang.compiler.semantics.model.types.BUnionType;
import org.wso2.ballerinalang.compiler.tree.BLangAnnotation;
import org.wso2.ballerinalang.compiler.tree.BLangAnnotationAttachment;
import org.wso2.ballerinalang.compiler.tree.BLangBlockFunctionBody;
import org.wso2.ballerinalang.compiler.tree.BLangErrorVariable;
import org.wso2.ballerinalang.compiler.tree.BLangExprFunctionBody;
import org.wso2.ballerinalang.compiler.tree.BLangExternalFunctionBody;
import org.wso2.ballerinalang.compiler.tree.BLangFunction;
import org.wso2.ballerinalang.compiler.tree.BLangFunctionBody;
import org.wso2.ballerinalang.compiler.tree.BLangIdentifier;
import org.wso2.ballerinalang.compiler.tree.BLangImportPackage;
import org.wso2.ballerinalang.compiler.tree.BLangInvokableNode;
import org.wso2.ballerinalang.compiler.tree.BLangNode;
import org.wso2.ballerinalang.compiler.tree.BLangNodeVisitor;
import org.wso2.ballerinalang.compiler.tree.BLangPackage;
import org.wso2.ballerinalang.compiler.tree.BLangRecordVariable;
import org.wso2.ballerinalang.compiler.tree.BLangRecordVariable.BLangRecordVariableKeyValue;
import org.wso2.ballerinalang.compiler.tree.BLangResource;
import org.wso2.ballerinalang.compiler.tree.BLangRetrySpec;
import org.wso2.ballerinalang.compiler.tree.BLangSimpleVariable;
import org.wso2.ballerinalang.compiler.tree.BLangTableKeyTypeConstraint;
import org.wso2.ballerinalang.compiler.tree.BLangTestablePackage;
import org.wso2.ballerinalang.compiler.tree.BLangTupleVariable;
import org.wso2.ballerinalang.compiler.tree.BLangTypeDefinition;
import org.wso2.ballerinalang.compiler.tree.BLangVariable;
import org.wso2.ballerinalang.compiler.tree.BLangXMLNS;
import org.wso2.ballerinalang.compiler.tree.BLangXMLNS.BLangLocalXMLNS;
import org.wso2.ballerinalang.compiler.tree.BLangXMLNS.BLangPackageXMLNS;
import org.wso2.ballerinalang.compiler.tree.clauses.BLangOnFailClause;
import org.wso2.ballerinalang.compiler.tree.expressions.BLangAccessExpression;
import org.wso2.ballerinalang.compiler.tree.expressions.BLangAnnotAccessExpr;
import org.wso2.ballerinalang.compiler.tree.expressions.BLangArrowFunction;
import org.wso2.ballerinalang.compiler.tree.expressions.BLangBinaryExpr;
import org.wso2.ballerinalang.compiler.tree.expressions.BLangCheckPanickedExpr;
import org.wso2.ballerinalang.compiler.tree.expressions.BLangCheckedExpr;
import org.wso2.ballerinalang.compiler.tree.expressions.BLangCommitExpr;
import org.wso2.ballerinalang.compiler.tree.expressions.BLangConstRef;
import org.wso2.ballerinalang.compiler.tree.expressions.BLangConstant;
import org.wso2.ballerinalang.compiler.tree.expressions.BLangElvisExpr;
import org.wso2.ballerinalang.compiler.tree.expressions.BLangErrorVarRef;
import org.wso2.ballerinalang.compiler.tree.expressions.BLangExpression;
import org.wso2.ballerinalang.compiler.tree.expressions.BLangFieldBasedAccess;
import org.wso2.ballerinalang.compiler.tree.expressions.BLangFieldBasedAccess.BLangStructFunctionVarRef;
import org.wso2.ballerinalang.compiler.tree.expressions.BLangGroupExpr;
import org.wso2.ballerinalang.compiler.tree.expressions.BLangIgnoreExpr;
import org.wso2.ballerinalang.compiler.tree.expressions.BLangIndexBasedAccess;
import org.wso2.ballerinalang.compiler.tree.expressions.BLangIndexBasedAccess.BLangArrayAccessExpr;
import org.wso2.ballerinalang.compiler.tree.expressions.BLangIndexBasedAccess.BLangJSONAccessExpr;
import org.wso2.ballerinalang.compiler.tree.expressions.BLangIndexBasedAccess.BLangMapAccessExpr;
import org.wso2.ballerinalang.compiler.tree.expressions.BLangIndexBasedAccess.BLangStringAccessExpr;
import org.wso2.ballerinalang.compiler.tree.expressions.BLangIndexBasedAccess.BLangStructFieldAccessExpr;
import org.wso2.ballerinalang.compiler.tree.expressions.BLangIndexBasedAccess.BLangTableAccessExpr;
import org.wso2.ballerinalang.compiler.tree.expressions.BLangIndexBasedAccess.BLangTupleAccessExpr;
import org.wso2.ballerinalang.compiler.tree.expressions.BLangIndexBasedAccess.BLangXMLAccessExpr;
import org.wso2.ballerinalang.compiler.tree.expressions.BLangIntRangeExpression;
import org.wso2.ballerinalang.compiler.tree.expressions.BLangInvocation;
import org.wso2.ballerinalang.compiler.tree.expressions.BLangInvocation.BFunctionPointerInvocation;
import org.wso2.ballerinalang.compiler.tree.expressions.BLangInvocation.BLangAttachedFunctionInvocation;
import org.wso2.ballerinalang.compiler.tree.expressions.BLangIsAssignableExpr;
import org.wso2.ballerinalang.compiler.tree.expressions.BLangIsLikeExpr;
import org.wso2.ballerinalang.compiler.tree.expressions.BLangLambdaFunction;
import org.wso2.ballerinalang.compiler.tree.expressions.BLangLetExpression;
import org.wso2.ballerinalang.compiler.tree.expressions.BLangListConstructorExpr;
import org.wso2.ballerinalang.compiler.tree.expressions.BLangListConstructorExpr.BLangArrayLiteral;
import org.wso2.ballerinalang.compiler.tree.expressions.BLangListConstructorExpr.BLangJSONArrayLiteral;
import org.wso2.ballerinalang.compiler.tree.expressions.BLangListConstructorExpr.BLangTupleLiteral;
import org.wso2.ballerinalang.compiler.tree.expressions.BLangLiteral;
import org.wso2.ballerinalang.compiler.tree.expressions.BLangMatchExpression;
import org.wso2.ballerinalang.compiler.tree.expressions.BLangMatchExpression.BLangMatchExprPatternClause;
import org.wso2.ballerinalang.compiler.tree.expressions.BLangNamedArgsExpression;
import org.wso2.ballerinalang.compiler.tree.expressions.BLangQueryAction;
import org.wso2.ballerinalang.compiler.tree.expressions.BLangQueryExpr;
import org.wso2.ballerinalang.compiler.tree.expressions.BLangRawTemplateLiteral;
import org.wso2.ballerinalang.compiler.tree.expressions.BLangRecordLiteral;
import org.wso2.ballerinalang.compiler.tree.expressions.BLangRecordLiteral.BLangMapLiteral;
import org.wso2.ballerinalang.compiler.tree.expressions.BLangRecordLiteral.BLangStructLiteral;
import org.wso2.ballerinalang.compiler.tree.expressions.BLangRecordVarRef;
import org.wso2.ballerinalang.compiler.tree.expressions.BLangRecordVarRef.BLangRecordVarRefKeyValue;
import org.wso2.ballerinalang.compiler.tree.expressions.BLangRestArgsExpression;
import org.wso2.ballerinalang.compiler.tree.expressions.BLangServiceConstructorExpr;
import org.wso2.ballerinalang.compiler.tree.expressions.BLangSimpleVarRef;
import org.wso2.ballerinalang.compiler.tree.expressions.BLangSimpleVarRef.BLangFieldVarRef;
import org.wso2.ballerinalang.compiler.tree.expressions.BLangSimpleVarRef.BLangFunctionVarRef;
import org.wso2.ballerinalang.compiler.tree.expressions.BLangSimpleVarRef.BLangLocalVarRef;
import org.wso2.ballerinalang.compiler.tree.expressions.BLangSimpleVarRef.BLangPackageVarRef;
import org.wso2.ballerinalang.compiler.tree.expressions.BLangSimpleVarRef.BLangTypeLoad;
import org.wso2.ballerinalang.compiler.tree.expressions.BLangStatementExpression;
import org.wso2.ballerinalang.compiler.tree.expressions.BLangStringTemplateLiteral;
import org.wso2.ballerinalang.compiler.tree.expressions.BLangTableConstructorExpr;
import org.wso2.ballerinalang.compiler.tree.expressions.BLangTableMultiKeyExpr;
import org.wso2.ballerinalang.compiler.tree.expressions.BLangTernaryExpr;
import org.wso2.ballerinalang.compiler.tree.expressions.BLangTransactionalExpr;
import org.wso2.ballerinalang.compiler.tree.expressions.BLangTrapExpr;
import org.wso2.ballerinalang.compiler.tree.expressions.BLangTupleVarRef;
import org.wso2.ballerinalang.compiler.tree.expressions.BLangTypeConversionExpr;
import org.wso2.ballerinalang.compiler.tree.expressions.BLangTypeInit;
import org.wso2.ballerinalang.compiler.tree.expressions.BLangTypeTestExpr;
import org.wso2.ballerinalang.compiler.tree.expressions.BLangTypedescExpr;
import org.wso2.ballerinalang.compiler.tree.expressions.BLangUnaryExpr;
import org.wso2.ballerinalang.compiler.tree.expressions.BLangVariableReference;
import org.wso2.ballerinalang.compiler.tree.expressions.BLangWaitExpr;
import org.wso2.ballerinalang.compiler.tree.expressions.BLangWaitForAllExpr;
import org.wso2.ballerinalang.compiler.tree.expressions.BLangWorkerFlushExpr;
import org.wso2.ballerinalang.compiler.tree.expressions.BLangWorkerReceive;
import org.wso2.ballerinalang.compiler.tree.expressions.BLangWorkerSyncSendExpr;
import org.wso2.ballerinalang.compiler.tree.expressions.BLangXMLAttribute;
import org.wso2.ballerinalang.compiler.tree.expressions.BLangXMLAttributeAccess;
import org.wso2.ballerinalang.compiler.tree.expressions.BLangXMLCommentLiteral;
import org.wso2.ballerinalang.compiler.tree.expressions.BLangXMLElementAccess;
import org.wso2.ballerinalang.compiler.tree.expressions.BLangXMLElementFilter;
import org.wso2.ballerinalang.compiler.tree.expressions.BLangXMLElementLiteral;
import org.wso2.ballerinalang.compiler.tree.expressions.BLangXMLNavigationAccess;
import org.wso2.ballerinalang.compiler.tree.expressions.BLangXMLProcInsLiteral;
import org.wso2.ballerinalang.compiler.tree.expressions.BLangXMLQName;
import org.wso2.ballerinalang.compiler.tree.expressions.BLangXMLQuotedString;
import org.wso2.ballerinalang.compiler.tree.expressions.BLangXMLTextLiteral;
import org.wso2.ballerinalang.compiler.tree.statements.BLangAssignment;
import org.wso2.ballerinalang.compiler.tree.statements.BLangBlockStmt;
import org.wso2.ballerinalang.compiler.tree.statements.BLangBreak;
import org.wso2.ballerinalang.compiler.tree.statements.BLangCompoundAssignment;
import org.wso2.ballerinalang.compiler.tree.statements.BLangContinue;
import org.wso2.ballerinalang.compiler.tree.statements.BLangDo;
import org.wso2.ballerinalang.compiler.tree.statements.BLangErrorDestructure;
import org.wso2.ballerinalang.compiler.tree.statements.BLangErrorVariableDef;
import org.wso2.ballerinalang.compiler.tree.statements.BLangExpressionStmt;
import org.wso2.ballerinalang.compiler.tree.statements.BLangFail;
import org.wso2.ballerinalang.compiler.tree.statements.BLangForeach;
import org.wso2.ballerinalang.compiler.tree.statements.BLangForkJoin;
import org.wso2.ballerinalang.compiler.tree.statements.BLangIf;
import org.wso2.ballerinalang.compiler.tree.statements.BLangLock;
import org.wso2.ballerinalang.compiler.tree.statements.BLangLock.BLangLockStmt;
import org.wso2.ballerinalang.compiler.tree.statements.BLangLock.BLangUnLockStmt;
import org.wso2.ballerinalang.compiler.tree.statements.BLangMatch;
import org.wso2.ballerinalang.compiler.tree.statements.BLangMatch.BLangMatchBindingPatternClause;
import org.wso2.ballerinalang.compiler.tree.statements.BLangMatch.BLangMatchStaticBindingPatternClause;
import org.wso2.ballerinalang.compiler.tree.statements.BLangMatch.BLangMatchStructuredBindingPatternClause;
import org.wso2.ballerinalang.compiler.tree.statements.BLangMatch.BLangMatchTypedBindingPatternClause;
import org.wso2.ballerinalang.compiler.tree.statements.BLangPanic;
import org.wso2.ballerinalang.compiler.tree.statements.BLangRecordDestructure;
import org.wso2.ballerinalang.compiler.tree.statements.BLangRecordVariableDef;
import org.wso2.ballerinalang.compiler.tree.statements.BLangRetry;
import org.wso2.ballerinalang.compiler.tree.statements.BLangRetryTransaction;
import org.wso2.ballerinalang.compiler.tree.statements.BLangReturn;
import org.wso2.ballerinalang.compiler.tree.statements.BLangRollback;
import org.wso2.ballerinalang.compiler.tree.statements.BLangSimpleVariableDef;
import org.wso2.ballerinalang.compiler.tree.statements.BLangStatement;
import org.wso2.ballerinalang.compiler.tree.statements.BLangStatement.BLangStatementLink;
import org.wso2.ballerinalang.compiler.tree.statements.BLangTransaction;
import org.wso2.ballerinalang.compiler.tree.statements.BLangTupleDestructure;
import org.wso2.ballerinalang.compiler.tree.statements.BLangTupleVariableDef;
import org.wso2.ballerinalang.compiler.tree.statements.BLangWhile;
import org.wso2.ballerinalang.compiler.tree.statements.BLangWorkerSend;
import org.wso2.ballerinalang.compiler.tree.statements.BLangXMLNSStatement;
import org.wso2.ballerinalang.compiler.tree.types.BLangArrayType;
import org.wso2.ballerinalang.compiler.tree.types.BLangBuiltInRefTypeNode;
import org.wso2.ballerinalang.compiler.tree.types.BLangConstrainedType;
import org.wso2.ballerinalang.compiler.tree.types.BLangErrorType;
import org.wso2.ballerinalang.compiler.tree.types.BLangFunctionTypeNode;
import org.wso2.ballerinalang.compiler.tree.types.BLangIntersectionTypeNode;
import org.wso2.ballerinalang.compiler.tree.types.BLangLetVariable;
import org.wso2.ballerinalang.compiler.tree.types.BLangObjectTypeNode;
import org.wso2.ballerinalang.compiler.tree.types.BLangRecordTypeNode;
import org.wso2.ballerinalang.compiler.tree.types.BLangStreamType;
import org.wso2.ballerinalang.compiler.tree.types.BLangTableTypeNode;
import org.wso2.ballerinalang.compiler.tree.types.BLangTupleTypeNode;
import org.wso2.ballerinalang.compiler.tree.types.BLangType;
import org.wso2.ballerinalang.compiler.tree.types.BLangUnionTypeNode;
import org.wso2.ballerinalang.compiler.tree.types.BLangUserDefinedType;
import org.wso2.ballerinalang.compiler.tree.types.BLangValueType;
import org.wso2.ballerinalang.compiler.util.CompilerContext;
import org.wso2.ballerinalang.compiler.util.FieldKind;
import org.wso2.ballerinalang.compiler.util.Name;
import org.wso2.ballerinalang.compiler.util.Names;
import org.wso2.ballerinalang.compiler.util.ResolvedTypeBuilder;
import org.wso2.ballerinalang.compiler.util.TypeDefBuilderHelper;
import org.wso2.ballerinalang.compiler.util.TypeTags;
import org.wso2.ballerinalang.compiler.util.diagnotic.DiagnosticPos;
import org.wso2.ballerinalang.util.Flags;
import org.wso2.ballerinalang.util.Lists;

import java.nio.charset.StandardCharsets;
import java.util.ArrayList;
import java.util.Arrays;
import java.util.Base64;
import java.util.Collections;
import java.util.Comparator;
import java.util.HashMap;
import java.util.Iterator;
import java.util.LinkedHashMap;
import java.util.LinkedHashSet;
import java.util.List;
import java.util.Map;
import java.util.Optional;
import java.util.Set;
import java.util.Stack;
import java.util.stream.Collectors;

import javax.xml.XMLConstants;

import static org.ballerinalang.util.BLangCompilerConstants.RETRY_MANAGER_OBJECT_SHOULD_RETRY_FUNC;
import static org.wso2.ballerinalang.compiler.desugar.ASTBuilderUtil.createBlockStmt;
import static org.wso2.ballerinalang.compiler.desugar.ASTBuilderUtil.createExpressionStmt;
import static org.wso2.ballerinalang.compiler.desugar.ASTBuilderUtil.createLiteral;
import static org.wso2.ballerinalang.compiler.desugar.ASTBuilderUtil.createStatementExpression;
import static org.wso2.ballerinalang.compiler.desugar.ASTBuilderUtil.createVariable;
import static org.wso2.ballerinalang.compiler.util.Constants.INIT_METHOD_SPLIT_SIZE;
import static org.wso2.ballerinalang.compiler.util.Names.GEN_VAR_PREFIX;
import static org.wso2.ballerinalang.compiler.util.Names.IGNORE;
import static org.wso2.ballerinalang.compiler.util.Names.IS_TRANSACTIONAL;

/**
 * @since 0.94
 */
public class Desugar extends BLangNodeVisitor {

    private static final CompilerContext.Key<Desugar> DESUGAR_KEY =
            new CompilerContext.Key<>();
    private static final String BASE_64 = "base64";
    private static final String ERROR_MESSAGE_FUNCTION_NAME = "message";
    private static final String ERROR_CAUSE_FUNCTION_NAME = "cause";
    private static final String ERROR_DETAIL_FUNCTION_NAME = "detail";
    private static final String TO_STRING_FUNCTION_NAME = "toString";
    private static final String LENGTH_FUNCTION_NAME = "length";
    private static final String ERROR_REASON_NULL_REFERENCE_ERROR = "NullReferenceException";
    private static final String CLONE_WITH_TYPE = "cloneWithType";
    private static final String PUSH_LANGLIB_METHOD = "push";
    private static final String DESUGARED_VARARG_KEY = "$vararg$";

    public static final String XML_INTERNAL_SELECT_DESCENDANTS = "selectDescendants";
    public static final String XML_INTERNAL_CHILDREN = "children";
    public static final String XML_INTERNAL_GET_FILTERED_CHILDREN_FLAT = "getFilteredChildrenFlat";
    public static final String XML_INTERNAL_GET_ELEMENT_NAME_NIL_LIFTING = "getElementNameNilLifting";
    public static final String XML_INTERNAL_GET_ATTRIBUTE = "getAttribute";
    public static final String XML_INTERNAL_GET_ELEMENTS = "getElements";
    public static final String XML_GET_CONTENT_OF_TEXT = "getContent";

    private SymbolTable symTable;
    private SymbolResolver symResolver;
    private final SymbolEnter symbolEnter;
    private ClosureDesugar closureDesugar;
    private QueryDesugar queryDesugar;
    private TransactionDesugar transactionDesugar;
    private AnnotationDesugar annotationDesugar;
    private Types types;
    private Names names;
    private ServiceDesugar serviceDesugar;
    private BLangNode result;
    private NodeCloner nodeCloner;
    private SemanticAnalyzer semanticAnalyzer;
    private BLangAnonymousModelHelper anonModelHelper;
    private ResolvedTypeBuilder typeBuilder;
    private MockDesugar mockDesugar;

    private BLangStatementLink currentLink;
    public Stack<BLangLockStmt> enclLocks = new Stack<>();
    private BLangSimpleVariableDef onFailCallFuncDef;
    private BLangOnFailClause onFailClause;

    private SymbolEnv env;
    private int lambdaFunctionCount = 0;
    private int recordCount = 0;
    private int errorCount = 0;
    private int annonVarCount = 0;
    private int initFuncIndex = 0;
    private int indexExprCount = 0;
    private int letCount = 0;
    private int varargCount = 0;

    // Safe navigation related variables
    private Stack<BLangMatch> matchStmtStack = new Stack<>();
    Stack<BLangExpression> accessExprStack = new Stack<>();
    private BLangMatchTypedBindingPatternClause successPattern;
    private BLangAssignment safeNavigationAssignment;
    static boolean isJvmTarget = false;

    public static Desugar getInstance(CompilerContext context) {
        Desugar desugar = context.get(DESUGAR_KEY);
        if (desugar == null) {
            desugar = new Desugar(context);
        }

        return desugar;
    }

    private Desugar(CompilerContext context) {
        // This is a temporary flag to differentiate desugaring to BVM vs BIR
        // TODO: remove this once bootstrapping is added.
        isJvmTarget = true;

        context.put(DESUGAR_KEY, this);
        this.symTable = SymbolTable.getInstance(context);
        this.symResolver = SymbolResolver.getInstance(context);
        this.symbolEnter = SymbolEnter.getInstance(context);
        this.closureDesugar = ClosureDesugar.getInstance(context);
        this.queryDesugar = QueryDesugar.getInstance(context);
        this.transactionDesugar = TransactionDesugar.getInstance(context);
        this.annotationDesugar = AnnotationDesugar.getInstance(context);
        this.types = Types.getInstance(context);
        this.names = Names.getInstance(context);
        this.names = Names.getInstance(context);
        this.serviceDesugar = ServiceDesugar.getInstance(context);
        this.nodeCloner = NodeCloner.getInstance(context);
        this.semanticAnalyzer = SemanticAnalyzer.getInstance(context);
        this.anonModelHelper = BLangAnonymousModelHelper.getInstance(context);
        this.mockDesugar = MockDesugar.getInstance(context);
        this.typeBuilder = new ResolvedTypeBuilder();
    }

    public BLangPackage perform(BLangPackage pkgNode) {
        // Initialize the annotation map
        annotationDesugar.initializeAnnotationMap(pkgNode);
        SymbolEnv env = this.symTable.pkgEnvMap.get(pkgNode.symbol);
        return rewrite(pkgNode, env);
    }

    private void addAttachedFunctionsToPackageLevel(BLangPackage pkgNode, SymbolEnv env) {
        for (BLangTypeDefinition typeDef : pkgNode.typeDefinitions) {
            if (typeDef.typeNode.getKind() == NodeKind.USER_DEFINED_TYPE) {
                continue;
            }
            if (typeDef.symbol.tag == SymTag.OBJECT) {
                BLangObjectTypeNode objectTypeNode = (BLangObjectTypeNode) typeDef.typeNode;

                objectTypeNode.functions.forEach(f -> {
                    if (!pkgNode.objAttachedFunctions.contains(f.symbol)) {
                        pkgNode.functions.add(f);
                        pkgNode.topLevelNodes.add(f);
                    }
                });

                if (objectTypeNode.flagSet.contains(Flag.ABSTRACT)) {
                    continue;
                }

                BLangFunction tempGeneratedInitFunction = createGeneratedInitializerFunction(objectTypeNode, env);
                tempGeneratedInitFunction.clonedEnv = SymbolEnv.createFunctionEnv(tempGeneratedInitFunction,
                        tempGeneratedInitFunction.symbol.scope, env);
                this.semanticAnalyzer.analyzeNode(tempGeneratedInitFunction, env);
                objectTypeNode.generatedInitFunction = tempGeneratedInitFunction;

                // Add generated init function to the attached function list
                pkgNode.functions.add(objectTypeNode.generatedInitFunction);
                pkgNode.topLevelNodes.add(objectTypeNode.generatedInitFunction);

                // Add init function to the attached function list
                if (objectTypeNode.initFunction != null) {
                    pkgNode.functions.add(objectTypeNode.initFunction);
                    pkgNode.topLevelNodes.add(objectTypeNode.initFunction);
                }
            } else if (typeDef.symbol.tag == SymTag.RECORD) {
                BLangRecordTypeNode recordTypeNode = (BLangRecordTypeNode) typeDef.typeNode;
                recordTypeNode.initFunction = rewrite(
                        TypeDefBuilderHelper.createInitFunctionForRecordType(recordTypeNode, env, names, symTable),
                        env);
                pkgNode.functions.add(recordTypeNode.initFunction);
                pkgNode.topLevelNodes.add(recordTypeNode.initFunction);
            }
        }
    }

    /**
     * This method synthesizes an initializer method for objects which is responsible for initializing the default
     * values given to fields. When a user creates a new instance of the object, first, this synthesized initializer is
     * invoked on the newly created object instance. Then, if there is a user-defined init method (i.e., the init()
     * method), an method call expression for this init() method is added in the return statement of the synthesized
     * initializer. When desugaring, the following method adds params and return type for the synthesized initializer by
     * looking at the params and return type of the user-defined init() method. Therefore, when desugaring object type
     * nodes, one should always take care to call this method **after** desugaring the init() method (if there is
     * supposed to be one).
     *
     * @param objectTypeNode The object type node for which the initializer is created
     * @param env            The env for the type node
     * @return The generated initializer method
     */
    private BLangFunction createGeneratedInitializerFunction(BLangObjectTypeNode objectTypeNode, SymbolEnv env) {
        BLangFunction generatedInitFunc = createInitFunctionForObjectType(objectTypeNode, env);
        if (objectTypeNode.initFunction == null) {
            return generatedInitFunc;
        }

        BAttachedFunction initializerFunc = ((BObjectTypeSymbol) objectTypeNode.symbol).initializerFunc;
        BAttachedFunction generatedInitializerFunc =
                ((BObjectTypeSymbol) objectTypeNode.symbol).generatedInitializerFunc;
        addRequiredParamsToGeneratedInitFunction(objectTypeNode.initFunction, generatedInitFunc,
                                                 generatedInitializerFunc);
        addRestParamsToGeneratedInitFunction(objectTypeNode.initFunction, generatedInitFunc, generatedInitializerFunc);

        generatedInitFunc.returnTypeNode = objectTypeNode.initFunction.returnTypeNode;
        generatedInitializerFunc.symbol.retType = generatedInitFunc.returnTypeNode.type;

        ((BInvokableType) generatedInitFunc.symbol.type).paramTypes = initializerFunc.type.paramTypes;
        ((BInvokableType) generatedInitFunc.symbol.type).retType = initializerFunc.type.retType;
        ((BInvokableType) generatedInitFunc.symbol.type).restType = initializerFunc.type.restType;

        generatedInitializerFunc.type = initializerFunc.type;
        generatedInitFunc.desugared = false;
        return generatedInitFunc;
    }

    private void addRequiredParamsToGeneratedInitFunction(BLangFunction initFunction, BLangFunction generatedInitFunc,
                                                          BAttachedFunction generatedInitializerFunc) {
        if (initFunction.requiredParams.isEmpty()) {
            return;
        }
        for (BLangSimpleVariable requiredParameter : initFunction.requiredParams) {
            BLangSimpleVariable var =
                    ASTBuilderUtil.createVariable(initFunction.pos,
                                                  requiredParameter.name.getValue(), requiredParameter.type,
                                                  createRequiredParamExpr(requiredParameter.expr),
                                                  new BVarSymbol(0, names.fromString(requiredParameter.name.getValue()),
                                                                 requiredParameter.symbol.pkgID,
                                                                 requiredParameter.type, requiredParameter.symbol.owner,
                                                                 initFunction.pos));
            generatedInitFunc.requiredParams.add(var);
            generatedInitializerFunc.symbol.params.add(var.symbol);
        }
    }

    private BLangExpression createRequiredParamExpr(BLangExpression expr) {
        if (expr == null) {
            return null;
        }
        if (expr.getKind() == NodeKind.LAMBDA) {
            BLangFunction func = ((BLangLambdaFunction) expr).function;
            return createLambdaFunction(func.pos, func.name.value, func.requiredParams, func.returnTypeNode, func.body);
        }
        // Since the expression of the requiredParam of both init functions refer to same object,
        // expression should be cloned.
        BLangExpression expression = this.nodeCloner.clone(expr);
        if (expression.getKind() == NodeKind.ARROW_EXPR) {
            BLangIdentifier func = (BLangIdentifier) ((BLangArrowFunction) expression).functionName;
            ((BLangArrowFunction) expression).functionName = ASTBuilderUtil.createIdentifier(func.pos,
                    "$" + func.getValue() + "$");
        }
        return expression;
    }

    private void addRestParamsToGeneratedInitFunction(BLangFunction initFunction, BLangFunction generatedInitFunc,
                                                      BAttachedFunction generatedInitializerFunc) {
        if (initFunction.restParam == null) {
            return;
        }
        BLangSimpleVariable restParam = initFunction.restParam;
        generatedInitFunc.restParam =
                ASTBuilderUtil.createVariable(initFunction.pos,
                                              restParam.name.getValue(), restParam.type, null,
                                              new BVarSymbol(0, names.fromString(restParam.name.getValue()),
                                                             restParam.symbol.pkgID, restParam.type,
                                                             restParam.symbol.owner, restParam.pos));
        generatedInitializerFunc.symbol.restParam = generatedInitFunc.restParam.symbol;
    }

    /**
     * Create package init functions.
     *
     * @param pkgNode package node
     * @param env     symbol environment of package
     */
    private void createPackageInitFunctions(BLangPackage pkgNode, SymbolEnv env) {
        String alias = pkgNode.symbol.pkgID.toString();
        pkgNode.initFunction = ASTBuilderUtil.createInitFunctionWithErrorOrNilReturn(pkgNode.pos, alias,
                                                                                     Names.INIT_FUNCTION_SUFFIX,
                                                                                     symTable);
        // Add package level namespace declarations to the init function
        BLangBlockFunctionBody initFnBody = (BLangBlockFunctionBody) pkgNode.initFunction.body;
        for (BLangXMLNS xmlns : pkgNode.xmlnsList) {
            initFnBody.addStatement(createNamespaceDeclrStatement(xmlns));
        }
        pkgNode.startFunction = ASTBuilderUtil.createInitFunctionWithErrorOrNilReturn(pkgNode.pos, alias,
                                                                                      Names.START_FUNCTION_SUFFIX,
                                                                                      symTable);
        pkgNode.stopFunction = ASTBuilderUtil.createInitFunctionWithNilReturn(pkgNode.pos, alias,
                                                                              Names.STOP_FUNCTION_SUFFIX);
        // Create invokable symbol for init function
        createInvokableSymbol(pkgNode.initFunction, env);
        // Create invokable symbol for start function
        createInvokableSymbol(pkgNode.startFunction, env);
        // Create invokable symbol for stop function
        createInvokableSymbol(pkgNode.stopFunction, env);
    }

    private void addUserDefinedModuleInitInvocationAndReturn(BLangPackage pkgNode) {
        Optional<BLangFunction> userDefInitOptional = pkgNode.functions.stream()
                .filter(bLangFunction -> !bLangFunction.attachedFunction &&
                            bLangFunction.name.value.equals(Names.USER_DEFINED_INIT_SUFFIX.value))
                .findFirst();

        BLangBlockFunctionBody initFnBody = (BLangBlockFunctionBody) pkgNode.initFunction.body;
        if (!userDefInitOptional.isPresent()) {
            // Assumption: compiler generated module init function body is always a block function body.
            addNilReturnStatement(initFnBody);
            return;
        }

        BLangFunction userDefInit = userDefInitOptional.get();

        BLangInvocation userDefInitInvocation = (BLangInvocation) TreeBuilder.createInvocationNode();
        userDefInitInvocation.pos = pkgNode.initFunction.pos;
        BLangIdentifier name = (BLangIdentifier) TreeBuilder.createIdentifierNode();
        name.setLiteral(false);
        name.setValue(userDefInit.name.value);
        userDefInitInvocation.name = name;
        userDefInitInvocation.symbol = userDefInit.symbol;

        BLangIdentifier pkgAlias = (BLangIdentifier) TreeBuilder.createIdentifierNode();
        pkgAlias.setLiteral(false);
        pkgAlias.setValue(pkgNode.packageID.name.value);
        userDefInitInvocation.pkgAlias = pkgAlias;

        userDefInitInvocation.type = userDefInit.returnTypeNode.type;
        userDefInitInvocation.requiredArgs = Collections.emptyList();

        BLangReturn returnStmt = (BLangReturn) TreeBuilder.createReturnNode();
        returnStmt.pos = pkgNode.initFunction.pos;
        returnStmt.expr = userDefInitInvocation;
        initFnBody.stmts.add(returnStmt);
    }

    /**
     * Create invokable symbol for function.
     *
     * @param bLangFunction function node
     * @param env           Symbol environment
     */
    private void createInvokableSymbol(BLangFunction bLangFunction, SymbolEnv env) {
        BType returnType = bLangFunction.returnTypeNode.type == null ?
                symResolver.resolveTypeNode(bLangFunction.returnTypeNode, env) : bLangFunction.returnTypeNode.type;
        BInvokableType invokableType = new BInvokableType(new ArrayList<>(), getRestType(bLangFunction),
                                                          returnType, null);
        BInvokableSymbol functionSymbol = Symbols.createFunctionSymbol(Flags.asMask(bLangFunction.flagSet),
                                                                       new Name(bLangFunction.name.value),
                                                                       env.enclPkg.packageID, invokableType,
                                                                       env.enclPkg.symbol, true, bLangFunction.pos);
        functionSymbol.retType = returnType;
        // Add parameters
        for (BLangVariable param : bLangFunction.requiredParams) {
            functionSymbol.params.add(param.symbol);
        }

        functionSymbol.scope = new Scope(functionSymbol);
        bLangFunction.symbol = functionSymbol;
    }

    /**
     * Add nil return statement.
     *
     * @param bLangBlockStmt block statement node
     */
    private void addNilReturnStatement(BlockNode bLangBlockStmt) {
        BLangReturn returnStmt = ASTBuilderUtil.createNilReturnStmt(((BLangNode) bLangBlockStmt).pos, symTable.nilType);
        bLangBlockStmt.addStatement(returnStmt);
    }

    /**
     * Create namespace declaration statement for XMNLNS.
     *
     * @param xmlns XMLNS node
     * @return XMLNS statement
     */
    private BLangXMLNSStatement createNamespaceDeclrStatement(BLangXMLNS xmlns) {
        BLangXMLNSStatement xmlnsStmt = (BLangXMLNSStatement) TreeBuilder.createXMLNSDeclrStatementNode();
        xmlnsStmt.xmlnsDecl = xmlns;
        xmlnsStmt.pos = xmlns.pos;
        return xmlnsStmt;
    }
    // visitors

    @Override
    public void visit(BLangPackage pkgNode) {
        if (pkgNode.completedPhases.contains(CompilerPhase.DESUGAR)) {
            result = pkgNode;
            return;
        }
        createPackageInitFunctions(pkgNode, env);
        // Adding object functions to package level.
        addAttachedFunctionsToPackageLevel(pkgNode, env);

        if (!pkgNode.testablePkgs.isEmpty() && pkgNode.getTestablePkg().getMockFunctionNamesMap() != null) {
            mockDesugar.generateMockFunctions(pkgNode);
        }

        pkgNode.constants.stream()
                .filter(constant -> constant.expr.getKind() == NodeKind.LITERAL ||
                        constant.expr.getKind() == NodeKind.NUMERIC_LITERAL)
                .forEach(constant -> pkgNode.typeDefinitions.add(constant.associatedTypeDefinition));

        BLangBlockStmt serviceAttachments = serviceDesugar.rewriteServiceVariables(pkgNode.services, env);
        BLangBlockFunctionBody initFnBody = (BLangBlockFunctionBody) pkgNode.initFunction.body;

        for (BLangConstant constant : pkgNode.constants) {
            if (constant.symbol.type.tag == TypeTags.MAP) {
                BLangSimpleVarRef constVarRef = ASTBuilderUtil.createVariableRef(constant.pos, constant.symbol);
                constant.expr = rewrite(constant.expr, SymbolEnv.createTypeEnv(constant.typeNode,
                                                                               pkgNode.initFunction.symbol.scope, env));
                BLangInvocation frozenConstValExpr =
                        createLangLibInvocationNode(
                                "cloneReadOnly", constant.expr, new ArrayList<>(), constant.expr.type, constant.pos);
                BLangAssignment constInit =
                        ASTBuilderUtil.createAssignmentStmt(constant.pos, constVarRef, frozenConstValExpr);
                initFnBody.stmts.add(constInit);
            }
        }

        pkgNode.globalVars.forEach(globalVar -> {
            BLangAssignment assignment = createAssignmentStmt(globalVar);
            if (assignment.expr != null) {
                initFnBody.stmts.add(assignment);
            }
        });

        pkgNode.services.forEach(service -> serviceDesugar.engageCustomServiceDesugar(service, env));

        annotationDesugar.rewritePackageAnnotations(pkgNode, env);

        // Add invocation for user specified module init function (`init()`) if present and return.
        addUserDefinedModuleInitInvocationAndReturn(pkgNode);

        //Sort type definitions with precedence
        pkgNode.typeDefinitions.sort(Comparator.comparing(t -> t.precedence));

        pkgNode.typeDefinitions = rewrite(pkgNode.typeDefinitions, env);
        pkgNode.xmlnsList = rewrite(pkgNode.xmlnsList, env);
        pkgNode.constants = rewrite(pkgNode.constants, env);
        pkgNode.globalVars = rewrite(pkgNode.globalVars, env);

        pkgNode.functions = rewrite(pkgNode.functions, env);

        serviceDesugar.rewriteListeners(pkgNode.globalVars, env, pkgNode.startFunction, pkgNode.stopFunction);
        ASTBuilderUtil.appendStatements(serviceAttachments, (BLangBlockFunctionBody) pkgNode.initFunction.body);

        addNilReturnStatement((BLangBlockFunctionBody) pkgNode.startFunction.body);
        addNilReturnStatement((BLangBlockFunctionBody) pkgNode.stopFunction.body);

        pkgNode.initFunction = splitInitFunction(pkgNode, env);
        pkgNode.initFunction = rewrite(pkgNode.initFunction, env);
        pkgNode.startFunction = rewrite(pkgNode.startFunction, env);
        pkgNode.stopFunction = rewrite(pkgNode.stopFunction, env);

        // Invoke closure desugar.
        closureDesugar.visit(pkgNode);

        for (BLangTestablePackage testablePkg : pkgNode.getTestablePkgs()) {
            rewrite(testablePkg, this.symTable.pkgEnvMap.get(testablePkg.symbol));
        }
        pkgNode.completedPhases.add(CompilerPhase.DESUGAR);
        initFuncIndex = 0;
        result = pkgNode;
    }

    @Override
    public void visit(BLangImportPackage importPkgNode) {
        BPackageSymbol pkgSymbol = importPkgNode.symbol;
        SymbolEnv pkgEnv = this.symTable.pkgEnvMap.get(pkgSymbol);
        rewrite(pkgEnv.node, pkgEnv);
        result = importPkgNode;
    }

    @Override
    public void visit(BLangTypeDefinition typeDef) {
        if (typeDef.typeNode.getKind() == NodeKind.OBJECT_TYPE
                || typeDef.typeNode.getKind() == NodeKind.RECORD_TYPE) {
            typeDef.typeNode = rewrite(typeDef.typeNode, env);
        }

        typeDef.annAttachments.forEach(attachment ->  rewrite(attachment, env));
        result = typeDef;
    }

    @Override
    public void visit(BLangObjectTypeNode objectTypeNode) {
        // Merge the fields defined within the object and the fields that
        // get inherited via the type references.
        objectTypeNode.fields.addAll(objectTypeNode.referencedFields);

        if (objectTypeNode.flagSet.contains(Flag.ABSTRACT)) {
            result = objectTypeNode;
            return;
        }

        for (BLangSimpleVariable bLangSimpleVariable : objectTypeNode.fields) {
            bLangSimpleVariable.typeNode = rewrite(bLangSimpleVariable.typeNode, env);
        }

        // Add object level variables to the init function.
        Map<BSymbol, BLangStatement> initFuncStmts = objectTypeNode.generatedInitFunction.initFunctionStmts;
        for (BLangSimpleVariable field : objectTypeNode.fields) {
            // skip if the field is already have an value set by the constructor.
            if (!initFuncStmts.containsKey(field.symbol) && field.expr != null) {
                initFuncStmts.put(field.symbol,
                                  createStructFieldUpdate(objectTypeNode.generatedInitFunction, field,
                                                          objectTypeNode.generatedInitFunction.receiver.symbol));
            }
        }

        // Adding init statements to the init function.
        BLangStatement[] initStmts = initFuncStmts.values().toArray(new BLangStatement[0]);
        BLangBlockFunctionBody generatedInitFnBody =
                (BLangBlockFunctionBody) objectTypeNode.generatedInitFunction.body;
        int i;
        for (i = 0; i < initStmts.length; i++) {
            generatedInitFnBody.stmts.add(i, initStmts[i]);
        }

        if (objectTypeNode.initFunction != null) {
            ((BLangReturn) generatedInitFnBody.stmts.get(i)).expr =
                    createUserDefinedInitInvocation(objectTypeNode);
        }

        // Rewrite the object methods to ensure that any anonymous types defined in method params, return type etc.
        // gets defined before its first use.
        for (BLangFunction fn : objectTypeNode.functions) {
            rewrite(fn, this.env);
        }
        rewrite(objectTypeNode.generatedInitFunction, this.env);
        rewrite(objectTypeNode.initFunction, this.env);

        result = objectTypeNode;
    }

    private BLangInvocation createUserDefinedInitInvocation(BLangObjectTypeNode objectTypeNode) {
        ArrayList<BLangExpression> paramRefs = new ArrayList<>();
        for (BLangSimpleVariable var : objectTypeNode.generatedInitFunction.requiredParams) {
            paramRefs.add(ASTBuilderUtil.createVariableRef(objectTypeNode.pos, var.symbol));
        }

        BLangInvocation invocation = ASTBuilderUtil.createInvocationExprMethod(objectTypeNode.pos,
                ((BObjectTypeSymbol) objectTypeNode.symbol).initializerFunc.symbol,
                paramRefs, Collections.emptyList(), symResolver);
        if (objectTypeNode.generatedInitFunction.restParam != null) {
            BLangSimpleVarRef restVarRef = ASTBuilderUtil.createVariableRef(objectTypeNode.pos,
                    objectTypeNode.generatedInitFunction.restParam.symbol);
            BLangRestArgsExpression bLangRestArgsExpression = new BLangRestArgsExpression();
            bLangRestArgsExpression.expr = restVarRef;
            bLangRestArgsExpression.pos = objectTypeNode.generatedInitFunction.pos;
            bLangRestArgsExpression.type = objectTypeNode.generatedInitFunction.restParam.type;
            bLangRestArgsExpression.expectedType = bLangRestArgsExpression.type;
            invocation.restArgs.add(bLangRestArgsExpression);
        }
        invocation.exprSymbol =
                ((BObjectTypeSymbol) objectTypeNode.symbol).generatedInitializerFunc.symbol.receiverSymbol;

        return rewriteExpr(invocation);
    }

    @Override
    public void visit(BLangRecordTypeNode recordTypeNode) {
        recordTypeNode.fields.addAll(recordTypeNode.referencedFields);

        for (BLangSimpleVariable bLangSimpleVariable : recordTypeNode.fields) {
            bLangSimpleVariable.typeNode = rewrite(bLangSimpleVariable.typeNode, env);
        }

        recordTypeNode.restFieldType = rewrite(recordTypeNode.restFieldType, env);

        // Will be null only for locally defined anonymous types
        if (recordTypeNode.initFunction == null) {
            recordTypeNode.initFunction = TypeDefBuilderHelper.createInitFunctionForRecordType(recordTypeNode, env,
                                                                                               names, symTable);
            env.enclPkg.addFunction(recordTypeNode.initFunction);
            env.enclPkg.topLevelNodes.add(recordTypeNode.initFunction);
        }

        // Add struct level variables to the init function.
        for (BLangSimpleVariable field : recordTypeNode.fields) {
            // Only add a field if it is required. Checking if it's required is enough since non-defaultable
            // required fields will have been caught in the type checking phase.
            if (!recordTypeNode.initFunction.initFunctionStmts.containsKey(field.symbol) &&
                    !Symbols.isOptional(field.symbol) && field.expr != null) {
                recordTypeNode.initFunction.initFunctionStmts
                        .put(field.symbol, createStructFieldUpdate(recordTypeNode.initFunction, field,
                                                                   recordTypeNode.initFunction.receiver.symbol));
            }
        }

        //Adding init statements to the init function.
        BLangStatement[] initStmts = recordTypeNode.initFunction.initFunctionStmts
                .values().toArray(new BLangStatement[0]);
        BLangBlockFunctionBody initFnBody = (BLangBlockFunctionBody) recordTypeNode.initFunction.body;
        for (int i = 0; i < recordTypeNode.initFunction.initFunctionStmts.size(); i++) {
            initFnBody.stmts.add(i, initStmts[i]);
        }

        // TODO:
        // Add invocations for the initializers of each of the type referenced records. Here, the initializers of the
        // referenced types are invoked on the current record type.

        if (recordTypeNode.isAnonymous && recordTypeNode.isLocal) {
            BLangUserDefinedType userDefinedType = desugarLocalAnonRecordTypeNode(recordTypeNode);
            TypeDefBuilderHelper.addTypeDefinition(recordTypeNode.type, recordTypeNode.type.tsymbol, recordTypeNode,
                                                   env);
            recordTypeNode.desugared = true;
            result = userDefinedType;
            return;
        }

        result = recordTypeNode;
    }

    private BLangUserDefinedType desugarLocalAnonRecordTypeNode(BLangRecordTypeNode recordTypeNode) {
        return ASTBuilderUtil.createUserDefineTypeNode(recordTypeNode.symbol.name.value, recordTypeNode.type,
                                                       recordTypeNode.pos);
    }

    @Override
    public void visit(BLangArrayType arrayType) {
        arrayType.elemtype = rewrite(arrayType.elemtype, env);
        result = arrayType;
    }

    @Override
    public void visit(BLangConstrainedType constrainedType) {
        constrainedType.constraint = rewrite(constrainedType.constraint, env);
        result = constrainedType;
    }

    @Override
    public void visit(BLangStreamType streamType) {
        streamType.constraint = rewrite(streamType.constraint, env);
        streamType.error = rewrite(streamType.error, env);
        result = streamType;
    }

    @Override
    public void visit(BLangTableTypeNode tableTypeNode) {
        tableTypeNode.constraint = rewrite(tableTypeNode.constraint, env);
        tableTypeNode.tableKeyTypeConstraint = rewrite(tableTypeNode.tableKeyTypeConstraint, env);
        result = tableTypeNode;
    }

    @Override
    public void visit(BLangTableKeyTypeConstraint keyTypeConstraint) {
        keyTypeConstraint.keyType = rewrite(keyTypeConstraint.keyType, env);
        result = keyTypeConstraint;
    }

    @Override
    public void visit(BLangValueType valueType) {
        result = valueType;
    }

    @Override
    public void visit(BLangUserDefinedType userDefinedType) {
        result = userDefinedType;
    }

    @Override
    public void visit(BLangUnionTypeNode unionTypeNode) {
        List<BLangType> rewrittenMembers = new ArrayList<>();
        unionTypeNode.memberTypeNodes.forEach(typeNode -> rewrittenMembers.add(rewrite(typeNode, env)));
        unionTypeNode.memberTypeNodes = rewrittenMembers;
        result = unionTypeNode;
    }

    @Override
    public void visit(BLangIntersectionTypeNode intersectionTypeNode) {
        List<BLangType> rewrittenConstituents = new ArrayList<>();

        for (BLangType constituentTypeNode : intersectionTypeNode.constituentTypeNodes) {
            rewrittenConstituents.add(rewrite(constituentTypeNode, env));
        }

        intersectionTypeNode.constituentTypeNodes = rewrittenConstituents;
        result = intersectionTypeNode;
    }

    @Override
    public void visit(BLangErrorType errorType) {
        errorType.detailType = rewrite(errorType.detailType, env);
        result = errorType;
    }

    @Override
    public void visit(BLangFunctionTypeNode functionTypeNode) {
        functionTypeNode.params.forEach(param -> rewrite(param.typeNode, env));
        functionTypeNode.returnTypeNode = rewrite(functionTypeNode.returnTypeNode, env);
        result = functionTypeNode;
    }

    @Override
    public void visit(BLangBuiltInRefTypeNode refTypeNode) {
        result = refTypeNode;
    }

    @Override
    public void visit(BLangTupleTypeNode tupleTypeNode) {
        List<BLangType> rewrittenMembers = new ArrayList<>();
        tupleTypeNode.memberTypeNodes.forEach(member -> rewrittenMembers.add(rewrite(member, env)));
        tupleTypeNode.memberTypeNodes = rewrittenMembers;
        tupleTypeNode.restParamType = rewrite(tupleTypeNode.restParamType, env);
        result = tupleTypeNode;
    }

    @Override
    public void visit(BLangBlockFunctionBody body) {
        SymbolEnv bodyEnv = SymbolEnv.createFuncBodyEnv(body, env);
        body.stmts = rewriteStmt(body.stmts, bodyEnv);
        result = body;
    }

    @Override
    public void visit(BLangExprFunctionBody exprBody) {
        BLangBlockFunctionBody body = ASTBuilderUtil.createBlockFunctionBody(exprBody.pos, new ArrayList<>());
        BLangReturn returnStmt = ASTBuilderUtil.createReturnStmt(exprBody.pos, body);
        returnStmt.expr = rewriteExpr(exprBody.expr);
        result = body;
    }

    @Override
    public void visit(BLangExternalFunctionBody body) {
        for (BLangAnnotationAttachment attachment : body.annAttachments) {
            rewrite(attachment, env);
        }
        result = body;
    }

    @Override
    public void visit(BLangFunction funcNode) {
        SymbolEnv funcEnv = SymbolEnv.createFunctionEnv(funcNode, funcNode.symbol.scope, env);
        if (!funcNode.interfaceFunction) {
            addReturnIfNotPresent(funcNode);
        }

        // Duplicate the invokable symbol and the invokable type.
        funcNode.originalFuncSymbol = funcNode.symbol;
        funcNode.symbol = ASTBuilderUtil.duplicateInvokableSymbol(funcNode.symbol);
        funcNode.requiredParams = rewrite(funcNode.requiredParams, funcEnv);
        funcNode.restParam = rewrite(funcNode.restParam, funcEnv);
        funcNode.workers = rewrite(funcNode.workers, funcEnv);

        if (funcNode.returnTypeNode != null && funcNode.returnTypeNode.getKind() != null) {
            funcNode.returnTypeNode = rewrite(funcNode.returnTypeNode, funcEnv);
        }

        funcNode.body = rewrite(funcNode.body, funcEnv);
        funcNode.annAttachments.forEach(attachment -> rewrite(attachment, env));
        if (funcNode.returnTypeNode != null) {
            funcNode.returnTypeAnnAttachments.forEach(attachment -> rewrite(attachment, env));
        }

        result = funcNode;
    }

    @Override
    public void visit(BLangResource resourceNode) {
    }

    public void visit(BLangAnnotation annotationNode) {
        annotationNode.annAttachments.forEach(attachment ->  rewrite(attachment, env));
    }

    public void visit(BLangAnnotationAttachment annAttachmentNode) {
        annAttachmentNode.expr = rewrite(annAttachmentNode.expr, env);
        if (annAttachmentNode.expr != null) {
            annAttachmentNode.expr = visitCloneReadonly(annAttachmentNode.expr, annAttachmentNode.expr.type);
        }
        result = annAttachmentNode;
    }

    @Override
    public void visit(BLangSimpleVariable varNode) {
        if (((varNode.symbol.owner.tag & SymTag.INVOKABLE) != SymTag.INVOKABLE)
                && (varNode.symbol.owner.tag & SymTag.LET) != SymTag.LET) {
            varNode.expr = null;
            result = varNode;
            return;
        }

        if (varNode.typeNode != null && varNode.typeNode.getKind() != null) {
            varNode.typeNode = rewrite(varNode.typeNode, env);
        }

        // Return if this assignment is not a safe assignment
        BLangExpression bLangExpression = rewriteExpr(varNode.expr);
        if (bLangExpression != null) {
            bLangExpression = addConversionExprIfRequired(bLangExpression, varNode.type);
        }
        varNode.expr = bLangExpression;

        varNode.annAttachments.forEach(attachment -> rewrite(attachment, env));

        result = varNode;
    }

    @Override
    public void visit(BLangLetExpression letExpression) {
        SymbolEnv prevEnv = this.env;
        this.env = letExpression.env;
        BLangExpression expr = letExpression.expr;
        BLangBlockStmt blockStmt = ASTBuilderUtil.createBlockStmt(letExpression.pos);
        for (BLangLetVariable letVariable : letExpression.letVarDeclarations) {
            BLangNode node  = rewrite((BLangNode) letVariable.definitionNode, env);
            if (node.getKind() == NodeKind.BLOCK) {
                blockStmt.stmts.addAll(((BLangBlockStmt) node).stmts);
            } else {
                blockStmt.addStatement((BLangSimpleVariableDef) node);
            }
        }
        BLangSimpleVariableDef tempVarDef = createVarDef(String.format("$let_var_%d_$", letCount++),
                expr.type, expr, expr.pos);
        BLangSimpleVarRef tempVarRef = ASTBuilderUtil.createVariableRef(expr.pos, tempVarDef.var.symbol);
        blockStmt.addStatement(tempVarDef);
        BLangStatementExpression stmtExpr = ASTBuilderUtil.createStatementExpression(blockStmt, tempVarRef);
        stmtExpr.type = expr.type;
        result = rewrite(stmtExpr, env);
        this.env = prevEnv;
    }

    @Override
    public void visit(BLangTupleVariable varNode) {
        //  case 1:
        //  [string, int] (a, b) = (tuple)
        //
        //  any[] x = (tuple);
        //  string a = x[0];
        //  int b = x[1];
        //
        //  case 2:
        //  [[string, float], int] [[a, b], c] = (tuple)
        //
        //  any[] x = (tuple);
        //  string a = x[0][0];
        //  float b = x[0][1];
        //  int c = x[1];

        // Create tuple destruct block stmt
        final BLangBlockStmt blockStmt = ASTBuilderUtil.createBlockStmt(varNode.pos);

        // Create a simple var for the array 'any[] x = (tuple)' based on the dimension for x
        String name = "$tuple$";
        final BLangSimpleVariable tuple =
                ASTBuilderUtil.createVariable(varNode.pos, name, symTable.arrayAllType, null,
                                              new BVarSymbol(0, names.fromString(name), this.env.scope.owner.pkgID,
                                                             symTable.arrayAllType, this.env.scope.owner, varNode.pos));
        tuple.expr = varNode.expr;
        final BLangSimpleVariableDef variableDef = ASTBuilderUtil.createVariableDefStmt(varNode.pos, blockStmt);
        variableDef.var = tuple;

        // Create the variable definition statements using the root block stmt created
        createVarDefStmts(varNode, blockStmt, tuple.symbol, null);
        createRestFieldVarDefStmts(varNode, blockStmt, tuple.symbol);

        // Finally rewrite the populated block statement
        result = rewrite(blockStmt, env);
    }

    @Override
    public void visit(BLangRecordVariable varNode) {
        final BLangBlockStmt blockStmt = ASTBuilderUtil.createBlockStmt(varNode.pos);
        final BLangSimpleVariable mapVariable =
                ASTBuilderUtil.createVariable(varNode.pos, "$map$0", symTable.mapAllType, null,
                                              new BVarSymbol(0, names.fromString("$map$0"), this.env.scope.owner.pkgID,
                                                             symTable.mapAllType, this.env.scope.owner, varNode.pos));
        mapVariable.expr = varNode.expr;
        final BLangSimpleVariableDef variableDef = ASTBuilderUtil.createVariableDefStmt(varNode.pos, blockStmt);
        variableDef.var = mapVariable;

        createVarDefStmts(varNode, blockStmt, mapVariable.symbol, null);
        result = rewrite(blockStmt, env);
    }

    @Override
    public void visit(BLangErrorVariable varNode) {
        // Create error destruct block stmt.
        final BLangBlockStmt blockStmt = ASTBuilderUtil.createBlockStmt(varNode.pos);

        BType errorType = varNode.type == null ? symTable.errorType : varNode.type;
        // Create a simple var for the error 'error x = ($error$)'.
        BVarSymbol errorVarSymbol = new BVarSymbol(0, names.fromString("$error$"), this.env.scope.owner.pkgID,
                                                   errorType, this.env.scope.owner, varNode.pos);
        final BLangSimpleVariable error = ASTBuilderUtil.createVariable(varNode.pos, errorVarSymbol.name.value,
                                                                        errorType, null, errorVarSymbol);
        error.expr = varNode.expr;
        final BLangSimpleVariableDef variableDef = ASTBuilderUtil.createVariableDefStmt(varNode.pos, blockStmt);
        variableDef.var = error;

        // Create the variable definition statements using the root block stmt created.
        createVarDefStmts(varNode, blockStmt, error.symbol, null);

        // Finally rewrite the populated block statement.
        result = rewrite(blockStmt, env);
    }

    // Statements

    @Override
    public void visit(BLangBlockStmt block) {
        SymbolEnv blockEnv = SymbolEnv.createBlockEnv(block, env);
        block.stmts = rewriteStmt(block.stmts, blockEnv);
        result = block;
    }

    @Override
    public void visit(BLangSimpleVariableDef varDefNode) {
        varDefNode.var = rewrite(varDefNode.var, env);
        result = varDefNode;
    }

    @Override
    public void visit(BLangTupleVariableDef varDefNode) {
        result = rewrite(varDefNode.var, env);
    }

    private void createRestFieldVarDefStmts(BLangTupleVariable parentTupleVariable, BLangBlockStmt blockStmt,
                                            BVarSymbol tupleVarSymbol) {
        final BLangSimpleVariable arrayVar = (BLangSimpleVariable) parentTupleVariable.restVariable;
        boolean isTupleType = parentTupleVariable.type.tag == TypeTags.TUPLE;
        DiagnosticPos pos = blockStmt.pos;
        if (arrayVar != null) {
            // T[] t = [];
            BLangArrayLiteral arrayExpr = createArrayLiteralExprNode();
            arrayExpr.type = arrayVar.type;
            arrayVar.expr = arrayExpr;
            BLangSimpleVariableDef arrayVarDef = ASTBuilderUtil.createVariableDefStmt(arrayVar.pos, blockStmt);
            arrayVarDef.var = arrayVar;

            // foreach var $foreach$i in tupleTypes.length()...tupleLiteral.length() {
            //     t[t.length()] = <T> tupleLiteral[$foreach$i];
            // }
            BLangExpression tupleExpr = parentTupleVariable.expr;
            BLangSimpleVarRef arrayVarRef = ASTBuilderUtil.createVariableRef(pos, arrayVar.symbol);

            BLangLiteral startIndexLiteral = (BLangLiteral) TreeBuilder.createLiteralExpression();
            startIndexLiteral.value = (long) (isTupleType ? ((BTupleType) parentTupleVariable.type).tupleTypes.size()
                    : parentTupleVariable.memberVariables.size());
            startIndexLiteral.type = symTable.intType;
            BLangInvocation lengthInvocation = createLengthInvocation(pos, tupleExpr);
            BLangInvocation intRangeInvocation = replaceWithIntRange(pos, startIndexLiteral,
                    getModifiedIntRangeEndExpr(lengthInvocation));

            BLangForeach foreach = (BLangForeach) TreeBuilder.createForeachNode();
            foreach.pos = pos;
            foreach.collection = intRangeInvocation;
            types.setForeachTypedBindingPatternType(foreach);

            final BLangSimpleVariable foreachVariable = ASTBuilderUtil.createVariable(pos,
                    "$foreach$i", foreach.varType);
            foreachVariable.symbol = new BVarSymbol(0, names.fromIdNode(foreachVariable.name),
                                                    this.env.scope.owner.pkgID, foreachVariable.type,
                                                    this.env.scope.owner, pos);
            BLangSimpleVarRef foreachVarRef = ASTBuilderUtil.createVariableRef(pos, foreachVariable.symbol);
            foreach.variableDefinitionNode = ASTBuilderUtil.createVariableDef(pos, foreachVariable);
            foreach.isDeclaredWithVar = true;
            BLangBlockStmt foreachBody = ASTBuilderUtil.createBlockStmt(pos);

            // t[t.length()] = <T> tupleLiteral[$foreach$i];
            BLangIndexBasedAccess indexAccessExpr = ASTBuilderUtil.createIndexAccessExpr(arrayVarRef,
                    createLengthInvocation(pos, arrayVarRef));
            indexAccessExpr.type = (isTupleType ? ((BTupleType) parentTupleVariable.type).restType : symTable.anyType);
            createSimpleVarRefAssignmentStmt(indexAccessExpr, foreachBody, foreachVarRef, tupleVarSymbol, null);
            foreach.body = foreachBody;
            blockStmt.addStatement(foreach);
        }
    }

    @Override
    public void visit(BLangRecordVariableDef varDefNode) {
        result = rewrite(varDefNode.var, env);
    }

    @Override
    public void visit(BLangErrorVariableDef varDefNode) {
        result = rewrite(varDefNode.errorVariable, env);
    }

    /**
     * This method iterate through each member of the tupleVar and create the relevant var def statements. This method
     * does the check for node kind of each member and call the related var def creation method.
     *
     * Example:
     * ((string, float) int)) ((a, b), c)) = (tuple)
     *
     * (a, b) is again a tuple, so it is a recursive var def creation.
     *
     * c is a simple var, so a simple var def will be created.
     *
     */
    private void createVarDefStmts(BLangTupleVariable parentTupleVariable, BLangBlockStmt parentBlockStmt,
                                   BVarSymbol tupleVarSymbol, BLangIndexBasedAccess parentIndexAccessExpr) {

        final List<BLangVariable> memberVars = parentTupleVariable.memberVariables;
        for (int index = 0; index < memberVars.size(); index++) {
            BLangVariable variable = memberVars.get(index);
            BLangLiteral indexExpr = ASTBuilderUtil.createLiteral(variable.pos, symTable.intType, (long) index);

            if (NodeKind.VARIABLE == variable.getKind()) { //if this is simple var, then create a simple var def stmt
                createSimpleVarDefStmt((BLangSimpleVariable) variable, parentBlockStmt, indexExpr, tupleVarSymbol,
                        parentIndexAccessExpr);
                continue;
            }

            if (variable.getKind() == NodeKind.TUPLE_VARIABLE) { // Else recursively create the var def statements.
                BLangTupleVariable tupleVariable = (BLangTupleVariable) variable;
                BLangIndexBasedAccess arrayAccessExpr = ASTBuilderUtil.createIndexBasesAccessExpr(tupleVariable.pos,
                        new BArrayType(symTable.anyType), tupleVarSymbol, indexExpr);
                if (parentIndexAccessExpr != null) {
                    arrayAccessExpr.expr = parentIndexAccessExpr;
                }
                createVarDefStmts((BLangTupleVariable) variable, parentBlockStmt, tupleVarSymbol, arrayAccessExpr);
                continue;
            }

            if (variable.getKind() == NodeKind.RECORD_VARIABLE) {
                BLangIndexBasedAccess arrayAccessExpr = ASTBuilderUtil.createIndexBasesAccessExpr(
                        parentTupleVariable.pos, symTable.mapType, tupleVarSymbol, indexExpr);
                if (parentIndexAccessExpr != null) {
                    arrayAccessExpr.expr = parentIndexAccessExpr;
                }
                createVarDefStmts((BLangRecordVariable) variable, parentBlockStmt, tupleVarSymbol, arrayAccessExpr);
                continue;
            }

            if (variable.getKind() == NodeKind.ERROR_VARIABLE) {

                BType accessedElemType = symTable.errorType;
                if (tupleVarSymbol.type.tag == TypeTags.ARRAY) {
                    BArrayType arrayType = (BArrayType) tupleVarSymbol.type;
                    accessedElemType = arrayType.eType;
                }
                BLangIndexBasedAccess arrayAccessExpr = ASTBuilderUtil.createIndexBasesAccessExpr(
                        parentTupleVariable.pos, accessedElemType, tupleVarSymbol, indexExpr);
                if (parentIndexAccessExpr != null) {
                    arrayAccessExpr.expr = parentIndexAccessExpr;
                }
                createVarDefStmts((BLangErrorVariable) variable, parentBlockStmt, tupleVarSymbol, arrayAccessExpr);
            }
        }
    }

    /**
     * Overloaded method to handle record variables.
     * This method iterate through each member of the recordVar and create the relevant var def statements. This method
     * does the check for node kind of each member and call the related var def creation method.
     *
     * Example:
     * type Foo record {
     *     string name;
     *     (int, string) age;
     *     Address address;
     * };
     *
     * Foo {name: a, age: (b, c), address: d} = {record literal}
     *
     *  a is a simple var, so a simple var def will be created.
     *
     * (b, c) is a tuple, so it is a recursive var def creation.
     *
     * d is a record, so it is a recursive var def creation.
     *
     */
    private void createVarDefStmts(BLangRecordVariable parentRecordVariable, BLangBlockStmt parentBlockStmt,
                                   BVarSymbol recordVarSymbol, BLangIndexBasedAccess parentIndexAccessExpr) {

        List<BLangRecordVariableKeyValue> variableList = parentRecordVariable.variableList;
        for (BLangRecordVariableKeyValue recordFieldKeyValue : variableList) {
            BLangVariable variable = recordFieldKeyValue.valueBindingPattern;
            BLangLiteral indexExpr = ASTBuilderUtil.createLiteral(variable.pos, symTable.stringType,
                    recordFieldKeyValue.key.value);

            if (recordFieldKeyValue.valueBindingPattern.getKind() == NodeKind.VARIABLE) {
                createSimpleVarDefStmt((BLangSimpleVariable) recordFieldKeyValue.valueBindingPattern, parentBlockStmt,
                        indexExpr, recordVarSymbol, parentIndexAccessExpr);
                continue;
            }

            if (recordFieldKeyValue.valueBindingPattern.getKind() == NodeKind.TUPLE_VARIABLE) {
                BLangTupleVariable tupleVariable = (BLangTupleVariable) recordFieldKeyValue.valueBindingPattern;
                BLangIndexBasedAccess arrayAccessExpr = ASTBuilderUtil.createIndexBasesAccessExpr(tupleVariable.pos,
                        new BArrayType(symTable.anyType), recordVarSymbol, indexExpr);
                if (parentIndexAccessExpr != null) {
                    arrayAccessExpr.expr = parentIndexAccessExpr;
                }
                createVarDefStmts((BLangTupleVariable) recordFieldKeyValue.valueBindingPattern,
                        parentBlockStmt, recordVarSymbol, arrayAccessExpr);
                continue;
            }

            if (recordFieldKeyValue.valueBindingPattern.getKind() == NodeKind.RECORD_VARIABLE) {
                BLangIndexBasedAccess arrayAccessExpr = ASTBuilderUtil.createIndexBasesAccessExpr(
                        parentRecordVariable.pos, symTable.mapType, recordVarSymbol, indexExpr);
                if (parentIndexAccessExpr != null) {
                    arrayAccessExpr.expr = parentIndexAccessExpr;
                }
                createVarDefStmts((BLangRecordVariable) recordFieldKeyValue.valueBindingPattern, parentBlockStmt,
                        recordVarSymbol, arrayAccessExpr);
                continue;
            }

            if (variable.getKind() == NodeKind.ERROR_VARIABLE) {
                BLangIndexBasedAccess arrayAccessExpr = ASTBuilderUtil.createIndexBasesAccessExpr(
                        parentRecordVariable.pos, variable.type, recordVarSymbol, indexExpr);
                if (parentIndexAccessExpr != null) {
                    arrayAccessExpr.expr = parentIndexAccessExpr;
                }
                createVarDefStmts((BLangErrorVariable) variable, parentBlockStmt, recordVarSymbol, arrayAccessExpr);
            }
        }

        if (parentRecordVariable.restParam != null) {
            // The restParam is desugared to a filter iterable operation that filters out the fields provided in the
            // record variable
            // map<any> restParam = $map$0.filter($lambdaArg$0);

            DiagnosticPos pos = parentBlockStmt.pos;
            BMapType restParamType = (BMapType) ((BLangVariable) parentRecordVariable.restParam).type;
            BLangSimpleVarRef variableReference;

            if (parentIndexAccessExpr != null) {
                BLangSimpleVariable mapVariable =
                        ASTBuilderUtil.createVariable(pos, "$map$1",
                                                      parentIndexAccessExpr.type, null,
                                                      new BVarSymbol(0, names.fromString("$map$1"),
                                                                     this.env.scope.owner.pkgID,
                                                                     parentIndexAccessExpr.type, this.env.scope.owner,
                                                                     pos));
                mapVariable.expr = parentIndexAccessExpr;
                BLangSimpleVariableDef variableDef = ASTBuilderUtil.createVariableDefStmt(pos, parentBlockStmt);
                variableDef.var = mapVariable;

                variableReference = ASTBuilderUtil.createVariableRef(pos, mapVariable.symbol);
            } else {
                variableReference = ASTBuilderUtil.createVariableRef(pos,
                        ((BLangSimpleVariableDef) parentBlockStmt.stmts.get(0)).var.symbol);
            }

            List<String> keysToRemove = parentRecordVariable.variableList.stream()
                    .map(var -> var.getKey().getValue())
                    .collect(Collectors.toList());

            BLangSimpleVariable filteredDetail = generateRestFilter(variableReference, pos,
                    keysToRemove, restParamType, parentBlockStmt);

            BLangSimpleVarRef varRef = ASTBuilderUtil.createVariableRef(pos, filteredDetail.symbol);

            // Create rest param variable definition
            BLangSimpleVariable restParam = (BLangSimpleVariable) parentRecordVariable.restParam;
            BLangSimpleVariableDef restParamVarDef = ASTBuilderUtil.createVariableDefStmt(pos,
                    parentBlockStmt);
            restParamVarDef.var = restParam;
            restParamVarDef.var.type = restParamType;
            restParam.expr = varRef;
        }
    }

    /**
     * This method will create the relevant var def statements for reason and details of the error variable.
     * The var def statements are created by creating the reason() and detail() builtin methods.
     */
    private void createVarDefStmts(BLangErrorVariable parentErrorVariable, BLangBlockStmt parentBlockStmt,
                                   BVarSymbol errorVariableSymbol, BLangIndexBasedAccess parentIndexBasedAccess) {

        BVarSymbol convertedErrorVarSymbol;
        if (parentIndexBasedAccess != null) {
            BType prevType = parentIndexBasedAccess.type;
            parentIndexBasedAccess.type = symTable.anyType;
            BLangSimpleVariableDef errorVarDef = createVarDef("$error$" + errorCount++,
                    symTable.errorType,
                    addConversionExprIfRequired(parentIndexBasedAccess, symTable.errorType),
                    parentErrorVariable.pos);
            parentIndexBasedAccess.type = prevType;
            parentBlockStmt.addStatement(errorVarDef);
            convertedErrorVarSymbol = errorVarDef.var.symbol;
        } else {
            convertedErrorVarSymbol = errorVariableSymbol;
        }

        parentErrorVariable.message.expr = generateErrorMessageBuiltinFunction(parentErrorVariable.message.pos,
                parentErrorVariable.message.type, convertedErrorVarSymbol, null);

        if (names.fromIdNode((parentErrorVariable.message).name) == Names.IGNORE) {
            parentErrorVariable.message = null;
        } else {
            BLangSimpleVariableDef reasonVariableDef =
                    ASTBuilderUtil.createVariableDefStmt(parentErrorVariable.message.pos, parentBlockStmt);
            reasonVariableDef.var = parentErrorVariable.message;
        }

        if (parentErrorVariable.cause != null) {
            BLangSimpleVariableDef causeVariableDef =
                    ASTBuilderUtil.createVariableDefStmt(parentErrorVariable.cause.pos, parentBlockStmt);
            causeVariableDef.var = parentErrorVariable.cause;
            parentErrorVariable.cause.expr = generateErrorCauseLanglibFunction(parentErrorVariable.cause.pos,
                    parentErrorVariable.cause.type, convertedErrorVarSymbol, null);
        }

        if ((parentErrorVariable.detail == null || parentErrorVariable.detail.isEmpty())
            && parentErrorVariable.restDetail == null) {
            return;
        }

        BType detailMapType;
        BType detailType = ((BErrorType) parentErrorVariable.type).detailType;
        if (detailType.tag == TypeTags.MAP) {
            detailMapType = detailType;
        } else {
            detailMapType = symTable.detailType;
        }

        parentErrorVariable.detailExpr = generateErrorDetailBuiltinFunction(
                parentErrorVariable.pos,
                convertedErrorVarSymbol, null);

        BLangSimpleVariableDef detailTempVarDef = createVarDef("$error$detail",
                parentErrorVariable.detailExpr.type, parentErrorVariable.detailExpr, parentErrorVariable.pos);
        detailTempVarDef.type = parentErrorVariable.detailExpr.type;
        parentBlockStmt.addStatement(detailTempVarDef);
        this.env.scope.define(names.fromIdNode(detailTempVarDef.var.name), detailTempVarDef.var.symbol);

        for (BLangErrorVariable.BLangErrorDetailEntry detailEntry : parentErrorVariable.detail) {
            BLangExpression detailEntryVar = createErrorDetailVar(detailEntry, detailTempVarDef.var.symbol);

            // create the bound variable, and final rewrite will define them in sym table.
            createAndAddBoundVariableDef(parentBlockStmt, detailEntry, detailEntryVar);

        }
        if (parentErrorVariable.restDetail != null && !parentErrorVariable.restDetail.name.value.equals(IGNORE.value)) {
            DiagnosticPos pos = parentErrorVariable.restDetail.pos;
            BLangSimpleVarRef detailVarRef = ASTBuilderUtil.createVariableRef(
                    pos, detailTempVarDef.var.symbol);
            List<String> keysToRemove = parentErrorVariable.detail.stream()
                    .map(detail -> detail.key.getValue())
                    .collect(Collectors.toList());

            BLangSimpleVariable filteredDetail = generateRestFilter(detailVarRef, parentErrorVariable.pos, keysToRemove,
                    parentErrorVariable.restDetail.type, parentBlockStmt);
            BLangSimpleVariableDef variableDefStmt = ASTBuilderUtil.createVariableDefStmt(pos, parentBlockStmt);
            variableDefStmt.var = ASTBuilderUtil.createVariable(pos,
                    parentErrorVariable.restDetail.name.value,
                    filteredDetail.type,
                    ASTBuilderUtil.createVariableRef(pos, filteredDetail.symbol),
                    parentErrorVariable.restDetail.symbol);
            BLangAssignment assignmentStmt = ASTBuilderUtil.createAssignmentStmt(pos,
                    ASTBuilderUtil.createVariableRef(pos, parentErrorVariable.restDetail.symbol),
                    ASTBuilderUtil.createVariableRef(pos, filteredDetail.symbol));
            parentBlockStmt.addStatement(assignmentStmt);
        }
        rewrite(parentBlockStmt, env);
    }

    private BLangSimpleVariableDef forceCastIfApplicable(BVarSymbol errorVarySymbol, DiagnosticPos pos,
                                                         BType targetType) {
        BVarSymbol errorVarSym = new BVarSymbol(Flags.PUBLIC, names.fromString("$cast$temp$"),
                                                this.env.enclPkg.packageID, targetType, this.env.scope.owner, pos);
        BLangSimpleVarRef variableRef = ASTBuilderUtil.createVariableRef(pos, errorVarySymbol);

        BLangExpression expr;
        if (targetType.tag == TypeTags.RECORD) {
            expr = variableRef;
        } else {
            expr = addConversionExprIfRequired(variableRef, targetType);
        }
        BLangSimpleVariable errorVar = ASTBuilderUtil.createVariable(pos, errorVarSym.name.value, targetType, expr,
                errorVarSym);
        return ASTBuilderUtil.createVariableDef(pos, errorVar);
    }

    private BLangSimpleVariable generateRestFilter(BLangSimpleVarRef mapVarRef, DiagnosticPos pos,
                                                   List<String> keysToRemove, BType targetType,
                                                   BLangBlockStmt parentBlockStmt) {
        //      restVar = (<map<T>mapVarRef)
        //                       .entries()
        //                       .filter([key, val] => isKeyTakenLambdaInvoke())
        //                       .map([key, val] => val)
        //                       .constructFrom(errorDetail);

        BLangExpression typeCastExpr = addConversionExprIfRequired(mapVarRef, targetType);

        int restNum = annonVarCount++;
        String name = "$map$ref$" + restNum;
        BLangSimpleVariable mapVariable = defVariable(pos, targetType, parentBlockStmt, typeCastExpr, name);

        BLangInvocation entriesInvocation = generateMapEntriesInvocation(
                ASTBuilderUtil.createVariableRef(pos, mapVariable.symbol), typeCastExpr.type);
        String entriesVarName = "$map$ref$entries$" + restNum;
        BType entriesType = new BMapType(TypeTags.MAP,
                new BTupleType(Arrays.asList(symTable.stringType, ((BMapType) targetType).constraint)), null);
        BLangSimpleVariable entriesInvocationVar = defVariable(pos, entriesType, parentBlockStmt,
                addConversionExprIfRequired(entriesInvocation, entriesType),
                entriesVarName);

        BLangLambdaFunction filter = createFuncToFilterOutRestParam(keysToRemove, pos);

        BLangInvocation filterInvocation = generateMapFilterInvocation(pos, entriesInvocationVar, filter);
        String filteredEntriesName = "$filtered$detail$entries" + restNum;
        BLangSimpleVariable filteredVar = defVariable(pos, entriesType, parentBlockStmt, filterInvocation,
                filteredEntriesName);

        String filteredVarName = "$detail$filtered" + restNum;
        BLangLambdaFunction backToMapLambda = generateEntriesToMapLambda(pos);
        BLangInvocation mapInvocation = generateMapMapInvocation(pos, filteredVar, backToMapLambda);
        BLangSimpleVariable filtered = defVariable(pos, targetType, parentBlockStmt,
                mapInvocation,
                filteredVarName);

        String filteredRestVarName = "$restVar$" + restNum;
        BLangInvocation constructed = generateCloneWithTypeInvocation(pos, targetType, filtered.symbol);
        return defVariable(pos, targetType, parentBlockStmt,
                addConversionExprIfRequired(constructed, targetType),
                filteredRestVarName);
    }

    private BLangInvocation generateMapEntriesInvocation(BLangExpression expr, BType type) {
        BLangInvocation invocationNode = createInvocationNode("entries", new ArrayList<>(), type);

        invocationNode.expr = expr;
        invocationNode.symbol = symResolver.lookupLangLibMethod(type, names.fromString("entries"));
        invocationNode.requiredArgs = Lists.of(expr);
        invocationNode.type = invocationNode.symbol.type.getReturnType();
        invocationNode.langLibInvocation = true;
        return invocationNode;
    }

    private BLangInvocation generateMapMapInvocation(DiagnosticPos pos, BLangSimpleVariable filteredVar,
                                                     BLangLambdaFunction backToMapLambda) {
        BLangInvocation invocationNode = createInvocationNode("map", new ArrayList<>(), filteredVar.type);

        invocationNode.expr = ASTBuilderUtil.createVariableRef(pos, filteredVar.symbol);
        invocationNode.symbol = symResolver.lookupLangLibMethod(filteredVar.type, names.fromString("map"));
        invocationNode.requiredArgs = Lists.of(ASTBuilderUtil.createVariableRef(pos, filteredVar.symbol));
        invocationNode.type = invocationNode.symbol.type.getReturnType();
        invocationNode.requiredArgs.add(backToMapLambda);
        return invocationNode;
    }

    private BLangLambdaFunction generateEntriesToMapLambda(DiagnosticPos pos) {
        // var.map([key, val] => val)

        String anonfuncName = "$anonGetValFunc$" + lambdaFunctionCount++;
        BLangFunction function = ASTBuilderUtil.createFunction(pos, anonfuncName);

        BVarSymbol keyValSymbol = new BVarSymbol(0, names.fromString("$lambdaArg$0"), this.env.scope.owner.pkgID,
                                                 getStringAnyTupleType(), this.env.scope.owner, pos);

        BLangSimpleVariable inputParameter = ASTBuilderUtil.createVariable(pos, null, getStringAnyTupleType(),
                                                                           null, keyValSymbol);
        function.requiredParams.add(inputParameter);

        BLangValueType anyType = new BLangValueType();
        anyType.typeKind = TypeKind.ANY;
        anyType.type = symTable.anyType;
        function.returnTypeNode = anyType;

        BLangBlockFunctionBody functionBlock = ASTBuilderUtil.createBlockFunctionBody(pos, new ArrayList<>());
        function.body = functionBlock;

        BLangIndexBasedAccess indexBasesAccessExpr =
                ASTBuilderUtil.createIndexBasesAccessExpr(pos, symTable.anyType, keyValSymbol,
                                                          ASTBuilderUtil
                                                                  .createLiteral(pos, symTable.intType, (long) 1));
        BLangSimpleVariableDef tupSecondElem = createVarDef("val", indexBasesAccessExpr.type,
                                                            indexBasesAccessExpr, pos);
        functionBlock.addStatement(tupSecondElem);

        // Create return stmt.
        BLangReturn returnStmt = ASTBuilderUtil.createReturnStmt(pos, functionBlock);
        returnStmt.expr = ASTBuilderUtil.createVariableRef(pos, tupSecondElem.var.symbol);

        // Create function symbol before visiting desugar phase for the function
        BInvokableSymbol functionSymbol = Symbols.createFunctionSymbol(Flags.asMask(function.flagSet),
                                                                       new Name(function.name.value),
                                                                       env.enclPkg.packageID, function.type,
                                                                       env.enclEnv.enclVarSym, true, function.pos);
        functionSymbol.retType = function.returnTypeNode.type;
        functionSymbol.params = function.requiredParams.stream()
                .map(param -> param.symbol)
                .collect(Collectors.toList());
        functionSymbol.scope = env.scope;
        functionSymbol.type = new BInvokableType(Collections.singletonList(getStringAnyTupleType()),
                symTable.anyType, null);
        function.symbol = functionSymbol;
        rewrite(function, env);
        env.enclPkg.addFunction(function);

        // Create and return a lambda function
        return createLambdaFunction(function, functionSymbol);
    }

    private BLangInvocation generateMapFilterInvocation(DiagnosticPos pos,
                                                        BLangSimpleVariable entriesInvocationVar,
                                                        BLangLambdaFunction filter) {
        BLangInvocation invocationNode = createInvocationNode("filter", new ArrayList<>(), entriesInvocationVar.type);

        invocationNode.expr = ASTBuilderUtil.createVariableRef(pos, entriesInvocationVar.symbol);
        invocationNode.symbol = symResolver.lookupLangLibMethod(entriesInvocationVar.type, names.fromString("filter"));
        invocationNode.requiredArgs = Lists.of(ASTBuilderUtil.createVariableRef(pos, entriesInvocationVar.symbol));
        invocationNode.type = invocationNode.symbol.type.getReturnType();
        invocationNode.requiredArgs.add(filter);

        return invocationNode;
    }

    private BLangSimpleVariable defVariable(DiagnosticPos pos, BType varType, BLangBlockStmt parentBlockStmt,
                                            BLangExpression expression, String name) {
        Name varName = names.fromString(name);
        BLangSimpleVariable detailMap = ASTBuilderUtil.createVariable(pos, name, varType, expression,
                                                                      new BVarSymbol(Flags.PUBLIC, varName,
                                                                                     env.enclPkg.packageID, varType,
                                                                                     env.scope.owner, pos));
        BLangSimpleVariableDef constructedMap = ASTBuilderUtil.createVariableDef(pos, detailMap);
        constructedMap.type = varType;
        parentBlockStmt.addStatement(constructedMap);
        env.scope.define(varName, detailMap.symbol);
        return detailMap;
    }

    private void createAndAddBoundVariableDef(BLangBlockStmt parentBlockStmt,
                                              BLangErrorVariable.BLangErrorDetailEntry detailEntry,
                                              BLangExpression detailEntryVar) {
        if (detailEntry.valueBindingPattern.getKind() == NodeKind.VARIABLE) {
            BLangSimpleVariableDef errorDetailVar = createVarDef(
                    ((BLangSimpleVariable) detailEntry.valueBindingPattern).name.value,
                    detailEntry.valueBindingPattern.type,
                    detailEntryVar,
                    detailEntry.valueBindingPattern.pos);
            parentBlockStmt.addStatement(errorDetailVar);

        } else if (detailEntry.valueBindingPattern.getKind() == NodeKind.RECORD_VARIABLE) {
            BLangRecordVariableDef recordVariableDef = ASTBuilderUtil.createRecordVariableDef(
                    detailEntry.valueBindingPattern.pos,
                    (BLangRecordVariable) detailEntry.valueBindingPattern);
            recordVariableDef.var.expr = detailEntryVar;
            recordVariableDef.type = symTable.recordType;
            parentBlockStmt.addStatement(recordVariableDef);

        } else if (detailEntry.valueBindingPattern.getKind() == NodeKind.TUPLE_VARIABLE) {
            BLangTupleVariableDef tupleVariableDef = ASTBuilderUtil.createTupleVariableDef(
                    detailEntry.valueBindingPattern.pos, (BLangTupleVariable) detailEntry.valueBindingPattern);
            parentBlockStmt.addStatement(tupleVariableDef);
        }
    }

    private BLangExpression createErrorDetailVar(BLangErrorVariable.BLangErrorDetailEntry detailEntry,
                                                 BVarSymbol tempDetailVarSymbol) {
        BLangExpression detailEntryVar = createIndexBasedAccessExpr(
                detailEntry.valueBindingPattern.type,
                detailEntry.valueBindingPattern.pos,
                createStringLiteral(detailEntry.key.pos, detailEntry.key.value),
                tempDetailVarSymbol, null);
        if (detailEntryVar.getKind() == NodeKind.INDEX_BASED_ACCESS_EXPR) {
            BLangIndexBasedAccess bLangIndexBasedAccess = (BLangIndexBasedAccess) detailEntryVar;
            bLangIndexBasedAccess.originalType = symTable.pureType;
        }
        return detailEntryVar;
    }

    private BLangExpression constructStringTemplateConcatExpression(List<BLangExpression> exprs) {
        BLangExpression concatExpr = null;
        BLangExpression currentExpr;
        for (BLangExpression expr : exprs) {
            currentExpr = expr;
            if (expr.type.tag != TypeTags.STRING && expr.type.tag != TypeTags.XML) {
                currentExpr = getToStringInvocationOnExpr(expr);
            }

            if (concatExpr == null) {
                concatExpr = currentExpr;
                continue;
            }

            BType binaryExprType =
                    TypeTags.isXMLTypeTag(concatExpr.type.tag) || TypeTags.isXMLTypeTag(currentExpr.type.tag)
                            ? symTable.xmlType
                            : symTable.stringType;
            concatExpr =
                    ASTBuilderUtil.createBinaryExpr(concatExpr.pos, concatExpr, currentExpr,
                            binaryExprType, OperatorKind.ADD, null);
        }
        return concatExpr;
    }

    private BLangInvocation getToStringInvocationOnExpr(BLangExpression expression) {
        BInvokableSymbol symbol = (BInvokableSymbol) symTable.langValueModuleSymbol.scope
                .lookup(names.fromString(TO_STRING_FUNCTION_NAME)).symbol;

        List<BLangExpression> requiredArgs = new ArrayList<BLangExpression>() {{
            add(addConversionExprIfRequired(expression, symbol.params.get(0).type));
        }};
        return ASTBuilderUtil.createInvocationExprMethod(expression.pos, symbol, requiredArgs, new ArrayList<>(),
                                                         symResolver);
    }

    // TODO: Move the logic on binding patterns to a seperate class
    private BLangInvocation generateErrorDetailBuiltinFunction(DiagnosticPos pos, BVarSymbol errorVarySymbol,
                                                               BLangIndexBasedAccess parentIndexBasedAccess) {
        BLangExpression onExpr =
                parentIndexBasedAccess != null
                        ? parentIndexBasedAccess : ASTBuilderUtil.createVariableRef(pos, errorVarySymbol);

        return createLangLibInvocationNode(ERROR_DETAIL_FUNCTION_NAME, onExpr, new ArrayList<>(), null, pos);
    }

    private BLangInvocation generateErrorMessageBuiltinFunction(DiagnosticPos pos, BType reasonType,
                                                                BVarSymbol errorVarSymbol,
                                                                BLangIndexBasedAccess parentIndexBasedAccess) {
        BLangExpression onExpr;
        if (parentIndexBasedAccess != null) {
            onExpr = parentIndexBasedAccess;
        } else {
            onExpr = ASTBuilderUtil.createVariableRef(pos, errorVarSymbol);
        }
        return createLangLibInvocationNode(ERROR_MESSAGE_FUNCTION_NAME, onExpr, new ArrayList<>(), reasonType, pos);
    }

    private BLangInvocation generateErrorCauseLanglibFunction(DiagnosticPos pos, BType causeType,
                                                                BVarSymbol errorVarSymbol,
                                                                BLangIndexBasedAccess parentIndexBasedAccess) {
        BLangExpression onExpr;
        if (parentIndexBasedAccess != null) {
            onExpr = parentIndexBasedAccess;
        } else {
            onExpr = ASTBuilderUtil.createVariableRef(pos, errorVarSymbol);
        }
        return createLangLibInvocationNode(ERROR_CAUSE_FUNCTION_NAME, onExpr, new ArrayList<>(), causeType, pos);
    }

    private BLangInvocation generateCloneWithTypeInvocation(DiagnosticPos pos,
                                                            BType targetType,
                                                            BVarSymbol source) {
        BType typedescType = new BTypedescType(targetType, symTable.typeDesc.tsymbol);
        BLangInvocation invocationNode = createInvocationNode(CLONE_WITH_TYPE, new ArrayList<>(), typedescType);

        BLangTypedescExpr typedescExpr = new BLangTypedescExpr();
        typedescExpr.resolvedType = targetType;
        typedescExpr.type = typedescType;

        invocationNode.expr = typedescExpr;
        invocationNode.symbol = symResolver.lookupLangLibMethod(typedescType, names.fromString(CLONE_WITH_TYPE));
        invocationNode.requiredArgs = Lists.of(ASTBuilderUtil.createVariableRef(pos, source), typedescExpr);
        invocationNode.type = BUnionType.create(null, targetType, symTable.errorType);
        return invocationNode;
    }

    private BLangLambdaFunction createFuncToFilterOutRestParam(List<String> toRemoveList, DiagnosticPos pos) {

        // Creates following anonymous function
        //
        // function ((string, any) $lambdaArg$0) returns boolean {
        //     Following if block is generated for all parameters given in the record variable
        //     if ($lambdaArg$0[0] == "name") {
        //         return false;
        //     }
        //     if ($lambdaArg$0[0] == "age") {
        //         return false;
        //     }
        //      return true;
        // }

        String anonfuncName = "$anonRestParamFilterFunc$" + lambdaFunctionCount++;
        BLangFunction function = ASTBuilderUtil.createFunction(pos, anonfuncName);

        BVarSymbol keyValSymbol = new BVarSymbol(0, names.fromString("$lambdaArg$0"), this.env.scope.owner.pkgID,
                                                 getStringAnyTupleType(), this.env.scope.owner, pos);
        BLangBlockFunctionBody functionBlock = createAnonymousFunctionBlock(pos, function, keyValSymbol);

        BLangIndexBasedAccess indexBasesAccessExpr =
                ASTBuilderUtil.createIndexBasesAccessExpr(pos, symTable.anyType, keyValSymbol, ASTBuilderUtil
                        .createLiteral(pos, symTable.intType, (long) 0));
        BLangSimpleVariableDef tupFirstElem = createVarDef("key", indexBasesAccessExpr.type,
                                                           indexBasesAccessExpr, pos);
        functionBlock.addStatement(tupFirstElem);

        // Create the if statements
        for (String toRemoveItem : toRemoveList) {
            createIfStmt(pos, tupFirstElem.var.symbol, functionBlock, toRemoveItem);
        }

        // Create the final return true statement
        BInvokableSymbol functionSymbol = createReturnTrueStatement(pos, function, functionBlock);

        // Create and return a lambda function
        return createLambdaFunction(function, functionSymbol);
    }

    private BLangLambdaFunction createFuncToFilterOutRestParam(BLangRecordVariable recordVariable, DiagnosticPos pos) {
        List<String> fieldNamesToRemove = recordVariable.variableList.stream()
                .map(var -> var.getKey().getValue())
                .collect(Collectors.toList());
        return createFuncToFilterOutRestParam(fieldNamesToRemove, pos);
    }

    private void createIfStmt(DiagnosticPos pos, BVarSymbol inputParamSymbol, BLangBlockFunctionBody blockStmt,
                              String key) {
        BLangSimpleVarRef firstElemRef = ASTBuilderUtil.createVariableRef(pos, inputParamSymbol);
        BLangExpression converted = addConversionExprIfRequired(firstElemRef, symTable.stringType);

        BLangIf ifStmt = ASTBuilderUtil.createIfStmt(pos, blockStmt);

        BLangBlockStmt ifBlock = ASTBuilderUtil.createBlockStmt(pos, new ArrayList<>());
        BLangReturn returnStmt = ASTBuilderUtil.createReturnStmt(pos, ifBlock);
        returnStmt.expr = ASTBuilderUtil.createLiteral(pos, symTable.booleanType, false);
        ifStmt.body = ifBlock;

        BLangGroupExpr groupExpr = new BLangGroupExpr();
        groupExpr.type = symTable.booleanType;

        BLangBinaryExpr binaryExpr = ASTBuilderUtil.createBinaryExpr(pos, converted,
                ASTBuilderUtil.createLiteral(pos, symTable.stringType, key),
                symTable.booleanType, OperatorKind.EQUAL, null);

        binaryExpr.opSymbol = (BOperatorSymbol) symResolver.resolveBinaryOperator(
                binaryExpr.opKind, binaryExpr.lhsExpr.type, binaryExpr.rhsExpr.type);

        groupExpr.expression = binaryExpr;
        ifStmt.expr = groupExpr;
    }

    BLangLambdaFunction createLambdaFunction(BLangFunction function, BInvokableSymbol functionSymbol) {
        BLangLambdaFunction lambdaFunction = (BLangLambdaFunction) TreeBuilder.createLambdaFunctionNode();
        lambdaFunction.function = function;
        lambdaFunction.type = functionSymbol.type;
        return lambdaFunction;
    }

    private BInvokableSymbol createReturnTrueStatement(DiagnosticPos pos, BLangFunction function,
                                                       BLangBlockFunctionBody functionBlock) {
        BLangReturn trueReturnStmt = ASTBuilderUtil.createReturnStmt(pos, functionBlock);
        trueReturnStmt.expr = ASTBuilderUtil.createLiteral(pos, symTable.booleanType, true);

        // Create function symbol before visiting desugar phase for the function
        BInvokableSymbol functionSymbol = Symbols.createFunctionSymbol(Flags.asMask(function.flagSet),
                                                                       new Name(function.name.value),
                                                                       env.enclPkg.packageID, function.type,
                                                                       env.enclEnv.enclVarSym, true, function.pos);
        functionSymbol.retType = function.returnTypeNode.type;
        functionSymbol.params = function.requiredParams.stream()
                .map(param -> param.symbol)
                .collect(Collectors.toList());
        functionSymbol.scope = env.scope;
        functionSymbol.type = new BInvokableType(Collections.singletonList(getStringAnyTupleType()),
                                                 getRestType(functionSymbol), symTable.booleanType, null);
        function.symbol = functionSymbol;
        rewrite(function, env);
        env.enclPkg.addFunction(function);
        return functionSymbol;
    }

    private BLangBlockFunctionBody createAnonymousFunctionBlock(DiagnosticPos pos, BLangFunction function,
                                                                BVarSymbol keyValSymbol) {
        BLangSimpleVariable inputParameter = ASTBuilderUtil.createVariable(pos, null, getStringAnyTupleType(),
                                                                           null, keyValSymbol);
        function.requiredParams.add(inputParameter);
        BLangValueType booleanTypeKind = new BLangValueType();
        booleanTypeKind.typeKind = TypeKind.BOOLEAN;
        booleanTypeKind.type = symTable.booleanType;
        function.returnTypeNode = booleanTypeKind;

        BLangBlockFunctionBody functionBlock = ASTBuilderUtil.createBlockFunctionBody(pos, new ArrayList<>());
        function.body = functionBlock;
        return functionBlock;
    }

    private BTupleType getStringAnyTupleType() {
        ArrayList<BType> typeList = new ArrayList<BType>() {{
            add(symTable.stringType);
            add(symTable.anyType);
        }};
        return new BTupleType(typeList);
    }

    /**
     * This method creates a simple variable def and assigns and array expression based on the given indexExpr.
     *
     *  case 1: when there is no parent array access expression, but with the indexExpr : 1
     *  string s = x[1];
     *
     *  case 2: when there is a parent array expression : x[2] and indexExpr : 3
     *  string s = x[2][3];
     *
     *  case 3: when there is no parent array access expression, but with the indexExpr : name
     *  string s = x[name];
     *
     *  case 4: when there is a parent map expression : x[name] and indexExpr : fName
     *  string s = x[name][fName]; // record variable inside record variable
     *
     *  case 5: when there is a parent map expression : x[name] and indexExpr : 1
     *  string s = x[name][1]; // tuple variable inside record variable
     */
    private void createSimpleVarDefStmt(BLangSimpleVariable simpleVariable, BLangBlockStmt parentBlockStmt,
                                        BLangLiteral indexExpr, BVarSymbol tupleVarSymbol,
                                        BLangIndexBasedAccess parentArrayAccessExpr) {

        Name varName = names.fromIdNode(simpleVariable.name);
        if (varName == Names.IGNORE) {
            return;
        }

        final BLangSimpleVariableDef simpleVariableDef = ASTBuilderUtil.createVariableDefStmt(simpleVariable.pos,
                parentBlockStmt);
        simpleVariableDef.var = simpleVariable;

        simpleVariable.expr = createIndexBasedAccessExpr(simpleVariable.type, simpleVariable.pos,
                indexExpr, tupleVarSymbol, parentArrayAccessExpr);
    }

    @Override
    public void visit(BLangAssignment assignNode) {
        if (safeNavigateLHS(assignNode.varRef)) {
            BLangAccessExpression accessExpr = (BLangAccessExpression) assignNode.varRef;
            accessExpr.leafNode = true;
            result = rewriteSafeNavigationAssignment(accessExpr, assignNode.expr, assignNode.safeAssignment);
            result = rewrite(result, env);
            return;
        }

        assignNode.varRef = rewriteExpr(assignNode.varRef);
        assignNode.expr = rewriteExpr(assignNode.expr);
        assignNode.expr = addConversionExprIfRequired(rewriteExpr(assignNode.expr), assignNode.varRef.type);
        result = assignNode;
    }

    @Override
    public void visit(BLangTupleDestructure tupleDestructure) {
        //  case 1:
        //  a is string, b is float
        //  (a, b) = (tuple)
        //
        //  any[] x = (tuple);
        //  string a = x[0];
        //  int b = x[1];
        //
        //  case 2:
        //  a is string, b is float, c is int
        //  ((a, b), c)) = (tuple)
        //
        //  any[] x = (tuple);
        //  string a = x[0][0];
        //  float b = x[0][1];
        //  int c = x[1];


        //create tuple destruct block stmt
        final BLangBlockStmt blockStmt = ASTBuilderUtil.createBlockStmt(tupleDestructure.pos);

        //create a array of any-type based on the dimension
        BType runTimeType = new BArrayType(symTable.anyType);

        //create a simple var for the array 'any[] x = (tuple)' based on the dimension for x
        String name = "tuple";
        final BLangSimpleVariable tuple =
                ASTBuilderUtil.createVariable(tupleDestructure.pos, name, runTimeType, null,
                                              new BVarSymbol(0, names.fromString(name), this.env.scope.owner.pkgID,
                                                             runTimeType, this.env.scope.owner, tupleDestructure.pos));
        tuple.expr = tupleDestructure.expr;
        final BLangSimpleVariableDef variableDef = ASTBuilderUtil.createVariableDefStmt(tupleDestructure.pos,
                                                                                        blockStmt);
        variableDef.var = tuple;

        //create the variable definition statements using the root block stmt created
        createVarRefAssignmentStmts(tupleDestructure.varRef, blockStmt, tuple.symbol, null);
        createRestFieldAssignmentStmt(tupleDestructure, blockStmt, tuple.symbol);

        //finally rewrite the populated block statement
        result = rewrite(blockStmt, env);
    }

    private void createRestFieldAssignmentStmt(BLangTupleDestructure tupleDestructure, BLangBlockStmt blockStmt,
                                               BVarSymbol tupleVarSymbol) {
        BLangTupleVarRef tupleVarRef = tupleDestructure.varRef;
        DiagnosticPos pos = blockStmt.pos;
        if (tupleVarRef.restParam != null) {
            BLangExpression tupleExpr = tupleDestructure.expr;

            // T[] t = [];
            BLangSimpleVarRef restParam = (BLangSimpleVarRef) tupleVarRef.restParam;
            BArrayType restParamType = (BArrayType) restParam.type;
            BLangArrayLiteral arrayExpr = createArrayLiteralExprNode();
            arrayExpr.type = restParamType;

            BLangAssignment restParamAssignment = ASTBuilderUtil.createAssignmentStmt(pos, blockStmt);
            restParamAssignment.varRef = restParam;
            restParamAssignment.varRef.type = restParamType;
            restParamAssignment.expr = arrayExpr;

            // foreach var $foreach$i in tupleTypes.length()...tupleLiteral.length() {
            //     t[t.length()] = <T> tupleLiteral[$foreach$i];
            // }
            BLangLiteral startIndexLiteral = (BLangLiteral) TreeBuilder.createLiteralExpression();
            startIndexLiteral.value = (long) tupleVarRef.expressions.size();
            startIndexLiteral.type = symTable.intType;
            BLangInvocation lengthInvocation = createLengthInvocation(pos, tupleExpr);
            BLangInvocation intRangeInvocation = replaceWithIntRange(pos, startIndexLiteral,
                    getModifiedIntRangeEndExpr(lengthInvocation));

            BLangForeach foreach = (BLangForeach) TreeBuilder.createForeachNode();
            foreach.pos = pos;
            foreach.collection = intRangeInvocation;
            types.setForeachTypedBindingPatternType(foreach);

            final BLangSimpleVariable foreachVariable = ASTBuilderUtil.createVariable(pos,
                    "$foreach$i", foreach.varType);
            foreachVariable.symbol = new BVarSymbol(0, names.fromIdNode(foreachVariable.name),
                                                    this.env.scope.owner.pkgID, foreachVariable.type,
                                                    this.env.scope.owner, pos);
            BLangSimpleVarRef foreachVarRef = ASTBuilderUtil.createVariableRef(pos, foreachVariable.symbol);
            foreach.variableDefinitionNode = ASTBuilderUtil.createVariableDef(pos, foreachVariable);
            foreach.isDeclaredWithVar = true;
            BLangBlockStmt foreachBody = ASTBuilderUtil.createBlockStmt(pos);

            // t[t.length()] = <T> tupleLiteral[$foreach$i];
            BLangIndexBasedAccess indexAccessExpr = ASTBuilderUtil.createIndexAccessExpr(restParam,
                    createLengthInvocation(pos, restParam));
            indexAccessExpr.type = restParamType.eType;
            createSimpleVarRefAssignmentStmt(indexAccessExpr, foreachBody, foreachVarRef, tupleVarSymbol, null);

            foreach.body = foreachBody;
            blockStmt.addStatement(foreach);
        }
    }

    private BLangInvocation createLengthInvocation(DiagnosticPos pos, BLangExpression collection) {
        BInvokableSymbol lengthInvokableSymbol = (BInvokableSymbol) symResolver
                .lookupLangLibMethod(collection.type, names.fromString(LENGTH_FUNCTION_NAME));
        BLangInvocation lengthInvocation = ASTBuilderUtil.createInvocationExprForMethod(pos, lengthInvokableSymbol,
                Lists.of(collection), symResolver);
        lengthInvocation.argExprs = lengthInvocation.requiredArgs;
        lengthInvocation.type = lengthInvokableSymbol.type.getReturnType();
        return lengthInvocation;
    }

    /**
     * This method iterate through each member of the tupleVarRef and create the relevant var ref assignment statements.
     * This method does the check for node kind of each member and call the related var ref creation method.
     *
     * Example:
     * ((a, b), c)) = (tuple)
     *
     * (a, b) is again a tuple, so it is a recursive var ref creation.
     *
     * c is a simple var, so a simple var def will be created.
     *
     */
    private void createVarRefAssignmentStmts(BLangTupleVarRef parentTupleVariable, BLangBlockStmt parentBlockStmt,
                                             BVarSymbol tupleVarSymbol, BLangIndexBasedAccess parentIndexAccessExpr) {

        final List<BLangExpression> expressions = parentTupleVariable.expressions;
        for (int index = 0; index < expressions.size(); index++) {
            BLangExpression expression = expressions.get(index);
            if (NodeKind.SIMPLE_VARIABLE_REF == expression.getKind() ||
                    NodeKind.FIELD_BASED_ACCESS_EXPR == expression.getKind() ||
                    NodeKind.INDEX_BASED_ACCESS_EXPR == expression.getKind() ||
                    NodeKind.XML_ATTRIBUTE_ACCESS_EXPR == expression.getKind()) {
                //if this is simple var, then create a simple var def stmt
                BLangLiteral indexExpr = ASTBuilderUtil.createLiteral(expression.pos, symTable.intType, (long) index);
                createSimpleVarRefAssignmentStmt((BLangVariableReference) expression, parentBlockStmt, indexExpr,
                        tupleVarSymbol, parentIndexAccessExpr);
                continue;
            }

            if (expression.getKind() == NodeKind.TUPLE_VARIABLE_REF) {
                //else recursively create the var def statements for tuple var ref
                BLangTupleVarRef tupleVarRef = (BLangTupleVarRef) expression;
                BLangLiteral indexExpr = ASTBuilderUtil.createLiteral(tupleVarRef.pos, symTable.intType, (long) index);
                BLangIndexBasedAccess arrayAccessExpr = ASTBuilderUtil.createIndexBasesAccessExpr(tupleVarRef.pos,
                        new BArrayType(symTable.anyType), tupleVarSymbol, indexExpr);
                if (parentIndexAccessExpr != null) {
                    arrayAccessExpr.expr = parentIndexAccessExpr;
                }
                createVarRefAssignmentStmts((BLangTupleVarRef) expression, parentBlockStmt, tupleVarSymbol,
                        arrayAccessExpr);
                continue;
            }

            if (expression.getKind() == NodeKind.RECORD_VARIABLE_REF) {
                //else recursively create the var def statements for record var ref
                BLangRecordVarRef recordVarRef = (BLangRecordVarRef) expression;
                BLangLiteral indexExpr = ASTBuilderUtil.createLiteral(recordVarRef.pos, symTable.intType,
                                                                      (long) index);
                BLangIndexBasedAccess arrayAccessExpr = ASTBuilderUtil.createIndexBasesAccessExpr(
                        parentTupleVariable.pos, symTable.mapType, tupleVarSymbol, indexExpr);
                if (parentIndexAccessExpr != null) {
                    arrayAccessExpr.expr = parentIndexAccessExpr;
                }
                createVarRefAssignmentStmts((BLangRecordVarRef) expression, parentBlockStmt, tupleVarSymbol,
                                            arrayAccessExpr);

                BLangRecordTypeNode recordTypeNode = TypeDefBuilderHelper.createRecordTypeNode(
                        (BRecordType) recordVarRef.type, env.enclPkg.packageID, symTable, recordVarRef.pos);
                recordTypeNode.initFunction = TypeDefBuilderHelper
                        .createInitFunctionForRecordType(recordTypeNode, env, names, symTable);
                TypeDefBuilderHelper
                        .addTypeDefinition(recordVarRef.type, recordVarRef.type.tsymbol, recordTypeNode, env);

                continue;
            }

            if (expression.getKind() == NodeKind.ERROR_VARIABLE_REF) {
                // Else recursively create the var def statements for record var ref.
                BLangErrorVarRef errorVarRef = (BLangErrorVarRef) expression;
                BLangLiteral indexExpr = ASTBuilderUtil.createLiteral(errorVarRef.pos, symTable.intType,
                        (long) index);
                BLangIndexBasedAccess arrayAccessExpr = ASTBuilderUtil.createIndexBasesAccessExpr(
                        parentTupleVariable.pos, expression.type, tupleVarSymbol, indexExpr);
                if (parentIndexAccessExpr != null) {
                    arrayAccessExpr.expr = parentIndexAccessExpr;
                }
                createVarRefAssignmentStmts((BLangErrorVarRef) expression, parentBlockStmt, tupleVarSymbol,
                        arrayAccessExpr);
            }
        }
    }

    /**
     * This method creates a assignment statement and assigns and array expression based on the given indexExpr.
     *
     */
    private void createSimpleVarRefAssignmentStmt(BLangVariableReference simpleVarRef, BLangBlockStmt parentBlockStmt,
                                                  BLangExpression indexExpr, BVarSymbol tupleVarSymbol,
                                                  BLangIndexBasedAccess parentArrayAccessExpr) {

        if (simpleVarRef.getKind() == NodeKind.SIMPLE_VARIABLE_REF) {
            Name varName = names.fromIdNode(((BLangSimpleVarRef) simpleVarRef).variableName);
            if (varName == Names.IGNORE) {
                return;
            }
        }

        BLangExpression assignmentExpr = createIndexBasedAccessExpr(simpleVarRef.type, simpleVarRef.pos,
                indexExpr, tupleVarSymbol, parentArrayAccessExpr);

        assignmentExpr = addConversionExprIfRequired(assignmentExpr, simpleVarRef.type);

        final BLangAssignment assignmentStmt = ASTBuilderUtil.createAssignmentStmt(parentBlockStmt.pos,
                parentBlockStmt);
        assignmentStmt.varRef = simpleVarRef;
        assignmentStmt.expr = assignmentExpr;
    }

    private BLangExpression createIndexBasedAccessExpr(BType varType, DiagnosticPos varPos, BLangExpression indexExpr,
                                                       BVarSymbol tupleVarSymbol, BLangIndexBasedAccess parentExpr) {

        BLangIndexBasedAccess arrayAccess = ASTBuilderUtil.createIndexBasesAccessExpr(varPos,
                symTable.anyType, tupleVarSymbol, indexExpr);
        arrayAccess.originalType = varType;

        if (parentExpr != null) {
            arrayAccess.expr = parentExpr;
        }

        final BLangExpression assignmentExpr;
        if (types.isValueType(varType)) {
            BLangTypeConversionExpr castExpr = (BLangTypeConversionExpr) TreeBuilder.createTypeConversionNode();
            castExpr.expr = arrayAccess;
            castExpr.type = varType;
            assignmentExpr = castExpr;
        } else {
            assignmentExpr = arrayAccess;
        }
        return assignmentExpr;
    }

    @Override
    public void visit(BLangRecordDestructure recordDestructure) {

        final BLangBlockStmt blockStmt = ASTBuilderUtil.createBlockStmt(recordDestructure.pos);

        BType runTimeType = new BMapType(TypeTags.MAP, symTable.anyType, null);

        String name = "$map$0";
        final BLangSimpleVariable mapVariable =
                ASTBuilderUtil.createVariable(recordDestructure.pos, name, runTimeType, null,
                                              new BVarSymbol(0, names.fromString(name), this.env.scope.owner.pkgID,
                                                             runTimeType, this.env.scope.owner, recordDestructure.pos));
        mapVariable.expr = recordDestructure.expr;
        final BLangSimpleVariableDef variableDef = ASTBuilderUtil.
                createVariableDefStmt(recordDestructure.pos, blockStmt);
        variableDef.var = mapVariable;

        //create the variable definition statements using the root block stmt created
        createVarRefAssignmentStmts(recordDestructure.varRef, blockStmt, mapVariable.symbol, null);

        //finally rewrite the populated block statement
        result = rewrite(blockStmt, env);
    }

    @Override
    public void visit(BLangErrorDestructure errorDestructure) {
        final BLangBlockStmt blockStmt = ASTBuilderUtil.createBlockStmt(errorDestructure.pos);
        String name = "$error$";
        final BLangSimpleVariable errorVar =
                ASTBuilderUtil.createVariable(errorDestructure.pos, name, symTable.errorType, null,
                                              new BVarSymbol(0, names.fromString(name), this.env.scope.owner.pkgID,
                                                             symTable.errorType, this.env.scope.owner,
                                                             errorDestructure.pos));
        errorVar.expr = errorDestructure.expr;
        final BLangSimpleVariableDef variableDef = ASTBuilderUtil.createVariableDefStmt(errorDestructure.pos,
                                                                                        blockStmt);
        variableDef.var = errorVar;
        createVarRefAssignmentStmts(errorDestructure.varRef, blockStmt, errorVar.symbol, null);
        result = rewrite(blockStmt, env);
    }

    private void createVarRefAssignmentStmts(BLangRecordVarRef parentRecordVarRef, BLangBlockStmt parentBlockStmt,
                                             BVarSymbol recordVarSymbol, BLangIndexBasedAccess parentIndexAccessExpr) {
        final List<BLangRecordVarRefKeyValue> variableRefList = parentRecordVarRef.recordRefFields;
        for (BLangRecordVarRefKeyValue varRefKeyValue : variableRefList) {
            BLangExpression variableReference = varRefKeyValue.variableReference;
            BLangLiteral indexExpr = ASTBuilderUtil.createLiteral(variableReference.pos, symTable.stringType,
                    varRefKeyValue.variableName.getValue());

            if (NodeKind.SIMPLE_VARIABLE_REF == variableReference.getKind() ||
                    NodeKind.FIELD_BASED_ACCESS_EXPR == variableReference.getKind() ||
                    NodeKind.INDEX_BASED_ACCESS_EXPR == variableReference.getKind() ||
                    NodeKind.XML_ATTRIBUTE_ACCESS_EXPR == variableReference.getKind()) {
                createSimpleVarRefAssignmentStmt((BLangVariableReference) variableReference, parentBlockStmt,
                        indexExpr, recordVarSymbol, parentIndexAccessExpr);
                continue;
            }

            if (NodeKind.RECORD_VARIABLE_REF == variableReference.getKind()) {
                BLangRecordVarRef recordVariable = (BLangRecordVarRef) variableReference;
                BLangIndexBasedAccess arrayAccessExpr = ASTBuilderUtil.createIndexBasesAccessExpr(
                        parentRecordVarRef.pos, symTable.mapType, recordVarSymbol, indexExpr);
                if (parentIndexAccessExpr != null) {
                    arrayAccessExpr.expr = parentIndexAccessExpr;
                }
                createVarRefAssignmentStmts(recordVariable, parentBlockStmt, recordVarSymbol, arrayAccessExpr);
                continue;
            }

            if (NodeKind.TUPLE_VARIABLE_REF == variableReference.getKind()) {
                BLangTupleVarRef tupleVariable = (BLangTupleVarRef) variableReference;
                BLangIndexBasedAccess arrayAccessExpr = ASTBuilderUtil.createIndexBasesAccessExpr(tupleVariable.pos,
                        symTable.tupleType, recordVarSymbol, indexExpr);
                if (parentIndexAccessExpr != null) {
                    arrayAccessExpr.expr = parentIndexAccessExpr;
                }
                createVarRefAssignmentStmts(tupleVariable, parentBlockStmt, recordVarSymbol, arrayAccessExpr);
                continue;
            }

            if (NodeKind.ERROR_VARIABLE_REF == variableReference.getKind()) {
                BLangIndexBasedAccess arrayAccessExpr = ASTBuilderUtil.createIndexBasesAccessExpr(variableReference.pos,
                        symTable.errorType, recordVarSymbol, indexExpr);
                if (parentIndexAccessExpr != null) {
                    arrayAccessExpr.expr = parentIndexAccessExpr;
                }
                createVarRefAssignmentStmts((BLangErrorVarRef) variableReference, parentBlockStmt, recordVarSymbol,
                        arrayAccessExpr);
            }
        }

        if (parentRecordVarRef.restParam != null) {
            // The restParam is desugared to a filter iterable operation that filters out the fields provided in the
            // record variable
            // map<any> restParam = $map$0.filter($lambdaArg$0);

            DiagnosticPos pos = parentBlockStmt.pos;
            BMapType restParamType = (BMapType) ((BLangSimpleVarRef) parentRecordVarRef.restParam).type;
            BLangSimpleVarRef variableReference;

            if (parentIndexAccessExpr != null) {
                BLangSimpleVariable mapVariable =
                        ASTBuilderUtil.createVariable(pos, "$map$1", restParamType, null,
                                                      new BVarSymbol(0, names.fromString("$map$1"),
                                                                     this.env.scope.owner.pkgID, restParamType,
                                                                     this.env.scope.owner, pos));
                mapVariable.expr = parentIndexAccessExpr;
                BLangSimpleVariableDef variableDef = ASTBuilderUtil.createVariableDefStmt(pos, parentBlockStmt);
                variableDef.var = mapVariable;

                variableReference = ASTBuilderUtil.createVariableRef(pos, mapVariable.symbol);
            } else {
                variableReference = ASTBuilderUtil.createVariableRef(pos,
                        ((BLangSimpleVariableDef) parentBlockStmt.stmts.get(0)).var.symbol);
            }

            BLangSimpleVarRef restParam = (BLangSimpleVarRef) parentRecordVarRef.restParam;

            List<String> keysToRemove = parentRecordVarRef.recordRefFields.stream()
                    .map(field -> field.variableName.value)
                    .collect(Collectors.toList());

            BLangSimpleVariable filteredDetail = generateRestFilter(variableReference, pos,
                    keysToRemove, restParamType, parentBlockStmt);

            BLangSimpleVarRef varRef = ASTBuilderUtil.createVariableRef(pos, filteredDetail.symbol);

            // Create rest param variable definition
            BLangAssignment restParamAssignment = ASTBuilderUtil.createAssignmentStmt(pos, parentBlockStmt);
            restParamAssignment.varRef = restParam;
            restParamAssignment.varRef.type = restParamType;
            restParamAssignment.expr = varRef;
        }
    }

    private void createVarRefAssignmentStmts(BLangErrorVarRef parentErrorVarRef, BLangBlockStmt parentBlockStmt,
                                             BVarSymbol errorVarySymbol, BLangIndexBasedAccess parentIndexAccessExpr) {
        if (parentErrorVarRef.message.getKind() != NodeKind.SIMPLE_VARIABLE_REF ||
                names.fromIdNode(((BLangSimpleVarRef) parentErrorVarRef.message).variableName) != Names.IGNORE) {
            BLangAssignment message = ASTBuilderUtil.createAssignmentStmt(parentBlockStmt.pos, parentBlockStmt);
            message.expr = generateErrorMessageBuiltinFunction(parentErrorVarRef.message.pos,
                    symTable.stringType, errorVarySymbol, parentIndexAccessExpr);
            message.expr = addConversionExprIfRequired(message.expr, parentErrorVarRef.message.type);
            message.varRef = parentErrorVarRef.message;
        }

        if (parentErrorVarRef.cause != null && (parentErrorVarRef.cause.getKind() != NodeKind.SIMPLE_VARIABLE_REF ||
                names.fromIdNode(((BLangSimpleVarRef) parentErrorVarRef.cause).variableName) != Names.IGNORE)) {
            BLangAssignment cause = ASTBuilderUtil.createAssignmentStmt(parentBlockStmt.pos, parentBlockStmt);
            cause.expr = generateErrorCauseLanglibFunction(parentErrorVarRef.cause.pos,
                    symTable.errorType, errorVarySymbol, parentIndexAccessExpr);
            cause.expr = addConversionExprIfRequired(cause.expr, parentErrorVarRef.cause.type);
            cause.varRef = parentErrorVarRef.cause;
        }

        // When no detail nor rest detail are to be destructured, we don't need to generate the detail invocation.
        if (parentErrorVarRef.detail.isEmpty() && isIgnoredErrorRefRestVar(parentErrorVarRef)) {
            return;
        }

        BLangInvocation errorDetailBuiltinFunction = generateErrorDetailBuiltinFunction(parentErrorVarRef.pos,
                errorVarySymbol,
                parentIndexAccessExpr);

        BLangSimpleVariableDef detailTempVarDef = createVarDef("$error$detail$" + errorCount++,
                                                               symTable.detailType, errorDetailBuiltinFunction,
                                                               parentErrorVarRef.pos);
        detailTempVarDef.type = symTable.detailType;
        parentBlockStmt.addStatement(detailTempVarDef);
        this.env.scope.define(names.fromIdNode(detailTempVarDef.var.name), detailTempVarDef.var.symbol);

        List<String> extractedKeys = new ArrayList<>();
        for (BLangNamedArgsExpression detail : parentErrorVarRef.detail) {
            extractedKeys.add(detail.name.value);
            BLangVariableReference ref = (BLangVariableReference) detail.expr;

            // create a index based access
            BLangExpression detailEntryVar = createIndexBasedAccessExpr(ref.type, ref.pos,
                    createStringLiteral(detail.name.pos, detail.name.value),
                    detailTempVarDef.var.symbol, null);
            if (detailEntryVar.getKind() == NodeKind.INDEX_BASED_ACCESS_EXPR) {
                BLangIndexBasedAccess bLangIndexBasedAccess = (BLangIndexBasedAccess) detailEntryVar;
                bLangIndexBasedAccess.originalType = symTable.pureType;
            }

            BLangAssignment detailAssignment = ASTBuilderUtil.createAssignmentStmt(ref.pos, parentBlockStmt);
            detailAssignment.varRef = ref;
            detailAssignment.expr = detailEntryVar;
        }

        if (!isIgnoredErrorRefRestVar(parentErrorVarRef)) {
            BLangSimpleVarRef detailVarRef = ASTBuilderUtil.createVariableRef(parentErrorVarRef.restVar.pos,
                    detailTempVarDef.var.symbol);

            BLangSimpleVariable filteredDetail = generateRestFilter(detailVarRef, parentErrorVarRef.restVar.pos,
                    extractedKeys,
                    parentErrorVarRef.restVar.type, parentBlockStmt);
            BLangAssignment restAssignment = ASTBuilderUtil.createAssignmentStmt(parentErrorVarRef.restVar.pos,
                    parentBlockStmt);
            restAssignment.varRef = parentErrorVarRef.restVar;
            restAssignment.expr = ASTBuilderUtil.createVariableRef(parentErrorVarRef.restVar.pos,
                    filteredDetail.symbol);
        }

        BErrorType errorType = (BErrorType) parentErrorVarRef.type;
        if (errorType.detailType.getKind() == TypeKind.RECORD) {
            // Create empty record init attached func
            BRecordTypeSymbol tsymbol = (BRecordTypeSymbol) errorType.detailType.tsymbol;
            tsymbol.initializerFunc = createRecordInitFunc();
            tsymbol.scope.define(tsymbol.initializerFunc.funcName, tsymbol.initializerFunc.symbol);
        }
    }

    private boolean isIgnoredErrorRefRestVar(BLangErrorVarRef parentErrorVarRef) {
        if (parentErrorVarRef.restVar == null) {
            return true;
        }
        if (parentErrorVarRef.restVar.getKind() == NodeKind.SIMPLE_VARIABLE_REF) {
            return (((BLangSimpleVarRef) parentErrorVarRef.restVar).variableName.value.equals(IGNORE.value));
        }
        return false;
    }

    @Override
    public void visit(BLangRetry retryNode) {
        BLangOnFailClause currentOnFailClause = this.onFailClause;
        BLangSimpleVariableDef currentOnFailCallDef = this.onFailCallFuncDef;
        if (retryNode.onFailClause != null) {
            rewrite(retryNode.onFailClause, env);
        }
        DiagnosticPos pos = retryNode.retryBody.pos;
        BLangBlockStmt retryBlockStmt = ASTBuilderUtil.createBlockStmt(retryNode.pos);
        BLangSimpleVariableDef retryManagerVarDef = createRetryManagerDef(retryNode.retrySpec, retryNode.pos);
        retryBlockStmt.stmts.add(retryManagerVarDef);

        //  var $retryFunc$ = function () returns any|error {
        //    <"Content in retry block goes here">
        //  };
        BLangType retryLambdaReturnType = ASTBuilderUtil.createTypeNode(symTable.anyOrErrorType);
        BLangLambdaFunction retryFunc = createLambdaFunction(pos, "$retryFunc$",
<<<<<<< HEAD
                Collections.emptyList(), retryLambdaReturnType, retryNode.retryBody.stmts, env,
                retryNode.retryBody.scope);
        ((BLangBlockFunctionBody)retryFunc.function.body).isBreakable = retryNode.onFailClause != null;
=======
                                                             Collections.emptyList(), retryLambdaReturnType,
                                                             retryNode.retryBody.stmts, env,
                                                             retryNode.retryBody.scope);
>>>>>>> 93d96ee2
        BVarSymbol retryFuncVarSymbol = new BVarSymbol(0, names.fromString("$retryFunc$"),
                                                       env.scope.owner.pkgID, retryFunc.type,
                                                       retryFunc.function.symbol, pos);
        BLangSimpleVariable retryLambdaVariable = ASTBuilderUtil.createVariable(pos, "$retryFunc$",
                                                                                retryFunc.type, retryFunc,
                                                                                retryFuncVarSymbol);
        BLangSimpleVariableDef retryLambdaVariableDef = ASTBuilderUtil.createVariableDef(pos,
                                                                                         retryLambdaVariable);
        BLangSimpleVarRef retryLambdaVarRef = new BLangSimpleVarRef.BLangLocalVarRef(retryLambdaVariable.symbol);
        retryLambdaVarRef.type = retryFuncVarSymbol.type;
        retryBlockStmt.stmts.add(retryLambdaVariableDef);

        // Add lambda function call
        //any|error $result$ = $retryFunc$();
        BLangInvocation retryLambdaInvocation = new BLangInvocation.BFunctionPointerInvocation(pos,
                retryLambdaVarRef, retryLambdaVariable.symbol, retryLambdaReturnType.type);
        retryLambdaInvocation.argExprs = new ArrayList<>();

        retryFunc.capturedClosureEnv = env.createClone();

        BVarSymbol retryFunctionVarSymbol = new BVarSymbol(0, new Name("$result$"),
                                                           env.scope.owner.pkgID, retryLambdaReturnType.type,
                                                           env.scope.owner, pos);
        BLangSimpleVariable retryFunctionVariable = ASTBuilderUtil.createVariable(pos, "$result$",
                                                                                  retryLambdaReturnType.type,
                                                                                  retryLambdaInvocation,
                                                                                  retryFunctionVarSymbol);
        BLangSimpleVariableDef retryFunctionVariableDef = ASTBuilderUtil.createVariableDef(pos,
                                                                                           retryFunctionVariable);
        retryBlockStmt.stmts.add(retryFunctionVariableDef);

        // create while loop: while ($result$ is error && $retryManager$.shouldRetry($result$))
        BLangSimpleVarRef retryFunctionVariableRef =
                new BLangSimpleVarRef.BLangLocalVarRef(retryFunctionVariable.symbol);
        retryFunctionVariableRef.type = retryFunctionVariable.symbol.type;

        BLangWhile whileNode = createRetryWhileLoop(pos, retryManagerVarDef, retryLambdaInvocation,
                retryFunctionVariableRef);
        retryBlockStmt.stmts.add(whileNode);
        createErrorReturn(pos, retryBlockStmt, retryFunctionVariableRef);

        BLangStatementExpression retryTransactionStmtExpr;
        if (retryNode.retryBodyReturns) {
            //  returns <TypeCast>$result$;
            BLangInvokableNode encInvokable = env.enclInvokable;
            retryTransactionStmtExpr = ASTBuilderUtil.createStatementExpression(retryBlockStmt,
                    addConversionExprIfRequired(retryFunctionVariableRef, encInvokable.returnTypeNode.type));
        } else {
            retryTransactionStmtExpr = ASTBuilderUtil.createStatementExpression(retryBlockStmt,
                    ASTBuilderUtil.createLiteral(pos, symTable.nilType, Names.NIL_VALUE));
        }
        //  at this point;
        //  RetryManager $retryManager$ = new();
        //  var $retryFunc$ = function () returns any|error {
        //    <"Content in retry block goes here">
        //  };
        //  any|error $result$ = $retryFunc$();
        //
        //  while ($result$ is error && $retryManager$.shouldRetry($result$)) {
        //       $result$ = $retryFunc$();
        //  }
        //  if($result$ is error) {
        //      return $result$;
        //  }
        //  returns <TypeCast>$result$;
        result = createExpressionStatement(pos, retryTransactionStmtExpr, retryNode.retryBodyReturns, env);
        this.onFailClause = currentOnFailClause;
        this.onFailCallFuncDef = currentOnFailCallDef;
    }

    protected BLangWhile createRetryWhileLoop(DiagnosticPos retryBlockPos, BLangSimpleVariableDef retryManagerVarDef,
                                            BLangExpression trapExpr, BLangSimpleVarRef result) {
        BLangWhile whileNode = (BLangWhile) TreeBuilder.createWhileNode();
        whileNode.pos = retryBlockPos;
        BLangTypeTestExpr isErrorCheck = createTypeCheckExpr(retryBlockPos, result,
                getErrorTypeNode());
        BLangSimpleVarRef retryManagerVarRef = new BLangLocalVarRef(retryManagerVarDef.var.symbol);
        retryManagerVarRef.type = retryManagerVarDef.var.symbol.type;
        BLangInvocation shouldRetryInvocation = createRetryManagerShouldRetryInvocation(retryBlockPos,
                retryManagerVarRef, result);
        whileNode.expr = ASTBuilderUtil.createBinaryExpr(retryBlockPos, isErrorCheck, shouldRetryInvocation,
                symTable.booleanType, OperatorKind.AND, null);
        BLangBlockStmt whileBlockStmnt = ASTBuilderUtil.createBlockStmt(retryBlockPos);
        BLangAssignment assignment = ASTBuilderUtil.createAssignmentStmt(retryBlockPos, result,
                trapExpr);
        whileBlockStmnt.stmts.add(assignment);
        whileNode.body = whileBlockStmnt;
        return whileNode;
    }

    protected BLangSimpleVariableDef createRetryManagerDef(BLangRetrySpec retrySpec, DiagnosticPos pos) {
        BTypeSymbol retryManagerTypeSymbol = (BObjectTypeSymbol) transactionDesugar
                .getTransactionLibInvokableSymbol(names.fromString("DefaultRetryManager"));
        BType retryManagerType = retryManagerTypeSymbol.type;
        if (retrySpec.retryManagerType != null) {
            retryManagerType = retrySpec.retryManagerType.type;
        }

        //<RetryManagerType> $retryManager$ = new;
        BVarSymbol retryMangerSymbol = new BVarSymbol(0, names.fromString("$retryManager$"),
                                                      env.scope.owner.pkgID, retryManagerType, this.env.scope.owner,
                                                      pos);
        BLangTypeInit managerInit = ASTBuilderUtil.createEmptyTypeInit(pos, retryManagerType);
        managerInit.initInvocation.requiredArgs = retrySpec.argExprs;
        BLangSimpleVariable retryManagerVariable = ASTBuilderUtil.createVariable(pos, "$retryManager$",
                retryManagerType, managerInit, retryMangerSymbol);
        return ASTBuilderUtil.createVariableDef(pos, retryManagerVariable);
    }

    BLangInvocation createRetryManagerShouldRetryInvocation(DiagnosticPos pos, BLangSimpleVarRef managerVarRef,
                                                            BLangSimpleVarRef trapResultRef) {
        BInvokableSymbol shouldRetryFuncSymbol = getShouldRetryFunc((BVarSymbol) managerVarRef.symbol).symbol;
        BLangInvocation shouldRetryInvocation = (BLangInvocation) TreeBuilder.createInvocationNode();
        shouldRetryInvocation.pos = pos;
        shouldRetryInvocation.expr = managerVarRef;
        shouldRetryInvocation.requiredArgs = Lists.of(trapResultRef);
        shouldRetryInvocation.argExprs = shouldRetryInvocation.requiredArgs;
        shouldRetryInvocation.symbol = shouldRetryFuncSymbol;
        shouldRetryInvocation.type = shouldRetryFuncSymbol.retType;
        shouldRetryInvocation.langLibInvocation = false;
        return shouldRetryInvocation;
    }

    private BAttachedFunction getShouldRetryFunc(BVarSymbol retryManagerSymbol) {
        BObjectTypeSymbol typeSymbol = (BObjectTypeSymbol) retryManagerSymbol.type.tsymbol;
        for (BAttachedFunction bAttachedFunction : typeSymbol.attachedFuncs) {
            if (bAttachedFunction.funcName.value.equals(RETRY_MANAGER_OBJECT_SHOULD_RETRY_FUNC)) {
                return bAttachedFunction;
            }
        }
        return null;
    }

    protected BLangTypeTestExpr createTypeCheckExpr(DiagnosticPos pos, BLangExpression expr, BLangType type) {
        BLangTypeTestExpr testExpr = ASTBuilderUtil.createTypeTestExpr(pos, expr, type);
        testExpr.type = symTable.booleanType;
        return testExpr;
    }

    @Override
    public void visit(BLangRetryTransaction retryTransaction) {
        BLangStatementExpression retryTransactionStmtExpr = transactionDesugar.rewrite(retryTransaction, env,
                this.onFailClause != null);
        result = createExpressionStatement(retryTransaction.pos, retryTransactionStmtExpr,
                retryTransaction.transaction.statementBlockReturns, env);
    }

    protected BLangNode createExpressionStatement(DiagnosticPos pos, BLangStatementExpression retryTransactionStmtExpr,
                                                  boolean retryReturns, SymbolEnv env) {

        if (retryReturns) {
            BLangReturn bLangReturn = ASTBuilderUtil.createReturnStmt(pos, retryTransactionStmtExpr);
            return rewrite(bLangReturn, env);
        } else {
            BLangExpressionStmt transactionExprStmt = (BLangExpressionStmt) TreeBuilder.createExpressionStatementNode();
            transactionExprStmt.pos = pos;
            transactionExprStmt.expr = retryTransactionStmtExpr;
            transactionExprStmt.type = symTable.nilType;
            return rewrite(transactionExprStmt, env);
        }
    }

    protected void createErrorReturn(DiagnosticPos pos, BlockNode blockStmt, BLangSimpleVarRef resultRef) {
        BLangIf returnError = ASTBuilderUtil.createIfStmt(pos, blockStmt);
        returnError.expr = createTypeCheckExpr(pos, resultRef, getErrorTypeNode());
        returnError.body = ASTBuilderUtil.createBlockStmt(pos);
        BLangReturn bLangReturn = ASTBuilderUtil.createReturnStmt(pos,
                addConversionExprIfRequired(resultRef, symTable.errorType));
        returnError.body.stmts.add(bLangReturn);
    }

    @Override
    public void visit(BLangContinue nextNode) {
        result = nextNode;
    }

    @Override
    public void visit(BLangBreak breakNode) {
        result = breakNode;
    }

    @Override
    public void visit(BLangReturn returnNode) {
        // If the return node do not have an expression, we add `done` statement instead of a return statement. This is
        // to distinguish between returning nil value specifically and not returning any value.
        if (returnNode.expr != null) {
            returnNode.expr = rewriteExpr(returnNode.expr);
        }
        result = returnNode;
    }

    @Override
    public void visit(BLangPanic panicNode) {
        panicNode.expr = rewriteExpr(panicNode.expr);
        result = panicNode;
    }

    @Override
    public void visit(BLangXMLNSStatement xmlnsStmtNode) {
        xmlnsStmtNode.xmlnsDecl = rewrite(xmlnsStmtNode.xmlnsDecl, env);
        result = xmlnsStmtNode;
    }

    @Override
    public void visit(BLangXMLNS xmlnsNode) {
        BLangXMLNS generatedXMLNSNode;
        xmlnsNode.namespaceURI = rewriteExpr(xmlnsNode.namespaceURI);
        BSymbol ownerSymbol = xmlnsNode.symbol.owner;

        // Local namespace declaration in a function/resource/action/worker
        if ((ownerSymbol.tag & SymTag.INVOKABLE) == SymTag.INVOKABLE ||
                (ownerSymbol.tag & SymTag.SERVICE) == SymTag.SERVICE) {
            generatedXMLNSNode = new BLangLocalXMLNS();
        } else {
            generatedXMLNSNode = new BLangPackageXMLNS();
        }

        generatedXMLNSNode.namespaceURI = xmlnsNode.namespaceURI;
        generatedXMLNSNode.prefix = xmlnsNode.prefix;
        generatedXMLNSNode.symbol = xmlnsNode.symbol;
        result = generatedXMLNSNode;
    }

    public void visit(BLangCompoundAssignment compoundAssignment) {

        BLangVariableReference varRef = compoundAssignment.varRef;
        if (compoundAssignment.varRef.getKind() != NodeKind.INDEX_BASED_ACCESS_EXPR) {
            // Create a new varRef if this is a simpleVarRef. Because this can be a
            // narrowed type var. In that case, lhs and rhs must be visited in two
            // different manners.
            if (varRef.getKind() == NodeKind.SIMPLE_VARIABLE_REF) {
                varRef = ASTBuilderUtil.createVariableRef(compoundAssignment.varRef.pos, varRef.symbol);
                varRef.lhsVar = true;
            }

            result = ASTBuilderUtil.createAssignmentStmt(compoundAssignment.pos, rewriteExpr(varRef),
                    rewriteExpr(compoundAssignment.modifiedExpr));
            return;
        }
        // If compound Assignment is an index based expression such as a[f(1, foo)][3][2] += y,
        // should return a block statement which is equivalent to
        // var $temp3$ = a[f(1, foo)];
        // var $temp2$ = 3;
        // var $temp1$ = 2;
        // a[$temp3$][$temp2$][$temp1$] = a[$temp3$][$temp2$][$temp1$] + y;
        List<BLangStatement> statements = new ArrayList<>();
        List<BLangSimpleVarRef> varRefs = new ArrayList<>();
        List<BType> types = new ArrayList<>();

        // Extract the index Expressions from compound assignment and create variable definitions. ex:
        // var $temp3$ = a[f(1, foo)];
        // var $temp2$ = 3;
        // var $temp1$ = 2;
        do {
            BLangSimpleVariableDef tempIndexVarDef = createVarDef("$temp" + ++indexExprCount + "$",
                    ((BLangIndexBasedAccess) varRef).indexExpr.type, ((BLangIndexBasedAccess) varRef).indexExpr,
                    compoundAssignment.pos);
            BLangSimpleVarRef tempVarRef = ASTBuilderUtil.createVariableRef(tempIndexVarDef.pos,
                    tempIndexVarDef.var.symbol);
            statements.add(0, tempIndexVarDef);
            varRefs.add(0, tempVarRef);
            types.add(0, varRef.type);

            varRef = (BLangVariableReference) ((BLangIndexBasedAccess) varRef).expr;
        } while (varRef.getKind() == NodeKind.INDEX_BASED_ACCESS_EXPR);

        // Create the index access expression. ex: c[$temp3$][$temp2$][$temp1$]
        BLangVariableReference var = varRef;
        for (int ref = 0; ref < varRefs.size(); ref++) {
            var = ASTBuilderUtil.createIndexAccessExpr(var, varRefs.get(ref));
            var.type = types.get(ref);
        }
        var.type = compoundAssignment.varRef.type;

        // Create the right hand side binary expression of the assignment. ex: c[$temp3$][$temp2$][$temp1$] + y
        BLangExpression rhsExpression = ASTBuilderUtil.createBinaryExpr(compoundAssignment.pos, var,
                compoundAssignment.expr, compoundAssignment.type, compoundAssignment.opKind, null);
        rhsExpression.type = compoundAssignment.modifiedExpr.type;

        // Create assignment statement. ex: a[$temp3$][$temp2$][$temp1$] = a[$temp3$][$temp2$][$temp1$] + y;
        BLangAssignment assignStmt = ASTBuilderUtil.createAssignmentStmt(compoundAssignment.pos, var,
                rhsExpression);

        statements.add(assignStmt);
        // Create block statement. ex: var $temp3$ = a[f(1, foo)];var $temp2$ = 3;var $temp1$ = 2;
        // a[$temp3$][$temp2$][$temp1$] = a[$temp3$][$temp2$][$temp1$] + y;
        BLangBlockStmt bLangBlockStmt = ASTBuilderUtil.createBlockStmt(compoundAssignment.pos, statements);
        result = rewrite(bLangBlockStmt, env);
    }

    @Override
    public void visit(BLangExpressionStmt exprStmtNode) {
        exprStmtNode.expr = rewriteExpr(exprStmtNode.expr);
        result = exprStmtNode;
    }

    @Override
    public void visit(BLangIf ifNode) {
        ifNode.expr = rewriteExpr(ifNode.expr);
        ifNode.body = rewrite(ifNode.body, env);
        ifNode.elseStmt = rewrite(ifNode.elseStmt, env);

        result = ifNode;
    }

    @Override
    public void visit(BLangMatch matchStmt) {
        // Here we generate an if-else statement for the match statement
        // Here is an example match statement
        //
        //  case 1 (old match)
        //
        //      match expr {
        //          int k => io:println("int value: " + k);
        //          string s => io:println("string value: " + s);
        //          json j => io:println("json value: " + s);
        //
        //      }
        //
        //  Here is how we convert the match statement to an if-else statement. The last clause should always be the
        //  else clause
        //
        //  string | int | json | any _$$_matchexpr = expr;
        //  if ( _$$_matchexpr isassignable int ){
        //      int k = (int) _$$_matchexpr; // unbox
        //      io:println("int value: " + k);
        //
        //  } else if (_$$_matchexpr isassignable string ) {
        //      string s = (string) _$$_matchexpr; // unbox
        //      io:println("string value: " + s);
        //
        //  } else if ( _$$_matchexpr isassignable float ||    // should we consider json[] as well
        //                  _$$_matchexpr isassignable boolean ||
        //                  _$$_matchexpr isassignable json) {
        //
        //  } else {
        //      // handle the last pattern
        //      any case..
        //  }
        //
        //  case 2 (new match)
        //      match expr {
        //          12 => io:println("Matched Int Value 12");
        //          35 => io:println("Matched Int Value 35");
        //          true => io:println("Matched Boolean Value true");
        //          "Hello" => io:println("Matched String Value Hello");
        //      }
        //
        //  This will be desugared as below :
        //
        //  string | int | boolean _$$_matchexpr = expr;
        //  if ((<int>_$$_matchexpr) == 12){
        //      io:println("Matched Int Value 12");
        //
        //  } else if ((<int>_$$_matchexpr) == 35) {
        //      io:println("Matched Int Value 35");
        //
        //  } else if ((<boolean>_$$_matchexpr) == true) {
        //      io:println("Matched Boolean Value true");
        //
        //  } else if ((<string>_$$_matchexpr) == "Hello") {
        //      io:println("Matched String Value Hello");
        //
        //  }
        BLangOnFailClause currentOnFailClause = this.onFailClause;
        BLangSimpleVariableDef currentOnFailCallDef = this.onFailCallFuncDef;

        // First create a block statement to hold generated statements
        BLangBlockStmt matchBlockStmt = (BLangBlockStmt) TreeBuilder.createBlockNode();
        matchBlockStmt.isBreakable = matchStmt.onFailClause != null;
        matchBlockStmt.pos = matchStmt.pos;

        if (matchStmt.onFailClause != null) {
            rewrite(matchStmt.onFailClause, env);
        }

        // Create a variable definition to store the value of the match expression
        String matchExprVarName = GEN_VAR_PREFIX.value;
        BLangSimpleVariable matchExprVar =
                ASTBuilderUtil.createVariable(matchStmt.expr.pos, matchExprVarName, matchStmt.expr.type, matchStmt.expr,
                                              new BVarSymbol(0, names.fromString(matchExprVarName),
                                                             this.env.scope.owner.pkgID, matchStmt.expr.type,
                                                             this.env.scope.owner, matchStmt.expr.pos));

        // Now create a variable definition node
        BLangSimpleVariableDef matchExprVarDef = ASTBuilderUtil.createVariableDef(matchBlockStmt.pos, matchExprVar);

        // Add the var def statement to the block statement
        //      string | int _$$_matchexpr = expr;
        matchBlockStmt.stmts.add(matchExprVarDef);

        // Create if/else blocks with typeof binary expressions for each pattern
        matchBlockStmt.stmts.add(generateIfElseStmt(matchStmt, matchExprVar));

        rewrite(matchBlockStmt, this.env);
        result = matchBlockStmt;
        this.onFailClause = currentOnFailClause;
        this.onFailCallFuncDef = currentOnFailCallDef;
    }

    @Override
    public void visit(BLangForeach foreach) {
        BLangOnFailClause currentOnFailClause = this.onFailClause;
        BLangSimpleVariableDef currentOnFailCallDef = this.onFailCallFuncDef;
        if (foreach.onFailClause != null) {
            rewrite(foreach.onFailClause, env);
        }
        BLangBlockStmt blockNode;
        // We need to create a new variable for the expression as well. This is needed because integer ranges can be
        // added as the expression so we cannot get the symbol in such cases.
        BVarSymbol dataSymbol = new BVarSymbol(0, names.fromString("$data$"), this.env.scope.owner.pkgID,
                                               foreach.collection.type, this.env.scope.owner, foreach.pos);
        BLangSimpleVariable dataVariable = ASTBuilderUtil.createVariable(foreach.pos, "$data$",
                                                                         foreach.collection.type, foreach.collection,
                                                                         dataSymbol);
        BLangSimpleVariableDef dataVarDef = ASTBuilderUtil.createVariableDef(foreach.pos, dataVariable);

        // Get the symbol of the variable (collection).
        BVarSymbol collectionSymbol = dataVariable.symbol;
        switch (foreach.collection.type.tag) {
            case TypeTags.STRING:
            case TypeTags.ARRAY:
            case TypeTags.TUPLE:
            case TypeTags.XML:
            case TypeTags.MAP:
            case TypeTags.TABLE:
            case TypeTags.STREAM:
            case TypeTags.RECORD:
                BInvokableSymbol iteratorSymbol = getLangLibIteratorInvokableSymbol(collectionSymbol);
                blockNode = desugarForeachWithIteratorDef(foreach, dataVarDef, collectionSymbol, iteratorSymbol, true);
                break;
            case TypeTags.OBJECT: //We know for sure, the object is an iterable from TypeChecker phase.
                iteratorSymbol = getIterableObjectIteratorInvokableSymbol(collectionSymbol);
                blockNode = desugarForeachWithIteratorDef(foreach, dataVarDef, collectionSymbol, iteratorSymbol, false);
                break;
            default:
                blockNode = ASTBuilderUtil.createBlockStmt(foreach.pos);
                blockNode.stmts.add(0, dataVarDef);
                break;
        }

        // Rewrite the block.
        rewrite(blockNode, this.env);
        this.onFailClause = currentOnFailClause;
        this.onFailCallFuncDef = currentOnFailCallDef;
        result = blockNode;
    }

    @Override
    public void visit(BLangDo doNode) {
        BLangOnFailClause currentOnFailClause = this.onFailClause;
        BLangSimpleVariableDef currentOnFailCallDef = this.onFailCallFuncDef;
        if (doNode.onFailClause != null) {
            rewrite(doNode.onFailClause, env);
        }
        result = rewrite(doNode.body, this.env);
        this.onFailClause = currentOnFailClause;
        this.onFailCallFuncDef = currentOnFailCallDef;
    }

    @Override
    public void visit(BLangOnFailClause onFailClause) {
        this.onFailClause = onFailClause;
        BLangType onFailReturnType = ASTBuilderUtil.createTypeNode(symTable.anyOrErrorType);

        BLangSimpleVariableDef onFailErrorVariableDef = (BLangSimpleVariableDef) onFailClause.variableDefinitionNode;
        BVarSymbol thrownErrorVarSymbol = new BVarSymbol(0, new Name("$thrownError$"),
<<<<<<< HEAD
                env.scope.owner.pkgID, onFailErrorVariableDef.var.type, env.scope.owner);
=======
                env.scope.owner.pkgID, symTable.errorType, env.scope.owner, onFailClause.pos);
>>>>>>> 93d96ee2
        thrownErrorVarSymbol.closure = true;
        BLangSimpleVariable errorVar = ASTBuilderUtil.createVariable(onFailClause.pos, "$thrownError$",
                onFailErrorVariableDef.var.type, null, thrownErrorVarSymbol);
        BLangLambdaFunction onFailFunc = createLambdaFunction(onFailClause.pos, "$onFailFunc$",
                Lists.of(errorVar), onFailReturnType, onFailClause.body.stmts,
                env, onFailClause.body.scope);
        onFailFunc.capturedClosureEnv = env;
        BLangSimpleVarRef thrownErrorRef = ASTBuilderUtil.createVariableRef(onFailClause.pos, errorVar.symbol);
        onFailErrorVariableDef.var.expr = thrownErrorRef;
        ((BLangBlockFunctionBody) onFailFunc.function.body).stmts.add(0, onFailErrorVariableDef);
        env.enclPkg.lambdaFunctions.add(onFailFunc);

        //  var $onFailFunc$ = function (error $thrownError$) returns any|error {
        //    <"Content in on fail clause goes here">
        //  };
        BVarSymbol onFailVarSymbol = new BVarSymbol(0, names.fromString("$onFailFunc$"),
                env.scope.owner.pkgID, onFailFunc.type, onFailFunc.function.symbol, onFailClause.pos);
        BLangSimpleVariable onFailLambdaVariable = ASTBuilderUtil.createVariable(onFailClause.pos, "$onFailFunc$",
                onFailFunc.type, onFailFunc, onFailVarSymbol);
        onFailCallFuncDef = ASTBuilderUtil.createVariableDef(onFailClause.pos,
                onFailLambdaVariable);
        result = onFailFunc;
    }

    private BLangStatementExpression createOnFailInvocation(BLangSimpleVariableDef onFailCallFuncDef,
                                                            BLangOnFailClause onFailClause, BLangExpression failExpr) {
        BLangStatementExpression expression;
        BLangSimpleVarRef onFailFuncRef = new BLangSimpleVarRef.BLangLocalVarRef(onFailCallFuncDef.var.symbol);
        BLangBlockStmt onFailFuncBlock = ASTBuilderUtil.createBlockStmt(onFailClause.pos);
        onFailFuncBlock.stmts.add(onFailCallFuncDef);

        BLangInvocation onFailLambdaInvocation = new BLangInvocation.BFunctionPointerInvocation(onFailClause.pos,
                onFailFuncRef, onFailFuncRef.symbol, symTable.anyOrErrorType);
        onFailLambdaInvocation.argExprs = Lists.of(rewrite(failExpr, env));
        onFailLambdaInvocation.requiredArgs = onFailLambdaInvocation.argExprs;

        BVarSymbol resultSymbol = new BVarSymbol(0, new Name("$onFailResult$"),
                env.scope.owner.pkgID, symTable.anyOrErrorType, env.scope.owner);
        BLangSimpleVariable resultVariable = ASTBuilderUtil.createVariable(onFailClause.pos, "$onFailResult$",
                symTable.anyOrErrorType, onFailLambdaInvocation, resultSymbol);
        BLangSimpleVariableDef trxFuncVarDef = ASTBuilderUtil.createVariableDef(onFailClause.pos,
                resultVariable);
        onFailFuncBlock.stmts.add(trxFuncVarDef);

        BLangSimpleVarRef resultRef = ASTBuilderUtil.createVariableRef(onFailClause.pos, resultSymbol);
        if (onFailClause.statementBlockReturns) {
            //  returns <TypeCast>$result$;
            BLangInvokableNode encInvokable = env.enclInvokable;
            expression =  ASTBuilderUtil.createStatementExpression(rewrite(onFailFuncBlock, env),
                    addConversionExprIfRequired(resultRef, encInvokable.returnTypeNode.type));
        } else {
            expression = ASTBuilderUtil.createStatementExpression(rewrite(onFailFuncBlock, env),
                    ASTBuilderUtil.createLiteral(onFailClause.pos, symTable.nilType, Names.NIL_VALUE));
        }
        return expression;
    }

    private BLangBlockStmt desugarForeachWithIteratorDef(BLangForeach foreach,
                                                         BLangSimpleVariableDef dataVariableDefinition,
                                                         BVarSymbol collectionSymbol,
                                                         BInvokableSymbol iteratorInvokableSymbol,
                                                         boolean isIteratorFuncFromLangLib) {
        BLangSimpleVariableDef iteratorVarDef = getIteratorVariableDefinition(foreach.pos, collectionSymbol,
                iteratorInvokableSymbol, isIteratorFuncFromLangLib);
        BLangBlockStmt blockNode = desugarForeachToWhile(foreach, iteratorVarDef);
        blockNode.stmts.add(0, dataVariableDefinition);
        return blockNode;
    }

    public BInvokableSymbol getIterableObjectIteratorInvokableSymbol(BVarSymbol collectionSymbol) {
        BObjectTypeSymbol typeSymbol = (BObjectTypeSymbol) collectionSymbol.type.tsymbol;
        // We know for sure at this point, the object symbol should have the __iterator method
        BAttachedFunction iteratorFunc = null;
        for (BAttachedFunction func : typeSymbol.attachedFuncs) {
            if (func.funcName.value.equals(BLangCompilerConstants.ITERABLE_OBJECT_ITERATOR_FUNC)) {
                iteratorFunc = func;
                break;
            }
        }
        BAttachedFunction function = iteratorFunc;
        return function.symbol;
    }

    BInvokableSymbol getLangLibIteratorInvokableSymbol(BVarSymbol collectionSymbol) {
        return (BInvokableSymbol) symResolver.lookupLangLibMethod(collectionSymbol.type,
                names.fromString(BLangCompilerConstants.ITERABLE_COLLECTION_ITERATOR_FUNC));
    }

    private BLangBlockStmt desugarForeachToWhile(BLangForeach foreach, BLangSimpleVariableDef varDef) {

        // We desugar the foreach statement to a while loop here.
        //
        // int[] data = [1, 2, 3];
        //
        // // Before desugaring.
        // foreach int i in data {
        //     io:println(i);
        // }
        //
        // ---------- After desugaring -------------
        //
        // int[] $data$ = data;
        //
        // abstract object {public function next() returns record {|int value;|}? $iterator$ = $data$.iterator();
        // record {|int value;|}? $result$ = $iterator$.next();
        //
        // while $result$ is record {|int value;|} {
        //     int i = $result$.value;
        //     $result$ = $iterator$.next();
        //     ....
        //     [foreach node body]
        //     ....
        // }

        // Note - any $iterator$ = $data$.iterator();
        // -------------------------------------------------------------------

        // Note - $data$.iterator();

        BVarSymbol iteratorSymbol = varDef.var.symbol;

        // Create a new symbol for the $result$.
        BVarSymbol resultSymbol = new BVarSymbol(0, names.fromString("$result$"), this.env.scope.owner.pkgID,
                                                 foreach.nillableResultType, this.env.scope.owner, foreach.pos);

        // Note - map<T>? $result$ = $iterator$.next();
        BLangSimpleVariableDef resultVariableDefinition = getIteratorNextVariableDefinition(foreach.pos,
                foreach.nillableResultType, iteratorSymbol, resultSymbol);

        // Note - $result$ != ()
        BLangType userDefineType = getUserDefineTypeNode(foreach.resultType);
        BLangSimpleVarRef resultReferenceInWhile = ASTBuilderUtil.createVariableRef(foreach.pos, resultSymbol);
        BLangTypeTestExpr typeTestExpr = ASTBuilderUtil
                .createTypeTestExpr(foreach.pos, resultReferenceInWhile, userDefineType);
        // create while loop: while ($result$ != ())
        BLangWhile whileNode = (BLangWhile) TreeBuilder.createWhileNode();
        whileNode.pos = foreach.pos;
        whileNode.expr = typeTestExpr;
        whileNode.body = foreach.body;

        // Note - $result$ = $iterator$.next(); < this should go after initial assignment of `item`
        BLangAssignment resultAssignment = getIteratorNextAssignment(foreach.pos, iteratorSymbol, resultSymbol);
        VariableDefinitionNode variableDefinitionNode = foreach.variableDefinitionNode;

        // Generate $result$.value
        // However, we are within the while loop. hence the $result$ can never be nil nor error.
        // Therefore cast $result$ to non-nilable type. i.e `int item = <>$result$.value;`
        BLangFieldBasedAccess valueAccessExpr = getValueAccessExpression(foreach.pos, foreach.varType, resultSymbol);
        valueAccessExpr.expr = addConversionExprIfRequired(valueAccessExpr.expr,
                types.getSafeType(valueAccessExpr.expr.type, true, false));
        variableDefinitionNode.getVariable()
                .setInitialExpression(addConversionExprIfRequired(valueAccessExpr, foreach.varType));
        whileNode.body.stmts.add(0, (BLangStatement) variableDefinitionNode);
        whileNode.body.stmts.add(1, resultAssignment);

        // Create a new block statement node.
        BLangBlockStmt blockNode = ASTBuilderUtil.createBlockStmt(foreach.pos);

        // Add iterator variable to the block.
        blockNode.addStatement(varDef);

        // Add result variable to the block.
        blockNode.addStatement(resultVariableDefinition);

        // Add the while node to the block.
        blockNode.addStatement(whileNode);
        return blockNode;
    }

    private BLangType getUserDefineTypeNode(BType type) {
        BLangUserDefinedType recordType =
                new BLangUserDefinedType(ASTBuilderUtil.createIdentifier(null, ""),
                                         ASTBuilderUtil.createIdentifier(null, ""));
        recordType.type = type;
        return recordType;
    }

    @Override
    public void visit(BLangWhile whileNode) {
        BLangOnFailClause currentOnFailClause = this.onFailClause;
        BLangSimpleVariableDef currentOnFailCallDef = this.onFailCallFuncDef;
        if (whileNode.onFailClause != null) {
            rewrite(whileNode.onFailClause, env);
        }
        whileNode.expr = rewriteExpr(whileNode.expr);
        whileNode.body = rewrite(whileNode.body, env);
        this.onFailClause = currentOnFailClause;
        this.onFailCallFuncDef = currentOnFailCallDef;
        result = whileNode;
    }

    @Override
    public void visit(BLangLock lockNode) {
        // Lock nodes will get desugared to below code
        // before desugar -
        //
        // lock {
        //      a = a + 7;
        // }
        //
        // after desugar -
        //
        // lock ;
        // var res = trap a = a + 7;
        // unlock ;
        // if (res is error) {
        //      panic res;
        // }
        BLangOnFailClause currentOnFailClause = this.onFailClause;
        BLangSimpleVariableDef currentOnFailCallDef = this.onFailCallFuncDef;
        BLangBlockStmt blockStmt = ASTBuilderUtil.createBlockStmt(lockNode.pos);
        if (lockNode.onFailClause != null) {
            blockStmt.isBreakable = true;
            rewrite(lockNode.onFailClause, env);
        }
        BLangLockStmt lockStmt = new BLangLockStmt(lockNode.pos);
        blockStmt.addStatement(lockStmt);

        enclLocks.push(lockStmt);

        BLangLiteral nilLiteral = ASTBuilderUtil.createLiteral(lockNode.pos, symTable.nilType, Names.NIL_VALUE);
        BType nillableError = BUnionType.create(null, symTable.errorType, symTable.nilType);
        BLangStatementExpression statementExpression = createStatementExpression(lockNode.body, nilLiteral);
        statementExpression.type = symTable.nilType;

        BLangTrapExpr trapExpr = (BLangTrapExpr) TreeBuilder.createTrapExpressionNode();
        trapExpr.type = nillableError;
        trapExpr.expr = statementExpression;
        BVarSymbol nillableErrorVarSymbol = new BVarSymbol(0, names.fromString("$errorResult"),
                                                           this.env.scope.owner.pkgID, nillableError,
                                                           this.env.scope.owner, lockNode.pos);
        BLangSimpleVariable simpleVariable = ASTBuilderUtil.createVariable(lockNode.pos, "$errorResult",
                                                                           nillableError, trapExpr,
                                                                           nillableErrorVarSymbol);
        BLangSimpleVariableDef simpleVariableDef = ASTBuilderUtil.createVariableDef(lockNode.pos, simpleVariable);
        blockStmt.addStatement(simpleVariableDef);

        BLangUnLockStmt unLockStmt = new BLangUnLockStmt(lockNode.pos);
        unLockStmt.relatedLock = lockStmt; // Used to find the related lock to unlock.
        blockStmt.addStatement(unLockStmt);
        BLangSimpleVarRef varRef = ASTBuilderUtil.createVariableRef(lockNode.pos, nillableErrorVarSymbol);

        BLangBlockStmt ifBody = ASTBuilderUtil.createBlockStmt(lockNode.pos);
        BLangPanic panicNode = (BLangPanic) TreeBuilder.createPanicNode();
        panicNode.pos = lockNode.pos;
        panicNode.expr = addConversionExprIfRequired(varRef, symTable.errorType);
        ifBody.addStatement(panicNode);

        BLangTypeTestExpr isErrorTest =
                ASTBuilderUtil.createTypeTestExpr(lockNode.pos, varRef, getErrorTypeNode());
        isErrorTest.type = symTable.booleanType;

        BLangIf ifelse = ASTBuilderUtil.createIfElseStmt(lockNode.pos, isErrorTest, ifBody, null);
        blockStmt.addStatement(ifelse);
        result = rewrite(blockStmt, env);
        this.onFailClause = currentOnFailClause;
        this.onFailCallFuncDef = currentOnFailCallDef;
        enclLocks.pop();
    }

    @Override
    public void visit(BLangLockStmt lockStmt) {
        result = lockStmt;
    }

    @Override
    public void visit(BLangUnLockStmt unLockStmt) {
        result = unLockStmt;
    }

    @Override
    public void visit(BLangTransaction transactionNode) {
        BLangOnFailClause currentOnFailClause = this.onFailClause;
        BLangSimpleVariableDef currentOnFailCallDef = this.onFailCallFuncDef;
        if (transactionNode.onFailClause != null) {
            rewrite(transactionNode.onFailClause, env);
        }
        BLangStatementExpression transactionStmtExpr = transactionDesugar.rewrite(transactionNode, env,
                onFailClause != null);
        result = createExpressionStatement(transactionNode.pos, transactionStmtExpr,
                transactionNode.statementBlockReturns, env);
        this.onFailClause = currentOnFailClause;
        this.onFailCallFuncDef = currentOnFailCallDef;
    }

    @Override
    public void visit(BLangRollback rollbackNode) {
        BLangStatementExpression rollbackStmtExpr = transactionDesugar.desugar(rollbackNode);
        BLangCheckedExpr checkedExpr = ASTBuilderUtil.createCheckExpr(rollbackNode.pos, rollbackStmtExpr,
                symTable.nilType);
        checkedExpr.equivalentErrorTypeList.add(symTable.errorType);
        BLangExpressionStmt rollbackExprStmt = (BLangExpressionStmt) TreeBuilder.createExpressionStatementNode();
        rollbackExprStmt.pos = rollbackNode.pos;
        rollbackExprStmt.expr = checkedExpr;
        result = rewrite(rollbackExprStmt, env);
    }

    BLangLambdaFunction createLambdaFunction(DiagnosticPos pos, String functionNamePrefix,
                                             List<BLangSimpleVariable> lambdaFunctionVariable,
                                             TypeNode returnType, BLangFunctionBody lambdaBody) {
        BLangLambdaFunction lambdaFunction = (BLangLambdaFunction) TreeBuilder.createLambdaFunctionNode();
        BLangFunction func = ASTBuilderUtil.createFunction(pos, functionNamePrefix + lambdaFunctionCount++);
        lambdaFunction.function = func;
        func.requiredParams.addAll(lambdaFunctionVariable);
        func.setReturnTypeNode(returnType);
        func.desugaredReturnType = true;
        defineFunction(func, env.enclPkg);
        lambdaFunctionVariable = func.requiredParams;

        func.body = lambdaBody;
        func.desugared = false;
        lambdaFunction.pos = pos;
        List<BType> paramTypes = new ArrayList<>();
        lambdaFunctionVariable.forEach(variable -> paramTypes.add(variable.symbol.type));
        lambdaFunction.type = new BInvokableType(paramTypes, func.symbol.type.getReturnType(),
                                                 null);
        return lambdaFunction;
    }

    protected BLangLambdaFunction createLambdaFunction(DiagnosticPos pos, String functionNamePrefix,
                                                     List<BLangSimpleVariable> lambdaFunctionVariable,
                                                     TypeNode returnType, List<BLangStatement> fnBodyStmts,
                                                     SymbolEnv env, Scope bodyScope) {
        BLangBlockFunctionBody body = (BLangBlockFunctionBody) TreeBuilder.createBlockFunctionBodyNode();
        body.scope = bodyScope;
        SymbolEnv bodyEnv = SymbolEnv.createFuncBodyEnv(body, env);
        body.stmts = rewriteStmt(fnBodyStmts, bodyEnv);
        return createLambdaFunction(pos, functionNamePrefix, lambdaFunctionVariable, returnType, body);
    }

    private BLangLambdaFunction createLambdaFunction(DiagnosticPos pos, String functionNamePrefix,
                                                     TypeNode returnType) {
        BLangLambdaFunction lambdaFunction = (BLangLambdaFunction) TreeBuilder.createLambdaFunctionNode();
        BLangFunction func = ASTBuilderUtil.createFunction(pos, functionNamePrefix + lambdaFunctionCount++);
        lambdaFunction.function = func;
        func.setReturnTypeNode(returnType);
        func.desugaredReturnType = true;
        defineFunction(func, env.enclPkg);
        func.desugared = false;
        lambdaFunction.pos = pos;
        return lambdaFunction;
    }

    private void defineFunction(BLangFunction funcNode, BLangPackage targetPkg) {
        final BPackageSymbol packageSymbol = targetPkg.symbol;
        final SymbolEnv packageEnv = this.symTable.pkgEnvMap.get(packageSymbol);
        symbolEnter.defineNode(funcNode, packageEnv);
        packageEnv.enclPkg.functions.add(funcNode);
        packageEnv.enclPkg.topLevelNodes.add(funcNode);
    }

    @Override
    public void visit(BLangForkJoin forkJoin) {
         result = forkJoin;
    }

    // Expressions

    @Override
    public void visit(BLangLiteral literalExpr) {
        if (literalExpr.type.tag == TypeTags.ARRAY && ((BArrayType) literalExpr.type).eType.tag == TypeTags.BYTE) {
            // this is blob literal as byte array
            result = rewriteBlobLiteral(literalExpr);
            return;
        }
        result = literalExpr;
    }

    private BLangNode rewriteBlobLiteral(BLangLiteral literalExpr) {
        String[] result = getBlobTextValue((String) literalExpr.value);
        byte[] values;
        if (BASE_64.equals(result[0])) {
            values = Base64.getDecoder().decode(result[1].getBytes(StandardCharsets.UTF_8));
        } else {
            values = hexStringToByteArray(result[1]);
        }
        BLangArrayLiteral arrayLiteralNode = (BLangArrayLiteral) TreeBuilder.createArrayLiteralExpressionNode();
        arrayLiteralNode.type = literalExpr.type;
        arrayLiteralNode.pos = literalExpr.pos;
        arrayLiteralNode.exprs = new ArrayList<>();
        for (byte b : values) {
            arrayLiteralNode.exprs.add(createByteLiteral(literalExpr.pos, b));
        }
        return arrayLiteralNode;
    }

    private String[] getBlobTextValue(String blobLiteralNodeText) {
        String nodeText = blobLiteralNodeText.replaceAll(" ", "");
        String[] result = new String[2];
        result[0] = nodeText.substring(0, nodeText.indexOf('`'));
        result[1] = nodeText.substring(nodeText.indexOf('`') + 1, nodeText.lastIndexOf('`'));
        return result;
    }

    private static byte[] hexStringToByteArray(String str) {
        int len = str.length();
        byte[] data = new byte[len / 2];
        for (int i = 0; i < len; i += 2) {
            data[i / 2] = (byte) ((Character.digit(str.charAt(i), 16) << 4) + Character.digit(str.charAt(i + 1), 16));
        }
        return data;
    }

    @Override
    public void visit(BLangListConstructorExpr listConstructor) {
        listConstructor.exprs = rewriteExprs(listConstructor.exprs);
        BLangExpression expr;
        if (listConstructor.type.tag == TypeTags.TUPLE) {
            expr = new BLangTupleLiteral(listConstructor.pos, listConstructor.exprs, listConstructor.type);
            result = rewriteExpr(expr);
        } else if (listConstructor.type.tag == TypeTags.JSON) {
            expr = new BLangJSONArrayLiteral(listConstructor.exprs, new BArrayType(listConstructor.type));
            result = rewriteExpr(expr);
        } else if (getElementType(listConstructor.type).tag == TypeTags.JSON) {
            expr = new BLangJSONArrayLiteral(listConstructor.exprs, listConstructor.type);
            result = rewriteExpr(expr);
        } else if (listConstructor.type.tag == TypeTags.TYPEDESC) {
            final BLangTypedescExpr typedescExpr = new BLangTypedescExpr();
            typedescExpr.resolvedType = listConstructor.typedescType;
            typedescExpr.type = symTable.typeDesc;
            result = rewriteExpr(typedescExpr);
        } else {
            expr = new BLangArrayLiteral(listConstructor.pos, listConstructor.exprs, listConstructor.type);
            result = rewriteExpr(expr);
        }
    }

    @Override
    public void visit(BLangTableConstructorExpr tableConstructorExpr) {
        rewriteExprs(tableConstructorExpr.recordLiteralList);
        result = tableConstructorExpr;
    }

    @Override
    public void visit(BLangArrayLiteral arrayLiteral) {
        arrayLiteral.exprs = rewriteExprs(arrayLiteral.exprs);

        if (arrayLiteral.type.tag == TypeTags.JSON) {
            result = new BLangJSONArrayLiteral(arrayLiteral.exprs, new BArrayType(arrayLiteral.type));
            return;
        } else if (getElementType(arrayLiteral.type).tag == TypeTags.JSON) {
            result = new BLangJSONArrayLiteral(arrayLiteral.exprs, arrayLiteral.type);
            return;
        }
        result = arrayLiteral;
    }

    @Override
    public void visit(BLangTupleLiteral tupleLiteral) {
        if (tupleLiteral.isTypedescExpr) {
            final BLangTypedescExpr typedescExpr = new BLangTypedescExpr();
            typedescExpr.resolvedType = tupleLiteral.typedescType;
            typedescExpr.type = symTable.typeDesc;
            result = rewriteExpr(typedescExpr);
            return;
        }
        tupleLiteral.exprs.forEach(expr -> {
            BType expType = expr.impConversionExpr == null ? expr.type : expr.impConversionExpr.type;
            types.setImplicitCastExpr(expr, expType, symTable.anyType);
        });
        tupleLiteral.exprs = rewriteExprs(tupleLiteral.exprs);
        result = tupleLiteral;
    }

    @Override
    public void visit(BLangGroupExpr groupExpr) {
        if (groupExpr.isTypedescExpr) {
            final BLangTypedescExpr typedescExpr = new BLangTypedescExpr();
            typedescExpr.resolvedType = groupExpr.typedescType;
            typedescExpr.type = symTable.typeDesc;
            result = rewriteExpr(typedescExpr);
        } else {
            result = rewriteExpr(groupExpr.expression);
        }
    }

    @Override
    public void visit(BLangRecordLiteral recordLiteral) {
        List<RecordLiteralNode.RecordField> fields =  recordLiteral.fields;
        fields.sort((v1, v2) -> Boolean.compare(isComputedKey(v1), isComputedKey(v2)));
        result = rewriteExpr(rewriteMappingConstructor(recordLiteral));
    }

    @Override
    public void visit(BLangSimpleVarRef varRefExpr) {
        BLangSimpleVarRef genVarRefExpr = varRefExpr;

        // XML qualified name reference. e.g: ns0:foo
        if (varRefExpr.pkgSymbol != null && varRefExpr.pkgSymbol.tag == SymTag.XMLNS) {
            BLangXMLQName qnameExpr = new BLangXMLQName(varRefExpr.variableName);
            qnameExpr.nsSymbol = (BXMLNSSymbol) varRefExpr.pkgSymbol;
            qnameExpr.localname = varRefExpr.variableName;
            qnameExpr.prefix = varRefExpr.pkgAlias;
            qnameExpr.namespaceURI = qnameExpr.nsSymbol.namespaceURI;
            qnameExpr.isUsedInXML = false;
            qnameExpr.pos = varRefExpr.pos;
            qnameExpr.type = symTable.stringType;
            result = qnameExpr;
            return;
        }

        if (varRefExpr.symbol == null) {
            result = varRefExpr;
            return;
        }

        // Restore the original symbol
        if ((varRefExpr.symbol.tag & SymTag.VARIABLE) == SymTag.VARIABLE) {
            BVarSymbol varSymbol = (BVarSymbol) varRefExpr.symbol;
            if (varSymbol.originalSymbol != null) {
                varRefExpr.symbol = varSymbol.originalSymbol;
            }
        }

        BSymbol ownerSymbol = varRefExpr.symbol.owner;
        if ((varRefExpr.symbol.tag & SymTag.FUNCTION) == SymTag.FUNCTION &&
                varRefExpr.symbol.type.tag == TypeTags.INVOKABLE) {
            genVarRefExpr = new BLangFunctionVarRef((BVarSymbol) varRefExpr.symbol);
        } else if ((varRefExpr.symbol.tag & SymTag.TYPE) == SymTag.TYPE &&
                !((varRefExpr.symbol.tag & SymTag.CONSTANT) == SymTag.CONSTANT)) {
            genVarRefExpr = new BLangTypeLoad(varRefExpr.symbol);
        } else if ((ownerSymbol.tag & SymTag.INVOKABLE) == SymTag.INVOKABLE ||
                (ownerSymbol.tag & SymTag.LET) == SymTag.LET) {
            // Local variable in a function/resource/action/worker/let
            genVarRefExpr = new BLangLocalVarRef((BVarSymbol) varRefExpr.symbol);
        } else if ((ownerSymbol.tag & SymTag.STRUCT) == SymTag.STRUCT) {
            genVarRefExpr = new BLangFieldVarRef((BVarSymbol) varRefExpr.symbol);
        } else if ((ownerSymbol.tag & SymTag.PACKAGE) == SymTag.PACKAGE ||
                (ownerSymbol.tag & SymTag.SERVICE) == SymTag.SERVICE) {

            // TODO: The following condition can be removed once constant propagation for mapping constructor
            // TODO: is resolved #issue-21127
            if ((varRefExpr.symbol.tag & SymTag.CONSTANT) == SymTag.CONSTANT) {
                BConstantSymbol constSymbol = (BConstantSymbol) varRefExpr.symbol;
                if (constSymbol.literalType.tag <= TypeTags.BOOLEAN || constSymbol.literalType.tag == TypeTags.NIL) {
                    BLangLiteral literal = ASTBuilderUtil.createLiteral(varRefExpr.pos, constSymbol.literalType,
                            constSymbol.value.value);
                    result = rewriteExpr(addConversionExprIfRequired(literal, varRefExpr.type));
                    return;
                }
            }

            // Package variable | service variable.
            // We consider both of them as package level variables.
            genVarRefExpr = new BLangPackageVarRef((BVarSymbol) varRefExpr.symbol);

            if (!enclLocks.isEmpty()) {
                enclLocks.peek().addLockVariable((BVarSymbol) varRefExpr.symbol);
            }
        }

        genVarRefExpr.type = varRefExpr.type;
        genVarRefExpr.pos = varRefExpr.pos;

        if ((varRefExpr.lhsVar)
                || genVarRefExpr.symbol.name.equals(IGNORE)) { //TODO temp fix to get this running in bvm
            genVarRefExpr.lhsVar = varRefExpr.lhsVar;
            genVarRefExpr.type = varRefExpr.symbol.type;
            result = genVarRefExpr;
            return;
        }

        // If the the variable is not used in lhs, then add a conversion if required.
        // This is done to make the types compatible for narrowed types.
        genVarRefExpr.lhsVar = varRefExpr.lhsVar;
        BType targetType = genVarRefExpr.type;
        genVarRefExpr.type = genVarRefExpr.symbol.type;
        BLangExpression expression = addConversionExprIfRequired(genVarRefExpr, targetType);
        result = expression.impConversionExpr != null ? expression.impConversionExpr : expression;
    }

    @Override
    public void visit(BLangFieldBasedAccess fieldAccessExpr) {
        if (safeNavigate(fieldAccessExpr)) {
            result = rewriteExpr(rewriteSafeNavigationExpr(fieldAccessExpr));
            return;
        }

        BLangAccessExpression targetVarRef = fieldAccessExpr;

        // First get the type and then visit the expr. Order matters, since the desugar
        // can change the type of the expression, if it is type narrowed.
        BType varRefType = fieldAccessExpr.expr.type;
        fieldAccessExpr.expr = rewriteExpr(fieldAccessExpr.expr);
        if (!types.isSameType(fieldAccessExpr.expr.type, varRefType)) {
            fieldAccessExpr.expr = addConversionExprIfRequired(fieldAccessExpr.expr, varRefType);
        }

        BLangLiteral stringLit = createStringLiteral(fieldAccessExpr.pos, fieldAccessExpr.field.value);
        int varRefTypeTag = varRefType.tag;
        if (varRefTypeTag == TypeTags.OBJECT ||
                (varRefTypeTag == TypeTags.UNION &&
                         ((BUnionType) varRefType).getMemberTypes().iterator().next().tag == TypeTags.OBJECT)) {
            if (fieldAccessExpr.symbol != null && fieldAccessExpr.symbol.type.tag == TypeTags.INVOKABLE &&
                    ((fieldAccessExpr.symbol.flags & Flags.ATTACHED) == Flags.ATTACHED)) {
                targetVarRef = new BLangStructFunctionVarRef(fieldAccessExpr.expr, (BVarSymbol) fieldAccessExpr.symbol);
            } else {
                boolean isStoreOnCreation = fieldAccessExpr.isStoreOnCreation;

                if (!isStoreOnCreation && varRefTypeTag == TypeTags.OBJECT && env.enclInvokable != null) {
                    BInvokableSymbol originalFuncSymbol = ((BLangFunction) env.enclInvokable).originalFuncSymbol;
                    BObjectTypeSymbol objectTypeSymbol = (BObjectTypeSymbol) varRefType.tsymbol;
                    BAttachedFunction initializerFunc = objectTypeSymbol.initializerFunc;
                    BAttachedFunction generatedInitializerFunc = objectTypeSymbol.generatedInitializerFunc;

                    if ((generatedInitializerFunc != null && originalFuncSymbol == generatedInitializerFunc.symbol) ||
                            (initializerFunc != null && originalFuncSymbol == initializerFunc.symbol)) {
                        isStoreOnCreation = true;
                    }
                }

                targetVarRef = new BLangStructFieldAccessExpr(fieldAccessExpr.pos, fieldAccessExpr.expr, stringLit,
                                                              (BVarSymbol) fieldAccessExpr.symbol, false,
                                                              isStoreOnCreation);
                // Only supporting object field lock at the moment
            }
        } else if (varRefTypeTag == TypeTags.RECORD ||
                (varRefTypeTag == TypeTags.UNION &&
                         ((BUnionType) varRefType).getMemberTypes().iterator().next().tag == TypeTags.RECORD)) {
            if (fieldAccessExpr.symbol != null && fieldAccessExpr.symbol.type.tag == TypeTags.INVOKABLE
                    && ((fieldAccessExpr.symbol.flags & Flags.ATTACHED) == Flags.ATTACHED)) {
                targetVarRef = new BLangStructFunctionVarRef(fieldAccessExpr.expr, (BVarSymbol) fieldAccessExpr.symbol);
            } else {
                targetVarRef = new BLangStructFieldAccessExpr(fieldAccessExpr.pos, fieldAccessExpr.expr, stringLit,
                        (BVarSymbol) fieldAccessExpr.symbol, false, fieldAccessExpr.isStoreOnCreation);
            }
        } else if (types.isLax(varRefType)) {
            if (!(varRefType.tag == TypeTags.XML || varRefType.tag == TypeTags.XML_ELEMENT)) {
                if (varRefType.tag == TypeTags.MAP && TypeTags.isXMLTypeTag(((BMapType) varRefType).constraint.tag)) {
                    result = rewriteExpr(rewriteLaxMapAccess(fieldAccessExpr));
                    return;
                }
                // Handle unions of lax types such as json|map<json>,
                // by casting to json and creating a BLangJSONAccessExpr.
                fieldAccessExpr.expr = addConversionExprIfRequired(fieldAccessExpr.expr, symTable.jsonType);
                targetVarRef = new BLangJSONAccessExpr(fieldAccessExpr.pos, fieldAccessExpr.expr, stringLit);
            } else {
                targetVarRef = rewriteXMLAttributeOrElemNameAccess(fieldAccessExpr);
            }
        } else if (varRefTypeTag == TypeTags.MAP) {
            // TODO: 7/1/19 remove once foreach field access usage is removed.
            targetVarRef = new BLangMapAccessExpr(fieldAccessExpr.pos, fieldAccessExpr.expr, stringLit,
                                                  fieldAccessExpr.isStoreOnCreation);
        } else if (TypeTags.isXMLTypeTag(varRefTypeTag)) {
            targetVarRef = new BLangXMLAccessExpr(fieldAccessExpr.pos, fieldAccessExpr.expr, stringLit,
                    fieldAccessExpr.fieldKind);
        }

        targetVarRef.lhsVar = fieldAccessExpr.lhsVar;
        targetVarRef.type = fieldAccessExpr.type;
        targetVarRef.optionalFieldAccess = fieldAccessExpr.optionalFieldAccess;
        result = targetVarRef;
    }

    private BLangStatementExpression rewriteLaxMapAccess(BLangFieldBasedAccess fieldAccessExpr) {
        BLangStatementExpression statementExpression = new BLangStatementExpression();
        BLangBlockStmt block = new BLangBlockStmt();
        statementExpression.stmt = block;
        BUnionType fieldAccessType = BUnionType.create(null, fieldAccessExpr.type, symTable.errorType);
        DiagnosticPos pos = fieldAccessExpr.pos;
        BLangSimpleVariableDef result = createVarDef("$mapAccessResult$", fieldAccessType, null, pos);
        block.addStatement(result);
        BLangSimpleVarRef resultRef = ASTBuilderUtil.createVariableRef(pos, result.var.symbol);
        resultRef.type = fieldAccessType;
        statementExpression.type = fieldAccessType;


        // create map access expr to get the field from it.
        // if it's nil, then return error, else return xml value or what ever the map content is
        BLangLiteral mapIndex = ASTBuilderUtil.createLiteral(
                        fieldAccessExpr.field.pos, symTable.stringType, fieldAccessExpr.field.value);
        BLangMapAccessExpr mapAccessExpr = new BLangMapAccessExpr(pos, fieldAccessExpr.expr, mapIndex);
        BUnionType xmlOrNil = BUnionType.create(null, fieldAccessExpr.type, symTable.nilType);
        mapAccessExpr.type = xmlOrNil;
        BLangSimpleVariableDef mapResult = createVarDef("$mapAccess", xmlOrNil, mapAccessExpr, pos);
        BLangSimpleVarRef mapResultRef = ASTBuilderUtil.createVariableRef(pos, mapResult.var.symbol);
        block.addStatement(mapResult);

        BLangIf ifStmt = ASTBuilderUtil.createIfStmt(pos, block);

        BLangIsLikeExpr isLikeNilExpr = createIsLikeExpression(pos, mapResultRef, symTable.nilType);

        ifStmt.expr = isLikeNilExpr;
        BLangBlockStmt resultNilBody = new BLangBlockStmt();
        ifStmt.body = resultNilBody;
        BLangBlockStmt resultHasValueBody = new BLangBlockStmt();
        ifStmt.elseStmt = resultHasValueBody;



        BLangInvocation errorInvocation = (BLangInvocation) TreeBuilder.createInvocationNode();
        BLangIdentifier name = (BLangIdentifier) TreeBuilder.createIdentifierNode();
        name.setLiteral(false);
        name.setValue("error");
        errorInvocation.name = name;
        errorInvocation.pkgAlias = (BLangIdentifier) TreeBuilder.createIdentifierNode();

        errorInvocation.symbol = symTable.errorConstructor;
        errorInvocation.type = symTable.errorType;
        ArrayList<BLangExpression> errorCtorArgs = new ArrayList<>();
        errorInvocation.requiredArgs = errorCtorArgs;
        errorCtorArgs.add(createStringLiteral(pos, "{" + BLangConstants.MAP_LANG_LIB + "}InvalidKey"));
        BLangNamedArgsExpression message = new BLangNamedArgsExpression();
        message.name = ASTBuilderUtil.createIdentifier(pos, "key");
        message.expr = createStringLiteral(pos, fieldAccessExpr.field.value);
        errorCtorArgs.add(message);

        BLangSimpleVariableDef errorDef =
                createVarDef("_$_invalid_key_error", symTable.errorType, errorInvocation, pos);
        resultNilBody.addStatement(errorDef);

        BLangSimpleVarRef errorRef = ASTBuilderUtil.createVariableRef(pos, errorDef.var.symbol);

        BLangAssignment errorVarAssignment = ASTBuilderUtil.createAssignmentStmt(pos, resultNilBody);
        errorVarAssignment.varRef = resultRef;
        errorVarAssignment.expr = errorRef;

        BLangAssignment mapResultAssignment = ASTBuilderUtil.createAssignmentStmt(
                pos, resultHasValueBody);
        mapResultAssignment.varRef = resultRef;
        mapResultAssignment.expr = mapResultRef;

        statementExpression.expr = resultRef;
        return statementExpression;
    }

    private BLangAccessExpression rewriteXMLAttributeOrElemNameAccess(BLangFieldBasedAccess fieldAccessExpr) {
        ArrayList<BLangExpression> args = new ArrayList<>();

        String fieldName = fieldAccessExpr.field.value;
        if (fieldAccessExpr.fieldKind == FieldKind.WITH_NS) {
            BLangFieldBasedAccess.BLangNSPrefixedFieldBasedAccess nsPrefixAccess =
                    (BLangFieldBasedAccess.BLangNSPrefixedFieldBasedAccess) fieldAccessExpr;
            fieldName = createExpandedQName(nsPrefixAccess.nsSymbol.namespaceURI, fieldName);
        }

        // Handle element name access.
        if (fieldName.equals("_")) {
            return createLanglibXMLInvocation(fieldAccessExpr.pos, XML_INTERNAL_GET_ELEMENT_NAME_NIL_LIFTING,
                    fieldAccessExpr.expr, new ArrayList<>(), new ArrayList<>());
        }

        BLangLiteral attributeNameLiteral = createStringLiteral(fieldAccessExpr.field.pos, fieldName);
        args.add(attributeNameLiteral);
        args.add(isOptionalAccessToLiteral(fieldAccessExpr));

        return createLanglibXMLInvocation(fieldAccessExpr.pos, XML_INTERNAL_GET_ATTRIBUTE, fieldAccessExpr.expr, args,
                new ArrayList<>());
    }

    private BLangExpression isOptionalAccessToLiteral(BLangFieldBasedAccess fieldAccessExpr) {
        return rewrite(
                createLiteral(fieldAccessExpr.pos, symTable.booleanType, fieldAccessExpr.isOptionalFieldAccess()), env);
    }

    private String createExpandedQName(String nsURI, String localName) {
        return "{" + nsURI + "}" + localName;
    }

    @Override
    public void visit(BLangIndexBasedAccess indexAccessExpr) {
        if (safeNavigate(indexAccessExpr)) {
            result = rewriteExpr(rewriteSafeNavigationExpr(indexAccessExpr));
            return;
        }

        BLangIndexBasedAccess targetVarRef = indexAccessExpr;
        indexAccessExpr.indexExpr = rewriteExpr(indexAccessExpr.indexExpr);

        // First get the type and then visit the expr. Order matters, since the desugar
        // can change the type of the expression, if it is type narrowed.
        BType varRefType = indexAccessExpr.expr.type;
        indexAccessExpr.expr = rewriteExpr(indexAccessExpr.expr);
        if (!types.isSameType(indexAccessExpr.expr.type, varRefType)) {
            indexAccessExpr.expr = addConversionExprIfRequired(indexAccessExpr.expr, varRefType);
        }

        if (varRefType.tag == TypeTags.MAP) {
            targetVarRef = new BLangMapAccessExpr(indexAccessExpr.pos, indexAccessExpr.expr,
                                                  indexAccessExpr.indexExpr, indexAccessExpr.isStoreOnCreation);
        } else if (types.isSubTypeOfMapping(types.getSafeType(varRefType, true, false))) {
            targetVarRef = new BLangStructFieldAccessExpr(indexAccessExpr.pos, indexAccessExpr.expr,
                                                          indexAccessExpr.indexExpr,
                                                          (BVarSymbol) indexAccessExpr.symbol, false);
        } else if (types.isSubTypeOfList(varRefType)) {
            targetVarRef = new BLangArrayAccessExpr(indexAccessExpr.pos, indexAccessExpr.expr,
                                                    indexAccessExpr.indexExpr);
        } else if (types.isAssignable(varRefType, symTable.stringType)) {
            indexAccessExpr.expr = addConversionExprIfRequired(indexAccessExpr.expr, symTable.stringType);
            targetVarRef = new BLangStringAccessExpr(indexAccessExpr.pos, indexAccessExpr.expr,
                                                     indexAccessExpr.indexExpr);
        } else if (TypeTags.isXMLTypeTag(varRefType.tag)) {
            targetVarRef = new BLangXMLAccessExpr(indexAccessExpr.pos, indexAccessExpr.expr,
                    indexAccessExpr.indexExpr);
        } else if (varRefType.tag == TypeTags.TABLE) {
            if (targetVarRef.indexExpr.getKind() == NodeKind.TABLE_MULTI_KEY) {
                BLangTupleLiteral listConstructorExpr = new BLangTupleLiteral();
                listConstructorExpr.exprs = ((BLangTableMultiKeyExpr) indexAccessExpr.indexExpr).multiKeyIndexExprs;
                List<BType> memberTypes = new ArrayList<>();
                ((BLangTableMultiKeyExpr) indexAccessExpr.indexExpr).multiKeyIndexExprs.
                        forEach(expression -> memberTypes.add(expression.type));
                listConstructorExpr.type = new BTupleType(memberTypes);
                indexAccessExpr.indexExpr = listConstructorExpr;
            }
            targetVarRef = new BLangTableAccessExpr(indexAccessExpr.pos, indexAccessExpr.expr,
                    indexAccessExpr.indexExpr);
        }

        targetVarRef.lhsVar = indexAccessExpr.lhsVar;
        targetVarRef.type = indexAccessExpr.type;
        result = targetVarRef;
    }

    @Override
    public void visit(BLangTableMultiKeyExpr tableMultiKeyExpr) {
        rewriteExprs(tableMultiKeyExpr.multiKeyIndexExprs);
        result = tableMultiKeyExpr;
    }

    @Override
    public void visit(BLangInvocation iExpr) {
        if (iExpr.symbol != null && iExpr.symbol.kind == SymbolKind.ERROR_CONSTRUCTOR) {
            result = rewriteErrorConstructor(iExpr);
        } else if (iExpr.symbol.kind == SymbolKind.FUNCTIONAL_CONSTRUCTOR) {
            String name = ((BConstructorSymbol) iExpr.symbol).name.value;

            String internalMethodName = name.substring(0, 1).toLowerCase() + name.substring(1) + "Ctor";
            BSymbol bSymbol = symResolver.lookupLangLibMethodInModule(
                    symTable.langInternalModuleSymbol, names.fromString(internalMethodName));
            iExpr.symbol = bSymbol;
        }

        rewriteInvocation(iExpr, false);
    }

    @Override
    public void visit(BLangInvocation.BLangActionInvocation actionInvocation) {
        rewriteInvocation(actionInvocation, actionInvocation.async);
    }

    private void rewriteInvocation(BLangInvocation invocation, boolean async) {
        BLangInvocation invRef = invocation;

        if (!enclLocks.isEmpty()) {
            BLangLockStmt lock = enclLocks.peek();
            lock.lockVariables.addAll(((BInvokableSymbol) invocation.symbol).dependentGlobalVars);
        }

        // Reorder the arguments to match the original function signature.
        reorderArguments(invocation);

        invocation.requiredArgs = rewriteExprs(invocation.requiredArgs);
        fixNonRestArgTypeCastInTypeParamInvocation(invocation);

        invocation.restArgs = rewriteExprs(invocation.restArgs);

        annotationDesugar.defineStatementAnnotations(invocation.annAttachments, invocation.pos,
                                                     invocation.symbol.pkgID, invocation.symbol.owner, env);

        if (invocation.functionPointerInvocation) {
            visitFunctionPointerInvocation(invocation);
            return;
        }
        invocation.expr = rewriteExpr(invocation.expr);
        result = invRef;

        BInvokableSymbol invSym = (BInvokableSymbol) invocation.symbol;
        if (Symbols.isFlagOn(invSym.retType.flags, Flags.PARAMETERIZED)) {
            BType retType = typeBuilder.build(invSym.retType);
            invocation.type = retType;
        }

        if (invocation.expr == null) {
            fixTypeCastInTypeParamInvocation(invocation, invRef);
            if (invocation.exprSymbol == null) {
                return;
            }
            invocation.expr = ASTBuilderUtil.createVariableRef(invocation.pos, invocation.exprSymbol);
            invocation.expr = rewriteExpr(invocation.expr);
        }
        switch (invocation.expr.type.tag) {
            case TypeTags.OBJECT:
            case TypeTags.RECORD:
                if (!invocation.langLibInvocation) {
                    List<BLangExpression> argExprs = new ArrayList<>(invocation.requiredArgs);
                    argExprs.add(0, invocation.expr);
                    BLangAttachedFunctionInvocation attachedFunctionInvocation =
                            new BLangAttachedFunctionInvocation(invocation.pos, argExprs, invocation.restArgs,
                                                                invocation.symbol, invocation.type, invocation.expr,
                                                                async);
                    attachedFunctionInvocation.name = invocation.name;
                    attachedFunctionInvocation.annAttachments = invocation.annAttachments;
                    result = invRef = attachedFunctionInvocation;
                }
                break;
        }

        fixTypeCastInTypeParamInvocation(invocation, invRef);
    }

    private void fixNonRestArgTypeCastInTypeParamInvocation(BLangInvocation iExpr) {
        if (!iExpr.langLibInvocation) {
            return;
        }

        List<BLangExpression> requiredArgs = iExpr.requiredArgs;

        List<BVarSymbol> params = ((BInvokableSymbol) iExpr.symbol).params;

        // Start from index `1`, since for langlib methods index `0` will be the value itself.
        for (int i = 1; i < requiredArgs.size(); i++) {
            requiredArgs.set(i, addConversionExprIfRequired(requiredArgs.get(i), params.get(i).type));
        }
    }

    private void fixTypeCastInTypeParamInvocation(BLangInvocation iExpr, BLangInvocation genIExpr) {

        if (iExpr.langLibInvocation || TypeParamAnalyzer.containsTypeParam(((BInvokableSymbol) iExpr.symbol).retType)) {
            BType originalInvType = genIExpr.type;
            genIExpr.type = ((BInvokableSymbol) genIExpr.symbol).retType;
            BLangExpression expr = addConversionExprIfRequired(genIExpr, originalInvType);

            // Prevent adding another type conversion
            if (expr.getKind() == NodeKind.TYPE_CONVERSION_EXPR) {
                this.result = expr;
                return;
            }

            BLangTypeConversionExpr conversionExpr = (BLangTypeConversionExpr) TreeBuilder.createTypeConversionNode();
            conversionExpr.expr = genIExpr;
            conversionExpr.targetType = originalInvType;
            conversionExpr.type = originalInvType;
            conversionExpr.pos = genIExpr.pos;

            this.result = conversionExpr;
        }
    }

    private BLangInvocation rewriteErrorConstructor(BLangInvocation iExpr) {
        BLangExpression message = iExpr.requiredArgs.get(0);
        if (message.impConversionExpr != null &&
                message.impConversionExpr.targetType.tag != TypeTags.STRING) {
            // Override casts to constants/finite types.
            // For reason expressions of any form, the cast has to be to string.
            message.impConversionExpr = null;
        }
        message = addConversionExprIfRequired(message, symTable.stringType);
        message = rewriteExpr(message);
        iExpr.requiredArgs.set(0, message);

        // If error cause is provided rewrite it, else inject nil.
        if (iExpr.requiredArgs.size() > 1) {
            BLangExpression errorCause = iExpr.requiredArgs.get(1);
            if (errorCause.getKind() != NodeKind.NAMED_ARGS_EXPR) {
                errorCause = rewriteExpr(addConversionExprIfRequired(errorCause, symTable.errorType));
                iExpr.requiredArgs.set(1, errorCause);
            } else {
                BLangLiteral literal = createNilLiteral();
                iExpr.requiredArgs.add(1, rewriteExpr(addConversionExprIfRequired(literal, symTable.errorType)));
            }
        } else {
            iExpr.requiredArgs.add(rewriteExpr(addConversionExprIfRequired(createNilLiteral(), symTable.errorType)));
        }

        BLangExpression errorDetail;
        BLangRecordLiteral recordLiteral = ASTBuilderUtil.createEmptyRecordLiteral(iExpr.pos,
                ((BErrorType) iExpr.symbol.type).detailType);
        List<BLangExpression> namedArgs = iExpr.requiredArgs.stream()
                .filter(a -> a.getKind() == NodeKind.NAMED_ARGS_EXPR)
                .collect(Collectors.toList());
        if (namedArgs.isEmpty()) {
            errorDetail = visitCloneReadonly(rewriteExpr(recordLiteral), recordLiteral.type);
        } else {
            for (BLangExpression arg : namedArgs) {
                BLangNamedArgsExpression namedArg = (BLangNamedArgsExpression) arg;
                BLangRecordLiteral.BLangRecordKeyValueField member = new BLangRecordLiteral.BLangRecordKeyValueField();
                member.key = new BLangRecordLiteral.BLangRecordKey(ASTBuilderUtil.createLiteral(namedArg.name.pos,
                        symTable.stringType, namedArg.name.value));

                if (recordLiteral.type.tag == TypeTags.RECORD) {
                    member.valueExpr = addConversionExprIfRequired(namedArg.expr, symTable.anyType);
                } else {
                    member.valueExpr = addConversionExprIfRequired(namedArg.expr, namedArg.expr.type);
                }
                recordLiteral.fields.add(member);
                iExpr.requiredArgs.remove(arg);
            }
            errorDetail = visitCloneReadonly(rewriteExpr(recordLiteral), ((BErrorType) iExpr.symbol.type).detailType);
        }
        iExpr.requiredArgs.add(errorDetail);
        return iExpr;
    }

    private BLangLiteral createNilLiteral() {
        BLangLiteral literal = (BLangLiteral) TreeBuilder.createLiteralExpression();
        literal.value = null;
        literal.type = symTable.nilType;
        return literal;
    }

    public void visit(BLangTypeInit typeInitExpr) {
        if (typeInitExpr.type.tag == TypeTags.STREAM) {
            result = rewriteExpr(desugarStreamTypeInit(typeInitExpr));
        } else {
            result = rewrite(desugarObjectTypeInit(typeInitExpr), env);
        }
    }

    private BLangStatementExpression desugarObjectTypeInit(BLangTypeInit typeInitExpr) {
        typeInitExpr.desugared = true;
        BLangBlockStmt blockStmt = ASTBuilderUtil.createBlockStmt(typeInitExpr.pos);

        // Person $obj$ = new;
        BType objType = getObjectType(typeInitExpr.type);
        BLangSimpleVariableDef objVarDef = createVarDef("$obj$", objType, typeInitExpr, typeInitExpr.pos);
        BLangSimpleVarRef objVarRef = ASTBuilderUtil.createVariableRef(typeInitExpr.pos, objVarDef.var.symbol);
        blockStmt.addStatement(objVarDef);
        typeInitExpr.initInvocation.exprSymbol = objVarDef.var.symbol;
        typeInitExpr.initInvocation.symbol = ((BObjectTypeSymbol) objType.tsymbol).generatedInitializerFunc.symbol;

        // init() returning nil is the common case and the type test is not needed for it.
        if (typeInitExpr.initInvocation.type.tag == TypeTags.NIL) {
            BLangExpressionStmt initInvExpr = ASTBuilderUtil.createExpressionStmt(typeInitExpr.pos, blockStmt);
            initInvExpr.expr = typeInitExpr.initInvocation;
            typeInitExpr.initInvocation.name.value = Names.GENERATED_INIT_SUFFIX.value;
            BLangStatementExpression stmtExpr = createStatementExpression(blockStmt, objVarRef);
            stmtExpr.type = objVarRef.symbol.type;
            return stmtExpr;
        }

        // var $temp$ = $obj$.init();
        BLangSimpleVariableDef initInvRetValVarDef = createVarDef("$temp$", typeInitExpr.initInvocation.type,
                                                                  typeInitExpr.initInvocation, typeInitExpr.pos);
        blockStmt.addStatement(initInvRetValVarDef);

        // Person|error $result$;
        BLangSimpleVariableDef resultVarDef = createVarDef("$result$", typeInitExpr.type, null, typeInitExpr.pos);
        blockStmt.addStatement(resultVarDef);

        // if ($temp$ is error) {
        //      $result$ = $temp$;
        // } else {
        //      $result$ = $obj$;
        // }

        // Condition
        BLangSimpleVarRef initRetValVarRefInCondition =
                ASTBuilderUtil.createVariableRef(typeInitExpr.pos, initInvRetValVarDef.var.symbol);
        BLangBlockStmt thenStmt = ASTBuilderUtil.createBlockStmt(typeInitExpr.pos);
        BLangTypeTestExpr isErrorTest =
                ASTBuilderUtil.createTypeTestExpr(typeInitExpr.pos, initRetValVarRefInCondition, getErrorTypeNode());
        isErrorTest.type = symTable.booleanType;

        // If body
        BLangSimpleVarRef thenInitRetValVarRef =
                ASTBuilderUtil.createVariableRef(typeInitExpr.pos, initInvRetValVarDef.var.symbol);
        BLangSimpleVarRef thenResultVarRef =
                ASTBuilderUtil.createVariableRef(typeInitExpr.pos, resultVarDef.var.symbol);
        BLangAssignment errAssignment =
                ASTBuilderUtil.createAssignmentStmt(typeInitExpr.pos, thenResultVarRef, thenInitRetValVarRef);
        thenStmt.addStatement(errAssignment);

        // Else body
        BLangSimpleVarRef elseResultVarRef =
                ASTBuilderUtil.createVariableRef(typeInitExpr.pos, resultVarDef.var.symbol);
        BLangAssignment objAssignment =
                ASTBuilderUtil.createAssignmentStmt(typeInitExpr.pos, elseResultVarRef, objVarRef);
        BLangBlockStmt elseStmt = ASTBuilderUtil.createBlockStmt(typeInitExpr.pos);
        elseStmt.addStatement(objAssignment);

        BLangIf ifelse = ASTBuilderUtil.createIfElseStmt(typeInitExpr.pos, isErrorTest, thenStmt, elseStmt);
        blockStmt.addStatement(ifelse);

        BLangSimpleVarRef resultVarRef =
                ASTBuilderUtil.createVariableRef(typeInitExpr.pos, resultVarDef.var.symbol);
        BLangStatementExpression stmtExpr = createStatementExpression(blockStmt, resultVarRef);
        stmtExpr.type = resultVarRef.symbol.type;
        return stmtExpr;
    }

    private BLangInvocation desugarStreamTypeInit(BLangTypeInit typeInitExpr) {
        BInvokableSymbol symbol = (BInvokableSymbol) symTable.langInternalModuleSymbol.scope
                .lookup(Names.CONSTRUCT_STREAM).symbol;
        BType targetType = ((BStreamType) typeInitExpr.type).constraint;
        BType errorType = ((BStreamType) typeInitExpr.type).error;
        BType typedescType = new BTypedescType(targetType, symTable.typeDesc.tsymbol);
        BLangTypedescExpr typedescExpr = new BLangTypedescExpr();
        typedescExpr.resolvedType = targetType;
        typedescExpr.type = typedescType;
        BLangExpression iteratorObj = typeInitExpr.argsExpr.get(0);

        BLangInvocation streamConstructInvocation = ASTBuilderUtil.createInvocationExprForMethod(
                typeInitExpr.pos, symbol, new ArrayList<>(Lists.of(typedescExpr, iteratorObj)),
                symResolver);
        streamConstructInvocation.type = new BStreamType(TypeTags.STREAM, targetType, errorType, null);
        return streamConstructInvocation;
    }

    private BLangSimpleVariableDef createVarDef(String name, BType type, BLangExpression expr, DiagnosticPos pos) {
        BSymbol objSym = symResolver.lookupSymbolInMainSpace(env, names.fromString(name));
        if (objSym == null || objSym == symTable.notFoundSymbol) {
            objSym = new BVarSymbol(0, names.fromString(name), this.env.scope.owner.pkgID, type,
                                    this.env.scope.owner, pos);
        }
        BLangSimpleVariable objVar = ASTBuilderUtil.createVariable(pos, "$" + name + "$", type, expr,
                (BVarSymbol) objSym);
        BLangSimpleVariableDef objVarDef = ASTBuilderUtil.createVariableDef(pos);
        objVarDef.var = objVar;
        objVarDef.type = objVar.type;
        return objVarDef;
    }

    private BType getObjectType(BType type) {
        if (type.tag == TypeTags.OBJECT) {
            return type;
        } else if (type.tag == TypeTags.UNION) {
            return ((BUnionType) type).getMemberTypes().stream()
                    .filter(t -> t.tag == TypeTags.OBJECT)
                    .findFirst()
                    .orElse(symTable.noType);
        }

        throw new IllegalStateException("None object type '" + type.toString() + "' found in object init context");
    }

    BLangErrorType getErrorTypeNode() {
        BLangErrorType errorTypeNode = (BLangErrorType) TreeBuilder.createErrorTypeNode();
        errorTypeNode.type = symTable.errorType;
        return errorTypeNode;
    }

    @Override
    public void visit(BLangTernaryExpr ternaryExpr) {
        /*
         * First desugar to if-else:
         *
         * T $result$;
         * if () {
         *    $result$ = thenExpr;
         * } else {
         *    $result$ = elseExpr;
         * }
         *
         */
        BLangSimpleVariableDef resultVarDef = createVarDef("$ternary_result$", ternaryExpr.type, null, ternaryExpr.pos);
        BLangBlockStmt thenBody = ASTBuilderUtil.createBlockStmt(ternaryExpr.pos);
        BLangBlockStmt elseBody = ASTBuilderUtil.createBlockStmt(ternaryExpr.pos);

        // Create then assignment
        BLangSimpleVarRef thenResultVarRef = ASTBuilderUtil.createVariableRef(ternaryExpr.pos, resultVarDef.var.symbol);
        BLangAssignment thenAssignment =
                ASTBuilderUtil.createAssignmentStmt(ternaryExpr.pos, thenResultVarRef, ternaryExpr.thenExpr);
        thenBody.addStatement(thenAssignment);

        // Create else assignment
        BLangSimpleVarRef elseResultVarRef = ASTBuilderUtil.createVariableRef(ternaryExpr.pos, resultVarDef.var.symbol);
        BLangAssignment elseAssignment =
                ASTBuilderUtil.createAssignmentStmt(ternaryExpr.pos, elseResultVarRef, ternaryExpr.elseExpr);
        elseBody.addStatement(elseAssignment);

        // Then make it a expression-statement, with expression being the $result$
        BLangSimpleVarRef resultVarRef = ASTBuilderUtil.createVariableRef(ternaryExpr.pos, resultVarDef.var.symbol);
        BLangIf ifElse = ASTBuilderUtil.createIfElseStmt(ternaryExpr.pos, ternaryExpr.expr, thenBody, elseBody);

        BLangBlockStmt blockStmt = ASTBuilderUtil.createBlockStmt(ternaryExpr.pos, Lists.of(resultVarDef, ifElse));
        BLangStatementExpression stmtExpr = createStatementExpression(blockStmt, resultVarRef);
        stmtExpr.type = ternaryExpr.type;

        result = rewriteExpr(stmtExpr);
    }

    @Override
    public void visit(BLangWaitExpr waitExpr) {
        // Wait for any
        if (waitExpr.getExpression().getKind() == NodeKind.BINARY_EXPR) {
            waitExpr.exprList = collectAllBinaryExprs((BLangBinaryExpr) waitExpr.getExpression(), new ArrayList<>());
        } else { // Wait for one
            waitExpr.exprList = Collections.singletonList(rewriteExpr(waitExpr.getExpression()));
        }
        result = waitExpr;
    }

    private List<BLangExpression> collectAllBinaryExprs(BLangBinaryExpr binaryExpr, List<BLangExpression> exprs) {
        visitBinaryExprOfWait(binaryExpr.lhsExpr, exprs);
        visitBinaryExprOfWait(binaryExpr.rhsExpr, exprs);
        return exprs;
    }

    private void visitBinaryExprOfWait(BLangExpression expr, List<BLangExpression> exprs) {
        if (expr.getKind() == NodeKind.BINARY_EXPR) {
            collectAllBinaryExprs((BLangBinaryExpr) expr, exprs);
        } else {
            expr = rewriteExpr(expr);
            exprs.add(expr);
        }
    }

    @Override
    public void visit(BLangWaitForAllExpr waitExpr) {
        waitExpr.keyValuePairs.forEach(keyValue -> {
            if (keyValue.valueExpr != null) {
                keyValue.valueExpr = rewriteExpr(keyValue.valueExpr);
            } else {
                keyValue.keyExpr = rewriteExpr(keyValue.keyExpr);
            }
        });
        BLangExpression expr = new BLangWaitForAllExpr.BLangWaitLiteral(waitExpr.keyValuePairs, waitExpr.type);
        result = rewriteExpr(expr);
    }

    @Override
    public void visit(BLangTrapExpr trapExpr) {
        trapExpr.expr = rewriteExpr(trapExpr.expr);
        if (trapExpr.expr.type.tag != TypeTags.NIL) {
            trapExpr.expr = addConversionExprIfRequired(trapExpr.expr, trapExpr.type);
        }
        result = trapExpr;
    }

    @Override
    public void visit(BLangBinaryExpr binaryExpr) {
        if (binaryExpr.opKind == OperatorKind.HALF_OPEN_RANGE || binaryExpr.opKind == OperatorKind.CLOSED_RANGE) {
            if (binaryExpr.opKind == OperatorKind.HALF_OPEN_RANGE) {
                binaryExpr.rhsExpr = getModifiedIntRangeEndExpr(binaryExpr.rhsExpr);
            }
            result = rewriteExpr(replaceWithIntRange(binaryExpr.pos, binaryExpr.lhsExpr, binaryExpr.rhsExpr));
            return;
        }

        if (binaryExpr.opKind == OperatorKind.AND || binaryExpr.opKind == OperatorKind.OR) {
            visitBinaryLogicalExpr(binaryExpr);
            return;
        }

        OperatorKind binaryOpKind = binaryExpr.opKind;

        if (binaryOpKind == OperatorKind.ADD || binaryOpKind == OperatorKind.SUB ||
                binaryOpKind == OperatorKind.MUL || binaryOpKind == OperatorKind.DIV ||
                binaryOpKind == OperatorKind.MOD || binaryOpKind == OperatorKind.BITWISE_AND ||
                binaryOpKind == OperatorKind.BITWISE_OR || binaryOpKind == OperatorKind.BITWISE_XOR) {
            checkByteTypeIncompatibleOperations(binaryExpr);
        }

        binaryExpr.lhsExpr = rewriteExpr(binaryExpr.lhsExpr);
        binaryExpr.rhsExpr = rewriteExpr(binaryExpr.rhsExpr);
        result = binaryExpr;

        int rhsExprTypeTag = binaryExpr.rhsExpr.type.tag;
        int lhsExprTypeTag = binaryExpr.lhsExpr.type.tag;

        // Check for int and byte ==, != or === comparison and add type conversion to int for byte
        if (rhsExprTypeTag != lhsExprTypeTag && (binaryExpr.opKind == OperatorKind.EQUAL ||
                                                         binaryExpr.opKind == OperatorKind.NOT_EQUAL ||
                                                         binaryExpr.opKind == OperatorKind.REF_EQUAL ||
                                                         binaryExpr.opKind == OperatorKind.REF_NOT_EQUAL)) {
            if (lhsExprTypeTag == TypeTags.INT && rhsExprTypeTag == TypeTags.BYTE) {
                binaryExpr.rhsExpr = createTypeCastExpr(binaryExpr.rhsExpr, symTable.intType);
                return;
            }

            if (lhsExprTypeTag == TypeTags.BYTE && rhsExprTypeTag == TypeTags.INT) {
                binaryExpr.lhsExpr = createTypeCastExpr(binaryExpr.lhsExpr, symTable.intType);
                return;
            }
        }

        // Check lhs and rhs type compatibility
        if (lhsExprTypeTag == rhsExprTypeTag) {
            return;
        }

        if (TypeTags.isStringTypeTag(lhsExprTypeTag) && binaryExpr.opKind == OperatorKind.ADD) {
            // string + xml ==> (xml string) + xml
            if (TypeTags.isXMLTypeTag(rhsExprTypeTag)) {
                binaryExpr.lhsExpr = ASTBuilderUtil.createXMLTextLiteralNode(binaryExpr, binaryExpr.lhsExpr,
                        binaryExpr.lhsExpr.pos, symTable.xmlType);
                return;
            }
            binaryExpr.rhsExpr = createTypeCastExpr(binaryExpr.rhsExpr, binaryExpr.lhsExpr.type);
            return;
        }

        if (TypeTags.isStringTypeTag(rhsExprTypeTag) && binaryExpr.opKind == OperatorKind.ADD) {
            // xml + string ==> xml + (xml string)
            if (TypeTags.isXMLTypeTag(lhsExprTypeTag)) {
                binaryExpr.rhsExpr = ASTBuilderUtil.createXMLTextLiteralNode(binaryExpr, binaryExpr.rhsExpr,
                        binaryExpr.rhsExpr.pos, symTable.xmlType);
                return;
            }
            binaryExpr.lhsExpr = createTypeCastExpr(binaryExpr.lhsExpr, binaryExpr.rhsExpr.type);
            return;
        }

        if (lhsExprTypeTag == TypeTags.DECIMAL) {
            binaryExpr.rhsExpr = createTypeCastExpr(binaryExpr.rhsExpr, binaryExpr.lhsExpr.type);
            return;
        }

        if (rhsExprTypeTag == TypeTags.DECIMAL) {
            binaryExpr.lhsExpr = createTypeCastExpr(binaryExpr.lhsExpr, binaryExpr.rhsExpr.type);
            return;
        }

        if (lhsExprTypeTag == TypeTags.FLOAT) {
            binaryExpr.rhsExpr = createTypeCastExpr(binaryExpr.rhsExpr, binaryExpr.lhsExpr.type);
            return;
        }

        if (rhsExprTypeTag == TypeTags.FLOAT) {
            binaryExpr.lhsExpr = createTypeCastExpr(binaryExpr.lhsExpr, binaryExpr.rhsExpr.type);
        }
    }

    private BLangInvocation replaceWithIntRange(DiagnosticPos pos, BLangExpression lhsExpr, BLangExpression rhsExpr) {
        BInvokableSymbol symbol = (BInvokableSymbol) symTable.langInternalModuleSymbol.scope
                .lookup(Names.CREATE_INT_RANGE).symbol;
        BLangInvocation createIntRangeInvocation = ASTBuilderUtil.createInvocationExprForMethod(pos, symbol,
                new ArrayList<>(Lists.of(lhsExpr, rhsExpr)), symResolver);
        createIntRangeInvocation.type = symTable.intRangeType;
        return createIntRangeInvocation;
    }

    private void checkByteTypeIncompatibleOperations(BLangBinaryExpr binaryExpr) {
        if (binaryExpr.expectedType == null) {
            return;
        }

        int rhsExprTypeTag = binaryExpr.rhsExpr.type.tag;
        int lhsExprTypeTag = binaryExpr.lhsExpr.type.tag;
        if (rhsExprTypeTag != TypeTags.BYTE && lhsExprTypeTag != TypeTags.BYTE) {
            return;
        }

        int resultTypeTag = binaryExpr.expectedType.tag;
        if (resultTypeTag == TypeTags.INT) {
            if (rhsExprTypeTag == TypeTags.BYTE) {
                binaryExpr.rhsExpr = addConversionExprIfRequired(binaryExpr.rhsExpr, symTable.intType);
            }

            if (lhsExprTypeTag == TypeTags.BYTE) {
                binaryExpr.lhsExpr = addConversionExprIfRequired(binaryExpr.lhsExpr, symTable.intType);
            }
        }
    }

    /**
     * This method checks whether given binary expression is related to shift operation.
     * If its true, then both lhs and rhs of the binary expression will be converted to 'int' type.
     * <p>
     * byte a = 12;
     * byte b = 34;
     * int i = 234;
     * int j = -4;
     * <p>
     * true: where binary expression's expected type is 'int'
     * int i1 = a >> b;
     * int i2 = a << b;
     * int i3 = a >> i;
     * int i4 = a << i;
     * int i5 = i >> j;
     * int i6 = i << j;
     */
    private boolean isBitwiseShiftOperation(BLangBinaryExpr binaryExpr) {
        return binaryExpr.opKind == OperatorKind.BITWISE_LEFT_SHIFT ||
                binaryExpr.opKind == OperatorKind.BITWISE_RIGHT_SHIFT ||
                binaryExpr.opKind == OperatorKind.BITWISE_UNSIGNED_RIGHT_SHIFT;
    }

    public void visit(BLangElvisExpr elvisExpr) {
        BLangMatchExpression matchExpr = ASTBuilderUtil.createMatchExpression(elvisExpr.lhsExpr);
        matchExpr.patternClauses.add(getMatchNullPatternGivenExpression(elvisExpr.pos,
                rewriteExpr(elvisExpr.rhsExpr)));
        matchExpr.type = elvisExpr.type;
        matchExpr.pos = elvisExpr.pos;
        result = rewriteExpr(matchExpr);
    }

    @Override
    public void visit(BLangUnaryExpr unaryExpr) {
        if (OperatorKind.BITWISE_COMPLEMENT == unaryExpr.operator) {
            // If this is a bitwise complement (~) expression, then we desugar it to a binary xor expression with -1,
            // which is same as doing a bitwise 2's complement operation.
            rewriteBitwiseComplementOperator(unaryExpr);
            return;
        }
        unaryExpr.expr = rewriteExpr(unaryExpr.expr);
        result = unaryExpr;
    }

    /**
     * This method desugar a bitwise complement (~) unary expressions into a bitwise xor binary expression as below.
     * Example : ~a  -> a ^ -1;
     * ~ 11110011 -> 00001100
     * 11110011 ^ 11111111 -> 00001100
     *
     * @param unaryExpr the bitwise complement expression
     */
    private void rewriteBitwiseComplementOperator(BLangUnaryExpr unaryExpr) {
        final DiagnosticPos pos = unaryExpr.pos;
        final BLangBinaryExpr binaryExpr = (BLangBinaryExpr) TreeBuilder.createBinaryExpressionNode();
        binaryExpr.pos = pos;
        binaryExpr.opKind = OperatorKind.BITWISE_XOR;
        binaryExpr.lhsExpr = unaryExpr.expr;
        if (TypeTags.BYTE == unaryExpr.type.tag) {
            binaryExpr.type = symTable.byteType;
            binaryExpr.rhsExpr = ASTBuilderUtil.createLiteral(pos, symTable.byteType, 0xffL);
            binaryExpr.opSymbol = (BOperatorSymbol) symResolver.resolveBinaryOperator(OperatorKind.BITWISE_XOR,
                    symTable.byteType, symTable.byteType);
        } else {
            binaryExpr.type = symTable.intType;
            binaryExpr.rhsExpr = ASTBuilderUtil.createLiteral(pos, symTable.intType, -1L);
            binaryExpr.opSymbol = (BOperatorSymbol) symResolver.resolveBinaryOperator(OperatorKind.BITWISE_XOR,
                    symTable.intType, symTable.intType);
        }
        result = rewriteExpr(binaryExpr);
    }

    @Override
    public void visit(BLangTypeConversionExpr conversionExpr) {
        // Usually the parameter for a type-cast-expr includes a type-descriptor.
        // However, it is also allowed for the parameter to consist only of annotations; in
        // this case, the only effect of the type cast is for the contextually expected
        // type for expression to be augmented with the specified annotations.

        // No actual type-cast is implied here.
        if (conversionExpr.typeNode == null && !conversionExpr.annAttachments.isEmpty()) {
            result = rewriteExpr(conversionExpr.expr);
            return;
        }
        conversionExpr.typeNode = rewrite(conversionExpr.typeNode, env);
        if (conversionExpr.type.tag == TypeTags.STRING && conversionExpr.expr.type.tag == TypeTags.XML_TEXT) {
            result = convertXMLTextToString(conversionExpr);
            return;
        }
        conversionExpr.expr = rewriteExpr(conversionExpr.expr);
        result = conversionExpr;
    }

    private BLangExpression convertXMLTextToString(BLangTypeConversionExpr conversionExpr) {
        BLangInvocation invocationNode = createLanglibXMLInvocation(conversionExpr.pos, XML_GET_CONTENT_OF_TEXT,
                conversionExpr.expr, new ArrayList<>(), new ArrayList<>());
        BLangSimpleVariableDef tempVarDef = createVarDef("$$__xml_string__$$",
                conversionExpr.targetType, invocationNode, conversionExpr.pos);
        BLangSimpleVarRef tempVarRef = ASTBuilderUtil.createVariableRef(conversionExpr.pos, tempVarDef.var.symbol);

        BLangBlockStmt blockStmt = ASTBuilderUtil.createBlockStmt(conversionExpr.pos);
        blockStmt.addStatement(tempVarDef);
        BLangStatementExpression stmtExpr = ASTBuilderUtil.createStatementExpression(blockStmt, tempVarRef);
        stmtExpr.type = conversionExpr.type;
        return rewrite(stmtExpr, env);
    }

    @Override
    public void visit(BLangLambdaFunction bLangLambdaFunction) {
        // Collect all the lambda functions.
        env.enclPkg.lambdaFunctions.add(bLangLambdaFunction);
        result = bLangLambdaFunction;
    }

    @Override
    public void visit(BLangArrowFunction bLangArrowFunction) {
        BLangFunction bLangFunction = (BLangFunction) TreeBuilder.createFunctionNode();
        bLangFunction.setName(bLangArrowFunction.functionName);

        BLangLambdaFunction lambdaFunction = (BLangLambdaFunction) TreeBuilder.createLambdaFunctionNode();
        lambdaFunction.pos = bLangArrowFunction.pos;
        bLangFunction.addFlag(Flag.LAMBDA);
        lambdaFunction.function = bLangFunction;

        // Create function body with return node
        BLangValueType returnType = (BLangValueType) TreeBuilder.createValueTypeNode();
        returnType.type = bLangArrowFunction.body.expr.type;
        bLangFunction.setReturnTypeNode(returnType);
        bLangFunction.setBody(populateArrowExprBodyBlock(bLangArrowFunction));

        bLangArrowFunction.params.forEach(bLangFunction::addParameter);
        lambdaFunction.parent = bLangArrowFunction.parent;
        lambdaFunction.type = bLangArrowFunction.funcType;

        // Create function symbol.
        BLangFunction funcNode = lambdaFunction.function;
        BInvokableSymbol funcSymbol = Symbols.createFunctionSymbol(Flags.asMask(funcNode.flagSet),
                                                                   new Name(funcNode.name.value),
                                                                   env.enclPkg.symbol.pkgID,
                                                                   bLangArrowFunction.funcType,
                                                                   env.enclEnv.enclVarSym, true,
                                                                   bLangArrowFunction.pos);
        SymbolEnv invokableEnv = SymbolEnv.createFunctionEnv(funcNode, funcSymbol.scope, env);
        defineInvokableSymbol(funcNode, funcSymbol, invokableEnv);

        List<BVarSymbol> paramSymbols = funcNode.requiredParams.stream().peek(varNode -> {
            Scope enclScope = invokableEnv.scope;
            varNode.symbol.kind = SymbolKind.FUNCTION;
            varNode.symbol.owner = invokableEnv.scope.owner;
            enclScope.define(varNode.symbol.name, varNode.symbol);
        }).map(varNode -> varNode.symbol).collect(Collectors.toList());

        funcSymbol.params = paramSymbols;
        funcSymbol.restParam = getRestSymbol(funcNode);
        funcSymbol.retType = funcNode.returnTypeNode.type;

        // Create function type.
        List<BType> paramTypes = paramSymbols.stream().map(paramSym -> paramSym.type).collect(Collectors.toList());
        funcNode.type = new BInvokableType(paramTypes, getRestType(funcSymbol), funcNode.returnTypeNode.type, null);

        lambdaFunction.function.pos = bLangArrowFunction.pos;
        lambdaFunction.function.body.pos = bLangArrowFunction.pos;
        // At this phase lambda function is semantically correct. Therefore simply env can be assigned.
        lambdaFunction.capturedClosureEnv = env;
        rewrite(lambdaFunction.function, env);
        env.enclPkg.addFunction(lambdaFunction.function);
        bLangArrowFunction.function = lambdaFunction.function;
        result = rewriteExpr(lambdaFunction);
    }

    private void defineInvokableSymbol(BLangInvokableNode invokableNode, BInvokableSymbol funcSymbol,
                                       SymbolEnv invokableEnv) {
        invokableNode.symbol = funcSymbol;
        funcSymbol.scope = new Scope(funcSymbol);
        invokableEnv.scope = funcSymbol.scope;
    }

    @Override
    public void visit(BLangXMLQName xmlQName) {
        result = xmlQName;
    }

    @Override
    public void visit(BLangXMLAttribute xmlAttribute) {
        xmlAttribute.name = rewriteExpr(xmlAttribute.name);
        xmlAttribute.value = rewriteExpr(xmlAttribute.value);
        result = xmlAttribute;
    }

    @Override
    public void visit(BLangXMLElementLiteral xmlElementLiteral) {
        xmlElementLiteral.startTagName = rewriteExpr(xmlElementLiteral.startTagName);
        xmlElementLiteral.endTagName = rewriteExpr(xmlElementLiteral.endTagName);
        xmlElementLiteral.modifiedChildren = rewriteExprs(xmlElementLiteral.modifiedChildren);
        xmlElementLiteral.attributes = rewriteExprs(xmlElementLiteral.attributes);

        // Separate the in-line namepsace declarations and attributes.
        Iterator<BLangXMLAttribute> attributesItr = xmlElementLiteral.attributes.iterator();
        while (attributesItr.hasNext()) {
            BLangXMLAttribute attribute = attributesItr.next();
            if (!attribute.isNamespaceDeclr) {
                continue;
            }

            // Create namepace declaration for all in-line namespace declarations
            BLangXMLNS xmlns;
            if ((xmlElementLiteral.scope.owner.tag & SymTag.PACKAGE) == SymTag.PACKAGE) {
                xmlns = new BLangPackageXMLNS();
            } else {
                xmlns = new BLangLocalXMLNS();
            }
            xmlns.namespaceURI = attribute.value.concatExpr;
            xmlns.prefix = ((BLangXMLQName) attribute.name).localname;
            xmlns.symbol = attribute.symbol;

            xmlElementLiteral.inlineNamespaces.add(xmlns);
        }

        result = xmlElementLiteral;
    }

    @Override
    public void visit(BLangXMLTextLiteral xmlTextLiteral) {
        xmlTextLiteral.concatExpr = rewriteExpr(constructStringTemplateConcatExpression(xmlTextLiteral.textFragments));
        result = xmlTextLiteral;
    }

    @Override
    public void visit(BLangXMLCommentLiteral xmlCommentLiteral) {
        xmlCommentLiteral.concatExpr = rewriteExpr(
                constructStringTemplateConcatExpression(xmlCommentLiteral.textFragments));
        result = xmlCommentLiteral;
    }

    @Override
    public void visit(BLangXMLProcInsLiteral xmlProcInsLiteral) {
        xmlProcInsLiteral.target = rewriteExpr(xmlProcInsLiteral.target);
        xmlProcInsLiteral.dataConcatExpr =
                rewriteExpr(constructStringTemplateConcatExpression(xmlProcInsLiteral.dataFragments));
        result = xmlProcInsLiteral;
    }

    @Override
    public void visit(BLangXMLQuotedString xmlQuotedString) {
        xmlQuotedString.concatExpr = rewriteExpr(
                constructStringTemplateConcatExpression(xmlQuotedString.textFragments));
        result = xmlQuotedString;
    }

    @Override
    public void visit(BLangStringTemplateLiteral stringTemplateLiteral) {
        result = rewriteExpr(constructStringTemplateConcatExpression(stringTemplateLiteral.exprs));
    }

    /**
     * The raw template literal gets desugared to a type init expression. For each literal, a new object class type
     * def is generated from the object type. The type init expression creates an instance of this generated object
     * type. For example, consider the following statements:
     *      string name = "Pubudu";
     *      'object:RawTemplate rt = `Hello ${name}!`;
     *
     * The raw template literal above is desugared to:
     *      type RawTemplate$Impl$0 object {
     *          public string[] strings = ["Hello ", "!"];
     *          public (any|error)[] insertions;
     *
     *          function init((any|error)[] insertions) {
     *              self.insertions = insertions;
     *          }
     *      };
     *
     *      // somewhere in code
     *      'object:RawTemplate rt = new RawTemplate$Impl$0([name]);
     *
     * @param rawTemplateLiteral The raw template literal to be desugared.
     */
    @Override
    public void visit(BLangRawTemplateLiteral rawTemplateLiteral) {
        DiagnosticPos pos = rawTemplateLiteral.pos;
        BObjectType objType = (BObjectType) rawTemplateLiteral.type;
        BLangTypeDefinition objClassDef = desugarTemplateLiteralObjectTypedef(rawTemplateLiteral.strings, objType, pos);
        BObjectType classObjType = (BObjectType) objClassDef.type;

        BVarSymbol insertionsSym = classObjType.fields.get("insertions").symbol;
        BLangListConstructorExpr insertionsList = ASTBuilderUtil.createListConstructorExpr(pos, insertionsSym.type);
        insertionsList.exprs.addAll(rawTemplateLiteral.insertions);
        insertionsList.expectedType = insertionsSym.type;

        // Create an instance of the generated object class
        BLangTypeInit typeNewExpr = ASTBuilderUtil.createEmptyTypeInit(pos, classObjType);
        typeNewExpr.argsExpr.add(insertionsList);
        typeNewExpr.initInvocation.argExprs.add(insertionsList);
        typeNewExpr.initInvocation.requiredArgs.add(insertionsList);

        result = rewriteExpr(typeNewExpr);
    }

    /**
     * This method desugars a raw template literal object class for the provided raw template object type as follows.
     * A literal defined as 'object:RawTemplate rt = `Hello ${name}!`;
     * is desugared to,
     *      type $anonType$0 object {
     *          public string[] strings = ["Hello ", "!"];
     *          public (any|error)[] insertions;
     *
     *          function init((any|error)[] insertions) {
     *              self.insertions = insertions;
     *          }
     *      };
     * @param strings    The string portions of the literal
     * @param objectType The abstract object type for which an object class needs to be generated
     * @param pos        The diagnostic position info for the type node
     * @return Returns the generated concrete object class def
     */
    private BLangTypeDefinition desugarTemplateLiteralObjectTypedef(List<BLangLiteral> strings, BObjectType objectType,
                                                                    DiagnosticPos pos) {
        // TODO: Use the anon model helper to generate the object name?
        BObjectTypeSymbol tSymbol = (BObjectTypeSymbol) objectType.tsymbol;
        Name objectClassName = names.fromString(
                anonModelHelper.getNextRawTemplateTypeKey(env.enclPkg.packageID, tSymbol.name));
        final int updatedFlags = Flags.unset(tSymbol.flags, Flags.ABSTRACT);
        BObjectTypeSymbol classTSymbol = Symbols.createObjectSymbol(updatedFlags, objectClassName,
                                                                    env.enclPkg.packageID, null, env.enclPkg.symbol,
                                                                    pos);

        // Create a new concrete, class type for the provided abstract object type
        BObjectType objectClassType = new BObjectType(classTSymbol, updatedFlags);
        objectClassType.fields = objectType.fields;
        classTSymbol.type = objectClassType;

        // Create a new object type node and a type def from the concrete class type
        BLangObjectTypeNode objectClassNode = TypeDefBuilderHelper.createObjectTypeNode(objectClassType, pos);
        BLangTypeDefinition typeDef = TypeDefBuilderHelper.addTypeDefinition(objectClassType, objectClassType.tsymbol,
                                                                             objectClassNode, env);
        typeDef.name = ASTBuilderUtil.createIdentifier(pos, objectClassType.tsymbol.name.value);
        typeDef.pos = pos;

        // Create a list constructor expr for the strings field. This gets assigned to the corresponding field in the
        // object since this needs to be initialized in the generated init method.
        BType stringsType = objectClassType.fields.get("strings").symbol.type;
        BLangListConstructorExpr stringsList = ASTBuilderUtil.createListConstructorExpr(pos, stringsType);
        stringsList.exprs.addAll(strings);
        stringsList.expectedType = stringsType;
        objectClassNode.fields.get(0).expr = stringsList;

        // Create the init() method
        BLangFunction userDefinedInitFunction = createUserDefinedObjectInitFn(objectClassNode, env);
        objectClassNode.initFunction = userDefinedInitFunction;
        env.enclPkg.functions.add(userDefinedInitFunction);
        env.enclPkg.topLevelNodes.add(userDefinedInitFunction);

        // Create the initializer method for initializing default values
        BLangFunction tempGeneratedInitFunction = createGeneratedInitializerFunction(objectClassNode, env);
        tempGeneratedInitFunction.clonedEnv = SymbolEnv.createFunctionEnv(tempGeneratedInitFunction,
                                                                          tempGeneratedInitFunction.symbol.scope, env);
        this.semanticAnalyzer.analyzeNode(tempGeneratedInitFunction, env);
        objectClassNode.generatedInitFunction = tempGeneratedInitFunction;
        env.enclPkg.functions.add(objectClassNode.generatedInitFunction);
        env.enclPkg.topLevelNodes.add(objectClassNode.generatedInitFunction);

        return rewrite(typeDef, env);
    }

    /**
     * Creates a user-defined init() method for the provided object type node. If there are fields without default
     * values specified in the type node, this will add parameters for those fields in the init() method and assign the
     * param values to the respective fields in the method body.
     *
     * @param objectTypeNode The object type node for which the init() method is generated
     * @param env            The symbol env for the object type node
     * @return The generated init() method
     */
    private BLangFunction createUserDefinedObjectInitFn(BLangObjectTypeNode objectTypeNode, SymbolEnv env) {
        BLangFunction initFunction =
                TypeDefBuilderHelper.createInitFunctionForStructureType(objectTypeNode, env,
                                                                        Names.USER_DEFINED_INIT_SUFFIX, names,
                                                                        symTable);
        BObjectTypeSymbol typeSymbol = ((BObjectTypeSymbol) objectTypeNode.type.tsymbol);
        typeSymbol.initializerFunc = new BAttachedFunction(Names.USER_DEFINED_INIT_SUFFIX, initFunction.symbol,
                                                           (BInvokableType) initFunction.type, objectTypeNode.pos);
        objectTypeNode.initFunction = initFunction;
        initFunction.returnTypeNode.type = symTable.nilType;

        BLangBlockFunctionBody initFuncBody = (BLangBlockFunctionBody) initFunction.body;
        BInvokableType initFnType = (BInvokableType) initFunction.type;
        for (BLangSimpleVariable field : objectTypeNode.fields) {
            if (field.expr != null) {
                continue;
            }
            BVarSymbol fieldSym = field.symbol;
            BVarSymbol paramSym = new BVarSymbol(Flags.FINAL, fieldSym.name, this.env.scope.owner.pkgID, fieldSym.type,
                                                 initFunction.symbol, objectTypeNode.pos);
            BLangSimpleVariable param = ASTBuilderUtil.createVariable(objectTypeNode.pos, fieldSym.name.value,
                                                                      fieldSym.type, null, paramSym);
            param.flagSet.add(Flag.FINAL);
            initFunction.symbol.scope.define(paramSym.name, paramSym);
            initFunction.symbol.params.add(paramSym);
            initFnType.paramTypes.add(param.type);
            initFunction.requiredParams.add(param);

            BLangSimpleVarRef paramRef = ASTBuilderUtil.createVariableRef(initFunction.pos, paramSym);
            BLangAssignment fieldInit = createStructFieldUpdate(initFunction, paramRef, fieldSym, field.type,
                                                                initFunction.receiver.symbol, field.name);
            initFuncBody.addStatement(fieldInit);
        }

        return initFunction;
    }

    @Override
    public void visit(BLangWorkerSend workerSendNode) {
        workerSendNode.expr = visitCloneInvocation(rewriteExpr(workerSendNode.expr), workerSendNode.expr.type);
        if (workerSendNode.keyExpr != null) {
            workerSendNode.keyExpr = rewriteExpr(workerSendNode.keyExpr);
        }
        result = workerSendNode;
    }

    @Override
    public void visit(BLangWorkerSyncSendExpr syncSendExpr) {
        syncSendExpr.expr = visitCloneInvocation(rewriteExpr(syncSendExpr.expr), syncSendExpr.expr.type);
        result = syncSendExpr;
    }

    @Override
    public void visit(BLangWorkerReceive workerReceiveNode) {
        if (workerReceiveNode.keyExpr != null) {
            workerReceiveNode.keyExpr = rewriteExpr(workerReceiveNode.keyExpr);
        }
        result = workerReceiveNode;
    }

    @Override
    public void visit(BLangWorkerFlushExpr workerFlushExpr) {
        workerFlushExpr.workerIdentifierList = workerFlushExpr.cachedWorkerSendStmts
                .stream().map(send -> send.workerIdentifier).distinct().collect(Collectors.toList());
        result = workerFlushExpr;
    }

    @Override
    public void visit(BLangTransactionalExpr transactionalExpr) {
        BInvokableSymbol isTransactionalSymbol =
                (BInvokableSymbol) transactionDesugar.getTransactionLibInvokableSymbol(IS_TRANSACTIONAL);
        result = ASTBuilderUtil
                .createInvocationExprMethod(transactionalExpr.pos, isTransactionalSymbol, Collections.emptyList(),
                        Collections.emptyList(), symResolver);
    }

    @Override
    public void visit(BLangCommitExpr commitExpr) {
        BLangStatementExpression stmtExpr = transactionDesugar.desugar(commitExpr, env);
        result = rewriteExpr(stmtExpr);
    }

    @Override
    public void visit(BLangXMLAttributeAccess xmlAttributeAccessExpr) {
        xmlAttributeAccessExpr.indexExpr = rewriteExpr(xmlAttributeAccessExpr.indexExpr);
        xmlAttributeAccessExpr.expr = rewriteExpr(xmlAttributeAccessExpr.expr);

        if (xmlAttributeAccessExpr.indexExpr != null
                && xmlAttributeAccessExpr.indexExpr.getKind() == NodeKind.XML_QNAME) {
            ((BLangXMLQName) xmlAttributeAccessExpr.indexExpr).isUsedInXML = true;
        }

        xmlAttributeAccessExpr.desugared = true;

        // When XmlAttributeAccess expression is not a LHS target of a assignment and not a part of a index access
        // it will be converted to a 'map<string>.convert(xmlRef@)'
        if (xmlAttributeAccessExpr.lhsVar || xmlAttributeAccessExpr.indexExpr != null) {
            result = xmlAttributeAccessExpr;
        } else {
            result = rewriteExpr(xmlAttributeAccessExpr);
        }
    }

    @Override
    public void visit(BLangFail failNode) {
        if (this.onFailClause != null) {
            if (failNode.exprStmt == null) {
                BLangStatementExpression expression = createOnFailInvocation(onFailCallFuncDef, onFailClause,
                        failNode.expr);
                failNode.exprStmt = createExpressionStatement(failNode.pos, expression,
                        onFailClause.statementBlockReturns, env);
            }
            result = failNode;
        } else {
            BLangReturn stmt = ASTBuilderUtil.createReturnStmt(failNode.pos, failNode.expr);
            result = rewrite(stmt, env);
        }
    }

    // Generated expressions. Following expressions are not part of the original syntax
    // tree which is coming out of the parser

    @Override
    public void visit(BLangLocalVarRef localVarRef) {
        result = localVarRef;
    }

    @Override
    public void visit(BLangFieldVarRef fieldVarRef) {
        result = fieldVarRef;
    }

    @Override
    public void visit(BLangPackageVarRef packageVarRef) {
        result = packageVarRef;
    }

    @Override
    public void visit(BLangFunctionVarRef functionVarRef) {
        result = functionVarRef;
    }

    @Override
    public void visit(BLangStructFieldAccessExpr fieldAccessExpr) {
        result = fieldAccessExpr;
    }

    @Override
    public void visit(BLangStructFunctionVarRef functionVarRef) {
        result = functionVarRef;
    }

    @Override
    public void visit(BLangMapAccessExpr mapKeyAccessExpr) {
        result = mapKeyAccessExpr;
    }

    @Override
    public void visit(BLangArrayAccessExpr arrayIndexAccessExpr) {
        result = arrayIndexAccessExpr;
    }

    @Override
    public void visit(BLangTupleAccessExpr arrayIndexAccessExpr) {
        result = arrayIndexAccessExpr;
    }

    @Override
    public void visit(BLangTableAccessExpr tableKeyAccessExpr) {
        result = tableKeyAccessExpr;
    }

    @Override
    public void visit(BLangMapLiteral mapLiteral) {
        result = mapLiteral;
    }

    @Override
    public void visit(BLangStructLiteral structLiteral) {
        result = structLiteral;
    }

    @Override
    public void visit(BLangWaitForAllExpr.BLangWaitLiteral waitLiteral) {
        result = waitLiteral;
    }

    @Override
    public void visit(BLangXMLElementAccess xmlElementAccess) {
        //todo: _ = short hand for getElementName;
        // todo: we need to handle multiple elements x.<a|b|c>
        xmlElementAccess.expr = rewriteExpr(xmlElementAccess.expr);

        ArrayList<BLangExpression> filters = expandFilters(xmlElementAccess.filters);

        BLangInvocation invocationNode = createLanglibXMLInvocation(xmlElementAccess.pos, XML_INTERNAL_GET_ELEMENTS,
                xmlElementAccess.expr, new ArrayList<>(), filters);
        result = rewriteExpr(invocationNode);
    }

    private ArrayList<BLangExpression> expandFilters(List<BLangXMLElementFilter> filters) {
        Map<Name, BXMLNSSymbol> nameBXMLNSSymbolMap = symResolver.resolveAllNamespaces(env);
        BXMLNSSymbol defaultNSSymbol = nameBXMLNSSymbolMap.get(names.fromString(XMLConstants.DEFAULT_NS_PREFIX));
        String defaultNS = defaultNSSymbol != null ? defaultNSSymbol.namespaceURI : null;

        ArrayList<BLangExpression> args = new ArrayList<>();
        for (BLangXMLElementFilter filter : filters) {
            BSymbol nsSymbol = symResolver.lookupSymbolInPrefixSpace(env, names.fromString(filter.namespace));
            if (nsSymbol == symTable.notFoundSymbol) {
                if (defaultNS != null && !filter.name.equals("*")) {
                    String expandedName = createExpandedQName(defaultNS, filter.name);
                    args.add(createStringLiteral(filter.elemNamePos, expandedName));
                } else {
                    args.add(createStringLiteral(filter.elemNamePos, filter.name));
                }
            } else {
                BXMLNSSymbol bxmlnsSymbol = (BXMLNSSymbol) nsSymbol;
                String expandedName = createExpandedQName(bxmlnsSymbol.namespaceURI, filter.name);
                BLangLiteral stringLiteral = createStringLiteral(filter.elemNamePos, expandedName);
                args.add(stringLiteral);
            }
        }
        return args;
    }

    private BLangInvocation createLanglibXMLInvocation(DiagnosticPos pos, String functionName,
                                                       BLangExpression invokeOnExpr,
                                                       ArrayList<BLangExpression> args,
                                                       ArrayList<BLangExpression> restArgs) {
        invokeOnExpr = rewriteExpr(invokeOnExpr);

        BLangInvocation invocationNode = (BLangInvocation) TreeBuilder.createInvocationNode();
        invocationNode.pos = pos;
        BLangIdentifier name = (BLangIdentifier) TreeBuilder.createIdentifierNode();
        name.setLiteral(false);
        name.setValue(functionName);
        name.pos = pos;
        invocationNode.name = name;
        invocationNode.pkgAlias = (BLangIdentifier) TreeBuilder.createIdentifierNode();

        invocationNode.expr = invokeOnExpr;

        invocationNode.symbol = symResolver.lookupLangLibMethod(symTable.xmlType, names.fromString(functionName));

        ArrayList<BLangExpression> requiredArgs = new ArrayList<>();
        requiredArgs.add(invokeOnExpr);
        requiredArgs.addAll(args);
        invocationNode.requiredArgs = requiredArgs;
        invocationNode.restArgs = rewriteExprs(restArgs);

        invocationNode.type = ((BInvokableType) invocationNode.symbol.type).getReturnType();
        invocationNode.langLibInvocation = true;
        return invocationNode;
    }

    @Override
    public void visit(BLangXMLNavigationAccess xmlNavigation) {
        xmlNavigation.expr = rewriteExpr(xmlNavigation.expr);
        xmlNavigation.childIndex = rewriteExpr(xmlNavigation.childIndex);

        ArrayList<BLangExpression> filters = expandFilters(xmlNavigation.filters);

        // xml/**/<elemName>
        if (xmlNavigation.navAccessType == XMLNavigationAccess.NavAccessType.DESCENDANTS) {
            BLangInvocation invocationNode = createLanglibXMLInvocation(xmlNavigation.pos,
                    XML_INTERNAL_SELECT_DESCENDANTS, xmlNavigation.expr, new ArrayList<>(), filters);
            result = rewriteExpr(invocationNode);
        } else if (xmlNavigation.navAccessType == XMLNavigationAccess.NavAccessType.CHILDREN) {
            // xml/*
            BLangInvocation invocationNode = createLanglibXMLInvocation(xmlNavigation.pos, XML_INTERNAL_CHILDREN,
                    xmlNavigation.expr, new ArrayList<>(), new ArrayList<>());
            result = rewriteExpr(invocationNode);
        } else {
            BLangExpression childIndexExpr;
            // xml/<elem>
            if (xmlNavigation.childIndex == null) {
                childIndexExpr = new BLangLiteral(Long.valueOf(-1), symTable.intType);
            } else {
                // xml/<elem>[index]
                childIndexExpr = xmlNavigation.childIndex;
            }
            ArrayList<BLangExpression> args = new ArrayList<>();
            args.add(rewriteExpr(childIndexExpr));

            BLangInvocation invocationNode = createLanglibXMLInvocation(xmlNavigation.pos,
                    XML_INTERNAL_GET_FILTERED_CHILDREN_FLAT, xmlNavigation.expr, args, filters);
            result = rewriteExpr(invocationNode);
        }
    }

    @Override
    public void visit(BLangIsAssignableExpr assignableExpr) {
        assignableExpr.lhsExpr = rewriteExpr(assignableExpr.lhsExpr);
        result = assignableExpr;
    }

    @Override
    public void visit(BFunctionPointerInvocation fpInvocation) {
        result = fpInvocation;
    }

    @Override
    public void visit(BLangTypedescExpr typedescExpr) {
        typedescExpr.typeNode = rewrite(typedescExpr.typeNode, env);
        result = typedescExpr;
    }

    @Override
    public void visit(BLangIntRangeExpression intRangeExpression) {
        if (!intRangeExpression.includeStart) {
            intRangeExpression.startExpr = getModifiedIntRangeStartExpr(intRangeExpression.startExpr);
        }
        if (!intRangeExpression.includeEnd) {
            intRangeExpression.endExpr = getModifiedIntRangeEndExpr(intRangeExpression.endExpr);
        }

        intRangeExpression.startExpr = rewriteExpr(intRangeExpression.startExpr);
        intRangeExpression.endExpr = rewriteExpr(intRangeExpression.endExpr);
        result = intRangeExpression;
    }

    @Override
    public void visit(BLangRestArgsExpression bLangVarArgsExpression) {
        result = rewriteExpr(bLangVarArgsExpression.expr);
    }

    @Override
    public void visit(BLangNamedArgsExpression bLangNamedArgsExpression) {
        bLangNamedArgsExpression.expr = rewriteExpr(bLangNamedArgsExpression.expr);
        result = bLangNamedArgsExpression.expr;
    }

    @Override
    public void visit(BLangMatchExpression bLangMatchExpression) {
        // Add the implicit default pattern, that returns the original expression's value.
        addMatchExprDefaultCase(bLangMatchExpression);

        // Create a temp local var to hold the temp result of the match expression
        // eg: T a;
        String matchTempResultVarName = GEN_VAR_PREFIX.value + "temp_result";
        BLangSimpleVariable tempResultVar =
                ASTBuilderUtil.createVariable(bLangMatchExpression.pos, matchTempResultVarName,
                                              bLangMatchExpression.type, null,
                                              new BVarSymbol(0, names.fromString(matchTempResultVarName),
                                                             this.env.scope.owner.pkgID, bLangMatchExpression.type,
                                                             this.env.scope.owner, bLangMatchExpression.pos));

        BLangSimpleVariableDef tempResultVarDef =
                ASTBuilderUtil.createVariableDef(bLangMatchExpression.pos, tempResultVar);
        tempResultVarDef.desugared = true;

        BLangBlockStmt stmts = ASTBuilderUtil.createBlockStmt(bLangMatchExpression.pos, Lists.of(tempResultVarDef));
        List<BLangMatchTypedBindingPatternClause> patternClauses = new ArrayList<>();

        for (int i = 0; i < bLangMatchExpression.patternClauses.size(); i++) {
            BLangMatchExprPatternClause pattern = bLangMatchExpression.patternClauses.get(i);
            pattern.expr = rewriteExpr(pattern.expr);

            // Create var ref for the temp result variable
            // eg: var ref for 'a'
            BLangVariableReference tempResultVarRef =
                    ASTBuilderUtil.createVariableRef(bLangMatchExpression.pos, tempResultVar.symbol);

            // Create an assignment node. Add a conversion from rhs to lhs of the pattern, if required.
            pattern.expr = addConversionExprIfRequired(pattern.expr, tempResultVarRef.type);
            BLangAssignment assignmentStmt =
                    ASTBuilderUtil.createAssignmentStmt(pattern.pos, tempResultVarRef, pattern.expr);
            BLangBlockStmt patternBody = ASTBuilderUtil.createBlockStmt(pattern.pos, Lists.of(assignmentStmt));

            // Create the pattern
            // R b => a = b;
            patternClauses.add(ASTBuilderUtil.createMatchStatementPattern(pattern.pos, pattern.variable, patternBody));
        }

        stmts.addStatement(ASTBuilderUtil.createMatchStatement(bLangMatchExpression.pos, bLangMatchExpression.expr,
                patternClauses));
        BLangVariableReference tempResultVarRef =
                ASTBuilderUtil.createVariableRef(bLangMatchExpression.pos, tempResultVar.symbol);
        BLangStatementExpression statementExpr = createStatementExpression(stmts, tempResultVarRef);
        statementExpr.type = bLangMatchExpression.type;
        result = rewriteExpr(statementExpr);
    }

    @Override
    public void visit(BLangCheckedExpr checkedExpr) {
        visitCheckAndCheckPanicExpr(checkedExpr, false);
    }

    @Override
    public void visit(BLangCheckPanickedExpr checkedExpr) {
        visitCheckAndCheckPanicExpr(checkedExpr, true);
    }

    private void visitCheckAndCheckPanicExpr(BLangCheckedExpr checkedExpr, boolean isCheckPanic) {
        //
        //  person p = bar(check foo()); // foo(): person | error
        //
        //    ==>
        //
        //  person _$$_;
        //  switch foo() {
        //      person p1 => _$$_ = p1;
        //      error e1 => return e1 or throw e1
        //  }
        //  person p = bar(_$$_);

        // Create a temporary variable to hold the checked expression result value e.g. _$$_
        String checkedExprVarName = GEN_VAR_PREFIX.value;
        BLangSimpleVariable checkedExprVar =
                ASTBuilderUtil.createVariable(checkedExpr.pos, checkedExprVarName, checkedExpr.type, null,
                                              new BVarSymbol(0, names.fromString(checkedExprVarName),
                                                             this.env.scope.owner.pkgID, checkedExpr.type,
                                                             this.env.scope.owner, checkedExpr.pos));
        BLangSimpleVariableDef checkedExprVarDef = ASTBuilderUtil.createVariableDef(checkedExpr.pos, checkedExprVar);
        checkedExprVarDef.desugared = true;

        // Create the pattern to match the success case
        BLangMatchTypedBindingPatternClause patternSuccessCase =
                getSafeAssignSuccessPattern(checkedExprVar.pos, checkedExprVar.symbol.type, true,
                                            checkedExprVar.symbol, null);
        BLangMatchTypedBindingPatternClause patternErrorCase =
                getSafeAssignErrorPattern(checkedExpr.pos, this.env.scope.owner, checkedExpr.equivalentErrorTypeList,
                                          isCheckPanic);

        // Create the match statement
        BLangMatch matchStmt = ASTBuilderUtil.createMatchStatement(checkedExpr.pos, checkedExpr.expr,
                new ArrayList<BLangMatchTypedBindingPatternClause>() {{
                    add(patternSuccessCase);
                    add(patternErrorCase);
                }});

        // Create the block statement
        BLangBlockStmt generatedStmtBlock = ASTBuilderUtil.createBlockStmt(checkedExpr.pos,
                new ArrayList<BLangStatement>() {{
                    add(checkedExprVarDef);
                    add(matchStmt);
                }});

        // Create the variable ref expression for the checkedExprVar
        BLangSimpleVarRef tempCheckedExprVarRef = ASTBuilderUtil.createVariableRef(
                checkedExpr.pos, checkedExprVar.symbol);

        BLangStatementExpression statementExpr = createStatementExpression(
                generatedStmtBlock, tempCheckedExprVarRef);
        statementExpr.type = checkedExpr.type;
        result = rewriteExpr(statementExpr);
    }

    @Override
    public void visit(BLangServiceConstructorExpr serviceConstructorExpr) {
        final BLangTypeInit typeInit = ASTBuilderUtil.createEmptyTypeInit(serviceConstructorExpr.pos,
                serviceConstructorExpr.serviceNode.serviceTypeDefinition.symbol.type);
        serviceConstructorExpr.serviceNode.annAttachments.forEach(attachment ->  rewrite(attachment, env));
        result = rewriteExpr(typeInit);
    }

    @Override
    public void visit(BLangTypeTestExpr typeTestExpr) {
        BLangExpression expr = typeTestExpr.expr;
        if (types.isValueType(expr.type)) {
            addConversionExprIfRequired(expr, symTable.anyType);
        }
        typeTestExpr.expr = rewriteExpr(expr);
        typeTestExpr.typeNode = rewrite(typeTestExpr.typeNode, env);
        result = typeTestExpr;
    }

    @Override
    public void visit(BLangAnnotAccessExpr annotAccessExpr) {
        BLangBinaryExpr binaryExpr = (BLangBinaryExpr) TreeBuilder.createBinaryExpressionNode();
        binaryExpr.pos = annotAccessExpr.pos;
        binaryExpr.opKind = OperatorKind.ANNOT_ACCESS;
        binaryExpr.lhsExpr = annotAccessExpr.expr;
        binaryExpr.rhsExpr = ASTBuilderUtil.createLiteral(annotAccessExpr.pkgAlias.pos, symTable.stringType,
                                                          annotAccessExpr.annotationSymbol.bvmAlias());
        binaryExpr.type = annotAccessExpr.type;
        binaryExpr.opSymbol = new BOperatorSymbol(names.fromString(OperatorKind.ANNOT_ACCESS.value()), null,
                                                  new BInvokableType(Lists.of(binaryExpr.lhsExpr.type,
                                                                              binaryExpr.rhsExpr.type),
                                                                     annotAccessExpr.type, null), null,
                                                  symTable.builtinPos);
        result = rewriteExpr(binaryExpr);
    }

    @Override
    public void visit(BLangIsLikeExpr isLikeExpr) {
        isLikeExpr.expr = rewriteExpr(isLikeExpr.expr);
        result = isLikeExpr;
    }

    @Override
    public void visit(BLangStatementExpression bLangStatementExpression) {
        bLangStatementExpression.expr = rewriteExpr(bLangStatementExpression.expr);
        bLangStatementExpression.stmt = rewrite(bLangStatementExpression.stmt, env);
        result = bLangStatementExpression;
    }

    @Override
    public void visit(BLangQueryExpr queryExpr) {
        BLangStatementExpression stmtExpr = queryDesugar.desugar(queryExpr, env);
        result = rewrite(stmtExpr, env);
    }

    @Override
    public void visit(BLangQueryAction queryAction) {
        BLangStatementExpression stmtExpr = queryDesugar.desugar(queryAction, env);
        result = rewrite(stmtExpr, env);
    }

    @Override
    public void visit(BLangJSONArrayLiteral jsonArrayLiteral) {
        jsonArrayLiteral.exprs = rewriteExprs(jsonArrayLiteral.exprs);
        result = jsonArrayLiteral;
    }

    @Override
    public void visit(BLangConstant constant) {

        BConstantSymbol constSymbol = constant.symbol;
        if (constSymbol.literalType.tag <= TypeTags.BOOLEAN || constSymbol.literalType.tag == TypeTags.NIL) {
            if (constSymbol.literalType.tag != TypeTags.NIL && constSymbol.value.value == null) {
                throw new IllegalStateException();
            }
            BLangLiteral literal = ASTBuilderUtil.createLiteral(constant.expr.pos, constSymbol.literalType,
                    constSymbol.value.value);
            constant.expr = rewriteExpr(literal);
        } else {
            constant.expr = rewriteExpr(constant.expr);
        }
        constant.annAttachments.forEach(attachment ->  rewrite(attachment, env));
        result = constant;
    }

    @Override
    public void visit(BLangIgnoreExpr ignoreExpr) {
        result = ignoreExpr;
    }

    @Override
    public void visit(BLangConstRef constantRef) {
        result = ASTBuilderUtil.createLiteral(constantRef.pos, constantRef.type, constantRef.value);
    }

    // private functions

    // Foreach desugar helper method.
    BLangSimpleVariableDef getIteratorVariableDefinition(DiagnosticPos pos, BVarSymbol collectionSymbol,
                                                                 BInvokableSymbol iteratorInvokableSymbol,
                                                                 boolean isIteratorFuncFromLangLib) {


        BLangSimpleVarRef dataReference = ASTBuilderUtil.createVariableRef(pos, collectionSymbol);
        BLangInvocation iteratorInvocation = (BLangInvocation) TreeBuilder.createInvocationNode();
        iteratorInvocation.pos = pos;
        iteratorInvocation.expr = dataReference;
        iteratorInvocation.symbol = iteratorInvokableSymbol;
        iteratorInvocation.type = iteratorInvokableSymbol.retType;
        iteratorInvocation.argExprs = Lists.of(dataReference);
        iteratorInvocation.requiredArgs = iteratorInvocation.argExprs;
        iteratorInvocation.langLibInvocation = isIteratorFuncFromLangLib;
        BVarSymbol iteratorSymbol = new BVarSymbol(0, names.fromString("$iterator$"), this.env.scope.owner.pkgID,
                                                   iteratorInvokableSymbol.retType, this.env.scope.owner, pos);

        // Note - any $iterator$ = $data$.iterator();
        BLangSimpleVariable iteratorVariable = ASTBuilderUtil.createVariable(pos, "$iterator$",
                iteratorInvokableSymbol.retType, iteratorInvocation, iteratorSymbol);
        return ASTBuilderUtil.createVariableDef(pos, iteratorVariable);
    }

    // Foreach desugar helper method.
    BLangSimpleVariableDef getIteratorNextVariableDefinition(DiagnosticPos pos, BType nillableResultType,
                                                                     BVarSymbol iteratorSymbol,
                                                                     BVarSymbol resultSymbol) {
        BLangInvocation nextInvocation = createIteratorNextInvocation(pos, iteratorSymbol);
        BLangSimpleVariable resultVariable = ASTBuilderUtil.createVariable(pos, "$result$",
                nillableResultType, nextInvocation, resultSymbol);
        return ASTBuilderUtil.createVariableDef(pos, resultVariable);
    }

    // Foreach desugar helper method.
    BLangAssignment getIteratorNextAssignment(DiagnosticPos pos,
                                                      BVarSymbol iteratorSymbol, BVarSymbol resultSymbol) {
        BLangSimpleVarRef resultReferenceInAssignment = ASTBuilderUtil.createVariableRef(pos, resultSymbol);

        // Note - $iterator$.next();
        BLangInvocation nextInvocation = createIteratorNextInvocation(pos, iteratorSymbol);

        // we are inside the while loop. hence the iterator cannot be nil. hence remove nil from iterator's type
        nextInvocation.expr.type = types.getSafeType(nextInvocation.expr.type, true, false);

        return ASTBuilderUtil.createAssignmentStmt(pos, resultReferenceInAssignment, nextInvocation, false);
    }

    BLangInvocation createIteratorNextInvocation(DiagnosticPos pos, BVarSymbol iteratorSymbol) {
        BLangIdentifier nextIdentifier = ASTBuilderUtil.createIdentifier(pos, "next");
        BLangSimpleVarRef iteratorReferenceInNext = ASTBuilderUtil.createVariableRef(pos, iteratorSymbol);
        BInvokableSymbol nextFuncSymbol = getNextFunc((BObjectType) iteratorSymbol.type).symbol;
        BLangInvocation nextInvocation = (BLangInvocation) TreeBuilder.createInvocationNode();
        nextInvocation.pos = pos;
        nextInvocation.name = nextIdentifier;
        nextInvocation.expr = iteratorReferenceInNext;
        nextInvocation.requiredArgs = Lists.of(ASTBuilderUtil.createVariableRef(pos, iteratorSymbol));
        nextInvocation.argExprs = nextInvocation.requiredArgs;
        nextInvocation.symbol = nextFuncSymbol;
        nextInvocation.type = nextFuncSymbol.retType;
        return nextInvocation;
    }

    private BAttachedFunction getNextFunc(BObjectType iteratorType) {
        BObjectTypeSymbol iteratorSymbol = (BObjectTypeSymbol) iteratorType.tsymbol;
        for (BAttachedFunction bAttachedFunction : iteratorSymbol.attachedFuncs) {
            if (bAttachedFunction.funcName.value.equals("next")) {
                return bAttachedFunction;
            }
        }
        return null;
    }

    // Foreach desugar helper method.
    BLangFieldBasedAccess getValueAccessExpression(DiagnosticPos pos, BType varType, BVarSymbol resultSymbol) {
        return getFieldAccessExpression(pos, "value", varType, resultSymbol);
    }

    BLangFieldBasedAccess getFieldAccessExpression(DiagnosticPos pos, String fieldName, BType varType,
                                                   BVarSymbol resultSymbol) {
        BLangSimpleVarRef resultReferenceInVariableDef = ASTBuilderUtil.createVariableRef(pos, resultSymbol);
        BLangIdentifier valueIdentifier = ASTBuilderUtil.createIdentifier(pos, fieldName);

        BLangFieldBasedAccess fieldBasedAccessExpression =
                ASTBuilderUtil.createFieldAccessExpr(resultReferenceInVariableDef, valueIdentifier);
        fieldBasedAccessExpression.pos = pos;
        fieldBasedAccessExpression.type = varType;
        fieldBasedAccessExpression.originalType = fieldBasedAccessExpression.type;
        return fieldBasedAccessExpression;
    }

    private BlockFunctionBodyNode populateArrowExprBodyBlock(BLangArrowFunction bLangArrowFunction) {
        BlockFunctionBodyNode blockNode = TreeBuilder.createBlockFunctionBodyNode();
        BLangReturn returnNode = (BLangReturn) TreeBuilder.createReturnNode();
        returnNode.pos = bLangArrowFunction.body.expr.pos;
        returnNode.setExpression(bLangArrowFunction.body.expr);
        blockNode.addStatement(returnNode);
        return blockNode;
    }

    private BLangInvocation createInvocationNode(String functionName, List<BLangExpression> args, BType retType) {
        BLangInvocation invocationNode = (BLangInvocation) TreeBuilder.createInvocationNode();
        BLangIdentifier name = (BLangIdentifier) TreeBuilder.createIdentifierNode();
        name.setLiteral(false);
        name.setValue(functionName);
        invocationNode.name = name;
        invocationNode.pkgAlias = (BLangIdentifier) TreeBuilder.createIdentifierNode();

        // TODO: 2/28/18 need to find a good way to refer to symbols
        invocationNode.symbol = symTable.rootScope.lookup(new Name(functionName)).symbol;
        invocationNode.type = retType;
        invocationNode.requiredArgs = args;
        return invocationNode;
    }

    private BLangInvocation createLangLibInvocationNode(String functionName,
                                                        BLangExpression onExpr,
                                                        List<BLangExpression> args,
                                                        BType retType,
                                                        DiagnosticPos pos) {
        BLangInvocation invocationNode = (BLangInvocation) TreeBuilder.createInvocationNode();
        invocationNode.pos = pos;
        BLangIdentifier name = (BLangIdentifier) TreeBuilder.createIdentifierNode();
        name.setLiteral(false);
        name.setValue(functionName);
        name.pos = pos;
        invocationNode.name = name;
        invocationNode.pkgAlias = (BLangIdentifier) TreeBuilder.createIdentifierNode();

        invocationNode.expr = onExpr;



        invocationNode.symbol = symResolver.lookupLangLibMethod(onExpr.type, names.fromString(functionName));

        ArrayList<BLangExpression> requiredArgs = new ArrayList<>();
        requiredArgs.add(onExpr);
        requiredArgs.addAll(args);
        invocationNode.requiredArgs = requiredArgs;

        invocationNode.type = retType != null ? retType : ((BInvokableSymbol) invocationNode.symbol).retType;
        invocationNode.langLibInvocation = true;
        return invocationNode;
    }

    private BLangArrayLiteral createArrayLiteralExprNode() {
        BLangArrayLiteral expr = (BLangArrayLiteral) TreeBuilder.createArrayLiteralExpressionNode();
        expr.exprs = new ArrayList<>();
        expr.type = new BArrayType(symTable.anyType);
        return expr;
    }

    private void visitFunctionPointerInvocation(BLangInvocation iExpr) {
        BLangVariableReference expr;
        if (iExpr.expr == null) {
            expr = new BLangSimpleVarRef();
        } else {
            BLangFieldBasedAccess fieldBasedAccess = new BLangFieldBasedAccess();
            fieldBasedAccess.expr = iExpr.expr;
            fieldBasedAccess.field = iExpr.name;
            expr = fieldBasedAccess;
        }
        expr.symbol = iExpr.symbol;
        expr.type = iExpr.symbol.type;

        BLangExpression rewritten = rewriteExpr(expr);
        result = new BFunctionPointerInvocation(iExpr, rewritten);
    }

    private BLangExpression visitCloneInvocation(BLangExpression expr, BType lhsType) {
        if (types.isValueType(expr.type)) {
            return expr;
        }
        if (expr.type.tag == TypeTags.ERROR) {
            return expr;
        }
        BLangInvocation cloneInvok = createLangLibInvocationNode("clone", expr, new ArrayList<>(), null, expr.pos);
        return addConversionExprIfRequired(cloneInvok, lhsType);
    }

    private BLangExpression visitCloneReadonly(BLangExpression expr, BType lhsType) {
        if (types.isValueType(expr.type)) {
            return expr;
        }
        if (expr.type.tag == TypeTags.ERROR) {
            return expr;
        }
        BLangInvocation cloneInvok = createLangLibInvocationNode("cloneReadOnly", expr, new ArrayList<>(), expr.type,
                expr.pos);
        return addConversionExprIfRequired(cloneInvok, lhsType);
    }

    @SuppressWarnings("unchecked")
    <E extends BLangNode> E rewrite(E node, SymbolEnv env) {
        if (node == null) {
            return null;
        }

        if (node.desugared) {
            return node;
        }

        SymbolEnv previousEnv = this.env;
        this.env = env;

        node.accept(this);
        BLangNode resultNode = this.result;
        this.result = null;
        resultNode.desugared = true;

        this.env = previousEnv;
        return (E) resultNode;
    }

    @SuppressWarnings("unchecked")
    <E extends BLangExpression> E rewriteExpr(E node) {
        if (node == null) {
            return null;
        }

        if (node.desugared) {
            return node;
        }

        BLangExpression expr = node;
        if (node.impConversionExpr != null) {
            expr = node.impConversionExpr;
            node.impConversionExpr = null;
        }

        expr.accept(this);
        BLangNode resultNode = this.result;
        this.result = null;
        resultNode.desugared = true;

        return (E) resultNode;
    }

    @SuppressWarnings("unchecked")
    <E extends BLangStatement> E rewrite(E statement, SymbolEnv env) {
        if (statement == null) {
            return null;
        }
        BLangStatementLink link = new BLangStatementLink();
        link.parent = currentLink;
        currentLink = link;
        BLangStatement stmt = (BLangStatement) rewrite((BLangNode) statement, env);
        // Link Statements.
        link.statement = stmt;
        stmt.statementLink = link;
        currentLink = link.parent;
        return (E) stmt;
    }

    private <E extends BLangStatement> List<E> rewriteStmt(List<E> nodeList, SymbolEnv env) {
        for (int i = 0; i < nodeList.size(); i++) {
            nodeList.set(i, rewrite(nodeList.get(i), env));
        }
        return nodeList;
    }

    private <E extends BLangNode> List<E> rewrite(List<E> nodeList, SymbolEnv env) {
        for (int i = 0; i < nodeList.size(); i++) {
            nodeList.set(i, rewrite(nodeList.get(i), env));
        }
        return nodeList;
    }

    private <E extends BLangExpression> List<E> rewriteExprs(List<E> nodeList) {
        for (int i = 0; i < nodeList.size(); i++) {
            nodeList.set(i, rewriteExpr(nodeList.get(i)));
        }
        return nodeList;
    }

    private BLangLiteral createStringLiteral(DiagnosticPos pos, String value) {
        BLangLiteral stringLit = new BLangLiteral(value, symTable.stringType);
        stringLit.pos = pos;
        return stringLit;
    }

    private BLangLiteral createIntLiteral(long value) {
        BLangLiteral literal = (BLangLiteral) TreeBuilder.createLiteralExpression();
        literal.value = value;
        literal.type = symTable.intType;
        return literal;
    }

    private BLangLiteral createByteLiteral(DiagnosticPos pos, Byte value) {
        BLangLiteral byteLiteral = new BLangLiteral(Byte.toUnsignedInt(value), symTable.byteType);
        byteLiteral.pos = pos;
        return byteLiteral;
    }

    private BLangExpression createTypeCastExpr(BLangExpression expr, BType targetType) {
        BLangTypeConversionExpr conversionExpr = (BLangTypeConversionExpr) TreeBuilder.createTypeConversionNode();
        conversionExpr.pos = expr.pos;
        conversionExpr.expr = expr;
        conversionExpr.type = targetType;
        conversionExpr.targetType = targetType;
        return conversionExpr;
    }

    private BType getElementType(BType type) {
        if (type.tag != TypeTags.ARRAY) {
            return type;
        }

        return getElementType(((BArrayType) type).getElementType());
    }

    // TODO: See if this is needed at all. Can't this be done when rewriting the function body?
    private void addReturnIfNotPresent(BLangInvokableNode invokableNode) {
        if (Symbols.isNative(invokableNode.symbol) ||
                (invokableNode.hasBody() && invokableNode.body.getKind() != NodeKind.BLOCK_FUNCTION_BODY)) {
            return;
        }
        //This will only check whether last statement is a return and just add a return statement.
        //This won't analyse if else blocks etc to see whether return statements are present
        BLangBlockFunctionBody funcBody = (BLangBlockFunctionBody) invokableNode.body;
        boolean isNeverOrNilableReturn = invokableNode.symbol.type.getReturnType().tag == TypeTags.NEVER ||
                invokableNode.symbol.type.getReturnType().isNullable();
        if (invokableNode.workers.size() == 0 && isNeverOrNilableReturn && (funcBody.stmts.size() < 1 ||
                funcBody.stmts.get(funcBody.stmts.size() - 1).getKind() != NodeKind.RETURN)) {
            DiagnosticPos invPos = invokableNode.pos;
            DiagnosticPos returnStmtPos = new DiagnosticPos(invPos.src, invPos.eLine, invPos.eLine, invPos.sCol,
                                                            invPos.sCol);
            BLangReturn returnStmt = ASTBuilderUtil.createNilReturnStmt(returnStmtPos, symTable.nilType);
            funcBody.addStatement(returnStmt);
        }
    }

    /**
     * Reorder the invocation arguments to match the original function signature.
     *
     * @param iExpr Function invocation expressions to reorder the arguments
     */
    private void reorderArguments(BLangInvocation iExpr) {
        BSymbol symbol = iExpr.symbol;

        if (symbol == null || symbol.type.tag != TypeTags.INVOKABLE) {
            return;
        }

        BInvokableSymbol invokableSymbol = (BInvokableSymbol) symbol;

        List<BLangExpression> restArgs = iExpr.restArgs;
        int originalRequiredArgCount = iExpr.requiredArgs.size();

        // Constructs used when the vararg provides args for required/defaultable params.
        BLangSimpleVarRef varargRef = null;
        BLangBlockStmt blockStmt = null;
        BType varargVarType = null;

        int restArgCount = restArgs.size();

        if (restArgCount > 0 &&
                restArgs.get(restArgCount - 1).getKind() == NodeKind.REST_ARGS_EXPR &&
                originalRequiredArgCount < invokableSymbol.params.size()) {
            // All or part of the args for the required and defaultable parameters are provided via the vararg.
            // We have to first evaluate the vararg's expression, define a variable, and pass a reference to it
            // to use for member access when adding such required arguments from the vararg.
            BLangExpression expr = ((BLangRestArgsExpression) restArgs.get(restArgCount - 1)).expr;
            DiagnosticPos varargExpPos = expr.pos;
            varargVarType = expr.type;
            String varargVarName = DESUGARED_VARARG_KEY + this.varargCount++;

            BVarSymbol varargVarSymbol = new BVarSymbol(0, names.fromString(varargVarName), this.env.scope.owner.pkgID,
                                                        varargVarType, this.env.scope.owner, varargExpPos);
            varargRef = ASTBuilderUtil.createVariableRef(varargExpPos, varargVarSymbol);

            BLangSimpleVariable var = createVariable(varargExpPos, varargVarName, varargVarType, expr, varargVarSymbol);

            BLangSimpleVariableDef varDef = ASTBuilderUtil.createVariableDef(varargExpPos);
            varDef.var = var;
            varDef.type = varargVarType;

            blockStmt = createBlockStmt(varargExpPos);
            blockStmt.stmts.add(varDef);
        }

        if (!invokableSymbol.params.isEmpty()) {
            // Re-order the arguments
            reorderNamedArgs(iExpr, invokableSymbol, varargRef);
        }

        // There are no rest args at all or args for the rest param are only given as individual args (i.e., no vararg).
        if (restArgCount == 0 || restArgs.get(restArgCount - 1).getKind() != NodeKind.REST_ARGS_EXPR) {
            if (invokableSymbol.restParam == null) {
                return;
            }

            BLangArrayLiteral arrayLiteral = (BLangArrayLiteral) TreeBuilder.createArrayLiteralExpressionNode();
            List<BLangExpression> exprs = new ArrayList<>();

            BArrayType arrayType = (BArrayType) invokableSymbol.restParam.type;
            BType elemType = arrayType.eType;

            for (BLangExpression restArg : restArgs) {
                exprs.add(addConversionExprIfRequired(restArg, elemType));
            }

            arrayLiteral.exprs = exprs;
            arrayLiteral.type = arrayType;

            if (restArgCount != 0) {
                iExpr.restArgs = new ArrayList<>();
            }

            iExpr.restArgs.add(arrayLiteral);
            return;
        }

        // There are no individual rest args, but there is a single vararg.
        if (restArgCount == 1 && restArgs.get(0).getKind() == NodeKind.REST_ARGS_EXPR) {

            // If the number of expressions in `iExpr.requiredArgs` hasn't changed, the vararg only contained
            // arguments for the rest parameter.
            if (iExpr.requiredArgs.size() == originalRequiredArgCount) {
                return;
            }

            // Args for some or all of the required/defaultable parameters have been provided via the vararg.
            // Remove the first required arg and add a statement expression instead.
            // The removed first arg is set as the expression and the vararg expression definition is set as
            // statement(s).
            BLangExpression firstNonRestArg = iExpr.requiredArgs.remove(0);
            BLangStatementExpression stmtExpression = createStatementExpression(blockStmt, firstNonRestArg);
            stmtExpression.type = firstNonRestArg.type;
            iExpr.requiredArgs.add(0, stmtExpression);

            // If there's no rest param, the vararg only provided for required/defaultable params.
            if (invokableSymbol.restParam == null) {
                restArgs.remove(0);
                return;
            }

            // If there is a rest param, the vararg could provide for the rest param too.
            // Create a new array with just the members of the original vararg specified for the rest param.
            // All the values in the original list passed as a vararg, that were not passed for a
            // required/defaultable parameter are added to the new array.
            BLangRestArgsExpression restArgsExpression = (BLangRestArgsExpression) restArgs.remove(0);
            BArrayType restParamType = (BArrayType) invokableSymbol.restParam.type;
            DiagnosticPos pos = restArgsExpression.pos;

            BLangArrayLiteral newArrayLiteral = createArrayLiteralExprNode();
            newArrayLiteral.type = restParamType;

            String name = DESUGARED_VARARG_KEY + this.varargCount++;
            BVarSymbol varSymbol = new BVarSymbol(0, names.fromString(name), this.env.scope.owner.pkgID,
                                                  restParamType, this.env.scope.owner, pos);
            BLangSimpleVarRef arrayVarRef = ASTBuilderUtil.createVariableRef(pos, varSymbol);

            BLangSimpleVariable var = createVariable(pos, name, restParamType, newArrayLiteral, varSymbol);
            BLangSimpleVariableDef varDef = ASTBuilderUtil.createVariableDef(pos);
            varDef.var = var;
            varDef.type = restParamType;

            BLangLiteral startIndex = createIntLiteral(invokableSymbol.params.size() - originalRequiredArgCount);
            BLangInvocation lengthInvocation = createLengthInvocation(pos, varargRef);
            BLangInvocation intRangeInvocation = replaceWithIntRange(pos, startIndex,
                                                                     getModifiedIntRangeEndExpr(lengthInvocation));

            BLangForeach foreach = (BLangForeach) TreeBuilder.createForeachNode();
            foreach.pos = pos;
            foreach.collection = intRangeInvocation;
            types.setForeachTypedBindingPatternType(foreach);

            final BLangSimpleVariable foreachVariable = ASTBuilderUtil.createVariable(pos, "$foreach$i",
                                                                                      foreach.varType);
            foreachVariable.symbol = new BVarSymbol(0, names.fromIdNode(foreachVariable.name),
                                                    this.env.scope.owner.pkgID, foreachVariable.type,
                                                    this.env.scope.owner, pos);
            BLangSimpleVarRef foreachVarRef = ASTBuilderUtil.createVariableRef(pos, foreachVariable.symbol);
            foreach.variableDefinitionNode = ASTBuilderUtil.createVariableDef(pos, foreachVariable);
            foreach.isDeclaredWithVar = true;
            BLangBlockStmt foreachBody = ASTBuilderUtil.createBlockStmt(pos);

            BLangIndexBasedAccess valueExpr = ASTBuilderUtil.createIndexAccessExpr(varargRef, foreachVarRef);
            valueExpr.type = varargVarType.tag == TypeTags.ARRAY ? ((BArrayType) varargVarType).eType :
                    symTable.anyType; // Use any for tuple since it's a ref array.

            BLangExpression pushExpr = addConversionExprIfRequired(valueExpr, restParamType.eType);
            BLangExpressionStmt expressionStmt = createExpressionStmt(pos, foreachBody);
            BLangInvocation pushInvocation = createLangLibInvocationNode(PUSH_LANGLIB_METHOD, arrayVarRef,
                                                                         new ArrayList<BLangExpression>() {{
                                                                             add(pushExpr);
                                                                         }}, restParamType, pos);
            pushInvocation.restArgs.add(pushInvocation.requiredArgs.remove(1));
            expressionStmt.expr = pushInvocation;
            foreach.body = foreachBody;
            BLangBlockStmt newArrayBlockStmt = createBlockStmt(pos);
            newArrayBlockStmt.addStatement(varDef);
            newArrayBlockStmt.addStatement(foreach);

            BLangStatementExpression newArrayStmtExpression = createStatementExpression(newArrayBlockStmt, arrayVarRef);
            newArrayStmtExpression.type = restParamType;

            restArgs.add(addConversionExprIfRequired(newArrayStmtExpression, restParamType));
            return;
        }

        // Now the `restArgs` list has both individual rest args and a vararg, all for the rest param.
        // We create a new array with the individual rest args and push the list passed as the vararg to it.
        BArrayType restParamType = (BArrayType) invokableSymbol.restParam.type;

        BLangArrayLiteral arrayLiteral = (BLangArrayLiteral) TreeBuilder.createArrayLiteralExpressionNode();
        arrayLiteral.type = restParamType;

        BType elemType = restParamType.eType;
        DiagnosticPos pos = restArgs.get(0).pos;

        List<BLangExpression> exprs = new ArrayList<>();

        for (int i = 0; i < restArgCount - 1; i++) {
            exprs.add(addConversionExprIfRequired(restArgs.get(i), elemType));
        }
        arrayLiteral.exprs = exprs;

        BLangRestArgsExpression pushRestArgsExpr = (BLangRestArgsExpression) TreeBuilder.createVarArgsNode();
        pushRestArgsExpr.pos = pos;
        pushRestArgsExpr.expr = restArgs.remove(restArgCount - 1);

        String name = DESUGARED_VARARG_KEY + this.varargCount++;
        BVarSymbol varSymbol = new BVarSymbol(0, names.fromString(name), this.env.scope.owner.pkgID, restParamType,
                                              this.env.scope.owner, pos);
        BLangSimpleVarRef arrayVarRef = ASTBuilderUtil.createVariableRef(pos, varSymbol);

        BLangSimpleVariable var = createVariable(pos, name, restParamType, arrayLiteral, varSymbol);
        BLangSimpleVariableDef varDef = ASTBuilderUtil.createVariableDef(pos);
        varDef.var = var;
        varDef.type = restParamType;

        BLangBlockStmt pushBlockStmt = createBlockStmt(pos);
        pushBlockStmt.stmts.add(varDef);

        BLangExpressionStmt expressionStmt = createExpressionStmt(pos, pushBlockStmt);
        BLangInvocation pushInvocation = createLangLibInvocationNode(PUSH_LANGLIB_METHOD, arrayVarRef,
                                                                     new ArrayList<BLangExpression>() {{
                                                                         add(pushRestArgsExpr);
                                                                     }}, restParamType, pos);
        pushInvocation.restArgs.add(pushInvocation.requiredArgs.remove(1));
        expressionStmt.expr = pushInvocation;

        BLangStatementExpression stmtExpression = createStatementExpression(pushBlockStmt, arrayVarRef);
        stmtExpression.type = restParamType;

        iExpr.restArgs = new ArrayList<BLangExpression>(1) {{ add(stmtExpression); }};
    }

    private void reorderNamedArgs(BLangInvocation iExpr, BInvokableSymbol invokableSymbol, BLangExpression varargRef) {
        List<BLangExpression> args = new ArrayList<>();
        Map<String, BLangExpression> namedArgs = new HashMap<>();
        iExpr.requiredArgs.stream()
                .filter(expr -> expr.getKind() == NodeKind.NAMED_ARGS_EXPR)
                .forEach(expr -> namedArgs.put(((NamedArgNode) expr).getName().value, expr));

        List<BVarSymbol> params = invokableSymbol.params;

        int varargIndex = 0;

        BType varargType = null;
        boolean tupleTypedVararg = false;

        if (varargRef != null) {
            varargType = varargRef.type;
            tupleTypedVararg = varargType.tag == TypeTags.TUPLE;
        }

        // Iterate over the required args.
        for (int i = 0; i < params.size(); i++) {
            BVarSymbol param = params.get(i);
            if (iExpr.requiredArgs.size() > i && iExpr.requiredArgs.get(i).getKind() != NodeKind.NAMED_ARGS_EXPR) {
                // If a positional arg is given in the same position, it will be used.
                args.add(iExpr.requiredArgs.get(i));
            } else if (namedArgs.containsKey(param.name.value)) {
                // Else check if named arg is given.
                args.add(namedArgs.get(param.name.value));
            } else if (varargRef == null) {
                // Else create a dummy expression with an ignore flag.
                BLangExpression expr = new BLangIgnoreExpr();
                expr.type = param.type;
                args.add(expr);
            } else {
                // If a vararg is provided, no parameter defaults are added and no named args are specified.
                // Thus, any missing args should come from the vararg.
                BLangIndexBasedAccess memberAccessExpr =
                        (BLangIndexBasedAccess) TreeBuilder.createIndexBasedAccessNode();
                memberAccessExpr.pos = varargRef.pos;
                memberAccessExpr.expr = varargRef;
                memberAccessExpr.indexExpr = rewriteExpr(createIntLiteral(varargIndex));
                memberAccessExpr.type = tupleTypedVararg ? ((BTupleType) varargType).tupleTypes.get(varargIndex) :
                        ((BArrayType) varargType).eType;
                varargIndex++;
                args.add(addConversionExprIfRequired(memberAccessExpr, param.type));
            }
        }
        iExpr.requiredArgs = args;
    }

    private BLangMatchTypedBindingPatternClause getSafeAssignErrorPattern(
            DiagnosticPos pos, BSymbol invokableSymbol, List<BType> equivalentErrorTypes, boolean isCheckPanicExpr) {
        // From here onwards we assume that this function has only one return type
        // Owner of the variable symbol must be an invokable symbol
        BType enclosingFuncReturnType = ((BInvokableType) invokableSymbol.type).retType;
        Set<BType> returnTypeSet = enclosingFuncReturnType.tag == TypeTags.UNION ?
                ((BUnionType) enclosingFuncReturnType).getMemberTypes() :
                new LinkedHashSet<BType>() {{
                    add(enclosingFuncReturnType);
                }};

        // For each error type, there has to be at least one equivalent return type in the enclosing function
        boolean returnOnError = equivalentErrorTypes.stream()
                .allMatch(errorType -> returnTypeSet.stream()
                        .anyMatch(retType -> types.isAssignable(errorType, retType)));

        // Create the pattern to match the error type
        //      1) Create the pattern variable
        String patternFailureCaseVarName = GEN_VAR_PREFIX.value + "t_failure";
<<<<<<< HEAD
        BLangSimpleVariable patternFailureCaseVar = ASTBuilderUtil.createVariable(pos,
                patternFailureCaseVarName, symTable.errorType, null, new BVarSymbol(0,
                        names.fromString(patternFailureCaseVarName),
                        this.env.scope.owner.pkgID, symTable.errorType, this.env.scope.owner));
=======
        BLangSimpleVariable patternFailureCaseVar =
                ASTBuilderUtil.createVariable(pos, patternFailureCaseVarName, symTable.errorType, null,
                                              new BVarSymbol(0, names.fromString(patternFailureCaseVarName),
                                                             this.env.scope.owner.pkgID, symTable.errorType,
                                                             this.env.scope.owner, pos));

>>>>>>> 93d96ee2
        //      2) Create the pattern block
        BLangVariableReference patternFailureCaseVarRef =
                ASTBuilderUtil.createVariableRef(pos, patternFailureCaseVar.symbol);

        BLangBlockStmt patternBlockFailureCase = (BLangBlockStmt) TreeBuilder.createBlockNode();
        patternBlockFailureCase.pos = pos;
        if (!isCheckPanicExpr && this.onFailCallFuncDef != null) {
            BLangFail failExpressionNode = (BLangFail) TreeBuilder.createFailNode();
            failExpressionNode.expr = patternFailureCaseVarRef;
            BLangStatementExpression expression = createOnFailInvocation(onFailCallFuncDef, onFailClause,
                    patternFailureCaseVarRef);
            failExpressionNode.exprStmt = createExpressionStatement(pos, expression,
                    onFailClause.statementBlockReturns, env);;
            patternBlockFailureCase.stmts.add(failExpressionNode);
        } else if (!isCheckPanicExpr && returnOnError) {
            //return e;
            BLangReturn returnStmt = (BLangReturn) TreeBuilder.createReturnNode();
            returnStmt.pos = pos;
            returnStmt.expr = patternFailureCaseVarRef;
            patternBlockFailureCase.stmts.add(returnStmt);
        } else {
            // throw e
            BLangPanic panicNode = (BLangPanic) TreeBuilder.createPanicNode();
            panicNode.pos = pos;
            panicNode.expr = patternFailureCaseVarRef;
            patternBlockFailureCase.stmts.add(panicNode);
        }

        return ASTBuilderUtil.createMatchStatementPattern(pos, patternFailureCaseVar, patternBlockFailureCase);
    }

    private BLangMatchTypedBindingPatternClause getSafeAssignSuccessPattern(DiagnosticPos pos, BType lhsType,
            boolean isVarDef, BVarSymbol varSymbol, BLangExpression lhsExpr) {
        //  File _$_f1 => f = _$_f1;
        // 1) Create the pattern variable
        String patternSuccessCaseVarName = GEN_VAR_PREFIX.value + "t_match";
        BLangSimpleVariable patternSuccessCaseVar =
                ASTBuilderUtil.createVariable(pos, patternSuccessCaseVarName, lhsType, null,
                                              new BVarSymbol(0, names.fromString(patternSuccessCaseVarName),
                                                             this.env.scope.owner.pkgID, lhsType,
                                                             this.env.scope.owner, pos));

        //2) Create the pattern body
        BLangExpression varRefExpr;
        if (isVarDef) {
            varRefExpr = ASTBuilderUtil.createVariableRef(pos, varSymbol);
        } else {
            varRefExpr = lhsExpr;
        }

        BLangVariableReference patternSuccessCaseVarRef = ASTBuilderUtil.createVariableRef(pos,
                patternSuccessCaseVar.symbol);
        BLangAssignment assignmentStmtSuccessCase = ASTBuilderUtil.createAssignmentStmt(pos,
                varRefExpr, patternSuccessCaseVarRef, false);

        BLangBlockStmt patternBlockSuccessCase = ASTBuilderUtil.createBlockStmt(pos,
                new ArrayList<BLangStatement>() {{
                    add(assignmentStmtSuccessCase);
                }});
        return ASTBuilderUtil.createMatchStatementPattern(pos,
                patternSuccessCaseVar, patternBlockSuccessCase);
    }

    private BLangStatement generateIfElseStmt(BLangMatch matchStmt, BLangSimpleVariable matchExprVar) {
        List<BLangMatchBindingPatternClause> patterns = matchStmt.patternClauses;

        BLangIf parentIfNode = generateIfElseStmt(patterns.get(0), matchExprVar);
        BLangIf currentIfNode = parentIfNode;
        for (int i = 1; i < patterns.size(); i++) {
            BLangMatchBindingPatternClause patternClause = patterns.get(i);
            if (i == patterns.size() - 1 && patternClause.isLastPattern) { // This is the last pattern
                currentIfNode.elseStmt = getMatchPatternElseBody(patternClause, matchExprVar);
            } else {
                currentIfNode.elseStmt = generateIfElseStmt(patternClause, matchExprVar);
                currentIfNode = (BLangIf) currentIfNode.elseStmt;
            }
        }

        // TODO handle json and any
        // only one pattern no if just a block
        // last one just a else block..
        // json handle it specially
        //
        return parentIfNode;
    }


    /**
     * Generate an if-else statement from the given match statement.
     *
     * @param pattern match pattern statement node
     * @param matchExprVar  variable node of the match expression
     * @return if else statement node
     */
    private BLangIf generateIfElseStmt(BLangMatchBindingPatternClause pattern, BLangSimpleVariable matchExprVar) {
        BLangExpression ifCondition = createPatternIfCondition(pattern, matchExprVar.symbol);
        if (NodeKind.MATCH_TYPED_PATTERN_CLAUSE == pattern.getKind()) {
            BLangBlockStmt patternBody = getMatchPatternBody(pattern, matchExprVar);
            return ASTBuilderUtil.createIfElseStmt(pattern.pos, ifCondition, patternBody, null);
        }

        // Cast matched expression into matched type.
        BType expectedType = matchExprVar.type;
        if (pattern.getKind() == NodeKind.MATCH_STRUCTURED_PATTERN_CLAUSE) {
            BLangMatchStructuredBindingPatternClause matchPattern = (BLangMatchStructuredBindingPatternClause) pattern;
            expectedType = getStructuredBindingPatternType(matchPattern.bindingPatternVariable);
        }

        if (NodeKind.MATCH_STRUCTURED_PATTERN_CLAUSE == pattern.getKind()) { // structured match patterns
            BLangMatchStructuredBindingPatternClause structuredPattern =
                    (BLangMatchStructuredBindingPatternClause) pattern;
            BLangSimpleVariableDef varDef = forceCastIfApplicable(matchExprVar.symbol, pattern.pos, expectedType);

            // Create a variable reference for _$$_
            BLangSimpleVarRef matchExprVarRef = ASTBuilderUtil.createVariableRef(pattern.pos, varDef.var.symbol);
            structuredPattern.bindingPatternVariable.expr = matchExprVarRef;

            BLangStatement varDefStmt;
            if (NodeKind.TUPLE_VARIABLE == structuredPattern.bindingPatternVariable.getKind()) {
                varDefStmt = ASTBuilderUtil.createTupleVariableDef(pattern.pos,
                        (BLangTupleVariable) structuredPattern.bindingPatternVariable);
            } else if (NodeKind.RECORD_VARIABLE == structuredPattern.bindingPatternVariable.getKind()) {
                varDefStmt = ASTBuilderUtil.createRecordVariableDef(pattern.pos,
                        (BLangRecordVariable) structuredPattern.bindingPatternVariable);
            } else if (NodeKind.ERROR_VARIABLE == structuredPattern.bindingPatternVariable.getKind()) {
                varDefStmt = ASTBuilderUtil.createErrorVariableDef(pattern.pos,
                        (BLangErrorVariable) structuredPattern.bindingPatternVariable);
            } else {
                varDefStmt = ASTBuilderUtil
                        .createVariableDef(pattern.pos, (BLangSimpleVariable) structuredPattern.bindingPatternVariable);
            }

            if (structuredPattern.typeGuardExpr != null) {
                BLangBlockStmt blockStmt = ASTBuilderUtil.createBlockStmt(structuredPattern.pos);
                blockStmt.addStatement(varDef);
                blockStmt.addStatement(varDefStmt);
                BLangStatementExpression stmtExpr = createStatementExpression(blockStmt,
                                                                              structuredPattern.typeGuardExpr);
                stmtExpr.type = symTable.booleanType;

                ifCondition = ASTBuilderUtil
                        .createBinaryExpr(pattern.pos, ifCondition, stmtExpr, symTable.booleanType, OperatorKind.AND,
                                (BOperatorSymbol) symResolver
                                        .resolveBinaryOperator(OperatorKind.AND, symTable.booleanType,
                                                symTable.booleanType));
            } else {
                structuredPattern.body.stmts.add(0, varDef);
                structuredPattern.body.stmts.add(1, varDefStmt);
            }
        }

        return ASTBuilderUtil.createIfElseStmt(pattern.pos, ifCondition, pattern.body, null);
    }

    private BLangBlockStmt getMatchPatternBody(BLangMatchBindingPatternClause pattern,
                                               BLangSimpleVariable matchExprVar) {

        BLangBlockStmt body;

        BLangMatchTypedBindingPatternClause patternClause = (BLangMatchTypedBindingPatternClause) pattern;
        // Add the variable definition to the body of the pattern` clause
        if (patternClause.variable.name.value.equals(Names.IGNORE.value)) {
            return patternClause.body;
        }

        // create TypeName i = <TypeName> _$$_
        // Create a variable reference for _$$_
        BLangSimpleVarRef matchExprVarRef = ASTBuilderUtil.createVariableRef(patternClause.pos,
                matchExprVar.symbol);
        BLangExpression patternVarExpr = addConversionExprIfRequired(matchExprVarRef, patternClause.variable.type);

        // Add the variable def statement
        BLangSimpleVariable patternVar = ASTBuilderUtil.createVariable(patternClause.pos, "",
                patternClause.variable.type, patternVarExpr, patternClause.variable.symbol);
        BLangSimpleVariableDef patternVarDef = ASTBuilderUtil.createVariableDef(patternVar.pos, patternVar);
        patternClause.body.stmts.add(0, patternVarDef);
        body = patternClause.body;

        return body;
    }

    private BLangBlockStmt getMatchPatternElseBody(BLangMatchBindingPatternClause pattern,
            BLangSimpleVariable matchExprVar) {

        BLangBlockStmt body = pattern.body;

        if (NodeKind.MATCH_STRUCTURED_PATTERN_CLAUSE == pattern.getKind()) { // structured match patterns

            // Create a variable reference for _$$_
            BLangSimpleVarRef matchExprVarRef = ASTBuilderUtil.createVariableRef(pattern.pos, matchExprVar.symbol);

            BLangMatchStructuredBindingPatternClause structuredPattern =
                    (BLangMatchStructuredBindingPatternClause) pattern;

            structuredPattern.bindingPatternVariable.expr = matchExprVarRef;

            BLangStatement varDefStmt;
            if (NodeKind.TUPLE_VARIABLE == structuredPattern.bindingPatternVariable.getKind()) {
                varDefStmt = ASTBuilderUtil.createTupleVariableDef(pattern.pos,
                        (BLangTupleVariable) structuredPattern.bindingPatternVariable);
            } else if (NodeKind.RECORD_VARIABLE == structuredPattern.bindingPatternVariable.getKind()) {
                varDefStmt = ASTBuilderUtil.createRecordVariableDef(pattern.pos,
                        (BLangRecordVariable) structuredPattern.bindingPatternVariable);
            } else if (NodeKind.ERROR_VARIABLE == structuredPattern.bindingPatternVariable.getKind()) {
                varDefStmt = ASTBuilderUtil.createErrorVariableDef(pattern.pos,
                        (BLangErrorVariable) structuredPattern.bindingPatternVariable);
            } else {
                varDefStmt = ASTBuilderUtil
                        .createVariableDef(pattern.pos, (BLangSimpleVariable) structuredPattern.bindingPatternVariable);
            }
            structuredPattern.body.stmts.add(0, varDefStmt);
            body = structuredPattern.body;
        }

        return body;
    }

    BLangExpression addConversionExprIfRequired(BLangExpression expr, BType lhsType) {
        if (lhsType.tag == TypeTags.NONE) {
            return expr;
        }

        BType rhsType = expr.type;
        if (types.isSameType(rhsType, lhsType)) {
            return expr;
        }

        types.setImplicitCastExpr(expr, rhsType, lhsType);
        if (expr.impConversionExpr != null) {
            return expr;
        }

        if (lhsType.tag == TypeTags.JSON && rhsType.tag == TypeTags.NIL) {
            return expr;
        }

        if (lhsType.tag == TypeTags.NIL && rhsType.isNullable()) {
            return expr;
        }

        if (lhsType.tag == TypeTags.ARRAY && rhsType.tag == TypeTags.TUPLE) {
            return expr;
        }

        // Create a type cast expression
        BLangTypeConversionExpr conversionExpr = (BLangTypeConversionExpr)
                TreeBuilder.createTypeConversionNode();
        conversionExpr.expr = expr;
        conversionExpr.targetType = lhsType;
        conversionExpr.type = lhsType;
        conversionExpr.pos = expr.pos;
        conversionExpr.checkTypes = false;
        return conversionExpr;
    }

    private BLangExpression createPatternIfCondition(BLangMatchBindingPatternClause patternClause,
                                                     BVarSymbol varSymbol) {
        BType patternType;

        switch (patternClause.getKind()) {
            case MATCH_STATIC_PATTERN_CLAUSE:
                BLangMatchStaticBindingPatternClause staticPattern =
                        (BLangMatchStaticBindingPatternClause) patternClause;
                patternType = staticPattern.literal.type;
                break;
            case MATCH_STRUCTURED_PATTERN_CLAUSE:
                BLangMatchStructuredBindingPatternClause structuredPattern =
                        (BLangMatchStructuredBindingPatternClause) patternClause;
                patternType = getStructuredBindingPatternType(structuredPattern.bindingPatternVariable);
                break;
            default:
                BLangMatchTypedBindingPatternClause simplePattern = (BLangMatchTypedBindingPatternClause) patternClause;
                patternType = simplePattern.variable.type;
                break;
        }

        BLangExpression binaryExpr;
        BType[] memberTypes;
        if (patternType.tag == TypeTags.UNION) {
            BUnionType unionType = (BUnionType) patternType;
            memberTypes = unionType.getMemberTypes().toArray(new BType[0]);
        } else {
            memberTypes = new BType[1];
            memberTypes[0] = patternType;
        }

        if (memberTypes.length == 1) {
            binaryExpr = createPatternMatchBinaryExpr(patternClause, varSymbol, memberTypes[0]);
        } else {
            BLangExpression lhsExpr = createPatternMatchBinaryExpr(patternClause, varSymbol, memberTypes[0]);
            BLangExpression rhsExpr = createPatternMatchBinaryExpr(patternClause, varSymbol, memberTypes[1]);
            binaryExpr = ASTBuilderUtil.createBinaryExpr(patternClause.pos, lhsExpr, rhsExpr,
                    symTable.booleanType, OperatorKind.OR,
                    (BOperatorSymbol) symResolver.resolveBinaryOperator(OperatorKind.OR,
                            lhsExpr.type, rhsExpr.type));
            for (int i = 2; i < memberTypes.length; i++) {
                lhsExpr = createPatternMatchBinaryExpr(patternClause, varSymbol, memberTypes[i]);
                rhsExpr = binaryExpr;
                binaryExpr = ASTBuilderUtil.createBinaryExpr(patternClause.pos, lhsExpr, rhsExpr,
                        symTable.booleanType, OperatorKind.OR,
                        (BOperatorSymbol) symResolver.resolveBinaryOperator(OperatorKind.OR,
                                lhsExpr.type, rhsExpr.type));
            }
        }
        return binaryExpr;
    }

    private BType getStructuredBindingPatternType(BLangVariable bindingPatternVariable) {
        if (NodeKind.TUPLE_VARIABLE == bindingPatternVariable.getKind()) {
            BLangTupleVariable tupleVariable = (BLangTupleVariable) bindingPatternVariable;
            List<BType> memberTypes = new ArrayList<>();
            for (int i = 0; i < tupleVariable.memberVariables.size(); i++) {
                memberTypes.add(getStructuredBindingPatternType(tupleVariable.memberVariables.get(i)));
            }
            BTupleType tupleType = new BTupleType(memberTypes);
            if (tupleVariable.restVariable != null) {
                BArrayType restArrayType = (BArrayType) getStructuredBindingPatternType(tupleVariable.restVariable);
                tupleType.restType = restArrayType.eType;
            }
            return tupleType;
        }

        if (NodeKind.RECORD_VARIABLE == bindingPatternVariable.getKind()) {
            BLangRecordVariable recordVariable = (BLangRecordVariable) bindingPatternVariable;

            BRecordTypeSymbol recordSymbol =
                    Symbols.createRecordSymbol(0, names.fromString("$anonRecordType$" + recordCount++),
                                               env.enclPkg.symbol.pkgID, null, env.scope.owner, recordVariable.pos);
            recordSymbol.initializerFunc = createRecordInitFunc();
            recordSymbol.scope = new Scope(recordSymbol);
            recordSymbol.scope.define(
                    names.fromString(recordSymbol.name.value + "." + recordSymbol.initializerFunc.funcName.value),
                    recordSymbol.initializerFunc.symbol);

            LinkedHashMap<String, BField> fields = new LinkedHashMap<>();
            List<BLangSimpleVariable> typeDefFields = new ArrayList<>();

            for (int i = 0; i < recordVariable.variableList.size(); i++) {
                String fieldNameStr = recordVariable.variableList.get(i).key.value;
                Name fieldName = names.fromString(fieldNameStr);
                BType fieldType = getStructuredBindingPatternType(
                        recordVariable.variableList.get(i).valueBindingPattern);
                BVarSymbol fieldSymbol = new BVarSymbol(Flags.REQUIRED, fieldName, env.enclPkg.symbol.pkgID, fieldType,
                                                        recordSymbol, bindingPatternVariable.pos);

                //TODO check below field position
                fields.put(fieldName.value, new BField(fieldName, bindingPatternVariable.pos, fieldSymbol));
                typeDefFields.add(ASTBuilderUtil.createVariable(null, fieldNameStr, fieldType, null, fieldSymbol));
                recordSymbol.scope.define(fieldName, fieldSymbol);
            }

            BRecordType recordVarType = new BRecordType(recordSymbol);
            recordVarType.fields = fields;

            // if rest param is null we treat it as an open record with anydata rest param
            recordVarType.restFieldType = recordVariable.restParam != null ?
                        ((BMapType) ((BLangSimpleVariable) recordVariable.restParam).type).constraint :
                    symTable.anydataType;
            recordSymbol.type = recordVarType;
            recordVarType.tsymbol = recordSymbol;

            BLangRecordTypeNode recordTypeNode = TypeDefBuilderHelper.createRecordTypeNode(typeDefFields,
                                                                                           recordVarType,
                                                                                           bindingPatternVariable.pos);
            recordTypeNode.initFunction =
                    rewrite(TypeDefBuilderHelper.createInitFunctionForRecordType(recordTypeNode, env, names, symTable),
                            env);
            TypeDefBuilderHelper.addTypeDefinition(recordVarType, recordSymbol, recordTypeNode, env);

            return recordVarType;
        }

        if (NodeKind.ERROR_VARIABLE == bindingPatternVariable.getKind()) {
            BLangErrorVariable errorVariable = (BLangErrorVariable) bindingPatternVariable;
            BErrorTypeSymbol errorTypeSymbol = new BErrorTypeSymbol(
                    SymTag.ERROR,
                    Flags.PUBLIC,
                    names.fromString("$anonErrorType$" + errorCount++),
                    env.enclPkg.symbol.pkgID,
                    null, null, errorVariable.pos);
            BType detailType;
            if ((errorVariable.detail == null || errorVariable.detail.isEmpty()) && errorVariable.restDetail != null) {
                detailType = symTable.detailType;
            } else {
                detailType = createDetailType(errorVariable.detail, errorVariable.restDetail, errorCount++,
                                              errorVariable.pos);

                BLangRecordTypeNode recordTypeNode = createRecordTypeNode(errorVariable, (BRecordType) detailType);
                recordTypeNode.initFunction = TypeDefBuilderHelper
                        .createInitFunctionForRecordType(recordTypeNode, env, names, symTable);
                TypeDefBuilderHelper.addTypeDefinition(detailType, detailType.tsymbol, recordTypeNode, env);
            }
            BErrorType errorType = new BErrorType(errorTypeSymbol, detailType);
            errorTypeSymbol.type = errorType;

            TypeDefBuilderHelper.addTypeDefinition(errorType, errorTypeSymbol, createErrorTypeNode(errorType), env);
            return errorType;
        }

        return bindingPatternVariable.type;
    }

    private BLangRecordTypeNode createRecordTypeNode(BLangErrorVariable errorVariable, BRecordType detailType) {
        List<BLangSimpleVariable> fieldList = new ArrayList<>();
        for (BLangErrorVariable.BLangErrorDetailEntry field : errorVariable.detail) {
            BVarSymbol symbol = field.valueBindingPattern.symbol;
            if (symbol == null) {
                symbol = new BVarSymbol(Flags.PUBLIC, names.fromString(field.key.value + "$"),
                                        this.env.enclPkg.packageID, symTable.pureType, null,
                                        field.valueBindingPattern.pos);
            }
            BLangSimpleVariable fieldVar = ASTBuilderUtil.createVariable(
                    field.valueBindingPattern.pos,
                    symbol.name.value,
                    field.valueBindingPattern.type,
                    field.valueBindingPattern.expr,
                    symbol);
            fieldList.add(fieldVar);
        }
        return TypeDefBuilderHelper.createRecordTypeNode(fieldList, detailType, errorVariable.pos);
    }

    private BType createDetailType(List<BLangErrorVariable.BLangErrorDetailEntry> detail,
                                   BLangSimpleVariable restDetail, int errorNo, DiagnosticPos pos) {
        BRecordTypeSymbol detailRecordTypeSymbol = new BRecordTypeSymbol(
                SymTag.RECORD,
                Flags.PUBLIC,
                names.fromString("$anonErrorType$" + errorNo + "$detailType"),
                env.enclPkg.symbol.pkgID, null, null, pos);

        detailRecordTypeSymbol.initializerFunc = createRecordInitFunc();
        detailRecordTypeSymbol.scope = new Scope(detailRecordTypeSymbol);
        detailRecordTypeSymbol.scope.define(
                names.fromString(detailRecordTypeSymbol.name.value + "." +
                        detailRecordTypeSymbol.initializerFunc.funcName.value),
                detailRecordTypeSymbol.initializerFunc.symbol);

        BRecordType detailRecordType = new BRecordType(detailRecordTypeSymbol);
        detailRecordType.restFieldType = symTable.anydataType;

        if (restDetail == null) {
            detailRecordType.sealed = true;
        }

        for (BLangErrorVariable.BLangErrorDetailEntry detailEntry : detail) {
            Name fieldName = names.fromIdNode(detailEntry.key);
            BType fieldType = getStructuredBindingPatternType(detailEntry.valueBindingPattern);
            BVarSymbol fieldSym = new BVarSymbol(Flags.PUBLIC, fieldName, detailRecordTypeSymbol.pkgID, fieldType,
                                                 detailRecordTypeSymbol, detailEntry.key.pos);
            detailRecordType.fields.put(fieldName.value, new BField(fieldName, detailEntry.key.pos, fieldSym));
            detailRecordTypeSymbol.scope.define(fieldName, fieldSym);
        }

        return detailRecordType;
    }

    private BAttachedFunction createRecordInitFunc() {
        BInvokableType bInvokableType = new BInvokableType(new ArrayList<>(), symTable.nilType, null);
        BInvokableSymbol initFuncSymbol = Symbols.createFunctionSymbol(
                Flags.PUBLIC, Names.EMPTY, env.enclPkg.symbol.pkgID, bInvokableType, env.scope.owner, false,
                symTable.builtinPos);
        initFuncSymbol.retType = symTable.nilType;
        return new BAttachedFunction(Names.INIT_FUNCTION_SUFFIX, initFuncSymbol, bInvokableType, symTable.builtinPos);
    }

    BLangErrorType createErrorTypeNode(BErrorType errorType) {
        BLangErrorType errorTypeNode = (BLangErrorType) TreeBuilder.createErrorTypeNode();
        errorTypeNode.type = errorType;
        return errorTypeNode;
    }

    private BLangExpression createPatternMatchBinaryExpr(BLangMatchBindingPatternClause patternClause,
                                                         BVarSymbol varSymbol, BType patternType) {
        DiagnosticPos pos = patternClause.pos;

        BLangSimpleVarRef varRef = ASTBuilderUtil.createVariableRef(pos, varSymbol);

        if (NodeKind.MATCH_STATIC_PATTERN_CLAUSE == patternClause.getKind()) {
            BLangMatchStaticBindingPatternClause pattern = (BLangMatchStaticBindingPatternClause) patternClause;
            return createBinaryExpression(pos, varRef, pattern.literal);
        }

        if (NodeKind.MATCH_STRUCTURED_PATTERN_CLAUSE == patternClause.getKind()) {
            return createIsLikeExpression(pos, ASTBuilderUtil.createVariableRef(pos, varSymbol), patternType);
        }

        if (patternType == symTable.nilType) {
            BLangLiteral bLangLiteral = ASTBuilderUtil.createLiteral(pos, symTable.nilType, null);
            return ASTBuilderUtil.createBinaryExpr(pos, varRef, bLangLiteral, symTable.booleanType,
                    OperatorKind.EQUAL, (BOperatorSymbol) symResolver.resolveBinaryOperator(OperatorKind.EQUAL,
                            symTable.anyType, symTable.nilType));
        } else {
            return createIsAssignableExpression(pos, varSymbol, patternType);
        }
    }

    private BLangExpression createBinaryExpression(DiagnosticPos pos, BLangSimpleVarRef varRef,
            BLangExpression expression) {

        BLangBinaryExpr binaryExpr;
        if (NodeKind.GROUP_EXPR == expression.getKind()) {
            return createBinaryExpression(pos, varRef, ((BLangGroupExpr) expression).expression);
        }

        if (NodeKind.BINARY_EXPR == expression.getKind()) {
            binaryExpr = (BLangBinaryExpr) expression;
            BLangExpression lhsExpr = createBinaryExpression(pos, varRef, binaryExpr.lhsExpr);
            BLangExpression rhsExpr = createBinaryExpression(pos, varRef, binaryExpr.rhsExpr);

            binaryExpr = ASTBuilderUtil.createBinaryExpr(pos, lhsExpr, rhsExpr, symTable.booleanType, OperatorKind.OR,
                    (BOperatorSymbol) symResolver
                            .resolveBinaryOperator(OperatorKind.OR, symTable.booleanType, symTable.booleanType));
        } else if (expression.getKind() == NodeKind.SIMPLE_VARIABLE_REF
                && ((BLangSimpleVarRef) expression).variableName.value.equals(IGNORE.value)) {
            BLangValueType anyType = (BLangValueType) TreeBuilder.createValueTypeNode();
            anyType.type = symTable.anyType;
            anyType.typeKind = TypeKind.ANY;
            return ASTBuilderUtil.createTypeTestExpr(pos, varRef, anyType);
        } else {
            binaryExpr = ASTBuilderUtil
                    .createBinaryExpr(pos, varRef, expression, symTable.booleanType, OperatorKind.EQUAL, null);

            BSymbol opSymbol = symResolver.resolveBinaryOperator(OperatorKind.EQUAL, varRef.type, expression.type);
            if (opSymbol == symTable.notFoundSymbol) {
                opSymbol = symResolver
                        .getBinaryEqualityForTypeSets(OperatorKind.EQUAL, symTable.anydataType, expression.type,
                                binaryExpr);
            }
            binaryExpr.opSymbol = (BOperatorSymbol) opSymbol;
        }
        return binaryExpr;
    }

    private BLangIsAssignableExpr createIsAssignableExpression(DiagnosticPos pos,
                                                               BVarSymbol varSymbol,
                                                               BType patternType) {
        //  _$$_ isassignable patternType
        // Create a variable reference for _$$_
        BLangSimpleVarRef varRef = ASTBuilderUtil.createVariableRef(pos, varSymbol);

        // Binary operator for equality
        return ASTBuilderUtil.createIsAssignableExpr(pos, varRef, patternType, symTable.booleanType, names,
                                                     symTable.builtinPos);
    }

    private BLangIsLikeExpr createIsLikeExpression(DiagnosticPos pos, BLangExpression expr, BType type) {
        return ASTBuilderUtil.createIsLikeExpr(pos, expr, ASTBuilderUtil.createTypeNode(type), symTable.booleanType);
    }

    private BLangAssignment createAssignmentStmt(BLangSimpleVariable variable) {
        BLangSimpleVarRef varRef = (BLangSimpleVarRef) TreeBuilder.createSimpleVariableReferenceNode();
        varRef.pos = variable.pos;
        varRef.variableName = variable.name;
        varRef.symbol = variable.symbol;
        varRef.type = variable.type;

        BLangAssignment assignmentStmt = (BLangAssignment) TreeBuilder.createAssignmentNode();
        assignmentStmt.expr = variable.expr;
        assignmentStmt.pos = variable.pos;
        assignmentStmt.setVariable(varRef);
        return assignmentStmt;
    }

    private BLangAssignment createStructFieldUpdate(BLangFunction function, BLangSimpleVariable variable,
                                                    BVarSymbol selfSymbol) {
        return createStructFieldUpdate(function, variable.expr, variable.symbol, variable.type, selfSymbol,
                                       variable.name);
    }

    private BLangAssignment createStructFieldUpdate(BLangFunction function, BLangExpression expr,
                                                    BVarSymbol fieldSymbol, BType fieldType, BVarSymbol selfSymbol,
                                                    BLangIdentifier fieldName) {
        BLangSimpleVarRef selfVarRef = ASTBuilderUtil.createVariableRef(function.pos, selfSymbol);
        BLangFieldBasedAccess fieldAccess = ASTBuilderUtil.createFieldAccessExpr(selfVarRef, fieldName);
        fieldAccess.symbol = fieldSymbol;
        fieldAccess.type = fieldType;
        fieldAccess.isStoreOnCreation = true;

        BLangAssignment assignmentStmt = (BLangAssignment) TreeBuilder.createAssignmentNode();
        assignmentStmt.expr = expr;
        assignmentStmt.pos = function.pos;
        assignmentStmt.setVariable(fieldAccess);

        SymbolEnv initFuncEnv = SymbolEnv.createFunctionEnv(function, function.symbol.scope, env);
        return rewrite(assignmentStmt, initFuncEnv);
    }

    private void addMatchExprDefaultCase(BLangMatchExpression bLangMatchExpression) {
        List<BType> exprTypes;
        List<BType> unmatchedTypes = new ArrayList<>();

        if (bLangMatchExpression.expr.type.tag == TypeTags.UNION) {
            BUnionType unionType = (BUnionType) bLangMatchExpression.expr.type;
            exprTypes = new ArrayList<>(unionType.getMemberTypes());
        } else {
            exprTypes = Lists.of(bLangMatchExpression.type);
        }

        // find the types that do not match to any of the patterns.
        for (BType type : exprTypes) {
            boolean assignable = false;
            for (BLangMatchExprPatternClause pattern : bLangMatchExpression.patternClauses) {
                if (this.types.isAssignable(type, pattern.variable.type)) {
                    assignable = true;
                    break;
                }
            }

            if (!assignable) {
                unmatchedTypes.add(type);
            }
        }

        if (unmatchedTypes.isEmpty()) {
            return;
        }

        BType defaultPatternType;
        if (unmatchedTypes.size() == 1) {
            defaultPatternType = unmatchedTypes.get(0);
        } else {
            defaultPatternType = BUnionType.create(null, new LinkedHashSet<>(unmatchedTypes));
        }

        String patternCaseVarName = GEN_VAR_PREFIX.value + "t_match_default";
        BLangSimpleVariable patternMatchCaseVar =
                ASTBuilderUtil.createVariable(bLangMatchExpression.pos, patternCaseVarName, defaultPatternType, null,
                                              new BVarSymbol(0, names.fromString(patternCaseVarName),
                                                             this.env.scope.owner.pkgID, defaultPatternType,
                                                             this.env.scope.owner, bLangMatchExpression.pos));

        BLangMatchExprPatternClause defaultPattern =
                (BLangMatchExprPatternClause) TreeBuilder.createMatchExpressionPattern();
        defaultPattern.variable = patternMatchCaseVar;
        defaultPattern.expr = ASTBuilderUtil.createVariableRef(bLangMatchExpression.pos, patternMatchCaseVar.symbol);
        defaultPattern.pos = bLangMatchExpression.pos;
        bLangMatchExpression.patternClauses.add(defaultPattern);
    }

    private boolean safeNavigate(BLangAccessExpression accessExpr) {
        if (accessExpr.lhsVar || accessExpr.expr == null) {
            return false;
        }

        if (accessExpr.errorSafeNavigation || accessExpr.nilSafeNavigation) {
            return true;
        }

        NodeKind kind = accessExpr.expr.getKind();
        if (kind == NodeKind.FIELD_BASED_ACCESS_EXPR ||
                kind == NodeKind.INDEX_BASED_ACCESS_EXPR) {
            return safeNavigate((BLangAccessExpression) accessExpr.expr);
        }

        return false;
    }

    private BLangExpression rewriteSafeNavigationExpr(BLangAccessExpression accessExpr) {
        BType originalExprType = accessExpr.type;
        // Create a temp variable to hold the intermediate result of the acces expression.
        String matchTempResultVarName = GEN_VAR_PREFIX.value + "temp_result";
        BLangSimpleVariable tempResultVar =
                ASTBuilderUtil.createVariable(accessExpr.pos, matchTempResultVarName, accessExpr.type, null,
                                              new BVarSymbol(0, names.fromString(matchTempResultVarName),
                                                             this.env.scope.owner.pkgID, accessExpr.type,
                                                             this.env.scope.owner, accessExpr.pos));
        BLangSimpleVariableDef tempResultVarDef = ASTBuilderUtil.createVariableDef(accessExpr.pos, tempResultVar);
        BLangVariableReference tempResultVarRef =
                ASTBuilderUtil.createVariableRef(accessExpr.pos, tempResultVar.symbol);

        // Create a chain of match statements
        handleSafeNavigation(accessExpr, accessExpr.type, tempResultVar);

        // Create a statement-expression including the match statement
        BLangMatch matcEXpr = this.matchStmtStack.firstElement();
        BLangBlockStmt blockStmt =
                ASTBuilderUtil.createBlockStmt(accessExpr.pos, Lists.of(tempResultVarDef, matcEXpr));
        BLangStatementExpression stmtExpression = createStatementExpression(blockStmt, tempResultVarRef);
        stmtExpression.type = originalExprType;

        // Reset the variables
        this.matchStmtStack = new Stack<>();
        this.accessExprStack = new Stack<>();
        this.successPattern = null;
        this.safeNavigationAssignment = null;
        return stmtExpression;
    }

    private void handleSafeNavigation(BLangAccessExpression accessExpr, BType type, BLangSimpleVariable tempResultVar) {
        if (accessExpr.expr == null) {
            return;
        }

        // If the parent of current expr is the root, terminate
        NodeKind kind = accessExpr.expr.getKind();
        if (kind == NodeKind.FIELD_BASED_ACCESS_EXPR ||
                kind == NodeKind.INDEX_BASED_ACCESS_EXPR ||
                kind == NodeKind.INVOCATION) {
            handleSafeNavigation((BLangAccessExpression) accessExpr.expr, type, tempResultVar);
        }

        if (!(accessExpr.errorSafeNavigation || accessExpr.nilSafeNavigation)) {
            BType originalType = accessExpr.originalType;
            if (TypeTags.isXMLTypeTag(originalType.tag)) {
                accessExpr.type = BUnionType.create(null, originalType, symTable.errorType);
            } else {
                accessExpr.type = originalType;
            }
            if (this.safeNavigationAssignment != null) {
                this.safeNavigationAssignment.expr = addConversionExprIfRequired(accessExpr, tempResultVar.type);
            }
            return;
        }

        /*
         * If the field access is a safe navigation, create a match expression.
         * Then chain the current expression as the success-pattern of the parent
         * match expr, if available.
         * eg:
         * x but {              <--- parent match expr
         *   error e => e,
         *   T t => t.y but {   <--- current expr
         *      error e => e,
         *      R r => r.z
         *   }
         * }
         */

        BLangMatch matchStmt = ASTBuilderUtil.createMatchStatement(accessExpr.pos, accessExpr.expr, new ArrayList<>());

        boolean isAllTypesRecords = false;
        LinkedHashSet<BType> memTypes = new LinkedHashSet<>();
        if (accessExpr.expr.type.tag == TypeTags.UNION) {
            memTypes = new LinkedHashSet<>(((BUnionType) accessExpr.expr.type).getMemberTypes());
            isAllTypesRecords = isAllTypesAreRecordsInUnion(memTypes);
        }

        // Add pattern to lift nil
        if (accessExpr.nilSafeNavigation) {
            matchStmt.patternClauses.add(getMatchNullPattern(accessExpr, tempResultVar));
            matchStmt.type = type;
            memTypes.remove(symTable.nilType);
        }

        // Add pattern to lift error, only if the safe navigation is used
        if (accessExpr.errorSafeNavigation) {
            matchStmt.patternClauses.add(getMatchErrorPattern(accessExpr, tempResultVar));
            matchStmt.type = type;
            matchStmt.pos = accessExpr.pos;
            memTypes.remove(symTable.errorType);
        }

        BLangMatchTypedBindingPatternClause successPattern = null;
        Name field = getFieldName(accessExpr);
        if (field == Names.EMPTY) {
            successPattern = getSuccessPattern(accessExpr.expr.type, accessExpr, tempResultVar,
                    accessExpr.errorSafeNavigation);
            matchStmt.patternClauses.add(successPattern);
            pushToMatchStatementStack(matchStmt, accessExpr, successPattern);
            return;
        }

        if (isAllTypesRecords) {
            for (BType memberType : memTypes) {
                if (((BRecordType) memberType).fields.containsKey(field.value)) {
                    successPattern = getSuccessPattern(memberType, accessExpr, tempResultVar,
                            accessExpr.errorSafeNavigation);
                    matchStmt.patternClauses.add(successPattern);
                }
            }
            matchStmt.patternClauses.add(getMatchAllAndNilReturnPattern(accessExpr, tempResultVar));
            pushToMatchStatementStack(matchStmt, accessExpr, successPattern);
            return;
        }

        // Create the pattern for success scenario. i.e: not null and not error (if applicable).
        successPattern =
                getSuccessPattern(accessExpr.expr.type, accessExpr, tempResultVar, accessExpr.errorSafeNavigation);
        matchStmt.patternClauses.add(successPattern);
        pushToMatchStatementStack(matchStmt, accessExpr, successPattern);
    }

    private void pushToMatchStatementStack(BLangMatch matchStmt, BLangAccessExpression accessExpr,
                                           BLangMatchTypedBindingPatternClause successPattern) {
        this.matchStmtStack.push(matchStmt);
        if (this.successPattern != null) {
            this.successPattern.body = ASTBuilderUtil.createBlockStmt(accessExpr.pos, Lists.of(matchStmt));
        }
        this.successPattern = successPattern;
    }

    private Name getFieldName(BLangAccessExpression accessExpr) {
        Name field = Names.EMPTY;
        if (accessExpr.getKind() == NodeKind.FIELD_BASED_ACCESS_EXPR) {
            field = new Name(((BLangFieldBasedAccess) accessExpr).field.value);
        } else if (accessExpr.getKind() == NodeKind.INDEX_BASED_ACCESS_EXPR) {
            BLangExpression indexBasedExpression = ((BLangIndexBasedAccess) accessExpr).indexExpr;
            if (indexBasedExpression.getKind() == NodeKind.LITERAL) {
                field = new Name(((BLangLiteral) indexBasedExpression).value.toString());
            }
        }
        return field;
    }

    private boolean isAllTypesAreRecordsInUnion(LinkedHashSet<BType> memTypes) {
        for (BType memType : memTypes) {
            int typeTag = memType.tag;
            if (typeTag != TypeTags.RECORD && typeTag != TypeTags.ERROR && typeTag != TypeTags.NIL) {
                return false;
            }
        }
        return true;
    }

    private BLangMatchTypedBindingPatternClause getMatchErrorPattern(BLangExpression expr,
                                                                         BLangSimpleVariable tempResultVar) {
        String errorPatternVarName = GEN_VAR_PREFIX.value + "t_match_error";
        BLangSimpleVariable errorPatternVar =
                ASTBuilderUtil.createVariable(expr.pos, errorPatternVarName, symTable.errorType, null,
                                              new BVarSymbol(0, names.fromString(errorPatternVarName),
                                                             this.env.scope.owner.pkgID, symTable.errorType,
                                                             this.env.scope.owner, expr.pos));

        // Create assignment to temp result
        BLangSimpleVarRef assignmentRhsExpr = ASTBuilderUtil.createVariableRef(expr.pos, errorPatternVar.symbol);
        BLangVariableReference tempResultVarRef = ASTBuilderUtil.createVariableRef(expr.pos, tempResultVar.symbol);
        BLangAssignment assignmentStmt =
                ASTBuilderUtil.createAssignmentStmt(expr.pos, tempResultVarRef, assignmentRhsExpr, false);
        BLangBlockStmt patternBody = ASTBuilderUtil.createBlockStmt(expr.pos, Lists.of(assignmentStmt));

        // Create the pattern
        // R b => a = b;
        BLangMatchTypedBindingPatternClause errorPattern = ASTBuilderUtil
                .createMatchStatementPattern(expr.pos, errorPatternVar, patternBody);
        return errorPattern;
    }

    private BLangMatchExprPatternClause getMatchNullPatternGivenExpression(DiagnosticPos pos,
                                                                           BLangExpression expr) {
        String nullPatternVarName = IGNORE.toString();
        BLangSimpleVariable errorPatternVar =
                ASTBuilderUtil.createVariable(pos, nullPatternVarName, symTable.nilType, null,
                                              new BVarSymbol(0, names.fromString(nullPatternVarName),
                                                             this.env.scope.owner.pkgID, symTable.nilType,
                                                             this.env.scope.owner, pos));

        BLangMatchExprPatternClause nullPattern =
                (BLangMatchExprPatternClause) TreeBuilder.createMatchExpressionPattern();
        nullPattern.variable = errorPatternVar;
        nullPattern.expr = expr;
        nullPattern.pos = pos;
        return nullPattern;
    }

    private BLangMatchTypedBindingPatternClause getMatchNullPattern(BLangExpression expr,
            BLangSimpleVariable tempResultVar) {
        // TODO: optimize following by replacing var with underscore, and assigning null literal
        String nullPatternVarName = GEN_VAR_PREFIX.value + "t_match_null";
        BLangSimpleVariable nullPatternVar =
                ASTBuilderUtil.createVariable(expr.pos, nullPatternVarName, symTable.nilType, null,
                                              new BVarSymbol(0, names.fromString(nullPatternVarName),
                                                             this.env.scope.owner.pkgID, symTable.nilType,
                                                             this.env.scope.owner, expr.pos));

        // Create assignment to temp result
        BLangSimpleVarRef assignmentRhsExpr = ASTBuilderUtil.createVariableRef(expr.pos, nullPatternVar.symbol);
        BLangVariableReference tempResultVarRef = ASTBuilderUtil.createVariableRef(expr.pos, tempResultVar.symbol);
        BLangAssignment assignmentStmt =
                ASTBuilderUtil.createAssignmentStmt(expr.pos, tempResultVarRef, assignmentRhsExpr, false);
        BLangBlockStmt patternBody = ASTBuilderUtil.createBlockStmt(expr.pos, Lists.of(assignmentStmt));

        // Create the pattern
        // R b => a = b;
        BLangMatchTypedBindingPatternClause nullPattern = ASTBuilderUtil
                .createMatchStatementPattern(expr.pos, nullPatternVar, patternBody);
        return nullPattern;
    }

    private BLangMatchStaticBindingPatternClause getMatchAllAndNilReturnPattern(BLangExpression expr,
                                                                                BLangSimpleVariable tempResultVar) {

        BLangVariableReference tempResultVarRef = ASTBuilderUtil.createVariableRef(expr.pos, tempResultVar.symbol);
        BLangAssignment assignmentStmt =
                ASTBuilderUtil.createAssignmentStmt(expr.pos, tempResultVarRef, createLiteral(expr.pos,
                        symTable.nilType, Names.NIL_VALUE), false);
        BLangBlockStmt patternBody = ASTBuilderUtil.createBlockStmt(expr.pos, Lists.of(assignmentStmt));

        BLangMatchStaticBindingPatternClause matchAllPattern =
                (BLangMatchStaticBindingPatternClause) TreeBuilder.createMatchStatementStaticBindingPattern();
        String matchAllVarName = "_";
        matchAllPattern.literal =
                ASTBuilderUtil.createVariableRef(expr.pos, new BVarSymbol(0, names.fromString(matchAllVarName),
                                                                          this.env.scope.owner.pkgID, symTable.anyType,
                                                                          this.env.scope.owner, expr.pos));
        matchAllPattern.body = patternBody;

        return matchAllPattern;
    }

    private BLangMatchTypedBindingPatternClause getSuccessPattern(BType type, BLangAccessExpression accessExpr,
                                                                  BLangSimpleVariable tempResultVar,
                                                                  boolean liftError) {
        type = types.getSafeType(type, true, liftError);
        String successPatternVarName = GEN_VAR_PREFIX.value + "t_match_success";

        BVarSymbol  successPatternSymbol;
        if (type.tag == TypeTags.INVOKABLE) {
            successPatternSymbol = new BInvokableSymbol(SymTag.VARIABLE, 0, names.fromString(successPatternVarName),
                                                        this.env.scope.owner.pkgID, type, this.env.scope.owner,
                                                        accessExpr.pos);
        } else {
            successPatternSymbol = new BVarSymbol(0, names.fromString(successPatternVarName),
                                                  this.env.scope.owner.pkgID, type, this.env.scope.owner,
                                                  accessExpr.pos);
        }

        BLangSimpleVariable successPatternVar = ASTBuilderUtil.createVariable(accessExpr.pos, successPatternVarName,
                type, null, successPatternSymbol);

        BLangAccessExpression tempAccessExpr = nodeCloner.clone(accessExpr);
        if (accessExpr.getKind() == NodeKind.INDEX_BASED_ACCESS_EXPR) {
            ((BLangIndexBasedAccess) tempAccessExpr).indexExpr = ((BLangIndexBasedAccess) accessExpr).indexExpr;
        }
        if (accessExpr instanceof BLangFieldBasedAccess.BLangNSPrefixedFieldBasedAccess) {
            ((BLangFieldBasedAccess.BLangNSPrefixedFieldBasedAccess) tempAccessExpr).nsSymbol =
                    ((BLangFieldBasedAccess.BLangNSPrefixedFieldBasedAccess) accessExpr).nsSymbol;
        }

        tempAccessExpr.expr = ASTBuilderUtil.createVariableRef(accessExpr.pos, successPatternVar.symbol);
        tempAccessExpr.errorSafeNavigation = false;
        tempAccessExpr.nilSafeNavigation = false;
        accessExpr.cloneRef = null;

        // Type of the field access expression should be always taken from the child type.
        // Because the type assigned to expression contains the inherited error/nil types,
        // and may not reflect the actual type of the child/field expr.
        if (TypeTags.isXMLTypeTag(tempAccessExpr.expr.type.tag)) {
            // todo: add discription why this is special here
            tempAccessExpr.type = BUnionType.create(null, accessExpr.originalType, symTable.errorType,
                    symTable.nilType);
        } else {
            tempAccessExpr.type = accessExpr.originalType;
        }
        tempAccessExpr.optionalFieldAccess = accessExpr.optionalFieldAccess;

        BLangVariableReference tempResultVarRef =
                ASTBuilderUtil.createVariableRef(accessExpr.pos, tempResultVar.symbol);

        BLangExpression assignmentRhsExpr = addConversionExprIfRequired(tempAccessExpr, tempResultVarRef.type);
        BLangAssignment assignmentStmt =
                ASTBuilderUtil.createAssignmentStmt(accessExpr.pos, tempResultVarRef, assignmentRhsExpr, false);
        BLangBlockStmt patternBody = ASTBuilderUtil.createBlockStmt(accessExpr.pos, Lists.of(assignmentStmt));

        // Create the pattern
        // R b => a = x.foo;
        BLangMatchTypedBindingPatternClause successPattern =
                ASTBuilderUtil.createMatchStatementPattern(accessExpr.pos, successPatternVar, patternBody);
        this.safeNavigationAssignment = assignmentStmt;
        return successPattern;
    }

    private boolean safeNavigateLHS(BLangExpression expr) {
        if (expr.getKind() != NodeKind.FIELD_BASED_ACCESS_EXPR && expr.getKind() != NodeKind.INDEX_BASED_ACCESS_EXPR) {
            return false;
        }

        BLangExpression varRef = ((BLangAccessExpression) expr).expr;
        if (varRef.type.isNullable()) {
            return true;
        }

        return safeNavigateLHS(varRef);
    }

    private BLangStatement rewriteSafeNavigationAssignment(BLangAccessExpression accessExpr, BLangExpression rhsExpr,
                                                           boolean safeAssignment) {
        // --- original code ---
        // A? a = ();
        // a.b = 4;
        // --- desugared code ---
        // A? a = ();
        // if(a is ()) {
        //    panic error("NullReferenceException");
        // }
        // (<A> a).b = 4;
        // This will get chained and will get added more if cases as required,
        // For invocation exprs, this will create a temp var to store that, so it won't get executed
        // multiple times.
        this.accessExprStack = new Stack<>();
        List<BLangStatement> stmts = new ArrayList<>();
        createLHSSafeNavigation(stmts, accessExpr.expr);
        BLangAssignment assignment = ASTBuilderUtil.createAssignmentStmt(accessExpr.pos,
                cloneExpression(accessExpr), rhsExpr);
        stmts.add(assignment);
        return ASTBuilderUtil.createBlockStmt(accessExpr.pos, stmts);
    }

    private void createLHSSafeNavigation(List<BLangStatement> stmts, BLangExpression expr) {
        NodeKind kind = expr.getKind();
        boolean root = false;
        if (kind == NodeKind.FIELD_BASED_ACCESS_EXPR || kind == NodeKind.INDEX_BASED_ACCESS_EXPR ||
                kind == NodeKind.INVOCATION) {
            BLangAccessExpression accessExpr = (BLangAccessExpression) expr;
            createLHSSafeNavigation(stmts, accessExpr.expr);
            accessExpr.expr = accessExprStack.pop();
        } else {
            root = true;
        }

        // If expression is an invocation, then create a temp var to store the invocation value, so that
        // invocation will happen only one time
        if (expr.getKind() == NodeKind.INVOCATION) {
            BLangInvocation invocation = (BLangInvocation) expr;
            BVarSymbol interMediateSymbol = new BVarSymbol(0,
                                                           names.fromString(GEN_VAR_PREFIX.value + "i_intermediate"),
                                                           this.env.scope.owner.pkgID, invocation.type,
                                                           this.env.scope.owner, expr.pos);
            BLangSimpleVariable intermediateVariable = ASTBuilderUtil.createVariable(expr.pos,
                    interMediateSymbol.name.value, invocation.type, invocation, interMediateSymbol);
            BLangSimpleVariableDef intermediateVariableDefinition = ASTBuilderUtil.createVariableDef(invocation.pos,
                    intermediateVariable);
            stmts.add(intermediateVariableDefinition);

            expr = ASTBuilderUtil.createVariableRef(invocation.pos, interMediateSymbol);
        }

        if (expr.type.isNullable()) {
            BLangTypeTestExpr isNillTest = ASTBuilderUtil.createTypeTestExpr(expr.pos, expr, getNillTypeNode());
            isNillTest.type = symTable.booleanType;

            BLangBlockStmt thenStmt = ASTBuilderUtil.createBlockStmt(expr.pos);

            //Cloning the expression and set the nil lifted type.
            expr = cloneExpression(expr);
            expr.type = types.getSafeType(expr.type, true, false);

            if (isDefaultableMappingType(expr.type) && !root) { // TODO for records, type should be defaultable as well
                // This will properly get desugered later to a json literal
                BLangRecordLiteral jsonLiteral = (BLangRecordLiteral) TreeBuilder.createRecordLiteralNode();
                jsonLiteral.type = expr.type;
                jsonLiteral.pos = expr.pos;
                BLangAssignment assignment = ASTBuilderUtil.createAssignmentStmt(expr.pos,
                        expr, jsonLiteral);
                thenStmt.addStatement(assignment);
            } else {
                BLangLiteral literal = (BLangLiteral) TreeBuilder.createLiteralExpression();
                literal.value = ERROR_REASON_NULL_REFERENCE_ERROR;
                literal.type = symTable.stringType;

                BLangInvocation errorCtorInvocation = (BLangInvocation) TreeBuilder.createInvocationNode();
                errorCtorInvocation.pos = expr.pos;
                errorCtorInvocation.argExprs.add(literal);
                errorCtorInvocation.requiredArgs.add(literal);
                errorCtorInvocation.type = symTable.errorType;
                errorCtorInvocation.symbol = symTable.errorConstructor;

                BLangPanic panicNode = (BLangPanic) TreeBuilder.createPanicNode();
                panicNode.expr = errorCtorInvocation;
                panicNode.pos = expr.pos;
                thenStmt.addStatement(panicNode);
            }

            BLangIf ifelse = ASTBuilderUtil.createIfElseStmt(expr.pos, isNillTest, thenStmt, null);
            stmts.add(ifelse);
        }

        accessExprStack.push(expr);
    }

    BLangValueType getNillTypeNode() {
        BLangValueType nillTypeNode = (BLangValueType) TreeBuilder.createValueTypeNode();
        nillTypeNode.typeKind = TypeKind.NIL;
        nillTypeNode.type = symTable.nilType;
        return nillTypeNode;
    }

    private BLangVariableReference cloneExpression(BLangExpression expr) {
        switch (expr.getKind()) {
            case SIMPLE_VARIABLE_REF:
                return ASTBuilderUtil.createVariableRef(expr.pos, ((BLangSimpleVarRef) expr).symbol);
            case FIELD_BASED_ACCESS_EXPR:
            case INDEX_BASED_ACCESS_EXPR:
            case INVOCATION:
                return cloneAccessExpr((BLangAccessExpression) expr);
            default:
                throw new IllegalStateException();
        }
    }

    private BLangAccessExpression cloneAccessExpr(BLangAccessExpression originalAccessExpr) {
        if (originalAccessExpr.expr == null) {
            return originalAccessExpr;
        }

        BLangVariableReference varRef;
        NodeKind kind = originalAccessExpr.expr.getKind();
        if (kind == NodeKind.FIELD_BASED_ACCESS_EXPR || kind == NodeKind.INDEX_BASED_ACCESS_EXPR ||
                kind == NodeKind.INVOCATION) {
            varRef = cloneAccessExpr((BLangAccessExpression) originalAccessExpr.expr);
        } else {
            varRef = cloneExpression(originalAccessExpr.expr);
        }
        varRef.type = types.getSafeType(originalAccessExpr.expr.type, true, false);

        BLangAccessExpression accessExpr;
        switch (originalAccessExpr.getKind()) {
            case FIELD_BASED_ACCESS_EXPR:
                accessExpr = ASTBuilderUtil.createFieldAccessExpr(varRef,
                        ((BLangFieldBasedAccess) originalAccessExpr).field);
                break;
            case INDEX_BASED_ACCESS_EXPR:
                accessExpr = ASTBuilderUtil.createIndexAccessExpr(varRef,
                        ((BLangIndexBasedAccess) originalAccessExpr).indexExpr);
                break;
            case INVOCATION:
                // TODO
                accessExpr = null;
                break;
            default:
                throw new IllegalStateException();
        }

        accessExpr.originalType = originalAccessExpr.originalType;
        accessExpr.pos = originalAccessExpr.pos;
        accessExpr.lhsVar = originalAccessExpr.lhsVar;
        accessExpr.symbol = originalAccessExpr.symbol;
        accessExpr.errorSafeNavigation = false;
        accessExpr.nilSafeNavigation = false;

        // Type of the field access expression should be always taken from the child type.
        // Because the type assigned to expression contains the inherited error/nil types,
        // and may not reflect the actual type of the child/field expr.
        accessExpr.type = originalAccessExpr.originalType;
        return accessExpr;
    }

    private BLangBinaryExpr getModifiedIntRangeStartExpr(BLangExpression expr) {
        BLangLiteral constOneLiteral = ASTBuilderUtil.createLiteral(expr.pos, symTable.intType, 1L);
        return ASTBuilderUtil.createBinaryExpr(expr.pos, expr, constOneLiteral, symTable.intType, OperatorKind.ADD,
                (BOperatorSymbol) symResolver.resolveBinaryOperator(OperatorKind.ADD,
                        symTable.intType,
                        symTable.intType));
    }

    private BLangBinaryExpr getModifiedIntRangeEndExpr(BLangExpression expr) {
        BLangLiteral constOneLiteral = ASTBuilderUtil.createLiteral(expr.pos, symTable.intType, 1L);
        return ASTBuilderUtil.createBinaryExpr(expr.pos, expr, constOneLiteral, symTable.intType, OperatorKind.SUB,
                (BOperatorSymbol) symResolver.resolveBinaryOperator(OperatorKind.SUB,
                        symTable.intType,
                        symTable.intType));
    }

    private BLangLiteral getBooleanLiteral(boolean value) {
        BLangLiteral literal = (BLangLiteral) TreeBuilder.createLiteralExpression();
        literal.value = value;
        literal.type = symTable.booleanType;
        return literal;
    }

    private boolean isDefaultableMappingType(BType type) {
        switch (types.getSafeType(type, true, false).tag) {
            case TypeTags.JSON:
            case TypeTags.MAP:
            case TypeTags.RECORD:
                return true;
            default:
                return false;
        }
    }

    private BLangFunction createInitFunctionForObjectType(BLangObjectTypeNode structureTypeNode, SymbolEnv env) {
        BLangFunction initFunction =
                TypeDefBuilderHelper.createInitFunctionForStructureType(structureTypeNode, env,
                                                                        Names.GENERATED_INIT_SUFFIX, names, symTable);
        BObjectTypeSymbol typeSymbol = ((BObjectTypeSymbol) structureTypeNode.type.tsymbol);
        typeSymbol.generatedInitializerFunc = new BAttachedFunction(Names.GENERATED_INIT_SUFFIX, initFunction.symbol,
                                                                    (BInvokableType) initFunction.type,
                                                                    symTable.builtinPos);
        structureTypeNode.generatedInitFunction = initFunction;
        initFunction.returnTypeNode.type = symTable.nilType;
        return rewrite(initFunction, env);
    }

    private void visitBinaryLogicalExpr(BLangBinaryExpr binaryExpr) {
        /*
         * Desugar (lhsExpr && rhsExpr) to following if-else:
         *
         * logical AND:
         * -------------
         * T $result$;
         * if (lhsExpr) {
         *    $result$ = rhsExpr;
         * } else {
         *    $result$ = false;
         * }
         *
         * logical OR:
         * -------------
         * T $result$;
         * if (lhsExpr) {
         *    $result$ = true;
         * } else {
         *    $result$ = rhsExpr;
         * }
         *
         */
        BLangSimpleVariableDef resultVarDef = createVarDef("$result$", binaryExpr.type, null, binaryExpr.pos);
        BLangBlockStmt thenBody = ASTBuilderUtil.createBlockStmt(binaryExpr.pos);
        BLangBlockStmt elseBody = ASTBuilderUtil.createBlockStmt(binaryExpr.pos);

        // Create then assignment
        BLangSimpleVarRef thenResultVarRef = ASTBuilderUtil.createVariableRef(binaryExpr.pos, resultVarDef.var.symbol);
        BLangExpression thenResult;
        if (binaryExpr.opKind == OperatorKind.AND) {
            thenResult = binaryExpr.rhsExpr;
        } else {
            thenResult = getBooleanLiteral(true);
        }
        BLangAssignment thenAssignment =
                ASTBuilderUtil.createAssignmentStmt(binaryExpr.pos, thenResultVarRef, thenResult);
        thenBody.addStatement(thenAssignment);

        // Create else assignment
        BLangExpression elseResult;
        BLangSimpleVarRef elseResultVarRef = ASTBuilderUtil.createVariableRef(binaryExpr.pos, resultVarDef.var.symbol);
        if (binaryExpr.opKind == OperatorKind.AND) {
            elseResult = getBooleanLiteral(false);
        } else {
            elseResult = binaryExpr.rhsExpr;
        }
        BLangAssignment elseAssignment =
                ASTBuilderUtil.createAssignmentStmt(binaryExpr.pos, elseResultVarRef, elseResult);
        elseBody.addStatement(elseAssignment);

        // Then make it a expression-statement, with expression being the $result$
        BLangSimpleVarRef resultVarRef = ASTBuilderUtil.createVariableRef(binaryExpr.pos, resultVarDef.var.symbol);
        BLangIf ifElse = ASTBuilderUtil.createIfElseStmt(binaryExpr.pos, binaryExpr.lhsExpr, thenBody, elseBody);

        BLangBlockStmt blockStmt = ASTBuilderUtil.createBlockStmt(binaryExpr.pos, Lists.of(resultVarDef, ifElse));
        BLangStatementExpression stmtExpr = createStatementExpression(blockStmt, resultVarRef);
        stmtExpr.type = binaryExpr.type;

        result = rewriteExpr(stmtExpr);
    }

    /**
     * Split packahe init function into several smaller functions.
     *
     * @param packageNode package node
     * @param env symbol environment
     * @return initial init function but trimmed in size
     */
    private BLangFunction splitInitFunction(BLangPackage packageNode, SymbolEnv env) {
        int methodSize = INIT_METHOD_SPLIT_SIZE;
        BLangBlockFunctionBody funcBody = (BLangBlockFunctionBody) packageNode.initFunction.body;
        if (!isJvmTarget) {
            return packageNode.initFunction;
        }
        BLangFunction initFunction = packageNode.initFunction;

        List<BLangFunction> generatedFunctions = new ArrayList<>();
        List<BLangStatement> stmts = new ArrayList<>(funcBody.stmts);
        funcBody.stmts.clear();
        BLangFunction newFunc = initFunction;
        BLangBlockFunctionBody newFuncBody = (BLangBlockFunctionBody) newFunc.body;

        // until we get to a varDef, stmts are independent, divide it based on methodSize
        int varDefIndex = 0;
        for (int i = 0; i < stmts.size(); i++) {
            BLangStatement statement = stmts.get(i);
            if (statement.getKind() == NodeKind.VARIABLE_DEF) {
                break;
            }
            varDefIndex++;
            if (i > 0 && (i % methodSize == 0 || isAssignmentWithInitOrRecordLiteralExpr(statement))) {
                generatedFunctions.add(newFunc);
                newFunc = createIntermediateInitFunction(packageNode, env);
                newFuncBody = (BLangBlockFunctionBody) newFunc.body;
                symTable.rootScope.define(names.fromIdNode(newFunc.name), newFunc.symbol);
            }

            newFuncBody.stmts.add(stmts.get(i));
        }

        // from a varDef to a service constructor, those stmts should be within single method
        List<BLangStatement> chunkStmts = new ArrayList<>();
        for (int i = varDefIndex; i < stmts.size(); i++) {
            BLangStatement stmt = stmts.get(i);
            chunkStmts.add(stmt);
            varDefIndex++;
            if ((stmt.getKind() == NodeKind.ASSIGNMENT) &&
                    (((BLangAssignment) stmt).expr.getKind() == NodeKind.SERVICE_CONSTRUCTOR) &&
                    (newFuncBody.stmts.size() + chunkStmts.size() > methodSize)) {
                // enf of current chunk
                if (newFuncBody.stmts.size() + chunkStmts.size() > methodSize) {
                    generatedFunctions.add(newFunc);
                    newFunc = createIntermediateInitFunction(packageNode, env);
                    newFuncBody = (BLangBlockFunctionBody) newFunc.body;
                    symTable.rootScope.define(names.fromIdNode(newFunc.name), newFunc.symbol);
                }
                newFuncBody.stmts.addAll(chunkStmts);
                chunkStmts.clear();
            } else if ((stmt.getKind() == NodeKind.ASSIGNMENT) &&
                    (((BLangAssignment) stmt).varRef instanceof BLangPackageVarRef) &&
                    Symbols.isFlagOn(((BLangPackageVarRef) ((BLangAssignment) stmt).varRef).varSymbol.flags,
                            Flags.LISTENER)
            ) {
                // this is where listener registrations starts, they are independent stmts
                break;
            }
        }
        newFuncBody.stmts.addAll(chunkStmts);

        // rest of the statements can be split without chunks
        for (int i = varDefIndex; i < stmts.size(); i++) {
            if (i > 0 && i % methodSize == 0) {
                generatedFunctions.add(newFunc);
                newFunc = createIntermediateInitFunction(packageNode, env);
                newFuncBody = (BLangBlockFunctionBody) newFunc.body;
                symTable.rootScope.define(names.fromIdNode(newFunc.name), newFunc.symbol);
            }
            newFuncBody.stmts.add(stmts.get(i));
        }

        generatedFunctions.add(newFunc);

        for (int j = 0; j < generatedFunctions.size() - 1; j++) {
            BLangFunction thisFunction = generatedFunctions.get(j);

            BLangCheckedExpr checkedExpr =
                    ASTBuilderUtil.createCheckExpr(initFunction.pos,
                                                   createInvocationNode(generatedFunctions.get(j + 1).name.value,
                                                                        new ArrayList<>(), symTable.errorOrNilType),
                                                   symTable.nilType);
            checkedExpr.equivalentErrorTypeList.add(symTable.errorType);

            BLangExpressionStmt expressionStmt = ASTBuilderUtil
                    .createExpressionStmt(thisFunction.pos, (BLangBlockFunctionBody) thisFunction.body);
            expressionStmt.expr = checkedExpr;
            expressionStmt.expr.pos = initFunction.pos;

            if (j > 0) { // skip init func
                thisFunction = rewrite(thisFunction, env);
                packageNode.functions.add(thisFunction);
                packageNode.topLevelNodes.add(thisFunction);
            }
        }

        if (generatedFunctions.size() > 1) {
            // add last func
            BLangFunction lastFunc = generatedFunctions.get(generatedFunctions.size() - 1);
            lastFunc = rewrite(lastFunc, env);
            packageNode.functions.add(lastFunc);
            packageNode.topLevelNodes.add(lastFunc);
        }

        return generatedFunctions.get(0);
    }

    private boolean isAssignmentWithInitOrRecordLiteralExpr(BLangStatement statement) {
        if (statement.getKind() == NodeKind.ASSIGNMENT) {
            NodeKind exprKind = ((BLangAssignment) statement).getExpression().getKind();
            return exprKind == NodeKind.TYPE_INIT_EXPR || exprKind == NodeKind.RECORD_LITERAL_EXPR;
        }
        return false;
    }

    /**
     * Create an intermediate package init function.
     *
     * @param pkgNode package node
     * @param env     symbol environment of package
     */
    private BLangFunction createIntermediateInitFunction(BLangPackage pkgNode, SymbolEnv env) {
        String alias = pkgNode.symbol.pkgID.toString();
        BLangFunction initFunction = ASTBuilderUtil
                .createInitFunctionWithErrorOrNilReturn(pkgNode.pos, alias,
                                                        new Name(Names.INIT_FUNCTION_SUFFIX.value
                                                                + this.initFuncIndex++), symTable);
        // Create invokable symbol for init function
        createInvokableSymbol(initFunction, env);
        return initFunction;
    }

    private BType getRestType(BInvokableSymbol invokableSymbol) {
        if (invokableSymbol != null && invokableSymbol.restParam != null) {
            return invokableSymbol.restParam.type;
        }
        return null;
    }

    private BType getRestType(BLangFunction function) {
        if (function != null && function.restParam != null) {
            return function.restParam.type;
        }
        return null;
    }

    private BVarSymbol getRestSymbol(BLangFunction function) {
        if (function != null && function.restParam != null) {
            return function.restParam.symbol;
        }
        return null;
    }

    private boolean isComputedKey(RecordLiteralNode.RecordField field) {
        if (!field.isKeyValueField()) {
            return false;
        }
        return ((BLangRecordLiteral.BLangRecordKeyValueField) field).key.computedKey;
    }

    private BLangRecordLiteral rewriteMappingConstructor(BLangRecordLiteral mappingConstructorExpr) {
        List<RecordLiteralNode.RecordField> fields = mappingConstructorExpr.fields;

        BType type = mappingConstructorExpr.type;
        DiagnosticPos pos = mappingConstructorExpr.pos;

        List<RecordLiteralNode.RecordField> rewrittenFields = new ArrayList<>(fields.size());

        for (RecordLiteralNode.RecordField field : fields) {
            if (field.isKeyValueField()) {
                BLangRecordLiteral.BLangRecordKeyValueField keyValueField =
                        (BLangRecordLiteral.BLangRecordKeyValueField) field;

                BLangRecordLiteral.BLangRecordKey key = keyValueField.key;
                BLangExpression origKey = key.expr;
                BLangExpression keyExpr = key.computedKey ? origKey :
                        origKey.getKind() == NodeKind.SIMPLE_VARIABLE_REF ?
                                createStringLiteral(pos, ((BLangSimpleVarRef) origKey).variableName.value) :
                                ((BLangLiteral) origKey);

                rewrittenFields.add(ASTBuilderUtil.createBLangRecordKeyValue(rewriteExpr(keyExpr),
                                                                             rewriteExpr(keyValueField.valueExpr)));
            } else if (field.getKind() == NodeKind.SIMPLE_VARIABLE_REF) {
                BLangSimpleVarRef varRefField = (BLangSimpleVarRef) field;
                rewrittenFields.add(ASTBuilderUtil.createBLangRecordKeyValue(
                        rewriteExpr(createStringLiteral(pos, varRefField.variableName.value)),
                        rewriteExpr(varRefField)));
            } else {
                BLangRecordLiteral.BLangRecordSpreadOperatorField spreadOpField =
                        (BLangRecordLiteral.BLangRecordSpreadOperatorField) field;
                spreadOpField.expr = rewriteExpr(spreadOpField.expr);
                rewrittenFields.add(spreadOpField);
            }
        }

        fields.clear();
        return type.tag == TypeTags.RECORD ? new BLangStructLiteral(pos, type, rewrittenFields) :
                new BLangMapLiteral(pos, type, rewrittenFields);
    }
}<|MERGE_RESOLUTION|>--- conflicted
+++ resolved
@@ -2458,15 +2458,10 @@
         //  };
         BLangType retryLambdaReturnType = ASTBuilderUtil.createTypeNode(symTable.anyOrErrorType);
         BLangLambdaFunction retryFunc = createLambdaFunction(pos, "$retryFunc$",
-<<<<<<< HEAD
-                Collections.emptyList(), retryLambdaReturnType, retryNode.retryBody.stmts, env,
-                retryNode.retryBody.scope);
-        ((BLangBlockFunctionBody)retryFunc.function.body).isBreakable = retryNode.onFailClause != null;
-=======
                                                              Collections.emptyList(), retryLambdaReturnType,
                                                              retryNode.retryBody.stmts, env,
                                                              retryNode.retryBody.scope);
->>>>>>> 93d96ee2
+        ((BLangBlockFunctionBody)retryFunc.function.body).isBreakable = retryNode.onFailClause != null;
         BVarSymbol retryFuncVarSymbol = new BVarSymbol(0, names.fromString("$retryFunc$"),
                                                        env.scope.owner.pkgID, retryFunc.type,
                                                        retryFunc.function.symbol, pos);
@@ -2934,11 +2929,7 @@
 
         BLangSimpleVariableDef onFailErrorVariableDef = (BLangSimpleVariableDef) onFailClause.variableDefinitionNode;
         BVarSymbol thrownErrorVarSymbol = new BVarSymbol(0, new Name("$thrownError$"),
-<<<<<<< HEAD
-                env.scope.owner.pkgID, onFailErrorVariableDef.var.type, env.scope.owner);
-=======
                 env.scope.owner.pkgID, symTable.errorType, env.scope.owner, onFailClause.pos);
->>>>>>> 93d96ee2
         thrownErrorVarSymbol.closure = true;
         BLangSimpleVariable errorVar = ASTBuilderUtil.createVariable(onFailClause.pos, "$thrownError$",
                 onFailErrorVariableDef.var.type, null, thrownErrorVarSymbol);
@@ -2976,7 +2967,7 @@
         onFailLambdaInvocation.requiredArgs = onFailLambdaInvocation.argExprs;
 
         BVarSymbol resultSymbol = new BVarSymbol(0, new Name("$onFailResult$"),
-                env.scope.owner.pkgID, symTable.anyOrErrorType, env.scope.owner);
+                env.scope.owner.pkgID, symTable.anyOrErrorType, env.scope.owner, onFailClause.pos);
         BLangSimpleVariable resultVariable = ASTBuilderUtil.createVariable(onFailClause.pos, "$onFailResult$",
                 symTable.anyOrErrorType, onFailLambdaInvocation, resultSymbol);
         BLangSimpleVariableDef trxFuncVarDef = ASTBuilderUtil.createVariableDef(onFailClause.pos,
@@ -5820,19 +5811,12 @@
         // Create the pattern to match the error type
         //      1) Create the pattern variable
         String patternFailureCaseVarName = GEN_VAR_PREFIX.value + "t_failure";
-<<<<<<< HEAD
-        BLangSimpleVariable patternFailureCaseVar = ASTBuilderUtil.createVariable(pos,
-                patternFailureCaseVarName, symTable.errorType, null, new BVarSymbol(0,
-                        names.fromString(patternFailureCaseVarName),
-                        this.env.scope.owner.pkgID, symTable.errorType, this.env.scope.owner));
-=======
         BLangSimpleVariable patternFailureCaseVar =
                 ASTBuilderUtil.createVariable(pos, patternFailureCaseVarName, symTable.errorType, null,
                                               new BVarSymbol(0, names.fromString(patternFailureCaseVarName),
                                                              this.env.scope.owner.pkgID, symTable.errorType,
                                                              this.env.scope.owner, pos));
 
->>>>>>> 93d96ee2
         //      2) Create the pattern block
         BLangVariableReference patternFailureCaseVarRef =
                 ASTBuilderUtil.createVariableRef(pos, patternFailureCaseVar.symbol);
