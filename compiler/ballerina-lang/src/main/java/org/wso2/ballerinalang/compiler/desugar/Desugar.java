--- conflicted
+++ resolved
@@ -5251,7 +5251,6 @@
 
         result = rewriteExpr(stmtExpr);
     }
-<<<<<<< HEAD
 
     /**
      * Split packahe init function into several smaller functions.
@@ -5355,7 +5354,4 @@
         createInvokableSymbol(initFunction, env);
         return initFunction;
     }
-
-=======
->>>>>>> b353369a
 }