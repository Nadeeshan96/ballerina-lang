/*
 *  Copyright (c) 2017, WSO2 Inc. (http://www.wso2.org) All Rights Reserved.
 *
 *  WSO2 Inc. licenses this file to you under the Apache License,
 *  Version 2.0 (the "License"); you may not use this file except
 *  in compliance with the License.
 *  You may obtain a copy of the License at
 *
 *    http://www.apache.org/licenses/LICENSE-2.0
 *
 *  Unless required by applicable law or agreed to in writing,
 *  software distributed under the License is distributed on an
 *  "AS IS" BASIS, WITHOUT WARRANTIES OR CONDITIONS OF ANY
 *  KIND, either express or implied.  See the License for the
 *  specific language governing permissions and limitations
 *  under the License.
 */
package org.wso2.ballerinalang.compiler.desugar;

import org.ballerinalang.compiler.CompilerPhase;
import org.ballerinalang.model.TreeBuilder;
import org.ballerinalang.model.elements.Flag;
import org.ballerinalang.model.elements.TableColumnFlag;
import org.ballerinalang.model.tree.NodeKind;
import org.ballerinalang.model.tree.OperatorKind;
import org.ballerinalang.model.tree.RecordVariableNode.BLangRecordVariableKeyValueNode;
import org.ballerinalang.model.tree.clauses.JoinStreamingInput;
import org.ballerinalang.model.tree.expressions.NamedArgNode;
import org.ballerinalang.model.tree.statements.BlockNode;
import org.ballerinalang.model.tree.statements.StreamingQueryStatementNode;
import org.ballerinalang.model.types.TypeKind;
import org.wso2.ballerinalang.compiler.semantics.analyzer.SymbolResolver;
import org.wso2.ballerinalang.compiler.semantics.analyzer.TaintAnalyzer;
import org.wso2.ballerinalang.compiler.semantics.analyzer.Types;
import org.wso2.ballerinalang.compiler.semantics.model.Scope;
import org.wso2.ballerinalang.compiler.semantics.model.SymbolEnv;
import org.wso2.ballerinalang.compiler.semantics.model.SymbolTable;
import org.wso2.ballerinalang.compiler.semantics.model.iterable.IterableContext;
import org.wso2.ballerinalang.compiler.semantics.model.iterable.IterableKind;
import org.wso2.ballerinalang.compiler.semantics.model.iterable.Operation;
import org.wso2.ballerinalang.compiler.semantics.model.symbols.BAttachedFunction;
import org.wso2.ballerinalang.compiler.semantics.model.symbols.BConversionOperatorSymbol;
import org.wso2.ballerinalang.compiler.semantics.model.symbols.BEndpointVarSymbol;
import org.wso2.ballerinalang.compiler.semantics.model.symbols.BInvokableSymbol;
import org.wso2.ballerinalang.compiler.semantics.model.symbols.BObjectTypeSymbol;
import org.wso2.ballerinalang.compiler.semantics.model.symbols.BOperatorSymbol;
import org.wso2.ballerinalang.compiler.semantics.model.symbols.BPackageSymbol;
import org.wso2.ballerinalang.compiler.semantics.model.symbols.BRecordTypeSymbol;
import org.wso2.ballerinalang.compiler.semantics.model.symbols.BSymbol;
import org.wso2.ballerinalang.compiler.semantics.model.symbols.BTypeSymbol;
import org.wso2.ballerinalang.compiler.semantics.model.symbols.BVarSymbol;
import org.wso2.ballerinalang.compiler.semantics.model.symbols.BXMLNSSymbol;
import org.wso2.ballerinalang.compiler.semantics.model.symbols.SymTag;
import org.wso2.ballerinalang.compiler.semantics.model.symbols.Symbols;
import org.wso2.ballerinalang.compiler.semantics.model.symbols.TaintRecord;
import org.wso2.ballerinalang.compiler.semantics.model.types.BArrayType;
import org.wso2.ballerinalang.compiler.semantics.model.types.BField;
import org.wso2.ballerinalang.compiler.semantics.model.types.BIntermediateCollectionType;
import org.wso2.ballerinalang.compiler.semantics.model.types.BInvokableType;
import org.wso2.ballerinalang.compiler.semantics.model.types.BJSONType;
import org.wso2.ballerinalang.compiler.semantics.model.types.BMapType;
import org.wso2.ballerinalang.compiler.semantics.model.types.BRecordType;
import org.wso2.ballerinalang.compiler.semantics.model.types.BStructureType;
import org.wso2.ballerinalang.compiler.semantics.model.types.BTableType;
import org.wso2.ballerinalang.compiler.semantics.model.types.BTupleType;
import org.wso2.ballerinalang.compiler.semantics.model.types.BType;
import org.wso2.ballerinalang.compiler.semantics.model.types.BUnionType;
import org.wso2.ballerinalang.compiler.tree.BLangAction;
import org.wso2.ballerinalang.compiler.tree.BLangEndpoint;
import org.wso2.ballerinalang.compiler.tree.BLangFunction;
import org.wso2.ballerinalang.compiler.tree.BLangIdentifier;
import org.wso2.ballerinalang.compiler.tree.BLangImportPackage;
import org.wso2.ballerinalang.compiler.tree.BLangInvokableNode;
import org.wso2.ballerinalang.compiler.tree.BLangNode;
import org.wso2.ballerinalang.compiler.tree.BLangNodeVisitor;
import org.wso2.ballerinalang.compiler.tree.BLangPackage;
import org.wso2.ballerinalang.compiler.tree.BLangRecordVariable;
import org.wso2.ballerinalang.compiler.tree.BLangRecordVariable.BLangRecordVariableKeyValue;
import org.wso2.ballerinalang.compiler.tree.BLangResource;
import org.wso2.ballerinalang.compiler.tree.BLangService;
import org.wso2.ballerinalang.compiler.tree.BLangSimpleVariable;
import org.wso2.ballerinalang.compiler.tree.BLangTupleVariable;
import org.wso2.ballerinalang.compiler.tree.BLangTypeDefinition;
import org.wso2.ballerinalang.compiler.tree.BLangVariable;
import org.wso2.ballerinalang.compiler.tree.BLangWorker;
import org.wso2.ballerinalang.compiler.tree.BLangXMLNS;
import org.wso2.ballerinalang.compiler.tree.BLangXMLNS.BLangLocalXMLNS;
import org.wso2.ballerinalang.compiler.tree.BLangXMLNS.BLangPackageXMLNS;
import org.wso2.ballerinalang.compiler.tree.expressions.BLangAccessExpression;
import org.wso2.ballerinalang.compiler.tree.expressions.BLangArrayLiteral;
import org.wso2.ballerinalang.compiler.tree.expressions.BLangArrayLiteral.BLangJSONArrayLiteral;
import org.wso2.ballerinalang.compiler.tree.expressions.BLangArrowFunction;
import org.wso2.ballerinalang.compiler.tree.expressions.BLangAwaitExpr;
import org.wso2.ballerinalang.compiler.tree.expressions.BLangBinaryExpr;
import org.wso2.ballerinalang.compiler.tree.expressions.BLangBracedOrTupleExpr;
import org.wso2.ballerinalang.compiler.tree.expressions.BLangCheckedExpr;
import org.wso2.ballerinalang.compiler.tree.expressions.BLangElvisExpr;
import org.wso2.ballerinalang.compiler.tree.expressions.BLangErrorConstructorExpr;
import org.wso2.ballerinalang.compiler.tree.expressions.BLangExpression;
import org.wso2.ballerinalang.compiler.tree.expressions.BLangFieldBasedAccess;
import org.wso2.ballerinalang.compiler.tree.expressions.BLangFieldBasedAccess.BLangStructFunctionVarRef;
import org.wso2.ballerinalang.compiler.tree.expressions.BLangIndexBasedAccess;
import org.wso2.ballerinalang.compiler.tree.expressions.BLangIndexBasedAccess.BLangArrayAccessExpr;
import org.wso2.ballerinalang.compiler.tree.expressions.BLangIndexBasedAccess.BLangJSONAccessExpr;
import org.wso2.ballerinalang.compiler.tree.expressions.BLangIndexBasedAccess.BLangMapAccessExpr;
import org.wso2.ballerinalang.compiler.tree.expressions.BLangIndexBasedAccess.BLangStructFieldAccessExpr;
import org.wso2.ballerinalang.compiler.tree.expressions.BLangIndexBasedAccess.BLangTupleAccessExpr;
import org.wso2.ballerinalang.compiler.tree.expressions.BLangIndexBasedAccess.BLangXMLAccessExpr;
import org.wso2.ballerinalang.compiler.tree.expressions.BLangIntRangeExpression;
import org.wso2.ballerinalang.compiler.tree.expressions.BLangInvocation;
import org.wso2.ballerinalang.compiler.tree.expressions.BLangInvocation.BFunctionPointerInvocation;
import org.wso2.ballerinalang.compiler.tree.expressions.BLangInvocation.BLangActionInvocation;
import org.wso2.ballerinalang.compiler.tree.expressions.BLangInvocation.BLangAttachedFunctionInvocation;
import org.wso2.ballerinalang.compiler.tree.expressions.BLangInvocation.BLangBuiltInMethodInvocation;
import org.wso2.ballerinalang.compiler.tree.expressions.BLangIsAssignableExpr;
import org.wso2.ballerinalang.compiler.tree.expressions.BLangIsLikeExpr;
import org.wso2.ballerinalang.compiler.tree.expressions.BLangLambdaFunction;
import org.wso2.ballerinalang.compiler.tree.expressions.BLangLiteral;
import org.wso2.ballerinalang.compiler.tree.expressions.BLangMatchExpression;
import org.wso2.ballerinalang.compiler.tree.expressions.BLangMatchExpression.BLangMatchExprPatternClause;
import org.wso2.ballerinalang.compiler.tree.expressions.BLangNamedArgsExpression;
import org.wso2.ballerinalang.compiler.tree.expressions.BLangRecordLiteral;
import org.wso2.ballerinalang.compiler.tree.expressions.BLangRecordLiteral.BLangChannelLiteral;
import org.wso2.ballerinalang.compiler.tree.expressions.BLangRecordLiteral.BLangJSONLiteral;
import org.wso2.ballerinalang.compiler.tree.expressions.BLangRecordLiteral.BLangMapLiteral;
import org.wso2.ballerinalang.compiler.tree.expressions.BLangRecordLiteral.BLangStreamLiteral;
import org.wso2.ballerinalang.compiler.tree.expressions.BLangRecordLiteral.BLangStructLiteral;
import org.wso2.ballerinalang.compiler.tree.expressions.BLangRecordVarRef;
import org.wso2.ballerinalang.compiler.tree.expressions.BLangRecordVarRef.BLangRecordVarRefKeyValue;
import org.wso2.ballerinalang.compiler.tree.expressions.BLangRestArgsExpression;
import org.wso2.ballerinalang.compiler.tree.expressions.BLangSimpleVarRef;
import org.wso2.ballerinalang.compiler.tree.expressions.BLangSimpleVarRef.BLangFieldVarRef;
import org.wso2.ballerinalang.compiler.tree.expressions.BLangSimpleVarRef.BLangFunctionVarRef;
import org.wso2.ballerinalang.compiler.tree.expressions.BLangSimpleVarRef.BLangLocalVarRef;
import org.wso2.ballerinalang.compiler.tree.expressions.BLangSimpleVarRef.BLangPackageVarRef;
import org.wso2.ballerinalang.compiler.tree.expressions.BLangSimpleVarRef.BLangTypeLoad;
import org.wso2.ballerinalang.compiler.tree.expressions.BLangStatementExpression;
import org.wso2.ballerinalang.compiler.tree.expressions.BLangStringTemplateLiteral;
import org.wso2.ballerinalang.compiler.tree.expressions.BLangTableLiteral;
import org.wso2.ballerinalang.compiler.tree.expressions.BLangTableQueryExpression;
import org.wso2.ballerinalang.compiler.tree.expressions.BLangTernaryExpr;
import org.wso2.ballerinalang.compiler.tree.expressions.BLangTrapExpr;
import org.wso2.ballerinalang.compiler.tree.expressions.BLangTupleVarRef;
import org.wso2.ballerinalang.compiler.tree.expressions.BLangTypeConversionExpr;
import org.wso2.ballerinalang.compiler.tree.expressions.BLangTypeInit;
import org.wso2.ballerinalang.compiler.tree.expressions.BLangTypeTestExpr;
import org.wso2.ballerinalang.compiler.tree.expressions.BLangTypedescExpr;
import org.wso2.ballerinalang.compiler.tree.expressions.BLangUnaryExpr;
import org.wso2.ballerinalang.compiler.tree.expressions.BLangVariableReference;
import org.wso2.ballerinalang.compiler.tree.expressions.BLangXMLAttribute;
import org.wso2.ballerinalang.compiler.tree.expressions.BLangXMLAttributeAccess;
import org.wso2.ballerinalang.compiler.tree.expressions.BLangXMLCommentLiteral;
import org.wso2.ballerinalang.compiler.tree.expressions.BLangXMLElementLiteral;
import org.wso2.ballerinalang.compiler.tree.expressions.BLangXMLProcInsLiteral;
import org.wso2.ballerinalang.compiler.tree.expressions.BLangXMLQName;
import org.wso2.ballerinalang.compiler.tree.expressions.BLangXMLQuotedString;
import org.wso2.ballerinalang.compiler.tree.expressions.BLangXMLSequenceLiteral;
import org.wso2.ballerinalang.compiler.tree.expressions.BLangXMLTextLiteral;
import org.wso2.ballerinalang.compiler.tree.statements.BLangAbort;
import org.wso2.ballerinalang.compiler.tree.statements.BLangAssignment;
import org.wso2.ballerinalang.compiler.tree.statements.BLangBlockStmt;
import org.wso2.ballerinalang.compiler.tree.statements.BLangBreak;
import org.wso2.ballerinalang.compiler.tree.statements.BLangCompensate;
import org.wso2.ballerinalang.compiler.tree.statements.BLangCompoundAssignment;
import org.wso2.ballerinalang.compiler.tree.statements.BLangContinue;
import org.wso2.ballerinalang.compiler.tree.statements.BLangDone;
import org.wso2.ballerinalang.compiler.tree.statements.BLangExpressionStmt;
import org.wso2.ballerinalang.compiler.tree.statements.BLangForeach;
import org.wso2.ballerinalang.compiler.tree.statements.BLangForever;
import org.wso2.ballerinalang.compiler.tree.statements.BLangForkJoin;
import org.wso2.ballerinalang.compiler.tree.statements.BLangIf;
import org.wso2.ballerinalang.compiler.tree.statements.BLangLock;
import org.wso2.ballerinalang.compiler.tree.statements.BLangMatch;
import org.wso2.ballerinalang.compiler.tree.statements.BLangMatch.BLangMatchBindingPatternClause;
import org.wso2.ballerinalang.compiler.tree.statements.BLangMatch.BLangMatchStaticBindingPatternClause;
import org.wso2.ballerinalang.compiler.tree.statements.BLangMatch.BLangMatchStructuredBindingPatternClause;
import org.wso2.ballerinalang.compiler.tree.statements.BLangMatch.BLangMatchTypedBindingPatternClause;
import org.wso2.ballerinalang.compiler.tree.statements.BLangPanic;
import org.wso2.ballerinalang.compiler.tree.statements.BLangRecordDestructure;
import org.wso2.ballerinalang.compiler.tree.statements.BLangRecordVariableDef;
import org.wso2.ballerinalang.compiler.tree.statements.BLangRetry;
import org.wso2.ballerinalang.compiler.tree.statements.BLangReturn;
import org.wso2.ballerinalang.compiler.tree.statements.BLangScope;
import org.wso2.ballerinalang.compiler.tree.statements.BLangSimpleVariableDef;
import org.wso2.ballerinalang.compiler.tree.statements.BLangStatement;
import org.wso2.ballerinalang.compiler.tree.statements.BLangStatement.BLangStatementLink;
import org.wso2.ballerinalang.compiler.tree.statements.BLangTransaction;
import org.wso2.ballerinalang.compiler.tree.statements.BLangTupleDestructure;
import org.wso2.ballerinalang.compiler.tree.statements.BLangTupleVariableDef;
import org.wso2.ballerinalang.compiler.tree.statements.BLangWhile;
import org.wso2.ballerinalang.compiler.tree.statements.BLangWorkerReceive;
import org.wso2.ballerinalang.compiler.tree.statements.BLangWorkerSend;
import org.wso2.ballerinalang.compiler.tree.statements.BLangXMLNSStatement;
import org.wso2.ballerinalang.compiler.tree.types.BLangObjectTypeNode;
import org.wso2.ballerinalang.compiler.tree.types.BLangRecordTypeNode;
import org.wso2.ballerinalang.compiler.tree.types.BLangType;
import org.wso2.ballerinalang.compiler.tree.types.BLangValueType;
import org.wso2.ballerinalang.compiler.util.CompilerContext;
import org.wso2.ballerinalang.compiler.util.Name;
import org.wso2.ballerinalang.compiler.util.Names;
import org.wso2.ballerinalang.compiler.util.TypeTags;
import org.wso2.ballerinalang.compiler.util.diagnotic.DiagnosticPos;
import org.wso2.ballerinalang.programfile.InstructionCodes;
import org.wso2.ballerinalang.util.Flags;
import org.wso2.ballerinalang.util.Lists;

import java.nio.charset.StandardCharsets;
import java.util.ArrayList;
import java.util.Base64;
import java.util.Collections;
import java.util.Comparator;
import java.util.EnumSet;
import java.util.HashMap;
import java.util.Iterator;
import java.util.LinkedHashSet;
import java.util.List;
import java.util.Map;
import java.util.Map.Entry;
import java.util.Optional;
import java.util.Set;
import java.util.Stack;
import java.util.stream.Collectors;

import static org.wso2.ballerinalang.compiler.util.Names.GEN_VAR_PREFIX;
import static org.wso2.ballerinalang.compiler.util.Names.IGNORE;

/**
 * @since 0.94
 */
public class Desugar extends BLangNodeVisitor {

    private static final CompilerContext.Key<Desugar> DESUGAR_KEY =
            new CompilerContext.Key<>();
    private static final String QUERY_TABLE_WITH_JOIN_CLAUSE = "queryTableWithJoinClause";
    private static final String QUERY_TABLE_WITHOUT_JOIN_CLAUSE = "queryTableWithoutJoinClause";
    private static final String CREATE_FOREVER = "startForever";
    private static final String BASE_64 = "base64";

    private SymbolTable symTable;
    private SymbolResolver symResolver;
    private IterableCodeDesugar iterableCodeDesugar;
    private StreamingCodeDesugar streamingCodeDesugar;
    private AnnotationDesugar annotationDesugar;
    private EndpointDesugar endpointDesugar;
    private InMemoryTableQueryBuilder inMemoryTableQueryBuilder;
    private Types types;
    private Names names;
    private SiddhiQueryBuilder siddhiQueryBuilder;
    private HttpFiltersDesugar httpFiltersDesugar;

    private BLangNode result;

    private BLangStatementLink currentLink;
    private Stack<BLangWorker> workerStack = new Stack<>();

    public Stack<BLangLock> enclLocks = new Stack<>();

    private SymbolEnv env;
    private int lambdaFunctionCount = 0;
    private int recordCount = 0;

    // Safe navigation related variables
    private Stack<BLangMatch> matchStmtStack = new Stack<>();
    Stack<BLangAccessExpression> accessExprStack = new Stack<>();
    private BLangMatchTypedBindingPatternClause successPattern;
    private BLangAssignment safeNavigationAssignment;

    public static Desugar getInstance(CompilerContext context) {
        Desugar desugar = context.get(DESUGAR_KEY);
        if (desugar == null) {
            desugar = new Desugar(context);
        }

        return desugar;
    }

    private Desugar(CompilerContext context) {
        context.put(DESUGAR_KEY, this);
        this.symTable = SymbolTable.getInstance(context);
        this.symResolver = SymbolResolver.getInstance(context);
        this.iterableCodeDesugar = IterableCodeDesugar.getInstance(context);
        this.streamingCodeDesugar = StreamingCodeDesugar.getInstance(context);
        this.annotationDesugar = AnnotationDesugar.getInstance(context);
        this.endpointDesugar = EndpointDesugar.getInstance(context);
        this.inMemoryTableQueryBuilder = InMemoryTableQueryBuilder.getInstance(context);
        this.types = Types.getInstance(context);
        this.names = Names.getInstance(context);
        this.siddhiQueryBuilder = SiddhiQueryBuilder.getInstance(context);
        this.names = Names.getInstance(context);
        httpFiltersDesugar = HttpFiltersDesugar.getInstance(context);
    }

    public BLangPackage perform(BLangPackage pkgNode) {
        // Initialize the annotation map
        annotationDesugar.initializeAnnotationMap(pkgNode);
        return rewrite(pkgNode, env);
    }

    private void addAttachedFunctionsToPackageLevel(BLangPackage pkgNode, SymbolEnv env) {
        for (BLangTypeDefinition typeDef : pkgNode.typeDefinitions) {
            if (typeDef.typeNode.getKind() == NodeKind.USER_DEFINED_TYPE) {
                continue;
            }
            if (typeDef.symbol.tag == SymTag.OBJECT) {
                BLangObjectTypeNode objectTypeNode = (BLangObjectTypeNode) typeDef.typeNode;

                objectTypeNode.functions.forEach(f -> {
                    if (!pkgNode.objAttachedFunctions.contains(f.symbol)) {
                        pkgNode.functions.add(f);
                        pkgNode.topLevelNodes.add(f);
                    }
                });

                if (objectTypeNode.flagSet.contains(Flag.ABSTRACT)) {
                    continue;
                }

                if (objectTypeNode.initFunction == null) {
                    objectTypeNode.initFunction = createDefaultObjectConstructor(objectTypeNode, env);
                }
                pkgNode.functions.add(objectTypeNode.initFunction);
                pkgNode.topLevelNodes.add(objectTypeNode.initFunction);
            } else if (typeDef.symbol.tag == SymTag.RECORD) {
                BLangRecordTypeNode recordTypeNod = (BLangRecordTypeNode) typeDef.typeNode;
                pkgNode.functions.add(recordTypeNod.initFunction);
                pkgNode.topLevelNodes.add(recordTypeNod.initFunction);
            }
        }
    }

    /**
     * Create package init functions.
     *
     * @param pkgNode package node
     * @param env     symbol environment of package
     */
    private void createPackageInitFunctions(BLangPackage pkgNode, SymbolEnv env) {
        String alias = pkgNode.symbol.pkgID.toString();
        pkgNode.initFunction = ASTBuilderUtil.createInitFunction(pkgNode.pos, alias, Names.INIT_FUNCTION_SUFFIX);
        // Add package level namespace declarations to the init function
        pkgNode.xmlnsList.forEach(xmlns -> {
            pkgNode.initFunction.body.addStatement(createNamespaceDeclrStatement(xmlns));
        });
        pkgNode.startFunction = ASTBuilderUtil.createInitFunction(pkgNode.pos, alias, Names.START_FUNCTION_SUFFIX);
        pkgNode.stopFunction = ASTBuilderUtil.createInitFunction(pkgNode.pos, alias, Names.STOP_FUNCTION_SUFFIX);
        // Create invokable symbol for init function
        createInvokableSymbol(pkgNode.initFunction, env);
        // Create invokable symbol for start function
        createInvokableSymbol(pkgNode.startFunction, env);
        addInitReturnStatement(pkgNode.startFunction.body);
        // Create invokable symbol for stop function
        createInvokableSymbol(pkgNode.stopFunction, env);
        addInitReturnStatement(pkgNode.stopFunction.body);
    }

    /**
     * Create invokable symbol for function.
     *
     * @param bLangFunction function node
     * @param env           Symbol environment
     */
    private void createInvokableSymbol(BLangFunction bLangFunction, SymbolEnv env) {
        BInvokableSymbol functionSymbol = Symbols.createFunctionSymbol(Flags.asMask(bLangFunction.flagSet),
                                                                       new Name(bLangFunction.name.value),
                                                                       env.enclPkg.packageID, bLangFunction.type,
                                                                       env.enclPkg.symbol, true);
        functionSymbol.retType = bLangFunction.returnTypeNode.type;
        // Add parameters
        for (BLangVariable param: bLangFunction.requiredParams) {
            functionSymbol.params.add(param.symbol);
        }

        functionSymbol.scope = new Scope(functionSymbol);
        functionSymbol.type = new BInvokableType(new ArrayList<>(), symTable.nilType, null);
        bLangFunction.symbol = functionSymbol;
    }

    /**
     * Add init return statments.
     *
     * @param bLangBlockStmt block statement node
     */
    private void addInitReturnStatement(BLangBlockStmt bLangBlockStmt) {
        BLangReturn returnStmt = ASTBuilderUtil.createNilReturnStmt(bLangBlockStmt.pos, symTable.nilType);
        bLangBlockStmt.addStatement(returnStmt);
    }

    /**
     * Create namespace declaration statement for XMNLNS.
     *
     * @param xmlns XMLNS node
     * @return XMLNS statement
     */
    private BLangXMLNSStatement createNamespaceDeclrStatement(BLangXMLNS xmlns) {
        BLangXMLNSStatement xmlnsStmt = (BLangXMLNSStatement) TreeBuilder.createXMLNSDeclrStatementNode();
        xmlnsStmt.xmlnsDecl = xmlns;
        xmlnsStmt.pos = xmlns.pos;
        return xmlnsStmt;
    }
    // visitors

    @Override
    public void visit(BLangPackage pkgNode) {
        if (pkgNode.completedPhases.contains(CompilerPhase.DESUGAR)) {
            result = pkgNode;
            return;
        }
        SymbolEnv env = this.symTable.pkgEnvMap.get(pkgNode.symbol);
        createPackageInitFunctions(pkgNode, env);
        // Adding object functions to package level.
        addAttachedFunctionsToPackageLevel(pkgNode, env);

        pkgNode.globalVars.forEach(globalVar -> {
            BLangAssignment assignment = (BLangAssignment) createAssignmentStmt(globalVar);
            if (assignment.expr == null) {
                assignment.expr = getInitExpr(globalVar);
            }
            if (assignment.expr != null) {
                pkgNode.initFunction.body.stmts.add(assignment);
            }
        });
        annotationDesugar.rewritePackageAnnotations(pkgNode);
        //Sort type definitions with precedence
        pkgNode.typeDefinitions.sort(Comparator.comparing(t -> t.precedence));

        pkgNode.typeDefinitions = rewrite(pkgNode.typeDefinitions, env);
        pkgNode.xmlnsList = rewrite(pkgNode.xmlnsList, env);
        pkgNode.globalVars = rewrite(pkgNode.globalVars, env);
        endpointDesugar.rewriteAnonymousEndpointsInPkg(pkgNode, env);
        pkgNode.globalEndpoints = rewrite(pkgNode.globalEndpoints, env);
        pkgNode.globalEndpoints.forEach(endpoint -> endpointDesugar.defineGlobalEndpoint(endpoint, env));
        endpointDesugar.rewriteAllEndpointsInPkg(pkgNode, env);
        endpointDesugar.rewriteServiceBoundToEndpointInPkg(pkgNode, env);
        pkgNode.services = rewrite(pkgNode.services, env);
        pkgNode.functions = rewrite(pkgNode.functions, env);

        pkgNode.initFunction = rewrite(pkgNode.initFunction, env);
        pkgNode.startFunction = rewrite(pkgNode.startFunction, env);
        pkgNode.stopFunction = rewrite(pkgNode.stopFunction, env);
        pkgNode.getTestablePkgs().forEach(testablePackage -> visit((BLangPackage) testablePackage));
        pkgNode.completedPhases.add(CompilerPhase.DESUGAR);
        result = pkgNode;
    }

    @Override
    public void visit(BLangImportPackage importPkgNode) {
        BPackageSymbol pkgSymbol = importPkgNode.symbol;
        SymbolEnv pkgEnv = this.symTable.pkgEnvMap.get(pkgSymbol);
        rewrite(pkgEnv.node, pkgEnv);
        result = importPkgNode;
    }

    @Override
    public void visit(BLangTypeDefinition typeDef) {
        if (typeDef.typeNode.getKind() == NodeKind.OBJECT_TYPE
                || typeDef.typeNode.getKind() == NodeKind.RECORD_TYPE) {
            typeDef.typeNode = rewrite(typeDef.typeNode, env);
        }
        result = typeDef;
    }

    @Override
    public void visit(BLangObjectTypeNode objectTypeNode) {
        // Merge the fields defined within the object and the fields that
        // get inherited via the type references.
        objectTypeNode.fields.addAll(objectTypeNode.referencedFields);

        if (objectTypeNode.flagSet.contains(Flag.ABSTRACT)) {
            result = objectTypeNode;
            return;
        }

        // Add object level variables to the init function.
        Map<BSymbol, BLangStatement> initFunctionStmts = objectTypeNode.initFunction.initFunctionStmts;
        objectTypeNode.fields.stream()
                .map(field -> {
                    // If the rhs value is not given in-line inside the struct
                    // then get the default value literal for that particular struct.
                    if (field.expr == null) {
                        field.expr = getInitExpr(field);
                    }
                    return field;
                })
                .filter(field -> field.expr != null)
                .forEachOrdered(field -> {
                    if (!initFunctionStmts.containsKey(field.symbol)) {
                        initFunctionStmts.put(field.symbol, createAssignmentStmt(field));
                    }
                });

        // Adding init statements to the init function.
        BLangStatement[] initStmts = initFunctionStmts.values().toArray(new BLangStatement[0]);
        for (int i = 0; i < initFunctionStmts.size(); i++) {
            objectTypeNode.initFunction.body.stmts.add(i, initStmts[i]);
        }

        result = objectTypeNode;
    }

    @Override
    public void visit(BLangRecordTypeNode recordTypeNode) {
        int maskOptional = Flags.asMask(EnumSet.of(Flag.OPTIONAL));
        // Add struct level variables to the init function.
        recordTypeNode.fields.stream()
                .map(field -> {
                    // If the rhs value is not given in-line inside the struct
                    // then get the default value literal for that particular struct.
                    if (field.expr == null) {
                        field.expr = getInitExpr(field);
                    }
                    return field;
                })
                .filter(field -> field.expr != null)
                .forEachOrdered(field -> {
                    // Only add a field if it is required. Checking if it's required is enough since non-defaultable
                    // required fields will have been caught in the type checking phase.
                    if (!recordTypeNode.initFunction.initFunctionStmts.containsKey(field.symbol) &&
                            !Symbols.isFlagOn(field.symbol.flags, maskOptional)) {
                        recordTypeNode.initFunction.initFunctionStmts.put(field.symbol,
                                                                          (BLangStatement) createAssignmentStmt(field));
                    }
                });

        //Adding init statements to the init function.
        BLangStatement[] initStmts = recordTypeNode.initFunction.initFunctionStmts
                .values().toArray(new BLangStatement[0]);
        for (int i = 0; i < recordTypeNode.initFunction.initFunctionStmts.size(); i++) {
            recordTypeNode.initFunction.body.stmts.add(i, initStmts[i]);
        }

        result = recordTypeNode;
    }

    @Override
    public void visit(BLangFunction funcNode) {
        SymbolEnv fucEnv = SymbolEnv.createFunctionEnv(funcNode, funcNode.symbol.scope, env);
        if (!funcNode.interfaceFunction) {
            addReturnIfNotPresent(funcNode);
        }

        Collections.reverse(funcNode.endpoints); // To preserve endpoint code gen order.
        funcNode.endpoints = rewrite(funcNode.endpoints, fucEnv);

        // Duplicate the invokable symbol and the invokable type.
        funcNode.originalFuncSymbol = funcNode.symbol;
        BInvokableSymbol dupFuncSymbol = ASTBuilderUtil.duplicateInvokableSymbol(funcNode.symbol);
        funcNode.symbol = dupFuncSymbol;
        BInvokableType dupFuncType = (BInvokableType) dupFuncSymbol.type;

        //write closure vars
        funcNode.closureVarSymbols.stream()
                .filter(symbol -> !isFunctionArgument(symbol, funcNode.symbol.params))
                .forEach(symbol -> {
                    symbol.closure = true;
                    dupFuncSymbol.params.add(0, symbol);
                    dupFuncType.paramTypes.add(0, symbol.type);
                });

        funcNode.body = rewrite(funcNode.body, fucEnv);
        funcNode.workers = rewrite(funcNode.workers, fucEnv);
        result = funcNode;
    }

    private boolean isFunctionArgument(BVarSymbol symbol, List<BVarSymbol> params) {
        return params.stream().anyMatch(param -> (param.name.equals(symbol.name) && param.type.tag == symbol.type.tag));
    }

    @Override
    public void visit(BLangService serviceNode) {
        SymbolEnv serviceEnv = SymbolEnv.createServiceEnv(serviceNode, serviceNode.symbol.scope, env);
        serviceNode.resources = rewrite(serviceNode.resources, serviceEnv);

        serviceNode.nsDeclarations.forEach(xmlns -> serviceNode.initFunction.body.stmts.add(xmlns));
        serviceNode.vars.forEach(v -> {
            BLangAssignment assignment = (BLangAssignment) createAssignmentStmt(v.var);
            if (assignment.expr == null) {
                assignment.expr = getInitExpr(v.var);
            }
            if (assignment.expr != null) {
                serviceNode.initFunction.body.stmts.add(assignment);
            }
        });

        serviceNode.vars = rewrite(serviceNode.vars, serviceEnv);
        serviceNode.endpoints = rewrite(serviceNode.endpoints, serviceEnv);
        BLangReturn returnStmt = ASTBuilderUtil.createNilReturnStmt(serviceNode.pos, symTable.nilType);
        serviceNode.initFunction.body.stmts.add(returnStmt);
        serviceNode.initFunction = rewrite(serviceNode.initFunction, serviceEnv);
        result = serviceNode;
    }

    public void visit(BLangForever foreverStatement) {
        if (foreverStatement.isSiddhiRuntimeEnabled()) {
            siddhiQueryBuilder.visit(foreverStatement);
            BLangExpressionStmt stmt = (BLangExpressionStmt) TreeBuilder.createExpressionStatementNode();
            stmt.expr = createInvocationForForeverBlock(foreverStatement);
            stmt.pos = foreverStatement.pos;
            stmt.addWS(foreverStatement.getWS());
            result = rewrite(stmt, env);
        } else {
            result = streamingCodeDesugar.desugar(foreverStatement);
            result = rewrite(result, env);
        }
    }

    @Override
    public void visit(BLangResource resourceNode) {
        addReturnIfNotPresent(resourceNode);
        httpFiltersDesugar.invokeFilters(resourceNode, env);
        SymbolEnv resourceEnv = SymbolEnv.createResourceActionSymbolEnv(resourceNode, resourceNode.symbol.scope, env);
        Collections.reverse(resourceNode.endpoints); // To preserve endpoint code gen order at resource
        resourceNode.endpoints = rewrite(resourceNode.endpoints, resourceEnv);
        resourceNode.body = rewrite(resourceNode.body, resourceEnv);
        resourceNode.workers = rewrite(resourceNode.workers, resourceEnv);
        result = resourceNode;
    }

    @Override
    public void visit(BLangAction actionNode) {
        addReturnIfNotPresent(actionNode);
        SymbolEnv actionEnv = SymbolEnv.createResourceActionSymbolEnv(actionNode, actionNode.symbol.scope, env);
        Collections.reverse(actionNode.endpoints); // To preserve endpoint code gen order at action.
        actionNode.endpoints = rewrite(actionNode.endpoints, actionEnv);
        actionNode.body = rewrite(actionNode.body, actionEnv);
        actionNode.workers = rewrite(actionNode.workers, actionEnv);

        // we rewrite it's parameter list to have the receiver variable as the first parameter
        BInvokableSymbol actionSymbol = actionNode.symbol;
        List<BVarSymbol> params = actionSymbol.params;
        BVarSymbol receiverSymbol = actionNode.symbol.receiverSymbol;
        params.add(0, receiverSymbol);
        BInvokableType actionType = (BInvokableType) actionSymbol.type;
        if (receiverSymbol != null) {
            actionType.paramTypes.add(0, receiverSymbol.type);
        }
        result = actionNode;
    }

    @Override
    public void visit(BLangWorker workerNode) {
        this.workerStack.push(workerNode);
        workerNode.body = rewrite(workerNode.body, env);
        this.workerStack.pop();
        result = workerNode;
    }

    @Override
    public void visit(BLangEndpoint endpoint) {
        result = endpoint;
    }

    @Override
    public void visit(BLangSimpleVariable varNode) {
        if ((varNode.symbol.owner.tag & SymTag.INVOKABLE) != SymTag.INVOKABLE) {
            varNode.expr = null;
            result = varNode;
            return;
        }

        // Return if this assignment is not a safe assignment
        varNode.expr = rewriteExpr(varNode.expr);
        result = varNode;

    }

    @Override
    public void visit(BLangTupleVariable varNode) {
        result = varNode;
    }

    @Override
    public void visit(BLangRecordVariable varNode) {
        result = varNode;
    }

    // Statements

    @Override
    public void visit(BLangBlockStmt block) {
        SymbolEnv blockEnv = SymbolEnv.createBlockEnv(block, env);
        block.stmts = rewriteStmt(block.stmts, blockEnv);
        result = block;
    }

    @Override
    public void visit(BLangSimpleVariableDef varDefNode) {
        varDefNode.var = rewrite(varDefNode.var, env);
        BLangSimpleVariable varNode = varDefNode.var;

        // Generate default init expression, if rhs expr is null
        if (varNode.expr == null) {
            varNode.expr = getInitExpr(varNode);
        }
        result = varDefNode;

    }

    @Override
    public void visit(BLangTupleVariableDef varDefNode) {
        //  case 1:
        //  (string, int) (a, b) = (tuple)
        //
        //  any[] x = (tuple);
        //  string a = x[0];
        //  int b = x[1];
        //
        //  case 2:
        //  ((string, float) int)) ((a, b), c)) = (tuple)
        //
        //  any[] x = (tuple);
        //  string a = x[0][0];
        //  float b = x[0][1];
        //  int c = x[1];
        varDefNode.var = rewrite(varDefNode.var, env);
        BLangTupleVariable tupleVariable = varDefNode.var;

        //create tuple destruct block stmt
        final BLangBlockStmt blockStmt = ASTBuilderUtil.createBlockStmt(varDefNode.pos);

        //create a array of any-type based on the dimension
        BType runTimeType = new BArrayType(symTable.anyType);

        //create a simple var for the array 'any[] x = (tuple)' based on the dimension for x
        final BLangSimpleVariable tuple = ASTBuilderUtil.createVariable(varDefNode.pos, "", runTimeType, null,
                new BVarSymbol(0, names.fromString("tuple"), this.env.scope.owner.pkgID, runTimeType,
                        this.env.scope.owner));
        tuple.expr = tupleVariable.expr;
        final BLangSimpleVariableDef variableDef = ASTBuilderUtil.createVariableDefStmt(varDefNode.pos, blockStmt);
        variableDef.var = tuple;

        //create the variable definition statements using the root block stmt created
        createVarDefStmts(tupleVariable, blockStmt, tuple.symbol, null);

        //finally rewrite the populated block statement
        result = rewrite(blockStmt, env);
    }

    @Override
    public void visit(BLangRecordVariableDef varDefNode) {

        BLangRecordVariable varNode = varDefNode.var;

        final BLangBlockStmt blockStmt = ASTBuilderUtil.createBlockStmt(varDefNode.pos);

        BType runTimeType = new BMapType(TypeTags.RECORD, symTable.anyType, null);

        final BLangSimpleVariable mapVariable = ASTBuilderUtil.createVariable(varDefNode.pos, "", runTimeType,
                null, new BVarSymbol(0, names.fromString("$map$0"), this.env.scope.owner.pkgID,
                        runTimeType, this.env.scope.owner));
        mapVariable.expr = varDefNode.var.expr;
        final BLangSimpleVariableDef variableDef = ASTBuilderUtil.createVariableDefStmt(varDefNode.pos, blockStmt);
        variableDef.var = mapVariable;

        createVarDefStmts(varNode, blockStmt, mapVariable.symbol, null);

        result = rewrite(blockStmt, env);
    }

    /**
     * This method iterate through each member of the tupleVar and create the relevant var def statements. This method
     * does the check for node kind of each member and call the related var def creation method.
     *
     * Example:
     * ((string, float) int)) ((a, b), c)) = (tuple)
     *
     * (a, b) is again a tuple, so it is a recursive var def creation.
     *
     * c is a simple var, so a simple var def will be created.
     *
     */
    private void createVarDefStmts(BLangTupleVariable parentTupleVariable, BLangBlockStmt parentBlockStmt,
                                   BVarSymbol tupleVarSymbol, BLangIndexBasedAccess parentIndexAccessExpr) {

        final List<BLangVariable> memberVars = parentTupleVariable.memberVariables;
        for (int index = 0; index < memberVars.size(); index++) {
            BLangVariable variable = memberVars.get(index);
            if (NodeKind.VARIABLE == variable.getKind()) { //if this is simple var, then create a simple var def stmt
                BLangLiteral indexExpr = ASTBuilderUtil.createLiteral(variable.pos, symTable.intType, (long) index);
                createSimpleVarDefStmt((BLangSimpleVariable) variable, parentBlockStmt, indexExpr, tupleVarSymbol,
                        parentIndexAccessExpr);
            } else if (variable.getKind() == NodeKind.TUPLE_VARIABLE) { //else recursively create the var def statements
                BLangTupleVariable tupleVariable = (BLangTupleVariable) variable;
                BLangLiteral indexExpr = ASTBuilderUtil.createLiteral(tupleVariable.pos, symTable.intType,
                        (long) index);
                BLangIndexBasedAccess arrayAccessExpr = ASTBuilderUtil.createIndexBasesAccessExpr(tupleVariable.pos,
                        new BArrayType(symTable.anyType), tupleVarSymbol, indexExpr);
                if (parentIndexAccessExpr != null) {
                    arrayAccessExpr.expr = parentIndexAccessExpr;
                }
                createVarDefStmts((BLangTupleVariable) variable, parentBlockStmt, tupleVarSymbol, arrayAccessExpr);
            } else if (variable.getKind() == NodeKind.RECORD_VARIABLE) {
                BLangRecordVariable recordVariable = (BLangRecordVariable) variable;
                BLangLiteral indexExpr = ASTBuilderUtil.createLiteral(recordVariable.pos, symTable.intType,
                        (long) index);
                BLangIndexBasedAccess arrayAccessExpr = ASTBuilderUtil.createIndexBasesAccessExpr(
                        parentTupleVariable.pos, new BMapType(TypeTags.RECORD, symTable.anyType, null),
                        tupleVarSymbol, indexExpr);
                if (parentIndexAccessExpr != null) {
                    arrayAccessExpr.expr = parentIndexAccessExpr;
                }
                createVarDefStmts((BLangRecordVariable) variable, parentBlockStmt, tupleVarSymbol, arrayAccessExpr);
            }
        }
    }

    /**
     * Overloaded method to handle record variables.
     * This method iterate through each member of the recordVar and create the relevant var def statements. This method
     * does the check for node kind of each member and call the related var def creation method.
     *
     * Example:
     * type Foo record {
     *     string name;
     *     (int, string) age;
     *     Address address;
     * };
     *
     * Foo {name: a, age: (b, c), address: d} = {record literal}
     *
     *  a is a simple var, so a simple var def will be created.
     *
     * (b, c) is a tuple, so it is a recursive var def creation.
     *
     * d is a record, so it is a recursive var def creation.
     *
     */
    private void createVarDefStmts(BLangRecordVariable parentRecordVariable, BLangBlockStmt parentBlockStmt,
                                   BVarSymbol recordVarSymbol, BLangIndexBasedAccess parentIndexAccessExpr) {

        List<BLangRecordVariableKeyValue> variableList = parentRecordVariable.variableList;
        for (BLangRecordVariableKeyValue recordFieldKeyValue : variableList) {
            if (recordFieldKeyValue.valueBindingPattern.getKind() == NodeKind.VARIABLE) {
                BLangLiteral indexExpr = ASTBuilderUtil.
                        createLiteral((recordFieldKeyValue.valueBindingPattern).pos, symTable.stringType,
                                recordFieldKeyValue.key.value);
                createSimpleVarDefStmt((BLangSimpleVariable) recordFieldKeyValue.valueBindingPattern, parentBlockStmt,
                        indexExpr, recordVarSymbol, parentIndexAccessExpr);
            } else if (recordFieldKeyValue.valueBindingPattern.getKind() == NodeKind.TUPLE_VARIABLE) {
                BLangTupleVariable tupleVariable = (BLangTupleVariable) recordFieldKeyValue.valueBindingPattern;
                BLangLiteral indexExpr = ASTBuilderUtil.createLiteral(tupleVariable.pos, symTable.stringType,
                        recordFieldKeyValue.key.value);
                BLangIndexBasedAccess arrayAccessExpr = ASTBuilderUtil.createIndexBasesAccessExpr(tupleVariable.pos,
                        new BArrayType(symTable.anyType), recordVarSymbol, indexExpr);
                if (parentIndexAccessExpr != null) {
                    arrayAccessExpr.expr = parentIndexAccessExpr;
                }
                createVarDefStmts((BLangTupleVariable) recordFieldKeyValue.valueBindingPattern,
                        parentBlockStmt, recordVarSymbol, arrayAccessExpr);
            } else if (recordFieldKeyValue.valueBindingPattern.getKind() == NodeKind.RECORD_VARIABLE) {
                BLangRecordVariable recordVariable = (BLangRecordVariable) recordFieldKeyValue.valueBindingPattern;
                BLangLiteral indexExpr = ASTBuilderUtil.createLiteral(recordVariable.pos, symTable.stringType,
                        recordFieldKeyValue.key.value);
                BLangIndexBasedAccess arrayAccessExpr = ASTBuilderUtil.createIndexBasesAccessExpr(
                        parentRecordVariable.pos, new BMapType(TypeTags.RECORD, symTable.anyType, null),
                        recordVarSymbol, indexExpr);
                if (parentIndexAccessExpr != null) {
                    arrayAccessExpr.expr = parentIndexAccessExpr;
                }
                createVarDefStmts((BLangRecordVariable) recordFieldKeyValue.valueBindingPattern, parentBlockStmt,
                        recordVarSymbol, arrayAccessExpr);
            }
        }

        if (parentRecordVariable.restParam != null) {
            // The restParam is desugared to a filter iterable operation that filters out the fields provided in the
            // record variable
            // map<any> restParam = $map$0.filter($lambdaArg$0);

            DiagnosticPos pos = parentBlockStmt.pos;
            BMapType anyConstrainedMapType = new BMapType(TypeTags.MAP, symTable.anyType, null);
            BLangVariableReference variableReference;

            if (parentIndexAccessExpr != null) {
                BLangSimpleVariable mapVariable = ASTBuilderUtil.createVariable(pos, "$map$1", anyConstrainedMapType,
                        null, new BVarSymbol(0, names.fromString("$map$1"), this.env.scope.owner.pkgID,
                                anyConstrainedMapType, this.env.scope.owner));
                mapVariable.expr = parentIndexAccessExpr;
                BLangSimpleVariableDef variableDef = ASTBuilderUtil.createVariableDefStmt(pos, parentBlockStmt);
                variableDef.var = mapVariable;

                variableReference = ASTBuilderUtil.createVariableRef(pos, mapVariable.symbol);
            } else {
                variableReference = ASTBuilderUtil.createVariableRef(pos,
                        ((BLangSimpleVariableDef) parentBlockStmt.stmts.get(0)).var.symbol);
            }

            // Create rest param variable definition
            BLangSimpleVariable restParam = (BLangSimpleVariable) parentRecordVariable.restParam;
            BLangSimpleVariableDef restParamVarDef = ASTBuilderUtil.createVariableDefStmt(pos,
                    parentBlockStmt);
            restParamVarDef.var = restParam;
            restParamVarDef.var.type = anyConstrainedMapType;

            // Create lambda function to be passed into the filter iterable operation (i.e. $lambdaArg$0)
            BLangLambdaFunction lambdaFunction = createFuncToFilterOutRestParam(parentRecordVariable, pos);

            // Create filter iterator operation
            BLangInvocation filterIterator = (BLangInvocation) TreeBuilder.createInvocationNode();
            restParam.expr = filterIterator;

            filterIterator.iterableOperationInvocation = true;
            filterIterator.argExprs.add(lambdaFunction);
            filterIterator.requiredArgs.add(lambdaFunction);

            // Variable reference to the 1st variable of this block. i.e. the map ..
            filterIterator.expr = variableReference;

            filterIterator.type = new BIntermediateCollectionType(getStringAnyTupleType());

            IterableContext iterableContext = new IterableContext(filterIterator.expr, env);
            iterableContext.foreachTypes = getStringAnyTupleType().tupleTypes;
            filterIterator.iContext = iterableContext;

            iterableContext.resultType = anyConstrainedMapType;
            Operation filterOperation = new Operation(IterableKind.FILTER, filterIterator, iterableContext.resultType);
            filterOperation.pos = pos;
            filterOperation.collectionType = filterOperation.expectedType = anyConstrainedMapType;
            filterOperation.inputType = filterOperation.outputType = getStringAnyTupleType();
            iterableContext.operations.add(filterOperation);
        }
    }

    private BLangLambdaFunction createFuncToFilterOutRestParam(BLangRecordVarRef recordVarRef, DiagnosticPos pos) {

        // Creates following anonymous function
        //
        // function ((string, any) $lambdaArg$0) returns boolean {
        //     Following if block is generated for all parameters given in the record variable
        //     if ($lambdaArg$0[0] == "name") {
        //         return false;
        //     }
        //     if ($lambdaArg$0[0] == "age") {
        //         return false;
        //     }
        //      return true;
        // }

        BLangFunction function = ASTBuilderUtil.createFunction(pos, "$anonFunc$" + lambdaFunctionCount++);
        BVarSymbol keyValSymbol = new BVarSymbol(0, names.fromString("$lambdaArg$0"), this.env.scope.owner.pkgID,
                getStringAnyTupleType(), this.env.scope.owner);
        BLangBlockStmt functionBlock = createAnonymousFunctionBlock(pos, function, keyValSymbol);

        // Create the if statements
        for (BLangRecordVarRefKeyValue variableKeyValueNode : recordVarRef.recordRefFields) {
            createIfStmt(pos, keyValSymbol, functionBlock, variableKeyValueNode.variableName.getValue());
        }

        // Create the final return true statement
        BInvokableSymbol functionSymbol = createReturnTrueStatement(pos, function, functionBlock);

        // Create and return a lambda function
        return createLambdaFunction(function, functionSymbol);
    }

    private BLangLambdaFunction createFuncToFilterOutRestParam(BLangRecordVariable recordVariable, DiagnosticPos pos) {

        // Creates following anonymous function
        //
        // function ((string, any) $lambdaArg$0) returns boolean {
        //     Following if block is generated for all parameters given in the record variable
        //     if ($lambdaArg$0[0] == "name") {
        //         return false;
        //     }
        //     if ($lambdaArg$0[0] == "age") {
        //         return false;
        //     }
        //      return true;
        // }

        BLangFunction function = ASTBuilderUtil.createFunction(pos, "$anonFunc$" + lambdaFunctionCount++);
        BVarSymbol keyValSymbol = new BVarSymbol(0, names.fromString("$lambdaArg$0"), this.env.scope.owner.pkgID,
                getStringAnyTupleType(), this.env.scope.owner);
        BLangBlockStmt functionBlock = createAnonymousFunctionBlock(pos, function, keyValSymbol);

        // Create the if statements
        for (BLangRecordVariableKeyValueNode variableKeyValueNode : recordVariable.variableList) {
            createIfStmt(pos, keyValSymbol, functionBlock, variableKeyValueNode.getKey().getValue());
        }

        // Create the final return true statement
        BInvokableSymbol functionSymbol = createReturnTrueStatement(pos, function, functionBlock);

        // Create and return a lambda function
        return createLambdaFunction(function, functionSymbol);
    }

    private void createIfStmt(DiagnosticPos pos, BVarSymbol keyValSymbol, BLangBlockStmt functionBlock, String key) {
        BLangIf ifStmt = ASTBuilderUtil.createIfStmt(pos, functionBlock);

        BLangBlockStmt ifBlock = ASTBuilderUtil.createBlockStmt(pos, new ArrayList<>());
        BLangReturn returnStmt = ASTBuilderUtil.createReturnStmt(pos, ifBlock);
        returnStmt.expr = ASTBuilderUtil.createLiteral(pos, symTable.booleanType, false);
        ifStmt.body = ifBlock;

        BLangBracedOrTupleExpr tupleExpr = new BLangBracedOrTupleExpr();
        tupleExpr.isBracedExpr = true;
        tupleExpr.type = symTable.booleanType;

        BLangIndexBasedAccess indexBasesAccessExpr = ASTBuilderUtil.createIndexBasesAccessExpr(pos,
                symTable.stringType, keyValSymbol, ASTBuilderUtil.createLiteral(pos, symTable.intType, (long) 0));

        BLangBinaryExpr binaryExpr = ASTBuilderUtil.createBinaryExpr(pos, indexBasesAccessExpr,
                ASTBuilderUtil.createLiteral(pos, symTable.stringType, key),
                symTable.booleanType, OperatorKind.EQUAL, null);

        binaryExpr.opSymbol = (BOperatorSymbol) symResolver.resolveBinaryOperator(
                binaryExpr.opKind, binaryExpr.lhsExpr.type, binaryExpr.rhsExpr.type);

        tupleExpr.expressions.add(binaryExpr);
        ifStmt.expr = tupleExpr;
    }

    private BLangLambdaFunction createLambdaFunction(BLangFunction function, BInvokableSymbol functionSymbol) {
        BLangLambdaFunction lambdaFunction = (BLangLambdaFunction) TreeBuilder.createLambdaFunctionNode();
        lambdaFunction.function = function;
        lambdaFunction.type = functionSymbol.type;
        return lambdaFunction;
    }

    private BInvokableSymbol createReturnTrueStatement(DiagnosticPos pos, BLangFunction function,
                                                       BLangBlockStmt functionBlock) {
        BLangReturn trueReturnStmt = ASTBuilderUtil.createReturnStmt(pos, functionBlock);
        trueReturnStmt.expr = ASTBuilderUtil.createLiteral(pos, symTable.booleanType, true);

        // Create function symbol before visiting desugar phase for the function
        BInvokableSymbol functionSymbol = Symbols.createFunctionSymbol(Flags.asMask(function.flagSet),
                new Name(function.name.value), env.enclPkg.packageID, function.type, env.enclEnv.enclVarSym, true);
        functionSymbol.retType = function.returnTypeNode.type;
        functionSymbol.params = function.requiredParams.stream()
                .map(param -> param.symbol)
                .collect(Collectors.toList());
        functionSymbol.scope = env.scope;
        functionSymbol.type = new BInvokableType(Collections.singletonList(getStringAnyTupleType()),
                symTable.booleanType, null);
        function.symbol = functionSymbol;
        rewrite(function, env);
        env.enclPkg.addFunction(function);
        return functionSymbol;
    }

    private BLangBlockStmt createAnonymousFunctionBlock(DiagnosticPos pos, BLangFunction function,
                                                        BVarSymbol keyValSymbol) {
        BLangSimpleVariable inputParameter = ASTBuilderUtil.createVariable(pos, null, getStringAnyTupleType(),
                null, keyValSymbol);
        function.requiredParams.add(inputParameter);
        BLangValueType booleanTypeKind = new BLangValueType();
        booleanTypeKind.typeKind = TypeKind.BOOLEAN;
        function.returnTypeNode = booleanTypeKind;

        BLangBlockStmt functionBlock = ASTBuilderUtil.createBlockStmt(pos, new ArrayList<>());
        function.body = functionBlock;
        return functionBlock;
    }

    private BTupleType getStringAnyTupleType() {
        ArrayList<BType> typeList = new ArrayList<BType>() {{
            add(symTable.stringType);
            add(symTable.anyType);
        }};
        return new BTupleType(typeList);
    }

    /**
     * This method creates a simple variable def and assigns and array expression based on the given indexExpr.
     *
     *  case 1: when there is no parent array access expression, but with the indexExpr : 1
     *  string s = x[1];
     *
     *  case 2: when there is a parent array expression : x[2] and indexExpr : 3
     *  string s = x[2][3];
     *
     *  case 3: when there is no parent array access expression, but with the indexExpr : name
     *  string s = x[name];
     *
     *  case 4: when there is a parent map expression : x[name] and indexExpr : fName
     *  string s = x[name][fName]; // record variable inside record variable
     *
     *  case 5: when there is a parent map expression : x[name] and indexExpr : 1
     *  string s = x[name][1]; // tuple variable inside record variable
     */
    private void createSimpleVarDefStmt(BLangSimpleVariable simpleVariable, BLangBlockStmt parentBlockStmt,
                                        BLangLiteral indexExpr, BVarSymbol tupleVarSymbol,
                                        BLangIndexBasedAccess parentArrayAccessExpr) {

        Name varName = names.fromIdNode(simpleVariable.name);
        if (varName == Names.IGNORE) {
            return;
        }

        final BLangSimpleVariableDef simpleVariableDef = ASTBuilderUtil.createVariableDefStmt(simpleVariable.pos,
                parentBlockStmt);
        simpleVariableDef.var = simpleVariable;

        simpleVariable.expr = createIndexBasedAccessExpr(simpleVariable.type, simpleVariable.pos,
                indexExpr, tupleVarSymbol, parentArrayAccessExpr);
    }

    @Override
    public void visit(BLangAssignment assignNode) {
        if (safeNavigateLHS(assignNode.varRef)) {
            BLangAccessExpression accessExpr = (BLangAccessExpression) assignNode.varRef;
            accessExpr.leafNode = true;
            result = rewriteSafeNavigationAssignment(accessExpr, assignNode.expr, assignNode.safeAssignment);
            result = rewrite(result, env);
            return;
        }

        assignNode.varRef = rewriteExpr(assignNode.varRef);
        assignNode.expr = rewriteExpr(assignNode.expr);
        result = assignNode;

    }

    @Override
    public void visit(BLangTupleDestructure tupleDestructure) {
        //  case 1:
        //  a is string, b is float
        //  (a, b) = (tuple)
        //
        //  any[] x = (tuple);
        //  string a = x[0];
        //  int b = x[1];
        //
        //  case 2:
        //  a is string, b is float, c is int
        //  ((a, b), c)) = (tuple)
        //
        //  any[] x = (tuple);
        //  string a = x[0][0];
        //  float b = x[0][1];
        //  int c = x[1];


        //create tuple destruct block stmt
        final BLangBlockStmt blockStmt = ASTBuilderUtil.createBlockStmt(tupleDestructure.pos);

        //create a array of any-type based on the dimension
        BType runTimeType = new BArrayType(symTable.anyType);

        //create a simple var for the array 'any[] x = (tuple)' based on the dimension for x
        final BLangSimpleVariable tuple = ASTBuilderUtil.createVariable(tupleDestructure.pos, "", runTimeType, null,
                new BVarSymbol(0, names.fromString("tuple"), this.env.scope.owner.pkgID, runTimeType,
                        this.env.scope.owner));
        tuple.expr = tupleDestructure.expr;
        final BLangSimpleVariableDef variableDef = ASTBuilderUtil.createVariableDefStmt(tupleDestructure.pos,
                blockStmt);
        variableDef.var = tuple;

        //create the variable definition statements using the root block stmt created
        createVarRefAssignmentStmts(tupleDestructure.varRef, blockStmt, tuple.symbol, null);

        //finally rewrite the populated block statement
        result = rewrite(blockStmt, env);
    }

    /**
     * This method iterate through each member of the tupleVarRef and create the relevant var ref assignment statements.
     * This method does the check for node kind of each member and call the related var ref creation method.
     *
     * Example:
     * ((a, b), c)) = (tuple)
     *
     * (a, b) is again a tuple, so it is a recursive var ref creation.
     *
     * c is a simple var, so a simple var def will be created.
     *
     */
    private void createVarRefAssignmentStmts(BLangTupleVarRef parentTupleVariable, BLangBlockStmt parentBlockStmt,
                                             BVarSymbol tupleVarSymbol, BLangIndexBasedAccess parentIndexAccessExpr) {

        final List<BLangExpression> expressions = parentTupleVariable.expressions;
        for (int index = 0; index < expressions.size(); index++) {
            BLangExpression expression = expressions.get(index);
            if (NodeKind.SIMPLE_VARIABLE_REF == expression.getKind() ||
                    NodeKind.FIELD_BASED_ACCESS_EXPR == expression.getKind() ||
                    NodeKind.INDEX_BASED_ACCESS_EXPR == expression.getKind() ||
                    NodeKind.XML_ATTRIBUTE_ACCESS_EXPR == expression.getKind()) {
                //if this is simple var, then create a simple var def stmt
                BLangLiteral indexExpr = ASTBuilderUtil.createLiteral(expression.pos, symTable.intType, (long) index);
                createSimpleVarRefAssignmentStmt((BLangVariableReference) expression, parentBlockStmt, indexExpr,
                        tupleVarSymbol, parentIndexAccessExpr);
            } else if (expression.getKind() == NodeKind.TUPLE_VARIABLE_REF) {
                //else recursively create the var def statements for tuple var ref
                BLangTupleVarRef tupleVarRef = (BLangTupleVarRef) expression;
                BLangLiteral indexExpr = ASTBuilderUtil.createLiteral(tupleVarRef.pos, symTable.intType, (long) index);
                BLangIndexBasedAccess arrayAccessExpr = ASTBuilderUtil.createIndexBasesAccessExpr(tupleVarRef.pos,
                        new BArrayType(symTable.anyType), tupleVarSymbol, indexExpr);
                if (parentIndexAccessExpr != null) {
                    arrayAccessExpr.expr = parentIndexAccessExpr;
                }
                createVarRefAssignmentStmts((BLangTupleVarRef) expression, parentBlockStmt, tupleVarSymbol,
                        arrayAccessExpr);
            } else if (expression.getKind() == NodeKind.RECORD_VARIABLE_REF) {
                //else recursively create the var def statements for record var ref
                BLangRecordVarRef recordVarRef = (BLangRecordVarRef) expression;
                BLangLiteral indexExpr = ASTBuilderUtil.createLiteral(recordVarRef.pos, symTable.intType,
                        (long) index);
                BLangIndexBasedAccess arrayAccessExpr = ASTBuilderUtil.createIndexBasesAccessExpr(
                        parentTupleVariable.pos, new BMapType(TypeTags.RECORD, symTable.anyType, null),
                        tupleVarSymbol, indexExpr);
                if (parentIndexAccessExpr != null) {
                    arrayAccessExpr.expr = parentIndexAccessExpr;
                }
                createVarRefAssignmentStmts((BLangRecordVarRef) expression, parentBlockStmt, tupleVarSymbol,
                        arrayAccessExpr);
            }
        }
    }

    /**
     * This method creates a assignment statement and assigns and array expression based on the given indexExpr.
     *
     */
    private void createSimpleVarRefAssignmentStmt(BLangVariableReference simpleVarRef, BLangBlockStmt parentBlockStmt,
                                                  BLangLiteral indexExpr, BVarSymbol tupleVarSymbol,
                                                  BLangIndexBasedAccess parentArrayAccessExpr) {

        if (simpleVarRef.getKind() == NodeKind.SIMPLE_VARIABLE_REF) {
            Name varName = names.fromIdNode(((BLangSimpleVarRef) simpleVarRef).variableName);
            if (varName == Names.IGNORE) {
                return;
            }
        }

        final BLangExpression assignmentExpr = createIndexBasedAccessExpr(simpleVarRef.type, simpleVarRef.pos,
                indexExpr, tupleVarSymbol, parentArrayAccessExpr);

        final BLangAssignment assignmentStmt = ASTBuilderUtil.createAssignmentStmt(parentBlockStmt.pos,
                parentBlockStmt);
        assignmentStmt.varRef = simpleVarRef;
        assignmentStmt.expr = assignmentExpr;
    }

    private BLangExpression createIndexBasedAccessExpr(BType varType, DiagnosticPos varPos, BLangLiteral indexExpr,
                                                       BVarSymbol tupleVarSymbol, BLangIndexBasedAccess parentExpr) {

        BLangIndexBasedAccess arrayAccess = ASTBuilderUtil.createIndexBasesAccessExpr(varPos,
                symTable.anyType, tupleVarSymbol, indexExpr);

        if (parentExpr != null) {
            arrayAccess.expr = parentExpr;
        }

        final BLangExpression assignmentExpr;
        if (types.isValueType(varType)) {
            BLangTypeConversionExpr castExpr = (BLangTypeConversionExpr) TreeBuilder.createTypeConversionNode();
            castExpr.expr = arrayAccess;
            castExpr.conversionSymbol = Symbols.createUnboxValueTypeOpSymbol(symTable.anyType, varType);
            castExpr.type = varType;
            assignmentExpr = castExpr;
        } else {
            assignmentExpr = arrayAccess;
        }
        return assignmentExpr;
    }

    @Override
    public void visit(BLangRecordDestructure recordDestructure) {

        final BLangBlockStmt blockStmt = ASTBuilderUtil.createBlockStmt(recordDestructure.pos);

        BType runTimeType = new BMapType(TypeTags.RECORD, symTable.anyType, null);

        final BLangSimpleVariable mapVariable = ASTBuilderUtil.createVariable(recordDestructure.pos, "", runTimeType,
                null, new BVarSymbol(0, names.fromString("$map$0"), this.env.scope.owner.pkgID,
                        runTimeType, this.env.scope.owner));
        mapVariable.expr = recordDestructure.expr;
        final BLangSimpleVariableDef variableDef = ASTBuilderUtil.
                createVariableDefStmt(recordDestructure.pos, blockStmt);
        variableDef.var = mapVariable;

        //create the variable definition statements using the root block stmt created
        createVarRefAssignmentStmts(recordDestructure.varRef, blockStmt, mapVariable.symbol, null);

        //finally rewrite the populated block statement
        result = rewrite(blockStmt, env);
    }

    private void createVarRefAssignmentStmts(BLangRecordVarRef parentRecordVarRef, BLangBlockStmt parentBlockStmt,
                                             BVarSymbol recordVarSymbol, BLangIndexBasedAccess parentIndexAccessExpr) {
        final List<BLangRecordVarRefKeyValue> variableRefList = parentRecordVarRef.recordRefFields;
        for (BLangRecordVarRefKeyValue varRefKeyValue : variableRefList) {
            BLangExpression variableReference = varRefKeyValue.variableReference;
            if (NodeKind.SIMPLE_VARIABLE_REF == variableReference.getKind() ||
                    NodeKind.FIELD_BASED_ACCESS_EXPR == variableReference.getKind() ||
                    NodeKind.INDEX_BASED_ACCESS_EXPR == variableReference.getKind() ||
                    NodeKind.XML_ATTRIBUTE_ACCESS_EXPR == variableReference.getKind()) {
                BLangLiteral indexExpr = ASTBuilderUtil.
                        createLiteral(variableReference.pos, symTable.stringType,
                                varRefKeyValue.variableName.getValue());
                createSimpleVarRefAssignmentStmt((BLangVariableReference) variableReference, parentBlockStmt,
                        indexExpr, recordVarSymbol, parentIndexAccessExpr);
            } else if (NodeKind.RECORD_VARIABLE_REF == variableReference.getKind()) {
                BLangRecordVarRef recordVariable = (BLangRecordVarRef) variableReference;
                BLangLiteral indexExpr = ASTBuilderUtil.createLiteral(recordVariable.pos, symTable.stringType,
                        varRefKeyValue.variableName.getValue());
                BLangIndexBasedAccess arrayAccessExpr = ASTBuilderUtil.createIndexBasesAccessExpr(
                        parentRecordVarRef.pos, new BMapType(TypeTags.RECORD, symTable.anyType, null),
                        recordVarSymbol, indexExpr);
                if (parentIndexAccessExpr != null) {
                    arrayAccessExpr.expr = parentIndexAccessExpr;
                }
                createVarRefAssignmentStmts(recordVariable, parentBlockStmt, recordVarSymbol, arrayAccessExpr);
            } else if (NodeKind.TUPLE_VARIABLE_REF == variableReference.getKind()) {
                BLangTupleVarRef tupleVariable = (BLangTupleVarRef) variableReference;
                BLangLiteral indexExpr = ASTBuilderUtil.createLiteral(tupleVariable.pos, symTable.stringType,
                        varRefKeyValue.variableName.getValue());
                BLangIndexBasedAccess arrayAccessExpr = ASTBuilderUtil.createIndexBasesAccessExpr(tupleVariable.pos,
                        new BArrayType(symTable.anyType), recordVarSymbol, indexExpr);
                if (parentIndexAccessExpr != null) {
                    arrayAccessExpr.expr = parentIndexAccessExpr;
                }
                createVarRefAssignmentStmts(tupleVariable, parentBlockStmt, recordVarSymbol, arrayAccessExpr);
            }
        }

        if (parentRecordVarRef.restParam != null) {
            // The restParam is desugared to a filter iterable operation that filters out the fields provided in the
            // record variable
            // map<any> restParam = $map$0.filter($lambdaArg$0);

            DiagnosticPos pos = parentBlockStmt.pos;
            BMapType anyConstrainedMapType = new BMapType(TypeTags.MAP, symTable.anyType, null);
            BLangVariableReference variableReference;

            if (parentIndexAccessExpr != null) {
                BLangSimpleVariable mapVariable = ASTBuilderUtil.createVariable(pos, "$map$1", anyConstrainedMapType,
                        null, new BVarSymbol(0, names.fromString("$map$1"), this.env.scope.owner.pkgID,
                                anyConstrainedMapType, this.env.scope.owner));
                mapVariable.expr = parentIndexAccessExpr;
                BLangSimpleVariableDef variableDef = ASTBuilderUtil.createVariableDefStmt(pos, parentBlockStmt);
                variableDef.var = mapVariable;

                variableReference = ASTBuilderUtil.createVariableRef(pos, mapVariable.symbol);
            } else {
                variableReference = ASTBuilderUtil.createVariableRef(pos,
                        ((BLangSimpleVariableDef) parentBlockStmt.stmts.get(0)).var.symbol);
            }

            // Create rest param variable definition
            BLangSimpleVarRef restParam = (BLangSimpleVarRef) parentRecordVarRef.restParam;
            BLangAssignment restParamAssignment = ASTBuilderUtil.createAssignmentStmt(pos, parentBlockStmt);
            restParamAssignment.varRef = restParam;
            restParamAssignment.varRef.type = anyConstrainedMapType;

            // Create lambda function to be passed into the filter iterable operation (i.e. $lambdaArg$0)
            BLangLambdaFunction lambdaFunction = createFuncToFilterOutRestParam(parentRecordVarRef, pos);

            // Create filter iterator operation
            BLangInvocation filterIterator = (BLangInvocation) TreeBuilder.createInvocationNode();
            restParamAssignment.expr = filterIterator;

            filterIterator.iterableOperationInvocation = true;
            filterIterator.argExprs.add(lambdaFunction);
            filterIterator.requiredArgs.add(lambdaFunction);

            // Variable reference to the 1st variable of this block. i.e. the map ..
            filterIterator.expr = variableReference;

            filterIterator.type = new BIntermediateCollectionType(getStringAnyTupleType());

            IterableContext iterableContext = new IterableContext(filterIterator.expr, env);
            iterableContext.foreachTypes = getStringAnyTupleType().tupleTypes;
            filterIterator.iContext = iterableContext;

            iterableContext.resultType = anyConstrainedMapType;
            Operation filterOperation = new Operation(IterableKind.FILTER, filterIterator, iterableContext.resultType);
            filterOperation.pos = pos;
            filterOperation.collectionType = filterOperation.expectedType = anyConstrainedMapType;
            filterOperation.inputType = filterOperation.outputType = getStringAnyTupleType();
            iterableContext.operations.add(filterOperation);
        }
    }

    @Override
    public void visit(BLangAbort abortNode) {
        result = abortNode;
    }

    @Override
    public void visit(BLangDone doneNode) {
        result = doneNode;
    }

    @Override
    public void visit(BLangRetry retryNode) {
        result = retryNode;
    }

    @Override
    public void visit(BLangContinue nextNode) {
        result = nextNode;
    }

    @Override
    public void visit(BLangBreak breakNode) {
        result = breakNode;
    }

    @Override
    public void visit(BLangReturn returnNode) {
        // If the return node do not have an expression, we add `done` statement instead of a return statement. This is
        // to distinguish between returning nil value specifically and not returning any value.
        if (returnNode.expr == null) {
            BLangDone doneStmt = (BLangDone) TreeBuilder.createDoneNode();
            doneStmt.pos = returnNode.pos;
            result = doneStmt;
        } else {
            returnNode.expr = rewriteExpr(returnNode.expr);
        }
        result = returnNode;
    }

    @Override
    public void visit(BLangPanic panicNode) {
        panicNode.expr = rewriteExpr(panicNode.expr);
        result = panicNode;
    }

    @Override
    public void visit(BLangXMLNSStatement xmlnsStmtNode) {
        xmlnsStmtNode.xmlnsDecl = rewrite(xmlnsStmtNode.xmlnsDecl, env);
        result = xmlnsStmtNode;
    }

    @Override
    public void visit(BLangXMLNS xmlnsNode) {
        BLangXMLNS generatedXMLNSNode;
        xmlnsNode.namespaceURI = rewriteExpr(xmlnsNode.namespaceURI);
        BSymbol ownerSymbol = xmlnsNode.symbol.owner;

        // Local namespace declaration in a function/resource/action/worker
        if ((ownerSymbol.tag & SymTag.INVOKABLE) == SymTag.INVOKABLE ||
                (ownerSymbol.tag & SymTag.SERVICE) == SymTag.SERVICE) {
            generatedXMLNSNode = new BLangLocalXMLNS();
        } else {
            generatedXMLNSNode = new BLangPackageXMLNS();
        }

        generatedXMLNSNode.namespaceURI = xmlnsNode.namespaceURI;
        generatedXMLNSNode.prefix = xmlnsNode.prefix;
        generatedXMLNSNode.symbol = xmlnsNode.symbol;
        result = generatedXMLNSNode;
    }

    public void visit(BLangCompoundAssignment compoundAssignment) {
        BLangAssignment assignStmt = (BLangAssignment) TreeBuilder.createAssignmentNode();
        assignStmt.pos = compoundAssignment.pos;
        assignStmt.setVariable(rewriteExpr((BLangVariableReference) compoundAssignment.varRef));
        assignStmt.expr = rewriteExpr(compoundAssignment.modifiedExpr);
        result = assignStmt;
    }

    @Override
    public void visit(BLangExpressionStmt exprStmtNode) {
        exprStmtNode.expr = rewriteExpr(exprStmtNode.expr);
        result = exprStmtNode;
    }

    @Override
    public void visit(BLangIf ifNode) {
        ifNode.expr = rewriteExpr(ifNode.expr);

        for (Entry<BVarSymbol, BVarSymbol> typeGuard : ifNode.typeGuards.entrySet()) {
            BVarSymbol guardedSymbol = typeGuard.getValue();

            // Create a varRef to the original variable
            BLangSimpleVarRef varRef = ASTBuilderUtil.createVariableRef(ifNode.expr.pos, typeGuard.getKey());

            // Create a variable definition and add it to the beginning of the if-body
            // i.e: T x = <T> y
            BLangExpression conversionExpr = addConversionExprIfRequired(varRef, guardedSymbol.type);
            BLangSimpleVariable var = ASTBuilderUtil.createVariable(ifNode.expr.pos, guardedSymbol.name.value,
                    guardedSymbol.type, conversionExpr, guardedSymbol);
            BLangSimpleVariableDef varDef = ASTBuilderUtil.createVariableDef(ifNode.expr.pos, var);
            ifNode.body.stmts.add(0, varDef);
        }

        ifNode.body = rewrite(ifNode.body, env);
        ifNode.elseStmt = rewrite(ifNode.elseStmt, env);
        result = ifNode;
    }

    @Override
    public void visit(BLangMatch matchStmt) {
        // Here we generate an if-else statement for the match statement
        // Here is an example match statement
        //
        //  case 1 (old match)
        //
        //      match expr {
        //          int k => io:println("int value: " + k);
        //          string s => io:println("string value: " + s);
        //          json j => io:println("json value: " + s);
        //
        //      }
        //
        //  Here is how we convert the match statement to an if-else statement. The last clause should always be the
        //  else clause
        //
        //  string | int | json | any _$$_matchexpr = expr;
        //  if ( _$$_matchexpr isassignable int ){
        //      int k = (int) _$$_matchexpr; // unbox
        //      io:println("int value: " + k);
        //
        //  } else if (_$$_matchexpr isassignable string ) {
        //      string s = (string) _$$_matchexpr; // unbox
        //      io:println("string value: " + s);
        //
        //  } else if ( _$$_matchexpr isassignable float ||    // should we consider json[] as well
        //                  _$$_matchexpr isassignable boolean ||
        //                  _$$_matchexpr isassignable json) {
        //
        //  } else {
        //      // handle the last pattern
        //      any case..
        //  }
        //
        //  case 2 (new match)
        //      match expr {
        //          12 => io:println("Matched Int Value 12");
        //          35 => io:println("Matched Int Value 35");
        //          true => io:println("Matched Boolean Value true");
        //          "Hello" => io:println("Matched String Value Hello");
        //      }
        //
        //  This will be desugared as below :
        //
        //  string | int | boolean _$$_matchexpr = expr;
        //  if ((<int>_$$_matchexpr) == 12){
        //      io:println("Matched Int Value 12");
        //
        //  } else if ((<int>_$$_matchexpr) == 35) {
        //      io:println("Matched Int Value 35");
        //
        //  } else if ((<boolean>_$$_matchexpr) == true) {
        //      io:println("Matched Boolean Value true");
        //
        //  } else if ((<string>_$$_matchexpr) == "Hello") {
        //      io:println("Matched String Value Hello");
        //
        //  }

        // First create a block statement to hold generated statements
        BLangBlockStmt matchBlockStmt = (BLangBlockStmt) TreeBuilder.createBlockNode();
        matchBlockStmt.pos = matchStmt.pos;

        // Create a variable definition to store the value of the match expression
        String matchExprVarName = GEN_VAR_PREFIX.value;
        BLangSimpleVariable matchExprVar = ASTBuilderUtil.createVariable(matchStmt.expr.pos,
                matchExprVarName, matchStmt.expr.type, matchStmt.expr, new BVarSymbol(0,
                        names.fromString(matchExprVarName),
                        this.env.scope.owner.pkgID, matchStmt.expr.type, this.env.scope.owner));

        // Now create a variable definition node
        BLangSimpleVariableDef matchExprVarDef = ASTBuilderUtil.createVariableDef(matchBlockStmt.pos, matchExprVar);

        // Add the var def statement to the block statement
        //      string | int _$$_matchexpr = expr;
        matchBlockStmt.stmts.add(matchExprVarDef);

        // Create if/else blocks with typeof binary expressions for each pattern
        matchBlockStmt.stmts.add(generateIfElseStmt(matchStmt, matchExprVar));

        rewrite(matchBlockStmt, this.env);
        result = matchBlockStmt;
    }

    @Override
    public void visit(BLangForeach foreach) {
        foreach.varRefs = rewrite(foreach.varRefs, env);
        foreach.collection = rewriteExpr(foreach.collection);
        foreach.body = rewrite(foreach.body, env);
        result = foreach;
    }

    @Override
    public void visit(BLangWhile whileNode) {
        whileNode.expr = rewriteExpr(whileNode.expr);
        whileNode.body = rewrite(whileNode.body, env);
        result = whileNode;
    }

    @Override
    public void visit(BLangLock lockNode) {
        enclLocks.push(lockNode);
        lockNode.body = rewrite(lockNode.body, env);
        enclLocks.pop();
        lockNode.lockVariables = lockNode.lockVariables.stream().sorted((v1, v2) -> {
            String o1FullName = String.join(":", v1.pkgID.getName().getValue(), v1.name.getValue());
            String o2FullName = String.join(":", v2.pkgID.getName().getValue(), v2.name.getValue());
            return o1FullName.compareTo(o2FullName);
        }).collect(Collectors.toSet());
        result = lockNode;
    }

    @Override
    public void visit(BLangTransaction transactionNode) {
        transactionNode.transactionBody = rewrite(transactionNode.transactionBody, env);
        transactionNode.onRetryBody = rewrite(transactionNode.onRetryBody, env);
        transactionNode.retryCount = rewriteExpr(transactionNode.retryCount);
        transactionNode.onCommitFunction = rewriteExpr(transactionNode.onCommitFunction);
        transactionNode.onAbortFunction = rewriteExpr(transactionNode.onAbortFunction);
        result = transactionNode;
    }

    @Override
    public void visit(BLangForkJoin forkJoin) {
        forkJoin.workers = rewrite(forkJoin.workers, env);
        forkJoin.joinResultVar = rewrite(forkJoin.joinResultVar, env);
        forkJoin.joinedBody = rewrite(forkJoin.joinedBody, env);
        forkJoin.timeoutBody = rewrite(forkJoin.timeoutBody, env);
        result = forkJoin;
    }

    @Override
    public void visit(BLangCompensate compensateNode) {
        result = compensateNode;
    }

    @Override
    public void visit(BLangScope scopeNode) {
        scopeNode.scopeBody = rewrite(scopeNode.scopeBody, env);
        scopeNode.compensationFunction = rewrite(scopeNode.getCompensationFunction(), env);
        visit(scopeNode.compensationFunction.function);
        env.enclPkg.functions.add(scopeNode.getCompensationFunction().function);
        env.enclPkg.topLevelNodes.add(scopeNode.compensationFunction.function);
        result = scopeNode;
    }

    // Expressions

    @Override
    public void visit(BLangLiteral literalExpr) {
        if (TypeTags.BYTE_ARRAY == literalExpr.typeTag) { // this is blob literal as byte array
            result = rewriteBlobLiteral(literalExpr);
            return;
        }
        result = literalExpr;
    }

    private BLangNode rewriteBlobLiteral(BLangLiteral literalExpr) {
        String[] result = getBlobTextValue((String) literalExpr.value);
        if (BASE_64.equals(result[0])) {
            literalExpr.value = Base64.getDecoder().decode(result[1].getBytes(StandardCharsets.UTF_8));
        } else {
            literalExpr.value = hexStringToByteArray(result[1]);
        }
        return literalExpr;
    }

    private String[] getBlobTextValue(String blobLiteralNodeText) {
        String nodeText = blobLiteralNodeText.replaceAll(" ", "");
        String[] result = new String[2];
        result[0] = nodeText.substring(0, nodeText.indexOf('`'));
        result[1] = nodeText.substring(nodeText.indexOf('`') + 1, nodeText.lastIndexOf('`'));
        return result;
    }

    private static byte[] hexStringToByteArray(String str) {
        int len = str.length();
        byte[] data = new byte[len / 2];
        for (int i = 0; i < len; i += 2) {
            data[i / 2] = (byte) ((Character.digit(str.charAt(i), 16) << 4) + Character.digit(str.charAt(i + 1), 16));
        }
        return data;
    }

    @Override
    public void visit(BLangArrayLiteral arrayLiteral) {
        arrayLiteral.exprs = rewriteExprs(arrayLiteral.exprs);

        if (arrayLiteral.type.tag == TypeTags.JSON) {
            result = new BLangJSONArrayLiteral(arrayLiteral.exprs, new BArrayType(arrayLiteral.type));
            return;
        } else if (getElementType(arrayLiteral.type).tag == TypeTags.JSON) {
            result = new BLangJSONArrayLiteral(arrayLiteral.exprs, arrayLiteral.type);
            return;
        }
        result = arrayLiteral;
    }

    @Override
    public void visit(BLangRecordLiteral recordLiteral) {
        // Process the key-val pairs in the record literal
        recordLiteral.keyValuePairs.forEach(keyValue -> {
            BLangExpression keyExpr = keyValue.key.expr;
            if (keyExpr.getKind() == NodeKind.SIMPLE_VARIABLE_REF) {
                BLangSimpleVarRef varRef = (BLangSimpleVarRef) keyExpr;
                keyValue.key.expr = createStringLiteral(varRef.pos, varRef.variableName.value);
            } else {
                keyValue.key.expr = rewriteExpr(keyValue.key.expr);
            }

            keyValue.valueExpr = rewriteExpr(keyValue.valueExpr);
        });

        BLangExpression expr;
        if (recordLiteral.type.tag == TypeTags.RECORD) {
            expr = new BLangStructLiteral(recordLiteral.keyValuePairs, recordLiteral.type);
        } else if (recordLiteral.type.tag == TypeTags.MAP) {
            expr = new BLangMapLiteral(recordLiteral.keyValuePairs, recordLiteral.type);
        } else if (recordLiteral.type.tag == TypeTags.STREAM) {
            expr = new BLangStreamLiteral(recordLiteral.type, recordLiteral.name);
        } else {
            expr = new BLangJSONLiteral(recordLiteral.keyValuePairs, recordLiteral.type);
        }

        result = rewriteExpr(expr);
    }

    @Override
    public void visit(BLangTableLiteral tableLiteral) {
        tableLiteral.tableDataRows = rewriteExprs(tableLiteral.tableDataRows);
        //Generate key columns Array
        List<String> keyColumns = new ArrayList<>();
        for (BLangTableLiteral.BLangTableColumn column : tableLiteral.columns) {
            if (column.flagSet.contains(TableColumnFlag.PRIMARYKEY)) {
                keyColumns.add(column.columnName);
            }
        }
        BLangArrayLiteral keyColumnsArrayLiteral = createArrayLiteralExprNode();
        keyColumnsArrayLiteral.exprs = keyColumns.stream()
                .map(expr -> ASTBuilderUtil.createLiteral(tableLiteral.pos, symTable.stringType, expr))
                .collect(Collectors.toList());
        keyColumnsArrayLiteral.type = new BArrayType(symTable.stringType);
        tableLiteral.keyColumnsArrayLiteral = keyColumnsArrayLiteral;
        //Generate index columns Array
        List<String> indexColumns = new ArrayList<>();
        for (BLangTableLiteral.BLangTableColumn column : tableLiteral.columns) {
            if (column.flagSet.contains(TableColumnFlag.INDEX)) {
                indexColumns.add(column.columnName);
            }
        }
        BLangArrayLiteral indexColumnsArrayLiteral = createArrayLiteralExprNode();
        indexColumnsArrayLiteral.exprs = indexColumns.stream()
                .map(expr -> ASTBuilderUtil.createLiteral(tableLiteral.pos, symTable.stringType, expr))
                .collect(Collectors.toList());
        indexColumnsArrayLiteral.type = new BArrayType(symTable.stringType);
        tableLiteral.indexColumnsArrayLiteral = indexColumnsArrayLiteral;
        result = tableLiteral;
    }

    private BLangInvocation createInvocationForForeverBlock(BLangForever forever) {
        List<BLangExpression> args = new ArrayList<>();
        BLangLiteral streamingQueryLiteral = ASTBuilderUtil.createLiteral(forever.pos, symTable.stringType,
                forever.getSiddhiQuery());
        args.add(streamingQueryLiteral);
        addReferenceVariablesToArgs(args, siddhiQueryBuilder.getInStreamRefs());
        addReferenceVariablesToArgs(args, siddhiQueryBuilder.getInTableRefs());
        addReferenceVariablesToArgs(args, siddhiQueryBuilder.getOutStreamRefs());
        addReferenceVariablesToArgs(args, siddhiQueryBuilder.getOutTableRefs());
        addFunctionPointersToArgs(args, forever.getStreamingQueryStatements());
        return createInvocationNode(CREATE_FOREVER, args, symTable.noType);
    }

    private void addReferenceVariablesToArgs(List<BLangExpression> args, List<BLangExpression> varRefs) {
        BLangArrayLiteral localRefs = createArrayLiteralExprNode();
        varRefs.forEach(varRef -> localRefs.exprs.add(rewrite(varRef, env)));
        args.add(localRefs);
    }

    private void addFunctionPointersToArgs(List<BLangExpression> args, List<StreamingQueryStatementNode>
            streamingStmts) {
        BLangArrayLiteral funcPointers = createArrayLiteralExprNode();
        for (StreamingQueryStatementNode stmt : streamingStmts) {
            funcPointers.exprs.add(rewrite((BLangExpression) stmt.getStreamingAction().getInvokableBody(), env));
        }
        args.add(funcPointers);
    }

    @Override
    public void visit(BLangSimpleVarRef varRefExpr) {
        BLangSimpleVarRef genVarRefExpr = varRefExpr;

        // XML qualified name reference. e.g: ns0:foo
        if (varRefExpr.pkgSymbol != null && varRefExpr.pkgSymbol.tag == SymTag.XMLNS) {
            BLangXMLQName qnameExpr = new BLangXMLQName(varRefExpr.variableName);
            qnameExpr.nsSymbol = (BXMLNSSymbol) varRefExpr.pkgSymbol;
            qnameExpr.localname = varRefExpr.variableName;
            qnameExpr.prefix = varRefExpr.pkgAlias;
            qnameExpr.namespaceURI = qnameExpr.nsSymbol.namespaceURI;
            qnameExpr.isUsedInXML = false;
            qnameExpr.pos = varRefExpr.pos;
            qnameExpr.type = symTable.stringType;
            result = qnameExpr;
            return;
        }

        BSymbol ownerSymbol = varRefExpr.symbol.owner;
        if ((varRefExpr.symbol.tag & SymTag.FUNCTION) == SymTag.FUNCTION &&
                varRefExpr.symbol.type.tag == TypeTags.INVOKABLE) {
            genVarRefExpr = new BLangFunctionVarRef((BVarSymbol) varRefExpr.symbol);
        } else if ((varRefExpr.symbol.tag & SymTag.TYPE) == SymTag.TYPE) {
            genVarRefExpr = new BLangTypeLoad(varRefExpr.symbol);
        } else if ((ownerSymbol.tag & SymTag.INVOKABLE) == SymTag.INVOKABLE) {
            // Local variable in a function/resource/action/worker
            genVarRefExpr = new BLangLocalVarRef((BVarSymbol) varRefExpr.symbol);
        } else if ((ownerSymbol.tag & SymTag.STRUCT) == SymTag.STRUCT) {
            genVarRefExpr = new BLangFieldVarRef((BVarSymbol) varRefExpr.symbol);
        } else if ((ownerSymbol.tag & SymTag.PACKAGE) == SymTag.PACKAGE ||
                (ownerSymbol.tag & SymTag.SERVICE) == SymTag.SERVICE) {
            // Package variable | service variable
            // We consider both of them as package level variables
            genVarRefExpr = new BLangPackageVarRef((BVarSymbol) varRefExpr.symbol);

            //Only locking service level and package level variables
            if (!enclLocks.isEmpty()) {
                enclLocks.peek().addLockVariable((BVarSymbol) varRefExpr.symbol);
            }
        }

        genVarRefExpr.type = varRefExpr.type;
        genVarRefExpr.pos = varRefExpr.pos;
        result = genVarRefExpr;
    }

    @Override
    public void visit(BLangFieldBasedAccess fieldAccessExpr) {
        if (safeNavigate(fieldAccessExpr)) {
            result = rewriteExpr(rewriteSafeNavigationExpr(fieldAccessExpr));
            return;
        }

        BLangVariableReference targetVarRef = fieldAccessExpr;
        fieldAccessExpr.expr = rewriteExpr(fieldAccessExpr.expr);
        BLangLiteral stringLit = createStringLiteral(fieldAccessExpr.pos, fieldAccessExpr.field.value);
        BType varRefType = fieldAccessExpr.expr.type;
        if (varRefType.tag == TypeTags.OBJECT) {
            if (fieldAccessExpr.symbol != null && fieldAccessExpr.symbol.type.tag == TypeTags.INVOKABLE &&
                    ((fieldAccessExpr.symbol.flags & Flags.ATTACHED) == Flags.ATTACHED)) {
                targetVarRef = new BLangStructFunctionVarRef(fieldAccessExpr.expr,
                                                             (BVarSymbol) fieldAccessExpr.symbol);
            } else {
                targetVarRef = new BLangStructFieldAccessExpr(fieldAccessExpr.pos, fieldAccessExpr.expr, stringLit,
                                                              (BVarSymbol) fieldAccessExpr.symbol, false);
            }
        } else if (varRefType.tag == TypeTags.RECORD) {
            if (fieldAccessExpr.symbol != null && fieldAccessExpr.symbol.type.tag == TypeTags.INVOKABLE
                    && ((fieldAccessExpr.symbol.flags & Flags.ATTACHED) == Flags.ATTACHED)) {
                targetVarRef = new BLangStructFunctionVarRef(fieldAccessExpr.expr,
                                                             (BVarSymbol) fieldAccessExpr.symbol);
            } else {
                targetVarRef = new BLangStructFieldAccessExpr(fieldAccessExpr.pos, fieldAccessExpr.expr, stringLit,
                                                              (BVarSymbol) fieldAccessExpr.symbol, true);
            }
        } else if (varRefType.tag == TypeTags.MAP) {
            targetVarRef = new BLangMapAccessExpr(fieldAccessExpr.pos, fieldAccessExpr.expr, stringLit);
        } else if (varRefType.tag == TypeTags.JSON) {
            targetVarRef = new BLangJSONAccessExpr(fieldAccessExpr.pos, fieldAccessExpr.expr, stringLit);
        } else if (varRefType.tag == TypeTags.XML) {
            targetVarRef = new BLangXMLAccessExpr(fieldAccessExpr.pos, fieldAccessExpr.expr, stringLit,
                                                  fieldAccessExpr.fieldKind);
        }

        targetVarRef.lhsVar = fieldAccessExpr.lhsVar;
        targetVarRef.type = fieldAccessExpr.type;
        result = targetVarRef;
    }

    @Override
    public void visit(BLangIndexBasedAccess indexAccessExpr) {
        if (safeNavigate(indexAccessExpr)) {
            result = rewriteExpr(rewriteSafeNavigationExpr(indexAccessExpr));
            return;
        }

        BLangVariableReference targetVarRef = indexAccessExpr;
        indexAccessExpr.indexExpr = rewriteExpr(indexAccessExpr.indexExpr);
        indexAccessExpr.expr = rewriteExpr(indexAccessExpr.expr);
        BType varRefType = indexAccessExpr.expr.type;
        if (varRefType.tag == TypeTags.OBJECT || varRefType.tag == TypeTags.RECORD) {
            targetVarRef = new BLangStructFieldAccessExpr(indexAccessExpr.pos,
                                                          indexAccessExpr.expr,
                                                          indexAccessExpr.indexExpr,
                                                          (BVarSymbol) indexAccessExpr.symbol,
                                                          false);
        } else if (varRefType.tag == TypeTags.MAP) {
            targetVarRef = new BLangMapAccessExpr(indexAccessExpr.pos, indexAccessExpr.expr, indexAccessExpr.indexExpr,
                    !indexAccessExpr.type.isNullable());
        } else if (varRefType.tag == TypeTags.JSON || getElementType(varRefType).tag == TypeTags.JSON) {
            targetVarRef = new BLangJSONAccessExpr(indexAccessExpr.pos, indexAccessExpr.expr,
                    indexAccessExpr.indexExpr);
        } else if (varRefType.tag == TypeTags.ARRAY) {
            targetVarRef = new BLangArrayAccessExpr(indexAccessExpr.pos,
                    indexAccessExpr.expr, indexAccessExpr.indexExpr);
        } else if (varRefType.tag == TypeTags.XML) {
            targetVarRef = new BLangXMLAccessExpr(indexAccessExpr.pos,
                    indexAccessExpr.expr, indexAccessExpr.indexExpr);
        } else if (varRefType.tag == TypeTags.TUPLE) {
            targetVarRef = new BLangTupleAccessExpr(indexAccessExpr.pos,
                    indexAccessExpr.expr, indexAccessExpr.indexExpr);
        }

        targetVarRef.lhsVar = indexAccessExpr.lhsVar;
        targetVarRef.type = indexAccessExpr.type;
        result = targetVarRef;
    }

    @Override
    public void visit(BLangInvocation iExpr) {
        BLangInvocation genIExpr = iExpr;

        if (safeNavigate(iExpr)) {
            result = rewriteExpr(rewriteSafeNavigationExpr(iExpr));
            return;
        }

        // Reorder the arguments to match the original function signature.
        reorderArguments(iExpr);
        iExpr.requiredArgs = rewriteExprs(iExpr.requiredArgs);
        iExpr.namedArgs = rewriteExprs(iExpr.namedArgs);
        iExpr.restArgs = rewriteExprs(iExpr.restArgs);

        if (iExpr.functionPointerInvocation) {
            visitFunctionPointerInvocation(iExpr);
            return;
        } else if (iExpr.iterableOperationInvocation) {
            visitIterableOperationInvocation(iExpr);
            return;
        }
        if (iExpr.actionInvocation) {
            visitActionInvocationEndpoint(iExpr);
        }
        iExpr.expr = rewriteExpr(iExpr.expr);
        if (iExpr.builtinMethodInvocation) {
            visitBuiltInMethodInvocation(iExpr);
            return;
        }
        result = genIExpr;
        if (iExpr.expr == null) {
            if (iExpr.exprSymbol == null) {
                return;
            }
            iExpr.expr = ASTBuilderUtil.createVariableRef(iExpr.pos, (BVarSymbol) iExpr.exprSymbol);
            iExpr.expr = rewriteExpr(iExpr.expr);
        }

        switch (iExpr.expr.type.tag) {
            case TypeTags.BOOLEAN:
            case TypeTags.STRING:
            case TypeTags.INT:
            case TypeTags.FLOAT:
            case TypeTags.DECIMAL:
            case TypeTags.JSON:
            case TypeTags.XML:
            case TypeTags.MAP:
            case TypeTags.TABLE:
            case TypeTags.STREAM:
            case TypeTags.FUTURE:
            case TypeTags.OBJECT:
                List<BLangExpression> argExprs = new ArrayList<>(iExpr.requiredArgs);
                argExprs.add(0, iExpr.expr);
                final BLangAttachedFunctionInvocation attachedFunctionInvocation =
                        new BLangAttachedFunctionInvocation(iExpr.pos, argExprs, iExpr.namedArgs, iExpr.restArgs,
                                iExpr.symbol, iExpr.type, iExpr.expr, iExpr.async);
                attachedFunctionInvocation.actionInvocation = iExpr.actionInvocation;
                result = attachedFunctionInvocation;
                break;
            case TypeTags.ENDPOINT:
                List<BLangExpression> actionArgExprs = new ArrayList<>(iExpr.requiredArgs);
                actionArgExprs.add(0, iExpr.expr);
                result = new BLangActionInvocation(iExpr.pos, actionArgExprs, iExpr.namedArgs, iExpr.restArgs,
                        iExpr.symbol, iExpr.type, iExpr.async);
                break;
        }
    }

    public void visit(BLangTypeInit typeInitExpr) {
        if (typeInitExpr.type.tag == TypeTags.OBJECT &&
                typeInitExpr.objectInitInvocation.symbol == null) {
            typeInitExpr.objectInitInvocation.symbol =
                    ((BObjectTypeSymbol) typeInitExpr.type.tsymbol).initializerFunc.symbol;
        }
        typeInitExpr.objectInitInvocation = rewriteExpr(typeInitExpr.objectInitInvocation);
        result = typeInitExpr;
    }

    @Override
    public void visit(BLangTernaryExpr ternaryExpr) {
        ternaryExpr.expr = rewriteExpr(ternaryExpr.expr);

        for (Entry<BVarSymbol, BVarSymbol> typeGuard : ternaryExpr.typeGuards.entrySet()) {
            BVarSymbol guardedSymbol = typeGuard.getValue();

            // Create a varRef to the original variable
            BLangSimpleVarRef varRef = ASTBuilderUtil.createVariableRef(ternaryExpr.expr.pos, typeGuard.getKey());

            // Create a variable definition
            BLangExpression conversionExpr = addConversionExprIfRequired(varRef, guardedSymbol.type);
            BLangSimpleVariable var = ASTBuilderUtil.createVariable(ternaryExpr.expr.pos, guardedSymbol.name.value,
                    guardedSymbol.type, conversionExpr, guardedSymbol);
            BLangSimpleVariableDef varDef = ASTBuilderUtil.createVariableDef(ternaryExpr.expr.pos, var);

            // Replace the expression with the var def and the existing expression
            BLangStatementExpression stmtExpr = ASTBuilderUtil.createStatementExpression(varDef, ternaryExpr.thenExpr);
            stmtExpr.type = ternaryExpr.thenExpr.type;
            ternaryExpr.thenExpr = stmtExpr;
        }

        ternaryExpr.thenExpr = rewriteExpr(ternaryExpr.thenExpr);
        ternaryExpr.elseExpr = rewriteExpr(ternaryExpr.elseExpr);
        result = ternaryExpr;
    }

    @Override
    public void visit(BLangAwaitExpr awaitExpr) {
        awaitExpr.expr = rewriteExpr(awaitExpr.expr);
        result = awaitExpr;
    }

    @Override
    public void visit(BLangTrapExpr trapExpr) {
        trapExpr.expr = rewriteExpr(trapExpr.expr);
        result = trapExpr;
    }

    @Override
    public void visit(BLangBinaryExpr binaryExpr) {
        if (binaryExpr.opKind == OperatorKind.HALF_OPEN_RANGE) {
            binaryExpr.rhsExpr = getModifiedIntRangeEndExpr(binaryExpr.rhsExpr);
        }

        binaryExpr.lhsExpr = rewriteExpr(binaryExpr.lhsExpr);
        binaryExpr.rhsExpr = rewriteExpr(binaryExpr.rhsExpr);
        result = binaryExpr;

        int rhsExprTypeTag = binaryExpr.rhsExpr.type.tag;
        int lhsExprTypeTag = binaryExpr.lhsExpr.type.tag;

        // Check for bitwise shift operator and add type conversion to int
        if (isBitwiseShiftOperation(binaryExpr) && TypeTags.BYTE == rhsExprTypeTag) {
            binaryExpr.rhsExpr = createTypeConversionExpr(binaryExpr.rhsExpr, binaryExpr.rhsExpr.type,
                    symTable.intType);
            return;
        }

        // Check for int and byte ==, != or === comparison and add type conversion to int for byte
        if (rhsExprTypeTag != lhsExprTypeTag && (binaryExpr.opKind == OperatorKind.EQUAL ||
                                                         binaryExpr.opKind == OperatorKind.NOT_EQUAL ||
                                                         binaryExpr.opKind == OperatorKind.REF_EQUAL ||
                                                         binaryExpr.opKind == OperatorKind.REF_NOT_EQUAL)) {
            if (lhsExprTypeTag == TypeTags.INT && rhsExprTypeTag == TypeTags.BYTE) {
                binaryExpr.rhsExpr = createTypeConversionExpr(binaryExpr.rhsExpr, binaryExpr.rhsExpr.type,
                                                              symTable.intType);
                return;
            }

            if (lhsExprTypeTag == TypeTags.BYTE && rhsExprTypeTag == TypeTags.INT) {
                binaryExpr.lhsExpr = createTypeConversionExpr(binaryExpr.lhsExpr, binaryExpr.lhsExpr.type,
                                                              symTable.intType);
                return;
            }
        }

        // Check lhs and rhs type compatibility
        if (lhsExprTypeTag == rhsExprTypeTag) {
            return;
        }

        if (lhsExprTypeTag == TypeTags.STRING && binaryExpr.opKind == OperatorKind.ADD) {
            binaryExpr.rhsExpr = createTypeConversionExpr(binaryExpr.rhsExpr, binaryExpr.rhsExpr.type,
                                                          binaryExpr.lhsExpr.type);
            return;
        }

        if (rhsExprTypeTag == TypeTags.STRING && binaryExpr.opKind == OperatorKind.ADD) {
            binaryExpr.lhsExpr = createTypeConversionExpr(binaryExpr.lhsExpr, binaryExpr.lhsExpr.type,
                                                          binaryExpr.rhsExpr.type);
            return;
        }

        if (lhsExprTypeTag == TypeTags.DECIMAL) {
            binaryExpr.rhsExpr = createTypeConversionExpr(binaryExpr.rhsExpr, binaryExpr.rhsExpr.type,
                                                          binaryExpr.lhsExpr.type);
            return;
        }

        if (rhsExprTypeTag == TypeTags.DECIMAL) {
            binaryExpr.lhsExpr = createTypeConversionExpr(binaryExpr.lhsExpr, binaryExpr.lhsExpr.type,
                                                          binaryExpr.rhsExpr.type);
            return;
        }

        if (lhsExprTypeTag == TypeTags.FLOAT) {
            binaryExpr.rhsExpr = createTypeConversionExpr(binaryExpr.rhsExpr, binaryExpr.rhsExpr.type,
                                                          binaryExpr.lhsExpr.type);
            return;
        }

        if (rhsExprTypeTag == TypeTags.FLOAT) {
            binaryExpr.lhsExpr = createTypeConversionExpr(binaryExpr.lhsExpr, binaryExpr.lhsExpr.type,
                                                          binaryExpr.rhsExpr.type);
        }
    }

    /**
     * This method checks whether given binary expression is related to shift operation.
     * If its true, then both lhs and rhs of the binary expression will be converted to 'int' type.
     * <p>
     * byte a = 12;
     * byte b = 34;
     * int i = 234;
     * int j = -4;
     * <p>
     * true: where binary expression's expected type is 'int'
     * int i1 = a >> b;
     * int i2 = a << b;
     * int i3 = a >> i;
     * int i4 = a << i;
     * int i5 = i >> j;
     * int i6 = i << j;
     */
    private boolean isBitwiseShiftOperation(BLangBinaryExpr binaryExpr) {
        return binaryExpr.opKind == OperatorKind.BITWISE_LEFT_SHIFT ||
                binaryExpr.opKind == OperatorKind.BITWISE_RIGHT_SHIFT ||
                binaryExpr.opKind == OperatorKind.BITWISE_UNSIGNED_RIGHT_SHIFT;
    }

    public void visit(BLangElvisExpr elvisExpr) {
        BLangMatchExpression matchExpr = ASTBuilderUtil.createMatchExpression(elvisExpr.lhsExpr);
        matchExpr.patternClauses.add(getMatchNullPatternGivenExpression(elvisExpr.pos,
                rewriteExpr(elvisExpr.rhsExpr)));
        matchExpr.type = elvisExpr.type;
        matchExpr.pos = elvisExpr.pos;
        result = rewriteExpr(matchExpr);
    }

    @Override
    public void visit(BLangBracedOrTupleExpr bracedOrTupleExpr) {
        if (bracedOrTupleExpr.isTypedescExpr) {
            final BLangTypedescExpr typedescExpr = new BLangTypedescExpr();
            typedescExpr.resolvedType = bracedOrTupleExpr.typedescType;
            typedescExpr.type = symTable.typeDesc;
            result = rewriteExpr(typedescExpr);
            return;
        }
        if (bracedOrTupleExpr.isBracedExpr) {
            result = rewriteExpr(bracedOrTupleExpr.expressions.get(0));
            return;
        }
        bracedOrTupleExpr.expressions.forEach(expr -> {
            BType expType = expr.impConversionExpr == null ? expr.type : expr.impConversionExpr.type;
            types.setImplicitCastExpr(expr, expType, symTable.anyType);
        });
        bracedOrTupleExpr.expressions = rewriteExprs(bracedOrTupleExpr.expressions);
        result = bracedOrTupleExpr;
    }

    @Override
    public void visit(BLangUnaryExpr unaryExpr) {
        if (OperatorKind.BITWISE_COMPLEMENT == unaryExpr.operator) {
            // If this is a bitwise complement (~) expression, then we desugar it to a binary xor expression with -1,
            // which is same as doing a bitwise 2's complement operation.
            rewriteBitwiseComplementOperator(unaryExpr);
            return;
        }
        unaryExpr.expr = rewriteExpr(unaryExpr.expr);
        result = unaryExpr;
    }

    /**
     * This method desugar a bitwise complement (~) unary expressions into a bitwise xor binary expression as below.
     * Example : ~a  -> a ^ -1;
     * ~ 11110011 -> 00001100
     * 11110011 ^ 11111111 -> 00001100
     *
     * @param unaryExpr the bitwise complement expression
     */
    private void rewriteBitwiseComplementOperator(BLangUnaryExpr unaryExpr) {
        final DiagnosticPos pos = unaryExpr.pos;
        final BLangBinaryExpr binaryExpr = (BLangBinaryExpr) TreeBuilder.createBinaryExpressionNode();
        binaryExpr.pos = pos;
        binaryExpr.opKind = OperatorKind.BITWISE_XOR;
        binaryExpr.lhsExpr = unaryExpr.expr;
        if (TypeTags.BYTE == unaryExpr.type.tag) {
            binaryExpr.type = symTable.byteType;
            binaryExpr.rhsExpr = ASTBuilderUtil.createLiteral(pos, symTable.byteType, (byte) -1);
            binaryExpr.opSymbol = (BOperatorSymbol) symResolver.resolveBinaryOperator(OperatorKind.BITWISE_XOR,
                    symTable.byteType, symTable.byteType);
        } else {
            binaryExpr.type = symTable.intType;
            binaryExpr.rhsExpr = ASTBuilderUtil.createLiteral(pos, symTable.intType, -1L);
            binaryExpr.opSymbol = (BOperatorSymbol) symResolver.resolveBinaryOperator(OperatorKind.BITWISE_XOR,
                    symTable.intType, symTable.intType);
        }
        result = rewriteExpr(binaryExpr);
    }

    @Override
    public void visit(BLangTypeConversionExpr conversionExpr) {
        conversionExpr.expr = rewriteExpr(conversionExpr.expr);
        result = conversionExpr;
    }

    @Override
    public void visit(BLangLambdaFunction bLangLambdaFunction) {
        result = bLangLambdaFunction;
    }

    @Override
    public void visit(BLangArrowFunction bLangArrowFunction) {
        BLangFunction bLangFunction = (BLangFunction) TreeBuilder.createFunctionNode();
        bLangFunction.setName(bLangArrowFunction.functionName);

        BLangLambdaFunction lambdaFunction = (BLangLambdaFunction) TreeBuilder.createLambdaFunctionNode();
        lambdaFunction.pos = bLangArrowFunction.pos;
        bLangFunction.addFlag(Flag.LAMBDA);
        lambdaFunction.function = bLangFunction;

        // Create function body with return node
        BLangValueType returnType = (BLangValueType) TreeBuilder.createValueTypeNode();
        returnType.type = bLangArrowFunction.expression.type;
        bLangFunction.setReturnTypeNode(returnType);
        bLangFunction.setBody(populateArrowExprBodyBlock(bLangArrowFunction));

        bLangArrowFunction.params.forEach(bLangFunction::addParameter);
        lambdaFunction.parent = bLangArrowFunction.parent;
        lambdaFunction.type = bLangArrowFunction.funcType;

        // Create function symbol
        BLangFunction function = lambdaFunction.function;
        BInvokableSymbol functionSymbol = Symbols.createFunctionSymbol(Flags.asMask(lambdaFunction.function.flagSet),
                new Name(function.name.value), env.enclPkg.packageID, function.type, env.enclEnv.enclVarSym, true);
        functionSymbol.retType = function.returnTypeNode.type;
        functionSymbol.params = function.requiredParams.stream()
                .map(param -> param.symbol)
                .collect(Collectors.toList());
        functionSymbol.scope = env.scope;
        functionSymbol.type = bLangArrowFunction.funcType;
        function.symbol = functionSymbol;

        lambdaFunction.function.closureVarSymbols = bLangArrowFunction.closureVarSymbols;
        rewrite(lambdaFunction.function, env);
        env.enclPkg.addFunction(lambdaFunction.function);
        bLangArrowFunction.function = lambdaFunction.function;
        result = lambdaFunction;
    }

    @Override
    public void visit(BLangXMLQName xmlQName) {
        result = xmlQName;
    }

    @Override
    public void visit(BLangXMLAttribute xmlAttribute) {
        xmlAttribute.name = rewriteExpr(xmlAttribute.name);
        xmlAttribute.value = rewriteExpr(xmlAttribute.value);
        result = xmlAttribute;
    }

    @Override
    public void visit(BLangXMLElementLiteral xmlElementLiteral) {
        xmlElementLiteral.startTagName = rewriteExpr(xmlElementLiteral.startTagName);
        xmlElementLiteral.endTagName = rewriteExpr(xmlElementLiteral.endTagName);
        xmlElementLiteral.modifiedChildren = rewriteExprs(xmlElementLiteral.modifiedChildren);
        xmlElementLiteral.attributes = rewriteExprs(xmlElementLiteral.attributes);

        // Separate the in-line namepsace declarations and attributes.
        Iterator<BLangXMLAttribute> attributesItr = xmlElementLiteral.attributes.iterator();
        while (attributesItr.hasNext()) {
            BLangXMLAttribute attribute = attributesItr.next();
            if (!attribute.isNamespaceDeclr) {
                continue;
            }

            // Create namepace declaration for all in-line namespace declarations
            BLangXMLNS xmlns;
            if ((xmlElementLiteral.scope.owner.tag & SymTag.PACKAGE) == SymTag.PACKAGE) {
                xmlns = new BLangPackageXMLNS();
            } else {
                xmlns = new BLangLocalXMLNS();
            }
            xmlns.namespaceURI = attribute.value.concatExpr;
            xmlns.prefix = ((BLangXMLQName) attribute.name).localname;
            xmlns.symbol = attribute.symbol;

            xmlElementLiteral.inlineNamespaces.add(xmlns);
            attributesItr.remove();
        }

        result = xmlElementLiteral;
    }

    @Override
    public void visit(BLangXMLTextLiteral xmlTextLiteral) {
        xmlTextLiteral.concatExpr = rewriteExpr(xmlTextLiteral.concatExpr);
        result = xmlTextLiteral;
    }

    @Override
    public void visit(BLangXMLCommentLiteral xmlCommentLiteral) {
        xmlCommentLiteral.concatExpr = rewriteExpr(xmlCommentLiteral.concatExpr);
        result = xmlCommentLiteral;
    }

    @Override
    public void visit(BLangXMLProcInsLiteral xmlProcInsLiteral) {
        xmlProcInsLiteral.target = rewriteExpr(xmlProcInsLiteral.target);
        xmlProcInsLiteral.dataConcatExpr = rewriteExpr(xmlProcInsLiteral.dataConcatExpr);
        result = xmlProcInsLiteral;
    }

    @Override
    public void visit(BLangXMLQuotedString xmlQuotedString) {
        xmlQuotedString.concatExpr = rewriteExpr(xmlQuotedString.concatExpr);
        result = xmlQuotedString;
    }

    @Override
    public void visit(BLangStringTemplateLiteral stringTemplateLiteral) {
        stringTemplateLiteral.concatExpr = rewriteExpr(stringTemplateLiteral.concatExpr);
        result = stringTemplateLiteral;
    }

    @Override
    public void visit(BLangWorkerSend workerSendNode) {
        workerSendNode.expr = rewriteExpr(workerSendNode.expr);
        if (workerSendNode.keyExpr != null) {
            workerSendNode.keyExpr = rewriteExpr(workerSendNode.keyExpr);
        }
        result = workerSendNode;
    }

    @Override
    public void visit(BLangWorkerReceive workerReceiveNode) {
        workerReceiveNode.expr = rewriteExpr(workerReceiveNode.expr);
        if (workerReceiveNode.keyExpr != null) {
            workerReceiveNode.keyExpr = rewriteExpr(workerReceiveNode.keyExpr);
        }
        result = workerReceiveNode;
    }

    @Override
    public void visit(BLangXMLAttributeAccess xmlAttributeAccessExpr) {
        xmlAttributeAccessExpr.indexExpr = rewriteExpr(xmlAttributeAccessExpr.indexExpr);
        xmlAttributeAccessExpr.expr = rewriteExpr(xmlAttributeAccessExpr.expr);

        if (xmlAttributeAccessExpr.indexExpr != null
                && xmlAttributeAccessExpr.indexExpr.getKind() == NodeKind.XML_QNAME) {
            ((BLangXMLQName) xmlAttributeAccessExpr.indexExpr).isUsedInXML = true;
        }

        result = xmlAttributeAccessExpr;
    }

    // Generated expressions. Following expressions are not part of the original syntax
    // tree which is coming out of the parser

    @Override
    public void visit(BLangLocalVarRef localVarRef) {
        result = localVarRef;
    }

    @Override
    public void visit(BLangFieldVarRef fieldVarRef) {
        result = fieldVarRef;
    }

    @Override
    public void visit(BLangPackageVarRef packageVarRef) {
        result = packageVarRef;
    }

    @Override
    public void visit(BLangFunctionVarRef functionVarRef) {
        result = functionVarRef;
    }

    @Override
    public void visit(BLangStructFieldAccessExpr fieldAccessExpr) {
        BType expType = fieldAccessExpr.type;
        fieldAccessExpr.type = symTable.anyType;
        result = addConversionExprIfRequired(fieldAccessExpr, expType);
    }

    @Override
    public void visit(BLangStructFunctionVarRef functionVarRef) {
        result = functionVarRef;
    }

    @Override
    public void visit(BLangMapAccessExpr mapKeyAccessExpr) {
        result = mapKeyAccessExpr;
    }

    @Override
    public void visit(BLangArrayAccessExpr arrayIndexAccessExpr) {
        result = arrayIndexAccessExpr;
    }

    @Override
    public void visit(BLangTupleAccessExpr arrayIndexAccessExpr) {
        result = arrayIndexAccessExpr;
    }

    @Override
    public void visit(BLangJSONLiteral jsonLiteral) {
        result = jsonLiteral;
    }

    @Override
    public void visit(BLangMapLiteral mapLiteral) {
        result = mapLiteral;
    }

    public void visit(BLangStreamLiteral streamLiteral) {
        result = streamLiteral;
    }

    @Override
    public void visit(BLangStructLiteral structLiteral) {
        result = structLiteral;
    }

    @Override
    public void visit(BLangIsAssignableExpr assignableExpr) {
        assignableExpr.lhsExpr = rewriteExpr(assignableExpr.lhsExpr);
        result = assignableExpr;
    }

    @Override
    public void visit(BFunctionPointerInvocation fpInvocation) {
        result = fpInvocation;
    }

    @Override
    public void visit(BLangTypedescExpr accessExpr) {
        result = accessExpr;
    }

    @Override
    public void visit(BLangIntRangeExpression intRangeExpression) {
        if (!intRangeExpression.includeStart) {
            intRangeExpression.startExpr = getModifiedIntRangeStartExpr(intRangeExpression.startExpr);
        }
        if (!intRangeExpression.includeEnd) {
            intRangeExpression.endExpr = getModifiedIntRangeEndExpr(intRangeExpression.endExpr);
        }

        intRangeExpression.startExpr = rewriteExpr(intRangeExpression.startExpr);
        intRangeExpression.endExpr = rewriteExpr(intRangeExpression.endExpr);
        result = intRangeExpression;
    }

    @Override
    public void visit(BLangRestArgsExpression bLangVarArgsExpression) {
        result = rewriteExpr(bLangVarArgsExpression.expr);
    }

    @Override
    public void visit(BLangNamedArgsExpression bLangNamedArgsExpression) {
        bLangNamedArgsExpression.expr = rewriteExpr(bLangNamedArgsExpression.expr);
        result = bLangNamedArgsExpression.expr;
    }

    public void visit(BLangTableQueryExpression tableQueryExpression) {
        inMemoryTableQueryBuilder.visit(tableQueryExpression);

        /*replace the table expression with a function invocation,
         so that we manually call a native function "queryTable". */
        result = createInvocationFromTableExpr(tableQueryExpression);
    }

    @Override
    public void visit(BLangMatchExpression bLangMatchExpression) {
        // Add the implicit default pattern, that returns the original expression's value.
        addMatchExprDefaultCase(bLangMatchExpression);

        // Create a temp local var to hold the temp result of the match expression
        // eg: T a;
        String matchTempResultVarName = GEN_VAR_PREFIX.value + "temp_result";
        BLangSimpleVariable tempResultVar = ASTBuilderUtil.createVariable(bLangMatchExpression.pos,
                matchTempResultVarName, bLangMatchExpression.type, null,
                new BVarSymbol(0, names.fromString(matchTempResultVarName), this.env.scope.owner.pkgID,
                        bLangMatchExpression.type, this.env.scope.owner));

        BLangSimpleVariableDef tempResultVarDef =
                ASTBuilderUtil.createVariableDef(bLangMatchExpression.pos, tempResultVar);
        tempResultVarDef.desugared = true;

        BLangBlockStmt stmts = ASTBuilderUtil.createBlockStmt(bLangMatchExpression.pos, Lists.of(tempResultVarDef));
        List<BLangMatchTypedBindingPatternClause> patternClauses = new ArrayList<>();

        for (int i = 0; i < bLangMatchExpression.patternClauses.size(); i++) {
            BLangMatchExprPatternClause pattern = bLangMatchExpression.patternClauses.get(i);
            pattern.expr = rewriteExpr(pattern.expr);

            // Create var ref for the temp result variable
            // eg: var ref for 'a'
            BLangVariableReference tempResultVarRef =
                    ASTBuilderUtil.createVariableRef(bLangMatchExpression.pos, tempResultVar.symbol);

            // Create an assignment node. Add a conversion from rhs to lhs of the pattern, if required.
            pattern.expr = addConversionExprIfRequired(pattern.expr, tempResultVarRef.type);
            BLangAssignment assignmentStmt =
                    ASTBuilderUtil.createAssignmentStmt(pattern.pos, tempResultVarRef, pattern.expr, false);
            BLangBlockStmt patternBody = ASTBuilderUtil.createBlockStmt(pattern.pos, Lists.of(assignmentStmt));

            // Create the pattern
            // R b => a = b;
            patternClauses.add(ASTBuilderUtil.createMatchStatementPattern(pattern.pos, pattern.variable, patternBody));
        }

        stmts.addStatement(ASTBuilderUtil.createMatchStatement(bLangMatchExpression.pos, bLangMatchExpression.expr,
                patternClauses));
        BLangVariableReference tempResultVarRef =
                ASTBuilderUtil.createVariableRef(bLangMatchExpression.pos, tempResultVar.symbol);
        BLangStatementExpression statementExpr = ASTBuilderUtil.createStatementExpression(stmts, tempResultVarRef);
        statementExpr.type = bLangMatchExpression.type;
        result = rewriteExpr(statementExpr);
    }

    @Override
    public void visit(BLangCheckedExpr checkedExpr) {

        //
        //  person p = bar(check foo()); // foo(): person | error
        //
        //    ==>
        //
        //  person _$$_;
        //  switch foo() {
        //      person p1 => _$$_ = p1;
        //      error e1 => return e1 or throw e1
        //  }
        //  person p = bar(_$$_);

        // Create a temporary variable to hold the checked expression result value e.g. _$$_
        String checkedExprVarName = GEN_VAR_PREFIX.value;
        BLangSimpleVariable checkedExprVar = ASTBuilderUtil.createVariable(checkedExpr.pos,
                checkedExprVarName, checkedExpr.type, null, new BVarSymbol(0,
                        names.fromString(checkedExprVarName),
                        this.env.scope.owner.pkgID, checkedExpr.type, this.env.scope.owner));
        BLangSimpleVariableDef checkedExprVarDef = ASTBuilderUtil.createVariableDef(checkedExpr.pos, checkedExprVar);
        checkedExprVarDef.desugared = true;

        // Create the pattern to match the success case
        BLangMatchTypedBindingPatternClause patternSuccessCase =
                getSafeAssignSuccessPattern(checkedExprVar.pos, checkedExprVar.symbol.type, true,
                        checkedExprVar.symbol, null);
        BLangMatchTypedBindingPatternClause patternErrorCase =
                getSafeAssignErrorPattern(checkedExpr.pos, this.env.scope.owner, checkedExpr.equivalentErrorTypeList);

        // Create the match statement
        BLangMatch matchStmt = ASTBuilderUtil.createMatchStatement(checkedExpr.pos,
                checkedExpr.expr, new ArrayList<BLangMatchTypedBindingPatternClause>() {{
                    add(patternSuccessCase);
                    add(patternErrorCase);
                }});

        // Create the block statement
        BLangBlockStmt generatedStmtBlock = ASTBuilderUtil.createBlockStmt(checkedExpr.pos,
                new ArrayList<BLangStatement>() {{
                    add(checkedExprVarDef);
                    add(matchStmt);
                }});

        // Create the variable ref expression for the checkedExprVar
        BLangSimpleVarRef tempCheckedExprVarRef = ASTBuilderUtil.createVariableRef(
                checkedExpr.pos, checkedExprVar.symbol);

        BLangStatementExpression statementExpr = ASTBuilderUtil.createStatementExpression(
                generatedStmtBlock, tempCheckedExprVarRef);
        statementExpr.type = checkedExpr.type;
        result = rewriteExpr(statementExpr);
    }
    @Override
    public void visit(BLangErrorConstructorExpr errConstExpr) {
        errConstExpr.reasonExpr = rewriteExpr(errConstExpr.reasonExpr);
        errConstExpr.detailsExpr = rewriteExpr(Optional.ofNullable(errConstExpr.detailsExpr)
                .orElseGet(() -> ASTBuilderUtil.createEmptyRecordLiteral(errConstExpr.pos, symTable.mapType)));
        result = errConstExpr;
    }

    @Override
    public void visit(BLangTypeTestExpr typeTestExpr) {
        typeTestExpr.expr = rewriteExpr(typeTestExpr.expr);
        result = typeTestExpr;
    }

    @Override
    public void visit(BLangIsLikeExpr isLikeExpr) {
        isLikeExpr.expr = rewriteExpr(isLikeExpr.expr);
        result = isLikeExpr;
    }

    @Override
    public void visit(BLangStatementExpression bLangStatementExpression) {
        bLangStatementExpression.expr = rewriteExpr(bLangStatementExpression.expr);
        bLangStatementExpression.stmt = rewrite(bLangStatementExpression.stmt, env);
        result = bLangStatementExpression;
    }

    @Override
    public void visit(BLangJSONArrayLiteral jsonArrayLiteral) {
        jsonArrayLiteral.exprs = rewriteExprs(jsonArrayLiteral.exprs);
        result = jsonArrayLiteral;
    }

    // private functions

    private BlockNode populateArrowExprBodyBlock(BLangArrowFunction bLangArrowFunction) {
        BlockNode blockNode = TreeBuilder.createBlockNode();
        BLangReturn returnNode = (BLangReturn) TreeBuilder.createReturnNode();
        returnNode.pos = bLangArrowFunction.expression.pos;
        returnNode.setExpression(bLangArrowFunction.expression);
        blockNode.addStatement(returnNode);
        return blockNode;
    }

    private BLangInvocation createInvocationFromTableExpr(BLangTableQueryExpression tableQueryExpression) {
        List<BLangExpression> args = new ArrayList<>();
        String functionName = QUERY_TABLE_WITHOUT_JOIN_CLAUSE;
        //Order matters, because these are the args for a function invocation.
        args.add(getSQLPreparedStatement(tableQueryExpression));
        args.add(getFromTableVarRef(tableQueryExpression));
        // BLangTypeofExpr
        BType retType = tableQueryExpression.type;
        BLangSimpleVarRef joinTable = getJoinTableVarRef(tableQueryExpression);
        if (joinTable != null) {
            args.add(joinTable);
            functionName = QUERY_TABLE_WITH_JOIN_CLAUSE;
        }
        args.add(getSQLStatementParameters(tableQueryExpression));
        args.add(getReturnType(tableQueryExpression));
        return createInvocationNode(functionName, args, retType);
    }

    private BLangInvocation createInvocationNode(String functionName, List<BLangExpression> args, BType retType) {
        BLangInvocation invocationNode = (BLangInvocation) TreeBuilder.createInvocationNode();
        BLangIdentifier name = (BLangIdentifier) TreeBuilder.createIdentifierNode();
        name.setLiteral(false);
        name.setValue(functionName);
        invocationNode.name = name;
        invocationNode.pkgAlias = (BLangIdentifier) TreeBuilder.createIdentifierNode();

        // TODO: 2/28/18 need to find a good way to refer to symbols
        invocationNode.symbol = symTable.rootScope.lookup(new Name(functionName)).symbol;
        invocationNode.type = retType;
        invocationNode.requiredArgs = args;
        return invocationNode;
    }

    private BLangLiteral getSQLPreparedStatement(BLangTableQueryExpression
                                                         tableQueryExpression) {
        //create a literal to represent the sql query.
        BLangLiteral sqlQueryLiteral = (BLangLiteral) TreeBuilder.createLiteralExpression();
        sqlQueryLiteral.typeTag = TypeTags.STRING;

        //assign the sql query from table expression to the literal.
        sqlQueryLiteral.value = tableQueryExpression.getSqlQuery();
        sqlQueryLiteral.type = symTable.getTypeFromTag(sqlQueryLiteral.typeTag);
        return sqlQueryLiteral;
    }

    private BLangStructLiteral getReturnType(BLangTableQueryExpression
                                                     tableQueryExpression) {
        //create a literal to represent the sql query.
        BTableType tableType = (BTableType) tableQueryExpression.type;
        BStructureType structType = (BStructureType) tableType.constraint;
        return new BLangStructLiteral(new ArrayList<>(), structType);
    }

    private BLangArrayLiteral getSQLStatementParameters(BLangTableQueryExpression tableQueryExpression) {
        BLangArrayLiteral expr = createArrayLiteralExprNode();
        List<BLangExpression> params = tableQueryExpression.getParams();

        params.stream().map(param -> (BLangLiteral) param).forEach(literal -> {
            Object value = literal.getValue();
            int type = TypeTags.STRING;
            if (value instanceof Integer || value instanceof Long) {
                type = TypeTags.INT;
            } else if (value instanceof Double || value instanceof Float) {
                type = TypeTags.FLOAT;
            } else if (value instanceof Boolean) {
                type = TypeTags.BOOLEAN;
            } else if (value instanceof Object[]) {
                type = TypeTags.ARRAY;
            }
            literal.type = symTable.getTypeFromTag(type);
            types.setImplicitCastExpr(literal, new BType(type, null), symTable.anyType);
            expr.exprs.add(literal.impConversionExpr);
        });
        return expr;
    }

    private BLangArrayLiteral createArrayLiteralExprNode() {
        BLangArrayLiteral expr = (BLangArrayLiteral) TreeBuilder.createArrayLiteralNode();
        expr.exprs = new ArrayList<>();
        expr.type = new BArrayType(symTable.anyType);
        return expr;
    }

    private BLangSimpleVarRef getJoinTableVarRef(BLangTableQueryExpression tableQueryExpression) {
        JoinStreamingInput joinStreamingInput = tableQueryExpression.getTableQuery().getJoinStreamingInput();
        BLangSimpleVarRef joinTable = null;
        if (joinStreamingInput != null) {
            joinTable = (BLangSimpleVarRef) joinStreamingInput.getStreamingInput().getStreamReference();
            joinTable = rewrite(joinTable, env);
        }
        return joinTable;
    }

    private BLangSimpleVarRef getFromTableVarRef(BLangTableQueryExpression tableQueryExpression) {
        BLangSimpleVarRef fromTable = (BLangSimpleVarRef) tableQueryExpression.getTableQuery().getStreamingInput()
                .getStreamReference();
        return rewrite(fromTable, env);
    }

    private void visitFunctionPointerInvocation(BLangInvocation iExpr) {
        BLangVariableReference expr;
        if (iExpr.expr == null) {
            expr = new BLangSimpleVarRef();
        } else {
            BLangFieldBasedAccess fieldBasedAccess = new BLangFieldBasedAccess();
            fieldBasedAccess.expr = iExpr.expr;
            fieldBasedAccess.field = iExpr.name;
            expr = fieldBasedAccess;
        }
        expr.symbol = iExpr.symbol;
        expr.type = iExpr.symbol.type;
        expr = rewriteExpr(expr);
        result = new BFunctionPointerInvocation(iExpr, expr);
    }

    private void visitBuiltInMethodInvocation(BLangInvocation iExpr) {
        switch (iExpr.builtInMethod) {
            case IS_NAN:
                BOperatorSymbol notEqSymbol = (BOperatorSymbol) symResolver.resolveBinaryOperator(
                        OperatorKind.NOT_EQUAL, symTable.floatType, symTable.floatType);
                BLangBinaryExpr binaryExprNaN = ASTBuilderUtil.createBinaryExpr(iExpr.pos, iExpr.expr, iExpr.expr,
                                                                             symTable.booleanType,
                                                                             OperatorKind.NOT_EQUAL, notEqSymbol);
                result = rewriteExpr(binaryExprNaN);
                break;
            case IS_FINITE:
                BOperatorSymbol equalSymbol = (BOperatorSymbol) symResolver.resolveBinaryOperator(OperatorKind.EQUAL,
                                                                                                  symTable.floatType,
                                                                                                  symTable.floatType);
                BOperatorSymbol notEqualSymbol = (BOperatorSymbol) symResolver.resolveBinaryOperator(
                        OperatorKind.NOT_EQUAL, symTable.floatType, symTable.floatType);
                BOperatorSymbol andEqualSymbol = (BOperatorSymbol) symResolver.resolveBinaryOperator(
                        OperatorKind.AND, symTable.booleanType, symTable.booleanType);
                // v==v
                BLangBinaryExpr binaryExprLHS = ASTBuilderUtil.createBinaryExpr(iExpr.pos, iExpr.expr, iExpr.expr,
                                                                                symTable.booleanType,
                                                                                OperatorKind.EQUAL, equalSymbol);
                // v != positive_infinity
                BLangLiteral posInfLiteral = ASTBuilderUtil.createLiteral(iExpr.pos, symTable.floatType,
                                                                          Double.POSITIVE_INFINITY);
                BLangBinaryExpr nestedLHSExpr = ASTBuilderUtil.createBinaryExpr(iExpr.pos, posInfLiteral, iExpr.expr,
                                                                                symTable.booleanType,
                                                                                OperatorKind.NOT_EQUAL, notEqualSymbol);

                // v != negative_infinity
                BLangLiteral negInfLiteral = ASTBuilderUtil.createLiteral(iExpr.pos, symTable.floatType,
                                                                          Double.NEGATIVE_INFINITY);
                BLangBinaryExpr nestedRHSExpr = ASTBuilderUtil.createBinaryExpr(iExpr.pos, negInfLiteral, iExpr.expr,
                                                                                symTable.booleanType,
                                                                                OperatorKind.NOT_EQUAL, notEqualSymbol);
                // v != positive_infinity && v != negative_infinity
                BLangBinaryExpr binaryExprRHS = ASTBuilderUtil.createBinaryExpr(iExpr.pos, nestedLHSExpr, nestedRHSExpr,
                                                                                symTable.booleanType, OperatorKind.AND,
                                                                                andEqualSymbol);
                // Final expression : v==v && v != positive_infinity && v != negative_infinity
                BLangBinaryExpr binaryExpr = ASTBuilderUtil.createBinaryExpr(iExpr.pos, binaryExprLHS, binaryExprRHS,
                                                                             symTable.booleanType, OperatorKind.AND,
                                                                             andEqualSymbol);
                result = rewriteExpr(binaryExpr);
                break;
            case IS_INFINITE:
                BOperatorSymbol eqSymbol = (BOperatorSymbol) symResolver.resolveBinaryOperator(OperatorKind.EQUAL,
                                                                                                  symTable.floatType,
                                                                                                  symTable.floatType);
                BOperatorSymbol orSymbol = (BOperatorSymbol) symResolver.resolveBinaryOperator(OperatorKind.OR,
                                                                                               symTable.booleanType,
                                                                                               symTable.booleanType);
                // v == positive_infinity
                BLangLiteral posInflitExpr = ASTBuilderUtil.createLiteral(iExpr.pos, symTable.floatType,
                                                                          Double.POSITIVE_INFINITY);
                BLangBinaryExpr binaryExprPosInf = ASTBuilderUtil.createBinaryExpr(iExpr.pos, iExpr.expr, posInflitExpr,
                                                                                symTable.booleanType,
                                                                                OperatorKind.EQUAL, eqSymbol);
                // v == negative_infinity
                BLangLiteral negInflitExpr = ASTBuilderUtil.createLiteral(iExpr.pos, symTable.floatType,
                                                                          Double.NEGATIVE_INFINITY);
                BLangBinaryExpr binaryExprNegInf = ASTBuilderUtil.createBinaryExpr(iExpr.pos, iExpr.expr, negInflitExpr,
                                                                                symTable.booleanType,
                                                                                OperatorKind.EQUAL, eqSymbol);
                // v == positive_infinity || v == negative_infinity
                BLangBinaryExpr binaryExprInf = ASTBuilderUtil.createBinaryExpr(iExpr.pos, binaryExprPosInf,
                                                                                binaryExprNegInf, symTable.booleanType,
                                                                                OperatorKind.OR, orSymbol);
                result = rewriteExpr(binaryExprInf);
                break;
            default:
                result = new BLangBuiltInMethodInvocation(iExpr, iExpr.builtInMethod);
                break;
        }
    }

    private void visitIterableOperationInvocation(BLangInvocation iExpr) {
        IterableContext iContext = iExpr.iContext;
        if (iContext.operations.getLast().iExpr != iExpr) {
            result = null;
            return;
        }
        iContext.operations.forEach(operation -> rewrite(operation.iExpr.argExprs, env));
        iterableCodeDesugar.desugar(iContext);
        result = rewriteExpr(iContext.iteratorCaller);
    }

    private void visitActionInvocationEndpoint(BLangInvocation iExpr) {
        final BEndpointVarSymbol epSymbol = (BEndpointVarSymbol) iExpr.expr.symbol;
        // Convert to endpoint.getClient(). iExpr has to be a VarRef.
        final BLangInvocation getClientExpr = ASTBuilderUtil.createInvocationExpr(iExpr.expr.pos,
                epSymbol.getClientFunction, Collections.emptyList(), symResolver);
        getClientExpr.expr = iExpr.expr;
        iExpr.expr = getClientExpr;
    }

    @SuppressWarnings("unchecked")
    private <E extends BLangNode> E rewrite(E node, SymbolEnv env) {
        if (node == null) {
            return null;
        }

        if (node.desugared) {
            return node;
        }

        SymbolEnv previousEnv = this.env;
        this.env = env;

        node.accept(this);
        BLangNode resultNode = this.result;
        this.result = null;
        resultNode.desugared = true;

        this.env = previousEnv;
        return (E) resultNode;
    }

    @SuppressWarnings("unchecked")
    private <E extends BLangExpression> E rewriteExpr(E node) {
        if (node == null) {
            return null;
        }

        if (node.desugared) {
            return node;
        }

        BLangExpression expr = node;
        if (node.impConversionExpr != null) {
            expr = node.impConversionExpr;
            node.impConversionExpr = null;
        }

        expr.accept(this);
        BLangNode resultNode = this.result;
        this.result = null;
        resultNode.desugared = true;
        return (E) resultNode;
    }

    @SuppressWarnings("unchecked")
    private <E extends BLangStatement> E rewrite(E statement, SymbolEnv env) {
        if (statement == null) {
            return null;
        }
        BLangStatementLink link = new BLangStatementLink();
        link.parent = currentLink;
        currentLink = link;
        BLangStatement stmt = (BLangStatement) rewrite((BLangNode) statement, env);
        // Link Statements.
        link.statement = stmt;
        stmt.statementLink = link;
        currentLink = link.parent;
        return (E) stmt;
    }

    private <E extends BLangStatement> List<E> rewriteStmt(List<E> nodeList, SymbolEnv env) {
        for (int i = 0; i < nodeList.size(); i++) {
            nodeList.set(i, rewrite(nodeList.get(i), env));
        }
        return nodeList;
    }

    private <E extends BLangNode> List<E> rewrite(List<E> nodeList, SymbolEnv env) {
        for (int i = 0; i < nodeList.size(); i++) {
            nodeList.set(i, rewrite(nodeList.get(i), env));
        }
        return nodeList;
    }

    private <E extends BLangExpression> List<E> rewriteExprs(List<E> nodeList) {
        for (int i = 0; i < nodeList.size(); i++) {
            nodeList.set(i, rewriteExpr(nodeList.get(i)));
        }
        return nodeList;
    }

    private BLangLiteral createStringLiteral(DiagnosticPos pos, String value) {
        BLangLiteral stringLit = new BLangLiteral();
        stringLit.pos = pos;
        stringLit.value = value;
        stringLit.type = symTable.stringType;
        return stringLit;
    }

    private BLangExpression createTypeConversionExpr(BLangExpression expr, BType sourceType, BType targetType) {
        BConversionOperatorSymbol symbol = (BConversionOperatorSymbol)
                symResolver.resolveConversionOperator(sourceType, targetType);
        BLangTypeConversionExpr conversionExpr = (BLangTypeConversionExpr) TreeBuilder.createTypeConversionNode();
        conversionExpr.pos = expr.pos;
        conversionExpr.expr = expr;
        conversionExpr.type = targetType;
        conversionExpr.conversionSymbol = symbol;
        return conversionExpr;
    }

    private BType getElementType(BType type) {
        if (type.tag != TypeTags.ARRAY) {
            return type;
        }

        return getElementType(((BArrayType) type).getElementType());
    }

    private void addReturnIfNotPresent(BLangInvokableNode invokableNode) {
        if (Symbols.isNative(invokableNode.symbol)) {
            return;
        }
        //This will only check whether last statement is a return and just add a return statement.
        //This won't analyse if else blocks etc to see whether return statements are present
        BLangBlockStmt blockStmt = invokableNode.body;
        if (invokableNode.workers.size() == 0 &&
                invokableNode.returnTypeNode.type == this.symTable.nilType
                && (blockStmt.stmts.size() < 1 ||
                blockStmt.stmts.get(blockStmt.stmts.size() - 1).getKind() != NodeKind.RETURN)) {

            DiagnosticPos invPos = invokableNode.pos;
            DiagnosticPos returnStmtPos = new DiagnosticPos(invPos.src,
                    invPos.eLine, invPos.eLine, invPos.sCol, invPos.sCol);
            BLangReturn returnStmt = ASTBuilderUtil.createNilReturnStmt(returnStmtPos, symTable.nilType);
            blockStmt.addStatement(returnStmt);
        }
    }

    /**
     * Reorder the invocation arguments to match the original function signature.
     *
     * @param iExpr Function invocation expressions to reorder the arguments
     */
    private void reorderArguments(BLangInvocation iExpr) {
        BSymbol symbol = iExpr.symbol;

        if (symbol == null || symbol.type.tag != TypeTags.INVOKABLE) {
            return;
        }

        BInvokableSymbol invocableSymbol = (BInvokableSymbol) symbol;
        if (invocableSymbol.defaultableParams != null && !invocableSymbol.defaultableParams.isEmpty()) {
            // Re-order the named args
            reorderNamedArgs(iExpr, invocableSymbol);
        }

        if (invocableSymbol.restParam == null) {
            return;
        }

        // Create an array out of all the rest arguments, and pass it as a single argument.
        // If there is only one optional argument and its type is restArg (i.e: ...x), then
        // leave it as is.
        if (iExpr.restArgs.size() == 1 && iExpr.restArgs.get(0).getKind() == NodeKind.REST_ARGS_EXPR) {
            return;
        }
        BLangArrayLiteral arrayLiteral = (BLangArrayLiteral) TreeBuilder.createArrayLiteralNode();
        arrayLiteral.exprs = iExpr.restArgs;
        arrayLiteral.type = invocableSymbol.restParam.type;
        iExpr.restArgs = new ArrayList<>();
        iExpr.restArgs.add(arrayLiteral);
    }

    private void reorderNamedArgs(BLangInvocation iExpr, BInvokableSymbol invokableSymbol) {
        Map<String, BLangExpression> namedArgs = new HashMap<>();
        iExpr.namedArgs.forEach(expr -> namedArgs.put(((NamedArgNode) expr).getName().value, expr));

        // Re-order the named arguments
        List<BLangExpression> args = new ArrayList<>();
        for (BVarSymbol param : invokableSymbol.defaultableParams) {
            // If some named parameter is not passed when invoking the function, get the 
            // default value for that parameter from the parameter symbol.
            BLangExpression expr;
            if (namedArgs.containsKey(param.name.value)) {
                expr = namedArgs.get(param.name.value);
            } else {
                expr = getDefaultValueLiteral(param.defaultValue, param.type.tag);
                expr = addConversionExprIfRequired(expr, param.type);
            }
            args.add(expr);
        }
        iExpr.namedArgs = args;
    }

    private BLangMatchTypedBindingPatternClause getSafeAssignErrorPattern(
            DiagnosticPos pos, BSymbol invokableSymbol, List<BType> equivalentErrorTypes) {
        // From here onwards we assume that this function has only one return type
        // Owner of the variable symbol must be an invokable symbol
        BType enclosingFuncReturnType = ((BInvokableType) invokableSymbol.type).retType;
        Set<BType> returnTypeSet = enclosingFuncReturnType.tag == TypeTags.UNION ?
                ((BUnionType) enclosingFuncReturnType).memberTypes :
                new LinkedHashSet<BType>() {{
                    add(enclosingFuncReturnType);
                }};

        // For each error type, there has to be at least one equivalent return type in the enclosing function
        boolean returnOnError = equivalentErrorTypes.stream()
                .allMatch(errorType -> returnTypeSet.stream()
                        .anyMatch(retType -> types.isAssignable(errorType, retType)));

        // Create the pattern to match the error type
        //      1) Create the pattern variable
        String patternFailureCaseVarName = GEN_VAR_PREFIX.value + "t_failure";
        BLangSimpleVariable patternFailureCaseVar = ASTBuilderUtil.createVariable(pos,
                patternFailureCaseVarName, symTable.errorType, null, new BVarSymbol(0,
                        names.fromString(patternFailureCaseVarName),
                        this.env.scope.owner.pkgID, symTable.errorType, this.env.scope.owner));

        //      2) Create the pattern block
        BLangVariableReference patternFailureCaseVarRef = ASTBuilderUtil.createVariableRef(pos,
                patternFailureCaseVar.symbol);

        BLangBlockStmt patternBlockFailureCase = (BLangBlockStmt) TreeBuilder.createBlockNode();
        patternBlockFailureCase.pos = pos;
        if (returnOnError) {
            //return e;
            BLangReturn returnStmt = (BLangReturn) TreeBuilder.createReturnNode();
            returnStmt.pos = pos;
            returnStmt.expr = patternFailureCaseVarRef;
            patternBlockFailureCase.stmts.add(returnStmt);
        } else {
            // throw e
            BLangPanic panicNode = (BLangPanic) TreeBuilder.createPanicNode();
            panicNode.pos = pos;
            panicNode.expr = patternFailureCaseVarRef;
            patternBlockFailureCase.stmts.add(panicNode);
        }

        return ASTBuilderUtil.createMatchStatementPattern(pos, patternFailureCaseVar, patternBlockFailureCase);
    }

    private BLangMatchTypedBindingPatternClause getSafeAssignSuccessPattern(DiagnosticPos pos,
                                                                            BType lhsType,
                                                                            boolean isVarDef,
                                                                            BVarSymbol varSymbol,
                                                                            BLangExpression lhsExpr) {
        //  File _$_f1 => f = _$_f1;
        // 1) Create the pattern variable
        String patternSuccessCaseVarName = GEN_VAR_PREFIX.value + "t_match";
        BLangSimpleVariable patternSuccessCaseVar = ASTBuilderUtil.createVariable(pos,
                patternSuccessCaseVarName, lhsType, null, new BVarSymbol(0,
                        names.fromString(patternSuccessCaseVarName),
                        this.env.scope.owner.pkgID, lhsType, this.env.scope.owner));

        //2) Create the pattern body
        BLangExpression varRefExpr;
        if (isVarDef) {
            varRefExpr = ASTBuilderUtil.createVariableRef(pos, varSymbol);
        } else {
            varRefExpr = lhsExpr;
        }

        BLangVariableReference patternSuccessCaseVarRef = ASTBuilderUtil.createVariableRef(pos,
                patternSuccessCaseVar.symbol);
        BLangAssignment assignmentStmtSuccessCase = ASTBuilderUtil.createAssignmentStmt(pos,
                varRefExpr, patternSuccessCaseVarRef, false);

        BLangBlockStmt patternBlockSuccessCase = ASTBuilderUtil.createBlockStmt(pos,
                new ArrayList<BLangStatement>() {{
                    add(assignmentStmtSuccessCase);
                }});
        return ASTBuilderUtil.createMatchStatementPattern(pos,
                patternSuccessCaseVar, patternBlockSuccessCase);
    }

    private BLangStatement generateIfElseStmt(BLangMatch matchStmt, BLangSimpleVariable matchExprVar) {
        List<BLangMatchBindingPatternClause> patterns = matchStmt.patternClauses;

        BLangIf parentIfNode = generateIfElseStmt(patterns.get(0), matchExprVar);
        BLangIf currentIfNode = parentIfNode;
        for (int i = 1; i < patterns.size(); i++) {
            BLangMatchBindingPatternClause patternClause = patterns.get(i);
            if (i == patterns.size() - 1 && patternClause.isLastPattern) { // This is the last pattern
                currentIfNode.elseStmt = getMatchPatternBody(patternClause, matchExprVar);
            } else {
                currentIfNode.elseStmt = generateIfElseStmt(patternClause, matchExprVar);
                currentIfNode = (BLangIf) currentIfNode.elseStmt;
            }
        }

        // TODO handle json and any
        // only one pattern no if just a block
        // last one just a else block..
        // json handle it specially
        //
        return parentIfNode;
    }


    /**
     * Generate an if-else statement from the given match statement.
     *
     * @param patternClause match pattern statement node
     * @param matchExprVar  variable node of the match expression
     * @return if else statement node
     */
    private BLangIf generateIfElseStmt(BLangMatchBindingPatternClause patternClause,
                                       BLangSimpleVariable matchExprVar) {
        BLangExpression patternIfCondition = createPatternIfCondition(patternClause, matchExprVar.symbol);
        BLangBlockStmt patternBody = getMatchPatternBody(patternClause, matchExprVar);
        return ASTBuilderUtil.createIfElseStmt(patternClause.pos,
                patternIfCondition, patternBody, null);
    }

    private BLangBlockStmt getMatchPatternBody(BLangMatchBindingPatternClause pattern,
                                               BLangSimpleVariable matchExprVar) {

        BLangBlockStmt body = null;

        if (NodeKind.MATCH_STATIC_PATTERN_CLAUSE == pattern.getKind()) { // static match patterns
            body = pattern.body;
        } else if (NodeKind.MATCH_STRUCTURED_PATTERN_CLAUSE == pattern.getKind()) { // structured match patterns
            BLangMatchStructuredBindingPatternClause structuredPattern =
                    (BLangMatchStructuredBindingPatternClause) pattern;
            BLangStatement varDefStmt;
            if (NodeKind.TUPLE_VARIABLE == structuredPattern.bindingPatternVariable.getKind()) {
                varDefStmt = ASTBuilderUtil.createTupleVariableDef(pattern.pos,
                        (BLangTupleVariable) structuredPattern.bindingPatternVariable);
            } else if (NodeKind.RECORD_VARIABLE == structuredPattern.bindingPatternVariable.getKind()) {
                varDefStmt = ASTBuilderUtil.createRecordVariableDef(pattern.pos,
                        (BLangRecordVariable) structuredPattern.bindingPatternVariable);
            } else {
                varDefStmt = ASTBuilderUtil.createVariableDef(pattern.pos,
                        (BLangSimpleVariable) structuredPattern.bindingPatternVariable);
            }
            structuredPattern.body.stmts.add(0, varDefStmt);
            body = structuredPattern.body;
        } else if (NodeKind.MATCH_TYPED_PATTERN_CLAUSE == pattern.getKind()) { // typed match patterns
            BLangMatchTypedBindingPatternClause patternClause = (BLangMatchTypedBindingPatternClause) pattern;
            // Add the variable definition to the body of the pattern` clause
            if (patternClause.variable.name.value.equals(Names.IGNORE.value)) {
                return patternClause.body;
            }

            // create TypeName i = <TypeName> _$$_
            // Create a variable reference for _$$_
            BLangSimpleVarRef matchExprVarRef = ASTBuilderUtil.createVariableRef(patternClause.pos,
                    matchExprVar.symbol);
            BLangExpression patternVarExpr = addConversionExprIfRequired(matchExprVarRef, patternClause.variable.type);

            // Add the variable def statement
            BLangSimpleVariable patternVar = ASTBuilderUtil.createVariable(patternClause.pos, "",
                    patternClause.variable.type, patternVarExpr, patternClause.variable.symbol);
            BLangSimpleVariableDef patternVarDef = ASTBuilderUtil.createVariableDef(patternVar.pos, patternVar);
            patternClause.body.stmts.add(0, patternVarDef);
            body = patternClause.body;
        }

        return body;
    }

    BLangExpression addConversionExprIfRequired(BLangExpression expr, BType lhsType) {
        BType rhsType = expr.type;
        if (types.isSameType(rhsType, lhsType)) {
            return expr;
        }

        types.setImplicitCastExpr(expr, rhsType, lhsType);
        if (expr.impConversionExpr != null) {
            return expr;
        }

        if (lhsType.tag == TypeTags.JSON && rhsType.tag == TypeTags.NIL) {
            return expr;
        }

        if (lhsType.tag == TypeTags.NIL && rhsType.isNullable()) {
            return expr;
        }

        BConversionOperatorSymbol conversionSymbol;
        if (types.isValueType(lhsType)) {
            conversionSymbol = Symbols.createUnboxValueTypeOpSymbol(rhsType, lhsType);
        } else if (lhsType.tag == TypeTags.UNION || rhsType.tag == TypeTags.UNION) {
            conversionSymbol = Symbols.createConversionOperatorSymbol(rhsType, lhsType, symTable.errorType,
                    false, true, InstructionCodes.NOP, null, null);
        } else {
            conversionSymbol = (BConversionOperatorSymbol) symResolver.resolveConversionOperator(rhsType, lhsType);
        }

        // Create a type cast expression
        BLangTypeConversionExpr conversionExpr = (BLangTypeConversionExpr)
                TreeBuilder.createTypeConversionNode();
        conversionExpr.expr = expr;
        conversionExpr.targetType = lhsType;
        conversionExpr.conversionSymbol = conversionSymbol;
        conversionExpr.type = lhsType;
        return conversionExpr;
    }

    private BLangExpression createPatternIfCondition(BLangMatchBindingPatternClause patternClause,
                                                     BVarSymbol varSymbol) {
        BType patternType;

        switch (patternClause.getKind()) {
            case MATCH_STATIC_PATTERN_CLAUSE:
                BLangMatchStaticBindingPatternClause staticPattern =
                        (BLangMatchStaticBindingPatternClause) patternClause;
                patternType = staticPattern.literal.type;
                break;
            case MATCH_STRUCTURED_PATTERN_CLAUSE:
                BLangMatchStructuredBindingPatternClause structuredPattern =
                        (BLangMatchStructuredBindingPatternClause) patternClause;
                patternType = getStructuredBindingPatternType(structuredPattern.bindingPatternVariable);
                break;
            default:
                BLangMatchTypedBindingPatternClause simplePattern =
                        (BLangMatchTypedBindingPatternClause) patternClause;
                patternType = simplePattern.variable.type;
                break;
        }

        BLangExpression binaryExpr;
        BType[] memberTypes;
        if (patternType.tag == TypeTags.UNION) {
            BUnionType unionType = (BUnionType) patternType;
            memberTypes = unionType.memberTypes.toArray(new BType[0]);
        } else {
            memberTypes = new BType[1];
            memberTypes[0] = patternType;
        }

        if (memberTypes.length == 1) {
            binaryExpr = createPatternMatchBinaryExpr(patternClause, varSymbol, memberTypes[0]);
        } else {
            BLangExpression lhsExpr = createPatternMatchBinaryExpr(patternClause, varSymbol, memberTypes[0]);
            BLangExpression rhsExpr = createPatternMatchBinaryExpr(patternClause, varSymbol, memberTypes[1]);
            binaryExpr = ASTBuilderUtil.createBinaryExpr(patternClause.pos, lhsExpr, rhsExpr,
                    symTable.booleanType, OperatorKind.OR,
                    (BOperatorSymbol) symResolver.resolveBinaryOperator(OperatorKind.OR,
                            lhsExpr.type, rhsExpr.type));
            for (int i = 2; i < memberTypes.length; i++) {
                lhsExpr = createPatternMatchBinaryExpr(patternClause, varSymbol, memberTypes[i]);
                rhsExpr = binaryExpr;
                binaryExpr = ASTBuilderUtil.createBinaryExpr(patternClause.pos, lhsExpr, rhsExpr,
                        symTable.booleanType, OperatorKind.OR,
                        (BOperatorSymbol) symResolver.resolveBinaryOperator(OperatorKind.OR,
                                lhsExpr.type, rhsExpr.type));
            }
        }
        return binaryExpr;
    }

    private BType getStructuredBindingPatternType(BLangVariable bindingPatternVariable) {
        if (NodeKind.TUPLE_VARIABLE == bindingPatternVariable.getKind()) {
            BLangTupleVariable tupleVariable = (BLangTupleVariable) bindingPatternVariable;
            List<BType> memberTypes = new ArrayList<>();
            for (int i = 0; i < tupleVariable.memberVariables.size(); i++) {
                memberTypes.add(getStructuredBindingPatternType(tupleVariable.memberVariables.get(i)));
            }
            return new BTupleType(memberTypes);
        }

        if (NodeKind.RECORD_VARIABLE == bindingPatternVariable.getKind()) {
            BLangRecordVariable recordVariable = (BLangRecordVariable) bindingPatternVariable;

            BRecordTypeSymbol recordSymbol = Symbols.createRecordSymbol(
                    0, names.fromString("$anonType$" + recordCount++), env.enclPkg.symbol.pkgID, null, env.scope.owner);
            List<BField> fields = new ArrayList<>();
            List<BLangSimpleVariable> typeDefFields = new ArrayList<>();

            for (int i = 0; i < recordVariable.variableList.size(); i++) {
                String fieldName = recordVariable.variableList.get(i).key.value;
                BType fieldType = getStructuredBindingPatternType(
                        recordVariable.variableList.get(i).valueBindingPattern);
                BVarSymbol fieldSymbol = new BVarSymbol(0, names.fromString(fieldName),
                        env.enclPkg.symbol.pkgID, fieldType, recordSymbol);

                fields.add(new BField(names.fromString(fieldName), fieldSymbol, false));
                typeDefFields.add(ASTBuilderUtil.createVariable(null, fieldName, fieldType, null, fieldSymbol));
            }

            BRecordType recordVarType = new BRecordType(recordSymbol);
            recordVarType.fields = fields;
            recordVarType.restFieldType = symTable.anydataType;
            recordSymbol.type = recordVarType;
            recordVarType.tsymbol = recordSymbol;

            createTypeDefinition(recordVarType, recordSymbol, createRecordTypeNode(typeDefFields, recordVarType));

            return recordVarType;
        }

        return bindingPatternVariable.type;
    }

    private BLangRecordTypeNode createRecordTypeNode(List<BLangSimpleVariable> typeDefFields,
                                                     BRecordType recordVarType) {
        BLangRecordTypeNode recordTypeNode = (BLangRecordTypeNode) TreeBuilder.createRecordTypeNode();
        recordTypeNode.type = recordVarType;
        recordTypeNode.fields = typeDefFields;
        return recordTypeNode;
    }

    private void createTypeDefinition(BType type, BTypeSymbol symbol, BLangType typeNode) {
        BLangTypeDefinition typeDefinition = (BLangTypeDefinition) TreeBuilder.createTypeDefinition();
        env.enclPkg.addTypeDefinition(typeDefinition);
        typeDefinition.typeNode = typeNode;
        typeDefinition.type = type;
        typeDefinition.symbol = symbol;
    }

    private BLangExpression createPatternMatchBinaryExpr(BLangMatchBindingPatternClause patternClause,
                                                         BVarSymbol varSymbol, BType patternType) {
        DiagnosticPos pos = patternClause.pos;

        BLangSimpleVarRef varRef = ASTBuilderUtil.createVariableRef(pos, varSymbol);

        if (NodeKind.MATCH_STATIC_PATTERN_CLAUSE == patternClause.getKind()) {
            BLangMatchStaticBindingPatternClause pattern = (BLangMatchStaticBindingPatternClause) patternClause;
            BLangBinaryExpr binaryExpr = ASTBuilderUtil.createBinaryExpr(pos, varRef, pattern.literal,
                    symTable.booleanType, OperatorKind.EQUAL, null);

            BSymbol opSymbol = symResolver.resolveBinaryOperator(OperatorKind.EQUAL, varRef.type, pattern.literal.type);
            if (opSymbol == symTable.notFoundSymbol) {
                opSymbol = symResolver.getBinaryEqualityForTypeSets(OperatorKind.EQUAL, symTable.anyType,
                        pattern.literal.type, binaryExpr);
            }
            binaryExpr.opSymbol = (BOperatorSymbol) opSymbol;
            return binaryExpr;
        }

        if (NodeKind.MATCH_STRUCTURED_PATTERN_CLAUSE == patternClause.getKind()) {
<<<<<<< HEAD
            return createIsLikeExpression(pos, ASTBuilderUtil.createVariableRef(pos, varSymbol), patternType);
=======
            BLangType typeNode = ASTBuilderUtil.createTypeNode(patternType);
            return ASTBuilderUtil.createTypeTestExpr(pos, varRef, typeNode, symTable.booleanType);
>>>>>>> d07abe25
        }

        if (patternType == symTable.nilType) {
            BLangLiteral bLangLiteral = ASTBuilderUtil.createLiteral(pos, symTable.nilType, null);
            return ASTBuilderUtil.createBinaryExpr(pos, varRef, bLangLiteral, symTable.booleanType,
                    OperatorKind.EQUAL, (BOperatorSymbol) symResolver.resolveBinaryOperator(OperatorKind.EQUAL,
                            symTable.anyType, symTable.nilType));
        } else {
            return createIsAssignableExpression(pos, varSymbol, patternType);
        }
    }

    private BLangIsAssignableExpr createIsAssignableExpression(DiagnosticPos pos,
                                                               BVarSymbol varSymbol,
                                                               BType patternType) {
        //  _$$_ isassignable patternType
        // Create a variable reference for _$$_
        BLangSimpleVarRef varRef = ASTBuilderUtil.createVariableRef(pos, varSymbol);

        // Binary operator for equality
        return ASTBuilderUtil.createIsAssignableExpr(pos, varRef, patternType, symTable.booleanType, names);
    }

    private BLangIsLikeExpr createIsLikeExpression(DiagnosticPos pos,
                                                   BLangExpression expr,
                                                   BType type) {
        return ASTBuilderUtil.createIsLikeExpr(pos, expr, ASTBuilderUtil.createTypeNode(type), symTable.booleanType);

    }

    private BLangExpression getInitExpr(BLangSimpleVariable varNode) {
        return getInitExpr(varNode.type, varNode.name);
    }

    private BLangExpression getInitExpr(BType type, BLangIdentifier name) {
        // Don't need to create an empty init expressions if the type allows null.
        if (type.isNullable()) {
            return getNullLiteral();
        }

        switch (type.tag) {
            case TypeTags.INT:
                return getIntLiteral(0);
            case TypeTags.FLOAT:
                return getFloatLiteral(0);
            case TypeTags.DECIMAL:
                return getDecimalLiteral("0.0");
            case TypeTags.BOOLEAN:
                return getBooleanLiteral(false);
            case TypeTags.STRING:
                return getStringLiteral("");
            case TypeTags.XML:
                return new BLangXMLSequenceLiteral(type);
            case TypeTags.MAP:
                return new BLangMapLiteral(new ArrayList<>(), type);
            case TypeTags.STREAM:
                return new BLangStreamLiteral(type, name);
            case TypeTags.OBJECT:
                return ASTBuilderUtil.createEmptyTypeInit(null, type);
            case TypeTags.RECORD:
                return new BLangStructLiteral(new ArrayList<>(), type);
            case TypeTags.TABLE:
                if (((BTableType) type).getConstraint().tag == TypeTags.RECORD) {
                    BLangTableLiteral table = new BLangTableLiteral();
                    table.type = type;
                    return rewriteExpr(table);
                } else if (((BTableType) type).getConstraint().tag == TypeTags.NONE) {
                    BLangTableLiteral table = new BLangTableLiteral();
                    table.type = new BTableType(TypeTags.TABLE, symTable.noType, symTable.tableType.tsymbol);
                    return rewriteExpr(table);
                }
                break;
            case TypeTags.ARRAY:
                BLangArrayLiteral array = new BLangArrayLiteral();
                array.exprs = new ArrayList<>();
                array.type = type;
                return rewriteExpr(array);
            case TypeTags.TUPLE:
                BLangBracedOrTupleExpr tuple = new BLangBracedOrTupleExpr();
                tuple.type = type;
                return rewriteExpr(tuple);
            case TypeTags.CHANNEL:
                return new BLangChannelLiteral(type, name);
            default:
                break;
        }
        return null;
    }

    private BLangAssignment createAssignmentStmt(BLangSimpleVariable variable) {
        BLangSimpleVarRef varRef = (BLangSimpleVarRef) TreeBuilder.createSimpleVariableReferenceNode();
        varRef.pos = variable.pos;
        varRef.variableName = variable.name;
        varRef.symbol = variable.symbol;
        varRef.type = variable.type;

        BLangAssignment assignmentStmt = (BLangAssignment) TreeBuilder.createAssignmentNode();
        assignmentStmt.expr = variable.expr;
        assignmentStmt.pos = variable.pos;
        assignmentStmt.setVariable(varRef);
        return assignmentStmt;
    }

    private void addMatchExprDefaultCase(BLangMatchExpression bLangMatchExpression) {
        List<BType> exprTypes;
        List<BType> unmatchedTypes = new ArrayList<>();

        if (bLangMatchExpression.expr.type.tag == TypeTags.UNION) {
            BUnionType unionType = (BUnionType) bLangMatchExpression.expr.type;
            exprTypes = new ArrayList<>(unionType.memberTypes);
        } else {
            exprTypes = Lists.of(bLangMatchExpression.type);
        }

        // find the types that do not match to any of the patterns.
        for (BType type : exprTypes) {
            boolean assignable = false;
            for (BLangMatchExprPatternClause pattern : bLangMatchExpression.patternClauses) {
                if (this.types.isAssignable(type, pattern.variable.type)) {
                    assignable = true;
                    break;
                }
            }

            if (!assignable) {
                unmatchedTypes.add(type);
            }
        }

        if (unmatchedTypes.isEmpty()) {
            return;
        }

        BType defaultPatternType;
        if (unmatchedTypes.size() == 1) {
            defaultPatternType = unmatchedTypes.get(0);
        } else {
            defaultPatternType = new BUnionType(null, new LinkedHashSet<>(unmatchedTypes), false);
        }

        String patternCaseVarName = GEN_VAR_PREFIX.value + "t_match_default";
        BLangSimpleVariable patternMatchCaseVar = ASTBuilderUtil.createVariable(bLangMatchExpression.pos,
                patternCaseVarName, defaultPatternType, null, new BVarSymbol(0, names.fromString(patternCaseVarName),
                        this.env.scope.owner.pkgID, defaultPatternType, this.env.scope.owner));

        BLangMatchExprPatternClause defaultPattern =
                (BLangMatchExprPatternClause) TreeBuilder.createMatchExpressionPattern();
        defaultPattern.variable = patternMatchCaseVar;
        defaultPattern.expr = ASTBuilderUtil.createVariableRef(bLangMatchExpression.pos, patternMatchCaseVar.symbol);
        defaultPattern.pos = bLangMatchExpression.pos;
        bLangMatchExpression.patternClauses.add(defaultPattern);
    }

    private boolean safeNavigate(BLangAccessExpression accessExpr) {
        if (accessExpr.lhsVar || accessExpr.expr == null) {
            return false;
        }

        if (accessExpr.safeNavigate || safeNavigateType(accessExpr.expr.type)) {
            return true;
        }

        NodeKind kind = accessExpr.expr.getKind();
        if (kind == NodeKind.FIELD_BASED_ACCESS_EXPR ||
                kind == NodeKind.INDEX_BASED_ACCESS_EXPR ||
                kind == NodeKind.INVOCATION) {
            return safeNavigate((BLangAccessExpression) accessExpr.expr);
        }

        return false;
    }

    private boolean safeNavigateType(BType type) {
        // Do not add safe navigation checks for JSON. Because null is a valid value for json,
        // we handle it at runtime. This is also required to make function on json such as
        // j.toString(), j.keys() to work.
        if (type.tag == TypeTags.JSON) {
            return false;
        }

        if (type.isNullable()) {
            return true;
        }

        if (type.tag != TypeTags.UNION) {
            return false;
        }

        return ((BUnionType) type).memberTypes.contains(symTable.nilType);
    }

    private BLangExpression rewriteSafeNavigationExpr(BLangAccessExpression accessExpr) {
        BType originalExprType = accessExpr.type;
        // Create a temp variable to hold the intermediate result of the acces expression.
        String matchTempResultVarName = GEN_VAR_PREFIX.value + "temp_result";
        BLangSimpleVariable tempResultVar = ASTBuilderUtil.createVariable(accessExpr.pos, matchTempResultVarName,
                accessExpr.type, null, new BVarSymbol(0, names.fromString(matchTempResultVarName),
                        this.env.scope.owner.pkgID, accessExpr.type, this.env.scope.owner));
        BLangSimpleVariableDef tempResultVarDef = ASTBuilderUtil.createVariableDef(accessExpr.pos, tempResultVar);
        BLangVariableReference tempResultVarRef =
                ASTBuilderUtil.createVariableRef(accessExpr.pos, tempResultVar.symbol);

        // Create a chain of match statements
        handleSafeNavigation(accessExpr, accessExpr.type, tempResultVar);

        // Create a statement-expression including the match statement
        BLangMatch matcEXpr = this.matchStmtStack.firstElement();
        BLangBlockStmt blockStmt =
                ASTBuilderUtil.createBlockStmt(accessExpr.pos, Lists.of(tempResultVarDef, matcEXpr));
        BLangStatementExpression stmtExpression = ASTBuilderUtil.createStatementExpression(blockStmt, tempResultVarRef);
        stmtExpression.type = originalExprType;

        // Reset the variables
        this.matchStmtStack = new Stack<>();
        this.accessExprStack = new Stack<>();
        this.successPattern = null;
        this.safeNavigationAssignment = null;
        return stmtExpression;
    }

    private void handleSafeNavigation(BLangAccessExpression accessExpr, BType type, BLangSimpleVariable tempResultVar) {
        if (accessExpr.expr == null) {
            return;
        }

        // If the parent of current expr is the root, terminate
        NodeKind kind = accessExpr.expr.getKind();
        if (kind == NodeKind.FIELD_BASED_ACCESS_EXPR ||
                kind == NodeKind.INDEX_BASED_ACCESS_EXPR ||
                kind == NodeKind.INVOCATION) {
            handleSafeNavigation((BLangAccessExpression) accessExpr.expr, type, tempResultVar);
        }

        if (!accessExpr.safeNavigate && !accessExpr.expr.type.isNullable()) {
            accessExpr.type = accessExpr.originalType;
            if (this.safeNavigationAssignment != null) {
                this.safeNavigationAssignment.expr = addConversionExprIfRequired(accessExpr, tempResultVar.type);
            }
            return;
        }

        /*
         * If the field access is a safe navigation, create a match expression.
         * Then chain the current expression as the success-pattern of the parent
         * match expr, if available.
         * eg:
         * x but {              <--- parent match expr
         *   error e => e,
         *   T t => t.y but {   <--- current expr
         *      error e => e,
         *      R r => r.z
         *   }
         * }
         */

        // Add pattern to lift nil
        BLangMatch matchStmt = ASTBuilderUtil.createMatchStatement(accessExpr.pos, accessExpr.expr, new ArrayList<>());
        matchStmt.patternClauses.add(getMatchNullPattern(accessExpr, tempResultVar));
        matchStmt.type = type;

        // Add pattern to lift error, only if the safe navigation is used
        if (accessExpr.safeNavigate) {
            matchStmt.patternClauses.add(getMatchErrorPattern(accessExpr, tempResultVar));
            matchStmt.type = type;
            matchStmt.pos = accessExpr.pos;

        }

        // Create the pattern for success scenario. i.e: not null and not error (if applicable).
        BLangMatchTypedBindingPatternClause successPattern =
                getSuccessPattern(accessExpr, tempResultVar, accessExpr.safeNavigate);
        matchStmt.patternClauses.add(successPattern);
        this.matchStmtStack.push(matchStmt);
        if (this.successPattern != null) {
            this.successPattern.body = ASTBuilderUtil.createBlockStmt(accessExpr.pos, Lists.of(matchStmt));
        }
        this.successPattern = successPattern;
    }

    private BLangMatchTypedBindingPatternClause getMatchErrorPattern(BLangExpression expr,
                                                                     BLangSimpleVariable tempResultVar) {
        String errorPatternVarName = GEN_VAR_PREFIX.value + "t_match_error";
        BLangSimpleVariable errorPatternVar = ASTBuilderUtil.createVariable(expr.pos, errorPatternVarName,
                symTable.errorType, null, new BVarSymbol(0, names.fromString(errorPatternVarName),
                        this.env.scope.owner.pkgID, symTable.errorType, this.env.scope.owner));

        // Create assignment to temp result
        BLangSimpleVarRef assignmentRhsExpr = ASTBuilderUtil.createVariableRef(expr.pos, errorPatternVar.symbol);
        BLangVariableReference tempResultVarRef = ASTBuilderUtil.createVariableRef(expr.pos, tempResultVar.symbol);
        BLangAssignment assignmentStmt =
                ASTBuilderUtil.createAssignmentStmt(expr.pos, tempResultVarRef, assignmentRhsExpr, false);
        BLangBlockStmt patternBody = ASTBuilderUtil.createBlockStmt(expr.pos, Lists.of(assignmentStmt));

        // Create the pattern
        // R b => a = b;
        BLangMatchTypedBindingPatternClause errorPattern = ASTBuilderUtil
                .createMatchStatementPattern(expr.pos, errorPatternVar, patternBody);
        return errorPattern;
    }

    private BLangMatchExprPatternClause getMatchNullPatternGivenExpression(DiagnosticPos pos,
                                                                           BLangExpression expr) {
        String nullPatternVarName = IGNORE.toString();
        BLangSimpleVariable errorPatternVar = ASTBuilderUtil.createVariable(pos, nullPatternVarName, symTable.nilType,
                null, new BVarSymbol(0, names.fromString(nullPatternVarName),
                        this.env.scope.owner.pkgID, symTable.nilType, this.env.scope.owner));

        BLangMatchExprPatternClause nullPattern =
                (BLangMatchExprPatternClause) TreeBuilder.createMatchExpressionPattern();
        nullPattern.variable = errorPatternVar;
        nullPattern.expr = expr;
        nullPattern.pos = pos;
        return nullPattern;
    }

    private BLangMatchTypedBindingPatternClause getMatchNullPattern(BLangExpression expr,
                                                                    BLangSimpleVariable tempResultVar) {
        // TODO: optimize following by replacing var with underscore, and assigning null literal
        String nullPatternVarName = GEN_VAR_PREFIX.value + "t_match_null";
        BLangSimpleVariable nullPatternVar = ASTBuilderUtil.createVariable(expr.pos, nullPatternVarName,
                symTable.nilType, null, new BVarSymbol(0, names.fromString(nullPatternVarName),
                        this.env.scope.owner.pkgID, symTable.nilType, this.env.scope.owner));

        // Create assignment to temp result
        BLangSimpleVarRef assignmentRhsExpr = ASTBuilderUtil.createVariableRef(expr.pos, nullPatternVar.symbol);
        BLangVariableReference tempResultVarRef = ASTBuilderUtil.createVariableRef(expr.pos, tempResultVar.symbol);
        BLangAssignment assignmentStmt =
                ASTBuilderUtil.createAssignmentStmt(expr.pos, tempResultVarRef, assignmentRhsExpr, false);
        BLangBlockStmt patternBody = ASTBuilderUtil.createBlockStmt(expr.pos, Lists.of(assignmentStmt));

        // Create the pattern
        // R b => a = b;
        BLangMatchTypedBindingPatternClause nullPattern = ASTBuilderUtil
                .createMatchStatementPattern(expr.pos, nullPatternVar, patternBody);
        return nullPattern;
    }

    private BLangMatchTypedBindingPatternClause getSuccessPattern(BLangAccessExpression accessExpr,
                                                                  BLangSimpleVariable tempResultVar,
                                                                  boolean liftError) {
        BType type = getSafeType(accessExpr.expr.type, liftError);
        String successPatternVarName = GEN_VAR_PREFIX.value + "t_match_success";
        BLangSimpleVariable successPatternVar = ASTBuilderUtil.createVariable(accessExpr.pos, successPatternVarName,
                type, null, new BVarSymbol(0, names.fromString(successPatternVarName), this.env.scope.owner.pkgID, type,
                        this.env.scope.owner));

        // Create x.foo, by replacing the varRef expr of the current expression, with the new temp var ref
        accessExpr.expr = ASTBuilderUtil.createVariableRef(accessExpr.pos, successPatternVar.symbol);
        accessExpr.safeNavigate = false;

        // Type of the field access expression should be always taken from the child type.
        // Because the type assigned to expression contains the inherited error/nil types,
        // and may not reflect the actual type of the child/field expr.
        accessExpr.type = accessExpr.originalType;

        BLangVariableReference tempResultVarRef =
                ASTBuilderUtil.createVariableRef(accessExpr.pos, tempResultVar.symbol);

        BLangExpression assignmentRhsExpr = addConversionExprIfRequired(accessExpr, tempResultVarRef.type);
        BLangAssignment assignmentStmt =
                ASTBuilderUtil.createAssignmentStmt(accessExpr.pos, tempResultVarRef, assignmentRhsExpr, false);
        BLangBlockStmt patternBody = ASTBuilderUtil.createBlockStmt(accessExpr.pos, Lists.of(assignmentStmt));

        // Create the pattern
        // R b => a = x.foo;
        BLangMatchTypedBindingPatternClause successPattern =
                ASTBuilderUtil.createMatchStatementPattern(accessExpr.pos, successPatternVar, patternBody);
        this.safeNavigationAssignment = assignmentStmt;
        return successPattern;
    }

    private BType getSafeType(BType type, boolean liftError) {
        // Since JSON is by default contains null, we need to create a new json type which
        // is not-nullable.
        if (type.tag == TypeTags.JSON) {
            BJSONType jsonType = (BJSONType) type;
            return new BJSONType(jsonType.tag, jsonType.constraint, jsonType.tsymbol, false);
        }

        if (type.tag != TypeTags.UNION) {
            return type;
        }

        BUnionType unionType = (BUnionType) type;
        BUnionType errorLiftedType =
                new BUnionType(null, new LinkedHashSet<>(unionType.memberTypes), unionType.isNullable());

        // Lift nil always. Lift error only if safe navigation is used.
        errorLiftedType.memberTypes.remove(symTable.nilType);
        if (liftError) {
            errorLiftedType.memberTypes.remove(symTable.errorType);
        }

        if (errorLiftedType.memberTypes.size() == 1) {
            return errorLiftedType.memberTypes.toArray(new BType[0])[0];
        }
        return errorLiftedType;
    }

    private boolean safeNavigateLHS(BLangExpression expr) {
        if (expr.getKind() != NodeKind.FIELD_BASED_ACCESS_EXPR && expr.getKind() != NodeKind.INDEX_BASED_ACCESS_EXPR) {
            return false;
        }

        BLangVariableReference varRef = ((BLangAccessExpression) expr).expr;
        if (varRef.type.isNullable()) {
            return true;
        }

        return safeNavigateLHS(varRef);
    }

    private BLangStatement rewriteSafeNavigationAssignment(BLangAccessExpression accessExpr, BLangExpression rhsExpr,
                                                           boolean safeAssignment) {
        List<BLangStatement> stmts = createLHSSafeNavigation(accessExpr, accessExpr.type, rhsExpr, safeAssignment);
        BLangBlockStmt blockStmt = ASTBuilderUtil.createBlockStmt(accessExpr.pos, stmts);
        return blockStmt;
    }

    private List<BLangStatement> createLHSSafeNavigation(BLangVariableReference expr, BType type,
                                                         BLangExpression rhsExpr, boolean safeAssignment) {
        List<BLangStatement> stmts = new ArrayList<>();
        NodeKind kind = expr.getKind();
        if (kind == NodeKind.FIELD_BASED_ACCESS_EXPR || kind == NodeKind.INDEX_BASED_ACCESS_EXPR ||
                kind == NodeKind.INVOCATION) {
            BLangAccessExpression accessExpr = (BLangAccessExpression) expr;
            if (accessExpr.expr != null) {
                this.accessExprStack.push(accessExpr);
                // If the parent of current expr is the root, terminate
                stmts.addAll(createLHSSafeNavigation(accessExpr.expr, type, rhsExpr,
                        safeAssignment));

                this.accessExprStack.pop();
            }
            accessExpr.type = accessExpr.originalType;

            // if its the leaf node, assign the original rhs expression to the access expression
            if (accessExpr.leafNode) {
                BLangVariableReference accessExprForFinalAssignment = cloneExpression(accessExpr);
                BLangAssignment assignmentStmt = ASTBuilderUtil.createAssignmentStmt(accessExpr.pos,
                        accessExprForFinalAssignment, rhsExpr, false);
                assignmentStmt.safeAssignment = safeAssignment;
                stmts.add(assignmentStmt);
                return stmts;
            }
        } else if (expr.type.tag != TypeTags.JSON) {
            // Do not create any default init statement for the very first varRef, unless its a JSON.
            // i.e: In a field access expression a.b.c.d, do not create an init for 'a', if it is not JSON
            return stmts;
        }

        if (expr.type.isNullable() && isDefaultableMappingType(expr.type)) {
            BLangIf ifStmt = getSafeNaviDefaultInitStmt(expr);
            stmts.add(ifStmt);
        }

        return stmts;
    }

    private BLangIf getSafeNaviDefaultInitStmt(BLangVariableReference accessExpr) {
        // Create if-condition. eg:
        // if (a.b == () )
        BLangVariableReference accessExprForNullCheck = cloneExpression(accessExpr);
        BLangLiteral bLangLiteral = ASTBuilderUtil.createLiteral(accessExpr.pos, symTable.nilType, null);
        BLangBinaryExpr ifCondition = ASTBuilderUtil.createBinaryExpr(accessExpr.pos, accessExprForNullCheck,
                bLangLiteral, symTable.booleanType, OperatorKind.EQUAL, (BOperatorSymbol) symResolver
                        .resolveBinaryOperator(OperatorKind.EQUAL, symTable.anyType, symTable.nilType));

        // Create if body. eg:
        // a.b = {};
        BLangVariableReference accessExprForInit = cloneExpression(accessExpr);
        // Look one step ahead to determine the type of the child, and get the default value expression
        BLangExpression defaultValue = getDefaultValueExpr(this.accessExprStack.peek());
        BLangAssignment assignmentStmt =
                ASTBuilderUtil.createAssignmentStmt(accessExpr.pos, accessExprForInit, defaultValue, false);

        // Create If-statement
        BLangBlockStmt ifBody = ASTBuilderUtil.createBlockStmt(accessExpr.pos, Lists.of(assignmentStmt));
        return ASTBuilderUtil.createIfElseStmt(accessExpr.pos, ifCondition, ifBody, null);
    }

    private BLangVariableReference cloneExpression(BLangVariableReference expr) {
        switch (expr.getKind()) {
            case SIMPLE_VARIABLE_REF:
                return ASTBuilderUtil.createVariableRef(expr.pos, (BVarSymbol) ((BLangSimpleVarRef) expr).symbol);
            case FIELD_BASED_ACCESS_EXPR:
            case INDEX_BASED_ACCESS_EXPR:
            case INVOCATION:
                return cloneAccessExpr((BLangAccessExpression) expr);
            default:
                throw new IllegalStateException();
        }
    }

    private BLangAccessExpression cloneAccessExpr(BLangAccessExpression originalAccessExpr) {
        if (originalAccessExpr.expr == null) {
            return originalAccessExpr;
        }

        BLangVariableReference varRef;
        NodeKind kind = originalAccessExpr.expr.getKind();
        if (kind == NodeKind.FIELD_BASED_ACCESS_EXPR || kind == NodeKind.INDEX_BASED_ACCESS_EXPR ||
                kind == NodeKind.INVOCATION) {
            varRef = cloneAccessExpr((BLangAccessExpression) originalAccessExpr.expr);
        } else {
            varRef = cloneExpression(originalAccessExpr.expr);
        }
        varRef.type = getSafeType(originalAccessExpr.expr.type, false);

        BLangAccessExpression accessExpr;
        switch (originalAccessExpr.getKind()) {
            case FIELD_BASED_ACCESS_EXPR:
                accessExpr = ASTBuilderUtil.createFieldAccessExpr(varRef,
                        ((BLangFieldBasedAccess) originalAccessExpr).field);
                break;
            case INDEX_BASED_ACCESS_EXPR:
                accessExpr = ASTBuilderUtil.createIndexAccessExpr(varRef,
                        ((BLangIndexBasedAccess) originalAccessExpr).indexExpr);
                break;
            case INVOCATION:
                // TODO
                accessExpr = null;
                break;
            default:
                throw new IllegalStateException();
        }

        accessExpr.originalType = originalAccessExpr.originalType;
        accessExpr.pos = originalAccessExpr.pos;
        accessExpr.lhsVar = originalAccessExpr.lhsVar;
        accessExpr.symbol = originalAccessExpr.symbol;
        accessExpr.safeNavigate = false;

        // Type of the field access expression should be always taken from the child type.
        // Because the type assigned to expression contains the inherited error/nil types,
        // and may not reflect the actual type of the child/field expr.
        accessExpr.type = originalAccessExpr.originalType;
        return accessExpr;
    }

    private BLangBinaryExpr getModifiedIntRangeStartExpr(BLangExpression expr) {
        BLangLiteral constOneLiteral = ASTBuilderUtil.createLiteral(expr.pos, symTable.intType, 1L);
        return ASTBuilderUtil.createBinaryExpr(expr.pos, expr, constOneLiteral, symTable.intType, OperatorKind.ADD,
                (BOperatorSymbol) symResolver.resolveBinaryOperator(OperatorKind.ADD,
                        symTable.intType,
                        symTable.intType));
    }

    private BLangBinaryExpr getModifiedIntRangeEndExpr(BLangExpression expr) {
        BLangLiteral constOneLiteral = ASTBuilderUtil.createLiteral(expr.pos, symTable.intType, 1L);
        return ASTBuilderUtil.createBinaryExpr(expr.pos, expr, constOneLiteral, symTable.intType, OperatorKind.SUB,
                (BOperatorSymbol) symResolver.resolveBinaryOperator(OperatorKind.SUB,
                        symTable.intType,
                        symTable.intType));
    }

    private BLangExpression getDefaultValueExpr(BLangAccessExpression accessExpr) {
        BType fieldType = accessExpr.originalType;
        BType type = getSafeType(accessExpr.expr.type, false);
        switch (type.tag) {
            case TypeTags.JSON:
                if (accessExpr.getKind() == NodeKind.INDEX_BASED_ACCESS_EXPR &&
                        ((BLangIndexBasedAccess) accessExpr).indexExpr.type.tag == TypeTags.INT) {
                    return new BLangJSONArrayLiteral(new ArrayList<>(), new BArrayType(fieldType));
                }
                return new BLangJSONLiteral(new ArrayList<>(), fieldType);
            case TypeTags.MAP:
                return new BLangMapLiteral(new ArrayList<>(), type);
            case TypeTags.RECORD:
                return new BLangRecordLiteral(type);
            default:
                throw new IllegalStateException();
        }
    }

    // TODO: Allowing decimal defaultable args may break some cases of the union type defaultable args.
    // TODO: We need to preserve the literal type to resolve this.
    private BLangExpression getDefaultValueLiteral(Object value, int typeTag) {
        if (value == null) {
            return getNullLiteral();
        }
        if (value instanceof Long) {
            switch (typeTag) {
                case TypeTags.FLOAT:
                    return getFloatLiteral(((Long) value).doubleValue());
                case TypeTags.DECIMAL:
                    return getDecimalLiteral(String.valueOf(value));
                default:
                    return getIntLiteral((Long) value);
            }
        }
        if (value instanceof String) {
            switch (typeTag) {
                case TypeTags.FLOAT:
                    return getFloatLiteral(Double.parseDouble((String) value));
                case TypeTags.DECIMAL:
                    return getDecimalLiteral(String.valueOf(value));
                default:
                    return getStringLiteral((String) value);
            }
        }
        if (value instanceof Boolean) {
            return getBooleanLiteral((Boolean) value);
        }
        throw new IllegalStateException("Unsupported default value type");
    }

    private BLangLiteral getStringLiteral(String value) {
        BLangLiteral literal = (BLangLiteral) TreeBuilder.createLiteralExpression();
        literal.value = value;
        literal.typeTag = TypeTags.STRING;
        literal.type = symTable.stringType;
        return literal;
    }

    private BLangLiteral getIntLiteral(long value) {
        BLangLiteral literal = (BLangLiteral) TreeBuilder.createLiteralExpression();
        literal.value = value;
        literal.typeTag = TypeTags.INT;
        literal.type = symTable.intType;
        return literal;
    }

    private BLangLiteral getFloatLiteral(double value) {
        BLangLiteral literal = (BLangLiteral) TreeBuilder.createLiteralExpression();
        literal.value = value;
        literal.typeTag = TypeTags.FLOAT;
        literal.type = symTable.floatType;
        return literal;
    }

    private BLangLiteral getDecimalLiteral(String value) {
        BLangLiteral literal = (BLangLiteral) TreeBuilder.createLiteralExpression();
        literal.value = value;
        literal.typeTag = TypeTags.FLOAT;
        literal.type = symTable.decimalType;
        return literal;
    }

    private BLangLiteral getBooleanLiteral(boolean value) {
        BLangLiteral literal = (BLangLiteral) TreeBuilder.createLiteralExpression();
        literal.value = value;
        literal.typeTag = TypeTags.BOOLEAN;
        literal.type = symTable.booleanType;
        return literal;
    }

    private BLangLiteral getNullLiteral() {
        BLangLiteral literal = (BLangLiteral) TreeBuilder.createLiteralExpression();
        literal.typeTag = TypeTags.NIL;
        literal.type = symTable.nilType;
        return literal;
    }

    private boolean isDefaultableMappingType(BType type) {
        switch (getSafeType(type, false).tag) {
            case TypeTags.JSON:
            case TypeTags.MAP:
            case TypeTags.RECORD:
                return true;
            default:
                return false;
        }
    }

    private BLangFunction createDefaultObjectConstructor(BLangObjectTypeNode objectTypeNode, SymbolEnv env) {
        BLangFunction initFunction =
                ASTBuilderUtil.createInitFunction(objectTypeNode.pos, Names.EMPTY.value, Names.OBJECT_INIT_SUFFIX);

        // Create the receiver
        initFunction.receiver = ASTBuilderUtil.createReceiver(objectTypeNode.pos, objectTypeNode.type);
        BVarSymbol receiverSymbol =
                new BVarSymbol(Flags.asMask(EnumSet.noneOf(Flag.class)), names.fromIdNode(initFunction.receiver.name),
                        env.enclPkg.symbol.pkgID, objectTypeNode.type, env.scope.owner);
        env.scope.define(receiverSymbol.name, receiverSymbol);
        initFunction.receiver.symbol = receiverSymbol;

        initFunction.type = new BInvokableType(new ArrayList<>(), symTable.nilType, null);
        initFunction.attachedFunction = true;
        initFunction.flagSet.add(Flag.ATTACHED);

        // Create function symbol
        Name funcSymbolName = names.fromString(Symbols.getAttachedFuncSymbolName(objectTypeNode.type.tsymbol.name.value,
                Names.OBJECT_INIT_SUFFIX.value));
        initFunction.symbol = Symbols.createFunctionSymbol(Flags.asMask(initFunction.flagSet), funcSymbolName,
                env.enclPkg.symbol.pkgID, initFunction.type, env.scope.owner, initFunction.body != null);
        initFunction.symbol.scope = new Scope(initFunction.symbol);
        initFunction.symbol.receiverSymbol = receiverSymbol;

        // Set the taint information to the constructed init function
        initFunction.symbol.taintTable = new HashMap<>();
        TaintRecord taintRecord = new TaintRecord(Boolean.FALSE, new ArrayList<>());
        initFunction.symbol.taintTable.put(TaintAnalyzer.ALL_UNTAINTED_TABLE_ENTRY_INDEX, taintRecord);

        // Update Object type with attached function details
        BObjectTypeSymbol objectSymbol = ((BObjectTypeSymbol) objectTypeNode.type.tsymbol);
        objectSymbol.initializerFunc = new BAttachedFunction(Names.OBJECT_INIT_SUFFIX, initFunction.symbol,
                (BInvokableType) initFunction.type);
        objectSymbol.attachedFuncs.add(objectSymbol.initializerFunc);
        objectTypeNode.initFunction = initFunction;
        return initFunction;
    }
}<|MERGE_RESOLUTION|>--- conflicted
+++ resolved
@@ -3344,12 +3344,7 @@
         }
 
         if (NodeKind.MATCH_STRUCTURED_PATTERN_CLAUSE == patternClause.getKind()) {
-<<<<<<< HEAD
             return createIsLikeExpression(pos, ASTBuilderUtil.createVariableRef(pos, varSymbol), patternType);
-=======
-            BLangType typeNode = ASTBuilderUtil.createTypeNode(patternType);
-            return ASTBuilderUtil.createTypeTestExpr(pos, varRef, typeNode, symTable.booleanType);
->>>>>>> d07abe25
         }
 
         if (patternType == symTable.nilType) {
